/*!
 * Copyright (c) Microsoft Corporation and contributors. All rights reserved.
 * Licensed under the MIT License.
 */

import assert from "assert";
import { IContainer, IHostLoader, LoaderHeader } from "@fluidframework/container-definitions";
import type { ISharedDirectory, ISharedMap, SharedDirectory } from "@fluidframework/map";
import type { SharedCell } from "@fluidframework/cell";
import type { SharedCounter } from "@fluidframework/counter";
import {
	ReferenceType,
	reservedMarkerIdKey,
	reservedMarkerSimpleTypeKey,
	reservedTileLabelsKey,
} from "@fluidframework/merge-tree";
import type { SharedString, IIntervalCollection, SequenceInterval } from "@fluidframework/sequence";
import { SharedObject } from "@fluidframework/shared-object-base";
import {
	ChannelFactoryRegistry,
	ITestFluidObject,
	ITestContainerConfig,
	ITestObjectProvider,
	DataObjectFactoryType,
	createAndAttachContainer,
	createDocumentId,
	waitForContainerConnection,
} from "@fluidframework/test-utils";
import {
	describeCompat,
	itExpects,
	itSkipsFailureOnSpecificDrivers,
} from "@fluid-private/test-version-utils";
import { ConnectionState, IContainerExperimental } from "@fluidframework/container-loader";
import { bufferToString, stringToBuffer } from "@fluid-internal/client-utils";
import { Deferred } from "@fluidframework/core-utils";
import {
	ConfigTypes,
	IConfigProviderBase,
	IRequest,
	IRequestHeader,
} from "@fluidframework/core-interfaces";
import {
	ContainerRuntime,
	DefaultSummaryConfiguration,
	type RecentlyAddedContainerRuntimeMessageDetails,
} from "@fluidframework/container-runtime";
import { IDocumentServiceFactory } from "@fluidframework/driver-definitions";
import { wrapObjectAndOverride } from "../mocking.js";
<<<<<<< HEAD

=======
>>>>>>> 37332e63
const mapId = "map";
const stringId = "sharedStringKey";
const cellId = "cellKey";
const counterId = "counterKey";
const directoryId = "directoryKey";
const collectionId = "collectionKey";

const configProvider = (settings: Record<string, ConfigTypes>): IConfigProviderBase => ({
	getRawConfig: (name: string): ConfigTypes => settings[name],
});

const lots = 30;
const testKey = "test key";
const testKey2 = "another test key";
const testValue = "test value";
const testIncrementValue = 5;
const testStart = 0;
const testEnd = 3;

type SharedObjCallback = (
	container: IContainer,
	dataStore: ITestFluidObject,
) => void | Promise<void>;

// Introduced in 0.37
// REVIEW: enable compat testing
describeCompat("stashed ops", "NoCompat", (getTestObjectProvider, apis) => {
	const { SharedMap, SharedDirectory, SharedCounter, SharedString, SharedCell } = apis.dds;
	const { getTextAndMarkers } = apis.dataRuntime.packages.sequence;

	const registry: ChannelFactoryRegistry = [
		[mapId, SharedMap.getFactory()],
		[stringId, SharedString.getFactory()],
		[cellId, SharedCell.getFactory()],
		[counterId, SharedCounter.getFactory()],
		[directoryId, SharedDirectory.getFactory()],
	];

	const testContainerConfig: ITestContainerConfig = {
		fluidDataObjectType: DataObjectFactoryType.Test,
		registry,
		runtimeOptions: {
			summaryOptions: {
				summaryConfigOverrides: {
					...DefaultSummaryConfiguration,
					...{
						maxTime: 5000 * 12,
						maxAckWaitTime: 120000,
						maxOps: 1,
						initialSummarizerDelayMs: 20,
					},
				},
			},
			enableRuntimeIdCompressor: "on",
		},
		loaderProps: {
			configProvider: configProvider({
				"Fluid.Container.enableOfflineLoad": true,
			}),
		},
	};

	// load container, pause, create (local) ops from callback, then optionally send ops before closing container
	const getPendingOps = async (
		args: ITestObjectProvider,
		send: boolean,
		cb: SharedObjCallback = () => undefined,
	) => {
		const container: IContainerExperimental = await args.loadTestContainer(testContainerConfig);
		await waitForContainerConnection(container);
		const dataStore = (await container.getEntryPoint()) as ITestFluidObject;

		[...Array(lots).keys()].map((i) =>
			dataStore.root.set(`make sure csn is > 1 so it doesn't hide bugs ${i}`, i),
		);

		await args.ensureSynchronized();
		await args.opProcessingController.pauseProcessing(container);
		assert(dataStore.runtime.deltaManager.outbound.paused);

		await cb(container, dataStore);

		let pendingState: string | undefined;
		if (send) {
			pendingState = await container.getPendingLocalState?.();
			await args.ensureSynchronized();
			container.close();
		} else {
			pendingState = await container.closeAndGetPendingLocalState?.();
		}

		args.opProcessingController.resumeProcessing();

		assert.ok(pendingState);
		return pendingState;
	};

	const assertIntervals = (
		sharedString: SharedString,
		intervalCollection: IIntervalCollection<SequenceInterval>,
		expected: readonly { start: number; end: number }[],
		validateOverlapping: boolean = true,
	) => {
		const actual = Array.from(intervalCollection);
		if (validateOverlapping && sharedString.getLength() > 0) {
			const overlapping = intervalCollection.findOverlappingIntervals(
				0,
				sharedString.getLength() - 1,
			);
			assert.deepEqual(actual, overlapping, "Interval search returned inconsistent results");
		}
		assert.strictEqual(
			actual.length,
			expected.length,
			`findOverlappingIntervals() must return the expected number of intervals`,
		);

		const actualPos = actual.map((interval) => {
			assert(interval);
			const start = sharedString.localReferencePositionToPosition(interval.start);
			const end = sharedString.localReferencePositionToPosition(interval.end);
			return { start, end };
		});
		assert.deepEqual(actualPos, expected, "intervals are not as expected");
	};

	async function loadOffline(
		testObjectProvider: ITestObjectProvider,
		request: IRequest,
		pendingLocalState?: string,
	): Promise<{ container: IContainerExperimental; connect: () => void }> {
		const p = new Deferred();
		const documentServiceFactory = wrapObjectAndOverride<IDocumentServiceFactory>(
			provider.documentServiceFactory,
			{
				createDocumentService: {
<<<<<<< HEAD
					connectToDeltaStream: (_ds) => async (client) => {
						await p.promise;
						return _ds.connectToDeltaStream(client);
					},
					connectToDeltaStorage: (_ds) => async () => {
						await p.promise;
						return _ds.connectToDeltaStorage();
					},
					connectToStorage: (_ds) => async () => {
						await p.promise;
						return _ds.connectToStorage();
					},
				},
			},
		);
=======
					connectToDeltaStream: (ds) => async (client) => {
						await p.promise;
						return ds.connectToDeltaStream(client);
					},
					connectToDeltaStorage: (ds) => async () => {
						await p.promise;
						return ds.connectToDeltaStorage();
					},
					connectToStorage: (ds) => async () => {
						await p.promise;
						return ds.connectToStorage();
					},
				},
			},
		);

>>>>>>> 37332e63
		// eslint-disable-next-line @typescript-eslint/no-shadow
		const loader = testObjectProvider.createLoader(
			[
				[
					testObjectProvider.defaultCodeDetails,
					testObjectProvider.createFluidEntryPoint(testContainerConfig),
				],
			],
			{ ...testContainerConfig.loaderProps, documentServiceFactory },
		);
		const container = await loader.resolve(
			request,
			pendingLocalState ?? (await getPendingOps(testObjectProvider, false)),
		);
		return { container, connect: () => p.resolve(undefined) };
	}

	let provider: ITestObjectProvider;
	let url;
	let loader: IHostLoader;
	let container1: IContainerExperimental;
	let map1: ISharedMap;
	let string1: SharedString;
	let cell1: SharedCell;
	let counter1: SharedCounter;
	let directory1: ISharedDirectory;
	let collection1: IIntervalCollection<SequenceInterval>;
	let waitForSummary: () => Promise<void>;

	beforeEach("setup", async () => {
		provider = getTestObjectProvider();
		loader = provider.makeTestLoader(testContainerConfig);
		container1 = await createAndAttachContainer(
			provider.defaultCodeDetails,
			loader,
			provider.driver.createCreateNewRequest(provider.documentId),
		);
		provider.updateDocumentId(container1.resolvedUrl);
		url = await container1.getAbsoluteUrl("");
		const dataStore1 = (await container1.getEntryPoint()) as ITestFluidObject;
		map1 = await dataStore1.getSharedObject<ISharedMap>(mapId);
		cell1 = await dataStore1.getSharedObject<SharedCell>(cellId);
		counter1 = await dataStore1.getSharedObject<SharedCounter>(counterId);
		directory1 = await dataStore1.getSharedObject<SharedDirectory>(directoryId);
		string1 = await dataStore1.getSharedObject<SharedString>(stringId);
		collection1 = string1.getIntervalCollection(collectionId);
		string1.insertText(0, "hello");

		waitForSummary = async () => {
			await new Promise<void>((resolve, reject) => {
				let summarized = false;
				container1.on("op", (op) => {
					if (op.type === "summarize") {
						summarized = true;
					} else if (summarized && op.type === "summaryAck") {
						resolve();
					} else if (op.type === "summaryNack") {
						reject(new Error("summaryNack"));
					}
				});
			});
		};
	});

	it("resends op", async function () {
		const pendingOps = await getPendingOps(provider, false, async (c, d) => {
			const map = await d.getSharedObject<ISharedMap>(mapId);
			map.set(testKey, testValue);
			const cell = await d.getSharedObject<SharedCell>(cellId);
			cell.set(testValue);
			const counter = await d.getSharedObject<SharedCounter>(counterId);
			counter.increment(testIncrementValue);
			const directory = await d.getSharedObject<SharedDirectory>(directoryId);
			directory.set(testKey, testValue);
			const string = await d.getSharedObject<SharedString>(stringId);
			// todo re-enable after AB#7145
			// const collection = string.getIntervalCollection(collectionId);
			// collection.add({ start: testStart, end: testEnd });
			// Submit a message with an unrecognized type
			// Super rare corner case where you stash an op and then roll back to a previous runtime version that doesn't recognize it
			(
				d.context.containerRuntime as unknown as {
					submit: (
						containerRuntimeMessage: RecentlyAddedContainerRuntimeMessageDetails &
							Record<string, any>,
					) => void;
				}
			).submit({
				type: "FROM_THE_FUTURE",
				contents: "Hello",
				compatDetails: { behavior: "Ignore" },
			});
		});

		// load container with pending ops, which should resend the op not sent by previous container
		const container2 = await loader.resolve({ url }, pendingOps);
		const dataStore2 = (await container2.getEntryPoint()) as ITestFluidObject;
		const map2 = await dataStore2.getSharedObject<ISharedMap>(mapId);
		const cell2 = await dataStore2.getSharedObject<SharedCell>(cellId);
		const counter2 = await dataStore2.getSharedObject<SharedCounter>(counterId);
		const directory2 = await dataStore2.getSharedObject<SharedDirectory>(directoryId);
		const string2 = await dataStore2.getSharedObject<SharedString>(stringId);
		// todo re-enable after AB#7145
		// const collection2 = string2.getIntervalCollection(collectionId);
		await waitForContainerConnection(container2);
		await provider.ensureSynchronized();
		assert.strictEqual(map1.get(testKey), testValue);
		assert.strictEqual(map2.get(testKey), testValue);
		assert.strictEqual(cell1.get(), testValue);
		assert.strictEqual(cell2.get(), testValue);
		assert.strictEqual(counter1.value, testIncrementValue);
		assert.strictEqual(counter2.value, testIncrementValue);
		assert.strictEqual(directory1.get(testKey), testValue);
		assert.strictEqual(directory2.get(testKey), testValue);
		// asertIntervals(string1, collection1, [{ start: testStart, end: testEnd }]);
		// assertIntervals(string2, collection2, [{ start: testStart, end: testEnd }]);
	});

	it("resends compressed Ids and correctly assumes session", async function () {
		let mapCompressedId;
		let cellCompressedId;
		let directoryCompressedId;

		let mapDecompressedId;
		let cellDecompressedId;
		let directoryDecompressedId;

		let sessionId;

		const pendingOps = await getPendingOps(provider, false, async (c, d) => {
			const map = await d.getSharedObject<ISharedMap>(mapId);
			assert((map as any).runtime.idCompressor !== undefined);
			mapCompressedId = (map as any).runtime.idCompressor.generateCompressedId();
			mapDecompressedId = (map as any).runtime.idCompressor.decompress(mapCompressedId);
			map.set(mapDecompressedId, testValue);
			const cell = await d.getSharedObject<SharedCell>(cellId);
			assert((cell as any).runtime.idCompressor !== undefined);
			cellCompressedId = (cell as any).runtime.idCompressor.generateCompressedId();
			cellDecompressedId = (cell as any).runtime.idCompressor.decompress(cellCompressedId);
			cell.set(cellDecompressedId);
			const directory = await d.getSharedObject<SharedDirectory>(directoryId);
			assert((directory as any).runtime.idCompressor !== undefined);
			directoryCompressedId = (directory as any).runtime.idCompressor.generateCompressedId();
			directoryDecompressedId = (directory as any).runtime.idCompressor.decompress(
				directoryCompressedId,
			);
			directory.set(directoryDecompressedId, testValue);

			// All will have the same sessionId, it doesn't matter which DDS I use
			sessionId = (map as any).runtime.idCompressor.localSessionId;
		});

		// load container with pending ops, which should resend the op not sent by previous container
		const container2 = await loader.resolve({ url }, pendingOps);
		const dataStore2 = (await container2.getEntryPoint()) as ITestFluidObject;
		const map2 = await dataStore2.getSharedObject<ISharedMap>(mapId);
		const cell2 = await dataStore2.getSharedObject<SharedCell>(cellId);
		const directory2 = await dataStore2.getSharedObject<SharedDirectory>(directoryId);
		assert((map2 as any).runtime.idCompressor !== undefined);
		assert((cell2 as any).runtime.idCompressor !== undefined);
		assert((directory2 as any).runtime.idCompressor !== undefined);
		await waitForContainerConnection(container2, true);
		await provider.ensureSynchronized();

		// Loaded container should reassume the state of the stashed compressor - so same sessionId as before
		const runtimeIdCompressor = (map2 as any).runtime.dataStoreContext.idCompressor;
		const dataStoreIdCompressor = (map2 as any).runtime.idCompressor;
		assert.strictEqual(
			runtimeIdCompressor.localSessionId,
			dataStoreIdCompressor.localSessionId,
		);
		assert.strictEqual(sessionId, (map2 as any).runtime.idCompressor.localSessionId);
		assert.strictEqual(sessionId, (cell2 as any).runtime.idCompressor.localSessionId);
		assert.strictEqual(sessionId, (directory2 as any).runtime.idCompressor.localSessionId);
		assert.strictEqual(
			(map2 as any).runtime.idCompressor.recompress(mapDecompressedId),
			mapCompressedId,
		);
		assert.strictEqual(
			(cell2 as any).runtime.idCompressor.recompress(cellDecompressedId),
			cellCompressedId,
		);
		assert.strictEqual(
			(directory2 as any).runtime.idCompressor.recompress(directoryDecompressedId),
			directoryCompressedId,
		);

		assert.strictEqual(map1.get(mapDecompressedId), testValue);
		assert.strictEqual(map2.get(mapDecompressedId), testValue);
		assert.strictEqual(cell1.get(), cellDecompressedId);
		assert.strictEqual(cell2.get(), cellDecompressedId);
		assert.strictEqual(directory1.get(directoryDecompressedId), testValue);
		assert.strictEqual(directory2.get(directoryDecompressedId), testValue);
	});

	it("connects in write mode and resends op when loaded with no delta connection", async function () {
		const pendingOps = await getPendingOps(provider, false, async (c, d) => {
			const map = await d.getSharedObject<ISharedMap>(mapId);
			map.set(testKey, testValue);
			const cell = await d.getSharedObject<SharedCell>(cellId);
			cell.set(testValue);
			const counter = await d.getSharedObject<SharedCounter>(counterId);
			counter.increment(testIncrementValue);
			const directory = await d.getSharedObject<SharedDirectory>(directoryId);
			directory.set(testKey, testValue);
		});

		// load container with pending ops, which should resend the op not sent by previous container
		const headers: IRequestHeader = { [LoaderHeader.loadMode]: { deltaConnection: "none" } };
		const container2 = await loader.resolve({ url, headers }, pendingOps);
		container2.connect();
		const dataStore2 = (await container2.getEntryPoint()) as ITestFluidObject;
		const map2 = await dataStore2.getSharedObject<ISharedMap>(mapId);
		const cell2 = await dataStore2.getSharedObject<SharedCell>(cellId);
		const counter2 = await dataStore2.getSharedObject<SharedCounter>(counterId);
		const directory2 = await dataStore2.getSharedObject<SharedDirectory>(directoryId);
		await waitForContainerConnection(container2);
		await provider.ensureSynchronized();
		assert.strictEqual(map1.get(testKey), testValue);
		assert.strictEqual(map2.get(testKey), testValue);
		assert.strictEqual(cell1.get(), testValue);
		assert.strictEqual(cell2.get(), testValue);
		assert.strictEqual(counter1.value, testIncrementValue);
		assert.strictEqual(counter2.value, testIncrementValue);
		assert.strictEqual(directory1.get(testKey), testValue);
		assert.strictEqual(directory2.get(testKey), testValue);
	});

	it("doesn't resend successful op", async function () {
		const pendingOps = await getPendingOps(provider, true, async (c, d) => {
			const map = await d.getSharedObject<ISharedMap>(mapId);
			map.set(testKey, "something unimportant");
			const cell = await d.getSharedObject<SharedCell>(cellId);
			cell.set("something unimportant");
			const counter = await d.getSharedObject<SharedCounter>(counterId);
			counter.increment(3);
			const directory = await d.getSharedObject<SharedDirectory>(directoryId);
			directory.set(testKey, "I will be erased");
		});

		map1.set(testKey, testValue);
		cell1.set(testValue);
		counter1.increment(testIncrementValue);
		directory1.set(testKey, testValue);
		await provider.ensureSynchronized();

		// load with pending ops, which it should not resend because they were already sent successfully
		const container2 = await loader.resolve({ url }, pendingOps);
		const dataStore2 = (await container2.getEntryPoint()) as ITestFluidObject;
		const map2 = await dataStore2.getSharedObject<ISharedMap>(mapId);
		const cell2 = await dataStore2.getSharedObject<SharedCell>(cellId);
		const counter2 = await dataStore2.getSharedObject<SharedCounter>(counterId);
		const directory2 = await dataStore2.getSharedObject<SharedDirectory>(directoryId);

		await provider.ensureSynchronized();
		assert.strictEqual(map1.get(testKey), testValue);
		assert.strictEqual(map2.get(testKey), testValue);
		assert.strictEqual(cell1.get(), testValue);
		assert.strictEqual(cell2.get(), testValue);
		assert.strictEqual(counter1.value, testIncrementValue + 3);
		assert.strictEqual(counter2.value, testIncrementValue + 3);
		assert.strictEqual(directory1.get(testKey), testValue);
		assert.strictEqual(directory2.get(testKey), testValue);
	});

	it("resends delete op and can set after", async function () {
		const pendingOps = await getPendingOps(provider, false, async (c, d) => {
			const map = await d.getSharedObject<ISharedMap>(mapId);
			map.delete("clear");
		});

		// load container with pending ops, which should resend the op not sent by previous container
		const container2 = await loader.resolve({ url }, pendingOps);
		const dataStore2 = (await container2.getEntryPoint()) as ITestFluidObject;
		const map2 = await dataStore2.getSharedObject<ISharedMap>(mapId);
		await waitForContainerConnection(container2);
		await provider.ensureSynchronized();
		assert.strictEqual(map1.has("clear"), false);
		assert.strictEqual(map2.has("clear"), false);
		map1.set("clear", "test1");
		await provider.ensureSynchronized();
		assert.strictEqual(map1.get("clear"), "test1");
		assert.strictEqual(map2.get("clear"), "test1");
	});

	it("resends a lot of ops", async function () {
		const pendingOps = await getPendingOps(provider, false, async (c, d) => {
			const map = await d.getSharedObject<ISharedMap>(mapId);
			[...Array(lots).keys()].map((i) => map.set(i.toString(), i));
		});

		// load container with pending ops, which should resend the ops not sent by previous container
		const container2 = await loader.resolve({ url }, pendingOps);
		const dataStore2 = (await container2.getEntryPoint()) as ITestFluidObject;
		const map2 = await dataStore2.getSharedObject<ISharedMap>(mapId);
		await waitForContainerConnection(container2);
		await provider.ensureSynchronized();
		[...Array(lots).keys()].map((i) =>
			assert.strictEqual(
				map1.get(i.toString()),
				i,
				`map 1 ${map1.get(i.toString())} !== ${i}`,
			),
		);
		[...Array(lots).keys()].map((i) =>
			assert.strictEqual(
				map2.get(i.toString()),
				i,
				`map 2 ${map2.get(i.toString())} !== ${i}`,
			),
		);
	});

	it("doesn't resend a lot of successful ops", async function () {
		const pendingOps = await getPendingOps(provider, true, async (c, d) => {
			const map = await d.getSharedObject<ISharedMap>(mapId);
			[...Array(lots).keys()].map((i) => map.set(i.toString(), i));
		});

		// send a bunch from first container that should not be overwritten
		[...Array(lots).keys()].map((i) => map1.set(i.toString(), testValue));
		await provider.ensureSynchronized();

		// load container with pending ops, which should not resend the ops sent by previous container
		const container2 = await loader.resolve({ url }, pendingOps);
		const dataStore2 = (await container2.getEntryPoint()) as ITestFluidObject;
		const map2 = await dataStore2.getSharedObject<ISharedMap>(mapId);
		await waitForContainerConnection(container2);
		await provider.ensureSynchronized();
		[...Array(lots).keys()].map((i) => assert.strictEqual(map1.get(i.toString()), testValue));
		[...Array(lots).keys()].map((i) => assert.strictEqual(map2.get(i.toString()), testValue));
	});

	it("resends all shared directory ops", async function () {
		const pendingOps = await getPendingOps(provider, false, async (c, d) => {
			const directory = await d.getSharedObject<SharedDirectory>(directoryId);
			directory.set("key1", "value1");
			directory.set("key2", "value2");
			directory.createSubDirectory("subdir1");
			directory.createSubDirectory("subdir2");
			directory.delete("key2");
			directory.deleteSubDirectory("subdir2");
		});

		// load container with pending ops, which should resend the op not sent by previous container
		const container2 = await loader.resolve({ url }, pendingOps);
		const dataStore2 = (await container2.getEntryPoint()) as ITestFluidObject;
		const directory2 = await dataStore2.getSharedObject<SharedDirectory>(directoryId);
		await waitForContainerConnection(container2);
		await provider.ensureSynchronized();
		assert.strictEqual(directory1.get("key1"), "value1");
		assert.strictEqual(directory2.get("key1"), "value1");
		assert.strictEqual(directory1.get("key2"), undefined);
		assert.strictEqual(directory2.get("key2"), undefined);
		assert.strictEqual(directory1.getSubDirectory("subdir1")?.absolutePath, "/subdir1");
		assert.strictEqual(directory2.getSubDirectory("subdir1")?.absolutePath, "/subdir1");
		assert.strictEqual(directory1.getSubDirectory("subdir2"), undefined);
		assert.strictEqual(directory2.getSubDirectory("subdir2"), undefined);
	});

	it("resends batched ops", async function () {
		const pendingOps = await getPendingOps(provider, false, async (c, d) => {
			const map = await d.getSharedObject<ISharedMap>(mapId);
			(c as any).runtime.orderSequentially(() => {
				[...Array(lots).keys()].map((i) => map.set(i.toString(), i));
			});
		});

		// load container with pending ops, which should resend the ops not sent by previous container
		const container2 = await loader.resolve({ url }, pendingOps);
		const dataStore2 = (await container2.getEntryPoint()) as ITestFluidObject;
		const map2 = await dataStore2.getSharedObject<ISharedMap>(mapId);
		await waitForContainerConnection(container2);
		await provider.ensureSynchronized();
		[...Array(lots).keys()].map((i) =>
			assert.strictEqual(
				map1.get(i.toString()),
				i,
				`map 1 ${map1.get(i.toString())} !== ${i}`,
			),
		);
		[...Array(lots).keys()].map((i) =>
			assert.strictEqual(
				map2.get(i.toString()),
				i,
				`map 2 ${map2.get(i.toString())} !== ${i}`,
			),
		);
	});

	it("doesn't resend successful batched ops", async function () {
		const pendingOps = await getPendingOps(provider, true, async (c, d) => {
			const map = await d.getSharedObject<ISharedMap>(mapId);
			(c as any).runtime.orderSequentially(() => {
				[...Array(lots).keys()].map((i) => map.set(i.toString(), i));
			});
		});

		// send a bunch from first container that should not be overwritten
		[...Array(lots).keys()].map((i) => map1.set(i.toString(), testValue));

		// load container with pending ops, which should not resend the ops sent by previous container
		const container2 = await loader.resolve({ url }, pendingOps);
		const dataStore2 = (await container2.getEntryPoint()) as ITestFluidObject;
		const map2 = await dataStore2.getSharedObject<ISharedMap>(mapId);
		await provider.ensureSynchronized();
		[...Array(lots).keys()].map((i) => assert.strictEqual(map1.get(i.toString()), testValue));
		[...Array(lots).keys()].map((i) => assert.strictEqual(map2.get(i.toString()), testValue));
	});

	it("resends chunked op", async function () {
		const bigString = "a".repeat(container1.deltaManager.maxMessageSize);

		const pendingOps = await getPendingOps(provider, false, async (c, d) => {
			const map = await d.getSharedObject<ISharedMap>(mapId);
			map.set(testKey, bigString);
		});

		// load container with pending ops, which should resend the ops not sent by previous container
		const container2 = await loader.resolve({ url }, pendingOps);
		const dataStore2 = (await container2.getEntryPoint()) as ITestFluidObject;
		const map2 = await dataStore2.getSharedObject<ISharedMap>(mapId);
		await waitForContainerConnection(container2);
		await provider.ensureSynchronized();
		assert.strictEqual(
			map1.get(testKey),
			bigString,
			`map 1 ${map1.get(testKey)} !== ${bigString}`,
		);
		assert.strictEqual(
			map2.get(testKey),
			bigString,
			`map 2 ${map2.get(testKey)} !== ${bigString}`,
		);
	});

	it("doesn't resend successful chunked op", async function () {
		const bigString = "a".repeat(container1.deltaManager.maxMessageSize);

		const pendingOps = await getPendingOps(provider, true, async (c, d) => {
			const map = await d.getSharedObject<ISharedMap>(mapId);
			map.set(testKey, bigString);
			map.set(testKey2, bigString);
		});

		// set on first container which should not be overwritten
		map1.set(testKey, testValue);
		map1.set(testKey2, testValue);

		// load container with pending ops, which should resend the ops not sent by previous container
		const container2 = await loader.resolve({ url }, pendingOps);
		const dataStore2 = (await container2.getEntryPoint()) as ITestFluidObject;
		const map2 = await dataStore2.getSharedObject<ISharedMap>(mapId);
		await provider.ensureSynchronized();
		assert.strictEqual(map1.get(testKey), testValue);
		assert.strictEqual(map2.get(testKey), testValue);
		assert.strictEqual(map1.get(testKey2), testValue);
		assert.strictEqual(map2.get(testKey2), testValue);
	});

	it("pending map clear resend", async function () {
		[...Array(lots).keys()].map((i) => map1.set(i.toString(), testValue));
		await provider.ensureSynchronized();

		const pendingOps = await getPendingOps(provider, false, async (c, d) => {
			const map = await d.getSharedObject<ISharedMap>(mapId);
			map.clear();
		});

		const container2 = await loader.resolve({ url }, pendingOps);
		const dataStore2 = (await container2.getEntryPoint()) as ITestFluidObject;
		const map2 = await dataStore2.getSharedObject<ISharedMap>(mapId);
		await waitForContainerConnection(container2);
		await provider.ensureSynchronized();
		[...Array(lots).keys()].map(async (i) =>
			assert.strictEqual(map1.get(i.toString()), undefined),
		);
		[...Array(lots).keys()].map(async (i) =>
			assert.strictEqual(map2.get(i.toString()), undefined),
		);
	});

	it("successful map clear no resend", async function () {
		const pendingOps = await getPendingOps(provider, true, async (c, d) => {
			const map = await d.getSharedObject<ISharedMap>(mapId);
			map.clear();
		});

		[...Array(lots).keys()].map((i) => map1.set(i.toString(), testValue));
		await provider.ensureSynchronized();

		const container2 = await loader.resolve({ url }, pendingOps);
		const dataStore2 = (await container2.getEntryPoint()) as ITestFluidObject;
		const map2 = await dataStore2.getSharedObject<ISharedMap>(mapId);
		await waitForContainerConnection(container2);
		await provider.ensureSynchronized();
		await Promise.all(
			[...Array(lots).keys()].map(async (i) =>
				assert.strictEqual(await map1.get(i.toString()), testValue),
			),
		);
		await Promise.all(
			[...Array(lots).keys()].map(async (i) =>
				assert.strictEqual(await map2.get(i.toString()), testValue),
			),
		);
	});

	it("resends string insert op", async function () {
		const pendingOps = await getPendingOps(provider, false, async (c, d) => {
			const s = await d.getSharedObject<SharedString>(stringId);
			s.insertText(s.getLength(), " world!");
		});

		// load container with pending ops, which should resend the op not sent by previous container
		const container2 = await loader.resolve({ url }, pendingOps);
		const dataStore2 = (await container2.getEntryPoint()) as ITestFluidObject;
		const string2 = await dataStore2.getSharedObject<SharedString>(stringId);
		await waitForContainerConnection(container2);
		await provider.ensureSynchronized();
		assert.strictEqual(string1.getText(), "hello world!");
		assert.strictEqual(string2.getText(), "hello world!");
	});

	it("doesn't resend successful string insert op", async function () {
		const pendingOps = await getPendingOps(provider, true, async (c, d) => {
			const s = await d.getSharedObject<SharedString>(stringId);
			s.insertText(s.getLength(), " world!");
		});

		// load with pending ops, which it should not resend because they were already sent successfully
		const container2 = await loader.resolve({ url }, pendingOps);
		const dataStore2 = (await container2.getEntryPoint()) as ITestFluidObject;
		const string2 = await dataStore2.getSharedObject<SharedString>(stringId);
		await waitForContainerConnection(container2);
		await provider.ensureSynchronized();
		assert.strictEqual(string1.getText(), "hello world!");
		assert.strictEqual(string2.getText(), "hello world!");
	});

	it("resends string remove op", async function () {
		const pendingOps = await getPendingOps(provider, false, async (c, d) => {
			const s = await d.getSharedObject<SharedString>(stringId);
			s.removeText(0, s.getLength());
		});

		// load container with pending ops, which should resend the op not sent by previous container
		const container2 = await loader.resolve({ url }, pendingOps);
		const dataStore2 = (await container2.getEntryPoint()) as ITestFluidObject;
		const string2 = await dataStore2.getSharedObject<SharedString>(stringId);
		await waitForContainerConnection(container2);
		await provider.ensureSynchronized();
		assert.strictEqual(string1.getText(), "");
		assert.strictEqual(string2.getText(), "");
	});

	it("doesn't resend successful string remove op", async function () {
		const pendingOps = await getPendingOps(provider, true, async (c, d) => {
			const s = await d.getSharedObject<SharedString>(stringId);
			s.removeText(0, s.getLength());
		});

		string1.insertText(0, "goodbye cruel world");

		// load with pending ops, which it should not resend because they were already sent successfully
		const container2 = await loader.resolve({ url }, pendingOps);
		const dataStore2 = (await container2.getEntryPoint()) as ITestFluidObject;
		const string2 = await dataStore2.getSharedObject<SharedString>(stringId);
		await waitForContainerConnection(container2);
		await provider.ensureSynchronized();
		assert.strictEqual(string1.getText(), "goodbye cruel world");
		assert.strictEqual(string2.getText(), "goodbye cruel world");
	});

	it("resends string annotate op", async function () {
		const pendingOps = await getPendingOps(provider, false, async (c, d) => {
			const s = await d.getSharedObject<SharedString>(stringId);
			s.annotateRange(0, s.getLength(), { bold: true });
		});

		// load container with pending ops, which should resend the op not sent by previous container
		const container2 = await loader.resolve({ url }, pendingOps);
		const dataStore2 = (await container2.getEntryPoint()) as ITestFluidObject;
		const string2 = await dataStore2.getSharedObject<SharedString>(stringId);
		await waitForContainerConnection(container2);
		await provider.ensureSynchronized();
		assert.strictEqual(string1.getPropertiesAtPosition(0)?.bold, true);
		assert.strictEqual(string2.getPropertiesAtPosition(0)?.bold, true);
	});

	it("doesn't resend successful string annotate op", async function () {
		const pendingOps = await getPendingOps(provider, true, async (c, d) => {
			const s = await d.getSharedObject<SharedString>(stringId);
			s.annotateRange(0, s.getLength(), { bold: true });
		});

		// change annotation, which should not be overwritten by successful stashed ops
		string1.annotateRange(0, string1.getLength(), { bold: false });

		const container2 = await loader.resolve({ url }, pendingOps);
		const dataStore2 = (await container2.getEntryPoint()) as ITestFluidObject;
		const string2 = await dataStore2.getSharedObject<SharedString>(stringId);
		await waitForContainerConnection(container2);
		await provider.ensureSynchronized();
		assert.strictEqual(string1.getPropertiesAtPosition(0)?.bold, false);
		assert.strictEqual(string2.getPropertiesAtPosition(0)?.bold, false);
	});

	it("resends marker ops", async function () {
		const pendingOps = await getPendingOps(provider, false, async (c, d) => {
			const s = await d.getSharedObject<SharedString>(stringId);
			s.insertMarker(s.getLength(), ReferenceType.Simple, {
				[reservedMarkerIdKey]: "markerId",
				[reservedMarkerSimpleTypeKey]: "markerKeyValue",
			});

			s.insertMarker(0, ReferenceType.Tile, {
				[reservedTileLabelsKey]: ["tileLabel"],
				[reservedMarkerIdKey]: "tileMarkerId",
			});
		});

		// load container with pending ops, which should resend the op not sent by previous container
		const container2 = await loader.resolve({ url }, pendingOps);
		const dataStore2 = (await container2.getEntryPoint()) as ITestFluidObject;
		const string2 = await dataStore2.getSharedObject<SharedString>(stringId);
		await waitForContainerConnection(container2);
		await provider.ensureSynchronized();

		const simpleMarker1 = string1.getMarkerFromId("markerId");

		assert.strictEqual(simpleMarker1?.type, "Marker", "Could not get simple marker");
		assert.strictEqual(
			simpleMarker1?.properties?.markerId,
			"markerId",
			"markerId is incorrect",
		);
		assert.strictEqual(simpleMarker1?.properties?.markerSimpleType, "markerKeyValue");
		const parallelMarkers1 = getTextAndMarkers(string1, "tileLabel");
		const parallelMarker1 = parallelMarkers1.parallelMarkers[0];
		assert.strictEqual(parallelMarker1.type, "Marker", "Could not get tile marker");
		assert.strictEqual(
			parallelMarker1.properties?.markerId,
			"tileMarkerId",
			"tile markerId is incorrect",
		);

		const simpleMarker2 = string2.getMarkerFromId("markerId");
		assert.strictEqual(simpleMarker2?.type, "Marker", "Could not get simple marker");
		assert.strictEqual(
			simpleMarker2?.properties?.markerId,
			"markerId",
			"markerId is incorrect",
		);
		assert.strictEqual(simpleMarker2?.properties?.markerSimpleType, "markerKeyValue");
		const parallelMarkers2 = getTextAndMarkers(string2, "tileLabel");
		const parallelMarker2 = parallelMarkers2.parallelMarkers[0];
		assert.strictEqual(parallelMarker2.type, "Marker", "Could not get tile marker");
		assert.strictEqual(
			parallelMarker2.properties?.markerId,
			"tileMarkerId",
			"tile markerId is incorrect",
		);
	});

	it("resends attach op", async function () {
		const newMapId = "newMap";
		let id;
		const pendingOps = await getPendingOps(provider, false, async (container, d) => {
			const defaultDataStore = (await container.getEntryPoint()) as ITestFluidObject;
			const runtime = defaultDataStore.context.containerRuntime;

			const createdDataStore = await runtime.createDataStore(["default"]);
			const dataStore = (await createdDataStore.entryPoint.get()) as ITestFluidObject;
			id = dataStore.context.id;

			const channel = dataStore.runtime.createChannel(
				newMapId,
				"https://graph.microsoft.com/types/map",
			);
			assert.strictEqual(channel.handle.isAttached, false, "Channel should be detached");

			((await channel.handle.get()) as SharedObject).bindToContext();
			defaultDataStore.root.set("someDataStore", dataStore.handle);
			(channel as ISharedMap).set(testKey, testValue);
		});

		const container2 = await loader.resolve({ url }, pendingOps);
		await waitForContainerConnection(container2);

		// get new datastore from first container
		const entryPoint = (await container1.getEntryPoint()) as ITestFluidObject;
		const containerRuntime = entryPoint.context.containerRuntime as ContainerRuntime;

		// TODO: Remove usage of "resolveHandle" AB#6340
		const response = await containerRuntime.resolveHandle({ url: `/${id}/${newMapId}` });
		const map2 = response.value as ISharedMap;
		await provider.ensureSynchronized();
		assert.strictEqual(map2.get(testKey), testValue);
	});

	it("doesn't resend successful attach op", async function () {
		const newMapId = "newMap";
		const pendingOps = await getPendingOps(provider, true, async (container, d) => {
			const defaultDataStore = (await container.getEntryPoint()) as ITestFluidObject;
			const runtime = defaultDataStore.context.containerRuntime;

			const createdDataStore = await runtime.createDataStore(["default"]);
			const dataStore = (await createdDataStore.entryPoint.get()) as ITestFluidObject;

			const channel = dataStore.runtime.createChannel(
				newMapId,
				"https://graph.microsoft.com/types/map",
			);
			assert.strictEqual(channel.handle.isAttached, false, "Channel should be detached");

			((await channel.handle.get()) as SharedObject).bindToContext();
			defaultDataStore.root.set("someDataStore", dataStore.handle);
			(channel as ISharedMap).set(testKey, testValue);
		});

		const container2 = await loader.resolve({ url }, pendingOps);
		await waitForContainerConnection(container2);
	});

	it("resends DDS attach op", async function () {
		const newMapId = "newMap";
		const pendingOps = await getPendingOps(provider, false, async (_, dataStore) => {
			const channel = dataStore.runtime.createChannel(
				newMapId,
				"https://graph.microsoft.com/types/map",
			);
			assert.strictEqual(channel.handle.isAttached, false, "Channel should be detached");

			((await channel.handle.get()) as SharedObject).bindToContext();
			assert.strictEqual(channel.handle.isAttached, true, "Channel should be attached");
			(channel as ISharedMap).set(testKey, testValue);
		});

		const container2 = await loader.resolve({ url }, pendingOps);
		await waitForContainerConnection(container2);

		// get new DDS from first container
		await provider.ensureSynchronized();
		const dataStore1 = (await container1.getEntryPoint()) as ITestFluidObject;
		const containerRuntime = dataStore1.context.containerRuntime as ContainerRuntime;

		// TODO: Remove usage of "resolveHandle" AB#6340
		const response = await containerRuntime.resolveHandle({ url: `/default/${newMapId}` });
		const map2 = response.value as ISharedMap;
		await provider.ensureSynchronized();
		assert.strictEqual(map2.get(testKey), testValue);
	});

	it("handles stashed ops for local DDS", async function () {
		const newCounterId = "newCounter";
		const container = (await provider.loadTestContainer(
			testContainerConfig,
		)) as IContainerExperimental;
		const defaultDataStore = (await container.getEntryPoint()) as ITestFluidObject;

		await provider.opProcessingController.pauseProcessing(container);

		// create new DDS
		const channel = defaultDataStore.runtime.createChannel(
			newCounterId,
			"https://graph.microsoft.com/types/counter",
		);
		assert.strictEqual(channel.handle.isAttached, false, "Channel should be detached");
		((await channel.handle.get()) as SharedObject).bindToContext();
		assert.strictEqual(channel.handle.isAttached, true, "Channel should be attached");

		// op referencing new DDS is submitted at some later time (not in the same JS turn, so not batched)
		await Promise.resolve();
		(channel as SharedCounter).increment(0);
		const stashP = new Promise<string>((resolve) => {
			container.on("op", (op) => {
				// Stash right after we see the DDS attach op. If we stash the DDS attach op, it will be applied
				// first and everything will work fine. If ops are arriving on the network, there's no guarantee
				// of how small this window is.
				if (JSON.stringify(op).includes("attach")) {
					(container as any).processRemoteMessage = (message) => null;
					const pendingStateP = container.closeAndGetPendingLocalState?.();
					assert.ok(pendingStateP);
					resolve(pendingStateP);
				}
			});
		});
		provider.opProcessingController.resumeProcessing(container);
		const stashedOps = await stashP;

		// when this container tries to apply the stashed DDS op, it will not have replayed the DDS attach
		// op yet, because the reference sequence number of the DDS op is lower than the sequence number
		// of the attach op
		const container2 = await loader.resolve({ url }, stashedOps);
		await waitForContainerConnection(container2);
	});

	it("handles stashed ops created on top of sequenced local ops", async function () {
		const container = (await provider.loadTestContainer(
			testContainerConfig,
		)) as IContainerExperimental;
		const defaultDataStore = (await container.getEntryPoint()) as ITestFluidObject;
		const string = await defaultDataStore.getSharedObject<SharedString>(stringId);

		await provider.ensureSynchronized();
		await provider.opProcessingController.pauseProcessing(container);

		// generate local op
		assert.strictEqual(string.getText(), "hello");
		string.insertText(5, "; long amount of text that will produce a high index");

		// op is submitted on top of first op at some later time (not in the same JS turn, so not batched)
		await Promise.resolve();
		string.insertText(string.getLength(), ", for testing purposes");
		assert.strictEqual(
			string.getText(),
			"hello; long amount of text that will produce a high index, for testing purposes",
		);

		const stashP = new Promise<string>((resolve) => {
			container.on("op", (op) => {
				// Stash right after we see the first op. If we stash the first op, it will be applied
				// first and everything will work fine. If ops are arriving on the network, there's no guarantee
				// of how small this window is.
				if (op.clientId === container.clientId) {
					// hacky; but we need to make sure we don't process further ops
					(container as any).processRemoteMessage = (message) => null;
					const pendingStateP = container.closeAndGetPendingLocalState?.();
					assert.ok(pendingStateP);
					resolve(pendingStateP);
				}
			});
		});
		provider.opProcessingController.resumeProcessing(container);
		const stashedOps = await stashP;

		// when this container tries to apply the second op, it will not have replayed the first
		// op yet, because the reference sequence number of the second op is lower than the sequence number
		// of the first op
		const container2 = await loader.resolve({ url }, stashedOps);
		const defaultDataStore2 = (await container2.getEntryPoint()) as ITestFluidObject;
		const string2 = await defaultDataStore2.getSharedObject<SharedString>(stringId);
		await waitForContainerConnection(container2);
		assert.strictEqual(
			string2.getText(),
			"hello; long amount of text that will produce a high index, for testing purposes",
		);
		await provider.ensureSynchronized();
		assert.strictEqual(string2.getText(), string1.getText());
	});

	itExpects(
		"waits for previous container's leave message",
		[
			{ eventName: "fluid:telemetry:Container:connectedStateRejected" },
			{ eventName: "fluid:telemetry:Container:WaitBeforeClientLeave_end" },
		],
		async () => {
			const container: IContainerExperimental =
				await provider.loadTestContainer(testContainerConfig);
			const dataStore = (await container.getEntryPoint()) as ITestFluidObject;
			// Force to write mode to get a leave message
			dataStore.root.set("forceWrite", true);
			await provider.ensureSynchronized();

			const serializedClientId = container.clientId;
			assert.ok(serializedClientId);

			await provider.opProcessingController.pauseProcessing(container);
			assert(dataStore.runtime.deltaManager.outbound.paused);

			[...Array(lots).keys()].map((i) => dataStore.root.set(`test op #${i}`, i));

			const pendingState = await container.getPendingLocalState?.();

			const container2 = await loader.resolve({ url }, pendingState);

			const connectP = new Promise<void>((resolve, reject) => {
				container2.on("connected", () => {
					if (container2.getQuorum().getMember(serializedClientId) === undefined) {
						resolve();
					} else {
						reject(new Error("connected while previous client in quorum"));
					}
				});
			});

			// wait for the join message so we see connectedStateRejected
			if (container2.connectionState !== ConnectionState.CatchingUp) {
				await new Promise((resolve) => container2.deltaManager.on("connect", resolve));
			}

			container.close();
			await connectP;
		},
	);

	it("can make changes offline and resubmit them", async function () {
		const pendingOps = await getPendingOps(provider, false, async (c, d) => {
			const map = await d.getSharedObject<ISharedMap>(mapId);
			[...Array(lots).keys()].map((i) => map.set(i.toString(), i));
		});

		const container2 = await loadOffline(provider, { url }, pendingOps);
		const dataStore2 = (await container2.container.getEntryPoint()) as ITestFluidObject;
		const map2 = await dataStore2.getSharedObject<ISharedMap>(mapId);

		// pending changes should be applied
		[...Array(lots).keys()].map((i) =>
			assert.strictEqual(
				map2.get(i.toString()),
				i,
				`map 2 ${map2.get(i.toString())} !== ${i}`,
			),
		);
		// make more changes while offline
		[...Array(lots).keys()].map((i) => map2.set((i + lots).toString(), i + lots));

		container2.connect();
		await waitForContainerConnection(container2.container);
		await provider.ensureSynchronized();
		[...Array(lots * 2).keys()].map((i) =>
			assert.strictEqual(
				map1.get(i.toString()),
				i,
				`map 1 ${map1.get(i.toString())} !== ${i}`,
			),
		);
		[...Array(lots * 2).keys()].map((i) =>
			assert.strictEqual(
				map2.get(i.toString()),
				i,
				`map 2 ${map2.get(i.toString())} !== ${i}`,
			),
		);
	});

	it("fails when session time expires using stashed time", async function () {
		const pendingOps = await getPendingOps(provider, false, async (c, d) => {
			const map = await d.getSharedObject<ISharedMap>(mapId);
			[...Array(lots).keys()].map((i) => map.set(i.toString(), i));
		});
		const pendingState = JSON.parse(pendingOps);
		assert.ok(pendingState.pendingRuntimeState.sessionExpiryTimerStarted);
		pendingState.pendingRuntimeState.sessionExpiryTimerStarted = 1;
		const pendingOps2 = JSON.stringify(pendingState);
		await assert.rejects(
			async () => loader.resolve({ url }, pendingOps2),
			/Client session expired./,
		);
	});

	it("can make changes offline and stash them", async function () {
		const pendingOps = await getPendingOps(provider, false, async (c, d) => {
			const map = await d.getSharedObject<ISharedMap>(mapId);
			[...Array(lots).keys()].map((i) => map.set(i.toString(), i));
		});

		const container2 = await loadOffline(provider, { url }, pendingOps);
		const dataStore2 = (await container2.container.getEntryPoint()) as ITestFluidObject;
		const map2 = await dataStore2.getSharedObject<ISharedMap>(mapId);

		// pending changes should be applied
		[...Array(lots).keys()].map((i) =>
			assert.strictEqual(
				map2.get(i.toString()),
				i,
				`map 2 ${map2.get(i.toString())} !== ${i}`,
			),
		);
		// make more changes while offline
		[...Array(lots).keys()].map((i) => map2.set((i + lots).toString(), i + lots));

		// get stashed ops from this container without connecting
		const morePendingOps = await container2.container.closeAndGetPendingLocalState?.();

		const container3 = await loadOffline(provider, { url }, morePendingOps);
		const dataStore3 = (await container3.container.getEntryPoint()) as ITestFluidObject;
		const map3 = await dataStore3.getSharedObject<ISharedMap>(mapId);

		// pending changes from both containers should be applied
		[...Array(lots * 2).keys()].map((i) =>
			assert.strictEqual(
				map3.get(i.toString()),
				i,
				`map 3 ${map2.get(i.toString())} !== ${i}`,
			),
		);
		// make more changes while offline
		[...Array(lots).keys()].map((i) => map3.set((i + lots * 2).toString(), i + lots * 2));

		container3.connect();
		await waitForContainerConnection(container3.container);
		await provider.ensureSynchronized();
		[...Array(lots * 3).keys()].map((i) =>
			assert.strictEqual(
				map1.get(i.toString()),
				i,
				`map 1 ${map1.get(i.toString())} !== ${i}`,
			),
		);
		[...Array(lots * 3).keys()].map((i) =>
			assert.strictEqual(
				map3.get(i.toString()),
				i,
				`map 3 ${map3.get(i.toString())} !== ${i}`,
			),
		);
	});

	itExpects(
		"waits for previous container's leave message after rehydration",
		[
			{ eventName: "fluid:telemetry:Container:connectedStateRejected" },
			{ eventName: "fluid:telemetry:Container:WaitBeforeClientLeave_end" },
		],
		async () => {
			const pendingOps = await getPendingOps(provider, false, async (c, d) => {
				const map = await d.getSharedObject<ISharedMap>(mapId);
				[...Array(lots).keys()].map((i) => map.set(i.toString(), i));
			});

			const container2: IContainerExperimental = await loader.resolve({ url }, pendingOps);
			const dataStore2 = (await container2.getEntryPoint()) as ITestFluidObject;
			const map2 = await dataStore2.getSharedObject<ISharedMap>(mapId);
			await waitForContainerConnection(container2);
			const serializedClientId = container2.clientId;
			assert.ok(serializedClientId);
			await provider.ensureSynchronized();
			[...Array(lots).keys()].map((i) =>
				assert.strictEqual(
					map1.get(i.toString()),
					i,
					`map 1 ${map1.get(i.toString())} !== ${i}`,
				),
			);
			[...Array(lots).keys()].map((i) =>
				assert.strictEqual(
					map2.get(i.toString()),
					i,
					`map 2 ${map2.get(i.toString())} !== ${i}`,
				),
			);

			await provider.opProcessingController.pauseProcessing(container2);
			assert(dataStore2.runtime.deltaManager.outbound.paused);
			[...Array(lots).keys()].map((i) => map2.set((i + lots).toString(), i + lots));

			const morePendingOps = await container2.getPendingLocalState?.();
			assert.ok(morePendingOps);

			const container3 = await loader.resolve({ url }, morePendingOps);

			const connectP = new Promise<void>((resolve, reject) => {
				container3.on("connected", () => {
					if (container3.getQuorum().getMember(serializedClientId) === undefined) {
						resolve();
					} else {
						reject(new Error("connected while previous client in quorum"));
					}
				});
			});

			// wait for the join message so we see connectedStateRejected
			if (container3.connectionState !== ConnectionState.CatchingUp) {
				await new Promise((resolve) => container3.deltaManager.on("connect", resolve));
			}

			container2.close();
			await connectP;
		},
	);

	it("offline blob upload", async function () {
		const container = await loadOffline(provider, { url });
		const dataStore = (await container.container.getEntryPoint()) as ITestFluidObject;
		const map = await dataStore.getSharedObject<ISharedMap>(mapId);

		const handleP = dataStore.runtime.uploadBlob(stringToBuffer("blob contents", "utf8"));
		container.connect();
		await waitForContainerConnection(container.container);

		const handle = await handleP;
		assert.strictEqual(bufferToString(await handle.get(), "utf8"), "blob contents");
		map.set("blob handle", handle);
		const container2 = await provider.loadTestContainer(testContainerConfig);
		const dataStore2 = (await container2.getEntryPoint()) as ITestFluidObject;
		const map2 = await dataStore2.getSharedObject<ISharedMap>(mapId);

		await provider.ensureSynchronized();
		assert.strictEqual(
			bufferToString(await map2.get("blob handle").get(), "utf8"),
			"blob contents",
		);
	});

	it("close while uploading blob", async function () {
		const dataStore = (await container1.getEntryPoint()) as ITestFluidObject;
		const map = await dataStore.getSharedObject<ISharedMap>(mapId);
		await provider.ensureSynchronized();

		const blobP = dataStore.runtime.uploadBlob(stringToBuffer("blob contents", "utf8"));
		const pendingOpsP = container1.closeAndGetPendingLocalState?.();
		const handle = await blobP;
		map.set("blob handle", handle);
		const pendingOps = await pendingOpsP;

		const container2 = await loader.resolve({ url }, pendingOps);
		const dataStore2 = (await container2.getEntryPoint()) as ITestFluidObject;
		const map2 = await dataStore2.getSharedObject<ISharedMap>(mapId);

		await provider.ensureSynchronized();
		assert.strictEqual(
			bufferToString(await map1.get("blob handle").get(), "utf8"),
			"blob contents",
		);
		assert.strictEqual(
			bufferToString(await map2.get("blob handle").get(), "utf8"),
			"blob contents",
		);
	});

	it("abort while stashing blobs", async function () {
		const dataStore = (await container1.getEntryPoint()) as ITestFluidObject;
		const map = await dataStore.getSharedObject<ISharedMap>(mapId);
		const ac = new AbortController();
		await provider.ensureSynchronized();

		const blobP1 = dataStore.runtime.uploadBlob(stringToBuffer("blob contents", "utf8"));
		const blobP2 = dataStore.runtime.uploadBlob(stringToBuffer("blob contents", "utf8"));
		assert(container1.closeAndGetPendingLocalState);
		const pendingOpsP = container1.closeAndGetPendingLocalState(ac.signal);
		map.set("blob handle", await blobP1);
		ac.abort();
		const pendingOps = await pendingOpsP;

		const container2 = await loader.resolve({ url }, pendingOps);
		const dataStore2 = (await container2.getEntryPoint()) as ITestFluidObject;
		const map2 = await dataStore2.getSharedObject<ISharedMap>(mapId);
		await provider.ensureSynchronized();
		assert.strictEqual(
			bufferToString(await map2.get("blob handle").get(), "utf8"),
			"blob contents",
		);
	});

	it("close while uploading multiple blob", async function () {
		const dataStore = (await container1.getEntryPoint()) as ITestFluidObject;
		const map = await dataStore.getSharedObject<ISharedMap>(mapId);
		await provider.ensureSynchronized();

		const blobP1 = dataStore.runtime.uploadBlob(stringToBuffer("blob contents 1", "utf8"));
		const blobP2 = dataStore.runtime.uploadBlob(stringToBuffer("blob contents 2", "utf8"));
		const blobP3 = dataStore.runtime.uploadBlob(stringToBuffer("blob contents 3", "utf8"));
		const pendingOpsP = container1.closeAndGetPendingLocalState?.();
		map.set("blob handle 1", await blobP1);
		map.set("blob handle 2", await blobP2);
		map.set("blob handle 3", await blobP3);
		const pendingOps = await pendingOpsP;

		const container2 = await loader.resolve({ url }, pendingOps);
		const dataStore2 = (await container2.getEntryPoint()) as ITestFluidObject;
		const map2 = await dataStore2.getSharedObject<ISharedMap>(mapId);
		await provider.ensureSynchronized();
		for (let i = 1; i <= 3; i++) {
			assert.strictEqual(
				bufferToString(await map1.get(`blob handle ${i}`).get(), "utf8"),
				`blob contents ${i}`,
			);
			assert.strictEqual(
				bufferToString(await map2.get(`blob handle ${i}`).get(), "utf8"),
				`blob contents ${i}`,
			);
		}
	});

	itSkipsFailureOnSpecificDrivers(
		"load offline with blob redirect table",
		// We've seen this fail a few times against local server with a timeout
		// TODO: AB#5482
		["local"],
		async function () {
			// upload blob offline so an entry is added to redirect table
			const container = await loadOffline(provider, { url });
			const dataStore = (await container.container.getEntryPoint()) as ITestFluidObject;
			const map = await dataStore.getSharedObject<ISharedMap>(mapId);

			const handleP = dataStore.runtime.uploadBlob(stringToBuffer("blob contents", "utf8"));
			container.connect();
			const handle = await handleP;
			map.set("blob handle", handle);
			assert.strictEqual(bufferToString(await handle.get(), "utf8"), "blob contents");

			// wait for summary with redirect table
			await provider.ensureSynchronized();
			await waitForSummary();

			// should be able to load entirely offline
			const stashBlob = await getPendingOps(provider, true);
			await loadOffline(provider, { url }, stashBlob);
		},
	);

	it("load offline from stashed ops with pending blob", async function () {
		const container = await loadOffline(provider, { url });
		const dataStore = (await container.container.getEntryPoint()) as ITestFluidObject;
		const map = await dataStore.getSharedObject<ISharedMap>(mapId);

		// Call uploadBlob() while offline to get local ID handle, and generate an op referencing it
		const handleP = dataStore.runtime.uploadBlob(stringToBuffer("blob contents 1", "utf8"));
		const stashedChangesP = container.container.closeAndGetPendingLocalState?.();
		const handle = await handleP;
		map.set("blob handle 1", handle);

		const stashedChanges = await stashedChangesP;

		const container3 = await loadOffline(provider, { url }, stashedChanges);
		const dataStore3 = (await container3.container.getEntryPoint()) as ITestFluidObject;
		const map3 = await dataStore3.getSharedObject<ISharedMap>(mapId);

		// blob is accessible offline
		assert.strictEqual(
			bufferToString(await map3.get("blob handle 1").get(), "utf8"),
			"blob contents 1",
		);
		container3.connect();
		await waitForContainerConnection(container3.container);
		await provider.ensureSynchronized();

		assert.strictEqual(
			bufferToString(await map3.get("blob handle 1").get(), "utf8"),
			"blob contents 1",
		);
		assert.strictEqual(
			bufferToString(await map1.get("blob handle 1").get(), "utf8"),
			"blob contents 1",
		);
	});

	it("stashed changes with blobs", async function () {
		const container = await loadOffline(provider, { url });
		const dataStore = (await container.container.getEntryPoint()) as ITestFluidObject;
		const map = await dataStore.getSharedObject<ISharedMap>(mapId);

		// Call uploadBlob() while offline to get local ID handle, and generate an op referencing it
		const handleP = dataStore.runtime.uploadBlob(stringToBuffer("blob contents 1", "utf8"));
		const stashedChangesP = container.container.closeAndGetPendingLocalState?.();
		const handle = await handleP;
		map.set("blob handle 1", handle);

		const stashedChanges = await stashedChangesP;

		const container3 = await loader.resolve({ url }, stashedChanges);
		const dataStore3 = (await container3.getEntryPoint()) as ITestFluidObject;
		const map3 = await dataStore3.getSharedObject<ISharedMap>(mapId);

		await provider.ensureSynchronized();

		// Blob is uploaded and accessible by all clients
		assert.strictEqual(
			bufferToString(await map1.get("blob handle 1").get(), "utf8"),
			"blob contents 1",
		);
		assert.strictEqual(
			bufferToString(await map3.get("blob handle 1").get(), "utf8"),
			"blob contents 1",
		);
	});

	it("offline attach", async function () {
		const newMapId = "newMap";
		let id;
		// stash attach op
		const pendingOps = await getPendingOps(provider, false, async (container, d) => {
			const defaultDataStore = (await container.getEntryPoint()) as ITestFluidObject;
			const runtime = defaultDataStore.context.containerRuntime;

			const createdDataStore = await runtime.createDataStore(["default"]);
			const dataStore = (await createdDataStore.entryPoint.get()) as ITestFluidObject;
			id = dataStore.context.id;

			const channel = dataStore.runtime.createChannel(
				newMapId,
				"https://graph.microsoft.com/types/map",
			);
			assert.strictEqual(channel.handle.isAttached, false, "Channel should be detached");

			((await channel.handle.get()) as SharedObject).bindToContext();
			defaultDataStore.root.set("someDataStore", dataStore.handle);
			(channel as ISharedMap).set(testKey, testValue);
		});

		// load offline; new datastore should be accessible
		const container2 = await loadOffline(provider, { url }, pendingOps);
		{
			const entryPoint = (await container2.container.getEntryPoint()) as ITestFluidObject;
			const containerRuntime = entryPoint.context.containerRuntime as ContainerRuntime;
			// TODO: Remove usage of "resolveHandle" AB#6340
			const response = await containerRuntime.resolveHandle({ url: `/${id}/${newMapId}` });
			const map2 = response.value as ISharedMap;
			assert.strictEqual(map2.get(testKey), testValue);
			map2.set(testKey2, testValue);
		}

		container2.connect();
		await waitForContainerConnection(container2.container);

		// get new datastore from first container
		{
			const entryPoint = (await container1.getEntryPoint()) as ITestFluidObject;
			const containerRuntime = entryPoint.context.containerRuntime as ContainerRuntime;
			// TODO: Remove usage of "resolveHandle" AB#6340
			const response = await containerRuntime.resolveHandle({ url: `/${id}/${newMapId}` });
			const map3 = response.value as ISharedMap;
			await provider.ensureSynchronized();
			assert.strictEqual(map3.get(testKey), testValue);
			assert.strictEqual(map3.get(testKey2), testValue);
		}
	});

	it("works for detached container", async function () {
		const loader2 = provider.makeTestLoader(testContainerConfig);
		const detachedContainer: IContainerExperimental = await loader2.createDetachedContainer(
			provider.defaultCodeDetails,
		);
		const dataStore = (await detachedContainer.getEntryPoint()) as ITestFluidObject;
		const map = await dataStore.getSharedObject<ISharedMap>(mapId);
		map.set(testKey, testValue);

		await detachedContainer.attach(provider.driver.createCreateNewRequest(provider.documentId));
		const pendingOps = await detachedContainer.closeAndGetPendingLocalState?.();

		const url2 = await detachedContainer.getAbsoluteUrl("");
		assert.ok(url2);
		const container2 = await loader2.resolve({ url: url2 }, pendingOps);
		const dataStore2 = (await container2.getEntryPoint()) as ITestFluidObject;
		const map2 = await dataStore2.getSharedObject<ISharedMap>(mapId);
		assert.strictEqual(map2.get(testKey), testValue);
	});

	it("works for rehydrated container", async function () {
		const loader2 = provider.makeTestLoader(testContainerConfig);
		const detachedContainer = await loader2.createDetachedContainer(
			provider.defaultCodeDetails,
		);
		const dataStore = (await detachedContainer.getEntryPoint()) as ITestFluidObject;
		const map = await dataStore.getSharedObject<ISharedMap>(mapId);
		map.set(testKey, testValue);

		const summary = detachedContainer.serialize();
		detachedContainer.close();
		const rehydratedContainer: IContainerExperimental =
			await loader2.rehydrateDetachedContainerFromSnapshot(summary);
		const dataStore2 = (await rehydratedContainer.getEntryPoint()) as ITestFluidObject;
		const map2 = await dataStore2.getSharedObject<ISharedMap>(mapId);
		map2.set(testKey2, testValue);

		await rehydratedContainer.attach(
			provider.driver.createCreateNewRequest(provider.documentId),
		);
		const pendingOps = await rehydratedContainer.closeAndGetPendingLocalState?.();

		const url2 = await rehydratedContainer.getAbsoluteUrl("");
		assert.ok(url2);

		const container3 = await loader2.resolve({ url: url2 }, pendingOps);
		const dataStore3 = (await container3.getEntryPoint()) as ITestFluidObject;
		const map3 = await dataStore3.getSharedObject<ISharedMap>(mapId);
		assert.strictEqual(map3.get(testKey), testValue);
		assert.strictEqual(map3.get(testKey2), testValue);
	});

	// TODO: https://github.com/microsoft/FluidFramework/issues/10729
	it("works with summary while offline", async function () {
		map1.set("test op 1", "test op 1");
		await waitForSummary();

		const pendingOps = await getPendingOps(provider, false, async (c, d) => {
			const map = await d.getSharedObject<ISharedMap>(mapId);
			map.set(testKey, testValue);
		});

		map1.set("test op 2", "test op 2");
		await waitForSummary();

		// load container with pending ops, which should resend the op not sent by previous container
		const container2 = await loader.resolve({ url }, pendingOps);
		const dataStore2 = (await container2.getEntryPoint()) as ITestFluidObject;
		const map2 = await dataStore2.getSharedObject<ISharedMap>(mapId);
		await waitForContainerConnection(container2);
		await provider.ensureSynchronized();
		assert.strictEqual(map1.get(testKey), testValue);
		assert.strictEqual(map2.get(testKey), testValue);
	});

	// TODO: https://github.com/microsoft/FluidFramework/issues/10729
	it("can stash between summary op and ack", async function () {
		map1.set("test op 1", "test op 1");
		const container: IContainerExperimental =
			await provider.loadTestContainer(testContainerConfig);
		const pendingOps = await new Promise<string | undefined>((resolve, reject) =>
			container.on("op", (op) => {
				if (op.type === "summarize") {
					resolve(container.closeAndGetPendingLocalState?.());
				}
			}),
		);
		assert.ok(pendingOps);

		const container2 = await loader.resolve({ url }, pendingOps);
		await waitForContainerConnection(container2);
		await provider.ensureSynchronized();
	});

	it("get pending state without close resends ops", async () => {
		const container = (await provider.loadTestContainer(
			testContainerConfig,
		)) as IContainerExperimental;

		// pause outgoing ops so we can detect dropped stashed changes
		await container.deltaManager.outbound.pause();
		let pendingState: string | undefined;
		let pendingStateP;
		const dataStore = (await container.getEntryPoint()) as ITestFluidObject;
		const map = await dataStore.getSharedObject<ISharedMap>(mapId);
		for (let i = 5; i--; ) {
			map.set(`${i}`, `${i}`);
			container.disconnect();
			container.connect();
			pendingStateP = await new Promise<string>((resolve) => {
				container.once("connected", (clientId: string) => resolve(clientId));
			}).then(async (clientId: string) => {
				pendingState = await container.getPendingLocalState?.();
				assert(typeof pendingState === "string");

				// the pending data in the stash blob may not have changed, but the clientId should match our new
				// clientId, which will now be used to attempt to resubmit pending changes
				assert.strictEqual(clientId, JSON.parse(pendingState).clientId);

				return pendingState;
			});
		}
		pendingState = await pendingStateP;
		container.close();
		// no pending changes went through
		for (let i = 5; i--; ) {
			assert.strictEqual(map1.get(`${i}`), undefined);
		}

		const container2 = await loader.resolve({ url }, pendingState);
		const dataStore2 = (await container2.getEntryPoint()) as ITestFluidObject;
		const map2 = await dataStore2.getSharedObject<ISharedMap>(mapId);
		await provider.ensureSynchronized();
		for (let i = 5; i--; ) {
			// local value is what we expect
			assert.strictEqual(map2.get(`${i}`), `${i}`);
			// remote value is what we expect
			assert.strictEqual(map1.get(`${i}`), `${i}`);
		}
	});

	it("get pending state without close doesn't duplicate ops", async () => {
		const container = (await provider.loadTestContainer(
			testContainerConfig,
		)) as IContainerExperimental;

		let pendingState;
		let pendingStateP;

		const dataStore = (await container.getEntryPoint()) as ITestFluidObject;
		const counter = await dataStore.getSharedObject<SharedCounter>(counterId);
		for (let i = 5; i--; ) {
			counter.increment(1);
			container.disconnect();
			container.connect();
			pendingStateP = await new Promise<string>((resolve) => {
				container.once("connected", (clientId: string) => resolve(clientId));
			}).then(async (clientId: string) => {
				pendingState = await container.getPendingLocalState?.();
				assert(typeof pendingState === "string");

				// the pending data in the stash blob may not have changed, but the clientId should match our new
				// clientId, which will now be used to attempt to resubmit pending changes
				assert.strictEqual(clientId, JSON.parse(pendingState).clientId);

				return pendingState;
			});
		}
		pendingState = await pendingStateP;
		container.close();

		// because the event listener was always refreshing pendingState on "connected", the stash blob
		// should be safe to use
		const container2 = await loader.resolve({ url }, pendingState);
		const dataStore2 = (await container2.getEntryPoint()) as ITestFluidObject;
		const counter2 = await dataStore2.getSharedObject<SharedCounter>(counterId);
		await provider.ensureSynchronized();
		// local value is what we expect
		assert.strictEqual(counter2.value, 5);
		// remote value is what we expect
		assert.strictEqual(counter1.value, 5);
	});

	it("applies stashed ops with no saved ops", async function () {
		// wait for summary
		await new Promise<void>((resolve) =>
			container1.on("op", (op) => {
				if (op.type === "summaryAck") {
					resolve();
				}
			}),
		);

		// avoid our join op being saved
		const headers: IRequestHeader = { [LoaderHeader.loadMode]: { deltaConnection: "none" } };
		const container: IContainerExperimental = await loader.resolve({ url, headers });
		const dataStore = (await container.getEntryPoint()) as ITestFluidObject;
		const map = await dataStore.getSharedObject<ISharedMap>(mapId);
		// generate ops with RSN === summary SN
		map.set(testKey, testValue);
		const stashBlob = await container.closeAndGetPendingLocalState?.();
		assert(stashBlob);
		const pendingState = JSON.parse(stashBlob);
		// make sure the container loaded from summary and we have no saved ops
		assert.strictEqual(pendingState.savedOps.length, 0);
		assert(
			pendingState.pendingRuntimeState.pending.pendingStates[0].referenceSequenceNumber > 0,
		);

		// load container with pending ops, which should resend the op not sent by previous container
		const container2 = await loader.resolve({ url }, stashBlob);
		const dataStore2 = (await container2.getEntryPoint()) as ITestFluidObject;
		const map2 = await dataStore2.getSharedObject<ISharedMap>(mapId);
		await waitForContainerConnection(container2);
		await provider.ensureSynchronized();
		assert.strictEqual(map1.get(testKey), testValue);
		assert.strictEqual(map2.get(testKey), testValue);
	});
});

describeCompat("stashed ops", "NoCompat", (getTestObjectProvider, apis) => {
	const { SharedMap, SharedDirectory, SharedCounter, SharedString, SharedCell } = apis.dds;
	const registry: ChannelFactoryRegistry = [
		[mapId, SharedMap.getFactory()],
		[stringId, SharedString.getFactory()],
		[cellId, SharedCell.getFactory()],
		[counterId, SharedCounter.getFactory()],
		[directoryId, SharedDirectory.getFactory()],
	];

	const testContainerConfig: ITestContainerConfig = {
		fluidDataObjectType: DataObjectFactoryType.Test,
		registry,
		runtimeOptions: {
			summaryOptions: {
				summaryConfigOverrides: {
					...DefaultSummaryConfiguration,
					...{
						maxTime: 5000 * 12,
						maxAckWaitTime: 120000,
						maxOps: 1,
						initialSummarizerDelayMs: 20,
					},
				},
			},
			enableRuntimeIdCompressor: "on",
		},
		loaderProps: {
			configProvider: configProvider({
				"Fluid.Container.enableOfflineLoad": true,
			}),
		},
	};

	it("handles stashed ops with reference sequence number of 0", async function () {
		const provider2 = getTestObjectProvider();
		const loader2 = provider2.makeTestLoader(testContainerConfig);
		const container: IContainerExperimental = await createAndAttachContainer(
			provider2.defaultCodeDetails,
			loader2,
			provider2.driver.createCreateNewRequest(createDocumentId()),
		);

		await provider2.ensureSynchronized();
		const url = await container.getAbsoluteUrl("");
		assert(url, "no url");
		container.disconnect();

		const dataStore = (await container.getEntryPoint()) as ITestFluidObject;
		const map = await dataStore.getSharedObject<ISharedMap>(mapId);
		map.set(testKey, testValue);
		const pendingOps = await container.closeAndGetPendingLocalState?.();
		assert.ok(pendingOps);
		// make sure we got stashed ops with refseqnum === 0, otherwise we are not testing the scenario we want to
		assert(/referenceSequenceNumber[^\w,}]*0/.test(pendingOps));

		// load container with pending ops, which should resend the op not sent by previous container
		const container2 = await loader2.resolve({ url }, pendingOps);
		const dataStore2 = (await container2.getEntryPoint()) as ITestFluidObject;
		const map2 = await dataStore2.getSharedObject<ISharedMap>(mapId);
		await waitForContainerConnection(container2, true);
		await provider2.ensureSynchronized();
		assert.strictEqual(map2.get(testKey), testValue);
	});
});<|MERGE_RESOLUTION|>--- conflicted
+++ resolved
@@ -47,10 +47,7 @@
 } from "@fluidframework/container-runtime";
 import { IDocumentServiceFactory } from "@fluidframework/driver-definitions";
 import { wrapObjectAndOverride } from "../mocking.js";
-<<<<<<< HEAD
-
-=======
->>>>>>> 37332e63
+
 const mapId = "map";
 const stringId = "sharedStringKey";
 const cellId = "cellKey";
@@ -187,23 +184,6 @@
 			provider.documentServiceFactory,
 			{
 				createDocumentService: {
-<<<<<<< HEAD
-					connectToDeltaStream: (_ds) => async (client) => {
-						await p.promise;
-						return _ds.connectToDeltaStream(client);
-					},
-					connectToDeltaStorage: (_ds) => async () => {
-						await p.promise;
-						return _ds.connectToDeltaStorage();
-					},
-					connectToStorage: (_ds) => async () => {
-						await p.promise;
-						return _ds.connectToStorage();
-					},
-				},
-			},
-		);
-=======
 					connectToDeltaStream: (ds) => async (client) => {
 						await p.promise;
 						return ds.connectToDeltaStream(client);
@@ -220,7 +200,6 @@
 			},
 		);
 
->>>>>>> 37332e63
 		// eslint-disable-next-line @typescript-eslint/no-shadow
 		const loader = testObjectProvider.createLoader(
 			[
