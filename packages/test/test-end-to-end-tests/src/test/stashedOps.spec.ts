--- conflicted
+++ resolved
@@ -44,24 +44,14 @@
     }
 };
 
-<<<<<<< HEAD
-const getPendingStateWithoutClose = async (container: IContainer) => {
+const getPendingStateWithoutClose = async (container: IContainer): Promise<string> => {
     const containerClose = container.close;
     container.close = (message) => assert(message === undefined);
     const pendingState = await (container as any).closeAndGetPendingLocalStateAsync();
-    container.close = containerClose;
-    return pendingState;
-}
-=======
-const getPendingStateWithoutClose = (container: IContainer): string => {
-    const containerClose = container.close;
-    container.close = (message) => assert(message === undefined);
-    const pendingState = (container as any).closeAndGetPendingLocalState();
     assert(typeof pendingState === "string");
     container.close = containerClose;
     return pendingState;
 };
->>>>>>> 4a669e14
 
 type MapCallback = (container: IContainer, dataStore: ITestFluidObject, map: SharedMap) => void | Promise<void>;
 
@@ -82,26 +72,9 @@
 
     let pendingState: string;
     if (send) {
-<<<<<<< HEAD
         pendingState = await getPendingStateWithoutClose(container);
         await args.ensureSynchronized();
         container.close();
-        // const pendingRuntimeState = await (container as any).context.runtime.getPendingLocalState();
-        // await args.ensureSynchronized();
-        // const p = await (container as any).closeAndGetPendingLocalStateAsync();
-        // assert.strictEqual(JSON.parse(p).pendingRuntimeState, undefined);
-        // if we sent the ops successfully the pending state should have a clientId. if not they will be resent anyway
-        // assert(pendingRuntimeState.clientId !== undefined, "no clientId for successful ops");
-        // assert(container.resolvedUrl !== undefined && container.resolvedUrl.type === "fluid");
-        // pendingState = JSON.stringify({
-        //     url: container.resolvedUrl.url,
-        //     pendingRuntimeState,
-        // });
-=======
-        pendingState = getPendingStateWithoutClose(container);
-        await args.ensureSynchronized();
-        container.close();
->>>>>>> 4a669e14
     } else {
         pendingState = await (container as any).closeAndGetPendingLocalStateAsync();
     }
