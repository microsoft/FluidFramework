--- conflicted
+++ resolved
@@ -18,7 +18,6 @@
 import { getTextAndMarkers, SharedString } from "@fluidframework/sequence";
 import { SharedObject } from "@fluidframework/shared-object-base";
 import {
-<<<<<<< HEAD
     ChannelFactoryRegistry,
     ITestFluidObject,
     ITestContainerConfig,
@@ -27,15 +26,6 @@
     createAndAttachContainer,
     createDocumentId,
     waitForContainerConnection,
-=======
-	ChannelFactoryRegistry,
-	ITestFluidObject,
-	ITestContainerConfig,
-	ITestObjectProvider,
-	DataObjectFactoryType,
-	createAndAttachContainer,
-	waitForContainerConnection,
->>>>>>> 446b4ea9
 } from "@fluidframework/test-utils";
 import { describeNoCompat, itExpects } from "@fluidframework/test-version-utils";
 import { ConnectionState } from "@fluidframework/container-loader";
@@ -62,7 +52,6 @@
 }));
 
 const testContainerConfig: ITestContainerConfig = {
-<<<<<<< HEAD
     fluidDataObjectType: DataObjectFactoryType.Test,
     registry,
     runtimeOptions: {
@@ -81,24 +70,6 @@
     loaderProps: { configProvider: configProvider({
         "Fluid.Container.enableOfflineLoad": true,
     }) },
-=======
-	fluidDataObjectType: DataObjectFactoryType.Test,
-	registry,
-	runtimeOptions: {
-		enableOfflineLoad: true,
-		summaryOptions: {
-			summaryConfigOverrides: {
-				...DefaultSummaryConfiguration,
-				...{
-					maxTime: 5000 * 12,
-					maxAckWaitTime: 120000,
-					maxOps: 1,
-					initialSummarizerDelayMs: 20,
-				},
-			},
-		},
-	},
->>>>>>> 446b4ea9
 };
 
 const lots = 30;
@@ -156,40 +127,6 @@
 	return pendingState;
 };
 
-<<<<<<< HEAD
-async function loadOffline(provider: ITestObjectProvider, request: IRequest, pendingLocalState?: string):
-    Promise<{ container: IContainer; connect: () => void; }> {
-    const p = new Deferred();
-    const documentServiceFactory = provider.driver.createDocumentServiceFactory();
-
-    // patch document service methods to simulate offline by not resolving until we choose to
-    const boundFn = documentServiceFactory.createDocumentService.bind(documentServiceFactory);
-    documentServiceFactory.createDocumentService = async (...args) => {
-        const docServ = await boundFn(...args);
-        const boundCTDStream = docServ.connectToDeltaStream.bind(docServ);
-        docServ.connectToDeltaStream = async (...args2) => {
-            await p.promise;
-            return boundCTDStream(...args2);
-        };
-        const boundCTDStorage = docServ.connectToDeltaStorage.bind(docServ);
-        docServ.connectToDeltaStorage = async (...args2) => {
-            await p.promise;
-            return boundCTDStorage(...args2);
-        };
-        const boundCTStorage = docServ.connectToStorage.bind(docServ);
-        docServ.connectToStorage = async (...args2) => {
-            await p.promise;
-            return boundCTStorage(...args2);
-        };
-
-        return docServ;
-    };
-    const loader = provider.createLoader(
-        [[provider.defaultCodeDetails, provider.createFluidEntryPoint(testContainerConfig)]],
-        { ...testContainerConfig.loaderProps, documentServiceFactory });
-    const container = await loader.resolve(request, pendingLocalState ?? await getPendingOps(provider, false));
-    return { container, connect: () => p.resolve(undefined) };
-=======
 async function loadOffline(
 	provider: ITestObjectProvider,
 	request: IRequest,
@@ -218,24 +155,18 @@
 			return boundCTStorage(...args2);
 		};
 
-		return docServ;
-	};
-	const loader = provider.createLoader(
-		[[provider.defaultCodeDetails, provider.createFluidEntryPoint(testContainerConfig)]],
-		{ documentServiceFactory },
-	);
-	const container = await loader.resolve(
-		request,
-		pendingLocalState ?? (await getPendingOps(provider, false)),
-	);
-	return { container, connect: () => p.resolve(undefined) };
->>>>>>> 446b4ea9
+        return docServ;
+    };
+    const loader = provider.createLoader(
+        [[provider.defaultCodeDetails, provider.createFluidEntryPoint(testContainerConfig)]],
+        { ...testContainerConfig.loaderProps, documentServiceFactory });
+    const container = await loader.resolve(request, pendingLocalState ?? await getPendingOps(provider, false));
+    return { container, connect: () => p.resolve(undefined) };
 }
 
 // Introduced in 0.37
 // REVIEW: enable compat testing
 describeNoCompat("stashed ops", (getTestObjectProvider) => {
-<<<<<<< HEAD
     let provider: ITestObjectProvider;
     let url;
     let loader: IHostLoader;
@@ -1113,1009 +1044,4 @@
         await provider2.ensureSynchronized();
         assert.strictEqual(map2.get(testKey), testValue);
     });
-=======
-	let provider: ITestObjectProvider;
-	let url;
-	let loader: IHostLoader;
-	let container1: IContainer;
-	let map1: SharedMap;
-	let string1: SharedString;
-	let cell1: SharedCell;
-	let counter1: SharedCounter;
-	let directory1: ISharedDirectory;
-	let waitForSummary: () => Promise<void>;
-
-	beforeEach(async () => {
-		provider = getTestObjectProvider();
-		loader = provider.makeTestLoader(testContainerConfig);
-		container1 = await createAndAttachContainer(
-			provider.defaultCodeDetails,
-			loader,
-			provider.driver.createCreateNewRequest(provider.documentId),
-		);
-		provider.updateDocumentId(container1.resolvedUrl);
-		url = await container1.getAbsoluteUrl("");
-		const dataStore1 = await requestFluidObject<ITestFluidObject>(container1, "default");
-		map1 = await dataStore1.getSharedObject<SharedMap>(mapId);
-		cell1 = await dataStore1.getSharedObject<SharedCell>(cellId);
-		counter1 = await dataStore1.getSharedObject<SharedCounter>(counterId);
-		directory1 = await dataStore1.getSharedObject<SharedDirectory>(directoryId);
-		string1 = await dataStore1.getSharedObject<SharedString>(stringId);
-		string1.insertText(0, "hello");
-
-		waitForSummary = async () => {
-			await new Promise<void>((resolve, reject) => {
-				let summarized = false;
-				container1.on("op", (op) => {
-					if (op.type === "summarize") {
-						summarized = true;
-					} else if (summarized && op.type === "summaryAck") {
-						resolve();
-					} else if (op.type === "summaryNack") {
-						reject(new Error("summaryNack"));
-					}
-				});
-			});
-		};
-	});
-
-	it("resends op", async function () {
-		const pendingOps = await getPendingOps(provider, false, async (c, d) => {
-			const map = await d.getSharedObject<SharedMap>(mapId);
-			map.set(testKey, testValue);
-			const cell = await d.getSharedObject<SharedCell>(cellId);
-			cell.set(testValue);
-			const counter = await d.getSharedObject<SharedCounter>(counterId);
-			counter.increment(testIncrementValue);
-			const directory = await d.getSharedObject<SharedDirectory>(directoryId);
-			directory.set(testKey, testValue);
-		});
-
-		// load container with pending ops, which should resend the op not sent by previous container
-		const container2 = await loader.resolve({ url }, pendingOps);
-		const dataStore2 = await requestFluidObject<ITestFluidObject>(container2, "default");
-		const map2 = await dataStore2.getSharedObject<SharedMap>(mapId);
-		const cell2 = await dataStore2.getSharedObject<SharedCell>(cellId);
-		const counter2 = await dataStore2.getSharedObject<SharedCounter>(counterId);
-		const directory2 = await dataStore2.getSharedObject<SharedDirectory>(directoryId);
-		await waitForContainerConnection(container2, true);
-		await provider.ensureSynchronized();
-		assert.strictEqual(map1.get(testKey), testValue);
-		assert.strictEqual(map2.get(testKey), testValue);
-		assert.strictEqual(cell1.get(), testValue);
-		assert.strictEqual(cell2.get(), testValue);
-		assert.strictEqual(counter1.value, testIncrementValue);
-		assert.strictEqual(counter2.value, testIncrementValue);
-		assert.strictEqual(directory1.get(testKey), testValue);
-		assert.strictEqual(directory2.get(testKey), testValue);
-	});
-
-	it("doesn't resend successful op", async function () {
-		const pendingOps = await getPendingOps(provider, true, async (c, d) => {
-			const map = await d.getSharedObject<SharedMap>(mapId);
-			map.set(testKey, "something unimportant");
-			const cell = await d.getSharedObject<SharedCell>(cellId);
-			cell.set("something unimportant");
-			const counter = await d.getSharedObject<SharedCounter>(counterId);
-			counter.increment(3);
-			const directory = await d.getSharedObject<SharedDirectory>(directoryId);
-			directory.set(testKey, "I will be erased");
-		});
-
-		map1.set(testKey, testValue);
-		cell1.set(testValue);
-		counter1.increment(testIncrementValue);
-		directory1.set(testKey, testValue);
-		await provider.ensureSynchronized();
-
-		// load with pending ops, which it should not resend because they were already sent successfully
-		const container2 = await loader.resolve({ url }, pendingOps);
-		const dataStore2 = await requestFluidObject<ITestFluidObject>(container2, "default");
-		const map2 = await dataStore2.getSharedObject<SharedMap>(mapId);
-		const cell2 = await dataStore2.getSharedObject<SharedCell>(cellId);
-		const counter2 = await dataStore2.getSharedObject<SharedCounter>(counterId);
-		const directory2 = await dataStore2.getSharedObject<SharedDirectory>(directoryId);
-
-		await provider.ensureSynchronized();
-		assert.strictEqual(map1.get(testKey), testValue);
-		assert.strictEqual(map2.get(testKey), testValue);
-		assert.strictEqual(cell1.get(), testValue);
-		assert.strictEqual(cell2.get(), testValue);
-		assert.strictEqual(counter1.value, testIncrementValue + 3);
-		assert.strictEqual(counter2.value, testIncrementValue + 3);
-		assert.strictEqual(directory1.get(testKey), testValue);
-		assert.strictEqual(directory2.get(testKey), testValue);
-	});
-
-	it("resends delete op and can set after", async function () {
-		const pendingOps = await getPendingOps(provider, false, async (c, d) => {
-			const map = await d.getSharedObject<SharedMap>(mapId);
-			map.delete("clear");
-		});
-
-		// load container with pending ops, which should resend the op not sent by previous container
-		const container2 = await loader.resolve({ url }, pendingOps);
-		const dataStore2 = await requestFluidObject<ITestFluidObject>(container2, "default");
-		const map2 = await dataStore2.getSharedObject<SharedMap>(mapId);
-		await waitForContainerConnection(container2, true);
-		await provider.ensureSynchronized();
-		assert.strictEqual(map1.has("clear"), false);
-		assert.strictEqual(map2.has("clear"), false);
-		map1.set("clear", "test1");
-		await provider.ensureSynchronized();
-		assert.strictEqual(map1.get("clear"), "test1");
-		assert.strictEqual(map2.get("clear"), "test1");
-	});
-
-	it("resends a lot of ops", async function () {
-		const pendingOps = await getPendingOps(provider, false, async (c, d) => {
-			const map = await d.getSharedObject<SharedMap>(mapId);
-			[...Array(lots).keys()].map((i) => map.set(i.toString(), i));
-		});
-
-		// load container with pending ops, which should resend the ops not sent by previous container
-		const container2 = await loader.resolve({ url }, pendingOps);
-		const dataStore2 = await requestFluidObject<ITestFluidObject>(container2, "default");
-		const map2 = await dataStore2.getSharedObject<SharedMap>(mapId);
-		await waitForContainerConnection(container2, true);
-		await provider.ensureSynchronized();
-		[...Array(lots).keys()].map((i) =>
-			assert.strictEqual(
-				map1.get(i.toString()),
-				i,
-				`map 1 ${map1.get(i.toString())} !== ${i}`,
-			),
-		);
-		[...Array(lots).keys()].map((i) =>
-			assert.strictEqual(
-				map2.get(i.toString()),
-				i,
-				`map 2 ${map2.get(i.toString())} !== ${i}`,
-			),
-		);
-	});
-
-	it("doesn't resend a lot of successful ops", async function () {
-		const pendingOps = await getPendingOps(provider, true, async (c, d) => {
-			const map = await d.getSharedObject<SharedMap>(mapId);
-			[...Array(lots).keys()].map((i) => map.set(i.toString(), i));
-		});
-
-		// send a bunch from first container that should not be overwritten
-		[...Array(lots).keys()].map((i) => map1.set(i.toString(), testValue));
-		await provider.ensureSynchronized();
-
-		// load container with pending ops, which should not resend the ops sent by previous container
-		const container2 = await loader.resolve({ url }, pendingOps);
-		const dataStore2 = await requestFluidObject<ITestFluidObject>(container2, "default");
-		const map2 = await dataStore2.getSharedObject<SharedMap>(mapId);
-		await waitForContainerConnection(container2, true);
-		await provider.ensureSynchronized();
-		[...Array(lots).keys()].map((i) => assert.strictEqual(map1.get(i.toString()), testValue));
-		[...Array(lots).keys()].map((i) => assert.strictEqual(map2.get(i.toString()), testValue));
-	});
-
-	it("resends all shared directory ops", async function () {
-		const pendingOps = await getPendingOps(provider, false, async (c, d) => {
-			const directory = await d.getSharedObject<SharedDirectory>(directoryId);
-			directory.set("key1", "value1");
-			directory.set("key2", "value2");
-			directory.createSubDirectory("subdir1");
-			directory.createSubDirectory("subdir2");
-			directory.delete("key2");
-			directory.deleteSubDirectory("subdir2");
-		});
-
-		// load container with pending ops, which should resend the op not sent by previous container
-		const container2 = await loader.resolve({ url }, pendingOps);
-		const dataStore2 = await requestFluidObject<ITestFluidObject>(container2, "default");
-		const directory2 = await dataStore2.getSharedObject<SharedDirectory>(directoryId);
-		await waitForContainerConnection(container2, true);
-		await provider.ensureSynchronized();
-		assert.strictEqual(directory1.get("key1"), "value1");
-		assert.strictEqual(directory2.get("key1"), "value1");
-		assert.strictEqual(directory1.get("key2"), undefined);
-		assert.strictEqual(directory2.get("key2"), undefined);
-		assert.strictEqual(directory1.getSubDirectory("subdir1")?.absolutePath, "/subdir1");
-		assert.strictEqual(directory2.getSubDirectory("subdir1")?.absolutePath, "/subdir1");
-		assert.strictEqual(directory1.getSubDirectory("subdir2"), undefined);
-		assert.strictEqual(directory2.getSubDirectory("subdir2"), undefined);
-	});
-
-	it("resends batched ops", async function () {
-		const pendingOps = await getPendingOps(provider, false, async (c, d) => {
-			const map = await d.getSharedObject<SharedMap>(mapId);
-			(c as any).context.runtime.orderSequentially(() => {
-				[...Array(lots).keys()].map((i) => map.set(i.toString(), i));
-			});
-		});
-
-		// load container with pending ops, which should resend the ops not sent by previous container
-		const container2 = await loader.resolve({ url }, pendingOps);
-		const dataStore2 = await requestFluidObject<ITestFluidObject>(container2, "default");
-		const map2 = await dataStore2.getSharedObject<SharedMap>(mapId);
-		await waitForContainerConnection(container2, true);
-		await provider.ensureSynchronized();
-		[...Array(lots).keys()].map((i) =>
-			assert.strictEqual(
-				map1.get(i.toString()),
-				i,
-				`map 1 ${map1.get(i.toString())} !== ${i}`,
-			),
-		);
-		[...Array(lots).keys()].map((i) =>
-			assert.strictEqual(
-				map2.get(i.toString()),
-				i,
-				`map 2 ${map2.get(i.toString())} !== ${i}`,
-			),
-		);
-	});
-
-	it("doesn't resend successful batched ops", async function () {
-		const pendingOps = await getPendingOps(provider, true, async (c, d) => {
-			const map = await d.getSharedObject<SharedMap>(mapId);
-			(c as any).context.runtime.orderSequentially(() => {
-				[...Array(lots).keys()].map((i) => map.set(i.toString(), i));
-			});
-		});
-
-		// send a bunch from first container that should not be overwritten
-		[...Array(lots).keys()].map((i) => map1.set(i.toString(), testValue));
-
-		// load container with pending ops, which should not resend the ops sent by previous container
-		const container2 = await loader.resolve({ url }, pendingOps);
-		const dataStore2 = await requestFluidObject<ITestFluidObject>(container2, "default");
-		const map2 = await dataStore2.getSharedObject<SharedMap>(mapId);
-		await provider.ensureSynchronized();
-		[...Array(lots).keys()].map((i) => assert.strictEqual(map1.get(i.toString()), testValue));
-		[...Array(lots).keys()].map((i) => assert.strictEqual(map2.get(i.toString()), testValue));
-	});
-
-	it("resends chunked op", async function () {
-		const bigString = "a".repeat(container1.deltaManager.maxMessageSize);
-
-		const pendingOps = await getPendingOps(provider, false, async (c, d) => {
-			const map = await d.getSharedObject<SharedMap>(mapId);
-			map.set(testKey, bigString);
-		});
-
-		// load container with pending ops, which should resend the ops not sent by previous container
-		const container2 = await loader.resolve({ url }, pendingOps);
-		const dataStore2 = await requestFluidObject<ITestFluidObject>(container2, "default");
-		const map2 = await dataStore2.getSharedObject<SharedMap>(mapId);
-		await waitForContainerConnection(container2, true);
-		await provider.ensureSynchronized();
-		assert.strictEqual(
-			map1.get(testKey),
-			bigString,
-			`map 1 ${map1.get(testKey)} !== ${bigString}`,
-		);
-		assert.strictEqual(
-			map2.get(testKey),
-			bigString,
-			`map 2 ${map2.get(testKey)} !== ${bigString}`,
-		);
-	});
-
-	it("doesn't resend successful chunked op", async function () {
-		const bigString = "a".repeat(container1.deltaManager.maxMessageSize);
-
-		const pendingOps = await getPendingOps(provider, true, async (c, d) => {
-			const map = await d.getSharedObject<SharedMap>(mapId);
-			map.set(testKey, bigString);
-			map.set(testKey2, bigString);
-		});
-
-		// set on first container which should not be overwritten
-		map1.set(testKey, testValue);
-		map1.set(testKey2, testValue);
-
-		// load container with pending ops, which should resend the ops not sent by previous container
-		const container2 = await loader.resolve({ url }, pendingOps);
-		const dataStore2 = await requestFluidObject<ITestFluidObject>(container2, "default");
-		const map2 = await dataStore2.getSharedObject<SharedMap>(mapId);
-		await provider.ensureSynchronized();
-		assert.strictEqual(map1.get(testKey), testValue);
-		assert.strictEqual(map2.get(testKey), testValue);
-		assert.strictEqual(map1.get(testKey2), testValue);
-		assert.strictEqual(map2.get(testKey2), testValue);
-	});
-
-	it("pending map clear resend", async function () {
-		[...Array(lots).keys()].map((i) => map1.set(i.toString(), testValue));
-		await provider.ensureSynchronized();
-
-		const pendingOps = await getPendingOps(provider, false, async (c, d) => {
-			const map = await d.getSharedObject<SharedMap>(mapId);
-			map.clear();
-		});
-
-		const container2 = await loader.resolve({ url }, pendingOps);
-		const dataStore2 = await requestFluidObject<ITestFluidObject>(container2, "default");
-		const map2 = await dataStore2.getSharedObject<SharedMap>(mapId);
-		await waitForContainerConnection(container2, true);
-		await provider.ensureSynchronized();
-		[...Array(lots).keys()].map(async (i) =>
-			assert.strictEqual(map1.get(i.toString()), undefined),
-		);
-		[...Array(lots).keys()].map(async (i) =>
-			assert.strictEqual(map2.get(i.toString()), undefined),
-		);
-	});
-
-	it("successful map clear no resend", async function () {
-		const pendingOps = await getPendingOps(provider, true, async (c, d) => {
-			const map = await d.getSharedObject<SharedMap>(mapId);
-			map.clear();
-		});
-
-		[...Array(lots).keys()].map((i) => map1.set(i.toString(), testValue));
-		await provider.ensureSynchronized();
-
-		const container2 = await loader.resolve({ url }, pendingOps);
-		const dataStore2 = await requestFluidObject<ITestFluidObject>(container2, "default");
-		const map2 = await dataStore2.getSharedObject<SharedMap>(mapId);
-		await waitForContainerConnection(container2, true);
-		await provider.ensureSynchronized();
-		await Promise.all(
-			[...Array(lots).keys()].map(async (i) =>
-				assert.strictEqual(await map1.get(i.toString()), testValue),
-			),
-		);
-		await Promise.all(
-			[...Array(lots).keys()].map(async (i) =>
-				assert.strictEqual(await map2.get(i.toString()), testValue),
-			),
-		);
-	});
-
-	it("resends string insert op", async function () {
-		const pendingOps = await getPendingOps(provider, false, async (c, d) => {
-			const s = await d.getSharedObject<SharedString>(stringId);
-			s.insertText(s.getLength(), " world!");
-		});
-
-		// load container with pending ops, which should resend the op not sent by previous container
-		const container2 = await loader.resolve({ url }, pendingOps);
-		const dataStore2 = await requestFluidObject<ITestFluidObject>(container2, "default");
-		const string2 = await dataStore2.getSharedObject<SharedString>(stringId);
-		await waitForContainerConnection(container2, true);
-		await provider.ensureSynchronized();
-		assert.strictEqual(string1.getText(), "hello world!");
-		assert.strictEqual(string2.getText(), "hello world!");
-	});
-
-	it("doesn't resend successful string insert op", async function () {
-		const pendingOps = await getPendingOps(provider, true, async (c, d) => {
-			const s = await d.getSharedObject<SharedString>(stringId);
-			s.insertText(s.getLength(), " world!");
-		});
-
-		// load with pending ops, which it should not resend because they were already sent successfully
-		const container2 = await loader.resolve({ url }, pendingOps);
-		const dataStore2 = await requestFluidObject<ITestFluidObject>(container2, "default");
-		const string2 = await dataStore2.getSharedObject<SharedString>(stringId);
-		console.log(string2);
-		await waitForContainerConnection(container2, true);
-		await provider.ensureSynchronized();
-		assert.strictEqual(string1.getText(), "hello world!");
-		assert.strictEqual(string2.getText(), "hello world!");
-	});
-
-	it("resends string remove op", async function () {
-		const pendingOps = await getPendingOps(provider, false, async (c, d) => {
-			const s = await d.getSharedObject<SharedString>(stringId);
-			s.removeText(0, s.getLength());
-		});
-
-		// load container with pending ops, which should resend the op not sent by previous container
-		const container2 = await loader.resolve({ url }, pendingOps);
-		const dataStore2 = await requestFluidObject<ITestFluidObject>(container2, "default");
-		const string2 = await dataStore2.getSharedObject<SharedString>(stringId);
-		await waitForContainerConnection(container2, true);
-		await provider.ensureSynchronized();
-		assert.strictEqual(string1.getText(), "");
-		assert.strictEqual(string2.getText(), "");
-	});
-
-	it("doesn't resend successful string remove op", async function () {
-		const pendingOps = await getPendingOps(provider, true, async (c, d) => {
-			const s = await d.getSharedObject<SharedString>(stringId);
-			s.removeText(0, s.getLength());
-		});
-
-		string1.insertText(0, "goodbye cruel world");
-
-		// load with pending ops, which it should not resend because they were already sent successfully
-		const container2 = await loader.resolve({ url }, pendingOps);
-		const dataStore2 = await requestFluidObject<ITestFluidObject>(container2, "default");
-		const string2 = await dataStore2.getSharedObject<SharedString>(stringId);
-		await waitForContainerConnection(container2, true);
-		await provider.ensureSynchronized();
-		assert.strictEqual(string1.getText(), "goodbye cruel world");
-		assert.strictEqual(string2.getText(), "goodbye cruel world");
-	});
-
-	it("resends string annotate op", async function () {
-		const pendingOps = await getPendingOps(provider, false, async (c, d) => {
-			const s = await d.getSharedObject<SharedString>(stringId);
-			s.annotateRange(0, s.getLength(), { bold: true });
-		});
-
-		// load container with pending ops, which should resend the op not sent by previous container
-		const container2 = await loader.resolve({ url }, pendingOps);
-		const dataStore2 = await requestFluidObject<ITestFluidObject>(container2, "default");
-		const string2 = await dataStore2.getSharedObject<SharedString>(stringId);
-		await waitForContainerConnection(container2, true);
-		await provider.ensureSynchronized();
-		assert.strictEqual(string1.getPropertiesAtPosition(0)?.bold, true);
-		assert.strictEqual(string2.getPropertiesAtPosition(0)?.bold, true);
-	});
-
-	it("doesn't resend successful string annotate op", async function () {
-		const pendingOps = await getPendingOps(provider, true, async (c, d) => {
-			const s = await d.getSharedObject<SharedString>(stringId);
-			s.annotateRange(0, s.getLength(), { bold: true });
-		});
-
-		// change annotation, which should not be overwritten by successful stashed ops
-		string1.annotateRange(0, string1.getLength(), { bold: false });
-
-		const container2 = await loader.resolve({ url }, pendingOps);
-		const dataStore2 = await requestFluidObject<ITestFluidObject>(container2, "default");
-		const string2 = await dataStore2.getSharedObject<SharedString>(stringId);
-		await waitForContainerConnection(container2, true);
-		await provider.ensureSynchronized();
-		assert.strictEqual(string1.getPropertiesAtPosition(0)?.bold, false);
-		assert.strictEqual(string2.getPropertiesAtPosition(0)?.bold, false);
-	});
-
-	it("resends marker ops", async function () {
-		const pendingOps = await getPendingOps(provider, false, async (c, d) => {
-			const s = await d.getSharedObject<SharedString>(stringId);
-			s.insertMarker(s.getLength(), ReferenceType.Simple, {
-				[reservedMarkerIdKey]: "markerId",
-				[reservedMarkerSimpleTypeKey]: "markerKeyValue",
-			});
-
-			s.insertMarker(0, ReferenceType.Tile, {
-				[reservedTileLabelsKey]: ["tileLabel"],
-				[reservedMarkerIdKey]: "tileMarkerId",
-			});
-		});
-
-		// load container with pending ops, which should resend the op not sent by previous container
-		const container2 = await loader.resolve({ url }, pendingOps);
-		const dataStore2 = await requestFluidObject<ITestFluidObject>(container2, "default");
-		const string2 = await dataStore2.getSharedObject<SharedString>(stringId);
-		await waitForContainerConnection(container2, true);
-		await provider.ensureSynchronized();
-
-		const simpleMarker1 = string1.getMarkerFromId("markerId");
-
-		assert.strictEqual(simpleMarker1?.type, "Marker", "Could not get simple marker");
-		assert.strictEqual(
-			simpleMarker1?.properties?.markerId,
-			"markerId",
-			"markerId is incorrect",
-		);
-		assert.strictEqual(simpleMarker1?.properties?.markerSimpleType, "markerKeyValue");
-		const parallelMarkers1 = getTextAndMarkers(string1, "tileLabel");
-		const parallelMarker1 = parallelMarkers1.parallelMarkers[0];
-		assert.strictEqual(parallelMarker1.type, "Marker", "Could not get tile marker");
-		assert.strictEqual(
-			parallelMarker1.properties?.markerId,
-			"tileMarkerId",
-			"tile markerId is incorrect",
-		);
-
-		const simpleMarker2 = string2.getMarkerFromId("markerId");
-		assert.strictEqual(simpleMarker2?.type, "Marker", "Could not get simple marker");
-		assert.strictEqual(
-			simpleMarker2?.properties?.markerId,
-			"markerId",
-			"markerId is incorrect",
-		);
-		assert.strictEqual(simpleMarker2?.properties?.markerSimpleType, "markerKeyValue");
-		const parallelMarkers2 = getTextAndMarkers(string2, "tileLabel");
-		const parallelMarker2 = parallelMarkers2.parallelMarkers[0];
-		assert.strictEqual(parallelMarker2.type, "Marker", "Could not get tile marker");
-		assert.strictEqual(
-			parallelMarker2.properties?.markerId,
-			"tileMarkerId",
-			"tile markerId is incorrect",
-		);
-	});
-
-	it("resends attach op", async function () {
-		const newMapId = "newMap";
-		let id;
-		const pendingOps = await getPendingOps(provider, false, async (container, d) => {
-			const defaultDataStore = await requestFluidObject<ITestFluidObject>(container, "/");
-			const runtime = defaultDataStore.context.containerRuntime;
-
-			const router = await runtime.createDataStore(["default"]);
-			const dataStore: ITestFluidObject = await requestFluidObject<ITestFluidObject>(
-				router,
-				"/",
-			);
-			id = dataStore.context.id;
-
-			const channel = dataStore.runtime.createChannel(
-				newMapId,
-				"https://graph.microsoft.com/types/map",
-			);
-			assert.strictEqual(channel.handle.isAttached, false, "Channel should be detached");
-
-			((await channel.handle.get()) as SharedObject).bindToContext();
-			defaultDataStore.root.set("someDataStore", dataStore.handle);
-			(channel as SharedMap).set(testKey, testValue);
-		});
-
-		const container2 = await loader.resolve({ url }, pendingOps);
-		await waitForContainerConnection(container2, true);
-
-		// get new datastore from first container
-		const dataStore2 = await requestFluidObject<ITestFluidObject>(container1, id);
-		const map2 = await requestFluidObject<SharedMap>(dataStore2.runtime, newMapId);
-		await provider.ensureSynchronized();
-		assert.strictEqual(map2.get(testKey), testValue);
-	});
-
-	it("doesn't resend successful attach op", async function () {
-		const newMapId = "newMap";
-		const pendingOps = await getPendingOps(provider, true, async (container, d) => {
-			const defaultDataStore = await requestFluidObject<ITestFluidObject>(container, "/");
-			const runtime = defaultDataStore.context.containerRuntime;
-
-			const router = await runtime.createDataStore(["default"]);
-			const dataStore = await requestFluidObject<ITestFluidObject>(router, "/");
-
-			const channel = dataStore.runtime.createChannel(
-				newMapId,
-				"https://graph.microsoft.com/types/map",
-			);
-			assert.strictEqual(channel.handle.isAttached, false, "Channel should be detached");
-
-			((await channel.handle.get()) as SharedObject).bindToContext();
-			defaultDataStore.root.set("someDataStore", dataStore.handle);
-			(channel as SharedMap).set(testKey, testValue);
-		});
-
-		const container2 = await loader.resolve({ url }, pendingOps);
-		await waitForContainerConnection(container2, true);
-	});
-
-	it("cannot capture the pending local state during ordersequentially", async () => {
-		const dataStore1 = await requestFluidObject<ITestFluidObject>(container1, "default");
-		const map = await dataStore1.getSharedObject<SharedMap>(mapId);
-		dataStore1.context.containerRuntime.orderSequentially(() => {
-			map.set("key1", "value1");
-			map.set("key2", "value2");
-			assert.throws(() => {
-				container1.closeAndGetPendingLocalState();
-			}, "Should throw for incomplete batch");
-			map.set("key3", "value3");
-			map.set("key4", "value4");
-		});
-	});
-
-	itExpects(
-		"waits for previous container's leave message",
-		[
-			{ eventName: "fluid:telemetry:Container:connectedStateRejected" },
-			{ eventName: "fluid:telemetry:Container:WaitBeforeClientLeave_end" },
-		],
-		async () => {
-			const container = await provider.loadTestContainer(testContainerConfig);
-			await waitForContainerConnection(container, true);
-			const serializedClientId = container.clientId;
-			assert.ok(serializedClientId);
-			const dataStore = await requestFluidObject<ITestFluidObject>(container, "default");
-
-			await provider.ensureSynchronized();
-			await provider.opProcessingController.pauseProcessing(container);
-			assert(dataStore.runtime.deltaManager.outbound.paused);
-
-			[...Array(lots).keys()].map((i) => dataStore.root.set(`test op #${i}`, i));
-
-			const pendingState = getPendingStateWithoutClose(container);
-
-			const container2 = await loader.resolve({ url }, pendingState);
-
-			const connectP = new Promise<void>((resolve, reject) => {
-				container2.on("connected", () => {
-					if (container2.getQuorum().getMember(serializedClientId) === undefined) {
-						resolve();
-					} else {
-						reject(new Error("connected while previous client in quorum"));
-					}
-				});
-			});
-
-			// wait for the join message so we see connectedStateRejected
-			if (container2.connectionState !== ConnectionState.CatchingUp) {
-				await new Promise((resolve) => container2.deltaManager.on("connect", resolve));
-			}
-
-			container.close();
-			await connectP;
-		},
-	);
-
-	it("can make changes offline and resubmit them", async function () {
-		const pendingOps = await getPendingOps(provider, false, async (c, d) => {
-			const map = await d.getSharedObject<SharedMap>(mapId);
-			[...Array(lots).keys()].map((i) => map.set(i.toString(), i));
-		});
-
-		const container2 = await loadOffline(provider, { url }, pendingOps);
-		const dataStore2 = await requestFluidObject<ITestFluidObject>(
-			container2.container,
-			"default",
-		);
-		const map2 = await dataStore2.getSharedObject<SharedMap>(mapId);
-
-		// pending changes should be applied
-		[...Array(lots).keys()].map((i) =>
-			assert.strictEqual(
-				map2.get(i.toString()),
-				i,
-				`map 2 ${map2.get(i.toString())} !== ${i}`,
-			),
-		);
-		// make more changes while offline
-		[...Array(lots).keys()].map((i) => map2.set((i + lots).toString(), i + lots));
-
-		container2.connect();
-		await waitForContainerConnection(container2.container, true);
-		await provider.ensureSynchronized();
-		[...Array(lots * 2).keys()].map((i) =>
-			assert.strictEqual(
-				map1.get(i.toString()),
-				i,
-				`map 1 ${map1.get(i.toString())} !== ${i}`,
-			),
-		);
-		[...Array(lots * 2).keys()].map((i) =>
-			assert.strictEqual(
-				map2.get(i.toString()),
-				i,
-				`map 2 ${map2.get(i.toString())} !== ${i}`,
-			),
-		);
-	});
-
-	it("can make changes offline and stash them", async function () {
-		const pendingOps = await getPendingOps(provider, false, async (c, d) => {
-			const map = await d.getSharedObject<SharedMap>(mapId);
-			[...Array(lots).keys()].map((i) => map.set(i.toString(), i));
-		});
-
-		const container2 = await loadOffline(provider, { url }, pendingOps);
-		const dataStore2 = await requestFluidObject<ITestFluidObject>(
-			container2.container,
-			"default",
-		);
-		const map2 = await dataStore2.getSharedObject<SharedMap>(mapId);
-
-		// pending changes should be applied
-		[...Array(lots).keys()].map((i) =>
-			assert.strictEqual(
-				map2.get(i.toString()),
-				i,
-				`map 2 ${map2.get(i.toString())} !== ${i}`,
-			),
-		);
-		// make more changes while offline
-		[...Array(lots).keys()].map((i) => map2.set((i + lots).toString(), i + lots));
-
-		// get stashed ops from this container without connecting
-		const morePendingOps = container2.container.closeAndGetPendingLocalState();
-
-		const container3 = await loadOffline(provider, { url }, morePendingOps);
-		const dataStore3 = await requestFluidObject<ITestFluidObject>(
-			container3.container,
-			"default",
-		);
-		const map3 = await dataStore3.getSharedObject<SharedMap>(mapId);
-
-		// pending changes from both containers should be applied
-		[...Array(lots * 2).keys()].map((i) =>
-			assert.strictEqual(
-				map3.get(i.toString()),
-				i,
-				`map 3 ${map2.get(i.toString())} !== ${i}`,
-			),
-		);
-		// make more changes while offline
-		[...Array(lots).keys()].map((i) => map3.set((i + lots * 2).toString(), i + lots * 2));
-
-		container3.connect();
-		await waitForContainerConnection(container3.container, true);
-		await provider.ensureSynchronized();
-		[...Array(lots * 3).keys()].map((i) =>
-			assert.strictEqual(
-				map1.get(i.toString()),
-				i,
-				`map 1 ${map1.get(i.toString())} !== ${i}`,
-			),
-		);
-		[...Array(lots * 3).keys()].map((i) =>
-			assert.strictEqual(
-				map3.get(i.toString()),
-				i,
-				`map 3 ${map3.get(i.toString())} !== ${i}`,
-			),
-		);
-	});
-
-	itExpects(
-		"waits for previous container's leave message after rehydration",
-		[
-			{ eventName: "fluid:telemetry:Container:connectedStateRejected" },
-			{ eventName: "fluid:telemetry:Container:WaitBeforeClientLeave_end" },
-		],
-		async () => {
-			const pendingOps = await getPendingOps(provider, false, async (c, d) => {
-				const map = await d.getSharedObject<SharedMap>(mapId);
-				[...Array(lots).keys()].map((i) => map.set(i.toString(), i));
-			});
-
-			const container2 = await loader.resolve({ url }, pendingOps);
-			const dataStore2 = await requestFluidObject<ITestFluidObject>(container2, "default");
-			const map2 = await dataStore2.getSharedObject<SharedMap>(mapId);
-			await waitForContainerConnection(container2, true);
-			const serializedClientId = container2.clientId;
-			assert.ok(serializedClientId);
-			await provider.ensureSynchronized();
-			[...Array(lots).keys()].map((i) =>
-				assert.strictEqual(
-					map1.get(i.toString()),
-					i,
-					`map 1 ${map1.get(i.toString())} !== ${i}`,
-				),
-			);
-			[...Array(lots).keys()].map((i) =>
-				assert.strictEqual(
-					map2.get(i.toString()),
-					i,
-					`map 2 ${map2.get(i.toString())} !== ${i}`,
-				),
-			);
-
-			await provider.opProcessingController.pauseProcessing(container2);
-			assert(dataStore2.runtime.deltaManager.outbound.paused);
-			[...Array(lots).keys()].map((i) => map2.set((i + lots).toString(), i + lots));
-
-			const morePendingOps = getPendingStateWithoutClose(container2);
-			assert.ok(morePendingOps);
-
-			const container3 = await loader.resolve({ url }, morePendingOps);
-
-			const connectP = new Promise<void>((resolve, reject) => {
-				container3.on("connected", () => {
-					if (container3.getQuorum().getMember(serializedClientId) === undefined) {
-						resolve();
-					} else {
-						reject(new Error("connected while previous client in quorum"));
-					}
-				});
-			});
-
-			// wait for the join message so we see connectedStateRejected
-			if (container3.connectionState !== ConnectionState.CatchingUp) {
-				await new Promise((resolve) => container3.deltaManager.on("connect", resolve));
-			}
-
-			container2.close();
-			await connectP;
-		},
-	);
-
-	it("offline blob upload", async function () {
-		const container = await loadOffline(provider, { url });
-		const dataStore = await requestFluidObject<ITestFluidObject>(
-			container.container,
-			"default",
-		);
-		const map = await dataStore.getSharedObject<SharedMap>(mapId);
-
-		const handle = await dataStore.runtime.uploadBlob(stringToBuffer("blob contents", "utf8"));
-		assert.strictEqual(bufferToString(await handle.get(), "utf8"), "blob contents");
-		map.set("blob handle", handle);
-
-		container.connect();
-
-		const container2 = await provider.loadTestContainer(testContainerConfig);
-		const dataStore2 = await requestFluidObject<ITestFluidObject>(container2, "default");
-		const map2 = await dataStore2.getSharedObject<SharedMap>(mapId);
-
-		await provider.ensureSynchronized();
-		assert.strictEqual(
-			bufferToString(await map2.get("blob handle").get(), "utf8"),
-			"blob contents",
-		);
-	});
-
-	it("stashed changes with blobs", async function () {
-		const container = await loadOffline(provider, { url });
-		const dataStore = await requestFluidObject<ITestFluidObject>(
-			container.container,
-			"default",
-		);
-		const map = await dataStore.getSharedObject<SharedMap>(mapId);
-
-		// Call uploadBlob() while offline to get local ID handle, and generate an op referencing it
-		const handle = await dataStore.runtime.uploadBlob(
-			stringToBuffer("blob contents 1", "utf8"),
-		);
-		map.set("blob handle 1", handle);
-
-		const stashedChanges = container.container.closeAndGetPendingLocalState();
-
-		const container3 = await loadOffline(provider, { url }, stashedChanges);
-		const dataStore3 = await requestFluidObject<ITestFluidObject>(
-			container3.container,
-			"default",
-		);
-		const map3 = await dataStore3.getSharedObject<SharedMap>(mapId);
-
-		// Blob is accessible locally while offline
-		assert.strictEqual(
-			bufferToString(await map3.get("blob handle 1").get(), "utf8"),
-			"blob contents 1",
-		);
-
-		container3.connect();
-		await waitForContainerConnection(container3.container, true);
-		await provider.ensureSynchronized();
-
-		// Blob is uploaded and accessible by all clients
-		assert.strictEqual(
-			bufferToString(await map1.get("blob handle 1").get(), "utf8"),
-			"blob contents 1",
-		);
-		assert.strictEqual(
-			bufferToString(await map3.get("blob handle 1").get(), "utf8"),
-			"blob contents 1",
-		);
-	});
-
-	it("offline attach", async function () {
-		const newMapId = "newMap";
-		let id;
-		// stash attach op
-		const pendingOps = await getPendingOps(provider, false, async (container, d) => {
-			const defaultDataStore = await requestFluidObject<ITestFluidObject>(container, "/");
-			const runtime = defaultDataStore.context.containerRuntime;
-
-			const router = await runtime.createDataStore(["default"]);
-			const dataStore = await requestFluidObject<ITestFluidObject>(router, "/");
-			id = dataStore.context.id;
-
-			const channel = dataStore.runtime.createChannel(
-				newMapId,
-				"https://graph.microsoft.com/types/map",
-			);
-			assert.strictEqual(channel.handle.isAttached, false, "Channel should be detached");
-
-			((await channel.handle.get()) as SharedObject).bindToContext();
-			defaultDataStore.root.set("someDataStore", dataStore.handle);
-			(channel as SharedMap).set(testKey, testValue);
-		});
-
-		// load offline; new datastore should be accessible
-		const container2 = await loadOffline(provider, { url }, pendingOps);
-		const dataStore2 = await requestFluidObject<ITestFluidObject>(container2.container, id);
-		const map2 = await requestFluidObject<SharedMap>(dataStore2.runtime, newMapId);
-		assert.strictEqual(map2.get(testKey), testValue);
-		map2.set(testKey2, testValue);
-
-		container2.connect();
-		await waitForContainerConnection(container2.container, true);
-
-		// get new datastore from first container
-		const dataStore3 = await requestFluidObject<ITestFluidObject>(container1, id);
-		const map3 = await requestFluidObject<SharedMap>(dataStore3.runtime, newMapId);
-		await provider.ensureSynchronized();
-		assert.strictEqual(map3.get(testKey), testValue);
-		assert.strictEqual(map3.get(testKey2), testValue);
-	});
-
-	it("works for detached container", async function () {
-		const loader2 = provider.makeTestLoader(testContainerConfig);
-		const detachedContainer = await loader2.createDetachedContainer(
-			provider.defaultCodeDetails,
-		);
-		const dataStore = await requestFluidObject<ITestFluidObject>(detachedContainer, "default");
-		const map = await dataStore.getSharedObject<SharedMap>(mapId);
-		map.set(testKey, testValue);
-
-		await detachedContainer.attach(provider.driver.createCreateNewRequest(provider.documentId));
-		const pendingOps = detachedContainer.closeAndGetPendingLocalState();
-
-		const url2 = await detachedContainer.getAbsoluteUrl("");
-		assert.ok(url2);
-		const container2 = await loader2.resolve({ url: url2 }, pendingOps);
-		const dataStore2 = await requestFluidObject<ITestFluidObject>(container2, "default");
-		const map2 = await dataStore2.getSharedObject<SharedMap>(mapId);
-		assert.strictEqual(map2.get(testKey), testValue);
-	});
-
-	it("works for rehydrated container", async function () {
-		const loader2 = provider.makeTestLoader(testContainerConfig);
-		const detachedContainer = await loader2.createDetachedContainer(
-			provider.defaultCodeDetails,
-		);
-		const dataStore = await requestFluidObject<ITestFluidObject>(detachedContainer, "default");
-		const map = await dataStore.getSharedObject<SharedMap>(mapId);
-		map.set(testKey, testValue);
-
-		const summary = detachedContainer.serialize();
-		detachedContainer.close();
-		const rehydratedContainer = await loader2.rehydrateDetachedContainerFromSnapshot(summary);
-		const dataStore2 = await requestFluidObject<ITestFluidObject>(
-			rehydratedContainer,
-			"default",
-		);
-		const map2 = await dataStore2.getSharedObject<SharedMap>(mapId);
-		map2.set(testKey2, testValue);
-
-		await rehydratedContainer.attach(
-			provider.driver.createCreateNewRequest(provider.documentId),
-		);
-		const pendingOps = rehydratedContainer.closeAndGetPendingLocalState();
-
-		const url2 = await rehydratedContainer.getAbsoluteUrl("");
-		assert.ok(url2);
-
-		const container3 = await loader2.resolve({ url: url2 }, pendingOps);
-		const dataStore3 = await requestFluidObject<ITestFluidObject>(container3, "default");
-		const map3 = await dataStore3.getSharedObject<SharedMap>(mapId);
-		assert.strictEqual(map3.get(testKey), testValue);
-		assert.strictEqual(map3.get(testKey2), testValue);
-	});
-
-	// TODO: https://github.com/microsoft/FluidFramework/issues/10729
-	it("works with summary while offline", async function () {
-		map1.set("test op 1", "test op 1");
-		await waitForSummary();
-
-		const pendingOps = await getPendingOps(provider, false, async (c, d) => {
-			const map = await d.getSharedObject<SharedMap>(mapId);
-			map.set(testKey, testValue);
-		});
-
-		map1.set("test op 2", "test op 2");
-		await waitForSummary();
-
-		// load container with pending ops, which should resend the op not sent by previous container
-		const container2 = await loader.resolve({ url }, pendingOps);
-		const dataStore2 = await requestFluidObject<ITestFluidObject>(container2, "default");
-		const map2 = await dataStore2.getSharedObject<SharedMap>(mapId);
-		await waitForContainerConnection(container2, true);
-		await provider.ensureSynchronized();
-		assert.strictEqual(map1.get(testKey), testValue);
-		assert.strictEqual(map2.get(testKey), testValue);
-	});
-
-	// TODO: https://github.com/microsoft/FluidFramework/issues/10729
-	it("can stash between summary op and ack", async function () {
-		map1.set("test op 1", "test op 1");
-		const container = await provider.loadTestContainer(testContainerConfig);
-		const pendingOps = await new Promise<string>((resolve, reject) =>
-			container.on("op", (op) => {
-				if (op.type === "summarize") {
-					resolve(container.closeAndGetPendingLocalState());
-				}
-			}),
-		);
-
-		const container2 = await loader.resolve({ url }, pendingOps);
-		await waitForContainerConnection(container2, true);
-		await provider.ensureSynchronized();
-	});
->>>>>>> 446b4ea9
 });