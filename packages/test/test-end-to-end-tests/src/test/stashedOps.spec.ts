--- conflicted
+++ resolved
@@ -250,14 +250,9 @@
 		container,
 		testConfig,
 	);
-<<<<<<< HEAD
-	await summarizeNow(summarizer);
-	summarizingContainer.close(DisconnectReason.Expected);
-=======
 	const { summaryVersion } = await summarizeNow(summarizer);
 	summarizingContainer.close();
 	return summaryVersion;
->>>>>>> 0cdf3d8c
 };
 // Introduced in 0.37
 // REVIEW: enable compat testing
