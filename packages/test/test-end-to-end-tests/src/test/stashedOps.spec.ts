--- conflicted
+++ resolved
@@ -859,8 +859,6 @@
 		await waitForContainerConnection(container2);
 	});
 
-<<<<<<< HEAD
-=======
 	// https://dev.azure.com/fluidframework/internal/_workitems/edit/5094
 	it.skip("resends DDS attach op", async function () {
 		const newMapId = "newMap";
@@ -930,21 +928,6 @@
 		await waitForContainerConnection(container2);
 	});
 
-	it("cannot capture the pending local state during ordersequentially", async () => {
-		const dataStore1 = await requestFluidObject<ITestFluidObject>(container1, "default");
-		const map = await dataStore1.getSharedObject<SharedMap>(mapId);
-		dataStore1.context.containerRuntime.orderSequentially(() => {
-			map.set("key1", "value1");
-			map.set("key2", "value2");
-			assert.throws(() => {
-				container1.closeAndGetPendingLocalState?.();
-			}, "Should throw for incomplete batch");
-			map.set("key3", "value3");
-			map.set("key4", "value4");
-		});
-	});
-
->>>>>>> e514c9f9
 	itExpects(
 		"waits for previous container's leave message",
 		[
