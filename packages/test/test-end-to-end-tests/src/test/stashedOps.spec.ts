--- conflicted
+++ resolved
@@ -18,28 +18,11 @@
 import { SharedObject } from "@fluidframework/shared-object-base";
 import {
     ChannelFactoryRegistry,
-<<<<<<< HEAD
-    ITestFluidObject,
-=======
     createAndAttachContainer,
     DataObjectFactoryType,
->>>>>>> 24231532
     ITestContainerConfig,
     ITestFluidObject,
     ITestObjectProvider,
-<<<<<<< HEAD
-    DataObjectFactoryType,
-    createAndAttachContainer,
-} from "@fluidframework/test-utils";
-import { describeNoCompat, itExpects } from "@fluidframework/test-version-utils";
-import { ConnectionState } from "@fluidframework/container-loader";
-import { bufferToString, Deferred, stringToBuffer } from "@fluidframework/common-utils";
-import { IRequest } from "@fluidframework/core-interfaces";
-
-const mapId = "map";
-const stringId = "sharedStringKey";
-const registry: ChannelFactoryRegistry = [[mapId, SharedMap.getFactory()], [stringId, SharedString.getFactory()]];
-=======
 } from "@fluidframework/test-utils";
 import { describeNoCompat } from "@fluidframework/test-version-utils";
 import { SharedMatrix } from "@fluidframework/matrix";
@@ -52,12 +35,14 @@
     [stringId, SharedString.getFactory()],
     [matrixId, SharedMatrix.getFactory()],
 ];
->>>>>>> 24231532
 const testContainerConfig: ITestContainerConfig = {
     fluidDataObjectType: DataObjectFactoryType.Test,
     registry,
     runtimeOptions: {
-        enableOfflineLoad: true,
+        summaryOptions: {
+            // currently these tests will break if we load from a summary that was too recent
+            disableSummaries: true,
+        },
     },
 };
 
@@ -70,15 +55,6 @@
     if (!container.connected) {
         return new Promise<void>((resolve) => container.once("connected", () => resolve()));
     }
-};
-
-const getPendingStateWithoutClose = (container: IContainer): string => {
-    const containerClose = container.close;
-    container.close = (message) => assert(message === undefined);
-    const pendingState = container.closeAndGetPendingLocalState();
-    assert(typeof pendingState === "string");
-    container.close = containerClose;
-    return pendingState;
 };
 
 type MapCallback = (container: IContainer, dataStore: ITestFluidObject, map: SharedMap) => void | Promise<void>;
@@ -100,9 +76,17 @@
 
     let pendingState: string;
     if (send) {
-        pendingState = getPendingStateWithoutClose(container);
+        const pendingRuntimeState = (container as any).context.runtime.getPendingLocalState();
         await args.ensureSynchronized();
-        container.close();
+        const p = container.closeAndGetPendingLocalState();
+        assert.strictEqual(JSON.parse(p).pendingRuntimeState, undefined);
+        // if we sent the ops successfully the pending state should have a clientId. if not they will be resent anyway
+        assert(pendingRuntimeState.clientId !== undefined, "no clientId for successful ops");
+        assert(container.resolvedUrl !== undefined && container.resolvedUrl.type === "fluid");
+        pendingState = JSON.stringify({
+            url: container.resolvedUrl.url,
+            pendingRuntimeState,
+        });
     } else {
         pendingState = container.closeAndGetPendingLocalState();
     }
@@ -112,39 +96,6 @@
     assert.ok(pendingState);
     return pendingState;
 };
-
-async function loadOffline(provider: ITestObjectProvider, request: IRequest, pendingLocalState: string):
-    Promise<{ container: IContainer, connect: () => void }> {
-    const p = new Deferred();
-    const documentServiceFactory = provider.driver.createDocumentServiceFactory();
-
-    // patch document service methods to simulate offline by not resolving until we choose to
-    const boundFn = documentServiceFactory.createDocumentService.bind(documentServiceFactory);
-    documentServiceFactory.createDocumentService = async (...args) => {
-        const docServ = await boundFn(...args);
-        const boundCTDStream = docServ.connectToDeltaStream.bind(docServ);
-        docServ.connectToDeltaStream = async (...args2) => {
-            await p.promise;
-            return boundCTDStream(...args2);
-        };
-        const boundCTDStorage = docServ.connectToDeltaStorage.bind(docServ);
-        docServ.connectToDeltaStorage = async (...args2) => {
-            await p.promise;
-            return boundCTDStorage(...args2);
-        };
-        const boundCTStorage = docServ.connectToStorage.bind(docServ);
-        docServ.connectToStorage = async (...args2) => {
-            await p.promise;
-            return boundCTStorage(...args2);
-        };
-
-        return docServ;
-    };
-    const loader = provider.createLoader(
-        [[provider.defaultCodeDetails, provider.createFluidEntryPoint(testContainerConfig)]],
-        { documentServiceFactory });
-    return { container: await loader.resolve(request, pendingLocalState), connect: () => p.resolve(undefined) };
-}
 
 // Introduced in 0.37
 // REVIEW: enable compat testing
@@ -155,10 +106,7 @@
     let container1: IContainer;
     let map1: SharedMap;
     let string1: SharedString;
-<<<<<<< HEAD
-=======
     let matrix1: SharedMatrix;
->>>>>>> 24231532
 
     beforeEach(async () => {
         provider = getTestObjectProvider();
@@ -173,12 +121,9 @@
         map1 = await dataStore1.getSharedObject<SharedMap>(mapId);
         string1 = await dataStore1.getSharedObject<SharedString>(stringId);
         string1.insertText(0, "hello");
-<<<<<<< HEAD
-=======
         matrix1 = await dataStore1.getSharedObject<SharedMatrix>(matrixId);
         matrix1.insertRows(0, 20);
         matrix1.insertCols(0, 20);
->>>>>>> 24231532
     });
 
     it("resends op", async function() {
@@ -390,10 +335,6 @@
         const container2 = await loader.resolve({ url }, pendingOps);
         const dataStore2 = await requestFluidObject<ITestFluidObject>(container2, "default");
         const string2 = await dataStore2.getSharedObject<SharedString>(stringId);
-<<<<<<< HEAD
-        console.log(string2);
-=======
->>>>>>> 24231532
         await ensureContainerConnected(container2);
         await provider.ensureSynchronized();
         assert.strictEqual(string1.getText(), "hello world!");
@@ -515,8 +456,6 @@
         assert.strictEqual(parallelMarker2.properties?.markerId, "tileMarkerId", "tile markerId is incorrect");
     });
 
-<<<<<<< HEAD
-=======
     it("resends matrix set op", async function() {
         const pendingOps = await getPendingOps(provider, false, async (c, d, m) => {
             const matrix = await d.getSharedObject<SharedMatrix>(matrixId);
@@ -624,7 +563,6 @@
         assert.strictEqual(matrix2.rowCount, 19);
     });
 
->>>>>>> 24231532
     it("resends attach op", async function() {
         const newMapId = "newMap";
         let id;
@@ -672,250 +610,4 @@
         const container2 = await loader.resolve({ url }, pendingOps);
         await ensureContainerConnected(container2);
     });
-
-    itExpects("waits for previous container's leave message", [
-        { eventName: "fluid:telemetry:Container:connectedStateRejected" },
-        { eventName: "fluid:telemetry:Container:WaitBeforeClientLeave_end" },
-    ], async () => {
-        const container = await provider.loadTestContainer(testContainerConfig);
-        await ensureContainerConnected(container);
-        const serializedClientId = container.clientId;
-        assert.ok(serializedClientId);
-        const dataStore = await requestFluidObject<ITestFluidObject>(container, "default");
-
-        await provider.ensureSynchronized();
-        await provider.opProcessingController.pauseProcessing(container);
-        assert(dataStore.runtime.deltaManager.outbound.paused);
-
-        [...Array(lots).keys()].map((i) => dataStore.root.set(`test op #${i}`, i));
-
-        const pendingState = getPendingStateWithoutClose(container);
-
-        const container2 = await loader.resolve({ url }, pendingState);
-
-        const connectP = new Promise<void>((resolve, reject) => {
-            container2.on("connected", () => {
-                if (container2.getQuorum().getMember(serializedClientId) === undefined) {
-                    resolve();
-                } else {
-                    reject(new Error("connected while previous client in quorum"));
-                }
-            });
-        });
-
-        // wait for the join message so we see connectedStateRejected
-        if (container2.connectionState !== ConnectionState.Connecting) {
-            await new Promise((resolve) => container2.deltaManager.on("connect", resolve));
-        }
-
-        container.close();
-        await connectP;
-    });
-
-    it("can make changes offline and resubmit them", async function() {
-        const pendingOps = await getPendingOps(provider, false, (c, d, map) => {
-            [...Array(lots).keys()].map((i) => map.set(i.toString(), i));
-        });
-
-        const container2 = await loadOffline(provider, { url }, pendingOps);
-        const dataStore2 = await requestFluidObject<ITestFluidObject>(container2.container, "default");
-        const map2 = await dataStore2.getSharedObject<SharedMap>(mapId);
-
-        // pending changes should be applied
-        [...Array(lots).keys()].map((i) =>
-            assert.strictEqual(map2.get(i.toString()), i, `map 2 ${map2.get(i.toString())} !== ${i}`));
-        // make more changes while offline
-        [...Array(lots).keys()].map((i) => map2.set((i + lots).toString(), i + lots));
-
-        container2.connect();
-        await ensureContainerConnected(container2.container);
-        await provider.ensureSynchronized();
-        [...Array(lots * 2).keys()].map((i) =>
-            assert.strictEqual(map1.get(i.toString()), i, `map 1 ${map1.get(i.toString())} !== ${i}`));
-        [...Array(lots * 2).keys()].map((i) =>
-            assert.strictEqual(map2.get(i.toString()), i, `map 2 ${map2.get(i.toString())} !== ${i}`));
-    });
-
-    it("can make changes offline and stash them", async function() {
-        const pendingOps = await getPendingOps(provider, false, (c, d, map) => {
-            [...Array(lots).keys()].map((i) => map.set(i.toString(), i));
-        });
-
-        const container2 = await loadOffline(provider, { url }, pendingOps);
-        const dataStore2 = await requestFluidObject<ITestFluidObject>(container2.container, "default");
-        const map2 = await dataStore2.getSharedObject<SharedMap>(mapId);
-
-        // pending changes should be applied
-        [...Array(lots).keys()].map((i) =>
-            assert.strictEqual(map2.get(i.toString()), i, `map 2 ${map2.get(i.toString())} !== ${i}`));
-        // make more changes while offline
-        [...Array(lots).keys()].map((i) => map2.set((i + lots).toString(), i + lots));
-
-        // get stashed ops from this container without connecting
-        const morePendingOps = container2.container.closeAndGetPendingLocalState();
-
-        const container3 = await loadOffline(provider, { url }, morePendingOps);
-        const dataStore3 = await requestFluidObject<ITestFluidObject>(container3.container, "default");
-        const map3 = await dataStore3.getSharedObject<SharedMap>(mapId);
-
-        // pending changes from both containers should be applied
-        [...Array(lots * 2).keys()].map((i) =>
-            assert.strictEqual(map3.get(i.toString()), i, `map 3 ${map2.get(i.toString())} !== ${i}`));
-        // make more changes while offline
-        [...Array(lots).keys()].map((i) => map3.set((i + lots * 2).toString(), i + lots * 2));
-
-        container3.connect();
-        await ensureContainerConnected(container3.container);
-        await provider.ensureSynchronized();
-        [...Array(lots * 3).keys()].map((i) =>
-            assert.strictEqual(map1.get(i.toString()), i, `map 1 ${map1.get(i.toString())} !== ${i}`));
-        [...Array(lots * 3).keys()].map((i) =>
-            assert.strictEqual(map3.get(i.toString()), i, `map 3 ${map3.get(i.toString())} !== ${i}`));
-    });
-
-    itExpects("waits for previous container's leave message after rehydration", [
-        { eventName: "fluid:telemetry:Container:connectedStateRejected" },
-        { eventName: "fluid:telemetry:Container:WaitBeforeClientLeave_end" },
-    ], async () => {
-        const pendingOps = await getPendingOps(provider, false, (c, d, map) => {
-            [...Array(lots).keys()].map((i) => map.set(i.toString(), i));
-        });
-
-        const container2 = await loader.resolve({ url }, pendingOps);
-        const dataStore2 = await requestFluidObject<ITestFluidObject>(container2, "default");
-        const map2 = await dataStore2.getSharedObject<SharedMap>(mapId);
-        await ensureContainerConnected(container2);
-        const serializedClientId = container2.clientId;
-        assert.ok(serializedClientId);
-        await provider.ensureSynchronized();
-        [...Array(lots).keys()].map((i) =>
-            assert.strictEqual(map1.get(i.toString()), i, `map 1 ${map1.get(i.toString())} !== ${i}`));
-        [...Array(lots).keys()].map((i) =>
-            assert.strictEqual(map2.get(i.toString()), i, `map 2 ${map2.get(i.toString())} !== ${i}`));
-
-        await provider.opProcessingController.pauseProcessing(container2);
-        assert(dataStore2.runtime.deltaManager.outbound.paused);
-        [...Array(lots).keys()].map((i) => map2.set((i + lots).toString(), i + lots));
-
-        const morePendingOps = getPendingStateWithoutClose(container2);
-        assert.ok(morePendingOps);
-
-        const container3 = await loader.resolve({ url }, morePendingOps);
-
-        const connectP = new Promise<void>((resolve, reject) => {
-            container3.on("connected", () => {
-                if (container3.getQuorum().getMember(serializedClientId) === undefined) {
-                    resolve();
-                } else {
-                    reject(new Error("connected while previous client in quorum"));
-                }
-            });
-        });
-
-        // wait for the join message so we see connectedStateRejected
-        if (container3.connectionState !== ConnectionState.Connecting) {
-            await new Promise((resolve) => container3.deltaManager.on("connect", resolve));
-        }
-
-        container2.close();
-        await connectP;
-    });
-
-    it("offline blob upload", async function() {
-        // load offline container
-        const offlineState = await loader.resolve({ url })
-            .then(async (c) => c.closeAndGetPendingLocalState());
-        const container = await loadOffline(provider, { url }, offlineState);
-        const dataStore = await requestFluidObject<ITestFluidObject>(container.container, "default");
-
-        // calling uploadBlob() will not resolve while offline, but should not result in an error
-        const blobHandleP = dataStore.runtime.uploadBlob(stringToBuffer("blob contents", "utf8"));
-
-        container.connect();
-        // blob handle should resolve now we're connected
-        const handle = await blobHandleP;
-        assert.strictEqual(bufferToString(await handle.get(), "utf8"), "blob contents");
-    });
-
-    it("offline attach", async function() {
-        const newMapId = "newMap";
-        let id;
-        // stash attach op
-        const pendingOps = await getPendingOps(provider, false, async (container, d, m) => {
-            const runtime = (container as any).context.runtime as IContainerRuntime;
-
-            const router = await runtime.createDataStore(["default"]);
-            const dataStore = await requestFluidObject<ITestFluidObject>(router, "/");
-            id = dataStore.context.id;
-
-            const channel = dataStore.runtime.createChannel(newMapId, "https://graph.microsoft.com/types/map");
-            assert.strictEqual(channel.handle.isAttached, false, "Channel should be detached");
-
-            (await channel.handle.get() as SharedObject).bindToContext();
-            dataStore.channel.bindToContext();
-            (channel as SharedMap).set(testKey, testValue);
-        });
-
-        // load offline; new datastore should be accessible
-        const container2 = await loadOffline(provider, { url }, pendingOps);
-        const dataStore2 = await requestFluidObject<ITestFluidObject>(container2.container, id);
-        const map2 = await requestFluidObject<SharedMap>(dataStore2.runtime, newMapId);
-        assert.strictEqual(map2.get(testKey), testValue);
-        map2.set(testKey2, testValue);
-
-        container2.connect();
-        await ensureContainerConnected(container2.container);
-
-        // get new datastore from first container
-        const dataStore3 = await requestFluidObject<ITestFluidObject>(container1, id);
-        const map3 = await requestFluidObject<SharedMap>(dataStore3.runtime, newMapId);
-        await provider.ensureSynchronized();
-        assert.strictEqual(map3.get(testKey), testValue);
-        assert.strictEqual(map3.get(testKey2), testValue);
-    });
-
-    it("works for detached container", async function() {
-        const loader2 = provider.makeTestLoader(testContainerConfig);
-        const detachedContainer = await loader2.createDetachedContainer(provider.defaultCodeDetails);
-        const dataStore = await requestFluidObject<ITestFluidObject>(detachedContainer, "default");
-        const map = await dataStore.getSharedObject<SharedMap>(mapId);
-        map.set(testKey, testValue);
-
-        await detachedContainer.attach(provider.driver.createCreateNewRequest(provider.documentId));
-        const pendingOps = detachedContainer.closeAndGetPendingLocalState();
-
-        const url2 = await detachedContainer.getAbsoluteUrl("");
-        assert.ok(url2);
-        const container2 = await loader2.resolve({ url: url2 }, pendingOps);
-        const dataStore2 = await requestFluidObject<ITestFluidObject>(container2, "default");
-        const map2 = await dataStore2.getSharedObject<SharedMap>(mapId);
-        assert.strictEqual(map2.get(testKey), testValue);
-    });
-
-    it("works for rehydrated container", async function() {
-        const loader2 = provider.makeTestLoader(testContainerConfig);
-        const detachedContainer = await loader2.createDetachedContainer(provider.defaultCodeDetails);
-        const dataStore = await requestFluidObject<ITestFluidObject>(detachedContainer, "default");
-        const map = await dataStore.getSharedObject<SharedMap>(mapId);
-        map.set(testKey, testValue);
-
-        const summary = detachedContainer.serialize();
-        detachedContainer.close();
-        const rehydratedContainer = await loader2.rehydrateDetachedContainerFromSnapshot(summary);
-        const dataStore2 = await requestFluidObject<ITestFluidObject>(rehydratedContainer, "default");
-        const map2 = await dataStore2.getSharedObject<SharedMap>(mapId);
-        map2.set(testKey2, testValue);
-
-        await rehydratedContainer.attach(provider.driver.createCreateNewRequest(provider.documentId));
-        const pendingOps = rehydratedContainer.closeAndGetPendingLocalState();
-
-        const url2 = await rehydratedContainer.getAbsoluteUrl("");
-        assert.ok(url2);
-
-        const container3 = await loader2.resolve({ url: url2 }, pendingOps);
-        const dataStore3 = await requestFluidObject<ITestFluidObject>(container3, "default");
-        const map3 = await dataStore3.getSharedObject<SharedMap>(mapId);
-        assert.strictEqual(map3.get(testKey), testValue);
-        assert.strictEqual(map3.get(testKey2), testValue);
-    });
 });