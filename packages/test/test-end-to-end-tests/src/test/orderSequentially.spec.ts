/*!
 * Copyright (c) Microsoft Corporation and contributors. All rights reserved.
 * Licensed under the MIT License.
 */

import { strict as assert } from "assert";

import { describeCompat } from "@fluid-private/test-version-utils";
import type { ISharedCell } from "@fluidframework/cell/internal";
import { IContainer } from "@fluidframework/container-definitions/internal";
import { ContainerRuntime } from "@fluidframework/container-runtime/internal";
import {
	ConfigTypes,
	IConfigProviderBase,
	type FluidObject,
} from "@fluidframework/core-interfaces";
import { Serializable } from "@fluidframework/datastore-definitions/internal";
import type { SharedDirectory, ISharedMap, IValueChanged } from "@fluidframework/map/internal";
import type { ISharedString, SharedString } from "@fluidframework/sequence/internal";
import {
	ChannelFactoryRegistry,
	DataObjectFactoryType,
	ITestContainerConfig,
	ITestFluidObject,
	ITestObjectProvider,
} from "@fluidframework/test-utils/internal";

const stringId = "sharedStringKey";
const string2Id = "sharedString2Key";
const dirId = "sharedDirKey";
const cellId = "cellKey";
const mapId = "mapKey";

describeCompat("Multiple DDS orderSequentially", "NoCompat", (getTestObjectProvider, apis) => {
	const { SharedMap, SharedDirectory, SharedString, SharedCell } = apis.dds;
	const { SequenceDeltaEvent } = apis.dataRuntime.packages.sequence;

	const registry: ChannelFactoryRegistry = [
		[stringId, SharedString.getFactory()],
		[string2Id, SharedString.getFactory()],
		[dirId, SharedDirectory.getFactory()],
		[cellId, SharedCell.getFactory()],
		[mapId, SharedMap.getFactory()],
	];
	const testContainerConfig: ITestContainerConfig = {
		fluidDataObjectType: DataObjectFactoryType.Test,
		registry,
	};

	let provider: ITestObjectProvider;
	beforeEach("getTestObjectProvider", () => {
		provider = getTestObjectProvider();
	});

	let container: IContainer;
	let dataObject: ITestFluidObject;
	let sharedString: SharedString;
	let sharedString2: SharedString;
	let sharedDir: SharedDirectory;
	let sharedCell: ISharedCell;
	let sharedMap: ISharedMap;
	let changedEventData: (
		| IValueChanged
		| Serializable<unknown>
		| InstanceType<typeof SequenceDeltaEvent>
	)[];
	let containerRuntime: ContainerRuntime;
	let error: Error | undefined;

	const configProvider = (settings: Record<string, ConfigTypes>): IConfigProviderBase => ({
		getRawConfig: (name: string): ConfigTypes => settings[name],
	});
	const errorMessage = "callback failure";

	beforeEach("setup", async () => {
		const configWithFeatureGates = {
			...testContainerConfig,
			loaderProps: {
				configProvider: configProvider({
					"Fluid.ContainerRuntime.EnableRollback": true,
				}),
			},
		};
		container = await provider.makeTestContainer(configWithFeatureGates);
<<<<<<< HEAD
		const maybeTestFluidObject: FluidObject<ITestFluidObject> | undefined =
			await container.getEntryPoint();
		assert(
			maybeTestFluidObject.ITestFluidObject !== undefined,
			"maybeTestFluidObject not a ITestFluidObject",
		);
		dataObject = maybeTestFluidObject.ITestFluidObject;
		sharedString = await dataObject.getSharedObject<SharedString>(stringId);
		sharedString2 = await dataObject.getSharedObject<SharedString>(string2Id);
=======
		dataObject = (await container.getEntryPoint()) as ITestFluidObject;
		sharedString = await dataObject.getSharedObject<ISharedString>(stringId);
		sharedString2 = await dataObject.getSharedObject<ISharedString>(string2Id);
>>>>>>> 036f3a75
		sharedDir = await dataObject.getSharedObject<SharedDirectory>(dirId);
		sharedCell = await dataObject.getSharedObject<ISharedCell>(cellId);
		sharedMap = await dataObject.getSharedObject<ISharedMap>(mapId);

		containerRuntime = dataObject.context.containerRuntime as ContainerRuntime;
		changedEventData = [];
		sharedString.on("sequenceDelta", (event, _target) => {
			changedEventData.push(event);
		});
		sharedString2.on("sequenceDelta", (event, _target) => {
			changedEventData.push(event);
		});
		sharedDir.on("valueChanged", (changed, _local, _target) => {
			changedEventData.push(changed);
		});
		sharedCell.on("valueChanged", (value) => {
			changedEventData.push(value);
		});
		sharedCell.on("delete", () => {
			changedEventData.push(undefined);
		});
		sharedMap.on("valueChanged", (value) => {
			changedEventData.push(value);
		});
	});

	it("Should rollback simple edits on multiple DDS types", () => {
		sharedString.insertText(0, "abcde");
		sharedMap.set("key1", 0);
		sharedCell.set(2);
		try {
			containerRuntime.orderSequentially(() => {
				sharedString.removeRange(0, 5);
				sharedMap.delete("key1");
				sharedCell.delete();
				throw new Error(errorMessage);
			});
		} catch (err) {
			error = err as Error;
		}

		assert.notEqual(error, undefined, "No error");
		assert.equal(error?.message, errorMessage, "Unexpected error message");
		assert.equal(containerRuntime.disposed, false, "Container disposed");
		assert.equal(sharedString.getText(), "abcde");
		assert.equal(sharedMap.size, 1);
		assert.equal(sharedMap.has("key1"), true);
		assert.equal(sharedMap.get("key1"), 0);
		assert.equal(sharedCell.get(), 2);

		assert.equal(changedEventData.length, 9);
		assert(
			changedEventData[0] instanceof SequenceDeltaEvent,
			`Unexpected event type - ${typeof changedEventData[0]}`,
		);

		assert.deepEqual(changedEventData[1], { key: "key1", previousValue: undefined });

		assert.equal(changedEventData[2], 2);

		assert(
			changedEventData[3] instanceof SequenceDeltaEvent,
			`Unexpected event type - ${typeof changedEventData[3]}`,
		);

		assert.deepEqual(changedEventData[4], { key: "key1", previousValue: 0 });

		assert.equal(changedEventData[5], undefined);

		// rollback
		assert.equal(changedEventData[6], 2);

		assert.deepEqual(changedEventData[7], { key: "key1", previousValue: undefined });

		assert(
			changedEventData[8] instanceof SequenceDeltaEvent,
			`Unexpected event type - ${typeof changedEventData[6]}`,
		);
	});

	it("Should rollback complex edits on multiple DDS types", () => {
		sharedString.insertText(0, "abcde");
		sharedMap.set("key1", 0);
		sharedString.annotateRange(2, 5, { foo: "old" });
		sharedCell.set(2);
		try {
			containerRuntime.orderSequentially(() => {
				sharedMap.set("key1", 3);
				sharedString.annotateRange(0, 3, { foo: "new" });
				sharedCell.set(5);
				sharedString.removeRange(0, 5);
				sharedCell.delete();
				throw new Error(errorMessage);
			});
		} catch (err) {
			error = err as Error;
		}

		assert.notEqual(error, undefined, "No error");
		assert.equal(error?.message, errorMessage, "Unexpected error message");
		assert.equal(containerRuntime.disposed, false, "Container disposed");
		assert.equal(sharedString.getText(), "abcde");
		for (let i = 0; i < sharedString.getText().length; i++) {
			const props = sharedString.getPropertiesAtPosition(i);
			if (i >= 2 && i < 5) {
				assert.equal(props?.foo, "old");
			} else {
				assert(props === undefined || props.foo === undefined);
			}
		}
		assert.equal(sharedMap.size, 1);
		assert.equal(sharedMap.has("key1"), true);
		assert.equal(sharedMap.get("key1"), 0);
		assert.equal(sharedCell.get(), 2);

		assert.equal(changedEventData.length, 17);

		assert(
			changedEventData[0] instanceof SequenceDeltaEvent,
			`Unexpected event type - ${typeof changedEventData[0]}`,
		);

		assert.deepEqual(changedEventData[1], { key: "key1", previousValue: undefined });

		assert(
			changedEventData[2] instanceof SequenceDeltaEvent,
			`Unexpected event type - ${typeof changedEventData[2]}`,
		);

		assert.equal(changedEventData[3], 2);

		assert.deepEqual(changedEventData[4], { key: "key1", previousValue: 0 });

		assert(
			changedEventData[5] instanceof SequenceDeltaEvent,
			`Unexpected event type - ${typeof changedEventData[5]}`,
		);

		assert.equal(changedEventData[6], 5);

		assert(
			changedEventData[7] instanceof SequenceDeltaEvent,
			`Unexpected event type - ${typeof changedEventData[7]}`,
		);

		assert.equal(changedEventData[8], undefined);

		// rollback
		assert.equal(changedEventData[9], 5);

		// segments are split up at some point - reason for multiple events
		assert(
			changedEventData[10] instanceof SequenceDeltaEvent,
			`Unexpected event type - ${typeof changedEventData[10]}`,
		);
		assert(
			changedEventData[11] instanceof SequenceDeltaEvent,
			`Unexpected event type - ${typeof changedEventData[11]}`,
		);
		assert(
			changedEventData[12] instanceof SequenceDeltaEvent,
			`Unexpected event type - ${typeof changedEventData[12]}`,
		);

		assert.equal(changedEventData[13], 2);
		// segments are split up at some point - reason for multiple events
		assert(
			changedEventData[14] instanceof SequenceDeltaEvent,
			`Unexpected event type - ${typeof changedEventData[14]}`,
		);
		assert(
			changedEventData[15] instanceof SequenceDeltaEvent,
			`Unexpected event type - ${typeof changedEventData[15]}`,
		);

		assert.deepEqual(changedEventData[16], { key: "key1", previousValue: 3 });
	});

	it("Should handle rollback on multiple instances of the same DDS type", () => {
		sharedString.insertText(0, "abcde");
		sharedMap.set("key", 1);
		sharedString2.insertText(0, "12345");

		try {
			containerRuntime.orderSequentially(() => {
				sharedMap.delete("key");
				sharedString2.removeRange(0, 2);
				sharedString.insertText(1, "123");
				throw new Error("callback failure");
			});
		} catch (err) {
			error = err as Error;
		}

		assert.notEqual(error, undefined, "No error");
		assert.equal(error?.message, errorMessage, "Unexpected error message");
		assert.equal(containerRuntime.disposed, false, "Container disposed");
		assert.equal(sharedString.getText(), "abcde");
		assert.equal(sharedString2.getText(), "12345");
		assert.equal(sharedMap.size, 1);
		assert.equal(sharedMap.has("key"), true);
		assert.equal(sharedMap.get("key"), 1);

		assert.equal(changedEventData.length, 9);

		assert(
			changedEventData[0] instanceof SequenceDeltaEvent,
			`Unexpected event type - ${typeof changedEventData[0]}`,
		);

		assert.deepEqual(changedEventData[1], { key: "key", previousValue: undefined });

		assert(
			changedEventData[2] instanceof SequenceDeltaEvent,
			`Unexpected event type - ${typeof changedEventData[2]}`,
		);

		assert.deepEqual(changedEventData[3], { key: "key", previousValue: 1 });

		assert(
			changedEventData[4] instanceof SequenceDeltaEvent,
			`Unexpected event type - ${typeof changedEventData[4]}`,
		);

		assert(
			changedEventData[5] instanceof SequenceDeltaEvent,
			`Unexpected event type - ${typeof changedEventData[5]}`,
		);

		// rollback
		assert(
			changedEventData[6] instanceof SequenceDeltaEvent,
			`Unexpected event type - ${typeof changedEventData[6]}`,
		);

		assert(
			changedEventData[7] instanceof SequenceDeltaEvent,
			`Unexpected event type - ${typeof changedEventData[7]}`,
		);

		assert.deepEqual(changedEventData[8], { key: "key", previousValue: undefined });
	});

	it("Should handle nested calls to orderSequentially", () => {
		sharedString.insertText(0, "abcde");
		sharedMap.set("key", 1);

		try {
			containerRuntime.orderSequentially(() => {
				sharedMap.set("key", 0);
				try {
					containerRuntime.orderSequentially(() => {
						sharedString.removeRange(0, 2);
						throw new Error("callback failure");
					});
				} catch (err) {
					error = err as Error;
				}
				sharedMap.delete("key");
				throw new Error("callback failure");
			});
		} catch (err) {
			error = err as Error;
		}

		assert.notEqual(error, undefined, "No error");
		assert.equal(error?.message, errorMessage, "Unexpected error message");
		assert.equal(containerRuntime.disposed, false, "Container disposed");
		assert.equal(sharedString.getText(), "abcde");
		assert.equal(sharedMap.size, 1);
		assert.equal(sharedMap.has("key"), true);
		assert.equal(sharedMap.get("key"), 1);

		assert.equal(changedEventData.length, 8);

		assert(
			changedEventData[0] instanceof SequenceDeltaEvent,
			`Unexpected event type - ${typeof changedEventData[0]}`,
		);

		assert.deepEqual(changedEventData[1], { key: "key", previousValue: undefined });

		assert.deepEqual(changedEventData[2], { key: "key", previousValue: 1 });

		assert(
			changedEventData[3] instanceof SequenceDeltaEvent,
			`Unexpected event type - ${typeof changedEventData[3]}`,
		);

		// rollback - inner orderSequentially call
		assert(
			changedEventData[4] instanceof SequenceDeltaEvent,
			`Unexpected event type - ${typeof changedEventData[4]}`,
		);

		assert.deepEqual(changedEventData[5], { key: "key", previousValue: 0 });

		// rollback - outer orderSequentially call
		assert.deepEqual(changedEventData[6], { key: "key", previousValue: undefined });

		assert.deepEqual(changedEventData[7], { key: "key", previousValue: 0 });
	});
});<|MERGE_RESOLUTION|>--- conflicted
+++ resolved
@@ -16,7 +16,7 @@
 } from "@fluidframework/core-interfaces";
 import { Serializable } from "@fluidframework/datastore-definitions/internal";
 import type { SharedDirectory, ISharedMap, IValueChanged } from "@fluidframework/map/internal";
-import type { ISharedString, SharedString } from "@fluidframework/sequence/internal";
+import type { ISharedString } from "@fluidframework/sequence/internal";
 import {
 	ChannelFactoryRegistry,
 	DataObjectFactoryType,
@@ -54,8 +54,8 @@
 
 	let container: IContainer;
 	let dataObject: ITestFluidObject;
-	let sharedString: SharedString;
-	let sharedString2: SharedString;
+	let sharedString: ISharedString;
+	let sharedString2: ISharedString;
 	let sharedDir: SharedDirectory;
 	let sharedCell: ISharedCell;
 	let sharedMap: ISharedMap;
@@ -82,7 +82,6 @@
 			},
 		};
 		container = await provider.makeTestContainer(configWithFeatureGates);
-<<<<<<< HEAD
 		const maybeTestFluidObject: FluidObject<ITestFluidObject> | undefined =
 			await container.getEntryPoint();
 		assert(
@@ -90,13 +89,8 @@
 			"maybeTestFluidObject not a ITestFluidObject",
 		);
 		dataObject = maybeTestFluidObject.ITestFluidObject;
-		sharedString = await dataObject.getSharedObject<SharedString>(stringId);
-		sharedString2 = await dataObject.getSharedObject<SharedString>(string2Id);
-=======
-		dataObject = (await container.getEntryPoint()) as ITestFluidObject;
 		sharedString = await dataObject.getSharedObject<ISharedString>(stringId);
 		sharedString2 = await dataObject.getSharedObject<ISharedString>(string2Id);
->>>>>>> 036f3a75
 		sharedDir = await dataObject.getSharedObject<SharedDirectory>(dirId);
 		sharedCell = await dataObject.getSharedObject<ISharedCell>(cellId);
 		sharedMap = await dataObject.getSharedObject<ISharedMap>(mapId);
