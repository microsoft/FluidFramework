--- conflicted
+++ resolved
@@ -5,15 +5,7 @@
 
 import { strict as assert } from "assert";
 
-<<<<<<< HEAD
-import {
-	describeCompat,
-	itExpects,
-	TestDataObjectType,
-} from "@fluid-private/test-version-utils";
-=======
 import { describeCompat, itExpects } from "@fluid-private/test-version-utils";
->>>>>>> bf842664
 import type { ISharedCell } from "@fluidframework/cell/internal";
 import { IContainer } from "@fluidframework/container-definitions/internal";
 import { IContainerRuntime } from "@fluidframework/container-runtime-definitions/internal";
@@ -174,34 +166,12 @@
 		);
 	});
 
-<<<<<<< HEAD
-	//* ONLY
-	//* ONLY
-	//* ONLY
-	itExpects.only(
-		"Rollback should throw if unsupported op (e.g. rejoin) is rolled back",
-=======
 	itExpects(
 		"Should rollback if unsupported op (e.g. rejoin) is attempted to be submitted in orderSequentially",
->>>>>>> bf842664
 		[
 			{
 				category: "error",
 				eventName: "fluid:telemetry:Container:ContainerClose",
-<<<<<<< HEAD
-				error: "RollbackError: Can't rollback rejoin",
-			},
-		],
-		async () => {
-			const detachedDataStore = await containerRuntime.createDataStore(TestDataObjectType);
-			try {
-				containerRuntime.orderSequentially(() => {
-					// This should generate a rejoin op, but rollback isn't supported for rejoin ops.
-					(containerRuntime as unknown as { submit(msg: { type: string }): void }).submit({
-						type: "rejoin",
-					});
-					throw new Error(errorMessage); // Will trigger rollback which will throw a different error
-=======
 			},
 		],
 		async () => {
@@ -215,21 +185,11 @@
 					(containerRuntime as unknown as { submit(msg: { type: string }): void }).submit({
 						type: "rejoin",
 					});
->>>>>>> bf842664
 				});
 			} catch (err) {
 				error = err as Error;
 			}
 
-<<<<<<< HEAD
-			assert.notEqual(error, undefined, "No error");
-			assert.equal(
-				error?.message,
-				"RollbackError: Can't rollback rejoin",
-				"Unexpected error message",
-			);
-			assert.equal(changedEventData.length, 0);
-=======
 			assert(error !== undefined, "No error");
 			validateAssertionError(error, "Unexpected message type submitted in Staging Mode");
 			assert.equal(
@@ -242,7 +202,6 @@
 				"BEFORE",
 				"SharedMap value should be rolled back to BEFORE",
 			);
->>>>>>> bf842664
 		},
 	);
 
