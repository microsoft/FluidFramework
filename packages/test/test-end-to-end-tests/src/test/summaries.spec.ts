--- conflicted
+++ resolved
@@ -31,18 +31,12 @@
     public readonly getContext = () => this.context;
 }
 
-async function createContainer(options: {
-    documentId: string;
-    runtimeOptions: Omit<IContainerRuntimeOptions, "generateSummaries">;
-}): Promise<{
+async function createContainer(runtimeOptions: Omit<IContainerRuntimeOptions, "generateSummaries">): Promise<{
     container: IContainer;
     opProcessingController: OpProcessingController;
 }> {
-<<<<<<< HEAD
-=======
     const documentId = createDocumentId();
     const driver = getFluidTestDriver() as unknown as ITestDriver;
->>>>>>> 73bf4c68
     const codeDetails: IFluidCodeDetails = {
         package: "summarizerTestPackage",
     };
@@ -56,7 +50,7 @@
 
     const thisRuntimeOptions: IContainerRuntimeOptions = {
         ...{ generateSummaries: false },
-        ...options.runtimeOptions,
+        ...runtimeOptions,
     };
 
     const runtimeFactory = new ContainerRuntimeFactoryWithDefaultDataStore(
@@ -78,11 +72,7 @@
     const container = await createAndAttachContainer(
         codeDetails,
         loader,
-<<<<<<< HEAD
-        urlResolver.createCreateNewRequest(options.documentId));
-=======
         driver.createCreateNewRequest(documentId));
->>>>>>> 73bf4c68
 
     const opProcessingController = new OpProcessingController();
     opProcessingController.addDeltaManagers(container.deltaManager);
@@ -92,10 +82,7 @@
 
 describe("Summaries", () => {
     it("Should generate summary tree", async () => {
-        const { container, opProcessingController } = await createContainer({
-            documentId: "summaryTest",
-            runtimeOptions: { disableIsolatedChannels: false },
-        });
+        const { container, opProcessingController } = await createContainer({ disableIsolatedChannels: false });
         const defaultDataStore = await requestFluidObject<TestDataObject>(container, defaultDataStoreId);
         const containerRuntime = defaultDataStore.getContext().containerRuntime as ContainerRuntime;
 
@@ -145,10 +132,7 @@
     });
 
     it("Should generate summary tree with isolated channels disabled", async () => {
-        const { container, opProcessingController } = await createContainer({
-            documentId: "summaryTestWithoutIsolatedChannels",
-            runtimeOptions: { disableIsolatedChannels: true },
-        });
+        const { container, opProcessingController } = await createContainer({ disableIsolatedChannels: true });
         const defaultDataStore = await requestFluidObject<TestDataObject>(container, defaultDataStoreId);
         const containerRuntime = defaultDataStore.getContext().containerRuntime as ContainerRuntime;
 
