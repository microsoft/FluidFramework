/*!
 * Copyright (c) Microsoft Corporation and contributors. All rights reserved.
 * Licensed under the MIT License.
 */

import { strict as assert } from "assert";
import { ITelemetryBaseLogger } from "@fluidframework/core-interfaces";
import { bufferToString } from "@fluid-internal/client-utils";
import { IContainer } from "@fluidframework/container-definitions";
import {
	ContainerRuntime,
	ISummarizer,
	ISummarizeResults,
	ISummaryRuntimeOptions,
	DefaultSummaryConfiguration,
	SummaryCollection,
} from "@fluidframework/container-runtime";
import { ISummaryContext } from "@fluidframework/driver-definitions";
import { ISummaryBlob, ISummaryTree, SummaryType } from "@fluidframework/protocol-definitions";
import {
	channelsTreeName,
	FlushMode,
	IFluidDataStoreFactory,
} from "@fluidframework/runtime-definitions";
import { MockLogger, createChildLogger } from "@fluidframework/telemetry-utils";
import {
	waitForContainerConnection,
	ITestContainerConfig,
	ITestObjectProvider,
	createSummarizerFromFactory,
	summarizeNow,
	createSummarizer,
	getContainerEntryPointBackCompat,
	ITestFluidObject,
	ChannelFactoryRegistry,
	DataObjectFactoryType,
	timeoutPromise,
} from "@fluidframework/test-utils";
import {
	describeCompat,
	ITestDataObject,
	itExpects,
	TestDataObjectType,
} from "@fluid-private/test-version-utils";
<<<<<<< HEAD
=======
import {
	ContainerRuntimeFactoryWithDefaultDataStore,
	DataObject,
	DataObjectFactory,
} from "@fluidframework/aqueduct";
import type { SharedString } from "@fluidframework/sequence";
>>>>>>> 8940950e

const flushPromises = async () => new Promise((resolve) => process.nextTick(resolve));
const testContainerConfig: ITestContainerConfig = {
	runtimeOptions: {
		summaryOptions: {
			summaryConfigOverrides: {
				...DefaultSummaryConfiguration,
				...{ maxOps: 10, initialSummarizerDelayMs: 0, minIdleTime: 10, maxIdleTime: 10 },
			},
		},
	},
};

async function createContainer(
	provider: ITestObjectProvider,
	summaryOpt: ISummaryRuntimeOptions,
	logger?: ITelemetryBaseLogger,
): Promise<IContainer> {
	// Force generateSummaries to false.
	const summaryOptions: ISummaryRuntimeOptions = {
		...summaryOpt,
		summaryConfigOverrides: {
			...summaryOpt.summaryConfigOverrides,
			state: "disabled",
		},
	};

	return provider.makeTestContainer({
		runtimeOptions: { summaryOptions },
		loaderProps: { logger },
	});
}

async function createMainContainerAndSummarizer(
	provider: ITestObjectProvider,
	containerConfig?: ITestContainerConfig,
): Promise<{ mainContainer: IContainer; summarizer: ISummarizer }> {
	const loader = provider.makeTestLoader(containerConfig ?? testContainerConfig);
	const container = await loader.createDetachedContainer(provider.defaultCodeDetails);
	await container.attach(provider.driver.createCreateNewRequest(provider.documentId));
	const absoluteUrl = await container.getAbsoluteUrl("");
	if (absoluteUrl === undefined) {
		throw new Error("URL could not be resolved");
	}
	const { summarizer } = await createSummarizer(
		provider,
		container,
		containerConfig ?? testContainerConfig,
	);
	return {
		mainContainer: container,
		summarizer,
	};
}

function readBlobContent(content: ISummaryBlob["content"]): unknown {
	const json = typeof content === "string" ? content : bufferToString(content, "utf8");
	return JSON.parse(json);
}

describeCompat("Summaries", "NoCompat", (getTestObjectProvider, apis) => {
	const { DataObject, DataObjectFactory } = apis.dataRuntime;
	const { ContainerRuntimeFactoryWithDefaultDataStore } = apis.containerRuntime;

	class TestDataObject1 extends DataObject {
		protected async initializingFromExisting(): Promise<void> {
			// This test data object will verify full initialization does not happen for summarizer client.
			if (this.context.clientDetails.capabilities.interactive === false) {
				throw Error(
					"Non interactive/summarizer client's data object should not be initialized",
				);
			}
		}
	}

<<<<<<< HEAD
=======
describeCompat("Summaries", "NoCompat", (getTestObjectProvider, apis) => {
	const { SharedString } = apis.dds;
>>>>>>> 8940950e
	let provider: ITestObjectProvider;
	beforeEach("getTestObjectProvider", () => {
		provider = getTestObjectProvider();
	});

	it("On demand summaries", async () => {
		const { summarizer } = await createMainContainerAndSummarizer(provider);

		let result: ISummarizeResults = summarizer.summarizeOnDemand({ reason: "test" });
		let negResult: ISummarizeResults | undefined = summarizer.summarizeOnDemand({
			reason: "negative test",
		});

		let submitResult = await result.summarySubmitted;
		assert(submitResult.success, "on-demand summary should submit");
		assert(
			submitResult.data.stage === "submit",
			"on-demand summary submitted data stage should be submit",
		);
		assert(submitResult.data.summaryTree !== undefined, "summary tree should exist");

		let broadcastResult = await result.summaryOpBroadcasted;
		assert(broadcastResult.success, "summary op should be broadcast");

		let ackNackResult = await result.receivedSummaryAckOrNack;
		assert(ackNackResult.success, "summary op should be acked");

		await flushPromises();

		assert(
			(await negResult.summarySubmitted).success === false,
			"Should fail to submit summary",
		);

		const seq: number = (summarizer as any).runtime.deltaManager.lastSequenceNumber;
		result = summarizer.summarizeOnDemand({ reason: "test" });
		try {
			negResult = undefined;
			negResult = summarizer.summarizeOnDemand({ reason: "negative test" });
		} catch (reason) {}
		assert(negResult === undefined, "Should not have attempted to summarize while summarizing");

		submitResult = await result.summarySubmitted;
		assert(submitResult.success, "Result should be complete on success");
		assert(submitResult.data.referenceSequenceNumber === seq, "ref seq num");
		assert(submitResult.data.stage === "submit", "Should have been submitted");
		assert(submitResult.data.summaryTree !== undefined, "summary tree should exist");

		broadcastResult = await result.summaryOpBroadcasted;
		assert(broadcastResult.success, "summary op should be broadcast");

		assert(
			broadcastResult.data.summarizeOp.referenceSequenceNumber === seq,
			"summarize op ref seq num should be same as summary seq",
		);

		ackNackResult = await result.receivedSummaryAckOrNack;
		assert(ackNackResult.success, "summary op should be acked");
	});

	it("should fail on demand summary on stopped summarizer", async () => {
		const { summarizer } = await createMainContainerAndSummarizer(provider);
		let result: ISummarizeResults | undefined = summarizer.summarizeOnDemand({
			reason: "test",
		});

		const submitResult = await result.summarySubmitted;
		assert(submitResult.success, "on-demand summary should submit");
		assert(
			submitResult.data.stage === "submit",
			"on-demand summary submitted data stage should be submit",
		);

		assert(submitResult.data.summaryTree !== undefined, "summary tree should exist");

		const broadcastResult = await result.summaryOpBroadcasted;
		assert(broadcastResult.success, "summary op should be broadcast");

		const ackNackResult = await result.receivedSummaryAckOrNack;
		assert(ackNackResult.success, "summary should be acked");

		summarizer.stop("summarizerClientDisconnected");
		await flushPromises();

		try {
			result = undefined;
			result = summarizer.summarizeOnDemand({ reason: "test" });
		} catch (error: any) {
			assert(error.errorType === "summarizingError", "Should throw a summarizer error");
		}
		assert(result === undefined, "Should not have attempted summary with disposed summarizer");
	});

	it("summarizer client should be read-only", async () => {
		const container1 = await createContainer(provider, {});
		const dsContainer1 = (await container1.getEntryPoint()) as ITestDataObject;
		const readOnlyContainer1 = dsContainer1._context.deltaManager.readOnlyInfo.readonly;
		assert(readOnlyContainer1 !== true, "Non-summarizer container 1 should not be readonly");

		const { summarizer } = await createSummarizer(provider, container1);
		const readOnlySummarizer = (summarizer as any).runtime.deltaManager.readOnlyInfo.readonly;
		assert(readOnlySummarizer === true, "Summarizer should be readonly");
	});
	it("should generate summary tree", async () => {
		const container = await createContainer(provider, {});
		const defaultDataStore = (await container.getEntryPoint()) as ITestDataObject;
		const containerRuntime = defaultDataStore._context.containerRuntime as ContainerRuntime;

		await provider.ensureSynchronized();

		const { stats, summary } = await containerRuntime.summarize({
			runGC: false,
			fullTree: false,
			trackState: false,
			summaryLogger: createChildLogger(),
		});

		// Validate stats
		assert(stats.handleNodeCount === 0, "Expecting no handles for first summary.");
		// .metadata, .component, and .attributes blobs
		assert(
			stats.blobNodeCount >= 3,
			`Stats expected at least 3 blob nodes, but had ${stats.blobNodeCount}.`,
		);
		// root node, data store .channels, default data store, dds .channels, and default root dds
		assert(
			stats.treeNodeCount >= 5,
			`Stats expected at least 5 tree nodes, but had ${stats.treeNodeCount}.`,
		);

		// Validate summary
		assert(!summary.unreferenced, "Root summary should be referenced.");

		assert(
			summary.tree[".metadata"]?.type === SummaryType.Blob,
			"Expected .metadata blob in summary root.",
		);
		const metadata = readBlobContent(summary.tree[".metadata"].content) as Record<
			string,
			unknown
		>;
		assert(
			metadata.summaryFormatVersion === 1,
			"Metadata blob should have summaryFormatVersion 1",
		);
		assert(
			metadata.disableIsolatedChannels === undefined,
			"Unexpected metadata blob disableIsolatedChannels",
		);

		const channelsTree = summary.tree[channelsTreeName];
		assert(channelsTree?.type === SummaryType.Tree, "Expected .channels tree in summary root.");

		const defaultDataStoreNode = channelsTree.tree[defaultDataStore._context.id];
		assert(
			defaultDataStoreNode?.type === SummaryType.Tree,
			"Expected default data store tree in summary.",
		);
		assert(!defaultDataStoreNode.unreferenced, "Default data store should be referenced.");
		assert(
			defaultDataStoreNode.tree[".component"]?.type === SummaryType.Blob,
			"Expected .component blob in default data store summary tree.",
		);
		const dataStoreChannelsTree = defaultDataStoreNode.tree[channelsTreeName];
		const attributes = readBlobContent(
			defaultDataStoreNode.tree[".component"].content,
		) as Record<string, unknown>;
		assert(
			attributes.snapshotFormatVersion === undefined,
			"Unexpected datastore attributes snapshotFormatVersion",
		);
		assert(
			attributes.summaryFormatVersion === 2,
			"Datastore attributes summaryFormatVersion should be 2",
		);
		assert(
			attributes.disableIsolatedChannels === undefined,
			"Unexpected datastore attributes disableIsolatedChannels",
		);
		assert(
			dataStoreChannelsTree?.type === SummaryType.Tree,
			"Expected .channels tree in default data store.",
		);

		const defaultDdsNode = dataStoreChannelsTree.tree.root;
		assert(defaultDdsNode?.type === SummaryType.Tree, "Expected default root DDS in summary.");
		assert(!defaultDdsNode.unreferenced, "Default root DDS should be referenced.");
		assert(
			defaultDdsNode.tree[".attributes"]?.type === SummaryType.Blob,
			"Expected .attributes blob in default root DDS summary tree.",
		);
	});

	it("full initialization of data object should not happen by default", async () => {
		const dataStoreFactory1 = new DataObjectFactory(
			"@fluid-example/test-dataStore1",
			TestDataObject1,
			[],
			[],
		);
		const registryStoreEntries = new Map<string, Promise<IFluidDataStoreFactory>>([
			[dataStoreFactory1.type, Promise.resolve(dataStoreFactory1)],
		]);
		const runtimeFactory = new ContainerRuntimeFactoryWithDefaultDataStore({
			defaultFactory: dataStoreFactory1,
			registryEntries: registryStoreEntries,
		});

		// Create a container for the first client.
		const container1 = await provider.createContainer(runtimeFactory);
		await assert.doesNotReject(
			container1.getEntryPoint(),
			"Initial creation of container and data store should succeed.",
		);

		// Create a summarizer for the container and do a summary shouldn't throw.
		const createSummarizerResult = await createSummarizerFromFactory(
			provider,
			container1,
			dataStoreFactory1,
			undefined,
			ContainerRuntimeFactoryWithDefaultDataStore,
			registryStoreEntries,
		);
		await assert.doesNotReject(
			summarizeNow(createSummarizerResult.summarizer, "test"),
			"Summarizing should not throw",
		);

		// In summarizer, load the data store should fail.
		await assert.rejects(
			async () => {
				const runtime = (createSummarizerResult.summarizer as any)
					.runtime as ContainerRuntime;
				const dsEntryPoint = await runtime.getAliasedDataStoreEntryPoint("default");
				await dsEntryPoint?.get();
			},
			(e: Error) =>
				e.message ===
				"Non interactive/summarizer client's data object should not be initialized",
			"Loading data store in summarizer did not throw as it should, or threw an unexpected error.",
		);

		// Load second container, load the data store will also call initializingFromExisting and succeed.
		const container2 = await provider.loadContainer(runtimeFactory);
		await assert.doesNotReject(
			container2.getEntryPoint(),
			"Initial creation of container and data store should succeed.",
		);
	});

	/**
	 * This test validates that the first summary for a container by the first summarizer client does not violate
	 * incremental summary principles, i.e. we should not get "IncrementalSummaryViolation" error log.
	 * In the first summary all data stores are summarized because GC hasn't run yet so it has to summarize every data
	 * store to update "unreferenced" flag in its summary.
	 */
	it("should not violate incremental summary principles on first summary", async () => {
		const loader = provider.makeTestLoader(testContainerConfig);
		const container = await loader.createDetachedContainer(provider.defaultCodeDetails);
		const summaryCollection = new SummaryCollection(
			container.deltaManager,
			createChildLogger(),
		);

		const defaultDataStore = (await container.getEntryPoint()) as ITestDataObject;
		const containerRuntime = defaultDataStore._context.containerRuntime as ContainerRuntime;

		// Create a bunch of data stores before the container is attached so that they are part of the summary that the
		// first summarizer client loads from.
		const dataStore = await containerRuntime.createDataStore(TestDataObjectType);
		const testDataObject = (await dataStore.entryPoint.get()) as ITestDataObject;
		defaultDataStore._root.set("ds2", testDataObject.handle);

		const dataStore2 = await containerRuntime.createDataStore(TestDataObjectType);
		const testDataObject2 = (await dataStore2.entryPoint.get()) as ITestDataObject;
		defaultDataStore._root.set("ds3", testDataObject2.handle);

		const dataStore3 = await containerRuntime.createDataStore(TestDataObjectType);
		const testDataObject3 = (await dataStore3.entryPoint.get()) as ITestDataObject;
		defaultDataStore._root.set("ds4", testDataObject3.handle);

		await container.attach(provider.driver.createCreateNewRequest(provider.documentId));

		await waitForContainerConnection(container);

		// Send an op to trigger summary. We should not get the "IncrementalSummaryViolation" error log.
		defaultDataStore._root.set("key", "value");
		await provider.ensureSynchronized();
		await summaryCollection.waitSummaryAck(container.deltaManager.lastSequenceNumber);
	});

	async function getNackPromise(container: IContainer) {
		return timeoutPromise((resolve, reject) => {
			const callback = (_reason, error) => {
				try {
					assert.strictEqual(error?.statusCode, 429);
					assert.strictEqual(
						error?.message,
						"Nack (ThrottlingError): Submit a summary before inserting additional operations",
					);
					resolve();
				} catch (err) {
					// Assert errors will be caught here and reject the Promise
					reject(err);
				} finally {
					container.deltaManager.off("disconnect", callback);
				}
			};
			container.deltaManager.on("disconnect", callback);
		});
	}

	it("Can summarize after hitting nack on unsummarized ops", async function () {
		if (provider.driver.type !== "local") {
			this.skip();
		}
		const stringId = "sharedStringKey";
		const registry: ChannelFactoryRegistry = [[stringId, SharedString.getFactory()]];
		const config: ITestContainerConfig = {
			...testContainerConfig,
			fluidDataObjectType: DataObjectFactoryType.Test,
			registry,
			runtimeOptions: {
				flushMode: FlushMode.Immediate,
			},
		};
		const configNoSummarizer: ITestContainerConfig = {
			...config,
			runtimeOptions: {
				...config.runtimeOptions,
				summaryOptions: {
					summaryConfigOverrides: {
						state: "disabled",
					},
				},
			},
		};
		const container1 = await provider.makeTestContainer(configNoSummarizer);
		const entryPoint1 = await getContainerEntryPointBackCompat<ITestFluidObject>(container1);
		const sharedString1 = await entryPoint1.getSharedObject<SharedString>(stringId);

		const container2 = await provider.loadTestContainer(configNoSummarizer);
		const entryPoint2 = await getContainerEntryPointBackCompat<ITestFluidObject>(container2);
		const sharedString2 = await entryPoint2.getSharedObject<SharedString>(stringId);

		await waitForContainerConnection(container1);
		await waitForContainerConnection(container2);
		await provider.ensureSynchronized();

		// Max unsummarized ops is currently 200 for local service in e2e tests (see localServerTestDriver.ts)
		for (let i = 0; i < 200; i++) {
			sharedString1.insertText(0, "a");
		}
		await provider.ensureSynchronized();
		{
			// op 201 will get nacked
			const prom = getNackPromise(container1);
			sharedString1.insertText(0, "a");
			await prom;
		}
		{
			// op 202 will get nacked
			const prom = getNackPromise(container1);
			sharedString1.insertText(0, "a");
			await prom;
		}

		// We can't call ensureSynchornized here as container1 will reconnect loop
		await flushPromises();

		assert.strictEqual(sharedString1.getLength(), 202);
		assert.strictEqual(sharedString2.getLength(), 200);

		const { summarizer } = await createSummarizer(provider, container2, config);
		await summarizeNow(summarizer);

		// Op 203 will succeed since we summarized
		sharedString1.insertText(0, "a");

		await provider.ensureSynchronized();
		await flushPromises();
		assert.strictEqual(sharedString1.getLength(), 203);
		assert.strictEqual(sharedString2.getLength(), 203);
	});
});

describeCompat("Summaries", "NoCompat", (getTestObjectProvider) => {
	let provider: ITestObjectProvider;
	beforeEach("getTestObjectProvider", () => {
		provider = getTestObjectProvider();
	});

	const getTestFn =
		(injectFailure: boolean = false) =>
		async () => {
			const mockLogger = new MockLogger();
			const container = await createContainer(provider, {}, mockLogger);
			const defaultDataStore =
				await getContainerEntryPointBackCompat<ITestDataObject>(container);
			const containerRuntime = defaultDataStore._context.containerRuntime as ContainerRuntime;
			await provider.ensureSynchronized();

			const directory1 = defaultDataStore._root;
			directory1.set("key", "value");
			assert.strictEqual(await directory1.get("key"), "value", "value1 is not set");

			if (injectFailure) {
				// force an exception under containerRuntime.summarize.
				// SummarizeTelemetry event should still be logged
				(containerRuntime as any).summarizerNode = undefined;
			}

			await containerRuntime
				.summarize({
					runGC: false,
					fullTree: false,
					trackState: false,
					summaryLogger: createChildLogger(),
				})
				.catch(() => {});

			const summarizeTelemetryEvents = mockLogger.events.filter(
				(event) =>
					event.eventName === "fluid:telemetry:ContainerRuntime:SummarizeTelemetry",
			);
			assert.strictEqual(
				summarizeTelemetryEvents.length,
				1,
				"There should be exactly one event",
			);

			const parsed = JSON.parse(summarizeTelemetryEvents[0].details as string);
			assert(parsed && typeof parsed === "object", "Should be proper JSON");

			assert.notStrictEqual(
				summarizeTelemetryEvents[0].details,
				"{}",
				"Should not be empty JSON object",
			);
		};

	it("TelemetryContext is populated with data", getTestFn());
	it("TelemetryContext is populated with data even if summarize fails", getTestFn(true));
});

describeCompat("SingleCommit Summaries Tests", "NoCompat", (getTestObjectProvider) => {
	let provider: ITestObjectProvider;
	let configForSingleCommitSummary: ITestContainerConfig;
	beforeEach("setup", () => {
		provider = getTestObjectProvider();
		configForSingleCommitSummary = {
			...testContainerConfig,
			loaderProps: {
				...testContainerConfig.loaderProps,
				options: { summarizeProtocolTree: true },
			},
		};
	});

	it("Non single commit summary/Match last summary ackHandle  with current summary parent", async function () {
		if (provider.driver.type === "odsp") {
			this.skip();
		}
		const { summarizer } = await createMainContainerAndSummarizer(provider);

		// Summarize
		const result: ISummarizeResults = summarizer.summarizeOnDemand({ reason: "test" });
		const submitResult = await result.summarySubmitted;
		assert(submitResult.success, "on-demand summary should submit");
		assert(
			submitResult.data.stage === "submit",
			"on-demand summary submitted data stage should be submit",
		);
		assert(submitResult.data.summaryTree !== undefined, "summary tree should exist");

		const broadcastResult = await result.summaryOpBroadcasted;
		assert(broadcastResult.success, "summary op should be broadcast");

		const ackNackResult = await result.receivedSummaryAckOrNack;
		assert(ackNackResult.success, "summary op should be acked");
		const summary1AckHandle = ackNackResult.data.summaryAckOp.contents.handle;

		await flushPromises();

		// Second Summary
		const result2: ISummarizeResults = summarizer.summarizeOnDemand({ reason: "test2" });
		const submitResult2 = await result2.summarySubmitted;
		assert(submitResult2.success, "on-demand summary2 should submit");
		assert(
			submitResult2.data.stage === "submit",
			"on-demand summary2 submitted data stage should be submit",
		);

		const broadcastResult2 = await result2.summaryOpBroadcasted;
		assert(broadcastResult2.success, "summary op2 should be broadcast");
		const summary2ParentHandle = broadcastResult2.data.summarizeOp.contents.head;
		assert(
			summary2ParentHandle === summary1AckHandle,
			"Summary Parent should match ack handle of previous summary",
		);
	});

	itExpects(
		"Non single commit summary/Last summary should be discarded due to missing SummaryOp",
		[{ eventName: "fluid:telemetry:Summarizer:Running:SummarizeFailed" }],
		async function () {
			if (provider.driver.type === "odsp") {
				this.skip();
			}
			const { mainContainer, summarizer } = await createMainContainerAndSummarizer(provider);

			// Summarize
			const result: ISummarizeResults = summarizer.summarizeOnDemand({ reason: "test" });
			const submitResult = await result.summarySubmitted;
			assert(submitResult.success, "on-demand summary should submit");
			const broadcastResult = await result.summaryOpBroadcasted;
			assert(broadcastResult.success, "summary op should be broadcast");

			const ackNackResult = await result.receivedSummaryAckOrNack;
			assert(ackNackResult.success, "summary op should be acked");
			const summary1AckHandle = ackNackResult.data.summaryAckOp.contents.handle;
			summarizer.close();
			await flushPromises();

			// Create new summarizer
			const { summarizer: summarizer2 } = await createSummarizer(
				provider,
				mainContainer,
				testContainerConfig,
			);

			// Second summary should be discarded
			const containerRuntime = (summarizer2 as any).runtime as ContainerRuntime;
			let uploadSummaryUploaderFunc = containerRuntime.storage.uploadSummaryWithContext;
			const func = async (summary: ISummaryTree, context: ISummaryContext) => {
				uploadSummaryUploaderFunc = uploadSummaryUploaderFunc.bind(
					containerRuntime.storage,
				);
				const response = await uploadSummaryUploaderFunc(summary, context);
				// Close summarizer so that it does not submit SummaryOp
				summarizer2.close();
				return response;
			};
			containerRuntime.storage.uploadSummaryWithContext = func;

			const result2: ISummarizeResults = summarizer2.summarizeOnDemand({ reason: "test2" });
			assert((await result2.summarySubmitted).success === false, "Summary should fail");
			await flushPromises();

			// Create new summarizer
			const { summarizer: summarizer3 } = await createSummarizer(
				provider,
				mainContainer,
				testContainerConfig,
			);

			// Summarize third time
			const result3: ISummarizeResults = summarizer3.summarizeOnDemand({ reason: "test3" });
			const submitResult3 = await result3.summarySubmitted;
			assert(submitResult3.success, "on-demand summary3 should submit");
			assert(
				submitResult3.data.stage === "submit",
				"on-demand summary3 submitted data stage should be submit",
			);

			const broadcastResult3 = await result3.summaryOpBroadcasted;
			assert(broadcastResult3.success, "summary op3 should be broadcast");
			const summary3ParentHandle = broadcastResult3.data.summarizeOp.contents.head;
			assert(
				summary3ParentHandle === summary1AckHandle,
				"Summary Parent should match ack handle of summary1",
			);
		},
	);

	it("Single commit summary/Match last summary ackHandle  with current summary parent", async function () {
		if (provider.driver.type !== "odsp") {
			this.skip();
		}

		const { mainContainer, summarizer } = await createMainContainerAndSummarizer(
			provider,
			configForSingleCommitSummary,
		);

		// Summarize
		const result: ISummarizeResults = summarizer.summarizeOnDemand({ reason: "test" });
		const submitResult = await result.summarySubmitted;
		assert(submitResult.success, "on-demand summary should submit");
		assert(
			submitResult.data.stage === "submit",
			"on-demand summary submitted data stage should be submit",
		);

		const broadcastResult = await result.summaryOpBroadcasted;
		assert(broadcastResult.success, "summary op should be broadcast");
		const summary1ProposedHandle = broadcastResult.data.summarizeOp.contents.handle;

		const ackNackResult = await result.receivedSummaryAckOrNack;
		assert(ackNackResult.success, "summary op should be acked");
		const summary1AckHandle = ackNackResult.data.summaryAckOp.contents.handle;
		assert(
			summary1ProposedHandle === summary1AckHandle,
			"Summary proposed and ack handle should match",
		);
		summarizer.close();

		const { summarizer: summarizer2 } = await createSummarizer(
			provider,
			mainContainer,
			configForSingleCommitSummary,
		);
		// Second Summary
		const result2: ISummarizeResults = summarizer2.summarizeOnDemand({ reason: "test2" });
		const submitResult2 = await result2.summarySubmitted;
		assert(submitResult2.success, "on-demand summary2 should submit");
		assert(
			submitResult2.data.stage === "submit",
			"on-demand summary2 submitted data stage should be submit",
		);

		const broadcastResult2 = await result2.summaryOpBroadcasted;
		assert(broadcastResult2.success, "summary op2 should be broadcast");
		const summary2ParentHandle = broadcastResult2.data.summarizeOp.contents.head;
		assert(
			summary2ParentHandle === summary1AckHandle,
			"Summary Parent should match ack handle of previous summary",
		);
	});

	it("Single commit summary/Last summary should not be discarded due to missing SummaryOp", async function () {
		if (provider.driver.type !== "odsp") {
			this.skip();
		}
		const { mainContainer, summarizer } = await createMainContainerAndSummarizer(
			provider,
			configForSingleCommitSummary,
		);

		// Summarize
		const result: ISummarizeResults = summarizer.summarizeOnDemand({ reason: "test" });
		const submitResult = await result.summarySubmitted;
		assert(submitResult.success, "on-demand summary should submit");
		const broadcastResult = await result.summaryOpBroadcasted;
		assert(broadcastResult.success, "summary op should be broadcast");

		const ackNackResult = await result.receivedSummaryAckOrNack;
		assert(ackNackResult.success, "summary op should be acked");
		summarizer.close();

		await flushPromises();

		// Create new summarizer
		const { summarizer: summarizer2 } = await createSummarizer(
			provider,
			mainContainer,
			configForSingleCommitSummary,
		);

		let summary2AckHandle: string | undefined;
		// Second summary should be discarded
		const containerRuntime = (summarizer2 as any).runtime as ContainerRuntime;
		let uploadSummaryUploaderFunc = containerRuntime.storage.uploadSummaryWithContext;
		const func = async (summary: ISummaryTree, context: ISummaryContext) => {
			uploadSummaryUploaderFunc = uploadSummaryUploaderFunc.bind(containerRuntime.storage);
			const response = await uploadSummaryUploaderFunc(summary, context);
			summary2AckHandle = response;
			// Close summarizer so that it does not submit SummaryOp
			summarizer2.close();
			return response;
		};
		containerRuntime.storage.uploadSummaryWithContext = func;

		const result2: ISummarizeResults = summarizer2.summarizeOnDemand({ reason: "test2" });
		assert((await result2.summarySubmitted).success === false, "Summary should fail");
		await flushPromises();

		// Create new summarizer
		const { summarizer: summarizer3 } = await createSummarizer(
			provider,
			mainContainer,
			configForSingleCommitSummary,
		);

		// Summarize third time
		const result3: ISummarizeResults = summarizer3.summarizeOnDemand({
			reason: "test3",
			refreshLatestAck: true,
		});
		const submitResult3 = await result3.summarySubmitted;
		assert(submitResult3.success, "on-demand summary3 should submit");
		assert(
			submitResult3.data.stage === "submit",
			"on-demand summary3 submitted data stage should be submit",
		);

		const broadcastResult3 = await result3.summaryOpBroadcasted;
		assert(broadcastResult3.success, "summary op3 should be broadcast");
		const summary3ParentHandle = broadcastResult3.data.summarizeOp.contents.head;
		assert(
			summary3ParentHandle === summary2AckHandle,
			"Summary Parent should match ack handle of summary2",
		);
	});
});<|MERGE_RESOLUTION|>--- conflicted
+++ resolved
@@ -42,15 +42,7 @@
 	itExpects,
 	TestDataObjectType,
 } from "@fluid-private/test-version-utils";
-<<<<<<< HEAD
-=======
-import {
-	ContainerRuntimeFactoryWithDefaultDataStore,
-	DataObject,
-	DataObjectFactory,
-} from "@fluidframework/aqueduct";
 import type { SharedString } from "@fluidframework/sequence";
->>>>>>> 8940950e
 
 const flushPromises = async () => new Promise((resolve) => process.nextTick(resolve));
 const testContainerConfig: ITestContainerConfig = {
@@ -112,6 +104,7 @@
 }
 
 describeCompat("Summaries", "NoCompat", (getTestObjectProvider, apis) => {
+	const { SharedString } = apis.dds;
 	const { DataObject, DataObjectFactory } = apis.dataRuntime;
 	const { ContainerRuntimeFactoryWithDefaultDataStore } = apis.containerRuntime;
 
@@ -126,11 +119,6 @@
 		}
 	}
 
-<<<<<<< HEAD
-=======
-describeCompat("Summaries", "NoCompat", (getTestObjectProvider, apis) => {
-	const { SharedString } = apis.dds;
->>>>>>> 8940950e
 	let provider: ITestObjectProvider;
 	beforeEach("getTestObjectProvider", () => {
 		provider = getTestObjectProvider();
