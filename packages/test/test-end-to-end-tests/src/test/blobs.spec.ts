--- conflicted
+++ resolved
@@ -217,8 +217,6 @@
     it("works in detached container", async function() {
         const detachedBlobStorage = new MockDetachedBlobStorage();
         const loader = provider.makeTestLoader(testContainerConfig, detachedBlobStorage);
-<<<<<<< HEAD
-=======
         const container = await loader.createDetachedContainer(provider.defaultCodeDetails);
 
         const text = "this is some example text";
@@ -247,7 +245,6 @@
 
     it("serialize/rehydrate container with blobs", async function() {
         const loader = provider.makeTestLoader(testContainerConfig, new MockDetachedBlobStorage());
->>>>>>> 24fbb6e1
         const container = await loader.createDetachedContainer(provider.defaultCodeDetails);
 
         const text = "this is some example text";
@@ -258,22 +255,6 @@
         dataStore._root.set("my blob", blobHandle);
         assert.strictEqual(text, bufferToString(await (await dataStore._root.wait("my blob")).get(), "utf-8"));
 
-<<<<<<< HEAD
-        const attachP = container.attach(provider.driver.createCreateNewRequest(provider.documentId));
-        if (provider.driver.type !== "odsp") {
-            // this flow is currently only supported on ODSP, the others should explicitly reject on attach
-            return assert.rejects(attachP, /0x202/ /* "create empty file not supported" */);
-        }
-        await attachP;
-
-        // make sure we're getting the blob from actual storage
-        detachedBlobStorage.blobs.clear();
-
-        // old handle still works
-        assert.strictEqual(text, bufferToString(await blobHandle.get(), "utf-8"));
-        // new handle works
-        assert.strictEqual(text, bufferToString(await (await dataStore._root.wait("my blob")).get(), "utf-8"));
-=======
         const snapshot = container.serialize();
         const container2 = await loader.rehydrateDetachedContainerFromSnapshot(snapshot);
         const dataStore2 = await requestFluidObject<ITestDataObject>(container2, "default");
@@ -302,6 +283,5 @@
         const container2 = await provider.loadTestContainer(testContainerConfig);
         const dataStore2 = await requestFluidObject<ITestDataObject>(container2, "default");
         assert.strictEqual(text, bufferToString(await (await dataStore2._root.wait("my blob")).get(), "utf-8"));
->>>>>>> 24fbb6e1
     });
 });