/*!
 * Copyright (c) Microsoft Corporation and contributors. All rights reserved.
 * Licensed under the MIT License.
 */

import { strict as assert } from "assert";

import { bufferToString, stringToBuffer } from "@fluid-internal/client-utils";
import {
	ExpectedEvents,
	ITestDataObject,
	describeCompat,
	itExpects,
} from "@fluid-private/test-version-utils";
import { AttachState } from "@fluidframework/container-definitions";
import {
	CompressionAlgorithms,
	ContainerMessageType,
	DefaultSummaryConfiguration,
	type IContainerRuntimeOptionsInternal,
} from "@fluidframework/container-runtime/internal";
import type { IErrorBase, IFluidHandle } from "@fluidframework/core-interfaces";
import { Deferred } from "@fluidframework/core-utils/internal";
import { IDocumentServiceFactory } from "@fluidframework/driver-definitions/internal";
import { ReferenceType } from "@fluidframework/merge-tree/internal";
import type { SharedString } from "@fluidframework/sequence/internal";
import {
	ChannelFactoryRegistry,
	ITestContainerConfig,
	ITestObjectProvider,
	createTestConfigProvider,
	getContainerEntryPointBackCompat,
	waitForContainerConnection,
	timeoutPromise,
} from "@fluidframework/test-utils/internal";
import { v4 as uuid } from "uuid";

import { wrapObjectAndOverride } from "../mocking.js";
import { TestPersistedCache } from "../testPersistedCache.js";

import {
	MockDetachedBlobStorage,
	driverSupportsBlobs,
	getUrlFromDetachedBlobStorage,
} from "./mockDetachedBlobStorage.js";

function makeTestContainerConfig(
	registry: ChannelFactoryRegistry,
	createBlobPlaceholders: boolean,
): ITestContainerConfig {
	return {
		runtimeOptions: {
			summaryOptions: {
				initialSummarizerDelayMs: 20, // Previous Containers had this property under SummaryOptions.
				summaryConfigOverrides: {
					...DefaultSummaryConfiguration,
					...{
						minIdleTime: 5000,
						maxIdleTime: 5000,
						maxTime: 5000 * 12,
						maxAckWaitTime: 120000,
						maxOps: 1,
						initialSummarizerDelayMs: 20,
					},
				},
			},
			explicitSchemaControl: createBlobPlaceholders,
			createBlobPlaceholders,
		},
		registry,
	};
}

const usageErrorMessage = "Empty file summary creation isn't supported in this driver.";

const containerCloseAndDisposeUsageErrors = [
	{ eventName: "fluid:telemetry:Container:ContainerClose", error: usageErrorMessage },
];
const ContainerStateEventsOrErrors: ExpectedEvents = {
	routerlicious: containerCloseAndDisposeUsageErrors,
	tinylicious: containerCloseAndDisposeUsageErrors,
	odsp: [
		{
			eventName: "fluid:telemetry:OdspDriver:createNewEmptyFile_end",
			containerAttachState: "Detached",
		},
		{
			eventName: "fluid:telemetry:OdspDriver:uploadSummary_end",
			containerAttachState: "Attaching",
		},
		{
			eventName: "fluid:telemetry:OdspDriver:renameFile_end",
			containerAttachState: "Attaching",
		},
	],
};

for (const createBlobPlaceholders of [false, true]) {
	describeCompat(
		`blobs (blob placeholders: ${createBlobPlaceholders})`,
		"FullCompat",
		(getTestObjectProvider, apis) => {
			const { SharedString } = apis.dds;
			const testContainerConfig = makeTestContainerConfig(
				[["sharedString", SharedString.getFactory()]],
				createBlobPlaceholders,
			);

			let provider: ITestObjectProvider;
			beforeEach("getTestObjectProvider", async function () {
				provider = getTestObjectProvider();
				// Currently, AFR does not support blob API.
				if (
					provider.driver.type === "routerlicious" &&
					provider.driver.endpointName === "frs"
				) {
					this.skip();
				}
			});

			it("attach sends an op", async function () {
				const container = await provider.makeTestContainer(testContainerConfig);

				const dataStore = await getContainerEntryPointBackCompat<ITestDataObject>(container);

				const blobOpP = new Promise<void>((resolve, reject) =>
					dataStore._context.containerRuntime.on("op", (op) => {
						if (op.type === ContainerMessageType.BlobAttach) {
							if ((op.metadata as { blobId?: unknown } | undefined)?.blobId) {
								resolve();
							} else {
								reject(new Error("no op metadata"));
							}
						}
					}),
				);

				const blob = await dataStore._runtime.uploadBlob(
					stringToBuffer("some random text", "utf-8"),
				);

				dataStore._root.set("my blob", blob);

				await blobOpP;
			});

			it("can get remote attached blob", async function () {
				// TODO: Re-enable after cross version compat bugs are fixed - ADO:6286
				if (provider.type === "TestObjectProviderWithVersionedLoad") {
					this.skip();
				}
				const testString = "this is a test string";
				const testKey = "a blob";
				const container1 = await provider.makeTestContainer(testContainerConfig);

				const dataStore1 = await getContainerEntryPointBackCompat<ITestDataObject>(container1);

				const blob = await dataStore1._runtime.uploadBlob(stringToBuffer(testString, "utf-8"));
				dataStore1._root.set(testKey, blob);

				const container2 = await provider.loadTestContainer(testContainerConfig);
				const dataStore2 = await getContainerEntryPointBackCompat<ITestDataObject>(container2);

				await provider.ensureSynchronized();

				const blobHandle = dataStore2._root.get<IFluidHandle<ArrayBufferLike>>(testKey);
				assert(blobHandle);
				assert.strictEqual(bufferToString(await blobHandle.get(), "utf-8"), testString);
			});

			it("round trip blob handle on shared string property", async function () {
				// TODO: Re-enable after cross version compat bugs are fixed - ADO:6286
				if (provider.type === "TestObjectProviderWithVersionedLoad") {
					this.skip();
				}
				const container1 = await provider.makeTestContainer(testContainerConfig);
				const container2 = await provider.loadTestContainer(testContainerConfig);
				const testString = "this is a test string";
				// setup
				{
					const dataStore =
						await getContainerEntryPointBackCompat<ITestDataObject>(container2);
					const sharedString = SharedString.create(dataStore._runtime, uuid());
					dataStore._root.set("sharedString", sharedString.handle);

					const blob = await dataStore._runtime.uploadBlob(
						stringToBuffer(testString, "utf-8"),
					);

					sharedString.insertMarker(0, ReferenceType.Simple, { blob });

					// wait for summarize, then summary ack so the next container will load from snapshot
					await new Promise<void>((resolve, reject) => {
						let summarized = false;
						container1.on("op", (op) => {
							switch (op.type) {
								case "summaryAck": {
									if (summarized) {
										resolve();
									}
									break;
								}
								case "summaryNack": {
									reject(new Error("summaryNack"));
									break;
								}
								case "summarize": {
									summarized = true;
									break;
								}
								default: {
									break;
								}
							}
						});
					});
				}

				// validate on remote container, local container, and container loaded from summary
				for (const container of [
					container1,
					container2,
					await provider.loadTestContainer(testContainerConfig),
				]) {
					const dataStore2 =
						await getContainerEntryPointBackCompat<ITestDataObject>(container);
					await provider.ensureSynchronized();
					const handle = dataStore2._root.get<IFluidHandle<SharedString>>("sharedString");
					assert(handle);
					const sharedString2 = await handle.get();

					const props = sharedString2.getPropertiesAtPosition(0);

					assert.strictEqual(bufferToString(await props?.blob.get(), "utf-8"), testString);
				}
			});

			it("correctly handles simultaneous identical blob upload on one container", async () => {
				const container = await provider.makeTestContainer(testContainerConfig);
				const dataStore = await getContainerEntryPointBackCompat<ITestDataObject>(container);
				const blob = stringToBuffer("some different yet still random text", "utf-8");

				// upload the blob twice and make sure nothing bad happens.
				await Promise.all([
					dataStore._runtime.uploadBlob(blob),
					dataStore._runtime.uploadBlob(blob),
				]);
			});

			[false, true].forEach((enableGroupedBatching) => {
				it(`attach sends ops with compression enabled and ${
					enableGroupedBatching ? "grouped" : "regular"
				} batching`, async function () {
					// Tracked by AB#4130, the test run on the tinylicous driver is disabled temporarily to ensure normal operation of the build-client package pipeline
					if (provider.driver.type === "tinylicious" || provider.driver.type === "t9s") {
						this.skip();
					}

					// Skip this test for standard r11s as its flaky and non-reproducible
					if (provider.driver.type === "r11s" && provider.driver.endpointName !== "frs") {
						this.skip();
					}

					const runtimeOptions: IContainerRuntimeOptionsInternal = {
						...testContainerConfig.runtimeOptions,
						compressionOptions: {
							minimumBatchSizeInBytes: enableGroupedBatching ? 1 : Number.POSITIVE_INFINITY,
							compressionAlgorithm: CompressionAlgorithms.lz4,
						},
						enableGroupedBatching,
					};

					const container = await provider.makeTestContainer({
						...testContainerConfig,
						runtimeOptions,
					});

					const dataStore = await getContainerEntryPointBackCompat<ITestDataObject>(container);
					const blobOpP = timeoutPromise((resolve, reject) =>
						dataStore._context.containerRuntime.on("op", (op) => {
							if (op.type === ContainerMessageType.BlobAttach) {
								if ((op.metadata as { blobId?: unknown } | undefined)?.blobId) {
									resolve();
								} else {
									reject(new Error("no op metadata"));
								}
							}
						}),
					);

					for (let i = 0; i < 5; i++) {
						const blob = await dataStore._runtime.uploadBlob(
							stringToBuffer("some random text", "utf-8"),
						);

						dataStore._root.set(`Blob #${i}`, blob);
					}

					await blobOpP;
				});
			});
		},
	);

	// this functionality was added in 0.47 and can be added to the compat-enabled
	// tests above when the LTS version is bumped > 0.47
	describeCompat(
		`blobs (blob placeholders: ${createBlobPlaceholders})`,
		"NoCompat",
		(getTestObjectProvider, apis) => {
			const { SharedString } = apis.dds;
			const testContainerConfig = makeTestContainerConfig(
				[["sharedString", SharedString.getFactory()]],
				createBlobPlaceholders,
			);

			let provider: ITestObjectProvider;
			let testPersistedCache: TestPersistedCache;
			beforeEach("getTestObjectProvider", async function () {
				testPersistedCache = new TestPersistedCache();
				provider = getTestObjectProvider({ persistedCache: testPersistedCache });
				// Currently AFR does not support blob API.
				if (
					provider.driver.type === "routerlicious" &&
					provider.driver.endpointName === "frs"
				) {
					this.skip();
				}
			});

			// this test relies on an internal function that has been renamed (snapshot -> summarize)
			it("loads from snapshot", async function () {
				// GitHub Issue: #9534
				if (!driverSupportsBlobs(provider.driver)) {
					this.skip();
				}
				const container1 = await provider.makeTestContainer(testContainerConfig);
				const dataStore = (await container1.getEntryPoint()) as ITestDataObject;

				const attachOpP = new Promise<void>((resolve, reject) =>
					container1.on("op", (op) => {
						if (
							typeof op.contents === "string" &&
							(JSON.parse(op.contents) as { type?: unknown })?.type ===
								ContainerMessageType.BlobAttach
						) {
							if ((op.metadata as { blobId?: unknown } | undefined)?.blobId) {
								resolve();
							} else {
								reject(new Error("no op metadata"));
							}
						}
					}),
				);

				const blob = await dataStore._runtime.uploadBlob(
					stringToBuffer("some random text", "utf-8"),
				);

				// this will send the blob attach op on < 0.41 runtime (otherwise it's sent at time of upload)
				dataStore._root.set("my blob", blob);
				await attachOpP;

				const snapshot1 = (container1 as any).runtime.blobManager.summarize();

				// wait for summarize, then summary ack so the next container will load from snapshot
				await new Promise<void>((resolve, reject) => {
					let summarized = false;
					container1.on("op", (op) => {
						switch (op.type) {
							case "summaryAck": {
								if (summarized) {
									resolve();
								}
								break;
							}
							case "summaryNack": {
								reject(new Error("summaryNack"));
								break;
							}
							case "summarize": {
								summarized = true;
								break;
							}
							default: {
								break;
							}
						}
					});
				});

				// Make sure the next container loads from the network so as to get latest snapshot.
				testPersistedCache.clearCache();
				const container2 = await provider.loadTestContainer(testContainerConfig);
				const snapshot2 = (container2 as any).runtime.blobManager.summarize();
				assert.strictEqual(snapshot2.stats.treeNodeCount, 1);
				assert.strictEqual(snapshot1.summary.tree[0].id, snapshot2.summary.tree[0].id);
			});

			for (const getDetachedBlobStorage of [undefined, () => new MockDetachedBlobStorage()]) {
				serializationTests({ getDetachedBlobStorage, testContainerConfig });
			}

			// regression test for https://github.com/microsoft/FluidFramework/issues/9702
			// this was fixed in 0.58.3000
			it("correctly handles simultaneous identical blob upload on separate containers", async () => {
				const container1 = await provider.makeTestContainer(testContainerConfig);
				const container2 = await provider.loadTestContainer(testContainerConfig);
				const dataStore1 = (await container1.getEntryPoint()) as ITestDataObject;
				const dataStore2 = (await container2.getEntryPoint()) as ITestDataObject;
				const blob = stringToBuffer("some different yet still random text", "utf-8");
				await waitForContainerConnection(container1);
				await waitForContainerConnection(container2);
				// pause so the ops are in flight at the same time
				await provider.opProcessingController.pauseProcessing();

				// upload the blob twice and make sure nothing bad happens.
				const uploadP = Promise.all([
					dataStore1._runtime.uploadBlob(blob),
					dataStore2._runtime.uploadBlob(blob),
				]);
				provider.opProcessingController.resumeProcessing();
				await uploadP;
			});
<<<<<<< HEAD

			it("reconnection does not block ops when having pending blobs", async () => {
				const uploadBlobPromise = new Deferred<void>();
				const container1 = await provider.makeTestContainer({
					...testContainerConfig,
					loaderProps: {
						documentServiceFactory: wrapObjectAndOverride(provider.documentServiceFactory, {
							createDocumentService: {
								connectToStorage: {
									createBlob: (dss) => async (blob) => {
										// Wait for the uploadBlobPromise to be resolved
										await uploadBlobPromise.promise;
										return dss.createBlob(blob);
									},
								},
=======
		});

		// Make sure the next container loads from the network so as to get latest snapshot.
		testPersistedCache.clearCache();
		const container2 = await provider.loadTestContainer(testContainerConfig);
		const snapshot2 = (container2 as any).runtime.blobManager.summarize();
		assert.strictEqual(snapshot2.stats.treeNodeCount, 1);
		assert.strictEqual(snapshot1.summary.tree[0].id, snapshot2.summary.tree[0].id);
	});

	// regression test for https://github.com/microsoft/FluidFramework/issues/9702
	// this was fixed in 0.58.3000
	it("correctly handles simultaneous identical blob upload on separate containers", async () => {
		const container1 = await provider.makeTestContainer(testContainerConfig);
		const container2 = await provider.loadTestContainer(testContainerConfig);
		const dataStore1 = (await container1.getEntryPoint()) as ITestDataObject;
		const dataStore2 = (await container2.getEntryPoint()) as ITestDataObject;
		const blob = stringToBuffer("some different yet still random text", "utf-8");
		await waitForContainerConnection(container1);
		await waitForContainerConnection(container2);
		// pause so the ops are in flight at the same time
		await provider.opProcessingController.pauseProcessing();

		// upload the blob twice and make sure nothing bad happens.
		const uploadP = Promise.all([
			dataStore1._runtime.uploadBlob(blob),
			dataStore2._runtime.uploadBlob(blob),
		]);
		provider.opProcessingController.resumeProcessing();
		await uploadP;
	});

	it("reconnection does not block ops when having pending blobs", async () => {
		const uploadBlobPromise = new Deferred<void>();
		const container1 = await provider.makeTestContainer({
			...testContainerConfig,
			loaderProps: {
				documentServiceFactory: wrapObjectAndOverride(provider.documentServiceFactory, {
					createDocumentService: {
						connectToStorage: {
							createBlob: (dss) => async (blob) => {
								// Wait for the uploadBlobPromise to be resolved
								await uploadBlobPromise.promise;
								return dss.createBlob(blob);
>>>>>>> 3da73bd3
							},
						}),
					},
				});
				const dataStore1 = (await container1.getEntryPoint()) as ITestDataObject;

				const handleP = dataStore1._runtime.uploadBlob(stringToBuffer("test string", "utf8"));

				container1.disconnect();
				container1.connect();
				await waitForContainerConnection(container1);
				// sending some ops to confirm pending blob is not blocking other ops
				dataStore1._root.set("key", "value");
				dataStore1._root.set("another key", "another value");

				const container2 = await provider.loadTestContainer(testContainerConfig);
				const dataStore2 = (await container2.getEntryPoint()) as ITestDataObject;
				await provider.ensureSynchronized();

				assert.strictEqual(dataStore2._root.get("key"), "value");
				assert.strictEqual(dataStore2._root.get("another key"), "another value");

				uploadBlobPromise.resolve();
				await assert.doesNotReject(handleP);
			});
		},
	);
}

function serializationTests({
	testContainerConfig,
}: {
	testContainerConfig: ITestContainerConfig;
}) {
	return describeCompat(
		`Detached Container Serialization`,
		"NoCompat",
		(getTestObjectProvider) => {
			let provider: ITestObjectProvider;
			beforeEach(async function () {
				provider = getTestObjectProvider();
			});
			for (const summarizeProtocolTree of [undefined, true, false]) {
				itExpects(
					`works in detached container. summarizeProtocolTree: ${summarizeProtocolTree}`,
					ContainerStateEventsOrErrors,
					async function () {
						const loader = provider.makeTestLoader({
							...testContainerConfig,
							loaderProps: {
								configProvider: createTestConfigProvider({
									"Fluid.Container.summarizeProtocolTree2": summarizeProtocolTree,
								}),
							},
						});
						const container = await loader.createDetachedContainer(
							provider.defaultCodeDetails,
						);

						const text = "this is some example text";
						const dataStore = (await container.getEntryPoint()) as ITestDataObject;
						const blobHandle = await dataStore._runtime.uploadBlob(
							stringToBuffer(text, "utf-8"),
						);
						assert.strictEqual(bufferToString(await blobHandle.get(), "utf-8"), text);

						dataStore._root.set("my blob", blobHandle);
						assert.strictEqual(
							bufferToString(await dataStore._root.get("my blob").get(), "utf-8"),
							text,
						);

						const attachP = container.attach(
							provider.driver.createCreateNewRequest(provider.documentId),
						);
						if (!driverSupportsBlobs(provider.driver)) {
							return assert.rejects(
								attachP,
								(err: IErrorBase) => err.message === usageErrorMessage,
							);
						}
						await attachP;

						// old handle still works
						assert.strictEqual(bufferToString(await blobHandle.get(), "utf-8"), text);
						// new handle works
						assert.strictEqual(
							bufferToString(await dataStore._root.get("my blob").get(), "utf-8"),
							text,
						);
					},
				);
			}

			it("serialize/rehydrate container with blobs", async function () {
				const loader = provider.makeTestLoader({
					...testContainerConfig,
					loaderProps: {
						configProvider: createTestConfigProvider({}),
					},
				});
				const serializeContainer = await loader.createDetachedContainer(
					provider.defaultCodeDetails,
				);

				const text = "this is some example text";
				const serializeDataStore =
					(await serializeContainer.getEntryPoint()) as ITestDataObject;
				const blobHandle = await serializeDataStore._runtime.uploadBlob(
					stringToBuffer(text, "utf-8"),
				);
				assert.strictEqual(bufferToString(await blobHandle.get(), "utf-8"), text);

				serializeDataStore._root.set("my blob", blobHandle);
				assert.strictEqual(
					bufferToString(await serializeDataStore._root.get("my blob").get(), "utf-8"),
					text,
				);

				const snapshot = serializeContainer.serialize();
				const rehydratedContainer =
					await loader.rehydrateDetachedContainerFromSnapshot(snapshot);
				const rehydratedDataStore =
					(await rehydratedContainer.getEntryPoint()) as ITestDataObject;
				assert.strictEqual(
					bufferToString(await rehydratedDataStore._root.get("my blob").get(), "utf-8"),
					text,
				);
			});

			it("serialize while attaching and rehydrate container with blobs", async function () {
				// build a fault injected driver to fail attach on the  summary upload
				// after create that happens in the blob flow
				const documentServiceFactory = wrapObjectAndOverride<IDocumentServiceFactory>(
					provider.documentServiceFactory,
					{
						createContainer: {
							connectToStorage: {
								uploadSummaryWithContext: () => assert.fail("fail on real summary upload"),
							},
						},
					},
				);
				const loader = provider.makeTestLoader({
					...testContainerConfig,
					loaderProps: {
						documentServiceFactory,
						configProvider: createTestConfigProvider({
							"Fluid.Container.RetryOnAttachFailure": true,
						}),
					},
				});
				const serializeContainer = await loader.createDetachedContainer(
					provider.defaultCodeDetails,
				);

				const text = "this is some example text";
				const serializeDataStore =
					(await serializeContainer.getEntryPoint()) as ITestDataObject;
				const blobHandle = await serializeDataStore._runtime.uploadBlob(
					stringToBuffer(text, "utf-8"),
				);
				assert.strictEqual(bufferToString(await blobHandle.get(), "utf-8"), text);

				serializeDataStore._root.set("my blob", blobHandle);
				assert.strictEqual(
					bufferToString(await serializeDataStore._root.get("my blob").get(), "utf-8"),
					text,
				);

				await serializeContainer.attach(provider.driver.createCreateNewRequest()).then(
					() => assert.fail("should fail"),
					() => {},
				);
				assert.strictEqual(serializeContainer.closed, false);
				// only drivers that support blobs will transition to attaching
				// but for other drivers the test still ensures we can capture
				// after an attach attempt
				if (driverSupportsBlobs(provider.driver)) {
					assert.strictEqual(serializeContainer.attachState, AttachState.Attaching);
				} else {
					assert.strictEqual(serializeContainer.attachState, AttachState.Detached);
				}
				const snapshot = serializeContainer.serialize();

				const rehydratedContainer =
					await loader.rehydrateDetachedContainerFromSnapshot(snapshot);
				const rehydratedDataStore =
					(await rehydratedContainer.getEntryPoint()) as ITestDataObject;
				assert.strictEqual(
					bufferToString(await rehydratedDataStore._root.get("my blob").get(), "utf-8"),
					text,
				);
			});

			itExpects(
				"redirect table saved in snapshot",
				ContainerStateEventsOrErrors,
				async function () {
					// test with and without offline load enabled
					const offlineCfg = {
						"Fluid.Container.enableOfflineLoad": true,
					};
					for (const cfg of [undefined, offlineCfg]) {
						const loader = provider.makeTestLoader({
							...testContainerConfig,
							loaderProps: {
								configProvider: createTestConfigProvider({
									...offlineCfg,
								}),
							},
						});
						const detachedContainer = await loader.createDetachedContainer(
							provider.defaultCodeDetails,
						);

						const text = "this is some example text";
						const detachedDataStore =
							(await detachedContainer.getEntryPoint()) as ITestDataObject;

						detachedDataStore._root.set(
							"my blob",
							await detachedDataStore._runtime.uploadBlob(stringToBuffer(text, "utf-8")),
						);
						detachedDataStore._root.set(
							"my same blob",
							await detachedDataStore._runtime.uploadBlob(stringToBuffer(text, "utf-8")),
						);
						detachedDataStore._root.set(
							"my other blob",
							await detachedDataStore._runtime.uploadBlob(
								stringToBuffer("more text", "utf-8"),
							),
						);

						const attachP = detachedContainer.attach(
							provider.driver.createCreateNewRequest(provider.documentId),
						);
						if (!driverSupportsBlobs(provider.driver)) {
							return assert.rejects(
								attachP,
								(err: IErrorBase) => err.message === usageErrorMessage,
							);
						}
						await attachP;

						const url = await getUrlFromDetachedBlobStorage(detachedContainer, provider);
						const attachedContainer = await provider
							.makeTestLoader(testContainerConfig)
							.resolve({ url });

						const attachedDataStore =
							(await attachedContainer.getEntryPoint()) as ITestDataObject;
						await provider.ensureSynchronized();
						assert.strictEqual(
							bufferToString(await attachedDataStore._root.get("my blob").get(), "utf-8"),
							text,
						);
					}
				},
			);

			itExpects(
				"serialize/rehydrate then attach",
				ContainerStateEventsOrErrors,
				async function () {
					const loader = provider.makeTestLoader({
						...testContainerConfig,
						loaderProps: {
							configProvider: createTestConfigProvider({}),
						},
					});
					const serializeContainer = await loader.createDetachedContainer(
						provider.defaultCodeDetails,
					);

					const text = "this is some example text";
					const dataStore = (await serializeContainer.getEntryPoint()) as ITestDataObject;
					dataStore._root.set(
						"my blob",
						await dataStore._runtime.uploadBlob(stringToBuffer(text, "utf-8")),
					);

					const snapshot = serializeContainer.serialize();
					serializeContainer.close();
					const rehydratedContainer =
						await loader.rehydrateDetachedContainerFromSnapshot(snapshot);

					const attachP = rehydratedContainer.attach(
						provider.driver.createCreateNewRequest(provider.documentId),
					);
					if (!driverSupportsBlobs(provider.driver)) {
						return assert.rejects(
							attachP,
							(err: IErrorBase) => err.message === usageErrorMessage,
						);
					}
					await attachP;

					const url = await getUrlFromDetachedBlobStorage(rehydratedContainer, provider);
					const attachedContainer = await provider
						.makeTestLoader(testContainerConfig)
						.resolve({ url });
					const attachedDataStore =
						(await attachedContainer.getEntryPoint()) as ITestDataObject;
					await provider.ensureSynchronized();
					assert.strictEqual(
						bufferToString(await attachedDataStore._root.get("my blob").get(), "utf-8"),
						text,
					);
				},
			);

			itExpects(
				"serialize/rehydrate multiple times then attach",
				ContainerStateEventsOrErrors,
				async function () {
					const loader = provider.makeTestLoader({
						...testContainerConfig,
						loaderProps: {
							configProvider: createTestConfigProvider({}),
						},
					});
					let container = await loader.createDetachedContainer(provider.defaultCodeDetails);

					const text = "this is some example text";
					const dataStore = (await container.getEntryPoint()) as ITestDataObject;
					dataStore._root.set(
						"my blob",
						await dataStore._runtime.uploadBlob(stringToBuffer(text, "utf-8")),
					);

					let snapshot;
					for (const _ of Array(5)) {
						snapshot = container.serialize();
						container.close();
						container = await loader.rehydrateDetachedContainerFromSnapshot(snapshot);
					}

					const attachP = container.attach(
						provider.driver.createCreateNewRequest(provider.documentId),
					);
					if (!driverSupportsBlobs(provider.driver)) {
						return assert.rejects(
							attachP,
							(err: IErrorBase) => err.message === usageErrorMessage,
						);
					}
					await attachP;

					const url = await getUrlFromDetachedBlobStorage(container, provider);
					const attachedContainer = await provider
						.makeTestLoader(testContainerConfig)
						.resolve({ url });
					const attachedDataStore =
						(await attachedContainer.getEntryPoint()) as ITestDataObject;
					await provider.ensureSynchronized();
					assert.strictEqual(
						bufferToString(await attachedDataStore._root.get("my blob").get(), "utf-8"),
						text,
					);
				},
			);

			it("rehydrating without detached blob storage results in error", async function () {
				const loader = provider.makeTestLoader({
					...testContainerConfig,
					loaderProps: { detachedBlobStorage: new MockDetachedBlobStorage() },
				});
				const serializeContainer = await loader.createDetachedContainer(
					provider.defaultCodeDetails,
				);

				const text = "this is some example text";
				const dataStore = (await serializeContainer.getEntryPoint()) as ITestDataObject;
				dataStore._root.set(
					"my blob",
					await dataStore._runtime.uploadBlob(stringToBuffer(text, "utf-8")),
				);

				const snapshot = serializeContainer.serialize();
				serializeContainer.close();

				const loaderWithNoBlobStorage = provider.makeTestLoader(testContainerConfig);
				await assert.rejects(
					loaderWithNoBlobStorage.rehydrateDetachedContainerFromSnapshot(snapshot),
				);
			});
		},
	);
}<|MERGE_RESOLUTION|>--- conflicted
+++ resolved
@@ -397,10 +397,6 @@
 				assert.strictEqual(snapshot1.summary.tree[0].id, snapshot2.summary.tree[0].id);
 			});
 
-			for (const getDetachedBlobStorage of [undefined, () => new MockDetachedBlobStorage()]) {
-				serializationTests({ getDetachedBlobStorage, testContainerConfig });
-			}
-
 			// regression test for https://github.com/microsoft/FluidFramework/issues/9702
 			// this was fixed in 0.58.3000
 			it("correctly handles simultaneous identical blob upload on separate containers", async () => {
@@ -422,7 +418,6 @@
 				provider.opProcessingController.resumeProcessing();
 				await uploadP;
 			});
-<<<<<<< HEAD
 
 			it("reconnection does not block ops when having pending blobs", async () => {
 				const uploadBlobPromise = new Deferred<void>();
@@ -438,52 +433,6 @@
 										return dss.createBlob(blob);
 									},
 								},
-=======
-		});
-
-		// Make sure the next container loads from the network so as to get latest snapshot.
-		testPersistedCache.clearCache();
-		const container2 = await provider.loadTestContainer(testContainerConfig);
-		const snapshot2 = (container2 as any).runtime.blobManager.summarize();
-		assert.strictEqual(snapshot2.stats.treeNodeCount, 1);
-		assert.strictEqual(snapshot1.summary.tree[0].id, snapshot2.summary.tree[0].id);
-	});
-
-	// regression test for https://github.com/microsoft/FluidFramework/issues/9702
-	// this was fixed in 0.58.3000
-	it("correctly handles simultaneous identical blob upload on separate containers", async () => {
-		const container1 = await provider.makeTestContainer(testContainerConfig);
-		const container2 = await provider.loadTestContainer(testContainerConfig);
-		const dataStore1 = (await container1.getEntryPoint()) as ITestDataObject;
-		const dataStore2 = (await container2.getEntryPoint()) as ITestDataObject;
-		const blob = stringToBuffer("some different yet still random text", "utf-8");
-		await waitForContainerConnection(container1);
-		await waitForContainerConnection(container2);
-		// pause so the ops are in flight at the same time
-		await provider.opProcessingController.pauseProcessing();
-
-		// upload the blob twice and make sure nothing bad happens.
-		const uploadP = Promise.all([
-			dataStore1._runtime.uploadBlob(blob),
-			dataStore2._runtime.uploadBlob(blob),
-		]);
-		provider.opProcessingController.resumeProcessing();
-		await uploadP;
-	});
-
-	it("reconnection does not block ops when having pending blobs", async () => {
-		const uploadBlobPromise = new Deferred<void>();
-		const container1 = await provider.makeTestContainer({
-			...testContainerConfig,
-			loaderProps: {
-				documentServiceFactory: wrapObjectAndOverride(provider.documentServiceFactory, {
-					createDocumentService: {
-						connectToStorage: {
-							createBlob: (dss) => async (blob) => {
-								// Wait for the uploadBlobPromise to be resolved
-								await uploadBlobPromise.promise;
-								return dss.createBlob(blob);
->>>>>>> 3da73bd3
 							},
 						}),
 					},
