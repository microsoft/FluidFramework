--- conflicted
+++ resolved
@@ -262,21 +262,7 @@
 			registryEntries: registryStoreEntries,
 			runtimeOptions,
 		});
-<<<<<<< HEAD
 		const logger = createChildLogger();
-=======
-	}
-
-	describe("Realize DataStore during Search while waiting for Summary Ack", () => {
-		beforeEach("setup", async () => {
-			provider = getTestObjectProvider({ syncSummarizer: true });
-			// Wrap the document service factory in the driver so that the `uploadSummaryCb` function is called every
-			// time the summarizer client uploads a summary.
-			(provider as any)._documentServiceFactory = wrapDocumentServiceFactory(
-				provider.documentServiceFactory,
-				uploadSummaryCb,
-			);
->>>>>>> 717f1a4b
 
 		// Stores the latest summary uploaded to the server.
 		let latestUploadedSummary: ISummaryTree | undefined;
@@ -360,15 +346,15 @@
 			});
 		}
 
-		describe("Realize DataStore during Search while waiting for Summary Ack", () => {
-			beforeEach(async () => {
-				provider = getTestObjectProvider({ syncSummarizer: true });
-				// Wrap the document service factory in the driver so that the `uploadSummaryCb` function is called every
-				// time the summarizer client uploads a summary.
-				(provider as any)._documentServiceFactory = wrapDocumentServiceFactory(
-					provider.documentServiceFactory,
-					uploadSummaryCb,
-				);
+	describe("Realize DataStore during Search while waiting for Summary Ack", () => {
+		beforeEach("setup", async () => {
+			provider = getTestObjectProvider({ syncSummarizer: true });
+			// Wrap the document service factory in the driver so that the `uploadSummaryCb` function is called every
+			// time the summarizer client uploads a summary.
+			(provider as any)._documentServiceFactory = wrapDocumentServiceFactory(
+				provider.documentServiceFactory,
+				uploadSummaryCb,
+			);
 
 				mainContainer = await createContainer();
 				// Set an initial key. The Container is in read-only mode so the first op it sends will get nack'd and is
