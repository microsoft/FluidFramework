/*!
 * Copyright (c) Microsoft Corporation and contributors. All rights reserved.
 * Licensed under the MIT License.
 */

import { strict as assert } from "assert";

import { ContainerRuntime } from "@fluidframework/container-runtime";
import { ConfigTypes, IConfigProviderBase, IFluidHandle } from "@fluidframework/core-interfaces";
import type {
	IDirectory,
	IDirectoryValueChanged,
	ISharedDirectory,
	ISharedMap,
	SharedDirectory,
} from "@fluidframework/map";
import {
	ITestObjectProvider,
	ITestContainerConfig,
	DataObjectFactoryType,
	ITestFluidObject,
	ChannelFactoryRegistry,
	getContainerEntryPointBackCompat,
} from "@fluidframework/test-utils";
import { describeCompat } from "@fluid-private/test-version-utils";
import { IContainer } from "@fluidframework/container-definitions";

describeCompat("SharedDirectory", "FullCompat", (getTestObjectProvider, apis) => {
	const { SharedMap, SharedDirectory } = apis.dds;
	const directoryId = "directoryKey";
	const registry: ChannelFactoryRegistry = [[directoryId, SharedDirectory.getFactory()]];
	const testContainerConfig: ITestContainerConfig = {
		fluidDataObjectType: DataObjectFactoryType.Test,
		registry,
	};

	let provider: ITestObjectProvider;
	beforeEach(() => {
		provider = getTestObjectProvider();
	});
	let dataObject1: ITestFluidObject;
	let sharedDirectory1: ISharedDirectory;
	let sharedDirectory2: ISharedDirectory;
	let sharedDirectory3: ISharedDirectory;

	beforeEach(async () => {
		// Create a Container for the first client.
		const container1 = await provider.makeTestContainer(testContainerConfig);
		dataObject1 = await getContainerEntryPointBackCompat<ITestFluidObject>(container1);
		sharedDirectory1 = await dataObject1.getSharedObject<SharedDirectory>(directoryId);

		// Load the Container that was created by the first client.
		const container2 = await provider.loadTestContainer(testContainerConfig);
		const dataObject2 = await getContainerEntryPointBackCompat<ITestFluidObject>(container2);
		sharedDirectory2 = await dataObject2.getSharedObject<SharedDirectory>(directoryId);

		// Load the Container that was created by the first client.
		const container3 = await provider.loadTestContainer(testContainerConfig);
		const dataObject3 = await getContainerEntryPointBackCompat<ITestFluidObject>(container3);
		sharedDirectory3 = await dataObject3.getSharedObject<SharedDirectory>(directoryId);

		await provider.ensureSynchronized();
	});

	function expectAllValues(msg, key, path, value1, value2, value3) {
		const user1Value = sharedDirectory1.getWorkingDirectory(path)?.get(key);
		assert.equal(user1Value, value1, `Incorrect value for ${key} in container 1 ${msg}`);
		const user2Value = sharedDirectory2.getWorkingDirectory(path)?.get(key);
		assert.equal(user2Value, value2, `Incorrect value for ${key} in container 2 ${msg}`);
		const user3Value = sharedDirectory3.getWorkingDirectory(path)?.get(key);
		assert.equal(user3Value, value3, `Incorrect value for ${key} in container 3 ${msg}`);
	}

	function expectAllBeforeValues(key, path, value1, value2, value3) {
		expectAllValues("before process", key, path, value1, value2, value3);
	}

	function expectAllAfterValues(key, path, value) {
		expectAllValues("after process", key, path, value, value, value);
	}

	function expectAllSize(size: number, path?: string) {
		const dir1 = path ? sharedDirectory1.getWorkingDirectory(path) : sharedDirectory1;
		const dir2 = path ? sharedDirectory2.getWorkingDirectory(path) : sharedDirectory2;
		const dir3 = path ? sharedDirectory3.getWorkingDirectory(path) : sharedDirectory3;

		assert(dir1);
		assert(dir2);
		assert(dir3);

		const keys1 = Array.from(dir1.keys());
		assert.equal(keys1.length, size, "Incorrect number of Keys in container 1");
		const keys2 = Array.from(dir2.keys());
		assert.equal(keys2.length, size, "Incorrect number of Keys in container 2");
		const keys3 = Array.from(dir3.keys());
		assert.equal(keys3.length, size, "Incorrect number of Keys in container 3");

		assert.equal(dir1.size, size, "Incorrect map size in container 1");
		assert.equal(dir2.size, size, "Incorrect map size in container 2");
		assert.equal(dir3.size, size, "Incorrect map size in container 3");
	}

	describe("Smoke test", () => {
		it("should create the directory in 3 containers correctly", async () => {
			// Directory was created in beforeEach
			assert.ok(
				sharedDirectory1,
				// eslint-disable-next-line @typescript-eslint/no-base-to-string
				`Couldn't find the directory in root1, instead got ${sharedDirectory1}`,
			);
			assert.ok(
				sharedDirectory2,
				// eslint-disable-next-line @typescript-eslint/no-base-to-string
				`Couldn't find the directory in root2, instead got ${sharedDirectory2}`,
			);
			assert.ok(
				sharedDirectory3,
				// eslint-disable-next-line @typescript-eslint/no-base-to-string
				`Couldn't find the directory in root3, instead got ${sharedDirectory3}`,
			);
		});

		it("should set a key in the directory in three containers correctly", async () => {
			sharedDirectory1.set("testKey1", "testValue1");
			await provider.ensureSynchronized();
			expectAllAfterValues("testKey1", "/", "testValue1");
		});
	});

	describe("Root operations", () => {
		beforeEach("Populate with a value under the root", async () => {
			sharedDirectory1.set("testKey1", "testValue1");
			await provider.ensureSynchronized();
			expectAllAfterValues("testKey1", "/", "testValue1");
		});

		it("should delete a value in 3 containers correctly", async () => {
			sharedDirectory2.delete("testKey1");
			await provider.ensureSynchronized();

			const hasKey1 = sharedDirectory1.has("testKey1");
			assert.equal(hasKey1, false, "testKey1 not deleted in container 1");

			const hasKey2 = sharedDirectory2.has("testKey1");
			assert.equal(hasKey2, false, "testKey1 not deleted in container 2");

			const hasKey3 = sharedDirectory3.has("testKey1");
			assert.equal(hasKey3, false, "testKey1 not deleted in container 3");
		});

		it("should have the correct size in three containers", async () => {
			sharedDirectory3.set("testKey3", true);

			await provider.ensureSynchronized();

			// check the number of keys in the map (2 keys set)
			expectAllSize(2);
		});

		it("should set key value to undefined in three containers correctly", async () => {
			sharedDirectory2.set("testKey1", undefined);
			sharedDirectory2.set("testKey2", undefined);

			await provider.ensureSynchronized();

			expectAllAfterValues("testKey1", "/", undefined);
			expectAllAfterValues("testKey2", "/", undefined);
		});

		it("should update value and trigger onValueChanged on other two containers", async () => {
			let user1ValueChangedCount: number = 0;
			let user2ValueChangedCount: number = 0;
			let user3ValueChangedCount: number = 0;
			sharedDirectory1.on("valueChanged", (changed, local) => {
				if (!local) {
					assert.equal(
						changed.key,
						"testKey1",
						"Incorrect value for testKey1 in container 1",
					);
					user1ValueChangedCount = user1ValueChangedCount + 1;
				}
			});
			sharedDirectory2.on("valueChanged", (changed, local) => {
				if (!local) {
					assert.equal(
						changed.key,
						"testKey1",
						"Incorrect value for testKey1 in container 2",
					);
					user2ValueChangedCount = user2ValueChangedCount + 1;
				}
			});
			sharedDirectory3.on("valueChanged", (changed, local) => {
				if (!local) {
					assert.equal(
						changed.key,
						"testKey1",
						"Incorrect value for testKey1 in container 3",
					);
					user3ValueChangedCount = user3ValueChangedCount + 1;
				}
			});

			sharedDirectory1.set("testKey1", "updatedValue");

			await provider.ensureSynchronized();

			assert.equal(
				user1ValueChangedCount,
				0,
				"Incorrect number of valueChanged op received in container 1",
			);
			assert.equal(
				user2ValueChangedCount,
				1,
				"Incorrect number of valueChanged op received in container 2",
			);
			assert.equal(
				user3ValueChangedCount,
				1,
				"Incorrect number of valueChanged op received in container 3",
			);

			expectAllAfterValues("testKey1", "/", "updatedValue");
		});

		describe("Eventual consistency after simultaneous operations", () => {
			it("set/set", async () => {
				sharedDirectory1.set("testKey1", "value1");
				sharedDirectory2.set("testKey1", "value2");
				sharedDirectory3.set("testKey1", "value0");

				// drain the outgoing so that the next set will come after
				await provider.opProcessingController.processOutgoing();

				sharedDirectory3.set("testKey1", "value3");

				expectAllBeforeValues("testKey1", "/", "value1", "value2", "value3");

				await provider.ensureSynchronized();

				expectAllAfterValues("testKey1", "/", "value3");
			});

			it("delete/set", async () => {
				// set after delete
				sharedDirectory1.set("testKey1", "value1.1");
				sharedDirectory2.delete("testKey1");

				// drain the outgoing so that the next set will come after
				await provider.opProcessingController.processOutgoing();

				sharedDirectory3.set("testKey1", "value1.3");

				expectAllBeforeValues("testKey1", "/", "value1.1", undefined, "value1.3");

				await provider.ensureSynchronized();

				expectAllAfterValues("testKey1", "/", "value1.3");
			});

			it("delete/set from the same container", async () => {
				// delete and then set on the same container
				sharedDirectory1.set("testKey2", "value2.1");
				sharedDirectory2.delete("testKey2");
				sharedDirectory3.set("testKey2", "value2.3");

				// drain the outgoing so that the next set will come after
				await provider.opProcessingController.processOutgoing();

				sharedDirectory2.set("testKey2", "value2.2");

				expectAllBeforeValues("testKey2", "/", "value2.1", "value2.2", "value2.3");

				await provider.ensureSynchronized();

				expectAllAfterValues("testKey2", "/", "value2.2");
			});

			it("set/delete", async function () {
				// delete after set
				sharedDirectory1.set("testKey3", "value3.1");
				sharedDirectory2.set("testKey3", "value3.2");

				// drain the outgoing so that the next set will come after
				await provider.opProcessingController.processOutgoing();

				sharedDirectory3.delete("testKey3");

				expectAllBeforeValues("testKey3", "/", "value3.1", "value3.2", undefined);

				await provider.ensureSynchronized();

				expectAllAfterValues("testKey3", "/", undefined);
			});

			it("set/clear", async () => {
				// clear after set
				sharedDirectory1.set("testKey1", "value1.1");
				sharedDirectory2.set("testKey1", "value1.2");

				// drain the outgoing so that the next set will come after
				await provider.opProcessingController.processOutgoing();

				sharedDirectory3.clear();

				expectAllBeforeValues("testKey1", "/", "value1.1", "value1.2", undefined);

				assert.equal(sharedDirectory3.size, 0, "Incorrect map size after clear");

				await provider.ensureSynchronized();

				expectAllAfterValues("testKey1", "/", undefined);
				expectAllSize(0);
			});

			it("clear/set on the same container", async () => {
				// set after clear on the same map
				sharedDirectory1.set("testKey2", "value2.1");
				sharedDirectory2.clear();
				sharedDirectory3.set("testKey2", "value2.3");

				// drain the outgoing so that the next set will come after
				await provider.opProcessingController.processOutgoing();

				sharedDirectory2.set("testKey2", "value2.2");
				expectAllBeforeValues("testKey2", "/", "value2.1", "value2.2", "value2.3");

				await provider.ensureSynchronized();

				expectAllAfterValues("testKey2", "/", "value2.2");
				expectAllSize(1);
			});

			it("clear/set", async () => {
				// set after clear
				sharedDirectory1.set("testKey3", "value3.1");
				sharedDirectory2.clear();

				// drain the outgoing so that the next set will come after
				await provider.opProcessingController.processOutgoing();

				sharedDirectory3.set("testKey3", "value3.3");
				expectAllBeforeValues("testKey3", "/", "value3.1", undefined, "value3.3");

				await provider.ensureSynchronized();

				expectAllAfterValues("testKey3", "/", "value3.3");
				expectAllSize(1);
			});
		});

		describe("Nested map support", () => {
			it("supports setting a map as a value", async () => {
				const newMap = SharedMap.create(dataObject1.runtime);
				sharedDirectory1.set("mapKey", newMap.handle);

				await provider.ensureSynchronized();

				const [map1, map2, map3] = await Promise.all([
					sharedDirectory1.get<IFluidHandle<ISharedMap>>("mapKey")?.get(),
					sharedDirectory2.get<IFluidHandle<ISharedMap>>("mapKey")?.get(),
					sharedDirectory3.get<IFluidHandle<ISharedMap>>("mapKey")?.get(),
				]);

				assert.ok(map1, "Map did not correctly set as value in container 1");
				assert.ok(map2, "Map did not correctly set as value in container 2");
				assert.ok(map3, "Map did not correctly set as value in container 3");

				map2.set("testMapKey", "testMapValue");

				await provider.ensureSynchronized();

				assert.equal(
					map3.get("testMapKey"),
					"testMapValue",
					"Wrong values in map in container 3",
				);
			});
		});
	});

	describe("SubDirectory operations", () => {
		it("should set a key in a SubDirectory in three containers correctly", async () => {
			sharedDirectory1.createSubDirectory("testSubDir1").set("testKey1", "testValue1");

			await provider.ensureSynchronized();

			expectAllAfterValues("testKey1", "testSubDir1", "testValue1");
		});

		it("should delete a key in a SubDirectory in three containers correctly", async () => {
			sharedDirectory2.createSubDirectory("testSubDir1").set("testKey1", "testValue1");

			await provider.ensureSynchronized();

			expectAllAfterValues("testKey1", "testSubDir1", "testValue1");
			const subDir1 = sharedDirectory3.getWorkingDirectory("testSubDir1");
			assert(subDir1);
			subDir1.delete("testKey1");

			await provider.ensureSynchronized();

			expectAllAfterValues("testKey1", "testSubDir1", undefined);
		});

		it("should delete a child SubDirectory in a SubDirectory in three containers correctly", async () => {
			sharedDirectory2.createSubDirectory("testSubDir1").set("testKey1", "testValue1");

			await provider.ensureSynchronized();

			expectAllAfterValues("testKey1", "testSubDir1", "testValue1");
			sharedDirectory3.deleteSubDirectory("testSubDir1");

			await provider.ensureSynchronized();

			assert.equal(
				sharedDirectory1.getWorkingDirectory("testSubDir1"),
				undefined,
				"SubDirectory not deleted in container 1",
			);
			assert.equal(
				sharedDirectory2.getWorkingDirectory("testSubDir1"),
				undefined,
				"SubDirectory not deleted in container 2",
			);
			assert.equal(
				sharedDirectory3.getWorkingDirectory("testSubDir1"),
				undefined,
				"SubDirectory not deleted in container 3",
			);
		});

		it("should have the correct size in three containers", async () => {
			sharedDirectory1.createSubDirectory("testSubDir1").set("testKey1", "testValue1");
			sharedDirectory2.createSubDirectory("testSubDir1").set("testKey2", "testValue2");
			sharedDirectory3.createSubDirectory("otherSubDir2").set("testKey3", "testValue3");

			await provider.ensureSynchronized();

			expectAllSize(2, "testSubDir1");
			sharedDirectory3.getWorkingDirectory("testSubDir1")?.clear();

			await provider.ensureSynchronized();

			expectAllSize(0, "testSubDir1");
		});

		it("should update value and trigger onValueChanged on other two containers", async () => {
			let user1ValueChangedCount: number = 0;
			let user2ValueChangedCount: number = 0;
			let user3ValueChangedCount: number = 0;
			sharedDirectory1.on("valueChanged", (changed, local) => {
				if (!local) {
					assert.equal(changed.key, "testKey1", "Incorrect value for key in container 1");
					assert.equal(
						changed.path,
						"/testSubDir1",
						"Incorrect value for path in container 1",
					);
					user1ValueChangedCount = user1ValueChangedCount + 1;
				}
			});
			sharedDirectory2.on("valueChanged", (changed, local) => {
				if (!local) {
					assert.equal(changed.key, "testKey1", "Incorrect value for key in container 2");
					assert.equal(
						changed.path,
						"/testSubDir1",
						"Incorrect value for path in container 2",
					);
					user2ValueChangedCount = user2ValueChangedCount + 1;
				}
			});
			sharedDirectory3.on("valueChanged", (changed, local) => {
				if (!local) {
					assert.equal(changed.key, "testKey1", "Incorrect value for key in container 3");
					assert.equal(
						changed.path,
						"/testSubDir1",
						"Incorrect value for path in container 3",
					);
					user3ValueChangedCount = user3ValueChangedCount + 1;
				}
			});

			sharedDirectory1.createSubDirectory("testSubDir1").set("testKey1", "updatedValue");

			await provider.ensureSynchronized();

			assert.equal(
				user1ValueChangedCount,
				0,
				"Incorrect number of valueChanged op received in container 1",
			);
			assert.equal(
				user2ValueChangedCount,
				1,
				"Incorrect number of valueChanged op received in container 2",
			);
			assert.equal(
				user3ValueChangedCount,
				1,
				"Incorrect number of valueChanged op received in container 3",
			);

			expectAllAfterValues("testKey1", "/testSubDir1", "updatedValue");
		});

		describe("Eventual consistency after simultaneous operations", () => {
			let root1SubDir;
			let root2SubDir;
			let root3SubDir;
			beforeEach(async () => {
				sharedDirectory1.createSubDirectory("testSubDir").set("dummyKey", "dummyValue");

				await provider.ensureSynchronized();

				root1SubDir = sharedDirectory1.getWorkingDirectory("testSubDir");
				root2SubDir = sharedDirectory2.getWorkingDirectory("testSubDir");
				root3SubDir = sharedDirectory3.getWorkingDirectory("testSubDir");
			});

			it("set/set", async () => {
				root1SubDir.set("testKey1", "value1");
				root2SubDir.set("testKey1", "value2");
				root3SubDir.set("testKey1", "value0");

				// drain the outgoing so that the next set will come after
				await provider.opProcessingController.processOutgoing();

				root3SubDir.set("testKey1", "value3");

				expectAllBeforeValues("testKey1", "/testSubDir", "value1", "value2", "value3");

				await provider.ensureSynchronized();

				expectAllAfterValues("testKey1", "/testSubDir", "value3");
			});

			it("delete/set", async () => {
				// set after delete
				root1SubDir.set("testKey1", "value1.1");
				root2SubDir.delete("testKey1");

				// drain the outgoing so that the next set will come after
				await provider.opProcessingController.processOutgoing();

				root3SubDir.set("testKey1", "value1.3");

				expectAllBeforeValues("testKey1", "/testSubDir", "value1.1", undefined, "value1.3");

				await provider.ensureSynchronized();

				expectAllAfterValues("testKey1", "/testSubDir", "value1.3");
			});

			it("delete/set from the same container", async () => {
				// delete and then set on the same container
				root1SubDir.set("testKey2", "value2.1");
				root2SubDir.delete("testKey2");
				root3SubDir.set("testKey2", "value2.3");

				// drain the outgoing so that the next set will come after
				await provider.opProcessingController.processOutgoing();

				root2SubDir.set("testKey2", "value2.2");
				expectAllBeforeValues(
					"testKey2",
					"/testSubDir",
					"value2.1",
					"value2.2",
					"value2.3",
				);

				await provider.ensureSynchronized();

				expectAllAfterValues("testKey2", "/testSubDir", "value2.2");
			});

			it("set/delete", async function () {
				// delete after set
				root1SubDir.set("testKey3", "value3.1");
				root2SubDir.set("testKey3", "value3.2");

				// drain the outgoing so that the next set will come after
				await provider.opProcessingController.processOutgoing();

				root3SubDir.delete("testKey3");

				expectAllBeforeValues("testKey3", "/testSubDir", "value3.1", "value3.2", undefined);

				await provider.ensureSynchronized();

				expectAllAfterValues("testKey3", "/testSubDir", undefined);
			});

			it("set/clear", async () => {
				// clear after set
				root1SubDir.set("testKey1", "value1.1");
				root2SubDir.set("testKey1", "value1.2");

				// drain the outgoing so that the next set will come after
				await provider.opProcessingController.processOutgoing();

				root3SubDir.clear();
				expectAllBeforeValues("testKey1", "/testSubDir", "value1.1", "value1.2", undefined);
				assert.equal(root3SubDir.size, 0, "Incorrect map size after clear");

				await provider.ensureSynchronized();

				expectAllAfterValues("testKey1", "/testSubDir", undefined);
				expectAllSize(0, "/testSubDir");
			});

			it("clear/set on the same container", async () => {
				// set after clear on the same map
				root1SubDir.set("testKey2", "value2.1");
				root2SubDir.clear();
				root3SubDir.set("testKey2", "value2.3");

				// drain the outgoing so that the next set will come after
				await provider.opProcessingController.processOutgoing();

				root2SubDir.set("testKey2", "value2.2");
				expectAllBeforeValues(
					"testKey2",
					"/testSubDir",
					"value2.1",
					"value2.2",
					"value2.3",
				);

				await provider.ensureSynchronized();

				expectAllAfterValues("testKey2", "/testSubDir", "value2.2");
				expectAllSize(1, "/testSubDir");
			});

			it("clear/set", async () => {
				// set after clear
				root1SubDir.set("testKey3", "value3.1");
				root2SubDir.clear();

				// drain the outgoing so that the next set will come after
				await provider.opProcessingController.processOutgoing();

				root3SubDir.set("testKey3", "value3.3");
				expectAllBeforeValues("testKey3", "/testSubDir", "value3.1", undefined, "value3.3");

				await provider.ensureSynchronized();

				expectAllAfterValues("testKey3", "/testSubDir", "value3.3");
				expectAllSize(1, "/testSubDir");
			});
		});

		it("Only creates a subdirectory once when simultaneously created", async function () {
			const root1SubDir = sharedDirectory1.createSubDirectory("testSubDir");
			root1SubDir.set("testKey", "testValue");
			const root2SubDir = sharedDirectory2.createSubDirectory("testSubDir");
			root2SubDir.set("testKey2", "testValue2");

			await provider.ensureSynchronized();

			assert.strictEqual(
				sharedDirectory1.getSubDirectory("testSubDir"),
				root1SubDir,
				"Created two separate subdirectories in root1",
			);
			assert.strictEqual(
				sharedDirectory2.getSubDirectory("testSubDir"),
				root2SubDir,
				"Created two separate subdirectories in root2",
			);
			assert.strictEqual(root1SubDir.get("testKey2"), "testValue2", "Value 2 not present");
			assert.strictEqual(root2SubDir.get("testKey"), "testValue", "Value 1 not present");
		});
	});

	describe("Operations in local state", () => {
		describe("Load new directory with data from local state and process ops", () => {
			/**
			 * These tests test the scenario found in the following bug:
			 * https://github.com/microsoft/FluidFramework/issues/2400
			 *
			 * - A SharedDirectory in local state performs a set or directory operation.
			 *
			 * - A second SharedDirectory is then created from the summary of the first one.
			 *
			 * - The second SharedDirectory performs the same operation as the first one but with a different value.
			 *
			 * - The expected behavior is that the first SharedDirectory updates the key with the new value. But in the
			 * bug, the first SharedDirectory stores the key in its pending state even though it does not send out an
			 * an op. So when it gets a remote op with the same key, it ignores it as it has a pending op with the
			 * same key.
			 */

			it("can process set in local state", async () => {
				// Create a new directory in local (detached) state.
				const newDirectory1 = SharedDirectory.create(dataObject1.runtime);

				// Set a value while in local state.
				newDirectory1.set("newKey", "newValue");

				// Now add the handle to an attached directory so the new directory gets attached too.
				sharedDirectory1.set("newSharedDirectory", newDirectory1.handle);

				await provider.ensureSynchronized();

				// The new directory should be available in the remote client and it should contain that key that was
				// set in local state.
				const newDirectory2Handle =
					sharedDirectory2.get<IFluidHandle<SharedDirectory>>("newSharedDirectory");
				assert(newDirectory2Handle);
				const newDirectory2 = await newDirectory2Handle.get();
				assert.equal(
					newDirectory2.get("newKey"),
					"newValue",
					"The data set in local state is not available in directory 2",
				);

				// Set a new value for the same key in the remote directory.
				newDirectory2.set("newKey", "anotherNewValue");

				await provider.ensureSynchronized();

				// Verify that the new value is updated in both the directories.
				assert.equal(
					newDirectory2.get("newKey"),
					"anotherNewValue",
					"The new value is not updated in directory 2",
				);
				assert.equal(
					newDirectory1.get("newKey"),
					"anotherNewValue",
					"The new value is not updated in directory 1",
				);
			});

			it("can process sub directory ops in local state", async () => {
				// Create a new directory in local (detached) state.
				const newDirectory1 = SharedDirectory.create(dataObject1.runtime);

				// Create a sub directory while in local state.
				const subDirName = "testSubDir";
				newDirectory1.createSubDirectory(subDirName);

				// Now add the handle to an attached directory so the new directory gets attached too.
				sharedDirectory1.set("newSharedDirectory", newDirectory1.handle);

				await provider.ensureSynchronized();

				// The new directory should be available in the remote client and it should contain that key that was
				// set in local state.
				const newDirectory2Handle =
					sharedDirectory2.get<IFluidHandle<SharedDirectory>>("newSharedDirectory");
				assert(newDirectory2Handle);
				const newDirectory2 = await newDirectory2Handle.get();
				assert.ok(
					newDirectory2.getSubDirectory(subDirName),
					"The subdirectory created in local state is not available in directory 2",
				);

				// Delete the sub directory from the remote client.
				newDirectory2.deleteSubDirectory(subDirName);

				await provider.ensureSynchronized();

				// Verify that the sub directory is deleted from both the directories.
				assert.equal(
					newDirectory2.getSubDirectory(subDirName),
					undefined,
					"The sub directory is not deleted from directory 2",
				);
				assert.equal(
					newDirectory1.getSubDirectory(subDirName),
					undefined,
					"The sub directory is not deleted from directory 1",
				);
			});
		});
	});

	describe("Attachment behavior", () => {
		it("attaches if referring SharedDirectory becomes attached or is already attached", async () => {
			const detachedDirectory1: ISharedDirectory = SharedDirectory.create(
				dataObject1.runtime,
			);
			const detachedDirectory2: ISharedDirectory = SharedDirectory.create(
				dataObject1.runtime,
			);

			// When an unattached directory refers to another unattached directory, both remain unattached
			detachedDirectory1.set("newSharedDirectory", detachedDirectory2.handle);
			assert.equal(
				sharedDirectory1.isAttached(),
				true,
				"sharedDirectory1 should be attached",
			);
			assert.equal(
				detachedDirectory1.isAttached(),
				false,
				"detachedDirectory1 should not be attached",
			);
			assert.equal(
				detachedDirectory2.isAttached(),
				false,
				"detachedDirectory2 should not be attached",
			);

			// When referring directory becomes attached, the referred directory becomes attached
			// and the attachment transitively passes to a second referred directory
			sharedDirectory1.set("newSharedDirectory", detachedDirectory1.handle);
			assert.equal(
				sharedDirectory1.isAttached(),
				true,
				"sharedDirectory1 should be attached",
			);
			assert.equal(
				detachedDirectory1.isAttached(),
				true,
				"detachedDirectory1 should be attached",
			);
			assert.equal(
				detachedDirectory2.isAttached(),
				true,
				"detachedDirectory2 should be attached",
			);
		});
	});
});

describeCompat("SharedDirectory orderSequentially", "NoCompat", (getTestObjectProvider, apis) => {
	const { SharedDirectory } = apis.dds;
	const directoryId = "directoryKey";
	const registry: ChannelFactoryRegistry = [[directoryId, SharedDirectory.getFactory()]];
	const testContainerConfig: ITestContainerConfig = {
		fluidDataObjectType: DataObjectFactoryType.Test,
		registry,
	};

	let provider: ITestObjectProvider;
	beforeEach(() => {
		provider = getTestObjectProvider();
	});

	let container: IContainer;
	let dataObject: ITestFluidObject;
	let sharedDir: SharedDirectory;
	let containerRuntime: ContainerRuntime;
	let clearEventCount: number;
	let changedEventData: IDirectoryValueChanged[];
	let subDirCreatedEventData: string[];
	let subDirDeletedEventData: string[];
	let undisposedEventData: string[];
	let disposedEventData: string[];

	const configProvider = (settings: Record<string, ConfigTypes>): IConfigProviderBase => ({
		getRawConfig: (name: string): ConfigTypes => settings[name],
	});
	const errorMessage = "callback failure";

	beforeEach(async () => {
		const configWithFeatureGates = {
			...testContainerConfig,
			loaderProps: {
				configProvider: configProvider({
					"Fluid.ContainerRuntime.EnableRollback": true,
				}),
			},
		};
		container = await provider.makeTestContainer(configWithFeatureGates);
		dataObject = (await container.getEntryPoint()) as ITestFluidObject;
		sharedDir = await dataObject.getSharedObject<SharedDirectory>(directoryId);
		containerRuntime = dataObject.context.containerRuntime as ContainerRuntime;
		clearEventCount = 0;
		changedEventData = [];
		subDirCreatedEventData = [];
		subDirDeletedEventData = [];
		undisposedEventData = [];
		disposedEventData = [];
		sharedDir.on("valueChanged", (changed, _local, _target) => {
			changedEventData.push(changed);
		});
		sharedDir.on("clear", (local, target) => {
			clearEventCount++;
		});
		sharedDir.on("subDirectoryCreated", (path, _local, _target) => {
			subDirCreatedEventData.push(path);
		});
		sharedDir.on("subDirectoryDeleted", (path, _local, _target) => {
			subDirDeletedEventData.push(path);
		});
	});

	it("Should rollback set", () => {
		let error: Error | undefined;
		try {
			containerRuntime.orderSequentially(() => {
				sharedDir.set("key", 0);
				throw new Error(errorMessage);
			});
		} catch (err) {
			error = err as Error;
		}

		assert.notEqual(error, undefined, "No error");
		assert.equal(error?.message, errorMessage, "Unexpected error message");
		assert.equal(containerRuntime.disposed, false, "Container disposed");
		assert.equal(sharedDir.size, 0);
		assert.equal(sharedDir.has("key"), false);
		assert.equal(clearEventCount, 0);
		assert.equal(changedEventData.length, 2);
		assert.equal(changedEventData[0].key, "key");
		assert.equal(changedEventData[0].previousValue, undefined);
		// rollback
		assert.equal(changedEventData[1].key, "key");
		assert.equal(changedEventData[1].previousValue, 0);
	});

	it("Should rollback set to prior value", () => {
		sharedDir.set("key", "old");
		let error: Error | undefined;
		try {
			containerRuntime.orderSequentially(() => {
				sharedDir.set("key", "new");
				sharedDir.set("key", "last");
				throw new Error("callback failure");
			});
		} catch (err) {
			error = err as Error;
		}

		assert.notEqual(error, undefined, "No error");
		assert.equal(error?.message, errorMessage, "Unexpected error message");
		assert.equal(containerRuntime.disposed, false);
		assert.equal(sharedDir.size, 1);
		assert.equal(sharedDir.get("key"), "old", `Unexpected value ${sharedDir.get("key")}`);
		assert.equal(clearEventCount, 0);
		assert.equal(changedEventData.length, 5);
		assert.equal(changedEventData[0].key, "key");
		assert.equal(changedEventData[0].previousValue, undefined);
		assert.equal(changedEventData[1].key, "key");
		assert.equal(changedEventData[1].previousValue, "old");
		assert.equal(changedEventData[2].key, "key");
		assert.equal(changedEventData[2].previousValue, "new");
		// rollback
		assert.equal(changedEventData[3].key, "key");
		assert.equal(changedEventData[3].previousValue, "last");
		assert.equal(changedEventData[4].key, "key");
		assert.equal(changedEventData[4].previousValue, "new");
	});

	it("Should rollback delete", () => {
		sharedDir.set("key", "old");
		let error: Error | undefined;
		try {
			containerRuntime.orderSequentially(() => {
				sharedDir.delete("key");
				throw new Error("callback failure");
			});
		} catch (err) {
			error = err as Error;
		}

		assert.notEqual(error, undefined, "No error");
		assert.equal(error?.message, errorMessage, "Unexpected error message");
		assert.equal(containerRuntime.disposed, false);
		assert.equal(sharedDir.size, 1);
		assert.equal(sharedDir.get("key"), "old", `Unexpected value ${sharedDir.get("key")}`);
		assert.equal(clearEventCount, 0);
		assert.equal(changedEventData.length, 3);
		assert.equal(changedEventData[0].key, "key");
		assert.equal(changedEventData[0].previousValue, undefined);
		assert.equal(changedEventData[1].key, "key");
		assert.equal(changedEventData[1].previousValue, "old");
		// rollback
		assert.equal(changedEventData[2].key, "key");
		assert.equal(changedEventData[2].previousValue, undefined);
	});

	it("Should rollback clear", () => {
		sharedDir.set("key1", "old1");
		sharedDir.set("key2", "old2");
		let error: Error | undefined;
		try {
			containerRuntime.orderSequentially(() => {
				sharedDir.clear();
				throw new Error("callback failure");
			});
		} catch (err) {
			error = err as Error;
		}

		assert.notEqual(error, undefined, "No error");
		assert.equal(error?.message, errorMessage, "Unexpected error message");
		assert.equal(containerRuntime.disposed, false);
		assert.equal(sharedDir.size, 2);
		assert.equal(sharedDir.get("key1"), "old1", `Unexpected value ${sharedDir.get("key1")}`);
		assert.equal(sharedDir.get("key2"), "old2", `Unexpected value ${sharedDir.get("key2")}`);
		assert.equal(changedEventData.length, 4);
		assert.equal(changedEventData[0].key, "key1");
		assert.equal(changedEventData[0].previousValue, undefined);
		assert.equal(changedEventData[1].key, "key2");
		assert.equal(changedEventData[1].previousValue, undefined);
		assert.equal(clearEventCount, 1);
		// rollback
		assert.equal(changedEventData[2].key, "key1");
		assert.equal(changedEventData[2].previousValue, undefined);
		assert.equal(changedEventData[3].key, "key2");
		assert.equal(changedEventData[3].previousValue, undefined);
	});

	it("Should rollback newly created subdirectory", () => {
		let error: Error | undefined;
		try {
			containerRuntime.orderSequentially(() => {
				sharedDir.createSubDirectory("subDirName");
				throw new Error("callback failure");
			});
		} catch (err) {
			error = err as Error;
		}

		assert.notEqual(error, undefined, "No error");
		assert.equal(error?.message, errorMessage, "Unexpected error message");
		assert.equal(containerRuntime.disposed, false);
		assert.equal(sharedDir.countSubDirectory(), 0);
		assert.equal(subDirCreatedEventData.length, 1);
		assert.equal(subDirCreatedEventData[0], "subDirName");
		// rollback
		assert.equal(subDirDeletedEventData.length, 1);
		assert.equal(subDirDeletedEventData[0], "subDirName");
	});

	it("Should not rollback creating existing subdirectory", () => {
		let error: Error | undefined;
		const subDir = sharedDir.createSubDirectory("subDirName");
		subDir.on("undisposed", (value: IDirectory) => {
			undisposedEventData.push(value.absolutePath);
		});
		subDir.on("disposed", (value: IDirectory) => {
			disposedEventData.push(value.absolutePath);
		});
		try {
			containerRuntime.orderSequentially(() => {
				sharedDir.createSubDirectory("subDirName");
				throw new Error("callback failure");
			});
		} catch (err) {
			error = err as Error;
		}

		assert.notEqual(error, undefined, "No error");
		assert.equal(error?.message, errorMessage, "Unexpected error message");
		assert.equal(containerRuntime.disposed, false);
		assert.equal(sharedDir.countSubDirectory(), 1);
		assert.notEqual(sharedDir.getSubDirectory("subDirName"), undefined);
		assert.equal(subDirCreatedEventData.length, 1);
		assert.equal(subDirCreatedEventData[0], "subDirName");
		// rollback
		assert.equal(subDirDeletedEventData.length, 0);
		// ensure that dispose/undispose aren't fired
		assert.equal(undisposedEventData.length, 0);
		assert.equal(disposedEventData.length, 0);
	});

	it("Should rollback created subdirectory with content", () => {
		let error: Error | undefined;
		try {
			containerRuntime.orderSequentially(() => {
				const subdir = sharedDir.createSubDirectory("subDirName");
				subdir.set("key1", "content1");
				subdir.createSubDirectory("subSubDirName");
				throw new Error("callback failure");
			});
		} catch (err) {
			error = err as Error;
		}

		assert.notEqual(error, undefined, "No error");
		assert.equal(error?.message, errorMessage, "Unexpected error message");
		assert.equal(containerRuntime.disposed, false);
		assert.equal(sharedDir.countSubDirectory(), 0);
		assert.equal(
			subDirCreatedEventData.length,
			2,
			`subDirCreatedEventData.length: ${subDirCreatedEventData.length}`,
		);
		assert.equal(subDirCreatedEventData[0], "subDirName");
		assert.equal(subDirCreatedEventData[1], "subDirName/subSubDirName");
		assert.equal(changedEventData.length, 2);
		assert.equal(changedEventData[0].key, "key1");
		assert.equal(changedEventData[0].previousValue, undefined);
		// rollback
		assert.equal(changedEventData[1].key, "key1");
		assert.equal(changedEventData[1].previousValue, "content1");
		assert.equal(
			subDirDeletedEventData.length,
			2,
			`subDirDeletedEventData.length: ${subDirDeletedEventData.length}`,
		);
		assert.equal(subDirDeletedEventData[0], "subDirName/subSubDirName");
		assert.equal(subDirDeletedEventData[1], "subDirName");
	});

	it("Should rollback deleted subdirectory", () => {
		let error: Error | undefined;
		const subDir = sharedDir.createSubDirectory("subDirName");
		subDir.on("undisposed", (value: IDirectory) => {
			undisposedEventData.push(value.absolutePath);
		});
		subDir.on("disposed", (value: IDirectory) => {
			disposedEventData.push(value.absolutePath);
		});
		try {
			containerRuntime.orderSequentially(() => {
				sharedDir.deleteSubDirectory("subDirName");
				throw new Error("callback failure");
			});
		} catch (err) {
			error = err as Error;
		}

		assert.notEqual(error, undefined, "No error");
		assert.equal(error?.message, errorMessage, "Unexpected error message");
		assert.equal(containerRuntime.disposed, false);
		assert.equal(sharedDir.countSubDirectory(), 1);
		assert.notEqual(sharedDir.getSubDirectory("subDirName"), undefined);
		assert.equal(subDirCreatedEventData.length, 2);
		assert.equal(subDirCreatedEventData[0], "subDirName");
		assert.equal(subDirDeletedEventData.length, 1);
		assert.equal(subDirDeletedEventData[0], "subDirName");
		// rollback
		assert.equal(subDirCreatedEventData[1], "subDirName");
		assert.equal(undisposedEventData.length, 1);
		assert.equal(undisposedEventData[0], "/subDirName");
		assert.equal(disposedEventData.length, 1);
	});

	it("Should not rollback deleting nonexistent subdirectory", () => {
		let error: Error | undefined;
		try {
			containerRuntime.orderSequentially(() => {
				sharedDir.deleteSubDirectory("subDirName");
				throw new Error("callback failure");
			});
		} catch (err) {
			error = err as Error;
		}

		assert.notEqual(error, undefined, "No error");
		assert.equal(error?.message, errorMessage, "Unexpected error message");
		assert.equal(containerRuntime.disposed, false);
		assert.equal(sharedDir.countSubDirectory(), 0);
		assert.equal(subDirDeletedEventData.length, 0);
		// rollback
		assert.equal(subDirCreatedEventData.length, 0);
	});

	it("Should rollback deleted subdirectory with content", () => {
		let error: Error | undefined;
		const subdir = sharedDir.createSubDirectory("subDirName");
		subdir.on("undisposed", (value: IDirectory) => {
			undisposedEventData.push(value.absolutePath);
		});
		subdir.on("disposed", (value: IDirectory) => {
			disposedEventData.push(value.absolutePath);
		});
		subdir.set("key1", "content1");
		const subsubdir = subdir.createSubDirectory("subSubDirName");
		try {
			containerRuntime.orderSequentially(() => {
				sharedDir.deleteSubDirectory("subDirName");
				throw new Error("callback failure");
			});
		} catch (err) {
			error = err as Error;
		}

		assert.notEqual(error, undefined, "No error");
		assert.equal(error?.message, errorMessage, "Unexpected error message");
		assert.equal(containerRuntime.disposed, false);
		assert.equal(sharedDir.countSubDirectory(), 1);
		const readSubdir = sharedDir.getSubDirectory("subDirName");
		assert.equal(readSubdir, subdir);
		assert.equal(subdir.size, 1);
		assert.equal(subdir.get("key1"), "content1");
		assert.equal(subdir.countSubDirectory ? subdir.countSubDirectory() : 0, 1);
		assert.notEqual(subdir.getSubDirectory("subSubDirName"), undefined);
		assert.equal(subDirCreatedEventData.length, 3);
		assert.equal(subDirCreatedEventData[0], "subDirName");
		assert.equal(subDirCreatedEventData[1], "subDirName/subSubDirName");
		assert.equal(
			changedEventData.length,
			1,
			`changedEventData.length:${changedEventData.length}`,
		);
		assert.equal(changedEventData[0].key, "key1");
		assert.equal(changedEventData[0].previousValue, undefined);
		assert.equal(subDirDeletedEventData.length, 1);
		assert.equal(subDirDeletedEventData[0], "subDirName");
		// rollback
		assert.equal(subDirCreatedEventData[2], "subDirName");
		assert.equal(undisposedEventData.length, 1);
		assert.equal(undisposedEventData[0], "/subDirName");
		assert.equal(disposedEventData.length, 1);

		// verify we still get events on restored content
		readSubdir.set("key2", "content2");

		assert.equal(changedEventData.length, 2);
		assert.equal(changedEventData[1].key, "key2");
		assert.equal(changedEventData[1].previousValue, undefined);
	});

	it("Should rollback deleted subdirectories with the original order", () => {
		let error: Error | undefined;

		sharedDir.createSubDirectory("dir2");
		sharedDir.createSubDirectory("dir3");
		sharedDir.createSubDirectory("dir1");

		let dirNames = Array.from(sharedDir.subdirectories()).map(([dirName, _]) => dirName);
		assert.deepStrictEqual(dirNames, ["dir2", "dir3", "dir1"]);

		try {
			containerRuntime.orderSequentially(() => {
				sharedDir.deleteSubDirectory("dir3");
				throw new Error("callback failure");
			});
		} catch (err) {
			error = err as Error;
		}

		// rollback
		dirNames = Array.from(sharedDir.subdirectories()).map(([dirName, _]) => dirName);
		assert.deepStrictEqual(dirNames, ["dir2", "dir3", "dir1"]);
	});

	it("Should rollback deleted subdirectory when multiple subdirectories exist", () => {
		let error: Error | undefined;

		sharedDir.createSubDirectory("dir2");
		sharedDir.createSubDirectory("dir3");
		sharedDir.createSubDirectory("dir1");

		try {
			containerRuntime.orderSequentially(() => {
				sharedDir.deleteSubDirectory("dir3");
				throw new Error("callback failure");
			});
		} catch (err) {
			error = err as Error;
		}

		assert.notEqual(error, undefined, "No error");
		assert.equal(error?.message, errorMessage, "Unexpected error message");
		assert.equal(containerRuntime.disposed, false);
		// rollback
		assert.equal(sharedDir.countSubDirectory(), 3);
		assert.equal(subDirCreatedEventData.length, 4);
		assert.deepStrictEqual(subDirCreatedEventData, ["dir2", "dir3", "dir1", "dir3"]);
		assert.equal(subDirDeletedEventData.length, 1);
		assert.equal(subDirDeletedEventData[0], "dir3");
	});
});

describeCompat(
	"SharedDirectory ordering maintenance",
	"NoCompat",
	(getTestObjectProvider, apis) => {
		const { SharedDirectory } = apis.dds;
		const directoryId = "directoryKey";
		const registry: ChannelFactoryRegistry = [[directoryId, SharedDirectory.getFactory()]];
		const testContainerConfig: ITestContainerConfig = {
			fluidDataObjectType: DataObjectFactoryType.Test,
			registry,
		};

		let provider: ITestObjectProvider;
		beforeEach(() => {
			provider = getTestObjectProvider();
		});
		let sharedDirectory1: ISharedDirectory;
		let sharedDirectory2: ISharedDirectory;
		let sharedDirectory3: ISharedDirectory;

		beforeEach(async () => {
			// Create a Container for the first client.
			const container1 = await provider.makeTestContainer(testContainerConfig);
			const dataObject1 = (await container1.getEntryPoint()) as ITestFluidObject;
			sharedDirectory1 = await dataObject1.getSharedObject<SharedDirectory>(directoryId);

			// Load the Container that was created by the first client.
			const container2 = await provider.loadTestContainer(testContainerConfig);
			const dataObject2 = (await container2.getEntryPoint()) as ITestFluidObject;
			sharedDirectory2 = await dataObject2.getSharedObject<SharedDirectory>(directoryId);

			// Load the Container that was created by the first client.
			const container3 = await provider.loadTestContainer(testContainerConfig);
			const dataObject3 = (await container3.getEntryPoint()) as ITestFluidObject;
			sharedDirectory3 = await dataObject3.getSharedObject<SharedDirectory>(directoryId);

			await provider.ensureSynchronized();
		});

		function expectSubdirsOrder(
			directory: ISharedDirectory,
			subdirsInOrder: string[],
			path?: string,
		) {
			const dir = path ? directory.getWorkingDirectory(path) : directory;
			assert(dir);

			const subdirs = Array.from(dir.subdirectories()).map(([subdirName, _]) => {
				return subdirName;
			});
			assert.deepEqual(
				subdirs,
				subdirsInOrder,
				"Incorrect order of subdirs in the container",
			);
		}

		function expectAllSubdirsOrder(dirsInOrder: string[], path?: string) {
			expectSubdirsOrder(sharedDirectory1, dirsInOrder, path);
			expectSubdirsOrder(sharedDirectory2, dirsInOrder, path);
			expectSubdirsOrder(sharedDirectory3, dirsInOrder, path);
		}

<<<<<<< HEAD
		it("Eventual consistency in ordering with subdirectories creation/deletion", async () => {
			sharedDirectory1.createSubDirectory("dir2");
			sharedDirectory2.createSubDirectory("dir1");
			sharedDirectory2.createSubDirectory("dir2");
			sharedDirectory3.createSubDirectory("dir3");
			sharedDirectory3.createSubDirectory("dir2");
=======
	// This test falsely assumes ops will be acked in the order they're submtited.
	// AB#6515 tracks re-enabling.
	it.skip("Eventual consistency in ordering with subdirectories creation/deletion", async () => {
		sharedDirectory1.createSubDirectory("dir2");
		sharedDirectory2.createSubDirectory("dir1");
		sharedDirectory2.createSubDirectory("dir2");
		sharedDirectory3.createSubDirectory("dir3");
		sharedDirectory3.createSubDirectory("dir2");
>>>>>>> a09efc5e

			await provider.opProcessingController.processIncoming();
			expectSubdirsOrder(sharedDirectory1, ["dir2"]);
			expectSubdirsOrder(sharedDirectory2, ["dir1", "dir2"]);
			expectSubdirsOrder(sharedDirectory3, ["dir3", "dir2"]);

			await provider.opProcessingController.processOutgoing();
			await provider.ensureSynchronized();

			expectAllSubdirsOrder(["dir2", "dir1", "dir3"]);
		});
	},
);<|MERGE_RESOLUTION|>--- conflicted
+++ resolved
@@ -1331,23 +1331,14 @@
 			expectSubdirsOrder(sharedDirectory3, dirsInOrder, path);
 		}
 
-<<<<<<< HEAD
-		it("Eventual consistency in ordering with subdirectories creation/deletion", async () => {
+		// This test falsely assumes ops will be acked in the order they're submtited.
+		// AB#6515 tracks re-enabling.
+		it.skip("Eventual consistency in ordering with subdirectories creation/deletion", async () => {
 			sharedDirectory1.createSubDirectory("dir2");
 			sharedDirectory2.createSubDirectory("dir1");
 			sharedDirectory2.createSubDirectory("dir2");
 			sharedDirectory3.createSubDirectory("dir3");
 			sharedDirectory3.createSubDirectory("dir2");
-=======
-	// This test falsely assumes ops will be acked in the order they're submtited.
-	// AB#6515 tracks re-enabling.
-	it.skip("Eventual consistency in ordering with subdirectories creation/deletion", async () => {
-		sharedDirectory1.createSubDirectory("dir2");
-		sharedDirectory2.createSubDirectory("dir1");
-		sharedDirectory2.createSubDirectory("dir2");
-		sharedDirectory3.createSubDirectory("dir3");
-		sharedDirectory3.createSubDirectory("dir2");
->>>>>>> a09efc5e
 
 			await provider.opProcessingController.processIncoming();
 			expectSubdirsOrder(sharedDirectory1, ["dir2"]);
