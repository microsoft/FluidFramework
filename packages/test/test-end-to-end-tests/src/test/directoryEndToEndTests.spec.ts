/*!
 * Copyright (c) Microsoft Corporation and contributors. All rights reserved.
 * Licensed under the MIT License.
 */

import { strict as assert } from "assert";

import { ContainerRuntime } from "@fluidframework/container-runtime";
import { ConfigTypes, IConfigProviderBase, IFluidHandle } from "@fluidframework/core-interfaces";
import type {
	IDirectory,
	IDirectoryValueChanged,
	ISharedDirectory,
	ISharedMap,
	SharedDirectory,
} from "@fluidframework/map";
import {
	ITestObjectProvider,
	ITestContainerConfig,
	DataObjectFactoryType,
	ITestFluidObject,
	ChannelFactoryRegistry,
	getContainerEntryPointBackCompat,
} from "@fluidframework/test-utils";
import { describeCompat } from "@fluid-private/test-version-utils";
import { IContainer } from "@fluidframework/container-definitions";

describeCompat("SharedDirectory", "FullCompat", (getTestObjectProvider, apis) => {
	const { SharedMap, SharedDirectory } = apis.dds;
	const directoryId = "directoryKey";
	const registry: ChannelFactoryRegistry = [[directoryId, SharedDirectory.getFactory()]];
	const testContainerConfig: ITestContainerConfig = {
		fluidDataObjectType: DataObjectFactoryType.Test,
		registry,
	};

	let provider: ITestObjectProvider;
	beforeEach("getTestObjectProvider", () => {
		provider = getTestObjectProvider();
	});
	let dataObject1: ITestFluidObject;
	let sharedDirectory1: ISharedDirectory;
	let sharedDirectory2: ISharedDirectory;
	let sharedDirectory3: ISharedDirectory;

	beforeEach("createContainers", async () => {
		// Create a Container for the first client.
		const container1 = await provider.makeTestContainer(testContainerConfig);
		dataObject1 = await getContainerEntryPointBackCompat<ITestFluidObject>(container1);
		sharedDirectory1 = await dataObject1.getSharedObject<SharedDirectory>(directoryId);

		// Load the Container that was created by the first client.
		const container2 = await provider.loadTestContainer(testContainerConfig);
		const dataObject2 = await getContainerEntryPointBackCompat<ITestFluidObject>(container2);
		sharedDirectory2 = await dataObject2.getSharedObject<SharedDirectory>(directoryId);

		// Load the Container that was created by the first client.
		const container3 = await provider.loadTestContainer(testContainerConfig);
		const dataObject3 = await getContainerEntryPointBackCompat<ITestFluidObject>(container3);
		sharedDirectory3 = await dataObject3.getSharedObject<SharedDirectory>(directoryId);

		await provider.ensureSynchronized();
	});

	function expectAllValues(msg, key, path, value1, value2, value3) {
		const user1Value = sharedDirectory1.getWorkingDirectory(path)?.get(key);
		assert.equal(user1Value, value1, `Incorrect value for ${key} in container 1 ${msg}`);
		const user2Value = sharedDirectory2.getWorkingDirectory(path)?.get(key);
		assert.equal(user2Value, value2, `Incorrect value for ${key} in container 2 ${msg}`);
		const user3Value = sharedDirectory3.getWorkingDirectory(path)?.get(key);
		assert.equal(user3Value, value3, `Incorrect value for ${key} in container 3 ${msg}`);
	}

	function expectAllBeforeValues(key, path, value1, value2, value3) {
		expectAllValues("before process", key, path, value1, value2, value3);
	}

	function expectAllAfterValues(key, path, value) {
		expectAllValues("after process", key, path, value, value, value);
	}

	function expectAllSize(size: number, path?: string) {
		const dir1 = path ? sharedDirectory1.getWorkingDirectory(path) : sharedDirectory1;
		const dir2 = path ? sharedDirectory2.getWorkingDirectory(path) : sharedDirectory2;
		const dir3 = path ? sharedDirectory3.getWorkingDirectory(path) : sharedDirectory3;

		assert(dir1);
		assert(dir2);
		assert(dir3);

		const keys1 = Array.from(dir1.keys());
		assert.equal(keys1.length, size, "Incorrect number of Keys in container 1");
		const keys2 = Array.from(dir2.keys());
		assert.equal(keys2.length, size, "Incorrect number of Keys in container 2");
		const keys3 = Array.from(dir3.keys());
		assert.equal(keys3.length, size, "Incorrect number of Keys in container 3");

		assert.equal(dir1.size, size, "Incorrect map size in container 1");
		assert.equal(dir2.size, size, "Incorrect map size in container 2");
		assert.equal(dir3.size, size, "Incorrect map size in container 3");
	}

	describe("Smoke test", () => {
		it("should create the directory in 3 containers correctly", async () => {
			// Directory was created in beforeEach
			assert.ok(
				sharedDirectory1,
				// eslint-disable-next-line @typescript-eslint/no-base-to-string
				`Couldn't find the directory in root1, instead got ${sharedDirectory1}`,
			);
			assert.ok(
				sharedDirectory2,
				// eslint-disable-next-line @typescript-eslint/no-base-to-string
				`Couldn't find the directory in root2, instead got ${sharedDirectory2}`,
			);
			assert.ok(
				sharedDirectory3,
				// eslint-disable-next-line @typescript-eslint/no-base-to-string
				`Couldn't find the directory in root3, instead got ${sharedDirectory3}`,
			);
		});

		it("should set a key in the directory in three containers correctly", async () => {
			sharedDirectory1.set("testKey1", "testValue1");
			await provider.ensureSynchronized();
			expectAllAfterValues("testKey1", "/", "testValue1");
		});
	});

	describe("Root operations", () => {
		beforeEach("Populate with a value under the root", async () => {
			sharedDirectory1.set("testKey1", "testValue1");
			await provider.ensureSynchronized();
			expectAllAfterValues("testKey1", "/", "testValue1");
		});

		it("should delete a value in 3 containers correctly", async () => {
			sharedDirectory2.delete("testKey1");
			await provider.ensureSynchronized();

			const hasKey1 = sharedDirectory1.has("testKey1");
			assert.equal(hasKey1, false, "testKey1 not deleted in container 1");

			const hasKey2 = sharedDirectory2.has("testKey1");
			assert.equal(hasKey2, false, "testKey1 not deleted in container 2");

			const hasKey3 = sharedDirectory3.has("testKey1");
			assert.equal(hasKey3, false, "testKey1 not deleted in container 3");
		});

		it("should have the correct size in three containers", async () => {
			sharedDirectory3.set("testKey3", true);

			await provider.ensureSynchronized();

			// check the number of keys in the map (2 keys set)
			expectAllSize(2);
		});

		it("should set key value to undefined in three containers correctly", async () => {
			sharedDirectory2.set("testKey1", undefined);
			sharedDirectory2.set("testKey2", undefined);

			await provider.ensureSynchronized();

			expectAllAfterValues("testKey1", "/", undefined);
			expectAllAfterValues("testKey2", "/", undefined);
		});

		it("should update value and trigger onValueChanged on other two containers", async () => {
			let user1ValueChangedCount: number = 0;
			let user2ValueChangedCount: number = 0;
			let user3ValueChangedCount: number = 0;
			sharedDirectory1.on("valueChanged", (changed, local) => {
				if (!local) {
					assert.equal(
						changed.key,
						"testKey1",
						"Incorrect value for testKey1 in container 1",
					);
					user1ValueChangedCount = user1ValueChangedCount + 1;
				}
			});
			sharedDirectory2.on("valueChanged", (changed, local) => {
				if (!local) {
					assert.equal(
						changed.key,
						"testKey1",
						"Incorrect value for testKey1 in container 2",
					);
					user2ValueChangedCount = user2ValueChangedCount + 1;
				}
			});
			sharedDirectory3.on("valueChanged", (changed, local) => {
				if (!local) {
					assert.equal(
						changed.key,
						"testKey1",
						"Incorrect value for testKey1 in container 3",
					);
					user3ValueChangedCount = user3ValueChangedCount + 1;
				}
			});

			sharedDirectory1.set("testKey1", "updatedValue");

			await provider.ensureSynchronized();

			assert.equal(
				user1ValueChangedCount,
				0,
				"Incorrect number of valueChanged op received in container 1",
			);
			assert.equal(
				user2ValueChangedCount,
				1,
				"Incorrect number of valueChanged op received in container 2",
			);
			assert.equal(
				user3ValueChangedCount,
				1,
				"Incorrect number of valueChanged op received in container 3",
			);

			expectAllAfterValues("testKey1", "/", "updatedValue");
		});

		describe("Eventual consistency after simultaneous operations", () => {
			it("set/set", async () => {
				sharedDirectory1.set("testKey1", "value1");
				sharedDirectory2.set("testKey1", "value2");
				sharedDirectory3.set("testKey1", "value0");

				// drain the outgoing so that the next set will come after
				await provider.opProcessingController.processOutgoing();

				sharedDirectory3.set("testKey1", "value3");

				expectAllBeforeValues("testKey1", "/", "value1", "value2", "value3");

				await provider.ensureSynchronized();

				expectAllAfterValues("testKey1", "/", "value3");
			});

			it("delete/set", async () => {
				// set after delete
				sharedDirectory1.set("testKey1", "value1.1");
				sharedDirectory2.delete("testKey1");

				// drain the outgoing so that the next set will come after
				await provider.opProcessingController.processOutgoing();

				sharedDirectory3.set("testKey1", "value1.3");

				expectAllBeforeValues("testKey1", "/", "value1.1", undefined, "value1.3");

				await provider.ensureSynchronized();

				expectAllAfterValues("testKey1", "/", "value1.3");
			});

			it("delete/set from the same container", async () => {
				// delete and then set on the same container
				sharedDirectory1.set("testKey2", "value2.1");
				sharedDirectory2.delete("testKey2");
				sharedDirectory3.set("testKey2", "value2.3");

				// drain the outgoing so that the next set will come after
				await provider.opProcessingController.processOutgoing();

				sharedDirectory2.set("testKey2", "value2.2");

				expectAllBeforeValues("testKey2", "/", "value2.1", "value2.2", "value2.3");

				await provider.ensureSynchronized();

				expectAllAfterValues("testKey2", "/", "value2.2");
			});

			it("set/delete", async function () {
				// delete after set
				sharedDirectory1.set("testKey3", "value3.1");
				sharedDirectory2.set("testKey3", "value3.2");

				// drain the outgoing so that the next set will come after
				await provider.opProcessingController.processOutgoing();

				sharedDirectory3.delete("testKey3");

				expectAllBeforeValues("testKey3", "/", "value3.1", "value3.2", undefined);

				await provider.ensureSynchronized();

				expectAllAfterValues("testKey3", "/", undefined);
			});

			it("set/clear", async () => {
				// clear after set
				sharedDirectory1.set("testKey1", "value1.1");
				sharedDirectory2.set("testKey1", "value1.2");

				// drain the outgoing so that the next set will come after
				await provider.opProcessingController.processOutgoing();

				sharedDirectory3.clear();

				expectAllBeforeValues("testKey1", "/", "value1.1", "value1.2", undefined);

				assert.equal(sharedDirectory3.size, 0, "Incorrect map size after clear");

				await provider.ensureSynchronized();

				expectAllAfterValues("testKey1", "/", undefined);
				expectAllSize(0);
			});

			it("clear/set on the same container", async () => {
				// set after clear on the same map
				sharedDirectory1.set("testKey2", "value2.1");
				sharedDirectory2.clear();
				sharedDirectory3.set("testKey2", "value2.3");

				// drain the outgoing so that the next set will come after
				await provider.opProcessingController.processOutgoing();

				sharedDirectory2.set("testKey2", "value2.2");
				expectAllBeforeValues("testKey2", "/", "value2.1", "value2.2", "value2.3");

				await provider.ensureSynchronized();

				expectAllAfterValues("testKey2", "/", "value2.2");
				expectAllSize(1);
			});

			it("clear/set", async () => {
				// set after clear
				sharedDirectory1.set("testKey3", "value3.1");
				sharedDirectory2.clear();

				// drain the outgoing so that the next set will come after
				await provider.opProcessingController.processOutgoing();

				sharedDirectory3.set("testKey3", "value3.3");
				expectAllBeforeValues("testKey3", "/", "value3.1", undefined, "value3.3");

				await provider.ensureSynchronized();

				expectAllAfterValues("testKey3", "/", "value3.3");
				expectAllSize(1);
			});
		});

		describe("Nested map support", () => {
			it("supports setting a map as a value", async () => {
				const newMap = SharedMap.create(dataObject1.runtime);
				sharedDirectory1.set("mapKey", newMap.handle);

				await provider.ensureSynchronized();

				const [map1, map2, map3] = await Promise.all([
					sharedDirectory1.get<IFluidHandle<ISharedMap>>("mapKey")?.get(),
					sharedDirectory2.get<IFluidHandle<ISharedMap>>("mapKey")?.get(),
					sharedDirectory3.get<IFluidHandle<ISharedMap>>("mapKey")?.get(),
				]);

				assert.ok(map1, "Map did not correctly set as value in container 1");
				assert.ok(map2, "Map did not correctly set as value in container 2");
				assert.ok(map3, "Map did not correctly set as value in container 3");

				map2.set("testMapKey", "testMapValue");

				await provider.ensureSynchronized();

				assert.equal(
					map3.get("testMapKey"),
					"testMapValue",
					"Wrong values in map in container 3",
				);
			});
		});
	});

	describe("SubDirectory operations", () => {
		it("should set a key in a SubDirectory in three containers correctly", async () => {
			sharedDirectory1.createSubDirectory("testSubDir1").set("testKey1", "testValue1");

			await provider.ensureSynchronized();

			expectAllAfterValues("testKey1", "testSubDir1", "testValue1");
		});

		it("should delete a key in a SubDirectory in three containers correctly", async () => {
			sharedDirectory2.createSubDirectory("testSubDir1").set("testKey1", "testValue1");

			await provider.ensureSynchronized();

			expectAllAfterValues("testKey1", "testSubDir1", "testValue1");
			const subDir1 = sharedDirectory3.getWorkingDirectory("testSubDir1");
			assert(subDir1);
			subDir1.delete("testKey1");

			await provider.ensureSynchronized();

			expectAllAfterValues("testKey1", "testSubDir1", undefined);
		});

		it("should delete a child SubDirectory in a SubDirectory in three containers correctly", async () => {
			sharedDirectory2.createSubDirectory("testSubDir1").set("testKey1", "testValue1");

			await provider.ensureSynchronized();

			expectAllAfterValues("testKey1", "testSubDir1", "testValue1");
			sharedDirectory3.deleteSubDirectory("testSubDir1");

			await provider.ensureSynchronized();

			assert.equal(
				sharedDirectory1.getWorkingDirectory("testSubDir1"),
				undefined,
				"SubDirectory not deleted in container 1",
			);
			assert.equal(
				sharedDirectory2.getWorkingDirectory("testSubDir1"),
				undefined,
				"SubDirectory not deleted in container 2",
			);
			assert.equal(
				sharedDirectory3.getWorkingDirectory("testSubDir1"),
				undefined,
				"SubDirectory not deleted in container 3",
			);
		});

		it("should have the correct size in three containers", async () => {
			sharedDirectory1.createSubDirectory("testSubDir1").set("testKey1", "testValue1");
			sharedDirectory2.createSubDirectory("testSubDir1").set("testKey2", "testValue2");
			sharedDirectory3.createSubDirectory("otherSubDir2").set("testKey3", "testValue3");

			await provider.ensureSynchronized();

			expectAllSize(2, "testSubDir1");
			sharedDirectory3.getWorkingDirectory("testSubDir1")?.clear();

			await provider.ensureSynchronized();

			expectAllSize(0, "testSubDir1");
		});

		it("should update value and trigger onValueChanged on other two containers", async () => {
			let user1ValueChangedCount: number = 0;
			let user2ValueChangedCount: number = 0;
			let user3ValueChangedCount: number = 0;
			sharedDirectory1.on("valueChanged", (changed, local) => {
				if (!local) {
					assert.equal(changed.key, "testKey1", "Incorrect value for key in container 1");
					assert.equal(
						changed.path,
						"/testSubDir1",
						"Incorrect value for path in container 1",
					);
					user1ValueChangedCount = user1ValueChangedCount + 1;
				}
			});
			sharedDirectory2.on("valueChanged", (changed, local) => {
				if (!local) {
					assert.equal(changed.key, "testKey1", "Incorrect value for key in container 2");
					assert.equal(
						changed.path,
						"/testSubDir1",
						"Incorrect value for path in container 2",
					);
					user2ValueChangedCount = user2ValueChangedCount + 1;
				}
			});
			sharedDirectory3.on("valueChanged", (changed, local) => {
				if (!local) {
					assert.equal(changed.key, "testKey1", "Incorrect value for key in container 3");
					assert.equal(
						changed.path,
						"/testSubDir1",
						"Incorrect value for path in container 3",
					);
					user3ValueChangedCount = user3ValueChangedCount + 1;
				}
			});

			sharedDirectory1.createSubDirectory("testSubDir1").set("testKey1", "updatedValue");

			await provider.ensureSynchronized();

			assert.equal(
				user1ValueChangedCount,
				0,
				"Incorrect number of valueChanged op received in container 1",
			);
			assert.equal(
				user2ValueChangedCount,
				1,
				"Incorrect number of valueChanged op received in container 2",
			);
			assert.equal(
				user3ValueChangedCount,
				1,
				"Incorrect number of valueChanged op received in container 3",
			);

			expectAllAfterValues("testKey1", "/testSubDir1", "updatedValue");
		});

		describe("Eventual consistency after simultaneous operations", () => {
			let root1SubDir;
			let root2SubDir;
			let root3SubDir;
			beforeEach("createSubdirectories", async () => {
				sharedDirectory1.createSubDirectory("testSubDir").set("dummyKey", "dummyValue");

				await provider.ensureSynchronized();

				root1SubDir = sharedDirectory1.getWorkingDirectory("testSubDir");
				root2SubDir = sharedDirectory2.getWorkingDirectory("testSubDir");
				root3SubDir = sharedDirectory3.getWorkingDirectory("testSubDir");
			});

			it("set/set", async () => {
				root1SubDir.set("testKey1", "value1");
				root2SubDir.set("testKey1", "value2");
				root3SubDir.set("testKey1", "value0");

				// drain the outgoing so that the next set will come after
				await provider.opProcessingController.processOutgoing();

				root3SubDir.set("testKey1", "value3");

				expectAllBeforeValues("testKey1", "/testSubDir", "value1", "value2", "value3");

				await provider.ensureSynchronized();

				expectAllAfterValues("testKey1", "/testSubDir", "value3");
			});

			it("delete/set", async () => {
				// set after delete
				root1SubDir.set("testKey1", "value1.1");
				root2SubDir.delete("testKey1");

				// drain the outgoing so that the next set will come after
				await provider.opProcessingController.processOutgoing();

				root3SubDir.set("testKey1", "value1.3");

				expectAllBeforeValues("testKey1", "/testSubDir", "value1.1", undefined, "value1.3");

				await provider.ensureSynchronized();

				expectAllAfterValues("testKey1", "/testSubDir", "value1.3");
			});

			it("delete/set from the same container", async () => {
				// delete and then set on the same container
				root1SubDir.set("testKey2", "value2.1");
				root2SubDir.delete("testKey2");
				root3SubDir.set("testKey2", "value2.3");

				// drain the outgoing so that the next set will come after
				await provider.opProcessingController.processOutgoing();

				root2SubDir.set("testKey2", "value2.2");
				expectAllBeforeValues(
					"testKey2",
					"/testSubDir",
					"value2.1",
					"value2.2",
					"value2.3",
				);

				await provider.ensureSynchronized();

				expectAllAfterValues("testKey2", "/testSubDir", "value2.2");
			});

			it("set/delete", async function () {
				// delete after set
				root1SubDir.set("testKey3", "value3.1");
				root2SubDir.set("testKey3", "value3.2");

				// drain the outgoing so that the next set will come after
				await provider.opProcessingController.processOutgoing();

				root3SubDir.delete("testKey3");

				expectAllBeforeValues("testKey3", "/testSubDir", "value3.1", "value3.2", undefined);

				await provider.ensureSynchronized();

				expectAllAfterValues("testKey3", "/testSubDir", undefined);
			});

			it("set/clear", async () => {
				// clear after set
				root1SubDir.set("testKey1", "value1.1");
				root2SubDir.set("testKey1", "value1.2");

				// drain the outgoing so that the next set will come after
				await provider.opProcessingController.processOutgoing();

				root3SubDir.clear();
				expectAllBeforeValues("testKey1", "/testSubDir", "value1.1", "value1.2", undefined);
				assert.equal(root3SubDir.size, 0, "Incorrect map size after clear");

				await provider.ensureSynchronized();

				expectAllAfterValues("testKey1", "/testSubDir", undefined);
				expectAllSize(0, "/testSubDir");
			});

			it("clear/set on the same container", async () => {
				// set after clear on the same map
				root1SubDir.set("testKey2", "value2.1");
				root2SubDir.clear();
				root3SubDir.set("testKey2", "value2.3");

				// drain the outgoing so that the next set will come after
				await provider.opProcessingController.processOutgoing();

				root2SubDir.set("testKey2", "value2.2");
				expectAllBeforeValues(
					"testKey2",
					"/testSubDir",
					"value2.1",
					"value2.2",
					"value2.3",
				);

				await provider.ensureSynchronized();

				expectAllAfterValues("testKey2", "/testSubDir", "value2.2");
				expectAllSize(1, "/testSubDir");
			});

			it("clear/set", async () => {
				// set after clear
				root1SubDir.set("testKey3", "value3.1");
				root2SubDir.clear();

				// drain the outgoing so that the next set will come after
				await provider.opProcessingController.processOutgoing();

				root3SubDir.set("testKey3", "value3.3");
				expectAllBeforeValues("testKey3", "/testSubDir", "value3.1", undefined, "value3.3");

				await provider.ensureSynchronized();

				expectAllAfterValues("testKey3", "/testSubDir", "value3.3");
				expectAllSize(1, "/testSubDir");
			});
		});

		it("Only creates a subdirectory once when simultaneously created", async function () {
			const root1SubDir = sharedDirectory1.createSubDirectory("testSubDir");
			root1SubDir.set("testKey", "testValue");
			const root2SubDir = sharedDirectory2.createSubDirectory("testSubDir");
			root2SubDir.set("testKey2", "testValue2");

			await provider.ensureSynchronized();

			assert.strictEqual(
				sharedDirectory1.getSubDirectory("testSubDir"),
				root1SubDir,
				"Created two separate subdirectories in root1",
			);
			assert.strictEqual(
				sharedDirectory2.getSubDirectory("testSubDir"),
				root2SubDir,
				"Created two separate subdirectories in root2",
			);
			assert.strictEqual(root1SubDir.get("testKey2"), "testValue2", "Value 2 not present");
			assert.strictEqual(root2SubDir.get("testKey"), "testValue", "Value 1 not present");
		});
	});

	describe("Operations in local state", () => {
		describe("Load new directory with data from local state and process ops", () => {
			/**
			 * These tests test the scenario found in the following bug:
			 * https://github.com/microsoft/FluidFramework/issues/2400
			 *
			 * - A SharedDirectory in local state performs a set or directory operation.
			 *
			 * - A second SharedDirectory is then created from the summary of the first one.
			 *
			 * - The second SharedDirectory performs the same operation as the first one but with a different value.
			 *
			 * - The expected behavior is that the first SharedDirectory updates the key with the new value. But in the
			 * bug, the first SharedDirectory stores the key in its pending state even though it does not send out an
			 * an op. So when it gets a remote op with the same key, it ignores it as it has a pending op with the
			 * same key.
			 */

			it("can process set in local state", async () => {
				// Create a new directory in local (detached) state.
				const newDirectory1 = SharedDirectory.create(dataObject1.runtime);

				// Set a value while in local state.
				newDirectory1.set("newKey", "newValue");

				// Now add the handle to an attached directory so the new directory gets attached too.
				sharedDirectory1.set("newSharedDirectory", newDirectory1.handle);

				await provider.ensureSynchronized();

				// The new directory should be available in the remote client and it should contain that key that was
				// set in local state.
				const newDirectory2Handle =
					sharedDirectory2.get<IFluidHandle<SharedDirectory>>("newSharedDirectory");
				assert(newDirectory2Handle);
				const newDirectory2 = await newDirectory2Handle.get();
				assert.equal(
					newDirectory2.get("newKey"),
					"newValue",
					"The data set in local state is not available in directory 2",
				);

				// Set a new value for the same key in the remote directory.
				newDirectory2.set("newKey", "anotherNewValue");

				await provider.ensureSynchronized();

				// Verify that the new value is updated in both the directories.
				assert.equal(
					newDirectory2.get("newKey"),
					"anotherNewValue",
					"The new value is not updated in directory 2",
				);
				assert.equal(
					newDirectory1.get("newKey"),
					"anotherNewValue",
					"The new value is not updated in directory 1",
				);
			});

			it("can process sub directory ops in local state", async () => {
				// Create a new directory in local (detached) state.
				const newDirectory1 = SharedDirectory.create(dataObject1.runtime);

				// Create a sub directory while in local state.
				const subDirName = "testSubDir";
				newDirectory1.createSubDirectory(subDirName);

				// Now add the handle to an attached directory so the new directory gets attached too.
				sharedDirectory1.set("newSharedDirectory", newDirectory1.handle);

				await provider.ensureSynchronized();

				// The new directory should be available in the remote client and it should contain that key that was
				// set in local state.
				const newDirectory2Handle =
					sharedDirectory2.get<IFluidHandle<SharedDirectory>>("newSharedDirectory");
				assert(newDirectory2Handle);
				const newDirectory2 = await newDirectory2Handle.get();
				assert.ok(
					newDirectory2.getSubDirectory(subDirName),
					"The subdirectory created in local state is not available in directory 2",
				);

				// Delete the sub directory from the remote client.
				newDirectory2.deleteSubDirectory(subDirName);

				await provider.ensureSynchronized();

				// Verify that the sub directory is deleted from both the directories.
				assert.equal(
					newDirectory2.getSubDirectory(subDirName),
					undefined,
					"The sub directory is not deleted from directory 2",
				);
				assert.equal(
					newDirectory1.getSubDirectory(subDirName),
					undefined,
					"The sub directory is not deleted from directory 1",
				);
			});
		});
	});

	describe("Attachment behavior", () => {
		it("attaches if referring SharedDirectory becomes attached or is already attached", async () => {
			const detachedDirectory1: ISharedDirectory = SharedDirectory.create(
				dataObject1.runtime,
			);
			const detachedDirectory2: ISharedDirectory = SharedDirectory.create(
				dataObject1.runtime,
			);

			// When an unattached directory refers to another unattached directory, both remain unattached
			detachedDirectory1.set("newSharedDirectory", detachedDirectory2.handle);
			assert.equal(
				sharedDirectory1.isAttached(),
				true,
				"sharedDirectory1 should be attached",
			);
			assert.equal(
				detachedDirectory1.isAttached(),
				false,
				"detachedDirectory1 should not be attached",
			);
			assert.equal(
				detachedDirectory2.isAttached(),
				false,
				"detachedDirectory2 should not be attached",
			);

			// When referring directory becomes attached, the referred directory becomes attached
			// and the attachment transitively passes to a second referred directory
			sharedDirectory1.set("newSharedDirectory", detachedDirectory1.handle);
			assert.equal(
				sharedDirectory1.isAttached(),
				true,
				"sharedDirectory1 should be attached",
			);
			assert.equal(
				detachedDirectory1.isAttached(),
				true,
				"detachedDirectory1 should be attached",
			);
			assert.equal(
				detachedDirectory2.isAttached(),
				true,
				"detachedDirectory2 should be attached",
			);
		});
	});
});

describeCompat("SharedDirectory orderSequentially", "NoCompat", (getTestObjectProvider, apis) => {
	const { SharedDirectory } = apis.dds;
	const directoryId = "directoryKey";
	const registry: ChannelFactoryRegistry = [[directoryId, SharedDirectory.getFactory()]];
	const testContainerConfig: ITestContainerConfig = {
		fluidDataObjectType: DataObjectFactoryType.Test,
		registry,
	};

	let provider: ITestObjectProvider;
	beforeEach("getTestObjectProvider", () => {
		provider = getTestObjectProvider();
	});

	let container: IContainer;
	let dataObject: ITestFluidObject;
	let sharedDir: SharedDirectory;
	let containerRuntime: ContainerRuntime;
	let clearEventCount: number;
	let changedEventData: IDirectoryValueChanged[];
	let subDirCreatedEventData: string[];
	let subDirDeletedEventData: string[];
	let undisposedEventData: string[];
	let disposedEventData: string[];

	const configProvider = (settings: Record<string, ConfigTypes>): IConfigProviderBase => ({
		getRawConfig: (name: string): ConfigTypes => settings[name],
	});
	const errorMessage = "callback failure";

	beforeEach("setup", async () => {
		const configWithFeatureGates = {
			...testContainerConfig,
			loaderProps: {
				configProvider: configProvider({
					"Fluid.ContainerRuntime.EnableRollback": true,
				}),
			},
		};
		container = await provider.makeTestContainer(configWithFeatureGates);
		dataObject = (await container.getEntryPoint()) as ITestFluidObject;
		sharedDir = await dataObject.getSharedObject<SharedDirectory>(directoryId);
		containerRuntime = dataObject.context.containerRuntime as ContainerRuntime;
		clearEventCount = 0;
		changedEventData = [];
		subDirCreatedEventData = [];
		subDirDeletedEventData = [];
		undisposedEventData = [];
		disposedEventData = [];
		sharedDir.on("valueChanged", (changed, _local, _target) => {
			changedEventData.push(changed);
		});
		sharedDir.on("clear", (local, target) => {
			clearEventCount++;
		});
		sharedDir.on("subDirectoryCreated", (path, _local, _target) => {
			subDirCreatedEventData.push(path);
		});
		sharedDir.on("subDirectoryDeleted", (path, _local, _target) => {
			subDirDeletedEventData.push(path);
		});
	});

	it("Should rollback set", () => {
		let error: Error | undefined;
		try {
			containerRuntime.orderSequentially(() => {
				sharedDir.set("key", 0);
				throw new Error(errorMessage);
			});
		} catch (err) {
			error = err as Error;
		}

		assert.notEqual(error, undefined, "No error");
		assert.equal(error?.message, errorMessage, "Unexpected error message");
		assert.equal(containerRuntime.disposed, false, "Container disposed");
		assert.equal(sharedDir.size, 0);
		assert.equal(sharedDir.has("key"), false);
		assert.equal(clearEventCount, 0);
		assert.equal(changedEventData.length, 2);
		assert.equal(changedEventData[0].key, "key");
		assert.equal(changedEventData[0].previousValue, undefined);
		// rollback
		assert.equal(changedEventData[1].key, "key");
		assert.equal(changedEventData[1].previousValue, 0);
	});

	it("Should rollback set to prior value", () => {
		sharedDir.set("key", "old");
		let error: Error | undefined;
		try {
			containerRuntime.orderSequentially(() => {
				sharedDir.set("key", "new");
				sharedDir.set("key", "last");
				throw new Error("callback failure");
			});
		} catch (err) {
			error = err as Error;
		}

		assert.notEqual(error, undefined, "No error");
		assert.equal(error?.message, errorMessage, "Unexpected error message");
		assert.equal(containerRuntime.disposed, false);
		assert.equal(sharedDir.size, 1);
		assert.equal(sharedDir.get("key"), "old", `Unexpected value ${sharedDir.get("key")}`);
		assert.equal(clearEventCount, 0);
		assert.equal(changedEventData.length, 5);
		assert.equal(changedEventData[0].key, "key");
		assert.equal(changedEventData[0].previousValue, undefined);
		assert.equal(changedEventData[1].key, "key");
		assert.equal(changedEventData[1].previousValue, "old");
		assert.equal(changedEventData[2].key, "key");
		assert.equal(changedEventData[2].previousValue, "new");
		// rollback
		assert.equal(changedEventData[3].key, "key");
		assert.equal(changedEventData[3].previousValue, "last");
		assert.equal(changedEventData[4].key, "key");
		assert.equal(changedEventData[4].previousValue, "new");
	});

	it("Should rollback delete", () => {
		sharedDir.set("key", "old");
		let error: Error | undefined;
		try {
			containerRuntime.orderSequentially(() => {
				sharedDir.delete("key");
				throw new Error("callback failure");
			});
		} catch (err) {
			error = err as Error;
		}

		assert.notEqual(error, undefined, "No error");
		assert.equal(error?.message, errorMessage, "Unexpected error message");
		assert.equal(containerRuntime.disposed, false);
		assert.equal(sharedDir.size, 1);
		assert.equal(sharedDir.get("key"), "old", `Unexpected value ${sharedDir.get("key")}`);
		assert.equal(clearEventCount, 0);
		assert.equal(changedEventData.length, 3);
		assert.equal(changedEventData[0].key, "key");
		assert.equal(changedEventData[0].previousValue, undefined);
		assert.equal(changedEventData[1].key, "key");
		assert.equal(changedEventData[1].previousValue, "old");
		// rollback
		assert.equal(changedEventData[2].key, "key");
		assert.equal(changedEventData[2].previousValue, undefined);
	});

	it("Should rollback clear", () => {
		sharedDir.set("key1", "old1");
		sharedDir.set("key2", "old2");
		let error: Error | undefined;
		try {
			containerRuntime.orderSequentially(() => {
				sharedDir.clear();
				throw new Error("callback failure");
			});
		} catch (err) {
			error = err as Error;
		}

		assert.notEqual(error, undefined, "No error");
		assert.equal(error?.message, errorMessage, "Unexpected error message");
		assert.equal(containerRuntime.disposed, false);
		assert.equal(sharedDir.size, 2);
		assert.equal(sharedDir.get("key1"), "old1", `Unexpected value ${sharedDir.get("key1")}`);
		assert.equal(sharedDir.get("key2"), "old2", `Unexpected value ${sharedDir.get("key2")}`);
		assert.equal(changedEventData.length, 4);
		assert.equal(changedEventData[0].key, "key1");
		assert.equal(changedEventData[0].previousValue, undefined);
		assert.equal(changedEventData[1].key, "key2");
		assert.equal(changedEventData[1].previousValue, undefined);
		assert.equal(clearEventCount, 1);
		// rollback
		assert.equal(changedEventData[2].key, "key1");
		assert.equal(changedEventData[2].previousValue, undefined);
		assert.equal(changedEventData[3].key, "key2");
		assert.equal(changedEventData[3].previousValue, undefined);
	});

	it("Should rollback newly created subdirectory", () => {
		let error: Error | undefined;
		try {
			containerRuntime.orderSequentially(() => {
				sharedDir.createSubDirectory("subDirName");
				throw new Error("callback failure");
			});
		} catch (err) {
			error = err as Error;
		}

		assert.notEqual(error, undefined, "No error");
		assert.equal(error?.message, errorMessage, "Unexpected error message");
		assert.equal(containerRuntime.disposed, false);
		assert.equal(sharedDir.countSubDirectory(), 0);
		assert.equal(subDirCreatedEventData.length, 1);
		assert.equal(subDirCreatedEventData[0], "subDirName");
		// rollback
		assert.equal(subDirDeletedEventData.length, 1);
		assert.equal(subDirDeletedEventData[0], "subDirName");
	});

	it("Should not rollback creating existing subdirectory", () => {
		let error: Error | undefined;
		const subDir = sharedDir.createSubDirectory("subDirName");
		subDir.on("undisposed", (value: IDirectory) => {
			undisposedEventData.push(value.absolutePath);
		});
		subDir.on("disposed", (value: IDirectory) => {
			disposedEventData.push(value.absolutePath);
		});
		try {
			containerRuntime.orderSequentially(() => {
				sharedDir.createSubDirectory("subDirName");
				throw new Error("callback failure");
			});
		} catch (err) {
			error = err as Error;
		}

		assert.notEqual(error, undefined, "No error");
		assert.equal(error?.message, errorMessage, "Unexpected error message");
		assert.equal(containerRuntime.disposed, false);
		assert.equal(sharedDir.countSubDirectory(), 1);
		assert.notEqual(sharedDir.getSubDirectory("subDirName"), undefined);
		assert.equal(subDirCreatedEventData.length, 1);
		assert.equal(subDirCreatedEventData[0], "subDirName");
		// rollback
		assert.equal(subDirDeletedEventData.length, 0);
		// ensure that dispose/undispose aren't fired
		assert.equal(undisposedEventData.length, 0);
		assert.equal(disposedEventData.length, 0);
	});

	it("Should rollback created subdirectory with content", () => {
		let error: Error | undefined;
		try {
			containerRuntime.orderSequentially(() => {
				const subdir = sharedDir.createSubDirectory("subDirName");
				subdir.set("key1", "content1");
				subdir.createSubDirectory("subSubDirName");
				throw new Error("callback failure");
			});
		} catch (err) {
			error = err as Error;
		}

		assert.notEqual(error, undefined, "No error");
		assert.equal(error?.message, errorMessage, "Unexpected error message");
		assert.equal(containerRuntime.disposed, false);
		assert.equal(sharedDir.countSubDirectory(), 0);
		assert.equal(
			subDirCreatedEventData.length,
			2,
			`subDirCreatedEventData.length: ${subDirCreatedEventData.length}`,
		);
		assert.equal(subDirCreatedEventData[0], "subDirName");
		assert.equal(subDirCreatedEventData[1], "subDirName/subSubDirName");
		assert.equal(changedEventData.length, 2);
		assert.equal(changedEventData[0].key, "key1");
		assert.equal(changedEventData[0].previousValue, undefined);
		// rollback
		assert.equal(changedEventData[1].key, "key1");
		assert.equal(changedEventData[1].previousValue, "content1");
		assert.equal(
			subDirDeletedEventData.length,
			2,
			`subDirDeletedEventData.length: ${subDirDeletedEventData.length}`,
		);
		assert.equal(subDirDeletedEventData[0], "subDirName/subSubDirName");
		assert.equal(subDirDeletedEventData[1], "subDirName");
	});

	it("Should rollback deleted subdirectory", () => {
		let error: Error | undefined;
		const subDir = sharedDir.createSubDirectory("subDirName");
		subDir.on("undisposed", (value: IDirectory) => {
			undisposedEventData.push(value.absolutePath);
		});
		subDir.on("disposed", (value: IDirectory) => {
			disposedEventData.push(value.absolutePath);
		});
		try {
			containerRuntime.orderSequentially(() => {
				sharedDir.deleteSubDirectory("subDirName");
				throw new Error("callback failure");
			});
		} catch (err) {
			error = err as Error;
		}

		assert.notEqual(error, undefined, "No error");
		assert.equal(error?.message, errorMessage, "Unexpected error message");
		assert.equal(containerRuntime.disposed, false);
		assert.equal(sharedDir.countSubDirectory(), 1);
		assert.notEqual(sharedDir.getSubDirectory("subDirName"), undefined);
		assert.equal(subDirCreatedEventData.length, 2);
		assert.equal(subDirCreatedEventData[0], "subDirName");
		assert.equal(subDirDeletedEventData.length, 1);
		assert.equal(subDirDeletedEventData[0], "subDirName");
		// rollback
		assert.equal(subDirCreatedEventData[1], "subDirName");
		assert.equal(undisposedEventData.length, 1);
		assert.equal(undisposedEventData[0], "/subDirName");
		assert.equal(disposedEventData.length, 1);
	});

	it("Should not rollback deleting nonexistent subdirectory", () => {
		let error: Error | undefined;
		try {
			containerRuntime.orderSequentially(() => {
				sharedDir.deleteSubDirectory("subDirName");
				throw new Error("callback failure");
			});
		} catch (err) {
			error = err as Error;
		}

		assert.notEqual(error, undefined, "No error");
		assert.equal(error?.message, errorMessage, "Unexpected error message");
		assert.equal(containerRuntime.disposed, false);
		assert.equal(sharedDir.countSubDirectory(), 0);
		assert.equal(subDirDeletedEventData.length, 0);
		// rollback
		assert.equal(subDirCreatedEventData.length, 0);
	});

	it("Should rollback deleted subdirectory with content", () => {
		let error: Error | undefined;
		const subdir = sharedDir.createSubDirectory("subDirName");
		subdir.on("undisposed", (value: IDirectory) => {
			undisposedEventData.push(value.absolutePath);
		});
		subdir.on("disposed", (value: IDirectory) => {
			disposedEventData.push(value.absolutePath);
		});
		subdir.set("key1", "content1");
		const subsubdir = subdir.createSubDirectory("subSubDirName");
		try {
			containerRuntime.orderSequentially(() => {
				sharedDir.deleteSubDirectory("subDirName");
				throw new Error("callback failure");
			});
		} catch (err) {
			error = err as Error;
		}

		assert.notEqual(error, undefined, "No error");
		assert.equal(error?.message, errorMessage, "Unexpected error message");
		assert.equal(containerRuntime.disposed, false);
		assert.equal(sharedDir.countSubDirectory(), 1);
		const readSubdir = sharedDir.getSubDirectory("subDirName");
		assert.equal(readSubdir, subdir);
		assert.equal(subdir.size, 1);
		assert.equal(subdir.get("key1"), "content1");
		assert.equal(subdir.countSubDirectory ? subdir.countSubDirectory() : 0, 1);
		assert.notEqual(subdir.getSubDirectory("subSubDirName"), undefined);
		assert.equal(subDirCreatedEventData.length, 3);
		assert.equal(subDirCreatedEventData[0], "subDirName");
		assert.equal(subDirCreatedEventData[1], "subDirName/subSubDirName");
		assert.equal(
			changedEventData.length,
			1,
			`changedEventData.length:${changedEventData.length}`,
		);
		assert.equal(changedEventData[0].key, "key1");
		assert.equal(changedEventData[0].previousValue, undefined);
		assert.equal(subDirDeletedEventData.length, 1);
		assert.equal(subDirDeletedEventData[0], "subDirName");
		// rollback
		assert.equal(subDirCreatedEventData[2], "subDirName");
		assert.equal(undisposedEventData.length, 1);
		assert.equal(undisposedEventData[0], "/subDirName");
		assert.equal(disposedEventData.length, 1);

		// verify we still get events on restored content
		readSubdir.set("key2", "content2");

		assert.equal(changedEventData.length, 2);
		assert.equal(changedEventData[1].key, "key2");
		assert.equal(changedEventData[1].previousValue, undefined);
	});

	it("Should rollback deleted subdirectories with the original order", () => {
		let error: Error | undefined;

		sharedDir.createSubDirectory("dir2");
		sharedDir.createSubDirectory("dir3");
		sharedDir.createSubDirectory("dir1");

		let dirNames = Array.from(sharedDir.subdirectories()).map(([dirName, _]) => dirName);
		assert.deepStrictEqual(dirNames, ["dir2", "dir3", "dir1"]);

		try {
			containerRuntime.orderSequentially(() => {
				sharedDir.deleteSubDirectory("dir3");
				throw new Error("callback failure");
			});
		} catch (err) {
			error = err as Error;
		}

		// rollback
		dirNames = Array.from(sharedDir.subdirectories()).map(([dirName, _]) => dirName);
		assert.deepStrictEqual(dirNames, ["dir2", "dir3", "dir1"]);
	});

	it("Should rollback deleted subdirectory when multiple subdirectories exist", () => {
		let error: Error | undefined;

		sharedDir.createSubDirectory("dir2");
		sharedDir.createSubDirectory("dir3");
		sharedDir.createSubDirectory("dir1");

		try {
			containerRuntime.orderSequentially(() => {
				sharedDir.deleteSubDirectory("dir3");
				throw new Error("callback failure");
			});
		} catch (err) {
			error = err as Error;
		}

		assert.notEqual(error, undefined, "No error");
		assert.equal(error?.message, errorMessage, "Unexpected error message");
		assert.equal(containerRuntime.disposed, false);
		// rollback
		assert.equal(sharedDir.countSubDirectory(), 3);
		assert.equal(subDirCreatedEventData.length, 4);
		assert.deepStrictEqual(subDirCreatedEventData, ["dir2", "dir3", "dir1", "dir3"]);
		assert.equal(subDirDeletedEventData.length, 1);
		assert.equal(subDirDeletedEventData[0], "dir3");
	});
});

<<<<<<< HEAD
describeCompat("SharedDirectory ordering maintenance", "NoCompat", (getTestObjectProvider) => {
	let provider: ITestObjectProvider;
	beforeEach("getTestObjectProvider", () => {
		provider = getTestObjectProvider();
	});
	let sharedDirectory1: ISharedDirectory;
	let sharedDirectory2: ISharedDirectory;
	let sharedDirectory3: ISharedDirectory;

	beforeEach("createSharedDirectories", async () => {
		// Create a Container for the first client.
		const container1 = await provider.makeTestContainer(testContainerConfig);
		const dataObject1 = (await container1.getEntryPoint()) as ITestFluidObject;
		sharedDirectory1 = await dataObject1.getSharedObject<SharedDirectory>(directoryId);

		// Load the Container that was created by the first client.
		const container2 = await provider.loadTestContainer(testContainerConfig);
		const dataObject2 = (await container2.getEntryPoint()) as ITestFluidObject;
		sharedDirectory2 = await dataObject2.getSharedObject<SharedDirectory>(directoryId);

		// Load the Container that was created by the first client.
		const container3 = await provider.loadTestContainer(testContainerConfig);
		const dataObject3 = (await container3.getEntryPoint()) as ITestFluidObject;
		sharedDirectory3 = await dataObject3.getSharedObject<SharedDirectory>(directoryId);

		await provider.ensureSynchronized();
	});
=======
describeCompat(
	"SharedDirectory ordering maintenance",
	"NoCompat",
	(getTestObjectProvider, apis) => {
		const { SharedDirectory } = apis.dds;
		const directoryId = "directoryKey";
		const registry: ChannelFactoryRegistry = [[directoryId, SharedDirectory.getFactory()]];
		const testContainerConfig: ITestContainerConfig = {
			fluidDataObjectType: DataObjectFactoryType.Test,
			registry,
		};
>>>>>>> 59539646

		let provider: ITestObjectProvider;
		beforeEach(() => {
			provider = getTestObjectProvider();
		});
		let sharedDirectory1: ISharedDirectory;
		let sharedDirectory2: ISharedDirectory;
		let sharedDirectory3: ISharedDirectory;

		beforeEach(async () => {
			// Create a Container for the first client.
			const container1 = await provider.makeTestContainer(testContainerConfig);
			const dataObject1 = (await container1.getEntryPoint()) as ITestFluidObject;
			sharedDirectory1 = await dataObject1.getSharedObject<SharedDirectory>(directoryId);

			// Load the Container that was created by the first client.
			const container2 = await provider.loadTestContainer(testContainerConfig);
			const dataObject2 = (await container2.getEntryPoint()) as ITestFluidObject;
			sharedDirectory2 = await dataObject2.getSharedObject<SharedDirectory>(directoryId);

			// Load the Container that was created by the first client.
			const container3 = await provider.loadTestContainer(testContainerConfig);
			const dataObject3 = (await container3.getEntryPoint()) as ITestFluidObject;
			sharedDirectory3 = await dataObject3.getSharedObject<SharedDirectory>(directoryId);

			await provider.ensureSynchronized();
		});

		function expectSubdirsOrder(
			directory: ISharedDirectory,
			subdirsInOrder: string[],
			path?: string,
		) {
			const dir = path ? directory.getWorkingDirectory(path) : directory;
			assert(dir);

			const subdirs = Array.from(dir.subdirectories()).map(([subdirName, _]) => {
				return subdirName;
			});
			assert.deepEqual(
				subdirs,
				subdirsInOrder,
				"Incorrect order of subdirs in the container",
			);
		}

		function expectAllSubdirsOrder(dirsInOrder: string[], path?: string) {
			expectSubdirsOrder(sharedDirectory1, dirsInOrder, path);
			expectSubdirsOrder(sharedDirectory2, dirsInOrder, path);
			expectSubdirsOrder(sharedDirectory3, dirsInOrder, path);
		}

		// This test falsely assumes ops will be acked in the order they're submtited.
		// AB#6515 tracks re-enabling.
		it.skip("Eventual consistency in ordering with subdirectories creation/deletion", async () => {
			sharedDirectory1.createSubDirectory("dir2");
			sharedDirectory2.createSubDirectory("dir1");
			sharedDirectory2.createSubDirectory("dir2");
			sharedDirectory3.createSubDirectory("dir3");
			sharedDirectory3.createSubDirectory("dir2");

			await provider.opProcessingController.processIncoming();
			expectSubdirsOrder(sharedDirectory1, ["dir2"]);
			expectSubdirsOrder(sharedDirectory2, ["dir1", "dir2"]);
			expectSubdirsOrder(sharedDirectory3, ["dir3", "dir2"]);

			await provider.opProcessingController.processOutgoing();
			await provider.ensureSynchronized();

			expectAllSubdirsOrder(["dir2", "dir1", "dir3"]);
		});
	},
);<|MERGE_RESOLUTION|>--- conflicted
+++ resolved
@@ -1268,35 +1268,6 @@
 	});
 });
 
-<<<<<<< HEAD
-describeCompat("SharedDirectory ordering maintenance", "NoCompat", (getTestObjectProvider) => {
-	let provider: ITestObjectProvider;
-	beforeEach("getTestObjectProvider", () => {
-		provider = getTestObjectProvider();
-	});
-	let sharedDirectory1: ISharedDirectory;
-	let sharedDirectory2: ISharedDirectory;
-	let sharedDirectory3: ISharedDirectory;
-
-	beforeEach("createSharedDirectories", async () => {
-		// Create a Container for the first client.
-		const container1 = await provider.makeTestContainer(testContainerConfig);
-		const dataObject1 = (await container1.getEntryPoint()) as ITestFluidObject;
-		sharedDirectory1 = await dataObject1.getSharedObject<SharedDirectory>(directoryId);
-
-		// Load the Container that was created by the first client.
-		const container2 = await provider.loadTestContainer(testContainerConfig);
-		const dataObject2 = (await container2.getEntryPoint()) as ITestFluidObject;
-		sharedDirectory2 = await dataObject2.getSharedObject<SharedDirectory>(directoryId);
-
-		// Load the Container that was created by the first client.
-		const container3 = await provider.loadTestContainer(testContainerConfig);
-		const dataObject3 = (await container3.getEntryPoint()) as ITestFluidObject;
-		sharedDirectory3 = await dataObject3.getSharedObject<SharedDirectory>(directoryId);
-
-		await provider.ensureSynchronized();
-	});
-=======
 describeCompat(
 	"SharedDirectory ordering maintenance",
 	"NoCompat",
@@ -1308,17 +1279,16 @@
 			fluidDataObjectType: DataObjectFactoryType.Test,
 			registry,
 		};
->>>>>>> 59539646
 
 		let provider: ITestObjectProvider;
-		beforeEach(() => {
+		beforeEach("getTestObjectProvider", () => {
 			provider = getTestObjectProvider();
 		});
 		let sharedDirectory1: ISharedDirectory;
 		let sharedDirectory2: ISharedDirectory;
 		let sharedDirectory3: ISharedDirectory;
 
-		beforeEach(async () => {
+		beforeEach("createSharedDirectories", async () => {
 			// Create a Container for the first client.
 			const container1 = await provider.makeTestContainer(testContainerConfig);
 			const dataObject1 = (await container1.getEntryPoint()) as ITestFluidObject;
