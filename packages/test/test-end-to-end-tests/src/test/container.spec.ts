--- conflicted
+++ resolved
@@ -53,13 +53,8 @@
     async function loadContainer(props?: Partial<ILoaderProps>) {
         const loader = new Loader({
             ...props,
-<<<<<<< HEAD
-            logger: ChildLogger.create(getTestLogger?.(), undefined, { all: { testDriverType: provider.driver.type } }),
+            logger: ChildLogger.create(getTestLogger?.(), undefined, { all: { driverType: provider.driver.type } }),
             urlResolver: props?.urlResolver ?? provider.urlResolver,
-=======
-            logger: ChildLogger.create(getTestLogger(), undefined, {all: {driverType: driver.type}}),
-            urlResolver: props?.urlResolver ?? driver.createUrlResolver(),
->>>>>>> 0277f5be
             documentServiceFactory:
                 props?.documentServiceFactory ?? provider.documentServiceFactory,
             codeLoader: props?.codeLoader ?? new LocalCodeLoader([]),
