/*!
 * Copyright (c) Microsoft Corporation and contributors. All rights reserved.
 * Licensed under the MIT License.
 */

import { strict as assert } from "assert";
import { IRequest } from "@fluidframework/core-interfaces";
import {
    IPendingLocalState,
    ContainerErrorType,
    LoaderHeader,
    IFluidCodeDetails,
} from "@fluidframework/container-definitions";
import {
    Container,
    ConnectionState,
    Loader,
    ILoaderProps,
    waitContainerToCatchUp,
} from "@fluidframework/container-loader";
import {
    DriverErrorType,
    IDocumentServiceFactory,
    IFluidResolvedUrl,
} from "@fluidframework/driver-definitions";
import { MockDocumentDeltaConnection } from "@fluidframework/test-loader-utils";
import {
    LocalCodeLoader,
    TestObjectProvider,
    LoaderContainerTracker,
    TestContainerRuntimeFactory,
    ITestObjectProvider,
    TestFluidObjectFactory,
    timeoutPromise,
} from "@fluidframework/test-utils";
import { ensureFluidResolvedUrl, IAnyDriverError } from "@fluidframework/driver-utils";
import { requestFluidObject } from "@fluidframework/runtime-utils";
import {
    getDataStoreFactory,
    ITestDataObject,
    TestDataObjectType,
    describeNoCompat,
    itExpects,
} from "@fluidframework/test-version-utils";
import { IContainerRuntimeBase } from "@fluidframework/runtime-definitions";

const id = "fluid-test://localhost/containerTest";
const testRequest: IRequest = { url: id };
const codeDetails: IFluidCodeDetails = { package: "test" };
<<<<<<< HEAD
=======
const timeoutMs = 500;

>>>>>>> 24231532
// REVIEW: enable compat testing?
describeNoCompat("Container", (getTestObjectProvider) => {
    let provider: ITestObjectProvider;
    const loaderContainerTracker = new LoaderContainerTracker();
    before(function() {
        provider = getTestObjectProvider();

        // TODO: Convert these to mocked unit test. These are all API tests and doesn't
        // need the service.  For new disable the tests other than local driver
        if (provider.driver.type !== "local") {
            this.skip();
        }
    });
    before(async () => {
        const loader = new Loader({
            logger: provider.logger,
            urlResolver: provider.urlResolver,
            documentServiceFactory:
                provider.documentServiceFactory,
            codeLoader: new LocalCodeLoader([[codeDetails, new TestFluidObjectFactory([])]]),
        });
        loaderContainerTracker.add(loader);
        const container = await loader.createDetachedContainer(codeDetails);
        await container.attach(provider.driver.createCreateNewRequest("containerTest"));
    });
    afterEach(() => {
        loaderContainerTracker.reset();
    });
    async function loadContainer(props?: Partial<ILoaderProps>) {
        const loader = new Loader({
            ...props,
            logger: provider.logger,
            urlResolver: props?.urlResolver ?? provider.urlResolver,
            documentServiceFactory:
                props?.documentServiceFactory ?? provider.documentServiceFactory,
            codeLoader: props?.codeLoader ?? new LocalCodeLoader([[codeDetails, new TestFluidObjectFactory([])]]),
        });
        loaderContainerTracker.add(loader);

        const testResolved = await loader.services.urlResolver.resolve(testRequest);
        ensureFluidResolvedUrl(testResolved);
        return Container.load(
            loader,
            {
                canReconnect: testRequest.headers?.[LoaderHeader.reconnect],
                clientDetailsOverride: testRequest.headers?.[LoaderHeader.clientDetails],
                resolvedUrl: testResolved,
                version: testRequest.headers?.[LoaderHeader.version] ?? undefined,
                loadMode: testRequest.headers?.[LoaderHeader.loadMode],
            },
        );
    }

    it("Load container successfully", async () => {
        const container = await loadContainer();
        assert.strictEqual(container.clientDetails.capabilities.interactive, true,
            "Client details should be set with interactive as true");
    });

    itExpects(
        "Load container unsuccessfully",
        [
            { eventName: "fluid:telemetry:Container:ContainerClose", error: "expectedFailure" },
            { eventName: "TestException", error: "expectedFailure", errorType: ContainerErrorType.genericError },
        ],
        async () => {
            const documentServiceFactory = provider.documentServiceFactory;
            const mockFactory = Object.create(documentServiceFactory) as IDocumentServiceFactory;
            // Issue typescript-eslint/typescript-eslint #1256
            mockFactory.createDocumentService = async (resolvedUrl) => {
                const service = await documentServiceFactory.createDocumentService(resolvedUrl);
                // Issue typescript-eslint/typescript-eslint #1256
                service.connectToStorage = async () => Promise.reject(new Error("expectedFailure"));
                return service;
            };

            await loadContainer({ documentServiceFactory: mockFactory });
        });

    itExpects("Load container with error",
    [
        { eventName: "fluid:telemetry:DeltaManager:GetDeltas_Exception", error: "expectedFailure" },
        { eventName: "fluid:telemetry:Container:ContainerClose", error: "expectedFailure" },
        { eventName: "TestException", error: "expectedFailure", errorType: ContainerErrorType.genericError },
    ],
    async () => {
        const documentServiceFactory = provider.documentServiceFactory;
        const mockFactory = Object.create(documentServiceFactory) as IDocumentServiceFactory;
        // Issue typescript-eslint/typescript-eslint #1256
        mockFactory.createDocumentService = async (resolvedUrl) => {
            const service = await documentServiceFactory.createDocumentService(resolvedUrl);
            // Issue typescript-eslint/typescript-eslint #1256
            service.connectToDeltaStorage = async () => Promise.reject(new Error("expectedFailure"));
            return service;
        };
        const container2 = await loadContainer({ documentServiceFactory: mockFactory });
        await waitContainerToCatchUp(container2);
    });

    it("Raise disconnected event", async () => {
        const deltaConnection = new MockDocumentDeltaConnection(
            "test",
        );
        const documentServiceFactory = provider.documentServiceFactory;
        const mockFactory = Object.create(documentServiceFactory) as IDocumentServiceFactory;
        // Issue typescript-eslint/typescript-eslint #1256
        mockFactory.createDocumentService = async (resolvedUrl) => {
            const service = await documentServiceFactory.createDocumentService(resolvedUrl);
            // Issue typescript-eslint/typescript-eslint #1256
            service.connectToDeltaStream = async () => deltaConnection;
            return service;
        };

        const container = await loadContainer({ documentServiceFactory: mockFactory });
        assert.strictEqual(container.connectionState, ConnectionState.Connecting,
            "Container should be in Connecting state");
        // Note: this will create infinite loop of reconnects as every reconnect would bring closed connection.
        // Only closing container will break that cycle.
        deltaConnection.dispose();
        try {
            assert.strictEqual(container.connectionState, ConnectionState.Disconnected,
                "Container should be in Disconnected state");

            // 'disconnected' event listener should be invoked right after registration
            let disconnectedEventArgs;
            container.on("disconnected", (...args) => { disconnectedEventArgs = args; });
            await Promise.resolve();
            assert.deepEqual(disconnectedEventArgs, []);
        } finally {
            deltaConnection.removeAllListeners();
            container.close();
        }
    });

    it("Raise connection error event", async () => {
        const deltaConnection = new MockDocumentDeltaConnection(
            "test",
        );
        const documentServiceFactory = provider.documentServiceFactory;
        const mockFactory = Object.create(documentServiceFactory) as IDocumentServiceFactory;
        // Issue typescript-eslint/typescript-eslint #1256
        mockFactory.createDocumentService = async (resolvedUrl) => {
            const service = await documentServiceFactory.createDocumentService(resolvedUrl);
            // Issue typescript-eslint/typescript-eslint #1256
            service.connectToDeltaStream = async () => deltaConnection;
            return service;
        };
        let errorRaised = false;
        const container = await loadContainer({ documentServiceFactory: mockFactory });
        container.on("error", () => {
            errorRaised = true;
        });
        assert.strictEqual(container.connectionState, ConnectionState.Connecting,
            "Container should be in Connecting state");
        const err: IAnyDriverError = {
            errorType: DriverErrorType.genericError,
            message: "Test error",
            canRetry: false,
        };
        // Note: this will create infinite loop of reconnects as every reconnect would bring closed connection.
        // Only closing container will break that cycle.
        deltaConnection.emitError(err);
        try {
            assert.strictEqual(container.connectionState, ConnectionState.Disconnected,
                "Container should be in Disconnected state");
            // All errors on socket are not critical!
            assert.strictEqual(container.closed, false, "Container should not be closed");
            assert.strictEqual(errorRaised, false, "Error event should not be raised.");
        } finally {
            deltaConnection.removeAllListeners();
            container.close();
        }
    });

    it("Close called on container", async () => {
        const deltaConnection = new MockDocumentDeltaConnection(
            "test",
        );
        const documentServiceFactory = provider.documentServiceFactory;
        const mockFactory = Object.create(documentServiceFactory) as IDocumentServiceFactory;
        // Issue typescript-eslint/typescript-eslint #1256
        mockFactory.createDocumentService = async (resolvedUrl) => {
            const service = await documentServiceFactory.createDocumentService(resolvedUrl);
            // Issue typescript-eslint/typescript-eslint #1256
            service.connectToDeltaStream = async () => deltaConnection;
            return service;
        };
        const container = await loadContainer({ documentServiceFactory: mockFactory });
        container.on("error", () => {
            assert.ok(false, "Error event should not be raised.");
        });
        assert.strictEqual(container.connectionState, ConnectionState.Connecting,
            "Container should be in Connecting state");
        container.close();
        assert.strictEqual(container.connectionState, ConnectionState.Disconnected,
            "Container should be in Disconnected state");
        assert.strictEqual(container.closed, true, "Container should be closed");
        deltaConnection.removeAllListeners();
    });

    it("Delta manager receives readonly event when calling container.forceReadonly()", async () => {
        const innerRequestHandler = async (request: IRequest, runtime: IContainerRuntimeBase) =>
            runtime.IFluidHandleContext.resolveHandle(request);
        const runtimeFactory = (_?: unknown) => new TestContainerRuntimeFactory(
            TestDataObjectType,
            getDataStoreFactory(),
            {},
            [innerRequestHandler]);

        const localTestObjectProvider = new TestObjectProvider(
            Loader,
            provider.driver,
            runtimeFactory);

        const container = await localTestObjectProvider.makeTestContainer() as Container;
        const dataObject = await requestFluidObject<ITestDataObject>(container, "default");

        let runCount = 0;

        dataObject._context.deltaManager.on("readonly", () => {
            runCount++;
        });

        container.forceReadonly(true);
        assert.strictEqual(container.readOnlyInfo.readonly, true);

        assert.strictEqual(runCount, 1);
    });

    it("closeAndGetPendingLocalState() called on container", async () => {
        const runtimeFactory = (_?: unknown) => new TestContainerRuntimeFactory(
            TestDataObjectType,
            getDataStoreFactory(),
            { enableOfflineLoad: true });

        const localTestObjectProvider = new TestObjectProvider(
            Loader,
            provider.driver,
            runtimeFactory);

        const container = await localTestObjectProvider.makeTestContainer() as Container;

        const pendingLocalState: IPendingLocalState = JSON.parse(container.closeAndGetPendingLocalState());
        assert.strictEqual(container.closed, true);
        assert.strictEqual(pendingLocalState.url, (container.resolvedUrl as IFluidResolvedUrl).url);
    });

    it("can call connect() and disconnect() on Container", async () => {
        const innerRequestHandler = async (request: IRequest, runtime: IContainerRuntimeBase) =>
            runtime.IFluidHandleContext.resolveHandle(request);
        const runtimeFactory = (_?: unknown) => new TestContainerRuntimeFactory(
            TestDataObjectType,
            getDataStoreFactory(),
            {},
            [innerRequestHandler]);
        const localTestObjectProvider = new TestObjectProvider(
            Loader,
            provider.driver,
            runtimeFactory);

        const container = await localTestObjectProvider.makeTestContainer() as Container;
        await timeoutPromise(
            (resolve) => container.once("connected", () => resolve()),
            { durationMs: timeoutMs, errorMsg: "container initial connection timeout" },
        );
        assert.strictEqual(
            container.connectionState, ConnectionState.Connected,
            "container is not connected when loaded",
        );

        let disconnectedEventFired = false;
        container.once("disconnected", () => { disconnectedEventFired = true; });
        container.disconnect();
        assert(disconnectedEventFired, "disconnected event didn't fire when calling container.disconnect");
        assert.strictEqual(container.connectionState, ConnectionState.Disconnected, "container can't disconnect()");

        container.connect();
        await timeoutPromise(
            (resolve) => container.once("connected", () => resolve()),
            { durationMs: timeoutMs, errorMsg: "container connect() timeout" },
        );
        assert.strictEqual(container.connectionState, ConnectionState.Connected, "container can't connect()");
    });

    it("can control op processing with connect() and disconnect()", async () => {
        const innerRequestHandler = async (request: IRequest, runtime: IContainerRuntimeBase) =>
                runtime.IFluidHandleContext.resolveHandle(request);
        const runtimeFactory = (_?: unknown) => new TestContainerRuntimeFactory(
            TestDataObjectType,
            getDataStoreFactory(),
            {},
            [innerRequestHandler]);

        const localTestObjectProvider = new TestObjectProvider(
            Loader,
            provider.driver,
            runtimeFactory);

        const container1 = await localTestObjectProvider.makeTestContainer() as Container;
        await timeoutPromise(
            (resolve) => container1.once("connected", () => resolve()),
            { durationMs: timeoutMs, errorMsg: "container1 initial connect timeout" },
        );
        assert.strictEqual(
            container1.connectionState, ConnectionState.Connected,
            "container is not connected after connected event fires",
        );

        const dataObject = await requestFluidObject<ITestDataObject>(container1, "default");
        const directory1 = dataObject._root;
        directory1.set("key", "value");
        let value1 = await directory1.get("key");
        assert.strictEqual(value1, "value", "value1 is not set");

        const container2 = await localTestObjectProvider.loadTestContainer() as Container;
        await timeoutPromise(
            (resolve) => container2.once("connected", () => resolve()),
            { durationMs: timeoutMs, errorMsg: "container2 initial connect timeout" },
        );
        const dataObjectTest = await requestFluidObject<ITestDataObject>(container2, "default");
        const directory2 = dataObjectTest._root;
        await localTestObjectProvider.ensureSynchronized();
        let value2 = await directory2.get("key");
        assert.strictEqual(value2, "value", "value2 is not set");

        let disconnectedEventFired = false;
        container2.once("disconnected", () => { disconnectedEventFired = true; });
        container2.disconnect();
        assert(disconnectedEventFired, "disconnected event didn't fire when calling container.disconnect");
        assert.strictEqual(container2.connectionState, ConnectionState.Disconnected, "container can't disconnect()");

        directory1.set("key", "new-value");
        value1 = await directory1.get("key");
        assert.strictEqual(value1, "new-value", "value1 is not changed");

        const valueChangePromise = timeoutPromise(
            (resolve) => directory2.once("valueChanged", () => resolve()),
            { durationMs: timeoutMs, errorMsg: "valueChanged timeout (expected error)" },
        );
        await assert.rejects(
            valueChangePromise,
            "valueChanged event fired while disconnected",
        );
        value2 = await directory2.get("key");
        assert.notStrictEqual(value1, value2, "container2 processing ops after disconnect()");

        container2.connect();
        await timeoutPromise(
            (resolve) => directory2.once("valueChanged", () => resolve()),
            { durationMs: timeoutMs, errorMsg: "valueChanged timeout after connect()" },
        );
        value2 = await directory2.get("key");
        assert.strictEqual(value1, value2, "container2 not processing ops after connect()");
    });
});<|MERGE_RESOLUTION|>--- conflicted
+++ resolved
@@ -47,11 +47,8 @@
 const id = "fluid-test://localhost/containerTest";
 const testRequest: IRequest = { url: id };
 const codeDetails: IFluidCodeDetails = { package: "test" };
-<<<<<<< HEAD
-=======
 const timeoutMs = 500;
 
->>>>>>> 24231532
 // REVIEW: enable compat testing?
 describeNoCompat("Container", (getTestObjectProvider) => {
     let provider: ITestObjectProvider;
