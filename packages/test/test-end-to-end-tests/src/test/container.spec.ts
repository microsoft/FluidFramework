--- conflicted
+++ resolved
@@ -312,12 +312,8 @@
 		dataObject._context.deltaManager.on("readonly", () => {
 			runCount++;
 		});
-<<<<<<< HEAD
-		container.forceReadonly(true);
-=======
 
 		container.forceReadonly?.(true);
->>>>>>> 7056954c
 		assert.strictEqual(container.readOnlyInfo.readonly, true);
 
 		assert.strictEqual(runCount, 1);
