/*!
 * Copyright (c) Microsoft Corporation and contributors. All rights reserved.
 * Licensed under the MIT License.
 */

import { strict as assert } from "assert";
import { IRequest } from "@fluidframework/core-interfaces";
import {
    IPendingLocalState,
    ContainerErrorType,
    LoaderHeader,
    IFluidCodeDetails,
} from "@fluidframework/container-definitions";
import {
    Container,
    ConnectionState,
    Loader,
    ILoaderProps,
    waitContainerToCatchUp,
} from "@fluidframework/container-loader";
import {
    DriverErrorType,
    FiveDaysMs,
    IDocumentServiceFactory,
    IFluidResolvedUrl,
} from "@fluidframework/driver-definitions";
import { MockDocumentDeltaConnection } from "@fluidframework/test-loader-utils";
import {
    LocalCodeLoader,
    TestObjectProvider,
    LoaderContainerTracker,
    TestContainerRuntimeFactory,
    ITestObjectProvider,
    TestFluidObjectFactory,
    timeoutPromise,
    waitForContainerConnection,
} from "@fluidframework/test-utils";
import { ensureFluidResolvedUrl, IAnyDriverError } from "@fluidframework/driver-utils";
import { requestFluidObject } from "@fluidframework/runtime-utils";
import {
    getDataStoreFactory,
    ITestDataObject,
    TestDataObjectType,
    describeNoCompat,
    itExpects,
} from "@fluidframework/test-version-utils";
import { IContainerRuntimeBase } from "@fluidframework/runtime-definitions";

const id = "fluid-test://localhost/containerTest";
const testRequest: IRequest = { url: id };
const codeDetails: IFluidCodeDetails = { package: "test" };
const timeoutMs = 500;

// REVIEW: enable compat testing?
describeNoCompat("Container", (getTestObjectProvider) => {
    let provider: ITestObjectProvider;
    const loaderContainerTracker = new LoaderContainerTracker();
    before(function() {
        provider = getTestObjectProvider();

        // TODO: Convert these to mocked unit test. These are all API tests and doesn't
        // need the service.  For new disable the tests other than local driver
        if (provider.driver.type !== "local") {
            this.skip();
        }
    });
    before(async () => {
        const loader = new Loader({
            logger: provider.logger,
            urlResolver: provider.urlResolver,
            documentServiceFactory:
                provider.documentServiceFactory,
            codeLoader: new LocalCodeLoader([[codeDetails, new TestFluidObjectFactory([])]]),
        });
        loaderContainerTracker.add(loader);
        const container = await loader.createDetachedContainer(codeDetails);
        await container.attach(provider.driver.createCreateNewRequest("containerTest"));
    });
    afterEach(() => {
        loaderContainerTracker.reset();
    });
    async function loadContainer(props?: Partial<ILoaderProps>) {
        const loader = new Loader({
            ...props,
            logger: provider.logger,
            urlResolver: props?.urlResolver ?? provider.urlResolver,
            documentServiceFactory:
                props?.documentServiceFactory ?? provider.documentServiceFactory,
            codeLoader: props?.codeLoader ?? new LocalCodeLoader([[codeDetails, new TestFluidObjectFactory([])]]),
        });
        loaderContainerTracker.add(loader);

        const testResolved = await loader.services.urlResolver.resolve(testRequest);
        ensureFluidResolvedUrl(testResolved);
        return Container.load(
            loader,
            {
                canReconnect: testRequest.headers?.[LoaderHeader.reconnect],
                clientDetailsOverride: testRequest.headers?.[LoaderHeader.clientDetails],
                resolvedUrl: testResolved,
                version: testRequest.headers?.[LoaderHeader.version] ?? undefined,
                loadMode: testRequest.headers?.[LoaderHeader.loadMode],
            },
        );
    }

    async function createConnectedContainer(): Promise<Container> {
        const innerRequestHandler = async (request: IRequest, runtime: IContainerRuntimeBase) =>
            runtime.IFluidHandleContext.resolveHandle(request);
        const runtimeFactory = (_?: unknown) => new TestContainerRuntimeFactory(
            TestDataObjectType,
            getDataStoreFactory(),
            {},
            [innerRequestHandler]);
        const localTestObjectProvider = new TestObjectProvider(
            Loader,
            provider.driver,
            runtimeFactory);

        const container = await localTestObjectProvider.makeTestContainer() as Container;
        await waitForContainerConnection(container, true,
            { durationMs: timeoutMs, errorMsg: "Container initial connection timeout" },
        );
        assert.strictEqual(
            container.connectionState, ConnectionState.Connected,
            "Container should be connected after creation",
        );
        return container;
    }

    it("Load container successfully", async () => {
        const container = await loadContainer();
        assert.strictEqual(container.clientDetails.capabilities.interactive, true,
            "Client details should be set with interactive as true");
    });

    itExpects(
        "Load container unsuccessfully",
        [
            { eventName: "fluid:telemetry:Container:ContainerClose", error: "expectedFailure" },
            { eventName: "TestException", error: "expectedFailure", errorType: ContainerErrorType.genericError },
        ],
        async () => {
            const documentServiceFactory = provider.documentServiceFactory;
            const mockFactory = Object.create(documentServiceFactory) as IDocumentServiceFactory;
            // Issue typescript-eslint/typescript-eslint #1256
            mockFactory.createDocumentService = async (resolvedUrl) => {
                const service = await documentServiceFactory.createDocumentService(resolvedUrl);
                // Issue typescript-eslint/typescript-eslint #1256
                service.connectToStorage = async () => Promise.reject(new Error("expectedFailure"));
                return service;
            };

            await loadContainer({ documentServiceFactory: mockFactory });
        });

    itExpects("Load container with error",
    [
        { eventName: "fluid:telemetry:DeltaManager:GetDeltas_Exception", error: "expectedFailure" },
        { eventName: "fluid:telemetry:Container:ContainerClose", error: "expectedFailure" },
        { eventName: "TestException", error: "expectedFailure", errorType: ContainerErrorType.genericError },
    ],
    async () => {
        const documentServiceFactory = provider.documentServiceFactory;
        const mockFactory = Object.create(documentServiceFactory) as IDocumentServiceFactory;
        // Issue typescript-eslint/typescript-eslint #1256
        mockFactory.createDocumentService = async (resolvedUrl) => {
            const service = await documentServiceFactory.createDocumentService(resolvedUrl);
            // Issue typescript-eslint/typescript-eslint #1256
            service.connectToDeltaStorage = async () => Promise.reject(new Error("expectedFailure"));
            return service;
        };
        const container2 = await loadContainer({ documentServiceFactory: mockFactory });
        await waitContainerToCatchUp(container2);
    });

    it("Raise disconnected event", async () => {
        const deltaConnection = new MockDocumentDeltaConnection(
            "test",
        );
        const documentServiceFactory = provider.documentServiceFactory;
        const mockFactory = Object.create(documentServiceFactory) as IDocumentServiceFactory;
        // Issue typescript-eslint/typescript-eslint #1256
        mockFactory.createDocumentService = async (resolvedUrl) => {
            const service = await documentServiceFactory.createDocumentService(resolvedUrl);
            // Issue typescript-eslint/typescript-eslint #1256
            service.connectToDeltaStream = async () => deltaConnection;
            return service;
        };

        const container = await loadContainer({ documentServiceFactory: mockFactory });
        assert.strictEqual(container.connectionState, ConnectionState.CatchingUp,
            "Container should be in Connecting state");
        // Note: this will create infinite loop of reconnects as every reconnect would bring closed connection.
        // Only closing container will break that cycle.
        deltaConnection.dispose();
        try {
            assert.strictEqual(container.connectionState, ConnectionState.Disconnected,
                "Container should be in Disconnected state");

            // 'disconnected' event listener should be invoked right after registration
            let disconnectedEventArgs;
            container.on("disconnected", (...args) => { disconnectedEventArgs = args; });
            await Promise.resolve();
            assert.deepEqual(disconnectedEventArgs, []);
        } finally {
            deltaConnection.removeAllListeners();
            container.close();
        }
    });

    it("Raise connection error event", async () => {
        const deltaConnection = new MockDocumentDeltaConnection(
            "test",
        );
        const documentServiceFactory = provider.documentServiceFactory;
        const mockFactory = Object.create(documentServiceFactory) as IDocumentServiceFactory;
        // Issue typescript-eslint/typescript-eslint #1256
        mockFactory.createDocumentService = async (resolvedUrl) => {
            const service = await documentServiceFactory.createDocumentService(resolvedUrl);
            // Issue typescript-eslint/typescript-eslint #1256
            service.connectToDeltaStream = async () => deltaConnection;
            return service;
        };
        let errorRaised = false;
        const container = await loadContainer({ documentServiceFactory: mockFactory });
        container.on("error", () => {
            errorRaised = true;
        });
        assert.strictEqual(container.connectionState, ConnectionState.CatchingUp,
            "Container should be in Connecting state");
        const err: IAnyDriverError = {
            errorType: DriverErrorType.genericError,
            message: "Test error",
            canRetry: false,
        };
        // Note: this will create infinite loop of reconnects as every reconnect would bring closed connection.
        // Only closing container will break that cycle.
        deltaConnection.emitError(err);
        try {
            assert.strictEqual(container.connectionState, ConnectionState.Disconnected,
                "Container should be in Disconnected state");
            // All errors on socket are not critical!
            assert.strictEqual(container.closed, false, "Container should not be closed");
            assert.strictEqual(errorRaised, false, "Error event should not be raised.");
        } finally {
            deltaConnection.removeAllListeners();
            container.close();
        }
    });

    it("Close called on container", async () => {
        const deltaConnection = new MockDocumentDeltaConnection(
            "test",
        );
        const documentServiceFactory = provider.documentServiceFactory;
        const mockFactory = Object.create(documentServiceFactory) as IDocumentServiceFactory;
        // Issue typescript-eslint/typescript-eslint #1256
        mockFactory.createDocumentService = async (resolvedUrl) => {
            const service = await documentServiceFactory.createDocumentService(resolvedUrl);
            // Issue typescript-eslint/typescript-eslint #1256
            service.connectToDeltaStream = async () => deltaConnection;
            return service;
        };
        const container = await loadContainer({ documentServiceFactory: mockFactory });
        container.on("error", () => {
            assert.ok(false, "Error event should not be raised.");
        });
        assert.strictEqual(container.connectionState, ConnectionState.CatchingUp,
            "Container should be in Connecting state");
        container.close();
        assert.strictEqual(container.connectionState, ConnectionState.Disconnected,
            "Container should be in Disconnected state");
        assert.strictEqual(container.closed, true, "Container should be closed");
        deltaConnection.removeAllListeners();
    });

    it("Delta manager receives readonly event when calling container.forceReadonly()", async () => {
        const innerRequestHandler = async (request: IRequest, runtime: IContainerRuntimeBase) =>
            runtime.IFluidHandleContext.resolveHandle(request);
        const runtimeFactory = (_?: unknown) => new TestContainerRuntimeFactory(
            TestDataObjectType,
            getDataStoreFactory(),
            {},
            [innerRequestHandler]);

        const localTestObjectProvider = new TestObjectProvider(
            Loader,
            provider.driver,
            runtimeFactory);

        const container = await localTestObjectProvider.makeTestContainer() as Container;
        const dataObject = await requestFluidObject<ITestDataObject>(container, "default");

        let runCount = 0;

        dataObject._context.deltaManager.on("readonly", () => {
            runCount++;
        });

        container.forceReadonly(true);
        assert.strictEqual(container.readOnlyInfo.readonly, true);

        assert.strictEqual(runCount, 1);
    });

    it("closeAndGetPendingLocalState() called on container", async () => {
        const runtimeFactory = (_?: unknown) => new TestContainerRuntimeFactory(
            TestDataObjectType,
            getDataStoreFactory(),
            { enableOfflineLoad: true });

        const localTestObjectProvider = new TestObjectProvider(
            Loader,
            provider.driver,
            runtimeFactory);

        const container = await localTestObjectProvider.makeTestContainer() as Container;

        const pendingLocalState: IPendingLocalState = JSON.parse(container.closeAndGetPendingLocalState());
        assert.strictEqual(container.closed, true);
        assert.strictEqual(pendingLocalState.url, (container.resolvedUrl as IFluidResolvedUrl).url);
    });

    it("can call connect() and disconnect() on Container", async () => {
        const container = await createConnectedContainer();

        let disconnectedEventFired = false;
        container.once("disconnected", () => { disconnectedEventFired = true; });
        container.disconnect();
        assert(disconnectedEventFired, "disconnected event didn't fire when calling container.disconnect");
        assert.strictEqual(container.connectionState, ConnectionState.Disconnected, "container can't disconnect()");

        container.connect();
        await waitForContainerConnection(container, true,
            { durationMs: timeoutMs, errorMsg: "container connect() timeout" },
        );
        assert.strictEqual(container.connectionState, ConnectionState.Connected, "container can't connect()");
    });

    it("can control op processing with connect() and disconnect()", async () => {
        const innerRequestHandler = async (request: IRequest, runtime: IContainerRuntimeBase) =>
                runtime.IFluidHandleContext.resolveHandle(request);
        const runtimeFactory = (_?: unknown) => new TestContainerRuntimeFactory(
            TestDataObjectType,
            getDataStoreFactory(),
            {},
            [innerRequestHandler]);

        const localTestObjectProvider = new TestObjectProvider(
            Loader,
            provider.driver,
            runtimeFactory);

        const container1 = await localTestObjectProvider.makeTestContainer() as Container;
        await waitForContainerConnection(container1, false,
            { durationMs: timeoutMs, errorMsg: "container1 initial connect timeout" },
        );
        assert.strictEqual(
            container1.connectionState, ConnectionState.Connected,
            "container is not connected after connected event fires",
        );

        const dataObject = await requestFluidObject<ITestDataObject>(container1, "default");
        const directory1 = dataObject._root;
        directory1.set("key", "value");
        let value1 = await directory1.get("key");
        assert.strictEqual(value1, "value", "value1 is not set");

        const container2 = await localTestObjectProvider.loadTestContainer() as Container;
        await waitForContainerConnection(container2, false,
            { durationMs: timeoutMs, errorMsg: "container2 initial connect timeout" },
        );
        const dataObjectTest = await requestFluidObject<ITestDataObject>(container2, "default");
        const directory2 = dataObjectTest._root;
        await localTestObjectProvider.ensureSynchronized();
        let value2 = await directory2.get("key");
        assert.strictEqual(value2, "value", "value2 is not set");

        let disconnectedEventFired = false;
        container2.once("disconnected", () => { disconnectedEventFired = true; });
        container2.disconnect();
        assert(disconnectedEventFired, "disconnected event didn't fire when calling container.disconnect");
        assert.strictEqual(container2.connectionState, ConnectionState.Disconnected, "container can't disconnect()");

        directory1.set("key", "new-value");
        value1 = await directory1.get("key");
        assert.strictEqual(value1, "new-value", "value1 is not changed");

        const valueChangePromise = timeoutPromise(
            (resolve) => directory2.once("valueChanged", () => resolve()),
            { durationMs: timeoutMs, errorMsg: "valueChanged timeout (expected error)" },
        );
        await assert.rejects(
            valueChangePromise,
            "valueChanged event fired while disconnected",
        );
        value2 = await directory2.get("key");
        assert.notStrictEqual(value1, value2, "container2 processing ops after disconnect()");

        container2.connect();
        await timeoutPromise(
            (resolve) => directory2.once("valueChanged", () => resolve()),
            { durationMs: timeoutMs, errorMsg: "valueChanged timeout after connect()" },
        );
        value2 = await directory2.get("key");
        assert.strictEqual(value1, value2, "container2 not processing ops after connect()");
    });

    it("can cancel connect() with disconnect()", async () => {
        const container = await createConnectedContainer();

        container.disconnect();

        container.connect();
        container.disconnect();
        const connectPromise = waitForContainerConnection(container, true,
            { durationMs: timeoutMs, errorMsg: "connected timeout (expected error)" },
        );
        await assert.rejects(
            connectPromise,
            "connected event fired after cancelling",
        );
        assert.strictEqual(
            container.connectionState,
            ConnectionState.Disconnected,
            "container connected after disconnect()",
        );
        assert.strictEqual(
            (container as any).deltaManager.connectionManager.pendingConnection, undefined,
            "pendingConnection is not undefined",
        );
    });

    it("can call connect() twice", async () => {
        const container = await createConnectedContainer();

        container.disconnect();

        container.connect();
        container.connect();
        await waitForContainerConnection(container, true,
            { durationMs: timeoutMs, errorMsg: "container connected event timeout" },
        );
        assert.strictEqual(
            container.connectionState, ConnectionState.Connected,
            "container not connected after two connect() calls",
        );
    });

    it("can call connect() twice to change the connection mode", async () => {
        const container = await createConnectedContainer();

        container.disconnect();

        container.connect();
        (container as any).deltaManager.connectionManager.shouldJoinWrite = () => { return true; };
        container.connect();

        await waitForContainerConnection(container, true,
            { durationMs: timeoutMs, errorMsg: "container connected event timeout" },
        );

        assert.strictEqual(
            (container as any).connectionMode, "write",
            "container in read mode after connecting with pending op",
        );
    });

    it("can cancel call connect() twice then cancel with disconnect()", async () => {
        const container = await createConnectedContainer();

        container.disconnect();

        container.connect();
        container.connect();
        container.disconnect();
        const connectPromise = waitForContainerConnection(container, true,
            { durationMs: timeoutMs, errorMsg: "connected timeout (expected error)" },
        );
        await assert.rejects(
            connectPromise,
            "connected event fired after cancelling",
        );
        assert.strictEqual(
            container.connectionState,
            ConnectionState.Disconnected,
            "container connected after disconnect()",
        );
        assert.strictEqual(
            (container as any).deltaManager.connectionManager.pendingConnection, undefined,
            "pendingConnection is not undefined",
        );
    });

    it("can rapidly call connect() and disconnect()", async () => {
        const container = await createConnectedContainer();

        container.disconnect();

        container.connect();
        container.disconnect();
        container.connect();
        container.disconnect();
        container.connect();
        await waitForContainerConnection(container, true,
            { durationMs: timeoutMs, errorMsg: "connected event not fired after rapid disconnect() + connect()" },
        );
        assert.strictEqual(
            container.connectionState, ConnectionState.Connected,
            "container is not connected after rapid disconnect() + connect()",
        );
    });
});

describeNoCompat("Driver", (getTestObjectProvider) => {
    it("Driver Storage Policy Values", async () => {
        const provider = getTestObjectProvider();
        const fiveDaysMs: FiveDaysMs = 432_000_000;

<<<<<<< HEAD
        const expectedPolicyValue = provider.driver.type === "local" ? fiveDaysMs : undefined;
=======
        const expectedPolicyValue = provider.driver.type === "local" ? undefined : fiveDaysMs;
>>>>>>> 841e82b0

        const container = await provider.makeTestContainer() as Container;
        assert.equal(container.storage.policies?.maximumCacheDurationMs, expectedPolicyValue);
    });
});<|MERGE_RESOLUTION|>--- conflicted
+++ resolved
@@ -518,13 +518,7 @@
         const provider = getTestObjectProvider();
         const fiveDaysMs: FiveDaysMs = 432_000_000;
 
-<<<<<<< HEAD
-        const expectedPolicyValue = provider.driver.type === "local" ? fiveDaysMs : undefined;
-=======
-        const expectedPolicyValue = provider.driver.type === "local" ? undefined : fiveDaysMs;
->>>>>>> 841e82b0
-
         const container = await provider.makeTestContainer() as Container;
-        assert.equal(container.storage.policies?.maximumCacheDurationMs, expectedPolicyValue);
+        assert.equal(container.storage.policies?.maximumCacheDurationMs, fiveDaysMs);
     });
 });