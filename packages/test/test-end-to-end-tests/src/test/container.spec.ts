/*!
 * Copyright (c) Microsoft Corporation and contributors. All rights reserved.
 * Licensed under the MIT License.
 */

import { strict as assert } from "assert";
import { MockDocumentDeltaConnection } from "@fluid-internal/test-loader-utils";
import { IRequest } from "@fluidframework/core-interfaces";
import {
	IPendingLocalState,
	ContainerErrorType,
	IFluidCodeDetails,
	IContainer,
} from "@fluidframework/container-definitions";
import {
	ConnectionState,
	Loader,
	ILoaderProps,
	waitContainerToCatchUp,
} from "@fluidframework/container-loader";
import {
	DriverErrorType,
	FiveDaysMs,
	IAnyDriverError,
	IDocumentServiceFactory,
	IFluidResolvedUrl,
} from "@fluidframework/driver-definitions";
import {
	LocalCodeLoader,
	TestObjectProvider,
	LoaderContainerTracker,
	TestContainerRuntimeFactory,
	ITestObjectProvider,
	TestFluidObjectFactory,
	timeoutPromise,
	ITestContainerConfig,
	waitForContainerConnection,
} from "@fluidframework/test-utils";
import { ensureFluidResolvedUrl } from "@fluidframework/driver-utils";
import { requestFluidObject } from "@fluidframework/runtime-utils";
import {
	getDataStoreFactory,
	ITestDataObject,
	TestDataObjectType,
	describeNoCompat,
	itExpects,
} from "@fluid-internal/test-version-utils";
import { IContainerRuntimeBase } from "@fluidframework/runtime-definitions";
import { ConfigTypes, IConfigProviderBase } from "@fluidframework/telemetry-utils";
import { ContainerRuntime } from "@fluidframework/container-runtime";

const id = "fluid-test://localhost/containerTest";
const testRequest: IRequest = { url: id };
const codeDetails: IFluidCodeDetails = { package: "test" };
const timeoutMs = 500;

// REVIEW: enable compat testing?
describeNoCompat("Container", (getTestObjectProvider) => {
	let provider: ITestObjectProvider;
	const loaderContainerTracker = new LoaderContainerTracker();
	before(function () {
		provider = getTestObjectProvider();

		// TODO: Convert these to mocked unit test. These are all API tests and doesn't
		// need the service.  For new disable the tests other than local driver
		if (provider.driver.type !== "local") {
			this.skip();
		}
	});
	before(async () => {
		const loader = new Loader({
			logger: provider.logger,
			urlResolver: provider.urlResolver,
			documentServiceFactory: provider.documentServiceFactory,
			codeLoader: new LocalCodeLoader([[codeDetails, new TestFluidObjectFactory([])]]),
		});
		loaderContainerTracker.add(loader);
		const container = await loader.createDetachedContainer(codeDetails);
		await container.attach(provider.driver.createCreateNewRequest("containerTest"));
	});
	afterEach(() => {
		loaderContainerTracker.reset();
	});
	async function loadContainer(props?: Partial<ILoaderProps>) {
		const loader = new Loader({
			...props,
			logger: provider.logger,
			urlResolver: props?.urlResolver ?? provider.urlResolver,
			documentServiceFactory:
				props?.documentServiceFactory ?? provider.documentServiceFactory,
			codeLoader:
				props?.codeLoader ??
				new LocalCodeLoader([[codeDetails, new TestFluidObjectFactory([])]]),
		});
		loaderContainerTracker.add(loader);

		return loader.resolve(testRequest);
	}

	async function createConnectedContainer(): Promise<IContainer> {
		const innerRequestHandler = async (request: IRequest, runtime: IContainerRuntimeBase) =>
			runtime.IFluidHandleContext.resolveHandle(request);
		const runtimeFactory = (_?: unknown) =>
			new TestContainerRuntimeFactory(TestDataObjectType, getDataStoreFactory(), {}, [
				innerRequestHandler,
			]);
		const localTestObjectProvider = new TestObjectProvider(
			Loader,
			provider.driver,
			runtimeFactory,
		);

		const container = await localTestObjectProvider.makeTestContainer();
		await waitForContainerConnection(container, true, {
			durationMs: timeoutMs,
			errorMsg: "Container initial connection timeout",
		});
		assert.strictEqual(
			container.connectionState,
			ConnectionState.Connected,
			"Container should be connected after creation",
		);
		return container;
	}

	it("Load container successfully", async () => {
		const container = await loadContainer();
	});

	itExpects(
		"Load container unsuccessfully",
		[
			{ eventName: "fluid:telemetry:Container:ContainerClose", error: "expectedFailure" },
			{ eventName: "fluid:telemetry:Container:ContainerDispose", error: "expectedFailure" },
			{
				eventName: "TestException",
				error: "expectedFailure",
				errorType: ContainerErrorType.genericError,
			},
		],
		async () => {
			const documentServiceFactory = provider.documentServiceFactory;
			const mockFactory = Object.create(documentServiceFactory) as IDocumentServiceFactory;
			// Issue typescript-eslint/typescript-eslint #1256
			mockFactory.createDocumentService = async (resolvedUrl) => {
				const service = await documentServiceFactory.createDocumentService(resolvedUrl);
				// Issue typescript-eslint/typescript-eslint #1256
				service.connectToStorage = async () => Promise.reject(new Error("expectedFailure"));
				return service;
			};

			await loadContainer({ documentServiceFactory: mockFactory });
		},
	);

	itExpects(
		"Load container with error",
		[
			{
				eventName: "fluid:telemetry:DeltaManager:GetDeltas_Exception",
				error: "expectedFailure",
			},
			{ eventName: "fluid:telemetry:Container:ContainerClose", error: "expectedFailure" },
			{ eventName: "fluid:telemetry:Container:ContainerDispose", error: "expectedFailure" },
			{
				eventName: "TestException",
				error: "expectedFailure",
				errorType: ContainerErrorType.genericError,
			},
		],
		async () => {
			const documentServiceFactory = provider.documentServiceFactory;
			const mockFactory = Object.create(documentServiceFactory) as IDocumentServiceFactory;
			// Issue typescript-eslint/typescript-eslint #1256
			mockFactory.createDocumentService = async (resolvedUrl) => {
				const service = await documentServiceFactory.createDocumentService(resolvedUrl);
				// Issue typescript-eslint/typescript-eslint #1256
				service.connectToDeltaStorage = async () =>
					Promise.reject(new Error("expectedFailure"));
				return service;
			};
			const container2 = await loadContainer({ documentServiceFactory: mockFactory });
			await waitContainerToCatchUp(container2);
		},
	);

	it("Raise disconnected event", async () => {
		const deltaConnection = new MockDocumentDeltaConnection("test");
		const documentServiceFactory = provider.documentServiceFactory;
		const mockFactory = Object.create(documentServiceFactory) as IDocumentServiceFactory;
		// Issue typescript-eslint/typescript-eslint #1256
		mockFactory.createDocumentService = async (resolvedUrl) => {
			const service = await documentServiceFactory.createDocumentService(resolvedUrl);
			// Issue typescript-eslint/typescript-eslint #1256
			service.connectToDeltaStream = async () => deltaConnection;
			return service;
		};

		const container = await loadContainer({ documentServiceFactory: mockFactory });
		assert.strictEqual(
			container.connectionState,
			ConnectionState.CatchingUp,
			"Container should be in Connecting state",
		);
		// Note: this will create infinite loop of reconnects as every reconnect would bring closed connection.
		// Only closing container will break that cycle.
		try {
			let disconnectEventRaised = false;
			container.once("disconnected", () => {
				disconnectEventRaised = true;
				assert.strictEqual(
					container.connectionState,
					ConnectionState.Disconnected,
					"Container should be in Disconnected state",
				);
			});
			deltaConnection.dispose();
			// Disconnected event should be raised on next JS turn
			await Promise.resolve();
			assert(disconnectEventRaised, "Disconnected event should be raised");
		} finally {
			deltaConnection.removeAllListeners();
			container.close();
		}
	});

	it("Raise connection error event", async () => {
		const deltaConnection = new MockDocumentDeltaConnection("test");
		const documentServiceFactory = provider.documentServiceFactory;
		const mockFactory = Object.create(documentServiceFactory) as IDocumentServiceFactory;
		// Issue typescript-eslint/typescript-eslint #1256
		mockFactory.createDocumentService = async (resolvedUrl) => {
			const service = await documentServiceFactory.createDocumentService(resolvedUrl);
			// Issue typescript-eslint/typescript-eslint #1256
			service.connectToDeltaStream = async () => deltaConnection;
			return service;
		};
		const container = await loadContainer({ documentServiceFactory: mockFactory });
		assert.strictEqual(
			container.connectionState,
			ConnectionState.CatchingUp,
			"Container should be in Connecting state",
		);
		const err: IAnyDriverError = {
			errorType: DriverErrorType.genericError,
			message: "Test error",
			canRetry: false,
		};
		// Note: this will create infinite loop of reconnects as every reconnect would bring closed connection.
		// Only closing container will break that cycle.
		deltaConnection.emitError(err);
		try {
			assert.strictEqual(
				container.connectionState,
				ConnectionState.Disconnected,
				"Container should be in Disconnected state",
			);
			// All errors on socket are not critical!
			assert.strictEqual(container.closed, false, "Container should not be closed");
		} finally {
			deltaConnection.removeAllListeners();
			container.close();
		}
	});

	it("Close called on container", async () => {
		const deltaConnection = new MockDocumentDeltaConnection("test");
		const documentServiceFactory = provider.documentServiceFactory;
		const mockFactory = Object.create(documentServiceFactory) as IDocumentServiceFactory;
		// Issue typescript-eslint/typescript-eslint #1256
		mockFactory.createDocumentService = async (resolvedUrl) => {
			const service = await documentServiceFactory.createDocumentService(resolvedUrl);
			// Issue typescript-eslint/typescript-eslint #1256
			service.connectToDeltaStream = async () => deltaConnection;
			return service;
		};
		const container = await loadContainer({ documentServiceFactory: mockFactory });

		assert.strictEqual(
			container.connectionState,
			ConnectionState.CatchingUp,
			"Container should be in Connecting state",
		);
		container.close();
		assert.strictEqual(
			container.connectionState,
			ConnectionState.Disconnected,
			"Container should be in Disconnected state",
		);
		assert.strictEqual(container.closed, true, "Container should be closed");
		deltaConnection.removeAllListeners();
	});

	it("Delta manager receives readonly event when calling container.forceReadonly()", async () => {
		const innerRequestHandler = async (request: IRequest, runtime: IContainerRuntimeBase) =>
			runtime.IFluidHandleContext.resolveHandle(request);
		const runtimeFactory = (_?: unknown) =>
			new TestContainerRuntimeFactory(TestDataObjectType, getDataStoreFactory(), {}, [
				innerRequestHandler,
			]);

		const localTestObjectProvider = new TestObjectProvider(
			Loader,
			provider.driver,
			runtimeFactory,
		);

		const container = await localTestObjectProvider.makeTestContainer();
		const dataObject = await requestFluidObject<ITestDataObject>(container, "default");

		let runCount = 0;

		dataObject._context.deltaManager.on("readonly", () => {
			runCount++;
		});

		container.forceReadonly?.(true);
		assert.strictEqual(container.readOnlyInfo.readonly, true);

		assert.strictEqual(runCount, 1);
	});

	it("closeAndGetPendingLocalState() called on container", async () => {
		const configProvider = (settings: Record<string, ConfigTypes>): IConfigProviderBase => ({
			getRawConfig: (name: string): ConfigTypes => settings[name],
		});

		const testContainerConfig: ITestContainerConfig = {
			loaderProps: {
				configProvider: configProvider({
					"Fluid.Container.enableOfflineLoad": true,
				}),
			},
		};

		const runtimeFactory = (_?: unknown) =>
			new TestContainerRuntimeFactory(TestDataObjectType, getDataStoreFactory());

		const localTestObjectProvider = new TestObjectProvider(
			Loader,
			provider.driver,
			runtimeFactory,
		);

<<<<<<< HEAD
		const container = (await localTestObjectProvider.makeTestContainer(
			testContainerConfig,
		)) as Container;
=======
		const container = await localTestObjectProvider.makeTestContainer();
>>>>>>> 12b3f4cb

		const pendingLocalState: IPendingLocalState = JSON.parse(
			container.closeAndGetPendingLocalState(),
		);
		assert.strictEqual(container.closed, true);
		assert.strictEqual(pendingLocalState.url, (container.resolvedUrl as IFluidResolvedUrl).url);
	});

	it("can call connect() and disconnect() on Container", async () => {
		const container = await createConnectedContainer();

		let disconnectedEventFired = false;
		container.once("disconnected", () => {
			disconnectedEventFired = true;
		});
		container.disconnect();
		assert(
			disconnectedEventFired,
			"disconnected event didn't fire when calling container.disconnect",
		);
		assert.strictEqual(
			container.connectionState,
			ConnectionState.Disconnected,
			"container can't disconnect()",
		);

		container.connect();
		await waitForContainerConnection(container, true, {
			durationMs: timeoutMs,
			errorMsg: "container connect() timeout",
		});
		assert.strictEqual(
			container.connectionState,
			ConnectionState.Connected,
			"container can't connect()",
		);
	});

	it("can control op processing with connect() and disconnect()", async () => {
		const innerRequestHandler = async (request: IRequest, runtime: IContainerRuntimeBase) =>
			runtime.IFluidHandleContext.resolveHandle(request);
		const runtimeFactory = (_?: unknown) =>
			new TestContainerRuntimeFactory(TestDataObjectType, getDataStoreFactory(), {}, [
				innerRequestHandler,
			]);

		const localTestObjectProvider = new TestObjectProvider(
			Loader,
			provider.driver,
			runtimeFactory,
		);

		const container1 = await localTestObjectProvider.makeTestContainer();
		await waitForContainerConnection(container1, false, {
			durationMs: timeoutMs,
			errorMsg: "container1 initial connect timeout",
		});
		assert.strictEqual(
			container1.connectionState,
			ConnectionState.Connected,
			"container is not connected after connected event fires",
		);

		const dataObject = await requestFluidObject<ITestDataObject>(container1, "default");
		const directory1 = dataObject._root;
		directory1.set("key", "value");
		let value1 = await directory1.get("key");
		assert.strictEqual(value1, "value", "value1 is not set");

		const container2 = await localTestObjectProvider.loadTestContainer();
		await waitForContainerConnection(container2, false, {
			durationMs: timeoutMs,
			errorMsg: "container2 initial connect timeout",
		});
		const dataObjectTest = await requestFluidObject<ITestDataObject>(container2, "default");
		const directory2 = dataObjectTest._root;
		await localTestObjectProvider.ensureSynchronized();
		let value2 = await directory2.get("key");
		assert.strictEqual(value2, "value", "value2 is not set");

		let disconnectedEventFired = false;
		container2.once("disconnected", () => {
			disconnectedEventFired = true;
		});
		container2.disconnect();
		assert(
			disconnectedEventFired,
			"disconnected event didn't fire when calling container.disconnect",
		);
		assert.strictEqual(
			container2.connectionState,
			ConnectionState.Disconnected,
			"container can't disconnect()",
		);

		directory1.set("key", "new-value");
		value1 = await directory1.get("key");
		assert.strictEqual(value1, "new-value", "value1 is not changed");

		const valueChangePromise = timeoutPromise(
			(resolve) => directory2.once("valueChanged", () => resolve()),
			{ durationMs: timeoutMs, errorMsg: "valueChanged timeout (expected error)" },
		);
		await assert.rejects(valueChangePromise, "valueChanged event fired while disconnected");
		value2 = await directory2.get("key");
		assert.notStrictEqual(value1, value2, "container2 processing ops after disconnect()");

		container2.connect();
		await timeoutPromise((resolve) => directory2.once("valueChanged", () => resolve()), {
			durationMs: timeoutMs,
			errorMsg: "valueChanged timeout after connect()",
		});
		value2 = await directory2.get("key");
		assert.strictEqual(value1, value2, "container2 not processing ops after connect()");
	});

	it("can cancel connect() with disconnect()", async () => {
		const container = await createConnectedContainer();

		container.disconnect();

		container.connect();
		container.disconnect();
		const connectPromise = waitForContainerConnection(container, true, {
			durationMs: timeoutMs,
			errorMsg: "connected timeout (expected error)",
		});
		await assert.rejects(connectPromise, "connected event fired after cancelling");
		assert.strictEqual(
			container.connectionState,
			ConnectionState.Disconnected,
			"container connected after disconnect()",
		);
		assert.strictEqual(
			(container as any).deltaManager.connectionManager.pendingConnection,
			undefined,
			"pendingConnection is not undefined",
		);
	});

	it("can call connect() twice", async () => {
		const container = await createConnectedContainer();

		container.disconnect();

		container.connect();
		container.connect();
		await waitForContainerConnection(container, true, {
			durationMs: timeoutMs,
			errorMsg: "container connected event timeout",
		});
		assert.strictEqual(
			container.connectionState,
			ConnectionState.Connected,
			"container not connected after two connect() calls",
		);
	});

	it("can call connect() twice to change the connection mode", async () => {
		const container = await createConnectedContainer();

		container.disconnect();

		container.connect();
		(container as any).deltaManager.connectionManager.shouldJoinWrite = () => {
			return true;
		};
		container.connect();

		await waitForContainerConnection(container, true, {
			durationMs: timeoutMs,
			errorMsg: "container connected event timeout",
		});

		assert.strictEqual(
			(container as any).connectionMode,
			"write",
			"container in read mode after connecting with pending op",
		);
	});

	it("can cancel call connect() twice then cancel with disconnect()", async () => {
		const container = await createConnectedContainer();

		container.disconnect();

		container.connect();
		container.connect();
		container.disconnect();
		const connectPromise = waitForContainerConnection(container, true, {
			durationMs: timeoutMs,
			errorMsg: "connected timeout (expected error)",
		});
		await assert.rejects(connectPromise, "connected event fired after cancelling");
		assert.strictEqual(
			container.connectionState,
			ConnectionState.Disconnected,
			"container connected after disconnect()",
		);
		assert.strictEqual(
			(container as any).deltaManager.connectionManager.pendingConnection,
			undefined,
			"pendingConnection is not undefined",
		);
	});

	it("can rapidly call connect() and disconnect()", async () => {
		const container = await createConnectedContainer();

		container.disconnect();

		container.connect();
		container.disconnect();
		container.connect();
		container.disconnect();
		container.connect();
		await waitForContainerConnection(container, true, {
			durationMs: timeoutMs,
			errorMsg: "connected event not fired after rapid disconnect() + connect()",
		});
		assert.strictEqual(
			container.connectionState,
			ConnectionState.Connected,
			"container is not connected after rapid disconnect() + connect()",
		);
	});

	it("Disposing container does not send deltaManager readonly event", async () => {
		const container = await createConnectedContainer();

		let run = 0;
		container.deltaManager.on("readonly", () => run++);

		container.dispose?.();
		assert.strictEqual(
			run,
			0,
			"DeltaManager should not send readonly event on container dispose",
		);
	});

	it("Closing container sends deltaManager readonly event", async () => {
		const container = await createConnectedContainer();

		let run = 0;
		container.deltaManager.on("readonly", () => run++);

		container.close();
		assert.strictEqual(run, 1, "DeltaManager should send readonly event on container close");
	});

	it("Disposing container should send dispose events", async () => {
		const container = await createConnectedContainer();
		const dataObject = await requestFluidObject<ITestDataObject>(container, "default");

		let containerDisposed = 0;
		let containerClosed = 0;
		let deltaManagerDisposed = 0;
		let deltaManagerClosed = 0;
		let runtimeDispose = 0;
		container.on("disposed", () => containerDisposed++);
		container.on("closed", () => containerClosed++);
		(container.deltaManager as any).on("disposed", () => deltaManagerDisposed++);
		(container.deltaManager as any).on("closed", () => deltaManagerClosed++);
		(dataObject._context.containerRuntime as ContainerRuntime).on(
			"dispose",
			() => runtimeDispose++,
		);

		container.dispose?.();
		assert.strictEqual(
			containerDisposed,
			1,
			"Container should send disposed event on container dispose",
		);
		assert.strictEqual(
			containerClosed,
			0,
			"Container should not send closed event on container dispose",
		);
		assert.strictEqual(
			deltaManagerDisposed,
			1,
			"DeltaManager should send disposed event on container dispose",
		);
		assert.strictEqual(
			deltaManagerClosed,
			0,
			"DeltaManager should not send closed event on container dispose",
		);
		assert.strictEqual(
			runtimeDispose,
			1,
			"ContainerRuntime should send dispose event on container dispose",
		);
	});

	it("Closing then disposing container should send close and dispose events", async () => {
		const container = await createConnectedContainer();
		const dataObject = await requestFluidObject<ITestDataObject>(container, "default");

		let containerDisposed = 0;
		let containerClosed = 0;
		let deltaManagerDisposed = 0;
		let deltaManagerClosed = 0;
		let runtimeDispose = 0;
		container.on("disposed", () => containerDisposed++);
		container.on("closed", () => containerClosed++);
		(container.deltaManager as any).on("disposed", () => deltaManagerDisposed++);
		(container.deltaManager as any).on("closed", () => deltaManagerClosed++);
		(dataObject._context.containerRuntime as ContainerRuntime).on(
			"dispose",
			() => runtimeDispose++,
		);

		container.close();
		container.dispose?.();
		assert.strictEqual(containerDisposed, 1, "Container should send disposed event");
		assert.strictEqual(containerClosed, 1, "Container should send closed event");
		assert.strictEqual(deltaManagerDisposed, 1, "DeltaManager should send disposed event");
		assert.strictEqual(deltaManagerClosed, 1, "DeltaManager should send closed event");
		assert.strictEqual(runtimeDispose, 1, "ContainerRuntime should send dispose event");
	});
});

describeNoCompat("Driver", (getTestObjectProvider) => {
	it("Driver Storage Policy Values", async () => {
		const provider = getTestObjectProvider();
		const fiveDaysMs: FiveDaysMs = 432_000_000;

		const { resolvedUrl } = await provider.makeTestContainer();
		ensureFluidResolvedUrl(resolvedUrl);
		const ds = await provider.documentServiceFactory.createDocumentService(resolvedUrl);
		const storage = await ds.connectToStorage();
		assert.equal(storage.policies?.maximumCacheDurationMs, fiveDaysMs);
	});
});<|MERGE_RESOLUTION|>--- conflicted
+++ resolved
@@ -342,13 +342,7 @@
 			runtimeFactory,
 		);
 
-<<<<<<< HEAD
-		const container = (await localTestObjectProvider.makeTestContainer(
-			testContainerConfig,
-		)) as Container;
-=======
 		const container = await localTestObjectProvider.makeTestContainer();
->>>>>>> 12b3f4cb
 
 		const pendingLocalState: IPendingLocalState = JSON.parse(
 			container.closeAndGetPendingLocalState(),
