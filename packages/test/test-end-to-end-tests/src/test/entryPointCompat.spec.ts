/*!
 * Copyright (c) Microsoft Corporation and contributors. All rights reserved.
 * Licensed under the MIT License.
 */

import { strict as assert } from "assert";
import {
	describeInstallVersions,
	describeCompat,
	getVersionedTestObjectProvider,
} from "@fluid-private/test-version-utils";
import {
	ContainerRuntimeFactoryWithDefaultDataStore,
	DataObject,
	DataObjectFactory,
} from "@fluidframework/aqueduct";
import { IContainer } from "@fluidframework/container-definitions";
import { IContainerRuntime } from "@fluidframework/container-runtime-definitions";
import { FluidObject } from "@fluidframework/core-interfaces";
import { ITestObjectProvider } from "@fluidframework/test-utils";
import { pkgVersion } from "../packageVersion.js";

describe("entryPoint compat", () => {
	let provider: ITestObjectProvider;

	class TestDataObject extends DataObject {
		public get _root() {
			return this.root;
		}
		public get _context() {
			return this.context;
		}
	}

	async function getDefaultFluidObject(runtime: IContainerRuntime): Promise<FluidObject> {
		// eslint-disable-next-line @typescript-eslint/no-non-null-assertion
		return (await runtime.getAliasedDataStoreEntryPoint?.("default"))!.get();
	}

	async function createContainer(): Promise<IContainer> {
		const dataObjectFactory = new DataObjectFactory("TestDataObject", TestDataObject, [], []);
		const runtimeFactory = new ContainerRuntimeFactoryWithDefaultDataStore({
			defaultFactory: dataObjectFactory,
			registryEntries: [[dataObjectFactory.type, Promise.resolve(dataObjectFactory)]],
			provideEntryPoint: async (runtime: IContainerRuntime) => getDefaultFluidObject(runtime),
		});

		return provider.createContainer(runtimeFactory);
	}

<<<<<<< HEAD
	describeCompat("no compat", "2.0.0-rc.1.0.0", (getTestObjectProvider) => {
		beforeEach(async () => {
=======
	describeCompat("no compat", "NoCompat", (getTestObjectProvider) => {
		beforeEach("getTestObjectProvider", async () => {
>>>>>>> 717f1a4b
			provider = getTestObjectProvider();
		});

		it("entryPoint pattern", async () => {
			const container = await createContainer();
			const entryPoint = await container.getEntryPoint?.();
			assert.notStrictEqual(entryPoint, undefined, "entryPoint was undefined");
		});
	});

	const loaderWithRequest = "2.0.0-internal.7.0.0";
	describeInstallVersions({
		requestAbsoluteVersions: [loaderWithRequest],
	})("loader compat", (_) => {
		beforeEach("getVersionedTestObjectProvider", async () => {
			provider = await getVersionedTestObjectProvider(
				pkgVersion, // base version
				loaderWithRequest,
			);
		});

		afterEach(() => {
			provider.reset();
		});

		it("request pattern works", async () => {
			const container = await createContainer();
			const requestResult = await (container as any).request({ url: "/" });

			assert.strictEqual(requestResult.status, 200, requestResult.value);
			assert.notStrictEqual(requestResult.value, undefined, "requestResult was undefined");
		});

		it("request pattern works when entryPoint is available", async () => {
			const container = await createContainer();
			const requestResult = await (container as any).request({ url: "/" });

			// Verify request pattern still works for older loaders (even with entryPoint available)
			assert.strictEqual(requestResult.status, 200, requestResult.value);
			assert.notStrictEqual(requestResult.value, undefined, "requestResult was undefined");
		});
	});
});<|MERGE_RESOLUTION|>--- conflicted
+++ resolved
@@ -48,13 +48,8 @@
 		return provider.createContainer(runtimeFactory);
 	}
 
-<<<<<<< HEAD
 	describeCompat("no compat", "2.0.0-rc.1.0.0", (getTestObjectProvider) => {
-		beforeEach(async () => {
-=======
-	describeCompat("no compat", "NoCompat", (getTestObjectProvider) => {
 		beforeEach("getTestObjectProvider", async () => {
->>>>>>> 717f1a4b
 			provider = getTestObjectProvider();
 		});
 
