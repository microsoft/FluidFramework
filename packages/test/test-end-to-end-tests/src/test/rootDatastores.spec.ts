--- conflicted
+++ resolved
@@ -14,10 +14,6 @@
 import { describeNoCompat } from "@fluidframework/test-version-utils";
 import { ContainerErrorType, IContainer } from "@fluidframework/container-definitions";
 import { ContainerRuntime } from "@fluidframework/container-runtime";
-<<<<<<< HEAD
-import { IFluidDataStoreChannel } from "@fluidframework/runtime-definitions";
-=======
->>>>>>> cdceabce
 import { TelemetryNullLogger } from "@fluidframework/common-utils";
 
 describeNoCompat("Named root data stores", (getTestObjectProvider) => {
@@ -173,17 +169,17 @@
 
         it("Assign multiple data stores to the same alias, first write wins, " +
             "different containers from snapshot", async () => {
-                const ds1 = await createRootDataStore(dataObject1, "1") as unknown as IFluidDataStoreChannel;
-                const ds2 = await createRootDataStore(dataObject2, "2") as unknown as IFluidDataStoreChannel;
-
-                const aliasResult1 = await aliasDataStore(dataObject1, ds1, "alias");
-                const aliasResult2 = await aliasDataStore(dataObject2, ds2, "alias");
+                const ds1 = await createRootDataStore(dataObject1, "1");
+                const ds2 = await createRootDataStore(dataObject2, "2");
+
+                const aliasResult1 = await ds1.trySetAlias(alias);
+                const aliasResult2 = await ds2.trySetAlias(alias);
 
                 assert(aliasResult1);
                 assert(!aliasResult2);
 
                 await provider.ensureSynchronized();
-                await (runtimeOf(dataObject1) as ContainerRuntime).summarize({
+                await runtimeOf(dataObject1).summarize({
                     runGC: false,
                     fullTree: true,
                     trackState: false,
@@ -192,12 +188,12 @@
 
                 const container3 = await provider.loadTestContainer(testContainerConfig);
                 const dataObject3 = await requestFluidObject<ITestFluidObject>(container3, "/");
-                const ds3 = await createRootDataStore(dataObject3, "3") as unknown as IFluidDataStoreChannel;
-                const aliasResult3 = await aliasDataStore(dataObject3, ds3, "alias");
+                const ds3 = await createRootDataStore(dataObject3, "3");
+                const aliasResult3 = await ds3.trySetAlias(alias);
 
                 assert(!aliasResult3);
-                const ds = await getRootDataStore(dataObject3, alias) as unknown as IFluidDataStoreChannel;
-                assert.strictEqual(ds.id, ds1.id);
+                const ds = await getRootDataStore(dataObject3, alias);
+                assert.equal(ds, ds1);
             });
     });
 
