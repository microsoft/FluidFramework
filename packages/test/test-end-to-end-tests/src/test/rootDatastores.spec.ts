--- conflicted
+++ resolved
@@ -353,21 +353,11 @@
             assert.equal((aliasResult as Error).message, "malformedDataStoreAliasMessage");
         });
 
-        // GitHub issue: #9534
         const events = [
             { eventName: "fluid:telemetry:Container:ContainerClose", error: "malformedDataStoreAliasMessage" },
             { eventName: "fluid:telemetry:Container:ContainerClose", error: "malformedDataStoreAliasMessage" },
-<<<<<<< HEAD
-        ], async function() {
-=======
-        ];
-        const eventsWithoutT9s = { r11s: events, odsp: events, local: events };
-        itExpects("Receiving a bad alias message breaks the container", eventsWithoutT9s, async function() {
-            // GitHub issue: #9534
-            if (provider.driver.type === "tinylicious") {
-                this.skip();
-            }
->>>>>>> 61c4285d
+        ]; 
+        itExpects("Receiving a bad alias message breaks the container", events, async function() {
             const dataCorruption = allDataCorruption([container1, container2]);
             await corruptedAliasOp(runtimeOf(dataObject1), alias);
             assert(await dataCorruption);
