--- conflicted
+++ resolved
@@ -346,21 +346,6 @@
             assert(await dataCorruption);
         });
 
-<<<<<<< HEAD
-        itExpects("Creating a root datastore using a previously used alias breaks the container",[
-            {eventName: "fluid:telemetry:Container:ContainerClose", error: "duplicateDataStoreCreatedWithExistingId"},
-            {eventName: "fluid:telemetry:Container:ContainerClose", error: "duplicateDataStoreCreatedWithExistingId"},
-        ], async () => {
-            const dataCorruption = anyDataCorruption([container1, container2]);
-            const ds = await runtimeOf(dataObject1).createDataStore(packageName);
-            await ds.trySetAlias(alias);
-
-            await createRootDataStore(dataObject2, alias);
-            assert(await dataCorruption);
-        });
-
-=======
->>>>>>> 5104ee44
         it("Assign multiple data stores to the same alias, first write wins, different containers", async () => {
             const ds1 = await runtimeOf(dataObject1).createDataStore(packageName);
             const ds2 = await runtimeOf(dataObject2).createDataStore(packageName);
