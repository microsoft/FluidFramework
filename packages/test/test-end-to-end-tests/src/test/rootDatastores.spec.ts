/*!
 * Copyright (c) Microsoft Corporation and contributors. All rights reserved.
 * Licensed under the MIT License.
 */

/* eslint-disable max-len */

import { strict as assert } from "assert";
import { requestFluidObject } from "@fluidframework/runtime-utils";
import {
    ITestFluidObject,
    ITestObjectProvider,
    ITestContainerConfig,
    DataObjectFactoryType,
} from "@fluidframework/test-utils";
import { describeNoCompat, itExpects } from "@fluidframework/test-version-utils";
import { ContainerErrorType, IContainer, LoaderHeader } from "@fluidframework/container-definitions";
import {
    ContainerMessageType,
    ContainerRuntime,
    IAckedSummary,
    SummaryCollection,
} from "@fluidframework/container-runtime";
import { TelemetryNullLogger } from "@fluidframework/common-utils";
import { ConfigTypes, IConfigProviderBase, TelemetryDataTag } from "@fluidframework/telemetry-utils";
import { Loader } from "@fluidframework/container-loader";
import { GenericError } from "@fluidframework/container-utils";
import { IContainerRuntime } from "@fluidframework/container-runtime-definitions";

describeNoCompat("Named root data stores", (getTestObjectProvider) => {
    let provider: ITestObjectProvider;
    beforeEach(() => {
        provider = getTestObjectProvider();
    });

    let container1: IContainer;
    let container2: IContainer;
    let dataObject1: ITestFluidObject;
    let dataObject2: ITestFluidObject;

    const packageName = "default";
    const IdleDetectionTime = 100;
    const testContainerConfig: ITestContainerConfig = {
        fluidDataObjectType: DataObjectFactoryType.Test,
    };

    const configProvider = ((settings: Record<string, ConfigTypes>): IConfigProviderBase => {
        return {
            getRawConfig: (name: string): ConfigTypes => settings[name],
        };
    });

    const setupContainers = async (
        containerConfig: ITestContainerConfig = testContainerConfig,
        featureGates: Record<string, ConfigTypes> = {},
    ) => {
        provider.reset();
        const configWithFeatureGates = {
            ...containerConfig,
            loaderProps: { configProvider: configProvider(featureGates) }
        };
        container1 = await provider.makeTestContainer(configWithFeatureGates);
        dataObject1 = await requestFluidObject<ITestFluidObject>(container1, "/");

        container2 = await provider.loadTestContainer(configWithFeatureGates);
        dataObject2 = await requestFluidObject<ITestFluidObject>(container2, "/");

        await provider.ensureSynchronized();
    };

    const reset = async () => provider.reset();

    const anyDataCorruption = async (containers: IContainer[]) => Promise.race(
        containers.map(async (c) => new Promise<boolean>((resolve) => c.once("closed", (error) => {
            resolve(error?.errorType === ContainerErrorType.dataCorruptionError);
        }))));

    const allDataCorruption = async (containers: IContainer[]) => Promise.all(
        containers.map(async (c) => new Promise<boolean>((resolve) => c.once("closed", (error) => {
            resolve(error?.errorType === ContainerErrorType.dataCorruptionError);
        })))).then((all)=>!all.includes(false));

    const runtimeOf = (dataObject: ITestFluidObject): IContainerRuntime =>
        dataObject.context.containerRuntime as IContainerRuntime;

    const createRootDataStore = async (dataObject: ITestFluidObject, id: string) =>
        runtimeOf(dataObject).createRootDataStore(packageName, id);

    const createDataStoreWithProps = async (dataObject: ITestFluidObject, id: string, root: boolean) =>
        runtimeOf(dataObject)._createDataStoreWithProps(packageName, {}, id, root);

    const getRootDataStore = async (dataObject: ITestFluidObject, id: string) =>
        runtimeOf(dataObject).getRootDataStore(id);

    const corruptedAPIAliasOp = async (runtime: IContainerRuntime, alias: string): Promise<boolean | Error> =>
        new Promise<boolean>((resolve, reject) => {
            runtime.once("dispose", () => reject(new Error("Runtime disposed")));
<<<<<<< HEAD
            runtime.submitDataStoreAliasOp({ id: alias }, resolve);
        }).catch((error) => new Error(error.message));
=======
            (runtime as ContainerRuntime).submitDataStoreAliasOp({ id: alias }, resolve);
        }).catch((error) => new Error(error.fluidErrorCode));
>>>>>>> 0c8dfcaa

    const corruptedAliasOp = async (runtime: IContainerRuntime, alias: string): Promise<boolean | Error> =>
        new Promise<boolean>((resolve, reject) => {
            runtime.once("dispose", () => reject(new Error("Runtime disposed")));
            (runtime as any).submit(ContainerMessageType.Alias, { id: alias }, resolve);
        }).catch((error) => new Error(error.message));

    describe("Name conflict expected failures", () => {
        beforeEach(async () => setupContainers(testContainerConfig));
        afterEach(async () => reset());

        itExpects("Root datastore creation fails at attach op", [
            {eventName: "fluid:telemetry:Container:ContainerClose", error: "Duplicate DataStore created with existing id"}
        ], async () => {
            const dataCorruption = anyDataCorruption([container1, container2]);
            // Isolate inbound communication
            await container1.deltaManager.inbound.pause();
            await container2.deltaManager.inbound.pause();

            await createRootDataStore(dataObject1, "1");
            await createRootDataStore(dataObject2, "1");
            // Restore inbound communications
            // At this point, two `ContainerMessageType.Attach` messages will be sent and processed.
            container1.deltaManager.inbound.resume();
            container2.deltaManager.inbound.resume();

            assert(await dataCorruption);
        });

        itExpects("Root datastore creation with props fails at attach op",[
            {eventName: "fluid:telemetry:Container:ContainerClose", error: "Duplicate DataStore created with existing id"}
        ], async () => {
            const dataCorruption = anyDataCorruption([container1, container2]);
            // Isolate inbound communication
            await container1.deltaManager.inbound.pause();
            await container2.deltaManager.inbound.pause();

            await createDataStoreWithProps(dataObject1, "1", true /* root */);
            await createDataStoreWithProps(dataObject2, "1", true /* root */);
            // Restore inbound communications
            // At this point, two `ContainerMessageType.Attach` messages will be sent and processed.
            container1.deltaManager.inbound.resume();
            container2.deltaManager.inbound.resume();

            assert(await dataCorruption);
        });

        itExpects("Root datastore creation with the same id breaks container",[
            {eventName: "fluid:telemetry:Container:ContainerClose", error: "Duplicate DataStore created with existing id"}
        ], async () => {
            const dataCorruption = anyDataCorruption([container1, container2]);
            await createRootDataStore(dataObject1, "2");
            await createRootDataStore(dataObject2, "2");

            assert(await dataCorruption);
        });

        itExpects("Root datastore creation with the same id and legacy API breaks container",[
            {eventName: "fluid:telemetry:Container:ContainerClose", error: "Duplicate DataStore created with existing id"}
        ], async () => {
            const dataCorruption = anyDataCorruption([container1, container2]);
            await createRootDataStore(dataObject1, "2");
            await createDataStoreWithProps(dataObject2, "2", true /* root */);

            assert(await dataCorruption);
        });

        it("Root datastore creation with aliasing turned on throws exception", async () => {
            // Containers need to be recreated in order for the settings to be picked up
            await reset();
            await setupContainers(testContainerConfig, { "Fluid.ContainerRuntime.UseDataStoreAliasing": "true" });

            await createRootDataStore(dataObject1, "2");
            let error: Error | undefined;
            try {
                await createRootDataStore(dataObject2, "2");
            } catch (err) {
                error = err as Error;
            }

            assert.ok(error instanceof GenericError);
            assert.deepEqual(
                error.getTelemetryProperties().alias,
                {
                    value: "2",
                    tag: TelemetryDataTag.UserData,
                });
            assert.equal(error.getTelemetryProperties().aliasResult, "Conflict");
            assert.ok(await getRootDataStore(dataObject1, "2"));
        });

        it("Root datastore creation with aliasing turned on and legacy API throws exception", async () => {
            // Containers need to be recreated in order for the settings to be picked up
            await reset();
            await setupContainers(testContainerConfig, { "Fluid.ContainerRuntime.UseDataStoreAliasing": "true" });

            await createRootDataStore(dataObject1, "2");
            let error: Error | undefined;
            try {
                await createDataStoreWithProps(dataObject2, "2", true /* root */);
            } catch (err) {
                error = err as Error;
            }

            assert.ok(error instanceof GenericError);
            assert.deepEqual(
                error.getTelemetryProperties().alias,
                {
                    value: "2",
                    tag: TelemetryDataTag.UserData,
                });
            assert.equal(error.getTelemetryProperties().aliasResult, "Conflict");
            assert.ok(await getRootDataStore(dataObject1, "2"));
        });

        it("Root datastore creation fails when already attached - same container", async () => {
            let error: Error | undefined;
            try {
                await createRootDataStore(dataObject1, "3");
                await createRootDataStore(dataObject1, "3");
                await provider.ensureSynchronized();
            } catch (err) {
                error = err as Error;
            }

            assert(error);
        });
    });

    describe("Aliasing", () => {
        beforeEach(async () => setupContainers());
        afterEach(async () => reset());

        const alias = "alias";

        it("Assign multiple data stores to the same alias, first write wins, same container - detached", async () => {
            const loader = provider.makeTestLoader(testContainerConfig) as Loader;
            const container: IContainer = (await loader.createDetachedContainer(provider.defaultCodeDetails));
            const request = provider.driver.createCreateNewRequest(provider.documentId);
            const dataObject = await requestFluidObject<ITestFluidObject>(container, "/");
            const ds1 = await runtimeOf(dataObject).createDataStore(packageName);
            const ds2 = await runtimeOf(dataObject).createDataStore(packageName);

            const aliasResult1 = await ds1.trySetAlias(alias);
            const aliasResult2 = await ds2.trySetAlias(alias);

            assert.equal(aliasResult1, "Success");
            assert.equal(aliasResult2, "Conflict");

            assert.ok(await getRootDataStore(dataObject, alias));

            await container.attach(request);
            const ds3 = await runtimeOf(dataObject).createDataStore(packageName);
            const aliasResult3 = await ds3.trySetAlias(alias);
            assert.equal(aliasResult3, "Conflict");
        });

        it("Assign multiple data stores to the same alias, first write wins, same container", async () => {
            const ds1 = await runtimeOf(dataObject1).createDataStore(packageName);
            const ds2 = await runtimeOf(dataObject1).createDataStore(packageName);

            const aliasResult1 = await ds1.trySetAlias(alias);
            const aliasResult2 = await ds2.trySetAlias(alias);

            assert.equal(aliasResult1, "Success");
            assert.equal(aliasResult2, "Conflict");

            assert.ok(await getRootDataStore(dataObject1, alias));
        });

        it("Aliasing a datastore is idempotent", async () => {
            const ds1 = await runtimeOf(dataObject1).createDataStore(packageName);

            const aliasResult1 = await ds1.trySetAlias(alias);
            const aliasResult2 = await ds1.trySetAlias(alias);

            assert.equal(aliasResult1, "Success");
            assert.equal(aliasResult2, "Success");

            assert.ok(await getRootDataStore(dataObject1, alias));
        });

        it("Aliasing a previously aliased datastore will fail", async () => {
            const ds1 = await runtimeOf(dataObject1).createDataStore(packageName);

            const aliasResult1 = await ds1.trySetAlias(alias);
            const aliasResult2 = await ds1.trySetAlias(alias + alias);

            assert.equal(aliasResult1, "Success");
            assert.equal(aliasResult2, "AlreadyAliased");

            assert.ok(await getRootDataStore(dataObject1, alias));
        });

        it("Aliasing a datastore which previously failed to alias will fail", async () => {
            const ds1 = await runtimeOf(dataObject1).createDataStore(packageName);
            const ds2 = await runtimeOf(dataObject1).createDataStore(packageName);

            const aliasResult1 = await ds1.trySetAlias(alias);
            const aliasResult2 = await ds2.trySetAlias(alias);
            const aliasResult3 = await ds2.trySetAlias(alias + alias);


            assert.equal(aliasResult1, "Success");
            assert.equal(aliasResult2, "Conflict");
            assert.equal(aliasResult3, "AlreadyAliased");

            assert.ok(await getRootDataStore(dataObject1, alias));
        });

        itExpects("Creating a root data store with an existing alias as an id breaks the container",[
            {eventName: "fluid:telemetry:Container:ContainerClose", error: "Duplicate DataStore created with existing id"},
            {eventName: "fluid:telemetry:Container:ContainerClose", error: "Duplicate DataStore created with existing id"},
        ], async () => {
            const dataCorruption = anyDataCorruption([container1, container2]);
            const ds1 = await runtimeOf(dataObject1).createDataStore(packageName);
            assert.equal(await ds1.trySetAlias(alias), "Success");

            await provider.ensureSynchronized();
            await createRootDataStore(dataObject2, alias);

            assert(await dataCorruption);
        });

        it("Sending a bad alias message returns error", async () => {
            const aliasResult = await corruptedAPIAliasOp(runtimeOf(dataObject1), alias);
            assert.equal((aliasResult as Error).message, "malformedDataStoreAliasMessage");
        });

        itExpects("Receiving a bad alias message breaks the container", [
            {eventName: "fluid:telemetry:Container:ContainerClose", error: "malformedDataStoreAliasMessage"},
            {eventName: "fluid:telemetry:Container:ContainerClose", error: "malformedDataStoreAliasMessage"},
            {eventName: "fluid:telemetry:Container:ContainerClose", error: "malformedDataStoreAliasMessage"},
        ], async () => {
            const dataCorruption = allDataCorruption([container1, container2]);
            await corruptedAliasOp(runtimeOf(dataObject1), alias);
            assert(await dataCorruption);
        });

        it("Assign multiple data stores to the same alias, first write wins, different containers", async () => {
            const ds1 = await runtimeOf(dataObject1).createDataStore(packageName);
            const ds2 = await runtimeOf(dataObject2).createDataStore(packageName);

            const aliasResult1 = await ds1.trySetAlias(alias);
            const aliasResult2 = await ds2.trySetAlias(alias);

            assert.equal(aliasResult1, "Success");
            assert.equal(aliasResult2, "Conflict");

            await provider.ensureSynchronized();

            const container3 = await provider.loadTestContainer(testContainerConfig);
            const dataObject3 = await requestFluidObject<ITestFluidObject>(container3, "/");
            assert.ok(await getRootDataStore(dataObject3, alias));
        });

        it("Assign an alias which has previously been assigned as id by the legacy API, " +
        "different containers", async () => {
            await createRootDataStore(dataObject1, alias);
            const ds2 = await runtimeOf(dataObject1).createDataStore(packageName);
            const aliasResult2 = await ds2.trySetAlias(alias);
            assert.equal(aliasResult2, "Conflict");

            assert.ok(await getRootDataStore(dataObject2, alias));
        });

        it("Assign multiple data stores to the same alias, first write wins, " +
        "different containers from snapshot", async () => {

            await setupContainers({
                ... testContainerConfig,
                runtimeOptions: {
                    summaryOptions: {
                        generateSummaries: true,
                        initialSummarizerDelayMs: 10,
                        summaryConfigOverrides: {
                            idleTime: IdleDetectionTime,
                            maxTime: IdleDetectionTime * 12,
                        },
                    },
                    gcOptions: {
                        gcAllowed: true,
                    },
                },
            });

            // andre4i: Move this into test utils or something. Same as for other
            // flavors of this function across the end to end tests
            const waitForSummary = async (
                testObjectProvider: ITestObjectProvider,
                container: IContainer,
                summaryCollection: SummaryCollection,
            ): Promise<string> => {
                await testObjectProvider.ensureSynchronized();
                const ackedSummary: IAckedSummary =
                    await summaryCollection.waitSummaryAck(container.deltaManager.lastSequenceNumber);
                return ackedSummary.summaryAck.contents.handle;
            };

            const sc = new SummaryCollection(container1.deltaManager, new TelemetryNullLogger());
            const ds1 = await runtimeOf(dataObject1).createDataStore(packageName);
            const ds2 = await runtimeOf(dataObject2).createDataStore(packageName);

            const aliasResult1 = await ds1.trySetAlias(alias);
            const aliasResult2 = await ds2.trySetAlias(alias);

            assert.equal(aliasResult1, "Success");
            assert.equal(aliasResult2, "Conflict");

            await provider.ensureSynchronized();
            const version = await waitForSummary(provider, container1, sc);

            const container3 = await provider.loadTestContainer(
                testContainerConfig,
                {
                    [LoaderHeader.version]: version,
                }, // requestHeader
            );
            const dataObject3 = await requestFluidObject<ITestFluidObject>(container3, "/");
            const ds3 = await runtimeOf(dataObject3).createDataStore(packageName);
            const aliasResult3 = await ds3.trySetAlias(alias);

            assert.equal(aliasResult3, "Conflict");
            assert.ok(await getRootDataStore(dataObject3, alias));
        });
    });
});<|MERGE_RESOLUTION|>--- conflicted
+++ resolved
@@ -95,13 +95,8 @@
     const corruptedAPIAliasOp = async (runtime: IContainerRuntime, alias: string): Promise<boolean | Error> =>
         new Promise<boolean>((resolve, reject) => {
             runtime.once("dispose", () => reject(new Error("Runtime disposed")));
-<<<<<<< HEAD
-            runtime.submitDataStoreAliasOp({ id: alias }, resolve);
+            (runtime as ContainerRuntime).submitDataStoreAliasOp({ id: alias }, resolve);
         }).catch((error) => new Error(error.message));
-=======
-            (runtime as ContainerRuntime).submitDataStoreAliasOp({ id: alias }, resolve);
-        }).catch((error) => new Error(error.fluidErrorCode));
->>>>>>> 0c8dfcaa
 
     const corruptedAliasOp = async (runtime: IContainerRuntime, alias: string): Promise<boolean | Error> =>
         new Promise<boolean>((resolve, reject) => {
