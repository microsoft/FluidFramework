/*!
 * Copyright (c) Microsoft Corporation and contributors. All rights reserved.
 * Licensed under the MIT License.
 */

import { strict as assert } from "assert";

import { describeCompat, itExpects, type ITestDataObject } from "@fluid-private/test-version-utils";
import { IContainer } from "@fluidframework/container-definitions/internal";
import {
	ITestContainerConfig,
	ITestObjectProvider,
	createSummarizer,
	createTestConfigProvider,
	summarizeNow,
} from "@fluidframework/test-utils/internal";
import type { FluidObject } from "@fluidframework/core-interfaces";

describeCompat(
	"Summarizer closes instead of refreshing",
	"NoCompat",
	(getTestObjectProvider, apis) => {
		const { SharedCounter } = apis.dds;

		const configProvider = createTestConfigProvider();
		const testContainerConfig: ITestContainerConfig = {
			runtimeOptions: {
				summaryOptions: {
					summaryConfigOverrides: { state: "disabled" },
				},
			},
			loaderProps: { configProvider },
			registry: [[SharedCounter.getFactory().type, SharedCounter.getFactory()]],
		};
		const summarizerContainerConfig: ITestContainerConfig = { loaderProps: { configProvider } };

		let provider: ITestObjectProvider;

		const createContainer = async (): Promise<IContainer> => {
			return provider.makeTestContainer(testContainerConfig);
		};

		beforeEach("setup", async () => {
			provider = getTestObjectProvider({ syncSummarizer: true });
			configProvider.set("Fluid.ContainerRuntime.Test.CloseSummarizerDelayOverrideMs", 100);
		});

		afterEach(() => {
			configProvider.clear();
		});

		itExpects(
			"Closes the summarizing client instead of refreshing with two clients",
			[
				{
					eventName: "fluid:telemetry:SummarizerNode:refreshLatestSummary_end",
				},
				{
					eventName: "fluid:telemetry:Container:ContainerDispose",
					category: "generic",
				},
			],
			async () => {
				const container = await createContainer();
				const { container: summarizingContainer, summarizer } = await createSummarizer(
					provider,
					container,
					summarizerContainerConfig,
				);

				const { container: summarizingContainer2, summarizer: summarizer2 } =
					await createSummarizer(provider, container, summarizerContainerConfig);

				await summarizeNow(summarizer);
				await provider.ensureSynchronized();

				// This tells the summarizer to process the latest summary ack
				// This is because the second summarizer is not the elected summarizer and thus the summaryManager does not
				// tell the summarizer to process acks.
				await summarizer2.run("test");

				assert(summarizingContainer2.closed, "Unknown acks should close the summarizer");
				assert(!summarizingContainer.closed, "summarizer1 should not be closed");
				assert(!container.closed, "Original container should not be closed");
			},
		);

		itExpects(
			"Closes the summarizing client instead of refreshing when loading from an older summary",
			[
				{
					eventName: "fluid:telemetry:Container:ContainerDispose",
					category: "generic",
				},
			],
			async () => {
				const container = await createContainer();
				const { container: summarizingContainer, summarizer } = await createSummarizer(
					provider,
					container,
					summarizerContainerConfig,
				);

				// summary1
				const { summaryVersion: summaryVersion1 } = await summarizeNow(summarizer);

				await provider.ensureSynchronized();
				// summary2
				await summarizeNow(summarizer);
				summarizer.close();
				summarizingContainer.close();

				const { container: summarizingContainer2, summarizer: summarizer2 } =
					await createSummarizer(
						provider,
						container,
						summarizerContainerConfig,
						summaryVersion1,
					);

				// This tells the summarizer to process the latest summary ack
				// This is because the second summarizer is not the elected summarizer and thus the summaryManager does not
				// tell the summarizer to process acks.
				await summarizer2.run("test");

				assert(summarizingContainer2.closed, "Unknown acks should close the summarizer");
				assert(summarizingContainer.closed, "summarizer1 should be closed");
				assert(!container.closed, "Original container should not be closed");
			},
		);
<<<<<<< HEAD

		itExpects(
			"Closes the summarizing client instead of refreshing when failing to summarize",
			[
				{ eventName: "fluid:telemetry:Summarizer:Running:GarbageCollection_cancel" },
				{ eventName: "fluid:telemetry:Summarizer:Running:Summarize_cancel" },
				{
					eventName:
						"fluid:telemetry:Summarizer:Running:RefreshLatestSummaryFromServerFetch_end",
				},
				{
					eventName: "fluid:telemetry:Container:ContainerDispose",
					category: "generic",
				},
				{
					eventName: "fluid:telemetry:Summarizer:Running:Summarize_cancel",
					category: "generic",
					error: "summary state stale - Unsupported option 'refreshLatestAck'",
				},
				{
					eventName: "fluid:telemetry:Summarizer:Running:SummarizeFailed",
					error: "summary state stale - Unsupported option 'refreshLatestAck'",
				},
			],
			async () => {
				const container = await createContainer();
				const maybeTestFluidObject: FluidObject<ITestDataObject> | undefined =
					await container.getEntryPoint();
				const dataObject = maybeTestFluidObject.ITestDataObject;
				assert(dataObject !== undefined, "dataObject not a ITestDataObject");
				const counter = SharedCounter.create(dataObject._runtime, "counter");
				dataObject._root.set("counter", counter.handle);

				// summary1
				await provider.ensureSynchronized();

				const summaryConfigOverrides = {
					...DefaultSummaryConfiguration,
					maxOps: 1,
				};

				const configWithMissingChannelFactory: ITestContainerConfig = {
					...testContainerConfig,
					runtimeOptions: {
						summaryOptions: {
							summaryConfigOverrides,
						},
					},
					registry: [], // omit the sharedCounter factory from the registry to cause a summarization error
				};

				const { container: summarizingContainer, summarizer } = await createSummarizer(
					provider,
					container,
					configWithMissingChannelFactory,
				);

				await provider.ensureSynchronized();

				// The summarizer should now fail as we have a missing channel factory
				await summarizer.run("test");
				await provider.ensureSynchronized();

				assert(
					summarizingContainer.closed,
					"summarizer should be closed after failing to summarize",
				);
				assert(!container.closed, "Original container should not be closed");
			},
		);
=======
>>>>>>> 617ef08f
	},
);<|MERGE_RESOLUTION|>--- conflicted
+++ resolved
@@ -5,7 +5,7 @@
 
 import { strict as assert } from "assert";
 
-import { describeCompat, itExpects, type ITestDataObject } from "@fluid-private/test-version-utils";
+import { describeCompat, itExpects } from "@fluid-private/test-version-utils";
 import { IContainer } from "@fluidframework/container-definitions/internal";
 import {
 	ITestContainerConfig,
@@ -14,7 +14,6 @@
 	createTestConfigProvider,
 	summarizeNow,
 } from "@fluidframework/test-utils/internal";
-import type { FluidObject } from "@fluidframework/core-interfaces";
 
 describeCompat(
 	"Summarizer closes instead of refreshing",
@@ -128,78 +127,5 @@
 				assert(!container.closed, "Original container should not be closed");
 			},
 		);
-<<<<<<< HEAD
-
-		itExpects(
-			"Closes the summarizing client instead of refreshing when failing to summarize",
-			[
-				{ eventName: "fluid:telemetry:Summarizer:Running:GarbageCollection_cancel" },
-				{ eventName: "fluid:telemetry:Summarizer:Running:Summarize_cancel" },
-				{
-					eventName:
-						"fluid:telemetry:Summarizer:Running:RefreshLatestSummaryFromServerFetch_end",
-				},
-				{
-					eventName: "fluid:telemetry:Container:ContainerDispose",
-					category: "generic",
-				},
-				{
-					eventName: "fluid:telemetry:Summarizer:Running:Summarize_cancel",
-					category: "generic",
-					error: "summary state stale - Unsupported option 'refreshLatestAck'",
-				},
-				{
-					eventName: "fluid:telemetry:Summarizer:Running:SummarizeFailed",
-					error: "summary state stale - Unsupported option 'refreshLatestAck'",
-				},
-			],
-			async () => {
-				const container = await createContainer();
-				const maybeTestFluidObject: FluidObject<ITestDataObject> | undefined =
-					await container.getEntryPoint();
-				const dataObject = maybeTestFluidObject.ITestDataObject;
-				assert(dataObject !== undefined, "dataObject not a ITestDataObject");
-				const counter = SharedCounter.create(dataObject._runtime, "counter");
-				dataObject._root.set("counter", counter.handle);
-
-				// summary1
-				await provider.ensureSynchronized();
-
-				const summaryConfigOverrides = {
-					...DefaultSummaryConfiguration,
-					maxOps: 1,
-				};
-
-				const configWithMissingChannelFactory: ITestContainerConfig = {
-					...testContainerConfig,
-					runtimeOptions: {
-						summaryOptions: {
-							summaryConfigOverrides,
-						},
-					},
-					registry: [], // omit the sharedCounter factory from the registry to cause a summarization error
-				};
-
-				const { container: summarizingContainer, summarizer } = await createSummarizer(
-					provider,
-					container,
-					configWithMissingChannelFactory,
-				);
-
-				await provider.ensureSynchronized();
-
-				// The summarizer should now fail as we have a missing channel factory
-				await summarizer.run("test");
-				await provider.ensureSynchronized();
-
-				assert(
-					summarizingContainer.closed,
-					"summarizer should be closed after failing to summarize",
-				);
-				assert(!container.closed, "Original container should not be closed");
-			},
-		);
-=======
->>>>>>> 617ef08f
 	},
 );