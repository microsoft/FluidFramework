/*!
 * Copyright (c) Microsoft Corporation and contributors. All rights reserved.
 * Licensed under the MIT License.
 */

import { strict as assert } from "assert";
import { describeCompat, itExpects } from "@fluid-private/test-version-utils";
import { IContainer } from "@fluidframework/container-definitions";
import {
	ITestContainerConfig,
	ITestFluidObject,
	ITestObjectProvider,
	createTestConfigProvider,
	createSummarizer,
	summarizeNow,
} from "@fluidframework/test-utils";
import { DefaultSummaryConfiguration } from "@fluidframework/container-runtime";
import { SharedCounter } from "@fluidframework/counter";

<<<<<<< HEAD
describeCompat(
	"Summarizer closes instead of refreshing",
	"2.0.0-rc.1.0.0",
	(getTestObjectProvider) => {
		const settings = {};
		const testContainerConfig: ITestContainerConfig = {
			runtimeOptions: {
				summaryOptions: {
					summaryConfigOverrides: { state: "disabled" },
				},
			},
			loaderProps: { configProvider: mockConfigProvider(settings) },
			registry: [[SharedCounter.getFactory().type, SharedCounter.getFactory()]],
		};

		let provider: ITestObjectProvider;
		const createContainer = async (): Promise<IContainer> => {
			return provider.makeTestContainer(testContainerConfig);
		};

		beforeEach("setup", async () => {
			provider = getTestObjectProvider({ syncSummarizer: true });
			settings["Fluid.ContainerRuntime.Test.CloseSummarizerDelayOverrideMs"] = 100;
		});

		itExpects(
			"Closes the summarizing client instead of refreshing",
			[
				{
					eventName:
						"fluid:telemetry:Summarizer:Running:RefreshLatestSummaryFromServerFetch_end",
				},
				{
					eventName: "fluid:telemetry:Container:ContainerDispose",
					category: "generic",
				},
				{
					eventName: "fluid:telemetry:Summarizer:Running:Summarize_cancel",
					category: "generic",
					error: "summary state stale - Unsupported option 'refreshLatestAck'",
				},
			],
			async () => {
				const container = await createContainer();
				const { container: summarizingContainer, summarizer } = await createSummarizer(
					provider,
					container,
					{ loaderProps: { configProvider: mockConfigProvider(settings) } },
				);
=======
describeCompat("Summarizer closes instead of refreshing", "NoCompat", (getTestObjectProvider) => {
	const configProvider = createTestConfigProvider();
	const testContainerConfig: ITestContainerConfig = {
		runtimeOptions: {
			summaryOptions: {
				summaryConfigOverrides: { state: "disabled" },
			},
		},
		loaderProps: { configProvider },
		registry: [[SharedCounter.getFactory().type, SharedCounter.getFactory()]],
	};
	const summarizerContainerConfig: ITestContainerConfig = { loaderProps: { configProvider } };

	let provider: ITestObjectProvider;

	const createContainer = async (): Promise<IContainer> => {
		return provider.makeTestContainer(testContainerConfig);
	};

	beforeEach("setup", async () => {
		provider = getTestObjectProvider({ syncSummarizer: true });
		configProvider.set("Fluid.ContainerRuntime.Test.CloseSummarizerDelayOverrideMs", 100);
	});

	afterEach(() => {
		configProvider.clear();
	});

	itExpects(
		"Closes the summarizing client instead of refreshing",
		[
			{
				eventName:
					"fluid:telemetry:Summarizer:Running:RefreshLatestSummaryFromServerFetch_end",
			},
			{
				eventName: "fluid:telemetry:Container:ContainerDispose",
				category: "generic",
			},
			{
				eventName: "fluid:telemetry:Summarizer:Running:Summarize_cancel",
				category: "generic",
				error: "summary state stale - Unsupported option 'refreshLatestAck'",
			},
		],
		async () => {
			const container = await createContainer();
			const { container: summarizingContainer, summarizer } = await createSummarizer(
				provider,
				container,
				summarizerContainerConfig,
			);

			const summarizeResults = summarizer.summarizeOnDemand({
				reason: "end-to-end test",
				refreshLatestAck: true,
			});
			await provider.ensureSynchronized();
			await summarizeResults.receivedSummaryAckOrNack;
			assert(summarizingContainer.closed, "Unknown acks should close the summarizer");
			assert(!container.closed, "Original container should not be closed");
		},
	);

	itExpects(
		"Closes the summarizing client instead of refreshing with two clients",
		[
			{
				eventName: "fluid:telemetry:SummarizerNode:refreshLatestSummary_end",
			},
			{
				eventName: "fluid:telemetry:Container:ContainerDispose",
				category: "generic",
			},
		],
		async () => {
			const container = await createContainer();
			const { container: summarizingContainer, summarizer } = await createSummarizer(
				provider,
				container,
				summarizerContainerConfig,
			);

			const { container: summarizingContainer2, summarizer: summarizer2 } =
				await createSummarizer(provider, container, summarizerContainerConfig);
>>>>>>> 13ee390c

				const summarizeResults = summarizer.summarizeOnDemand({
					reason: "end-to-end test",
					refreshLatestAck: true,
				});
				await provider.ensureSynchronized();
				await summarizeResults.receivedSummaryAckOrNack;
				assert(summarizingContainer.closed, "Unknown acks should close the summarizer");
				assert(!container.closed, "Original container should not be closed");
			},
<<<<<<< HEAD
		);

		itExpects(
			"Closes the summarizing client instead of refreshing with two clients",
			[
				{
					eventName: "fluid:telemetry:SummarizerNode:refreshLatestSummary_end",
				},
				{
					eventName: "fluid:telemetry:Container:ContainerDispose",
					category: "generic",
				},
			],
			async () => {
				const container = await createContainer();
				const { container: summarizingContainer, summarizer } = await createSummarizer(
					provider,
					container,
					{ loaderProps: { configProvider: mockConfigProvider(settings) } },
=======
		],
		async () => {
			const container = await createContainer();
			const { container: summarizingContainer, summarizer } = await createSummarizer(
				provider,
				container,
				summarizerContainerConfig,
			);

			// summary1
			const { summaryVersion: summaryVersion1 } = await summarizeNow(summarizer);

			await provider.ensureSynchronized();
			// summary2
			await summarizeNow(summarizer);
			summarizer.close();
			summarizingContainer.close();

			const { container: summarizingContainer2, summarizer: summarizer2 } =
				await createSummarizer(
					provider,
					container,
					summarizerContainerConfig,
					summaryVersion1,
>>>>>>> 13ee390c
				);

				const { container: summarizingContainer2, summarizer: summarizer2 } =
					await createSummarizer(provider, container, {
						loaderProps: { configProvider: mockConfigProvider(settings) },
					});

				await summarizeNow(summarizer);
				await provider.ensureSynchronized();

				// This tells the summarizer to process the latest summary ack
				// This is because the second summarizer is not the elected summarizer and thus the summaryManager does not
				// tell the summarizer to process acks.
				await summarizer2.run("test");

				assert(summarizingContainer2.closed, "Unknown acks should close the summarizer");
				assert(!summarizingContainer.closed, "summarizer1 should not be closed");
				assert(!container.closed, "Original container should not be closed");
			},
		);

		itExpects(
			"Closes the summarizing client instead of refreshing when loading from an older summary",
			[
				{
					eventName: "fluid:telemetry:Container:ContainerDispose",
					category: "generic",
				},
			],
			async () => {
				const container = await createContainer();
				const { container: summarizingContainer, summarizer } = await createSummarizer(
					provider,
					container,
					{ loaderProps: { configProvider: mockConfigProvider(settings) } },
				);

				// summary1
				const { summaryVersion: summaryVersion1 } = await summarizeNow(summarizer);

				await provider.ensureSynchronized();
				// summary2
				await summarizeNow(summarizer);
				summarizer.close();
				summarizingContainer.close();

				const { container: summarizingContainer2, summarizer: summarizer2 } =
					await createSummarizer(
						provider,
						container,
						{ loaderProps: { configProvider: mockConfigProvider(settings) } },
						summaryVersion1,
					);

				await provider.ensureSynchronized();

				// This tells the summarizer to process the latest summary ack
				// This is because the second summarizer is not the elected summarizer and thus the summaryManager does not
				// tell the summarizer to process acks.
				await summarizer2.run("test");

				assert(summarizingContainer2.closed, "Unknown acks should close the summarizer");
				assert(summarizingContainer.closed, "summarizer1 should be closed");
				assert(!container.closed, "Original container should not be closed");
			},
		);

		itExpects(
			"Closes the summarizing client instead of refreshing when failing to summarize",
			[
				{ eventName: "fluid:telemetry:Summarizer:Running:GarbageCollection_cancel" },
				{ eventName: "fluid:telemetry:Summarizer:Running:Summarize_cancel" },
				{
					eventName:
						"fluid:telemetry:Summarizer:Running:RefreshLatestSummaryFromServerFetch_end",
				},
				{
					eventName: "fluid:telemetry:Container:ContainerDispose",
					category: "generic",
				},
				{
					eventName: "fluid:telemetry:Summarizer:Running:Summarize_cancel",
					category: "generic",
					error: "summary state stale - Unsupported option 'refreshLatestAck'",
				},
			],
			async () => {
				const container = await createContainer();
				const dataObject = (await container.getEntryPoint()) as ITestFluidObject;
				const counter = SharedCounter.create(dataObject.runtime, "counter");
				dataObject.root.set("counter", counter.handle);

				// summary1
				await provider.ensureSynchronized();

				const summaryConfigOverrides = {
					...DefaultSummaryConfiguration,
					maxOps: 1,
				};

				const configWithMissingChannelFactory: ITestContainerConfig = {
					...testContainerConfig,
					runtimeOptions: {
						summaryOptions: {
							summaryConfigOverrides,
						},
					},
					registry: [], // omit the sharedCounter factory from the registry to cause a summarization error
				};

				const { container: summarizingContainer, summarizer } = await createSummarizer(
					provider,
					container,
					configWithMissingChannelFactory,
				);

				await provider.ensureSynchronized();

				// The summarizer should now fail as we have a missing channel factory
				await summarizer.run("test");
				await provider.ensureSynchronized();

				assert(
					summarizingContainer.closed,
					"summarizer should be closed after failing to summarize",
				);
				assert(!container.closed, "Original container should not be closed");
			},
		);
	},
);<|MERGE_RESOLUTION|>--- conflicted
+++ resolved
@@ -17,57 +17,6 @@
 import { DefaultSummaryConfiguration } from "@fluidframework/container-runtime";
 import { SharedCounter } from "@fluidframework/counter";
 
-<<<<<<< HEAD
-describeCompat(
-	"Summarizer closes instead of refreshing",
-	"2.0.0-rc.1.0.0",
-	(getTestObjectProvider) => {
-		const settings = {};
-		const testContainerConfig: ITestContainerConfig = {
-			runtimeOptions: {
-				summaryOptions: {
-					summaryConfigOverrides: { state: "disabled" },
-				},
-			},
-			loaderProps: { configProvider: mockConfigProvider(settings) },
-			registry: [[SharedCounter.getFactory().type, SharedCounter.getFactory()]],
-		};
-
-		let provider: ITestObjectProvider;
-		const createContainer = async (): Promise<IContainer> => {
-			return provider.makeTestContainer(testContainerConfig);
-		};
-
-		beforeEach("setup", async () => {
-			provider = getTestObjectProvider({ syncSummarizer: true });
-			settings["Fluid.ContainerRuntime.Test.CloseSummarizerDelayOverrideMs"] = 100;
-		});
-
-		itExpects(
-			"Closes the summarizing client instead of refreshing",
-			[
-				{
-					eventName:
-						"fluid:telemetry:Summarizer:Running:RefreshLatestSummaryFromServerFetch_end",
-				},
-				{
-					eventName: "fluid:telemetry:Container:ContainerDispose",
-					category: "generic",
-				},
-				{
-					eventName: "fluid:telemetry:Summarizer:Running:Summarize_cancel",
-					category: "generic",
-					error: "summary state stale - Unsupported option 'refreshLatestAck'",
-				},
-			],
-			async () => {
-				const container = await createContainer();
-				const { container: summarizingContainer, summarizer } = await createSummarizer(
-					provider,
-					container,
-					{ loaderProps: { configProvider: mockConfigProvider(settings) } },
-				);
-=======
 describeCompat("Summarizer closes instead of refreshing", "NoCompat", (getTestObjectProvider) => {
 	const configProvider = createTestConfigProvider();
 	const testContainerConfig: ITestContainerConfig = {
@@ -121,16 +70,16 @@
 				summarizerContainerConfig,
 			);
 
-			const summarizeResults = summarizer.summarizeOnDemand({
-				reason: "end-to-end test",
-				refreshLatestAck: true,
-			});
-			await provider.ensureSynchronized();
-			await summarizeResults.receivedSummaryAckOrNack;
-			assert(summarizingContainer.closed, "Unknown acks should close the summarizer");
-			assert(!container.closed, "Original container should not be closed");
-		},
-	);
+				const summarizeResults = summarizer.summarizeOnDemand({
+					reason: "end-to-end test",
+					refreshLatestAck: true,
+				});
+				await provider.ensureSynchronized();
+				await summarizeResults.receivedSummaryAckOrNack;
+				assert(summarizingContainer.closed, "Unknown acks should close the summarizer");
+				assert(!container.closed, "Original container should not be closed");
+			},
+		);
 
 	itExpects(
 		"Closes the summarizing client instead of refreshing with two clients",
@@ -153,38 +102,28 @@
 
 			const { container: summarizingContainer2, summarizer: summarizer2 } =
 				await createSummarizer(provider, container, summarizerContainerConfig);
->>>>>>> 13ee390c
-
-				const summarizeResults = summarizer.summarizeOnDemand({
-					reason: "end-to-end test",
-					refreshLatestAck: true,
-				});
-				await provider.ensureSynchronized();
-				await summarizeResults.receivedSummaryAckOrNack;
-				assert(summarizingContainer.closed, "Unknown acks should close the summarizer");
-				assert(!container.closed, "Original container should not be closed");
-			},
-<<<<<<< HEAD
-		);
-
-		itExpects(
-			"Closes the summarizing client instead of refreshing with two clients",
-			[
-				{
-					eventName: "fluid:telemetry:SummarizerNode:refreshLatestSummary_end",
-				},
-				{
-					eventName: "fluid:telemetry:Container:ContainerDispose",
-					category: "generic",
-				},
-			],
-			async () => {
-				const container = await createContainer();
-				const { container: summarizingContainer, summarizer } = await createSummarizer(
-					provider,
-					container,
-					{ loaderProps: { configProvider: mockConfigProvider(settings) } },
-=======
+
+				await summarizeNow(summarizer);
+				await provider.ensureSynchronized();
+
+				// This tells the summarizer to process the latest summary ack
+				// This is because the second summarizer is not the elected summarizer and thus the summaryManager does not
+				// tell the summarizer to process acks.
+				await summarizer2.run("test");
+
+				assert(summarizingContainer2.closed, "Unknown acks should close the summarizer");
+				assert(!summarizingContainer.closed, "summarizer1 should not be closed");
+				assert(!container.closed, "Original container should not be closed");
+			},
+		);
+
+	itExpects(
+		"Closes the summarizing client instead of refreshing when loading from an older summary",
+		[
+			{
+				eventName: "fluid:telemetry:Container:ContainerDispose",
+				category: "generic",
+			},
 		],
 		async () => {
 			const container = await createContainer();
@@ -194,14 +133,14 @@
 				summarizerContainerConfig,
 			);
 
-			// summary1
-			const { summaryVersion: summaryVersion1 } = await summarizeNow(summarizer);
-
-			await provider.ensureSynchronized();
-			// summary2
-			await summarizeNow(summarizer);
-			summarizer.close();
-			summarizingContainer.close();
+				// summary1
+				const { summaryVersion: summaryVersion1 } = await summarizeNow(summarizer);
+
+				await provider.ensureSynchronized();
+				// summary2
+				await summarizeNow(summarizer);
+				summarizer.close();
+				summarizingContainer.close();
 
 			const { container: summarizingContainer2, summarizer: summarizer2 } =
 				await createSummarizer(
@@ -209,60 +148,7 @@
 					container,
 					summarizerContainerConfig,
 					summaryVersion1,
->>>>>>> 13ee390c
 				);
-
-				const { container: summarizingContainer2, summarizer: summarizer2 } =
-					await createSummarizer(provider, container, {
-						loaderProps: { configProvider: mockConfigProvider(settings) },
-					});
-
-				await summarizeNow(summarizer);
-				await provider.ensureSynchronized();
-
-				// This tells the summarizer to process the latest summary ack
-				// This is because the second summarizer is not the elected summarizer and thus the summaryManager does not
-				// tell the summarizer to process acks.
-				await summarizer2.run("test");
-
-				assert(summarizingContainer2.closed, "Unknown acks should close the summarizer");
-				assert(!summarizingContainer.closed, "summarizer1 should not be closed");
-				assert(!container.closed, "Original container should not be closed");
-			},
-		);
-
-		itExpects(
-			"Closes the summarizing client instead of refreshing when loading from an older summary",
-			[
-				{
-					eventName: "fluid:telemetry:Container:ContainerDispose",
-					category: "generic",
-				},
-			],
-			async () => {
-				const container = await createContainer();
-				const { container: summarizingContainer, summarizer } = await createSummarizer(
-					provider,
-					container,
-					{ loaderProps: { configProvider: mockConfigProvider(settings) } },
-				);
-
-				// summary1
-				const { summaryVersion: summaryVersion1 } = await summarizeNow(summarizer);
-
-				await provider.ensureSynchronized();
-				// summary2
-				await summarizeNow(summarizer);
-				summarizer.close();
-				summarizingContainer.close();
-
-				const { container: summarizingContainer2, summarizer: summarizer2 } =
-					await createSummarizer(
-						provider,
-						container,
-						{ loaderProps: { configProvider: mockConfigProvider(settings) } },
-						summaryVersion1,
-					);
 
 				await provider.ensureSynchronized();
 
