--- conflicted
+++ resolved
@@ -107,14 +107,9 @@
         assert.strictEqual(await map2.wait(testKey), testValue);
     });
 
-<<<<<<< HEAD
-    it("doesn't resend successful op", async function() {
-        const pendingOps = await getPendingOps(provider, true, (c, d, map) => {
-=======
     // Skip this flaky test. See issue #5593
     it.skip("doesn't resend successful op", async function() {
-        const pendingOps = await getPendingOps(args, true, (c, d, map) => {
->>>>>>> f7cd4b13
+        const pendingOps = await getPendingOps(provider, true, (c, d, map) => {
             map.set(testKey, "something unimportant");
         });
 
