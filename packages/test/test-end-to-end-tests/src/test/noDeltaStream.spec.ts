--- conflicted
+++ resolved
@@ -46,7 +46,6 @@
 };
 
 describeFullCompat("No Delta stream loading mode testing", (getTestObjectProvider) => {
-<<<<<<< HEAD
     const scenarioToContainerUrl = new Map<string, string>();
     before(()=>{
         // clear first, so each version combination gets a new container
@@ -60,12 +59,6 @@
         const scenario = JSON.stringify(waitForSummary ?? "undefined");
         if(!scenarioToContainerUrl.has(scenario)) {
             let containerResolvedUrl: IResolvedUrl | undefined;
-=======
-    for(const testConfig of testConfigs) {
-        it.skip(`Validate Load Modes: ${JSON.stringify(testConfig ?? "undefined")}`, async function() {
-            const provider = getTestObjectProvider();
-            let containerUrl: IResolvedUrl | undefined;
->>>>>>> 52acea9e
             // initialize the container and its data
             {
                 const initLoader = createLoader(
@@ -165,7 +158,7 @@
                                         };
                                         return policies;
                                     }
-                                    // eslint-disable-next-line @typescript-eslint/no-unsafe-return
+
                                     return Reflect.get(target, prop,r);
                                 },
                             }),
