/*!
 * Copyright (c) Microsoft Corporation and contributors. All rights reserved.
 * Licensed under the MIT License.
 */

import assert from "assert";
import {
    ContainerRuntimeFactoryWithDefaultDataStore,
    DataObject,
    DataObjectFactory,
} from "@fluidframework/aqueduct";
import { TelemetryNullLogger } from "@fluidframework/common-utils";
<<<<<<< HEAD
import { ITelemetryBaseEvent } from "@fluidframework/common-definitions";
import { IContainer } from "@fluidframework/container-definitions";
import { ITestObjectProvider } from "@fluidframework/test-utils";
import { describeNoCompat } from "@fluidframework/test-version-utils";
import { requestFluidObject } from "@fluidframework/runtime-utils";
import {
    IContainerRuntimeOptions,
    SummaryCollection,
    ISummaryConfiguration,
    DefaultSummaryConfiguration,
} from "@fluidframework/container-runtime";
=======
import { IContainer, LoaderHeader } from "@fluidframework/container-definitions";
import { ISummaryConfiguration } from "@fluidframework/protocol-definitions";
import { ITestObjectProvider } from "@fluidframework/test-utils";
import { describeNoCompat } from "@fluidframework/test-version-utils";
import { requestFluidObject } from "@fluidframework/runtime-utils";
import { IAckedSummary, IContainerRuntimeOptions, SummaryCollection } from "@fluidframework/container-runtime";
>>>>>>> 24231532
import { MockLogger } from "@fluidframework/telemetry-utils";
import { IRequest } from "@fluidframework/core-interfaces";
import { IContainerRuntimeBase } from "@fluidframework/runtime-definitions";

class TestDataObject extends DataObject {
    public get _root() {
        return this.root;
    }

    public get containerRuntime() {
        return this.context.containerRuntime;
    }
}

describeNoCompat("Generate Summary Stats", (getTestObjectProvider) => {
    let provider: ITestObjectProvider;
    const dataObjectFactory = new DataObjectFactory(
        "TestDataObject",
        TestDataObject,
        [],
        []);

    const IdleDetectionTime = 100;
    const summaryConfigOverrides: ISummaryConfiguration = {
        ...DefaultSummaryConfiguration,
        ...{
            idleTime: IdleDetectionTime,
            maxTime: IdleDetectionTime * 12,
            initialSummarizerDelayMs: 10,
        },
    };
    const runtimeOptions: IContainerRuntimeOptions = {
        summaryOptions: {
            summaryConfigOverrides,
        },
        gcOptions: {
            gcAllowed: true,
        },
    };
    const innerRequestHandler = async (request: IRequest, runtime: IContainerRuntimeBase) =>
        runtime.IFluidHandleContext.resolveHandle(request);
    const runtimeFactory = new ContainerRuntimeFactoryWithDefaultDataStore(
        dataObjectFactory,
        [
            [dataObjectFactory.type, Promise.resolve(dataObjectFactory)],
        ],
        undefined,
        [innerRequestHandler],
        runtimeOptions,
    );

    let mainContainer: IContainer;
    let mainDataStore: TestDataObject;
    let createContainerTimestamp: number;
    let createContainerRuntimeVersion: number;
    let summaryCollection: SummaryCollection;
    let mockLogger: MockLogger;

    const loadContainer = async (summaryVersion?: string): Promise<IContainer> => {
        const requestHeader = {
            [LoaderHeader.version]: summaryVersion,
        };
        return provider.loadContainer(runtimeFactory, { logger: mockLogger }, requestHeader);
    };

    /**
     * Waits for a summary with the current state of the document (including all in-flight changes). It basically
     * synchronizes all containers and waits for a summary that contains the last processed sequence number.
     * @returns the version of this summary. This version can be used to load a Container with the summary associated
     * with it.
     */
    async function waitForSummary(): Promise<string> {
        // Send an op which should trigger a summary.
        mainDataStore._root.set("test", "value");
        await provider.ensureSynchronized();
        const ackedSummary: IAckedSummary =
            await summaryCollection.waitSummaryAck(mainContainer.deltaManager.lastSequenceNumber);
        return ackedSummary.summaryAck.contents.handle;
    }

    function validateLoadStats(
        summaryNumber: number,
        containerLoadDataStoreCount: number,
        referencedDataStoreCount: number,
        message: string,
        summarizer: boolean = false,
    ) {
        mockLogger.assertMatch([
            {
                eventName: "fluid:telemetry:ContainerLoadStats",
                summaryNumber,
                containerLoadDataStoreCount,
                referencedDataStoreCount,
                createContainerTimestamp,
                createContainerRuntimeVersion,
                clientType: summarizer ? "noninteractive/summarizer" : "interactive",
            },
        ], message);
    }

    beforeEach(async function() {
        provider = getTestObjectProvider();
<<<<<<< HEAD
        // GitHub issue: #9534
=======
>>>>>>> 24231532
        if (provider.driver.type === "odsp") {
            this.skip();
        }

        mockLogger = new MockLogger();

        // Create and set up a container for the first client.
        mainContainer = await provider.createContainer(runtimeFactory, { logger: mockLogger });
        mainDataStore = await requestFluidObject<TestDataObject>(mainContainer, "default");
        // Create and setup a summary collection that will be used to track and wait for summaries.
        summaryCollection = new SummaryCollection(mainContainer.deltaManager, new TelemetryNullLogger());

        const loadStatEvents =
            mockLogger.events.filter((event) => event.eventName === "fluid:telemetry:ContainerLoadStats");
        assert(loadStatEvents.length === 1, "There should only be one event for the created container");
        createContainerTimestamp = loadStatEvents[0].createContainerTimestamp as number;
        createContainerRuntimeVersion = loadStatEvents[0].createContainerRuntimeVersion as number;

        // Validate that the first container's stats are correct. It should load from summaryNumber 0 because it was
        // just created and it shouldn't have loaded any data stores.
        validateLoadStats(0, 0, 0, "First container stats incorrect");
    });

    it("should load summarizer with correct create stats", async function() {
        // Wait for summarizer to load and submit a summary. Validate that it loads from summaryNumber 1 and has
        // 1 data store which is referenced.
        await waitForSummary();
        validateLoadStats(1, 1, 1, "Summarizer should load with correct create stats", true /* summarizer */);
    });

    it("should load container with correct create stats", async function() {
        // Wait for summarizer to load and submit a summary. Validate that it loads from summaryNumber 1 and has
        // 1 data store which is referenced.
        const summaryVersion = await waitForSummary();
        validateLoadStats(1, 1, 1, "Summarizer should load with correct create stats", true /* summarizer */);

        // Load a new container with the above summary and validate that it loads from summaryNumber 2.
        await loadContainer(summaryVersion);
        validateLoadStats(2, 1, 1, "Second container should load with correct create stats");
    });

    it("should load container with correct data store load stats", async function() {
        // Create another data store so that the data store stats are updated.
        const dataStore2 = await dataObjectFactory.createInstance(mainDataStore.containerRuntime);
        mainDataStore._root.set("dataStore2", dataStore2.handle);

        // Wait for summarizer to load and submit a summary. Validate that it loads from summaryNumber 1. It loads
        // from the first summary which does not have the newly created data store.
        const summaryVersion = await waitForSummary();
        validateLoadStats(1, 1, 1, "Summarizer should load with correct data store stats", true /* summarizer */);

        // Load a new container with the above summary and validate that it loads with summaryNumber 2, has 2 data
        // stores and both are referenced.
        await loadContainer(summaryVersion);
        validateLoadStats(2, 2, 2, "Second container should load with correct data store stats");
    });

    it("should load second summarizer with correct stats", async function() {
        // Wait for summarizer to load and submit a summary. Validate that it loads from summaryNumber 1.
        const summaryVersion = await waitForSummary();
        validateLoadStats(1, 1, 1, "Summarizer should load with correct data store stats", true /* summarizer */);

        // Close the main container which should also close the summarizer.
        mainContainer.close();

        // Load and set up a new main container with the above summary and validate that it loads with summaryNumber 2.
        mainContainer = await loadContainer(summaryVersion);
        mainDataStore = await requestFluidObject<TestDataObject>(mainContainer, "default");
        // Create and setup a summary collection that will be used to track and wait for summaries.
        summaryCollection = new SummaryCollection(mainContainer.deltaManager, new TelemetryNullLogger());
        validateLoadStats(2, 1, 1, "Second container should load with correct data store stats");

        // Wait for summary and validate that the new summarizer loads from summary number 2 as well.
        await waitForSummary();
        validateLoadStats(2, 1, 1, "Summarizer should load with correct data store stats", true /* summarizer */);
    });
});<|MERGE_RESOLUTION|>--- conflicted
+++ resolved
@@ -10,26 +10,12 @@
     DataObjectFactory,
 } from "@fluidframework/aqueduct";
 import { TelemetryNullLogger } from "@fluidframework/common-utils";
-<<<<<<< HEAD
-import { ITelemetryBaseEvent } from "@fluidframework/common-definitions";
-import { IContainer } from "@fluidframework/container-definitions";
-import { ITestObjectProvider } from "@fluidframework/test-utils";
-import { describeNoCompat } from "@fluidframework/test-version-utils";
-import { requestFluidObject } from "@fluidframework/runtime-utils";
-import {
-    IContainerRuntimeOptions,
-    SummaryCollection,
-    ISummaryConfiguration,
-    DefaultSummaryConfiguration,
-} from "@fluidframework/container-runtime";
-=======
 import { IContainer, LoaderHeader } from "@fluidframework/container-definitions";
 import { ISummaryConfiguration } from "@fluidframework/protocol-definitions";
 import { ITestObjectProvider } from "@fluidframework/test-utils";
 import { describeNoCompat } from "@fluidframework/test-version-utils";
 import { requestFluidObject } from "@fluidframework/runtime-utils";
 import { IAckedSummary, IContainerRuntimeOptions, SummaryCollection } from "@fluidframework/container-runtime";
->>>>>>> 24231532
 import { MockLogger } from "@fluidframework/telemetry-utils";
 import { IRequest } from "@fluidframework/core-interfaces";
 import { IContainerRuntimeBase } from "@fluidframework/runtime-definitions";
@@ -53,16 +39,14 @@
         []);
 
     const IdleDetectionTime = 100;
-    const summaryConfigOverrides: ISummaryConfiguration = {
-        ...DefaultSummaryConfiguration,
-        ...{
-            idleTime: IdleDetectionTime,
-            maxTime: IdleDetectionTime * 12,
-            initialSummarizerDelayMs: 10,
-        },
+    const summaryConfigOverrides: Partial<ISummaryConfiguration> = {
+        idleTime: IdleDetectionTime,
+        maxTime: IdleDetectionTime * 12,
     };
     const runtimeOptions: IContainerRuntimeOptions = {
         summaryOptions: {
+            generateSummaries: true,
+            initialSummarizerDelayMs: 10,
             summaryConfigOverrides,
         },
         gcOptions: {
@@ -132,10 +116,6 @@
 
     beforeEach(async function() {
         provider = getTestObjectProvider();
-<<<<<<< HEAD
-        // GitHub issue: #9534
-=======
->>>>>>> 24231532
         if (provider.driver.type === "odsp") {
             this.skip();
         }
