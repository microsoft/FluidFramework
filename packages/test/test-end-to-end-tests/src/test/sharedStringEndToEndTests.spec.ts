--- conflicted
+++ resolved
@@ -6,7 +6,7 @@
 import { strict as assert } from "assert";
 import { Container } from "@fluidframework/container-loader";
 import { ContainerRuntime } from "@fluidframework/container-runtime";
-import { ReferenceType, reservedMarkerIdKey } from "@fluidframework/merge-tree";
+import { Marker, ReferenceType, reservedMarkerIdKey } from "@fluidframework/merge-tree";
 import { requestFluidObject } from "@fluidframework/runtime-utils";
 import { SharedString } from "@fluidframework/sequence";
 import { ConfigTypes, IConfigProviderBase } from "@fluidframework/telemetry-utils";
@@ -17,12 +17,7 @@
     ChannelFactoryRegistry,
     ITestFluidObject,
 } from "@fluidframework/test-utils";
-<<<<<<< HEAD
 import { describeFullCompat, describeNoCompat } from "@fluidframework/test-version-utils";
-=======
-import { describeFullCompat } from "@fluidframework/test-version-utils";
-import { Marker, ReferenceType, reservedMarkerIdKey } from "@fluidframework/merge-tree";
->>>>>>> 90c1e8f4
 
 const stringId = "sharedStringKey";
 const registry: ChannelFactoryRegistry = [[stringId, SharedString.getFactory()]];
@@ -77,112 +72,6 @@
         assert.equal(
             newSharedString.getText(), text, "The new container should receive the inserted text on creation");
     });
-<<<<<<< HEAD
-});
-
-describeNoCompat("SharedString orderSequentially", (getTestObjectProvider) => {
-    let provider: ITestObjectProvider;
-    beforeEach(() => {
-        provider = getTestObjectProvider();
-    });
-
-    let container: Container;
-    let dataObject: ITestFluidObject;
-    let sharedString: SharedString;
-    let containerRuntime: ContainerRuntime;
-
-    const configProvider = ((settings: Record<string, ConfigTypes>): IConfigProviderBase => ({
-        getRawConfig: (name: string): ConfigTypes => settings[name],
-    }));
-    const errorMessage = "callback failure";
-
-    beforeEach(async () => {
-        const configWithFeatureGates = {
-            ...testContainerConfig,
-            loaderProps: { configProvider: configProvider({
-                "Fluid.ContainerRuntime.EnableRollback": true,
-            }) },
-        };
-        container = await provider.makeTestContainer(configWithFeatureGates) as Container;
-        dataObject = await requestFluidObject<ITestFluidObject>(container, "default");
-        sharedString = await dataObject.getSharedObject<SharedString>(stringId);
-        containerRuntime = dataObject.context.containerRuntime as ContainerRuntime;
-    });
-
-    it("Should rollback insert on empty string", async () => {
-        let error: Error | undefined;
-        try {
-            containerRuntime.orderSequentially(() => {
-                sharedString.insertText(0, "abcd");
-                throw new Error(errorMessage);
-            });
-        } catch (err) {
-            error = err as Error;
-        }
-
-        assert.notEqual(error, undefined, "No error");
-        assert.equal(error?.message, errorMessage, "Unexpected error message");
-        assert.equal(containerRuntime.disposed, false);
-        assert.equal(sharedString.getText(), "");
-    });
-    it("Should rollback insert into non-empty string", async () => {
-        let error: Error | undefined;
-        sharedString.insertText(0, "aefg");
-        try {
-            containerRuntime.orderSequentially(() => {
-                sharedString.insertText(1, "bcd");
-                throw new Error(errorMessage);
-            });
-        } catch (err) {
-            error = err as Error;
-        }
-
-        assert.notEqual(error, undefined, "No error");
-        assert.equal(error?.message, errorMessage, "Unexpected error message");
-        assert.equal(containerRuntime.disposed, false);
-        assert.equal(sharedString.getText(), "aefg");
-    });
-    it("Should rollback insert marker", async () => {
-        let error: Error | undefined;
-        sharedString.insertText(0, "abc");
-        try {
-            containerRuntime.orderSequentially(() => {
-                sharedString.insertMarker(
-                    1,
-                    ReferenceType.Simple,
-                    {
-                        [reservedMarkerIdKey]: "markerId",
-                    },
-                );
-                throw new Error(errorMessage);
-            });
-        } catch (err) {
-            error = err as Error;
-        }
-
-        assert.notEqual(error, undefined, "No error");
-        assert.equal(error?.message, errorMessage, "Unexpected error message");
-        assert.equal(containerRuntime.disposed, false);
-        assert.equal(sharedString.getTextWithPlaceholders(), "abc");
-    });
-    it("Should rollback multiple inserts with split segments", async () => {
-        let error: Error | undefined;
-        sharedString.insertText(0, "aefg");
-        try {
-            containerRuntime.orderSequentially(() => {
-                sharedString.insertText(1, "bd");
-                sharedString.insertText(2, "c");
-                throw new Error(errorMessage);
-            });
-        } catch (err) {
-            error = err as Error;
-        }
-
-        assert.notEqual(error, undefined, "No error");
-        assert.equal(error?.message, errorMessage, "Unexpected error message");
-        assert.equal(containerRuntime.disposed, false);
-        assert.equal(sharedString.getText(), "aefg");
-=======
 
     it("marker passes on attachment directly and transitively to any referenced DDS", async () => {
         // Insert a simple marker.
@@ -221,6 +110,110 @@
         assert.equal(detachedString1.isAttached(), true, "detachedString1 should be attached");
         assert.equal(detachedString2.isAttached(), true, "detachedString2 should be attached");
         assert.equal(sharedString1.isAttached(), true, "sharedString1 should be attached");
->>>>>>> 90c1e8f4
+    });
+});
+
+describeNoCompat("SharedString orderSequentially", (getTestObjectProvider) => {
+    let provider: ITestObjectProvider;
+    beforeEach(() => {
+        provider = getTestObjectProvider();
+    });
+
+    let container: Container;
+    let dataObject: ITestFluidObject;
+    let sharedString: SharedString;
+    let containerRuntime: ContainerRuntime;
+
+    const configProvider = ((settings: Record<string, ConfigTypes>): IConfigProviderBase => ({
+        getRawConfig: (name: string): ConfigTypes => settings[name],
+    }));
+    const errorMessage = "callback failure";
+
+    beforeEach(async () => {
+        const configWithFeatureGates = {
+            ...testContainerConfig,
+            loaderProps: { configProvider: configProvider({
+                "Fluid.ContainerRuntime.EnableRollback": true,
+            }) },
+        };
+        container = await provider.makeTestContainer(configWithFeatureGates) as Container;
+        dataObject = await requestFluidObject<ITestFluidObject>(container, "default");
+        sharedString = await dataObject.getSharedObject<SharedString>(stringId);
+        containerRuntime = dataObject.context.containerRuntime as ContainerRuntime;
+    });
+
+    it("Should rollback insert on empty string", async () => {
+        let error: Error | undefined;
+        try {
+            containerRuntime.orderSequentially(() => {
+                sharedString.insertText(0, "abcd");
+                throw new Error(errorMessage);
+            });
+        } catch (err) {
+            error = err as Error;
+        }
+
+        assert.notEqual(error, undefined, "No error");
+        assert.equal(error?.message, errorMessage, "Unexpected error message");
+        assert.equal(containerRuntime.disposed, false);
+        assert.equal(sharedString.getText(), "");
+    });
+    it("Should rollback insert into non-empty string", async () => {
+        let error: Error | undefined;
+        sharedString.insertText(0, "aefg");
+        try {
+            containerRuntime.orderSequentially(() => {
+                sharedString.insertText(1, "bcd");
+                throw new Error(errorMessage);
+            });
+        } catch (err) {
+            error = err as Error;
+        }
+
+        assert.notEqual(error, undefined, "No error");
+        assert.equal(error?.message, errorMessage, "Unexpected error message");
+        assert.equal(containerRuntime.disposed, false);
+        assert.equal(sharedString.getText(), "aefg");
+    });
+    it("Should rollback insert marker", async () => {
+        let error: Error | undefined;
+        sharedString.insertText(0, "abc");
+        try {
+            containerRuntime.orderSequentially(() => {
+                sharedString.insertMarker(
+                    1,
+                    ReferenceType.Simple,
+                    {
+                        [reservedMarkerIdKey]: "markerId",
+                    },
+                );
+                throw new Error(errorMessage);
+            });
+        } catch (err) {
+            error = err as Error;
+        }
+
+        assert.notEqual(error, undefined, "No error");
+        assert.equal(error?.message, errorMessage, "Unexpected error message");
+        assert.equal(containerRuntime.disposed, false);
+        assert.equal(sharedString.getTextWithPlaceholders(), "abc");
+    });
+    it("Should rollback multiple inserts with split segments", async () => {
+        let error: Error | undefined;
+        sharedString.insertText(0, "aefg");
+        try {
+            containerRuntime.orderSequentially(() => {
+                sharedString.insertText(1, "bd");
+                sharedString.insertText(2, "c");
+                throw new Error(errorMessage);
+            });
+        } catch (err) {
+            error = err as Error;
+        }
+
+        assert.notEqual(error, undefined, "No error");
+        assert.equal(error?.message, errorMessage, "Unexpected error message");
+        assert.equal(containerRuntime.disposed, false);
+        assert.equal(sharedString.getText(), "aefg");
     });
 });