--- conflicted
+++ resolved
@@ -17,7 +17,7 @@
     ChannelFactoryRegistry,
     ITestFluidObject,
 } from "@fluidframework/test-utils";
-import { describeFullCompat, describeNoCompat, itExpects } from "@fluidframework/test-version-utils";
+import { describeFullCompat, describeNoCompat } from "@fluidframework/test-version-utils";
 
 const mapId = "mapKey";
 const registry: ChannelFactoryRegistry = [[mapId, SharedMap.getFactory()]];
@@ -382,108 +382,6 @@
         });
     });
 
-    describe("Concurrent op processing", () => {
-        let container1: Container;
-        let container2: Container;
-        let dataObject1: ITestFluidObject;
-        let dataObject2: ITestFluidObject;
-        let sharedMap1: SharedMap;
-        let sharedMap2: SharedMap;
-
-        beforeEach(async () => {
-            provider.reset();
-            provider = getTestObjectProvider();
-        });
-
-        const setupContainers = async (
-            containerConfig: ITestContainerConfig,
-            featureGates: Record<string, ConfigTypes> = {},
-        ) => {
-            const configWithFeatureGates = {
-                ...containerConfig,
-                loaderProps: { configProvider: configProvider(featureGates) },
-            };
-            container1 = await provider.makeTestContainer(configWithFeatureGates) as Container;
-            container2 = await provider.loadTestContainer(configWithFeatureGates) as Container;
-
-            dataObject1 = await requestFluidObject<ITestFluidObject>(container1, "default");
-            dataObject2 = await requestFluidObject<ITestFluidObject>(container2, "default");
-
-            sharedMap1 = await dataObject1.getSharedObject<SharedMap>(mapId);
-            sharedMap2 = await dataObject2.getSharedObject<SharedMap>(mapId);
-
-            await provider.ensureSynchronized();
-        };
-
-<<<<<<< HEAD
-        itExpects("Should close container when sending an op while processing another op",
-            [{
-                eventName: "fluid:telemetry:Container:ContainerClose",
-                error: "Making changes to data model is disallowed while processing ops.",
-            }], async () => {
-                await setupContainers(testContainerConfig);
-
-                sharedMap.on("valueChanged", (changed, local) => {
-                    if (!local) {
-                        assert.equal(changed.key, "key2", "Incorrect value for key1 in container 1");
-                    }
-                    // Avoid re-entrancy by setting a new key
-=======
-        // ADO #1834 tracks fixing it!
-        // This test case does not work correctly - it used to work before batching changes for the wrong reason.
-        // Please see above ticket for more info
-        itExpects.only("Should close container when sending an op while processing another op",
-            [], async () => {
-                await setupContainers(testContainerConfig);
-
-                sharedMap1.on("valueChanged", (changed) => {
->>>>>>> 18761f2a
-                    if (changed.key !== "key2") {
-                        sharedMap1.set("key2", `${sharedMap1.get("key1")} updated`);
-                    }
-                });
-
-                sharedMap1.set("key1", "1");
-                // Force a flush
-                await new Promise((resolve) => setImmediate(resolve));
-                sharedMap2.set("key3", "3");
-                sharedMap2.set("key3", "4");
-                sharedMap2.set("key3", "5");
-                sharedMap2.set("key3", "6");
-                await provider.ensureSynchronized();
-
-                assert.equal(sharedMap2.get("key1"), "1");
-                assert.equal(sharedMap2.get("key2"), "1 updated", "Not updated for container 2");
-
-                assert.equal(sharedMap1.get("key1"), "1");
-                assert.equal(sharedMap1.get("key2"), "1 updated", "Not updated for container 1");
-
-                sharedMap1.set("key1", "2");
-                await provider.ensureSynchronized();
-
-                assert.equal(sharedMap2.get("key1"), "2");
-                assert.equal(sharedMap2.get("key2"), "2 updated", "Not updated for container 2");
-
-                assert.equal(sharedMap1.get("key1"), "2");
-                assert.equal(sharedMap1.get("key2"), "2 updated", "Not updated for container 1");
-            });
-
-        it("Negative test with unset concurrentOpSend feature gate", async () => {
-            await setupContainers(testContainerConfig, { "Fluid.ContainerRuntime.DisableBatchBaselineCheck": true });
-            sharedMap.on("valueChanged", (changed, local) => {
-                // Avoid re-entrancy by setting a new key
-                if (changed.key !== "key2") {
-                    sharedMap2.set("key2", "v2");
-                }
-            });
-            // Set 1st key to trigger above valueChanged
-            sharedMap.set("key1", "v1");
-            await provider.ensureSynchronized();
-            assert.equal(sharedMap.get("key1"), "v1", "The new value is not updated in map 1");
-            assert.equal(sharedMap2.get("key2"), "v2", "The new value is not updated in map 2");
-        });
-    });
-
     it("Should rollback set", async () => {
         let error: Error | undefined;
         try {
