/*!
 * Copyright (c) Microsoft Corporation and contributors. All rights reserved.
 * Licensed under the MIT License.
 */

import { strict as assert } from "assert";
import {
	ConfigTypes,
	IConfigProviderBase,
	IErrorBase,
	IFluidHandle,
} from "@fluidframework/core-interfaces";

import { ContainerRuntime } from "@fluidframework/container-runtime";
import type { ISharedMap, IValueChanged, SharedMap } from "@fluidframework/map";
import {
	ITestObjectProvider,
	ITestContainerConfig,
	DataObjectFactoryType,
	ChannelFactoryRegistry,
	ITestFluidObject,
	getContainerEntryPointBackCompat,
} from "@fluidframework/test-utils";
import { describeCompat } from "@fluid-private/test-version-utils";
import { IContainer } from "@fluidframework/container-definitions";
import { FluidDataStoreRuntime } from "@fluidframework/datastore";

describeCompat("SharedMap", "FullCompat", (getTestObjectProvider, apis) => {
	const { SharedMap } = apis.dds;
	const mapId = "mapKey";
	const registry: ChannelFactoryRegistry = [[mapId, SharedMap.getFactory()]];
	const testContainerConfig: ITestContainerConfig = {
		fluidDataObjectType: DataObjectFactoryType.Test,
		registry,
	};

	let provider: ITestObjectProvider;
	beforeEach("getTestObjectProvider", () => {
		provider = getTestObjectProvider();
	});

	let dataObject1: ITestFluidObject;
	let sharedMap1: ISharedMap;
	let sharedMap2: ISharedMap;
	let sharedMap3: ISharedMap;

	beforeEach("createContainers", async () => {
		const container1 = await provider.makeTestContainer(testContainerConfig);
		dataObject1 = await getContainerEntryPointBackCompat<ITestFluidObject>(container1);
		sharedMap1 = await dataObject1.getSharedObject<SharedMap>(mapId);

		const container2 = await provider.loadTestContainer(testContainerConfig);
		const dataObject2 = await getContainerEntryPointBackCompat<ITestFluidObject>(container2);
		sharedMap2 = await dataObject2.getSharedObject<SharedMap>(mapId);

		const container3 = await provider.loadTestContainer(testContainerConfig);
		const dataObject3 = await getContainerEntryPointBackCompat<ITestFluidObject>(container3);
		sharedMap3 = await dataObject3.getSharedObject<SharedMap>(mapId);

		sharedMap1.set("testKey1", "testValue");

		await provider.ensureSynchronized();
	});

	function expectAllValues(msg, key, value1, value2, value3) {
		const user1Value = sharedMap1.get(key);
		assert.equal(user1Value, value1, `Incorrect value for ${key} in container 1 ${msg}`);
		const user2Value = sharedMap2.get(key);
		assert.equal(user2Value, value2, `Incorrect value for ${key} in container 2 ${msg}`);
		const user3Value = sharedMap3.get(key);
		assert.equal(user3Value, value3, `Incorrect value for ${key} in container 3 ${msg}`);
	}

	function expectAllBeforeValues(key, value1, value2, value3) {
		expectAllValues("before process", key, value1, value2, value3);
	}

	function expectAllAfterValues(key, value) {
		expectAllValues("after process", key, value, value, value);
	}

	function expectAllSize(size) {
		const keys1 = Array.from(sharedMap1.keys());
		assert.equal(keys1.length, size, "Incorrect number of Keys in container 1");
		const keys2 = Array.from(sharedMap2.keys());
		assert.equal(keys2.length, size, "Incorrect number of Keys in container 2");
		const keys3 = Array.from(sharedMap3.keys());
		assert.equal(keys3.length, size, "Incorrect number of Keys in container 3");

		assert.equal(sharedMap1.size, size, "Incorrect map size in container 1");
		assert.equal(sharedMap2.size, size, "Incorrect map size in container 2");
		assert.equal(sharedMap3.size, size, "Incorrect map size in container 3");
	}

	it("should set key value in three containers correctly", async () => {
		expectAllAfterValues("testKey1", "testValue");
	});

	it("should set key value to undefined in three containers correctly", async () => {
		sharedMap2.set("testKey1", undefined);
		sharedMap2.set("testKey2", undefined);

		await provider.ensureSynchronized();

		expectAllAfterValues("testKey1", undefined);
		expectAllAfterValues("testKey2", undefined);
	});

	it("Should delete values in 3 containers correctly", async () => {
		sharedMap2.delete("testKey1");

		await provider.ensureSynchronized();

		const hasKey1 = sharedMap1.has("testKey1");
		assert.equal(hasKey1, false, "testKey1 not deleted in container 1");

		const hasKey2 = sharedMap2.has("testKey1");
		assert.equal(hasKey2, false, "testKey1 not deleted in container 1");

		const hasKey3 = sharedMap3.has("testKey1");
		assert.equal(hasKey3, false, "testKey1 not deleted in container 1");
	});

	it("Should check if three containers has same number of keys", async () => {
		sharedMap3.set("testKey3", true);

		await provider.ensureSynchronized();

		expectAllSize(2);
	});

	it("Should update value and trigger onValueChanged on other two containers", async () => {
		let user1ValueChangedCount: number = 0;
		let user2ValueChangedCount: number = 0;
		let user3ValueChangedCount: number = 0;
		sharedMap1.on("valueChanged", (changed, local) => {
			if (!local) {
				assert.equal(
					changed.key,
					"testKey1",
					"Incorrect value for testKey1 in container 1",
				);
				user1ValueChangedCount = user1ValueChangedCount + 1;
			}
		});
		sharedMap2.on("valueChanged", (changed, local) => {
			if (!local) {
				assert.equal(
					changed.key,
					"testKey1",
					"Incorrect value for testKey1 in container 2",
				);
				user2ValueChangedCount = user2ValueChangedCount + 1;
			}
		});
		sharedMap3.on("valueChanged", (changed, local) => {
			if (!local) {
				assert.equal(
					changed.key,
					"testKey1",
					"Incorrect value for testKey1 in container 3",
				);
				user3ValueChangedCount = user3ValueChangedCount + 1;
			}
		});

		sharedMap1.set("testKey1", "updatedValue");

		await provider.ensureSynchronized();

		assert.equal(
			user1ValueChangedCount,
			0,
			"Incorrect number of valueChanged op received in container 1",
		);
		assert.equal(
			user2ValueChangedCount,
			1,
			"Incorrect number of valueChanged op received in container 2",
		);
		assert.equal(
			user3ValueChangedCount,
			1,
			"Incorrect number of valueChanged op received in container 3",
		);

		expectAllAfterValues("testKey1", "updatedValue");
	});

	it("Simultaneous set should reach eventual consistency with the same value", async () => {
		sharedMap1.set("testKey1", "value1");
		sharedMap2.set("testKey1", "value2");
		sharedMap3.set("testKey1", "value0");

		// drain the outgoing so that the next set will come after
		await provider.opProcessingController.processOutgoing();

		sharedMap3.set("testKey1", "value3");

		expectAllBeforeValues("testKey1", "value1", "value2", "value3");

		await provider.ensureSynchronized();

		expectAllAfterValues("testKey1", "value3");
	});

	it("Simultaneous delete/set should reach eventual consistency with the same value", async () => {
		// set after delete
		sharedMap1.set("testKey1", "value1.1");
		sharedMap2.delete("testKey1");

		// drain the outgoing so that the next set will come after
		await provider.opProcessingController.processOutgoing();

		sharedMap3.set("testKey1", "value1.3");

		expectAllBeforeValues("testKey1", "value1.1", undefined, "value1.3");

		await provider.ensureSynchronized();

		expectAllAfterValues("testKey1", "value1.3");
	});

	it("Simultaneous delete/set on same map should reach eventual consistency with the same value", async () => {
		// delete and then set on the same map
		sharedMap1.set("testKey2", "value2.1");
		sharedMap2.delete("testKey2");
		sharedMap3.set("testKey2", "value2.3");

		// drain the outgoing so that the next set will come after
		await provider.opProcessingController.processOutgoing();

		sharedMap2.set("testKey2", "value2.2");
		expectAllBeforeValues("testKey2", "value2.1", "value2.2", "value2.3");

		await provider.ensureSynchronized();

		expectAllAfterValues("testKey2", "value2.2");
	});

	it("Simultaneous set/delete should reach eventual consistency with the same value", async () => {
		// delete after set
		sharedMap1.set("testKey3", "value3.1");
		sharedMap2.set("testKey3", "value3.2");

		// drain the outgoing so that the next set will come after
		await provider.opProcessingController.processOutgoing();

		sharedMap3.delete("testKey3");

		expectAllBeforeValues("testKey3", "value3.1", "value3.2", undefined);

		await provider.ensureSynchronized();

		expectAllAfterValues("testKey3", undefined);
	});

	it("Simultaneous set/clear on a key should reach eventual consistency with the same value", async () => {
		// clear after set
		sharedMap1.set("testKey1", "value1.1");
		sharedMap2.set("testKey1", "value1.2");

		// drain the outgoing so that the next set will come after
		await provider.opProcessingController.processOutgoing();

		sharedMap3.clear();
		expectAllBeforeValues("testKey1", "value1.1", "value1.2", undefined);
		assert.equal(sharedMap3.size, 0, "Incorrect map size after clear");

		await provider.ensureSynchronized();

		expectAllAfterValues("testKey1", undefined);
		expectAllSize(0);
	});

	it("Simultaneous clear/set on same map should reach eventual consistency with the same value", async () => {
		// set after clear on the same map
		sharedMap1.set("testKey2", "value2.1");
		sharedMap2.clear();
		sharedMap3.set("testKey2", "value2.3");

		// drain the outgoing so that the next set will come after
		await provider.opProcessingController.processOutgoing();

		sharedMap2.set("testKey2", "value2.2");
		expectAllBeforeValues("testKey2", "value2.1", "value2.2", "value2.3");

		await provider.ensureSynchronized();

		expectAllAfterValues("testKey2", "value2.2");
		expectAllSize(1);
	});

	it("Simultaneous clear/set should reach eventual consistency and resolve to the same value", async () => {
		// set after clear
		sharedMap1.set("testKey3", "value3.1");
		sharedMap2.clear();

		// drain the outgoing so that the next set will come after
		await provider.opProcessingController.processOutgoing();

		sharedMap3.set("testKey3", "value3.3");
		expectAllBeforeValues("testKey3", "value3.1", undefined, "value3.3");

		await provider.ensureSynchronized();

		expectAllAfterValues("testKey3", "value3.3");
		expectAllSize(1);
	});

	it("should load new map with data from local state and can then process ops", async () => {
		/**
		 * This tests test the scenario found in the following bug:
		 * https://github.com/microsoft/FluidFramework/issues/2400
		 *
		 * - A SharedMap in local (detached) state set a key.
		 *
		 * - The map is then attached so that it is available to remote clients.
		 *
		 * - One of the remote clients sets a new value to the same key.
		 *
		 * - The expected behavior is that the first SharedMap updates the key with the new value. But in the bug
		 * the first SharedMap stores the key in its pending state even though it does not send out an op. So,
		 * when it gets a remote op with the same key, it ignores it as it has a pending set with the same key.
		 */

		// Create a new map in local (detached) state.
		const newSharedMap1 = SharedMap.create(dataObject1.runtime);

		// Set a value while in local state.
		newSharedMap1.set("newKey", "newValue");

		// Now add the handle to an attached map so the new map gets attached too.
		sharedMap1.set("newSharedMap", newSharedMap1.handle);

		await provider.ensureSynchronized();

		// The new map should be available in the remote client and it should contain that key that was
		// set in local state.
		const newSharedMap2 = await sharedMap2.get<IFluidHandle<SharedMap>>("newSharedMap")?.get();
		assert(newSharedMap2);
		assert.equal(
			newSharedMap2.get("newKey"),
			"newValue",
			"The data set in local state is not available in map 2",
		);

		// Set a new value for the same key in the remote map.
		newSharedMap2.set("newKey", "anotherNewValue");

		await provider.ensureSynchronized();

		// Verify that the new value is updated in both the maps.
		assert.equal(
			newSharedMap2.get("newKey"),
			"anotherNewValue",
			"The new value is not updated in map 2",
		);
		assert.equal(
			newSharedMap1.get("newKey"),
			"anotherNewValue",
			"The new value is not updated in map 1",
		);
	});

	it("attaches if referring SharedMap becomes attached or is already attached", async () => {
		const detachedMap1: ISharedMap = SharedMap.create(dataObject1.runtime);
		const detachedMap2: ISharedMap = SharedMap.create(dataObject1.runtime);

		// When an unattached map refers to another unattached map, both remain unattached
		detachedMap1.set("newSharedMap", detachedMap2.handle);
		assert.equal(sharedMap1.isAttached(), true, "sharedMap1 should be attached");
		assert.equal(detachedMap1.isAttached(), false, "detachedMap1 should not be attached");
		assert.equal(detachedMap2.isAttached(), false, "detachedMap2 should not be attached");

		// When referring map becomes attached, the referred map becomes attached
		// and the attachment transitively passes to a second referred map
		sharedMap1.set("newSharedMap", detachedMap1.handle);
		assert.equal(sharedMap1.isAttached(), true, "sharedMap1 should be attached");
		assert.equal(detachedMap1.isAttached(), true, "detachedMap1 should be attached");
		assert.equal(detachedMap2.isAttached(), true, "detachedMap2 should be attached");
	});
});

describeCompat("SharedMap orderSequentially", "NoCompat", (getTestObjectProvider, apis) => {
	const { SharedMap } = apis.dds;
	const mapId = "mapKey";
	const registry: ChannelFactoryRegistry = [[mapId, SharedMap.getFactory()]];
	const testContainerConfig: ITestContainerConfig = {
		fluidDataObjectType: DataObjectFactoryType.Test,
		registry,
	};

	let provider: ITestObjectProvider;
	beforeEach("getTestObjectProvider", () => {
		provider = getTestObjectProvider();
	});

	let container: IContainer;
	let dataObject: ITestFluidObject;
	let sharedMap: SharedMap;

	let containerRuntime: ContainerRuntime;
	let clearEventCount: number;
	let changedEventData: IValueChanged[];

	const configProvider = (settings: Record<string, ConfigTypes>): IConfigProviderBase => ({
		getRawConfig: (name: string): ConfigTypes => settings[name],
	});
	const errorMessage = "callback failure";

	beforeEach("setup", async () => {
		const configWithFeatureGates = {
			...testContainerConfig,
			loaderProps: {
				configProvider: configProvider({
					"Fluid.ContainerRuntime.EnableRollback": true,
				}),
			},
		};

		container = await provider.makeTestContainer(configWithFeatureGates);
		dataObject = await getContainerEntryPointBackCompat<ITestFluidObject>(container);
		sharedMap = await dataObject.getSharedObject<SharedMap>(mapId);
		containerRuntime = dataObject.context.containerRuntime as ContainerRuntime;
		clearEventCount = 0;
		changedEventData = [];
		sharedMap.on("valueChanged", (changed, local, target) => {
			changedEventData.push(changed);
		});
		sharedMap.on("clear", (local, target) => {
			clearEventCount++;
		});
	});

	it("Should rollback set", async () => {
		let error: Error | undefined;
		try {
			containerRuntime.orderSequentially(() => {
				sharedMap.set("key", 0);
				throw new Error(errorMessage);
			});
		} catch (err) {
			error = err as Error;
		}

		assert.notEqual(error, undefined, "No error");
		assert.equal(error?.message, errorMessage, "Unexpected error message");
		assert.equal(containerRuntime.disposed, false);
		assert.equal(sharedMap.size, 0);
		assert.equal(sharedMap.has("key"), false);
		assert.equal(clearEventCount, 0);
		assert.equal(changedEventData.length, 2);
		assert.equal(changedEventData[0].key, "key");
		assert.equal(changedEventData[0].previousValue, undefined);
		// rollback
		assert.equal(changedEventData[1].key, "key");
		assert.equal(changedEventData[1].previousValue, 0);
	});

	it("Should rollback set to prior value", async () => {
		sharedMap.set("key", "old");
		let error: Error | undefined;
		try {
			containerRuntime.orderSequentially(() => {
				sharedMap.set("key", "new");
				sharedMap.set("key", "last");
				throw new Error("callback failure");
			});
		} catch (err) {
			error = err as Error;
		}

		assert.notEqual(error, undefined, "No error");
		assert.equal(error?.message, errorMessage, "Unexpected error message");
		assert.equal(containerRuntime.disposed, false);
		assert.equal(sharedMap.size, 1);
		assert.equal(sharedMap.get("key"), "old", `Unexpected value ${sharedMap.get("key")}`);
		assert.equal(clearEventCount, 0);
		assert.equal(changedEventData.length, 5);
		assert.equal(changedEventData[0].key, "key");
		assert.equal(changedEventData[0].previousValue, undefined);
		assert.equal(changedEventData[1].key, "key");
		assert.equal(changedEventData[1].previousValue, "old");
		assert.equal(changedEventData[2].key, "key");
		assert.equal(changedEventData[2].previousValue, "new");
		// rollback
		assert.equal(changedEventData[3].key, "key");
		assert.equal(changedEventData[3].previousValue, "last");
		assert.equal(changedEventData[4].key, "key");
		assert.equal(changedEventData[4].previousValue, "new");
	});

	it("Should rollback delete", async () => {
		sharedMap.set("key", "old");
		let error: Error | undefined;
		try {
			containerRuntime.orderSequentially(() => {
				sharedMap.delete("key");
				throw new Error("callback failure");
			});
		} catch (err) {
			error = err as Error;
		}

		assert.notEqual(error, undefined, "No error");
		assert.equal(error?.message, errorMessage, "Unexpected error message");
		assert.equal(containerRuntime.disposed, false);
		assert.equal(sharedMap.size, 1);
		assert.equal(sharedMap.get("key"), "old", `Unexpected value ${sharedMap.get("key")}`);
		assert.equal(clearEventCount, 0);
		assert.equal(changedEventData.length, 3);
		assert.equal(changedEventData[0].key, "key");
		assert.equal(changedEventData[0].previousValue, undefined);
		assert.equal(changedEventData[1].key, "key");
		assert.equal(changedEventData[1].previousValue, "old");
		// rollback
		assert.equal(changedEventData[2].key, "key");
		assert.equal(changedEventData[2].previousValue, undefined);
	});

	it("Should rollback clear", async () => {
		sharedMap.set("key1", "old1");
		sharedMap.set("key2", "old2");
		let error: Error | undefined;
		try {
			containerRuntime.orderSequentially(() => {
				sharedMap.clear();
				throw new Error("callback failure");
			});
		} catch (err) {
			error = err as Error;
		}

		assert.notEqual(error, undefined, "No error");
		assert.equal(error?.message, errorMessage, "Unexpected error message");
		assert.equal(containerRuntime.disposed, false);
		assert.equal(sharedMap.size, 2);
		assert.equal(sharedMap.get("key1"), "old1", `Unexpected value ${sharedMap.get("key1")}`);
		assert.equal(sharedMap.get("key2"), "old2", `Unexpected value ${sharedMap.get("key2")}`);
		assert.equal(changedEventData.length, 4);
		assert.equal(changedEventData[0].key, "key1");
		assert.equal(changedEventData[0].previousValue, undefined);
		assert.equal(changedEventData[1].key, "key2");
		assert.equal(changedEventData[1].previousValue, undefined);
		assert.equal(clearEventCount, 1);
		// rollback
		assert.equal(changedEventData[2].key, "key1");
		assert.equal(changedEventData[2].previousValue, undefined);
		assert.equal(changedEventData[3].key, "key2");
		assert.equal(changedEventData[3].previousValue, undefined);
	});
});

<<<<<<< HEAD
describeCompat("addChannel() tests for the SharedMap", "NoCompat", (getTestObjectProvider) => {
	let provider: ITestObjectProvider;
	beforeEach("getTestObjectProvider", () => {
		provider = getTestObjectProvider();
	});

	let container1: IContainer;
	let dataObject1: ITestFluidObject;
	let dataObject2: ITestFluidObject;
	let sharedMap1: SharedMap;
	let sharedMap2: SharedMap;
	let containerRuntime: ContainerRuntime;

	beforeEach("setup", async () => {
		container1 = await provider.makeTestContainer(testContainerConfig);
		dataObject1 = await getContainerEntryPointBackCompat<ITestFluidObject>(container1);
		sharedMap1 = await dataObject1.getSharedObject<SharedMap>(mapId);
		containerRuntime = dataObject1.context.containerRuntime as ContainerRuntime;

		const container2 = await provider.loadTestContainer(testContainerConfig);
		dataObject2 = await getContainerEntryPointBackCompat<ITestFluidObject>(container2);
		sharedMap2 = await dataObject2.getSharedObject<SharedMap>(mapId);
	});

	it("addChannel should add the channel successfully to the runtime", async () => {
		// Create a new map in local (detached) state.
		const newSharedMap1 = new SharedMap(
			"newSharedMapId",
			dataObject1.runtime,
			SharedMap.getFactory().attributes,
		);

		// Set a value while in local state.
		newSharedMap1.set("newKey", "newValue");

		(dataObject1.runtime as FluidDataStoreRuntime).addChannel(newSharedMap1);
		// Now add the handle to an attached map so the new map gets attached too.
		sharedMap1.set("newSharedMap", newSharedMap1.handle);

		await provider.ensureSynchronized();

		// The new map should be available in the remote client and it should contain that key that was
		// set in local state.
		const newSharedMap2 = await sharedMap2.get<IFluidHandle<SharedMap>>("newSharedMap")?.get();
		assert(newSharedMap2);
		assert(newSharedMap2.get("newKey") === newSharedMap1.get("newKey"));
	});
=======
describeCompat(
	"addChannel() tests for the SharedMap",
	"NoCompat",
	(getTestObjectProvider, apis) => {
		const { SharedMap } = apis.dds;
		const mapId = "mapKey";
		const registry: ChannelFactoryRegistry = [[mapId, SharedMap.getFactory()]];
		const testContainerConfig: ITestContainerConfig = {
			fluidDataObjectType: DataObjectFactoryType.Test,
			registry,
		};
>>>>>>> 59539646

		let provider: ITestObjectProvider;
		beforeEach(() => {
			provider = getTestObjectProvider();
		});

		let container1: IContainer;
		let dataObject1: ITestFluidObject;
		let dataObject2: ITestFluidObject;
		let sharedMap1: SharedMap;
		let sharedMap2: SharedMap;
		let containerRuntime: ContainerRuntime;

		beforeEach(async () => {
			container1 = await provider.makeTestContainer(testContainerConfig);
			dataObject1 = await getContainerEntryPointBackCompat<ITestFluidObject>(container1);
			sharedMap1 = await dataObject1.getSharedObject<SharedMap>(mapId);
			containerRuntime = dataObject1.context.containerRuntime as ContainerRuntime;

			const container2 = await provider.loadTestContainer(testContainerConfig);
			dataObject2 = await getContainerEntryPointBackCompat<ITestFluidObject>(container2);
			sharedMap2 = await dataObject2.getSharedObject<SharedMap>(mapId);
		});

		it("addChannel should add the channel successfully to the runtime", async () => {
			// Create a new map in local (detached) state.
			const newSharedMap1 = new SharedMap(
				"newSharedMapId",
				dataObject1.runtime,
				SharedMap.getFactory().attributes,
			);

			// Set a value while in local state.
			newSharedMap1.set("newKey", "newValue");

			(dataObject1.runtime as FluidDataStoreRuntime).addChannel(newSharedMap1);
			// Now add the handle to an attached map so the new map gets attached too.
			sharedMap1.set("newSharedMap", newSharedMap1.handle);

			await provider.ensureSynchronized();

			// The new map should be available in the remote client and it should contain that key that was
			// set in local state.
			const newSharedMap2 = await sharedMap2
				.get<IFluidHandle<SharedMap>>("newSharedMap")
				?.get();
			assert(newSharedMap2);
			assert(newSharedMap2.get("newKey") === newSharedMap1.get("newKey"));
		});

		it("should create error when channel created with different runtime is added to different runtime", async () => {
			// Create a new map in local (detached) state.
			const newSharedMap1 = new SharedMap(
				"newSharedMapId",
				dataObject1.runtime,
				SharedMap.getFactory().attributes,
			);

			// Set a value while in local state.
			newSharedMap1.set("newKey", "newValue");

			// Add channel to different runtime
			(dataObject2.runtime as FluidDataStoreRuntime).addChannel(newSharedMap1);

			// Now try to add this handle to another map from same runtime on which addChannel was called
			assert.throws(
				() => sharedMap2.set("newSharedMap", newSharedMap1.handle),
				(e: IErrorBase) => e.message === "0x17b",
			);
		});
	},
);<|MERGE_RESOLUTION|>--- conflicted
+++ resolved
@@ -552,55 +552,6 @@
 	});
 });
 
-<<<<<<< HEAD
-describeCompat("addChannel() tests for the SharedMap", "NoCompat", (getTestObjectProvider) => {
-	let provider: ITestObjectProvider;
-	beforeEach("getTestObjectProvider", () => {
-		provider = getTestObjectProvider();
-	});
-
-	let container1: IContainer;
-	let dataObject1: ITestFluidObject;
-	let dataObject2: ITestFluidObject;
-	let sharedMap1: SharedMap;
-	let sharedMap2: SharedMap;
-	let containerRuntime: ContainerRuntime;
-
-	beforeEach("setup", async () => {
-		container1 = await provider.makeTestContainer(testContainerConfig);
-		dataObject1 = await getContainerEntryPointBackCompat<ITestFluidObject>(container1);
-		sharedMap1 = await dataObject1.getSharedObject<SharedMap>(mapId);
-		containerRuntime = dataObject1.context.containerRuntime as ContainerRuntime;
-
-		const container2 = await provider.loadTestContainer(testContainerConfig);
-		dataObject2 = await getContainerEntryPointBackCompat<ITestFluidObject>(container2);
-		sharedMap2 = await dataObject2.getSharedObject<SharedMap>(mapId);
-	});
-
-	it("addChannel should add the channel successfully to the runtime", async () => {
-		// Create a new map in local (detached) state.
-		const newSharedMap1 = new SharedMap(
-			"newSharedMapId",
-			dataObject1.runtime,
-			SharedMap.getFactory().attributes,
-		);
-
-		// Set a value while in local state.
-		newSharedMap1.set("newKey", "newValue");
-
-		(dataObject1.runtime as FluidDataStoreRuntime).addChannel(newSharedMap1);
-		// Now add the handle to an attached map so the new map gets attached too.
-		sharedMap1.set("newSharedMap", newSharedMap1.handle);
-
-		await provider.ensureSynchronized();
-
-		// The new map should be available in the remote client and it should contain that key that was
-		// set in local state.
-		const newSharedMap2 = await sharedMap2.get<IFluidHandle<SharedMap>>("newSharedMap")?.get();
-		assert(newSharedMap2);
-		assert(newSharedMap2.get("newKey") === newSharedMap1.get("newKey"));
-	});
-=======
 describeCompat(
 	"addChannel() tests for the SharedMap",
 	"NoCompat",
@@ -612,10 +563,9 @@
 			fluidDataObjectType: DataObjectFactoryType.Test,
 			registry,
 		};
->>>>>>> 59539646
 
 		let provider: ITestObjectProvider;
-		beforeEach(() => {
+		beforeEach("getTestObjectProvider", () => {
 			provider = getTestObjectProvider();
 		});
 
@@ -626,7 +576,7 @@
 		let sharedMap2: SharedMap;
 		let containerRuntime: ContainerRuntime;
 
-		beforeEach(async () => {
+		beforeEach("setup", async () => {
 			container1 = await provider.makeTestContainer(testContainerConfig);
 			dataObject1 = await getContainerEntryPointBackCompat<ITestFluidObject>(container1);
 			sharedMap1 = await dataObject1.getSharedObject<SharedMap>(mapId);
