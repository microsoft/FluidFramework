--- conflicted
+++ resolved
@@ -26,19 +26,11 @@
 const mapId = "map";
 const registry: ChannelFactoryRegistry = [[mapId, SharedMap.getFactory()]];
 const testContainerConfig: ITestContainerConfig = {
-<<<<<<< HEAD
     fluidDataObjectType: DataObjectFactoryType.Test,
     registry,
     loaderProps: { configProvider: configProvider({
         "Fluid.Container.enableOfflineLoad": true,
     }) },
-=======
-	fluidDataObjectType: DataObjectFactoryType.Test,
-	registry,
-	runtimeOptions: {
-		enableOfflineLoad: true,
-	},
->>>>>>> 446b4ea9
 };
 
 const lots = 30;
