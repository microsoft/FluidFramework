/*!
 * Copyright (c) Microsoft Corporation. All rights reserved.
 * Licensed under the MIT License.
 */

import { strict as assert } from "assert";
import { DataObject, DataObjectFactory } from "@fluidframework/aqueduct";
import { UpgradeManager } from "@fluidframework/base-host";
import {
    ICodeLoader,
    IContainer,
} from "@fluidframework/container-definitions";
import { Container, Loader } from "@fluidframework/container-loader";
import { IFluidCodeDetails } from "@fluidframework/core-interfaces";
import { IFluidDataStoreRuntime } from "@fluidframework/datastore-definitions";
import { IFluidDataStoreFactory } from "@fluidframework/runtime-definitions";
import { requestFluidObject } from "@fluidframework/runtime-utils";
import {
    createAndAttachContainer,
    createDocumentId,
    LocalCodeLoader,
    OpProcessingController,
} from "@fluidframework/test-utils";
import { ChildLogger } from "@fluidframework/telemetry-utils";
import { describeNoCompat } from "@fluidframework/test-version-utils";

class TestDataObject extends DataObject {
    public static readonly type = "@fluid-example/test-dataObject";

    public static getFactory() { return TestDataObject.factory; }
    private static readonly factory = new DataObjectFactory(
        TestDataObject.type,
        TestDataObject,
        [],
        {},
    );

    public get _runtime(): IFluidDataStoreRuntime { return this.runtime; }
    public get _root() { return this.root; }
}

describeNoCompat("UpgradeManager (hot-swap)", (getTestObjectProvider) => {
    const codeDetails: IFluidCodeDetails = {
        package: "localLoaderTestPackage",
        config: {},
    };
    let opProcessingController: OpProcessingController;

    async function createContainer(documentId: string, factory: IFluidDataStoreFactory): Promise<IContainer> {
        const codeLoader: ICodeLoader = new LocalCodeLoader([[codeDetails, factory]]);
        const provider = getTestObjectProvider();
        const loader = new Loader({
            urlResolver: provider.urlResolver,
            documentServiceFactory: provider.documentServiceFactory,
            codeLoader,
            options: { hotSwapContext: true },
<<<<<<< HEAD
            logger: ChildLogger.create(getTestLogger?.(), undefined, { all: { testDriverType: provider.driver.type } }),
=======
            logger: ChildLogger.create(getTestLogger(), undefined, {all: {driverType: driver.type}}),
>>>>>>> 0277f5be
        });

        return createAndAttachContainer(
            codeDetails, loader, provider.driver.createCreateNewRequest(documentId));
    }

    async function loadContainer(documentId: string, factory: IFluidDataStoreFactory): Promise<IContainer> {
        const codeLoader: ICodeLoader = new LocalCodeLoader([[codeDetails, factory]]);
        const provider = getTestObjectProvider();
        const loader = new Loader({
            urlResolver: provider.urlResolver,
            documentServiceFactory: provider.documentServiceFactory,
            codeLoader,
            options: { hotSwapContext: true },
<<<<<<< HEAD
            logger: ChildLogger.create(getTestLogger?.(), undefined, { all: { testDriverType: provider.driver.type } }),
=======
            logger: ChildLogger.create(getTestLogger(), undefined, {all: {driverType: driver.type}}),
>>>>>>> 0277f5be
        });

        return loader.resolve({ url: await provider.driver.createContainerUrl(documentId) });
    }

    beforeEach(async () => {
        opProcessingController = getTestObjectProvider().opProcessingController;
    });

    it("prevents multiple approved proposals", async () => {
        const clients = 10;

        const addCounts = Array(clients).fill(0);
        const approveCounts = Array(clients).fill(0);
        const containers: IContainer[] = [];
        const documentId = createDocumentId();

        // Create the first Container.
        const container1 = await createContainer(documentId, TestDataObject.getFactory());
        containers.push(container1);

        // Load rest of the Containers.
        const restOfContainersP =
            Array(clients - 1).fill(undefined).map(async () => loadContainer(documentId, TestDataObject.getFactory()));
        const restOfContainers = await Promise.all(restOfContainersP);
        containers.push(...restOfContainers);

        const dataObjects = await Promise.all(containers.map(
            async (container) => requestFluidObject<TestDataObject>(container, "default")));

        opProcessingController.addDeltaManagers(...containers.map((c) => c.deltaManager));

        dataObjects.map((c, i) => {
            c._runtime.getQuorum().on("addProposal", () => { ++addCounts[i]; });
            c._runtime.getQuorum().on("approveProposal", () => { ++approveCounts[i]; });
        });

        const upgradeManagers = containers.map((c) => new UpgradeManager((c as any).context.runtime));

        const succeededP = upgradeManagers.map(async (u) => new Promise<void>((res) => u.on("upgradeSucceeded", res)));

        // Set a key in the root map of each dataObject. The Containers are created in "read" mode so the first op
        // it sends will get nack'd and it reconnects.
        // We should wait for this to happen before we send a new code proposal so that it doesn't get nack'd.
        dataObjects.map((dataObject) => {
            dataObject._root.set("tempKey", "tempValue");
        });
        while (containers.filter((c) => !c.deltaManager.active).length !== 0) {
            await opProcessingController.process();
        }

        // upgrade all containers at once
        const resultsP = upgradeManagers.map(async (u) => u.upgrade(codeDetails, true));

        await Promise.all(succeededP);

        const results = await Promise.all(resultsP);
        // every client sees number of added proposals equal to number of clients
        addCounts.map((a) => assert.strictEqual(a, clients));
        // every client sees exactly one approval
        approveCounts.map((a) => assert.strictEqual(a, 1));
        // only one upgrade() call resolves true
        assert.strictEqual(results.filter((r) => r).length, 1);
    });

    it("1 client low priority is immediate", async () => {
        const documentId = createDocumentId();

        const container = await createContainer(documentId, TestDataObject.getFactory());
        const dataObject = await requestFluidObject<TestDataObject>(container, "default");

        opProcessingController.addDeltaManagers(container.deltaManager);
        const upgradeManager = new UpgradeManager((container as any).context.runtime);

        const upgradeP = new Promise<void>((resolve) => {
            upgradeManager.on("upgradeInProgress", resolve);
        });

        // Set a key in the root map. The Container is created in "read" mode so the first op it sends will get
        // nack'd and it reconnects.
        // We should wait for this to happen before we send a new code proposal so that it doesn't get nack'd.
        dataObject._root.set("tempKey", "tempValue");
        while (!container.deltaManager.active) {
            await opProcessingController.process();
        }

        // eslint-disable-next-line @typescript-eslint/no-floating-promises
        upgradeManager.upgrade(codeDetails);
        await opProcessingController.process();
        await upgradeP;
    });

    it("2 clients low priority is delayed", async () => {
        const documentId = createDocumentId();

        // Create the first Container.
        const container1 = await createContainer(documentId, TestDataObject.getFactory());

        // Load the second Container.
        const container2 = await loadContainer(documentId, TestDataObject.getFactory()) as Container;

        const upgradeManager = new UpgradeManager((container1 as any).context.runtime);

        const quorumCount = (container: IContainer) =>
            Array.from(container.getQuorum().getMembers().values()).filter(
                (c) => c.client.details.capabilities.interactive).length;

        // we expect UpgradeManager not to initiate upgrade (within test timeout) unless there is <= 1 client connected
        const upgradeP = new Promise<void>((resolve, reject) => {
            // eslint-disable-next-line prefer-promise-reject-errors
            upgradeManager.on("upgradeInProgress", () => quorumCount(container1) === 1 ? resolve() : reject());
        });

        const dataObject = await requestFluidObject<TestDataObject>(container1, "default");
        opProcessingController.addDeltaManagers(container1.deltaManager);

        // Set a key in the root map of the first container's dataObject. The Container is created in "read" mode so the
        // first op it sends will get nack'd and it reconnects.
        // We should wait for this to happen before we send a new code proposal so that it doesn't get nack'd.
        dataObject._root.set("tempKey", "tempValue");
        while (!container1.deltaManager.active || !container2.deltaManager.active) {
            await opProcessingController.process();
        }
        // eslint-disable-next-line @typescript-eslint/no-floating-promises
        upgradeManager.upgrade(codeDetails);

        // disconnect one client, which should initiate upgrade
        assert(container2.clientId);
        container2.close();

        await upgradeP;
    });
});<|MERGE_RESOLUTION|>--- conflicted
+++ resolved
@@ -54,11 +54,7 @@
             documentServiceFactory: provider.documentServiceFactory,
             codeLoader,
             options: { hotSwapContext: true },
-<<<<<<< HEAD
-            logger: ChildLogger.create(getTestLogger?.(), undefined, { all: { testDriverType: provider.driver.type } }),
-=======
-            logger: ChildLogger.create(getTestLogger(), undefined, {all: {driverType: driver.type}}),
->>>>>>> 0277f5be
+            logger: ChildLogger.create(getTestLogger?.(), undefined, { all: { driverType: provider.driver.type } }),
         });
 
         return createAndAttachContainer(
@@ -73,11 +69,7 @@
             documentServiceFactory: provider.documentServiceFactory,
             codeLoader,
             options: { hotSwapContext: true },
-<<<<<<< HEAD
-            logger: ChildLogger.create(getTestLogger?.(), undefined, { all: { testDriverType: provider.driver.type } }),
-=======
-            logger: ChildLogger.create(getTestLogger(), undefined, {all: {driverType: driver.type}}),
->>>>>>> 0277f5be
+            logger: ChildLogger.create(getTestLogger?.(), undefined, { all: { driverType: provider.driver.type } }),
         });
 
         return loader.resolve({ url: await provider.driver.createContainerUrl(documentId) });
