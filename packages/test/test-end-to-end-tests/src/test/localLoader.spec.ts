/*!
 * Copyright (c) Microsoft Corporation. All rights reserved.
 * Licensed under the MIT License.
 */

import { strict as assert } from "assert";
import { DataObject, DataObjectFactory, IDataObjectProps } from "@fluidframework/aqueduct";
import { IContainer } from "@fluidframework/container-definitions";
import { IFluidHandle, IFluidCodeDetails } from "@fluidframework/core-interfaces";
import { SharedCounter } from "@fluidframework/counter";
import { IFluidDataStoreRuntime } from "@fluidframework/datastore-definitions";
import { IFluidDataStoreFactory } from "@fluidframework/runtime-definitions";
import { requestFluidObject } from "@fluidframework/runtime-utils";
import { SharedString } from "@fluidframework/sequence";
import {
    createAndAttachContainer,
    OpProcessingController,
    ITestFluidObject,
    TestFluidObjectFactory,
    createLoader,
    createDocumentId,
<<<<<<< HEAD
    ITestObjectProvider,
=======
    LoaderContainerTracker,
>>>>>>> ff30cd6e
} from "@fluidframework/test-utils";
import { describeNoCompat } from "@fluidframework/test-version-utils";
import { ChildLogger } from "@fluidframework/telemetry-utils";

const counterKey = "count";

/**
 * Implementation of counter dataObject for testing.
 */
export class TestDataObject extends DataObject {
    public static readonly type = "@fluid-example/test-dataObject";

    public static getFactory() { return TestDataObject.factory; }

    private static readonly factory = new DataObjectFactory(
        TestDataObject.type,
        TestDataObject,
        [],
        {},
    );

    private counter!: SharedCounter;

    /**
     * Expose the runtime for testing purposes.
     */

    public runtime: IFluidDataStoreRuntime;

    public constructor(props: IDataObjectProps) {
        super(props);
        this.runtime = props.runtime;
    }

    /**
     * Gets the current counter value.
     */
    public get value(): number { return this.counter.value; }

    /**
     * Increments the counter value by 1.
     */
    public increment() {
        this.counter.increment(1);
    }

    protected async initializingFirstTime() {
        const counter = SharedCounter.create(this.runtime);
        this.root.set(counterKey, counter.handle);
    }

    protected async hasInitialized() {
        const counterHandle = await this.root.wait<IFluidHandle<SharedCounter>>(counterKey);
        assert(counterHandle);
        this.counter = await counterHandle.get();
    }
}

const testDataObjectFactory = new DataObjectFactory(
    TestDataObject.type,
    TestDataObject,
    [
        SharedCounter.getFactory(),
        SharedString.getFactory(),
    ],
    {},
);

// REVIEW: enable compat testing?
describeNoCompat("LocalLoader", (getTestObjectProvider) => {
    let provider: ITestObjectProvider;
    before(() => {
        provider = getTestObjectProvider();
    });
    const codeDetails: IFluidCodeDetails = {
        package: "localLoaderTestPackage",
        config: {},
    };

    let loaderContainerTracker: LoaderContainerTracker;

    async function createContainer(documentId: string, factory: IFluidDataStoreFactory): Promise<IContainer> {
        const loader = createLoader(
            [[codeDetails, factory]],
<<<<<<< HEAD
            provider.documentServiceFactory,
            provider.urlResolver,
            ChildLogger.create(getTestLogger?.(), undefined, { all: { driverType: provider.driver?.type } }),
        );
=======
            driver.createDocumentServiceFactory(),
            driver.createUrlResolver());
        if (loaderContainerTracker) {
            loaderContainerTracker.add(loader);
        }
>>>>>>> ff30cd6e
        return createAndAttachContainer(
            codeDetails, loader, provider.driver.createCreateNewRequest(documentId));
    }

    async function loadContainer(documentId: string, factory: IFluidDataStoreFactory): Promise<IContainer> {
        const loader = createLoader(
            [[codeDetails, factory]],
<<<<<<< HEAD
            provider.documentServiceFactory,
            provider.urlResolver,
            ChildLogger.create(getTestLogger?.(), undefined, { all: { driverType: provider.driver?.type } }),
        );
        return loader.resolve({ url: await provider.driver.createContainerUrl(documentId) });
=======
            driver.createDocumentServiceFactory(),
            driver.createUrlResolver());
        if (loaderContainerTracker) {
            loaderContainerTracker.add(loader);
        }
        return loader.resolve({ url: await driver.createContainerUrl(documentId) });
>>>>>>> ff30cd6e
    }

    describe("1 dataObject", () => {
        let dataObject: TestDataObject;

        beforeEach(async () => {
            const documentId = createDocumentId();
            const container = await createContainer(documentId, testDataObjectFactory);
            dataObject = await requestFluidObject<TestDataObject>(container, "default");
        });

        it("opened", async () => {
            assert(dataObject instanceof TestDataObject,
                "requestFluidObject() must return the expected dataObject type.");
        });
    });

    describe("2 dataObjects", () => {
        beforeEach(async () => {
            loaderContainerTracker = new LoaderContainerTracker();
        });

        it("early open / late close", async () => {
            const documentId = createDocumentId();

            // Create / load both instance of TestDataObject before applying ops.
            const container1 = await createContainer(documentId, testDataObjectFactory);
            const dataObject1 = await requestFluidObject<TestDataObject>(container1, "default");

            const container2 = await loadContainer(documentId, testDataObjectFactory);
            const dataObject2 = await requestFluidObject<TestDataObject>(container2, "default");

            assert(dataObject1 !== dataObject2, "Each container must return a separate TestDataObject instance.");

            dataObject1.increment();
            assert.equal(dataObject1.value, 1, "Local update by 'dataObject1' must be promptly observable");

            await loaderContainerTracker.ensureSynchronized();
            assert.equal(
                dataObject2.value, 1, "Remote update by 'dataObject1' must be observable to 'dataObject2' after sync.");

            dataObject2.increment();
            assert.equal(dataObject2.value, 2, "Local update by 'dataObject2' must be promptly observable");

            await loaderContainerTracker.ensureSynchronized();
            assert.equal(
                dataObject1.value, 2, "Remote update by 'dataObject2' must be observable to 'dataObject1' after sync.");
        });

        it("late open / early close", async () => {
            const documentId = createDocumentId();
            const container1 = await createContainer(documentId, testDataObjectFactory);
            const dataObject1 = await requestFluidObject<TestDataObject>(container1, "default");

            dataObject1.increment();
            assert.equal(dataObject1.value, 1, "Local update by 'dataObject1' must be promptly observable");

            // Wait until ops are pending before opening second TestDataObject instance.
            const container2 = await loadContainer(documentId, testDataObjectFactory);
            const dataObject2 = await requestFluidObject<TestDataObject>(container2, "default");
            assert(dataObject1 !== dataObject2, "Each container must return a separate TestDataObject instance.");

            await loaderContainerTracker.ensureSynchronized();
            assert.equal(
                dataObject2.value, 1, "Remote update by 'dataObject1' must be observable to 'dataObject2' after sync.");

            dataObject2.increment();
            assert.equal(dataObject2.value, 2, "Local update by 'dataObject2' must be promptly observable");

            await loaderContainerTracker.ensureSynchronized();
            assert.equal(
                dataObject1.value, 2, "Remote update by 'dataObject2' must be observable to 'dataObject1' after sync.");
        });
    });

    describe("Distributed data types", () => {
        describe("1 data type", () => {
            let text: SharedString;

            beforeEach(async () => {
                const documentId = createDocumentId();
                const factory = new TestFluidObjectFactory([["text", SharedString.getFactory()]]);
                const container = await createContainer(documentId, factory);
                const dataObject = await requestFluidObject<ITestFluidObject>(container, "default");
                text = await dataObject.getSharedObject("text");
            });

            it("opened", async () => {
                assert(text instanceof SharedString, "createType() must return the expected dataObject type.");
            });
        });

        describe("2 data types", () => {
            let dataObject1: ITestFluidObject;
            let dataObject2: ITestFluidObject;
            let text1: SharedString;
            let text2: SharedString;

            beforeEach(async () => {
                loaderContainerTracker = new LoaderContainerTracker();
                const documentId = createDocumentId();
                const factory = new TestFluidObjectFactory([["text", SharedString.getFactory()]]);

                const container1 = await createContainer(documentId, factory);
                dataObject1 = await requestFluidObject<ITestFluidObject>(container1, "default");
                text1 = await dataObject1.getSharedObject<SharedString>("text");

                const container2 = await loadContainer(documentId, factory);
                dataObject2 = await requestFluidObject<ITestFluidObject>(container2, "default");
                text2 = await dataObject2.getSharedObject<SharedString>("text");
            });

            it("edits propagate", async () => {
                assert.strictEqual(text1.getLength(), 0, "The SharedString in dataObject1 is not empty.");
                assert.strictEqual(text2.getLength(), 0, "The SharedString in dataObject2 is not empty.");

                text1.insertText(0, "1");
                text2.insertText(0, "2");
                await loaderContainerTracker.ensureSynchronized();

                assert.strictEqual(text1.getLength(), 2, "The SharedString in dataObject1 is has incorrect length.");
                assert.strictEqual(text2.getLength(), 2, "The SharedString in dataObject2 is has incorrect length.");
            });
        });

        describe("Controlling dataObject coauth via OpProcessingController", () => {
            let container1: IContainer;
            let container2: IContainer;
            let dataObject1: TestDataObject;
            let dataObject2: TestDataObject;
            let opProcessingController: OpProcessingController;

            beforeEach(async () => {
                const documentId = createDocumentId();

                container1 = await createContainer(documentId, testDataObjectFactory);
                dataObject1 = await requestFluidObject<TestDataObject>(container1, "default");

                container2 = await loadContainer(documentId, testDataObjectFactory);
                dataObject2 = await requestFluidObject<TestDataObject>(container2, "default");
            });

            it("Controlled inbounds and outbounds", async function() {
                if (getFluidTestDriver().type !== "local") {
                    this.skip();
                }
                opProcessingController = new OpProcessingController();
                opProcessingController.addDeltaManagers(
                    container1.deltaManager,
                    container2.deltaManager);

                await opProcessingController.pauseProcessing();

                dataObject1.increment();
                assert.equal(dataObject1.value, 1, "Expected user1 to see the local increment");
                assert.equal(dataObject2.value, 0,
                    "Expected user 2 NOT to see the increment due to pauseProcessing call");

                await opProcessingController.process(container1.deltaManager);
                assert.equal(dataObject2.value, 0,
                    "Expected user 2 NOT to see the increment due to no processIncoming call yet");

                await opProcessingController.processIncoming(container2.deltaManager);
                assert.equal(dataObject2.value, 1, "Expected user 2 to see the increment now");

                dataObject2.increment();
                assert.equal(dataObject2.value, 2, "Expected user 2 to see the local increment");
                assert.equal(dataObject1.value, 1,
                    "Expected user 1 NOT to see the increment due to pauseProcessing call");

                await opProcessingController.processOutgoing(container2.deltaManager);
                assert.equal(dataObject1.value, 1,
                    "Expected user 1 NOT to see the increment due to no processIncoming call yet");

                await opProcessingController.processIncoming(container1.deltaManager);
                assert.equal(dataObject1.value, 2, "Expected user 1 to see the increment now");
            });
        });
    });
});<|MERGE_RESOLUTION|>--- conflicted
+++ resolved
@@ -19,11 +19,8 @@
     TestFluidObjectFactory,
     createLoader,
     createDocumentId,
-<<<<<<< HEAD
+    LoaderContainerTracker,
     ITestObjectProvider,
-=======
-    LoaderContainerTracker,
->>>>>>> ff30cd6e
 } from "@fluidframework/test-utils";
 import { describeNoCompat } from "@fluidframework/test-version-utils";
 import { ChildLogger } from "@fluidframework/telemetry-utils";
@@ -108,18 +105,13 @@
     async function createContainer(documentId: string, factory: IFluidDataStoreFactory): Promise<IContainer> {
         const loader = createLoader(
             [[codeDetails, factory]],
-<<<<<<< HEAD
             provider.documentServiceFactory,
             provider.urlResolver,
             ChildLogger.create(getTestLogger?.(), undefined, { all: { driverType: provider.driver?.type } }),
         );
-=======
-            driver.createDocumentServiceFactory(),
-            driver.createUrlResolver());
         if (loaderContainerTracker) {
             loaderContainerTracker.add(loader);
         }
->>>>>>> ff30cd6e
         return createAndAttachContainer(
             codeDetails, loader, provider.driver.createCreateNewRequest(documentId));
     }
@@ -127,20 +119,16 @@
     async function loadContainer(documentId: string, factory: IFluidDataStoreFactory): Promise<IContainer> {
         const loader = createLoader(
             [[codeDetails, factory]],
-<<<<<<< HEAD
             provider.documentServiceFactory,
             provider.urlResolver,
+            driver.createDocumentServiceFactory(),
+            driver.createUrlResolver());
             ChildLogger.create(getTestLogger?.(), undefined, { all: { driverType: provider.driver?.type } }),
         );
-        return loader.resolve({ url: await provider.driver.createContainerUrl(documentId) });
-=======
-            driver.createDocumentServiceFactory(),
-            driver.createUrlResolver());
         if (loaderContainerTracker) {
             loaderContainerTracker.add(loader);
         }
-        return loader.resolve({ url: await driver.createContainerUrl(documentId) });
->>>>>>> ff30cd6e
+        return loader.resolve({ url: await provider.driver.createContainerUrl(documentId) });
     }
 
     describe("1 dataObject", () => {
