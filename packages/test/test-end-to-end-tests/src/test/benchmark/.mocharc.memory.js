/*!
 * Copyright (c) Microsoft Corporation and contributors. All rights reserved.
 * Licensed under the MIT License.
 */

/**
 * Mocha configuration file for memory profiling tests
 */
const getFluidTestMochaConfig = require("@fluid-internal/test-version-utils/mocharc-common.js");
const packageDir = `${__dirname}/../../..`;

const config = getFluidTestMochaConfig(packageDir);
const newConfig = {
	"extends": "../.mocharc.js",
	"exit": true,
	"fgrep": ["@Benchmark", "@MemoryUsage"],
	"node-option": ["expose-gc", "gc-global", "unhandled-rejections=strict"], // without leading "--"
	"recursive": true,
	"reporter": "@fluid-tools/benchmark/dist/MochaMemoryTestReporter.js",
	"reporterOptions": ["reportDir=.memoryTestsOutput/"],
	"require": [...config.require, "node_modules/@fluidframework/mocha-test-setup"],
	"spec": [
		"dist/test/benchmark/**/*.memory.spec.js",
		"dist/test/benchmark/**/*.all.spec.js",
		"--perfMode",
	],
<<<<<<< HEAD
	"timeout": "360000",
=======
	"timeout": "120000", // depending on the test and the size of the E2E document, the timeout might not be enough. To address it, let's first try to decrease the number of iterations (minSampleCount).
>>>>>>> 0628a434
};
module.exports = newConfig;<|MERGE_RESOLUTION|>--- conflicted
+++ resolved
@@ -24,10 +24,6 @@
 		"dist/test/benchmark/**/*.all.spec.js",
 		"--perfMode",
 	],
-<<<<<<< HEAD
-	"timeout": "360000",
-=======
 	"timeout": "120000", // depending on the test and the size of the E2E document, the timeout might not be enough. To address it, let's first try to decrease the number of iterations (minSampleCount).
->>>>>>> 0628a434
 };
 module.exports = newConfig;