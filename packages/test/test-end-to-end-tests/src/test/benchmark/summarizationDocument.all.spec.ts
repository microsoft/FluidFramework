/*!
 * Copyright (c) Microsoft Corporation and contributors. All rights reserved.
 * Licensed under the MIT License.
 */
import { strict as assert } from "assert";
import { IContainer } from "@fluidframework/container-definitions";
import { ITestObjectProvider } from "@fluidframework/test-utils";
import { describeE2EDocRun, getCurrentBenchmarkType } from "@fluid-internal/test-version-utils";
import {
	benchmarkAll,
	createDocument,
	IBenchmarkParameters,
	IDocumentLoaderAndSummarizer,
	ISummarizeResult,
} from "./DocumentCreator";

const scenarioTitle = "Summarize Document";
describeE2EDocRun(scenarioTitle, (getTestObjectProvider, getDocumentInfo) => {
	let documentWrapper: IDocumentLoaderAndSummarizer;
	let provider: ITestObjectProvider;
	let summaryVersion: string;
	const benchmarkType = getCurrentBenchmarkType(describeE2EDocRun);

	before(async () => {
		provider = getTestObjectProvider();
		const docData = getDocumentInfo(); // returns the type of document to be processed.
		documentWrapper = createDocument({
			testName: `${scenarioTitle} - ${docData.testTitle}`,
			provider,
			documentType: docData.documentType,
			benchmarkType,
		});
		await documentWrapper.initializeDocument();
		// Summarize the first time.
		await documentWrapper.summarize();
	});

	/**
	 * The PerformanceTestWrapper class includes 2 functionalities:
	 * 1) Store any objects that should not be garbage collected during the benchmark execution (specific for memory tests).
	 * 2) Stores the configuration properties that should be consumed by benchmarkAll to define its behavior:
	 * a. Benchmark Time tests: {@link https://benchmarkjs.com/docs#options} or  {@link BenchmarkOptions}
	 * b. Benchmark Memory tests: {@link MemoryTestObjectProps}
	 */

	benchmarkAll(
		scenarioTitle,
		new (class PerformanceTestWrapper implements IBenchmarkParameters {
			container: IContainer | undefined;
			summarizerClient: ISummarizeResult | undefined;
			minSampleCount = getDocumentInfo().minSampleCount;
			async run(): Promise<void> {
				this.container = await documentWrapper.loadDocument();
				assert(this.container !== undefined, "container needs to be defined.");
				await provider.ensureSynchronized();

				this.summarizerClient = await documentWrapper.summarize(summaryVersion);
				assert(
					this.summarizerClient.summaryVersion !== undefined,
					"summaryVersion needs to be defined.",
				);
				summaryVersion = this.summarizerClient.summaryVersion;
<<<<<<< HEAD
			};
=======
			}
>>>>>>> d385b362
			beforeIteration(): void {
				this.container = undefined;
				this.summarizerClient = undefined;
			}
		})(),
	);
});<|MERGE_RESOLUTION|>--- conflicted
+++ resolved
@@ -60,11 +60,7 @@
 					"summaryVersion needs to be defined.",
 				);
 				summaryVersion = this.summarizerClient.summaryVersion;
-<<<<<<< HEAD
-			};
-=======
 			}
->>>>>>> d385b362
 			beforeIteration(): void {
 				this.container = undefined;
 				this.summarizerClient = undefined;
