/*!
 * Copyright (c) Microsoft Corporation and contributors. All rights reserved.
 * Licensed under the MIT License.
 */

import { strict as assert } from "assert";
import { IContainer } from "@fluidframework/container-definitions";
import { ContainerRuntime, DefaultSummaryConfiguration } from "@fluidframework/container-runtime";
import { channelsTreeName } from "@fluidframework/runtime-definitions";
import { requestFluidObject } from "@fluidframework/runtime-utils";
import { ITestContainerConfig, ITestObjectProvider } from "@fluidframework/test-utils";
import { describeNoCompat, ITestDataObject } from "@fluid-internal/test-version-utils";
import { benchmarkMemory, IMemoryTestObject } from "@fluid-tools/benchmark";
import { ISummaryBlob, SummaryType } from "@fluidframework/protocol-definitions";
import { bufferToString } from "@fluidframework/common-utils";

const defaultDataStoreId = "default";
const testContainerConfig: ITestContainerConfig = {
	runtimeOptions: {
		summaryOptions: {
			initialSummarizerDelayMs: 0, // back-compat - Old runtime takes 5 seconds to start summarizer without this
			summaryConfigOverrides: {
				...DefaultSummaryConfiguration,
				...{ maxOps: 10, initialSummarizerDelayMs: 0, minIdleTime: 10, maxIdleTime: 10 },
			},
		},
	},
};

function readBlobContent(content: ISummaryBlob["content"]): unknown {
	const json = typeof content === "string" ? content : bufferToString(content, "utf8");
	return JSON.parse(json);
}
const testName = "Summarization - runtime benchmarks";
describeNoCompat(testName, (getTestObjectProvider) => {
	let provider: ITestObjectProvider;
	let mainContainer: IContainer;
	before(async () => {
		provider = getTestObjectProvider();
<<<<<<< HEAD
		// runId will be populated on the logger.

=======
>>>>>>> 0628a434
		const loader = provider.makeTestLoader(testContainerConfig);
		mainContainer = await loader.createDetachedContainer(provider.defaultCodeDetails);
		await mainContainer.attach(provider.driver.createCreateNewRequest());
	});

	benchmarkMemory(
		new (class implements IMemoryTestObject {
			title = "Generate summary tree";
			async run() {
				const defaultDataStore = await requestFluidObject<ITestDataObject>(
					mainContainer,
					defaultDataStoreId,
				);
				const containerRuntime = defaultDataStore._context
					.containerRuntime as ContainerRuntime;

				await provider.ensureSynchronized();

				const { stats, summary } = await containerRuntime.summarize({
					runGC: false,
					fullTree: false,
					trackState: false,
				});

				// Validate stats
				assert(stats.handleNodeCount === 0, "Expecting no handles for first summary.");
				// .metadata, .component, and .attributes blobs
				assert(
					stats.blobNodeCount >= 3,
					`Stats expected at least 3 blob nodes, but had ${stats.blobNodeCount}.`,
				);
				// root node, data store .channels, default data store, dds .channels, and default root dds
				assert(
					stats.treeNodeCount >= 5,
					`Stats expected at least 5 tree nodes, but had ${stats.treeNodeCount}.`,
				);

				// Validate summary
				assert(!summary.unreferenced, "Root summary should be referenced.");

				assert(
					summary.tree[".metadata"]?.type === SummaryType.Blob,
					"Expected .metadata blob in summary root.",
				);
				const metadata = readBlobContent(summary.tree[".metadata"].content) as Record<
					string,
					unknown
				>;
				assert(
					metadata.summaryFormatVersion === 1,
					"Metadata blob should have summaryFormatVersion 1",
				);
				assert(
					metadata.disableIsolatedChannels === undefined,
					"Unexpected metadata blob disableIsolatedChannels",
				);

				const channelsTree = summary.tree[channelsTreeName];
				assert(
					channelsTree?.type === SummaryType.Tree,
					"Expected .channels tree in summary root.",
				);

				const defaultDataStoreNode = channelsTree.tree[defaultDataStore._context.id];
				assert(
					defaultDataStoreNode?.type === SummaryType.Tree,
					"Expected default data store tree in summary.",
				);
				assert(
					!defaultDataStoreNode.unreferenced,
					"Default data store should be referenced.",
				);
				assert(
					defaultDataStoreNode.tree[".component"]?.type === SummaryType.Blob,
					"Expected .component blob in default data store summary tree.",
				);
				const dataStoreChannelsTree = defaultDataStoreNode.tree[channelsTreeName];
				const attributes = readBlobContent(
					defaultDataStoreNode.tree[".component"].content,
				) as Record<string, unknown>;
				assert(
					attributes.snapshotFormatVersion === undefined,
					"Unexpected datastore attributes snapshotFormatVersion",
				);
				assert(
					attributes.summaryFormatVersion === 2,
					"Datastore attributes summaryFormatVersion should be 2",
				);
				assert(
					attributes.disableIsolatedChannels === undefined,
					"Unexpected datastore attributes disableIsolatedChannels",
				);
				assert(
					dataStoreChannelsTree?.type === SummaryType.Tree,
					"Expected .channels tree in default data store.",
				);

				const defaultDdsNode = dataStoreChannelsTree.tree.root;
				assert(
					defaultDdsNode?.type === SummaryType.Tree,
					"Expected default root DDS in summary.",
				);
				assert(!defaultDdsNode.unreferenced, "Default root DDS should be referenced.");
				assert(
					defaultDdsNode.tree[".attributes"]?.type === SummaryType.Blob,
					"Expected .attributes blob in default root DDS summary tree.",
				);
			}
		})(),
	);
});<|MERGE_RESOLUTION|>--- conflicted
+++ resolved
@@ -31,17 +31,12 @@
 	const json = typeof content === "string" ? content : bufferToString(content, "utf8");
 	return JSON.parse(json);
 }
-const testName = "Summarization - runtime benchmarks";
-describeNoCompat(testName, (getTestObjectProvider) => {
+
+describeNoCompat("Summarization - runtime benchmarks", (getTestObjectProvider) => {
 	let provider: ITestObjectProvider;
 	let mainContainer: IContainer;
 	before(async () => {
 		provider = getTestObjectProvider();
-<<<<<<< HEAD
-		// runId will be populated on the logger.
-
-=======
->>>>>>> 0628a434
 		const loader = provider.makeTestLoader(testContainerConfig);
 		mainContainer = await loader.createDetachedContainer(provider.defaultCodeDetails);
 		await mainContainer.attach(provider.driver.createCreateNewRequest());
