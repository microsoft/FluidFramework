--- conflicted
+++ resolved
@@ -176,10 +176,6 @@
 			undefined,
 			this.logger,
 		);
-<<<<<<< HEAD
-		await this.props.provider.ensureSynchronized();
-=======
->>>>>>> 0628a434
 		const newSummaryVersion = await this.waitForSummary(summarizerClient);
 		assert(newSummaryVersion !== undefined, "summaryVersion needs to be valid.");
 		if (closeContainer) {
