--- conflicted
+++ resolved
@@ -683,16 +683,6 @@
 				const { intervals1, intervals2 } = await setupConflictingOps();
 				const id1 = intervals1.add({ start: 1, end: 1 }).getIntervalId();
 				await provider.ensureSynchronized();
-<<<<<<< HEAD
-
-				intervals1.change(id1, { start: 1, end: 2 });
-				intervals2.change(id1, { start: 2, end: 1 });
-				await provider.ensureSynchronized();
-				const foundInterval2 = intervals2.getIntervalById(id1);
-				assert.strictEqual(foundInterval2?.getIntervalId(), id1);
-				for (const interval of intervals1) {
-					const id: string = interval?.getIntervalId();
-=======
 
 				intervals1.change(id1, { start: 1, end: 2 });
 				intervals2.change(id1, { start: 2, end: 1 });
@@ -862,197 +852,17 @@
 						false,
 						"Mismatch in property-changed event arg 12",
 					);
->>>>>>> 1162fe7e
-					assert.strictEqual(
-						interval?.start.getOffset(),
-						intervals2.getIntervalById(id)?.start.getOffset(),
-						"Conflicting changes",
-					);
-					assert.strictEqual(
-<<<<<<< HEAD
-						interval?.end.getOffset(),
-						intervals2.getIntervalById(id)?.end.getOffset(),
-						"Conflicting changes",
-					);
-				}
-				for (const interval of intervals2) {
-					const id: string = interval?.getIntervalId();
-					assert.strictEqual(
-						interval?.start.getOffset(),
-						intervals1.getIntervalById(id)?.start.getOffset(),
-						"Conflicting changes",
-					);
-					assert.strictEqual(
-						interval?.end.getOffset(),
-						intervals1.getIntervalById(id)?.end.getOffset(),
-						"Conflicting changes",
-					);
-				}
-=======
+					assert.strictEqual(
+						Object.prototype.hasOwnProperty.call(interval1.properties, "prop1"),
+						false,
+						"Property not deleted 1",
+					);
+					assert.strictEqual(
 						Object.prototype.hasOwnProperty.call(interval2.properties, "prop1"),
 						false,
 						"Property not deleted 2",
 					);
 				});
->>>>>>> 1162fe7e
-			});
-
-			it("conflicting property changes are resolved and events fire as expected", async () => {
-				const { intervals1, intervals2 } = await setupConflictingOps();
-				const interval1 = intervals1.add({ start: 1, end: 1 });
-				const id1 = interval1.getIntervalId();
-				await provider.ensureSynchronized();
-
-				const assertPropertyChangedArg = (p: any, v: any, m: string) => {
-					if (
-						intervals1 instanceof TypedEventEmitter &&
-						intervals2 instanceof TypedEventEmitter
-					) {
-						assert.strictEqual(p, v, m);
-					}
-				};
-				let deltaArgs1: PropertySet = {};
-				let deltaArgs2: PropertySet = {};
-				intervals1.on("propertyChanged", (_interval, propertyDeltas) => {
-					deltaArgs1 = propertyDeltas;
-				});
-				intervals2.on("propertyChanged", (_interval, propertyDeltas) => {
-					deltaArgs2 = propertyDeltas;
-				});
-				intervals1.change(id1, { props: { prop1: "prop1" } });
-				assertPropertyChangedArg(
-					deltaArgs1.prop1,
-					null,
-					"Mismatch in property-changed event arg 1",
-				);
-				await provider.opProcessingController.processOutgoing();
-				intervals2.change(id1, { props: { prop2: "prop2" } });
-				assertPropertyChangedArg(
-					deltaArgs2.prop2,
-					null,
-					"Mismatch in property-changed event arg 2",
-				);
-				await provider.ensureSynchronized();
-				assertPropertyChangedArg(
-					deltaArgs1.prop2,
-					null,
-					"Mismatch in property-changed event arg 3",
-				);
-				assertPropertyChangedArg(
-					deltaArgs2.prop1,
-					null,
-					"Mismatch in property-changed event arg 4",
-				);
-				// interval1 = intervals1.getIntervalById(id1);
-				const interval2 = intervals2.getIntervalById(id1);
-				assert.strictEqual(
-					interval1?.properties.prop1,
-					"prop1",
-					"Mismatch in changed properties 1",
-				);
-				assert.strictEqual(
-					interval1?.properties.prop2,
-					"prop2",
-					"Mismatch in changed properties 2",
-				);
-				assert.strictEqual(
-					interval2?.properties.prop1,
-					"prop1",
-					"Mismatch in changed properties 3",
-				);
-				assert.strictEqual(
-					interval2?.properties.prop2,
-					"prop2",
-					"Mismatch in changed properties 4",
-				);
-				intervals1.change(id1, { props: { prop1: "no" } });
-				assertPropertyChangedArg(
-					deltaArgs1.prop1,
-					"prop1",
-					"Mismatch in property-changed event arg 5",
-				);
-				await provider.opProcessingController.processOutgoing();
-				intervals2.change(id1, { props: { prop1: "yes" } });
-				assertPropertyChangedArg(
-					deltaArgs2.prop1,
-					"prop1",
-					"Mismatch in property-changed event arg 6",
-				);
-				await provider.ensureSynchronized();
-				assertPropertyChangedArg(
-					deltaArgs1.prop1,
-					"no",
-					"Mismatch in property-changed event arg 7",
-				);
-				assertPropertyChangedArg(
-					Object.hasOwnProperty.call(deltaArgs2, "prop1"),
-					false,
-					"Mismatch in property-changed event arg 8",
-				);
-				assert.strictEqual(
-					interval1?.properties.prop1,
-					"yes",
-					"Mismatch in changed properties 5",
-				);
-				assert.strictEqual(
-					interval1?.properties.prop2,
-					"prop2",
-					"Mismatch in changed properties 6",
-				);
-				assert.strictEqual(
-					interval2?.properties.prop1,
-					"yes",
-					"Mismatch in changed properties 7",
-				);
-				assert.strictEqual(
-					interval2?.properties.prop2,
-					"prop2",
-					"Mismatch in changed properties 8",
-				);
-				intervals1.change(id1, { props: { prop1: "maybe" } });
-				assertPropertyChangedArg(
-					deltaArgs1.prop1,
-					"yes",
-					"Mismatch in property-changed event arg 9",
-				);
-				await provider.opProcessingController.processOutgoing();
-				intervals2.change(id1, { props: { prop1: null } });
-				assertPropertyChangedArg(
-					deltaArgs2.prop1,
-					"yes",
-					"Mismatch in property-changed event arg 10",
-				);
-				await provider.ensureSynchronized();
-				assertPropertyChangedArg(
-					deltaArgs1.prop1,
-					"maybe",
-					"Mismatch in property-changed event arg 11",
-				);
-				assertPropertyChangedArg(
-					Object.hasOwnProperty.call(deltaArgs2, "prop1"),
-					false,
-					"Mismatch in property-changed event arg 12",
-				);
-				assert.strictEqual(
-					Object.prototype.hasOwnProperty.call(interval1.properties, "prop1"),
-					false,
-					"Property not deleted 1",
-				);
-				assert.strictEqual(
-					interval1.properties.prop2,
-					"prop2",
-					"Mismatch in changed properties 9",
-				);
-				assert.strictEqual(
-					Object.prototype.hasOwnProperty.call(interval2.properties, "prop1"),
-					false,
-					"Property not deleted 2",
-				);
-				assert.strictEqual(
-					interval2.properties.prop2,
-					"prop2",
-					"Mismatch in changed properties 10",
-				);
 			});
 
 			it("conflicting removes after property changes remove interval from both clients", async () => {
