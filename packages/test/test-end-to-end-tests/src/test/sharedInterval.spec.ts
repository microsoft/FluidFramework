--- conflicted
+++ resolved
@@ -996,11 +996,7 @@
 					story: comment2Text.handle,
 				},
 			});
-<<<<<<< HEAD
-			const nestedMap = SharedMap.getFactory().create(dataObject1.runtime, "nestedMap");
-=======
 			const nestedMap = SharedMap.create(dataObject1.runtime, "nestedMap");
->>>>>>> 3647a847
 			nestedMap.set("nestedKey", "nestedValue");
 			intervalCollection1.add({ start: 8, end: 9, props: { story: nestedMap.handle } });
 			await provider.ensureSynchronized();
