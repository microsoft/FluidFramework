/*!
 * Copyright (c) Microsoft Corporation and contributors. All rights reserved.
 * Licensed under the MIT License.
 */

import { strict as assert } from "assert";

import { describeCompat } from "@fluid-private/test-version-utils";
import { IFluidHandle, IFluidLoadable } from "@fluidframework/core-interfaces";
import { ISummaryBlob } from "@fluidframework/driver-definitions";
import type { ISharedMap } from "@fluidframework/map/internal";
import { DetachedReferencePosition, PropertySet } from "@fluidframework/merge-tree/internal";
import { FlushMode } from "@fluidframework/runtime-definitions/internal";
import type {
	ISequenceIntervalCollection,
	ISequenceOverlappingIntervalsIndex,
	SequenceInterval,
	SharedString,
} from "@fluidframework/sequence/internal";
// This is not in sequence's public API, but an e2e test in this file sniffs the summary.
// eslint-disable-next-line import/no-internal-modules
import type { ISerializedIntervalCollectionV2 } from "@fluidframework/sequence/internal/test/intervalCollection";
import {
	ChannelFactoryRegistry,
	DataObjectFactoryType,
	ITestContainerConfig,
	ITestFluidObject,
	ITestObjectProvider,
} from "@fluidframework/test-utils/internal";

const assertSequenceIntervals = (
	sharedString: SharedString,
	intervalCollection: ISequenceIntervalCollection,
	overlappingIntervalsIndex: ISequenceOverlappingIntervalsIndex,
	expected: readonly { start: number; end: number }[],
	validateOverlapping: boolean = true,
) => {
	const actual = Array.from(intervalCollection);
	if (validateOverlapping && sharedString.getLength() > 0) {
		const overlapping = overlappingIntervalsIndex.findOverlappingIntervals(
			0,
			sharedString.getLength() - 1,
		);
		assert.deepEqual(actual, overlapping, "Interval search returned inconsistent results");
	}
	assert.strictEqual(
		actual.length,
		expected.length,
		`findOverlappingIntervals() must return the expected number of intervals`,
	);

	const actualPos = actual.map((interval) => {
		assert(interval);
		const start = sharedString.localReferencePositionToPosition(interval.start);
		const end = sharedString.localReferencePositionToPosition(interval.end);
		return { start, end };
	});
	assert.deepEqual(actualPos, expected, "intervals are not as expected");
};

function testIntervalOperations(intervalCollection: ISequenceIntervalCollection) {
	const intervalArray: SequenceInterval[] = [];
	let interval: SequenceInterval | undefined;
	let id;

	intervalArray[0] = intervalCollection.add({ start: 0, end: 0 });
	intervalArray[1] = intervalCollection.add({ start: 0, end: 0 });
	assert.notStrictEqual(intervalArray[0], intervalArray[1], "Unique intervals not added");

	id = intervalArray[0].getIntervalId();
	assert.notStrictEqual(id, undefined, "ID not created");

	intervalCollection.removeIntervalById(id);
	interval = intervalCollection.getIntervalById(id);
	assert.strictEqual(interval, undefined, "Interval not removed");

	id = intervalArray[1].getIntervalId();
	assert.notStrictEqual(id, undefined, "ID not created");
	interval = intervalCollection.getIntervalById(id);
	assert.notStrictEqual(interval, undefined, "Wrong interval removed?");

	intervalCollection.removeIntervalById(id);
	interval = intervalCollection.getIntervalById(id);
	assert.strictEqual(interval, undefined, "Interval not removed");

	intervalArray[0] = intervalCollection.add({ start: 0, end: 0 });
	intervalArray[1] = intervalCollection.add({ start: 0, end: 1 });
	intervalArray[2] = intervalCollection.add({ start: 0, end: 2 });
	intervalArray[3] = intervalCollection.add({ start: 1, end: 0 });
	intervalArray[4] = intervalCollection.add({ start: 1, end: 1 });
	intervalArray[5] = intervalCollection.add({ start: 1, end: 2 });
	intervalArray[6] = intervalCollection.add({ start: 2, end: 0 });
	intervalArray[7] = intervalCollection.add({ start: 2, end: 1 });
	intervalArray[8] = intervalCollection.add({ start: 2, end: 2 });

	let i: number;
	let result;
	let tempArray: SequenceInterval[] = [];
	let iterator = intervalCollection.CreateForwardIteratorWithStartPosition(1);
	tempArray[0] = intervalArray[3];
	tempArray[1] = intervalArray[4];
	tempArray[2] = intervalArray[5];
	for (i = 0, result = iterator.next(); !result.done; i++, result = iterator.next()) {
		interval = result.value;
		assert.strictEqual(
			interval,
			tempArray[i],
			"Mismatch in forward iteration with start position",
		);
	}
	assert.strictEqual(
		i,
		tempArray.length,
		"Interval omitted from forward iteration with start position",
	);

	iterator = intervalCollection.CreateForwardIteratorWithEndPosition(2);
	tempArray = [];
	tempArray[0] = intervalArray[2];
	tempArray[1] = intervalArray[5];
	tempArray[2] = intervalArray[8];
	for (i = 0, result = iterator.next(); !result.done; i++, result = iterator.next()) {
		interval = result.value;
		assert.strictEqual(
			interval,
			tempArray[i],
			"Mismatch in forward iteration with start position",
		);
	}
	assert.strictEqual(
		i,
		tempArray.length,
		"Interval omitted from forward iteration with start position",
	);

	iterator = intervalCollection.CreateBackwardIteratorWithStartPosition(0);
	tempArray = [];
	tempArray[0] = intervalArray[2];
	tempArray[1] = intervalArray[1];
	tempArray[2] = intervalArray[0];
	for (i = 0, result = iterator.next(); !result.done; i++, result = iterator.next()) {
		interval = result.value;
		assert.strictEqual(
			interval,
			tempArray[i],
			"Mismatch in backward iteration with start position",
		);
	}
	assert.strictEqual(
		i,
		tempArray.length,
		"Interval omitted from backward iteration with start position",
	);

	iterator = intervalCollection.CreateForwardIteratorWithEndPosition(2);
	tempArray = [];
	tempArray[0] = intervalArray[2];
	tempArray[1] = intervalArray[5];
	tempArray[2] = intervalArray[8];
	for (i = 0, result = iterator.next(); !result.done; i++, result = iterator.next()) {
		interval = result.value;
		assert.strictEqual(
			interval,
			tempArray[i],
			"Mismatch in forward iteration with end position",
		);
	}
	assert.strictEqual(
		i,
		tempArray.length,
		"Interval omitted from forward iteration with end position",
	);

	iterator = intervalCollection.CreateBackwardIteratorWithEndPosition(1);
	tempArray = [];
	tempArray[0] = intervalArray[7];
	tempArray[1] = intervalArray[4];
	tempArray[2] = intervalArray[1];
	for (i = 0, result = iterator.next(); !result.done; i++, result = iterator.next()) {
		interval = result.value;
		assert.strictEqual(
			interval,
			tempArray[i],
			"Mismatch in backward iteration with end position",
		);
	}
	assert.strictEqual(
		i,
		tempArray.length,
		"Interval omitted from backward iteration with end position",
	);

	iterator = intervalCollection.CreateForwardIteratorWithStartPosition(-1);
	for (i = 0, result = iterator.next(); !result.done; i++, result = iterator.next()) {
		assert(false, "Iterator with OOB position should not produce a result");
	}

	iterator = intervalCollection.CreateForwardIteratorWithEndPosition(99999);
	for (i = 0, result = iterator.next(); !result.done; i++, result = iterator.next()) {
		assert(false, "Iterator with OOB position should not produce a result");
	}

	iterator = intervalCollection.CreateForwardIteratorWithStartPosition(-1);
	for (i = 0, result = iterator.next(); !result.done; i++, result = iterator.next()) {
		assert(false, "Iterator with OOB position should not produce a result");
	}

	iterator = intervalCollection.CreateForwardIteratorWithEndPosition(99999);
	for (i = 0, result = iterator.next(); !result.done; i++, result = iterator.next()) {
		assert(false, "Iterator with OOB position should not produce a result");
	}

	i = 0;
	for (interval of intervalCollection) {
		assert.strictEqual(
			interval,
			intervalArray[i],
			"Mismatch in for...of iteration of collection",
		);
		i++;
	}
	assert.strictEqual(i, intervalArray.length, "Interval omitted from for...of iteration");

	id = intervalArray[0].getIntervalId();
	interval = intervalCollection.getIntervalById(id);
	assert.strictEqual(interval, intervalArray[0]);
	interval = intervalCollection.removeIntervalById(id);
	assert.strictEqual(interval, intervalArray[0]);
	interval = intervalCollection.getIntervalById(id);
	assert.strictEqual(interval, undefined);
	interval = intervalCollection.removeIntervalById(id);
	assert.strictEqual(interval, undefined);

	id = intervalArray[intervalArray.length - 1].getIntervalId();
	interval = intervalCollection.getIntervalById(id);
	assert.strictEqual(interval, intervalArray[intervalArray.length - 1]);
	interval = intervalCollection.removeIntervalById(id);
	assert.strictEqual(interval, intervalArray[intervalArray.length - 1]);
	interval = intervalCollection.getIntervalById(id);
	assert.strictEqual(interval, undefined);
	interval = intervalCollection.removeIntervalById(id);
	assert.strictEqual(interval, undefined);

	for (interval of intervalArray) {
		id = interval.getIntervalId();
		intervalCollection.removeIntervalById(id);
	}
}
describeCompat("SharedInterval", "NoCompat", (getTestObjectProvider, apis) => {
	const { SharedMap, SharedString } = apis.dds;
	const { createOverlappingIntervalsIndex } = apis.dataRuntime.packages.sequence;
	let provider: ITestObjectProvider;
	beforeEach("getTestObjectProvider", () => {
		provider = getTestObjectProvider();
	});
	describe("one client", () => {
		const stringId = "stringKey";

		let sharedString: SharedString;
		let intervals: ISequenceIntervalCollection;
		let overlappingIntervalsIndex: ISequenceOverlappingIntervalsIndex;
		let dataObject: ITestFluidObject & IFluidLoadable;

		const assertIntervals = (expected: readonly { start: number; end: number }[]) => {
			assertSequenceIntervals(sharedString, intervals, overlappingIntervalsIndex, expected);
		};

		beforeEach("setup", async () => {
			const registry: ChannelFactoryRegistry = [[stringId, SharedString.getFactory()]];
			const testContainerConfig: ITestContainerConfig = {
				fluidDataObjectType: DataObjectFactoryType.Test,
				registry,
				runtimeOptions: {
					flushMode: FlushMode.Immediate,
				},
			};
			const container = await provider.makeTestContainer(testContainerConfig);
			dataObject = (await container.getEntryPoint()) as ITestFluidObject;
			sharedString = await dataObject.getSharedObject<SharedString>(stringId);
			sharedString.insertText(0, "012");

			intervals = sharedString.getIntervalCollection("intervals");
			overlappingIntervalsIndex = createOverlappingIntervalsIndex(sharedString);
			intervals.attachIndex(overlappingIntervalsIndex);
			testIntervalOperations(intervals);
		});

		afterEach(() => {
			intervals.detachIndex(overlappingIntervalsIndex);
		});

		it("replace all is included", async () => {
			sharedString.insertText(3, ".");
			intervals.add({ start: 0, end: 3 });
			assertIntervals([{ start: 0, end: 3 }]);

			sharedString.replaceText(0, 3, `xxx`);
			assertIntervals([{ start: 0, end: 3 }]);
		});

		it("remove all yields empty range", async () => {
			const len = sharedString.getLength();
			intervals.add({ start: 0, end: len - 1 });
			assertIntervals([{ start: 0, end: len - 1 }]);

			sharedString.removeRange(0, len);
			await provider.ensureSynchronized();
			assertIntervals([{ start: DetachedReferencePosition, end: DetachedReferencePosition }]);
		});

		it("replace before is excluded", async () => {
			intervals.add({ start: 1, end: 2 });
			assertIntervals([{ start: 1, end: 2 }]);

			sharedString.replaceText(0, 1, `x`);
			assertIntervals([{ start: 1, end: 2 }]);
		});

		it("insert at first position is excluded", async () => {
			intervals.add({ start: 0, end: 2 });
			assertIntervals([{ start: 0, end: 2 }]);

			sharedString.insertText(0, ".");
			assertIntervals([{ start: 1, end: 3 }]);
		});

		it("replace first is included", async () => {
			sharedString.insertText(0, "012");
			intervals.add({ start: 0, end: 2 });
			assertIntervals([{ start: 0, end: 2 }]);

			sharedString.replaceText(0, 1, `x`);
			assertIntervals([{ start: 0, end: 2 }]);
		});

		it("replace last is included", async () => {
			sharedString.insertText(0, "012");
			intervals.add({ start: 0, end: 2 });
			assertIntervals([{ start: 0, end: 2 }]);

			sharedString.replaceText(1, 2, `x`);
			assertIntervals([{ start: 0, end: 2 }]);
		});

		it("insert at last position is included", async () => {
			intervals.add({ start: 0, end: 2 });
			assertIntervals([{ start: 0, end: 2 }]);

			sharedString.insertText(2, ".");
			assertIntervals([{ start: 0, end: 3 }]);
		});

		it("insert after last position is excluded", async () => {
			intervals.add({ start: 0, end: 2 });
			assertIntervals([{ start: 0, end: 2 }]);

			sharedString.insertText(3, ".");
			assertIntervals([{ start: 0, end: 2 }]);
		});

		it("replace after", async () => {
			intervals.add({ start: 0, end: 1 });
			assertIntervals([{ start: 0, end: 1 }]);

			sharedString.replaceText(1, 2, `x`);
			assertIntervals([{ start: 0, end: 1 }]);
		});

		it("repeated replacement", async () => {
			sharedString.insertText(0, "012");
			intervals.add({ start: 0, end: 2 });
			assertIntervals([{ start: 0, end: 2 }]);

			for (let j = 0; j < 3; j++) {
				for (let i = 0; i < 5; i++) {
					sharedString.replaceText(0, 1, `x`);
					assertIntervals([{ start: 0, end: 2 }]);

					sharedString.replaceText(1, 2, `x`);
					assertIntervals([{ start: 0, end: 2 }]);

					sharedString.replaceText(2, 3, `x`);
					assertIntervals([{ start: 0, end: 2 }]);
				}

				await provider.ensureSynchronized();
			}
		});
	});

	describe("multiple clients", () => {
		it("propagates", async () => {
			const stringId = "stringKey";
			const registry: ChannelFactoryRegistry = [[stringId, SharedString.getFactory()]];
			const testContainerConfig: ITestContainerConfig = {
				fluidDataObjectType: DataObjectFactoryType.Test,
				registry,
			};

			// Create a Container for the first client.
			const container1 = await provider.makeTestContainer(testContainerConfig);
			const dataObject1 = (await container1.getEntryPoint()) as ITestFluidObject;
			const sharedString1 = await dataObject1.getSharedObject<SharedString>(stringId);

			sharedString1.insertText(0, "0123456789");
			const intervals1 = sharedString1.getIntervalCollection("intervals");
			intervals1.add({ start: 1, end: 7 });

			const overlappingIntervalsIndex1 = createOverlappingIntervalsIndex(sharedString1);
			intervals1.attachIndex(overlappingIntervalsIndex1);

			assertSequenceIntervals(sharedString1, intervals1, overlappingIntervalsIndex1, [
				{ start: 1, end: 7 },
			]);

			// Load the Container that was created by the first client.
			const container2 = await provider.loadTestContainer(testContainerConfig);
			const dataObject2 = (await container2.getEntryPoint()) as ITestFluidObject;

			await provider.ensureSynchronized();

			const sharedString2 = await dataObject2.getSharedObject<SharedString>(stringId);
			const intervals2 = sharedString2.getIntervalCollection("intervals");

			const overlappingIntervalsIndex2 = createOverlappingIntervalsIndex(sharedString2);
			intervals2.attachIndex(overlappingIntervalsIndex2);

			assertSequenceIntervals(sharedString2, intervals2, overlappingIntervalsIndex2, [
				{ start: 1, end: 7 },
			]);

			sharedString2.removeRange(4, 5);
			assertSequenceIntervals(sharedString2, intervals2, overlappingIntervalsIndex2, [
				{ start: 1, end: 6 },
			]);

			sharedString2.insertText(4, "x");
			assertSequenceIntervals(sharedString2, intervals2, overlappingIntervalsIndex2, [
				{ start: 1, end: 7 },
			]);

			await provider.ensureSynchronized();
			assertSequenceIntervals(sharedString1, intervals1, overlappingIntervalsIndex1, [
				{ start: 1, end: 7 },
			]);

			intervals1.detachIndex(overlappingIntervalsIndex1);
			intervals2.detachIndex(overlappingIntervalsIndex2);
		});

		it("multi-client interval ops", async () => {
			const stringId = "stringKey";
			const registry: ChannelFactoryRegistry = [[stringId, SharedString.getFactory()]];
			const testContainerConfig: ITestContainerConfig = {
				fluidDataObjectType: DataObjectFactoryType.Test,
				registry,
			};

			// Create a Container for the first client.
			const container1 = await provider.makeTestContainer(testContainerConfig);
			const dataObject1 = (await container1.getEntryPoint()) as ITestFluidObject;
			const sharedString1 = await dataObject1.getSharedObject<SharedString>(stringId);

			sharedString1.insertText(0, "012");
			const intervals1 = sharedString1.getIntervalCollection("intervals");
			const intervalArray: any[] = [];
			let interval: SequenceInterval;

			intervalArray[0] = intervals1.add({ start: 0, end: 0 });
			intervalArray[1] = intervals1.add({ start: 0, end: 1 });
			intervalArray[2] = intervals1.add({ start: 0, end: 2 });
			intervalArray[3] = intervals1.add({ start: 1, end: 0 });
			intervalArray[4] = intervals1.add({ start: 1, end: 1 });
			intervalArray[5] = intervals1.add({ start: 1, end: 2 });
			intervalArray[6] = intervals1.add({ start: 2, end: 0 });
			intervalArray[7] = intervals1.add({ start: 2, end: 1 });
			intervalArray[8] = intervals1.add({ start: 2, end: 2 });

			// Load the Container that was created by the first client.
			const container2 = await provider.loadTestContainer(testContainerConfig);
			const dataObject2 = (await container2.getEntryPoint()) as ITestFluidObject;

			await provider.ensureSynchronized();

			const sharedString2 = await dataObject2.getSharedObject<SharedString>(stringId);
			const intervals2 = sharedString2.getIntervalCollection("intervals");

			const checkIdEquals = (a: SequenceInterval, b: SequenceInterval, s: string) => {
				assert.strictEqual(a.getIntervalId(), b.getIntervalId(), s);
			};
			let i: number;
			let result;
			let tempArray: SequenceInterval[] = [];
			let iterator = intervals2.CreateForwardIteratorWithStartPosition(1);
			tempArray[0] = intervalArray[3];
			tempArray[1] = intervalArray[4];
			tempArray[2] = intervalArray[5];
			for (i = 0, result = iterator.next(); !result.done; i++, result = iterator.next()) {
				checkIdEquals(
					result.value,
					tempArray[i],
					"Mismatch in forward iteration with start position",
				);
			}
			assert.strictEqual(
				i,
				tempArray.length,
				"Interval omitted from forward iteration with start position",
			);

			iterator = intervals2.CreateBackwardIteratorWithStartPosition(0);
			tempArray = [];
			tempArray[0] = intervalArray[2];
			tempArray[1] = intervalArray[1];
			tempArray[2] = intervalArray[0];
			for (i = 0, result = iterator.next(); !result.done; i++, result = iterator.next()) {
				checkIdEquals(
					result.value,
					tempArray[i],
					"Mismatch in backward iteration with start position",
				);
			}
			assert.strictEqual(
				i,
				tempArray.length,
				"Interval omitted from backward iteration with start position",
			);

			iterator = intervals2.CreateBackwardIteratorWithEndPosition(1);
			tempArray = [];
			tempArray[0] = intervalArray[7];
			tempArray[1] = intervalArray[4];
			tempArray[2] = intervalArray[1];
			for (i = 0, result = iterator.next(); !result.done; i++, result = iterator.next()) {
				checkIdEquals(
					result.value,
					tempArray[i],
					"Mismatch in backward iteration with end position",
				);
			}
			assert.strictEqual(
				i,
				tempArray.length,
				"Interval omitted from backward iteration with end position",
			);

			i = 0;
			for (const interval2 of intervals2) {
				assert(interval2);
				checkIdEquals(
					interval2,
					intervalArray[i],
					"Mismatch in for...of iteration of collection",
				);
				i++;
			}
			assert.strictEqual(i, intervalArray.length, "Interval omitted from for...of iteration");

			for (interval of intervalArray) {
				const id = interval.getIntervalId();
				intervals2.removeIntervalById(id);
			}

			await provider.ensureSynchronized();

			if (intervals1[Symbol.iterator]) {
				for (const _interval of intervals1) {
					assert(false, "intervals1 should be empty after emptying invervals2");
				}
			}
		});

<<<<<<< HEAD
		describe.only("Conflicting ops (multi-client scenarios)", () => {
			interface ConflictingOpsSetup {
				sharedString1: SharedString;
				sharedString2: SharedString;
				intervals1: ISequenceIntervalCollection;
				intervals2: ISequenceIntervalCollection;
			}

			async function setupConflictingOps(): Promise<ConflictingOpsSetup> {
=======
		describe("Conflicting ops", () => {
			async function setupConflictingOps() {
>>>>>>> e9eea8d1
				const stringId = "stringKey";
				const registry: ChannelFactoryRegistry = [[stringId, SharedString.getFactory()]];
				const testContainerConfig: ITestContainerConfig = {
					fluidDataObjectType: DataObjectFactoryType.Test,
					registry,
				};

				const container1 = await provider.makeTestContainer(testContainerConfig);
				const dataObject1 = (await container1.getEntryPoint()) as ITestFluidObject;
				const sharedString1 = await dataObject1.getSharedObject<SharedString>(stringId);
				sharedString1.insertText(0, "01234");
				const intervals1 = sharedString1.getIntervalCollection("intervals");

				const container2 = await provider.loadTestContainer(testContainerConfig);
				const dataObject2 = (await container2.getEntryPoint()) as ITestFluidObject;
				const sharedString2 = await dataObject2.getSharedObject<SharedString>(stringId);
				const intervals2 = sharedString2.getIntervalCollection("intervals");

				await provider.ensureSynchronized();
				return { sharedString1, sharedString2, intervals1, intervals2 };
			}

			it("conflicting adds are visible on both clients", async () => {
				const { intervals1, intervals2 } = await setupConflictingOps();
				const interval1 = intervals1.add({ start: 0, end: 0 });
				const id1 = interval1.getIntervalId();
				const interval2 = intervals2.add({ start: 0, end: 0 });
				const id2 = interval2.getIntervalId();
				await provider.ensureSynchronized();
				assert.notStrictEqual(
					intervals1.getIntervalById(id2),
					undefined,
					"Interval not added to collection 1",
				);
				assert.notStrictEqual(
					intervals1.getIntervalById(id2),
					interval1,
					"Unique interval not added",
				);
				assert.notStrictEqual(
					intervals2.getIntervalById(id1),
					undefined,
					"Interval not added to collection 2",
				);
				assert.notStrictEqual(
					intervals2.getIntervalById(id1),
					interval2,
					"Unique interval not added",
				);
			});

			it("conflicting removes are visible on both clients", async () => {
				const { intervals1, intervals2 } = await setupConflictingOps();
				const interval1 = intervals1.add({ start: 0, end: 0 });
				const id1 = interval1.getIntervalId();
				const interval2 = intervals2.add({ start: 0, end: 0 });
				const id2 = interval2.getIntervalId();
				await provider.ensureSynchronized();
				intervals1.removeIntervalById(id2);
				intervals2.removeIntervalById(id1);
				await provider.ensureSynchronized();
				assert.strictEqual(
					intervals1.getIntervalById(id1),
					undefined,
					"Interval not removed from other client",
				);
				assert.strictEqual(
					intervals2.getIntervalById(id2),
					undefined,
					"Interval not removed from other client",
				);
			});

			it("conflicting removes + add resolves to single interval", async () => {
				const { intervals1, intervals2 } = await setupConflictingOps();
				const interval1 = intervals1.add({ start: 1, end: 1 });
<<<<<<< HEAD
				const id1 = interval1.getIntervalId();
=======
				let id1 = interval1.getIntervalId();
>>>>>>> e9eea8d1
				const interval2 = intervals2.add({ start: 1, end: 1 });
				const id2 = interval2.getIntervalId();
				await provider.ensureSynchronized();
				intervals2.removeIntervalById(id1);
				intervals1.removeIntervalById(id2);
				const newInterval1 = intervals1.add({ start: 1, end: 1 });
<<<<<<< HEAD
=======
				id1 = newInterval1.getIntervalId();
>>>>>>> e9eea8d1
				await provider.ensureSynchronized();
				assert.strictEqual(
					newInterval1,
					intervals1.getIntervalById(id1),
					"Interval missing from collection 1",
				);
				for (const interval of intervals1) {
					assert.strictEqual(interval, newInterval1, "Oddball interval found in client 1");
				}
				const foundInterval2 = intervals2.getIntervalById(id1);
				assert.notStrictEqual(foundInterval2, undefined, "Interval missing from collection 2");
				for (const interval of intervals2) {
					assert.strictEqual(interval, foundInterval2, "Oddball interval found in client 2");
				}
			});

			it("conflicting changes are resolved consistently", async () => {
				const { intervals1, intervals2 } = await setupConflictingOps();
				const id1 = intervals1.add({ start: 1, end: 1 }).getIntervalId();
				await provider.ensureSynchronized();

				intervals1.change(id1, { start: 1, end: 2 });
				intervals2.change(id1, { start: 2, end: 1 });
				await provider.ensureSynchronized();
				const foundInterval2 = intervals2.getIntervalById(id1);
				assert.strictEqual(foundInterval2?.getIntervalId(), id1);
				for (const interval of intervals1) {
					const id: string = interval?.getIntervalId();
					assert.strictEqual(
						interval?.start.getOffset(),
						intervals2.getIntervalById(id)?.start.getOffset(),
						"Conflicting changes",
					);
					assert.strictEqual(
						interval?.end.getOffset(),
						intervals2.getIntervalById(id)?.end.getOffset(),
						"Conflicting changes",
					);
				}
				for (const interval of intervals2) {
					const id: string = interval?.getIntervalId();
					assert.strictEqual(
						interval?.start.getOffset(),
						intervals1.getIntervalById(id)?.start.getOffset(),
						"Conflicting changes",
					);
					assert.strictEqual(
						interval?.end.getOffset(),
						intervals1.getIntervalById(id)?.end.getOffset(),
						"Conflicting changes",
					);
				}
			});

			describe("conflicting property changes", () => {
				it("change different properties", async () => {
					const { intervals1, intervals2 } = await setupConflictingOps();
					const interval1 = intervals1.add({ start: 1, end: 1 });
					const id1 = interval1.getIntervalId();
					await provider.ensureSynchronized();

					let deltaArgs1: PropertySet = {};
					let deltaArgs2: PropertySet = {};
					intervals1.on("propertyChanged", (_interval, propertyDeltas) => {
						deltaArgs1 = propertyDeltas;
					});
					intervals2.on("propertyChanged", (_interval, propertyDeltas) => {
						deltaArgs2 = propertyDeltas;
					});
					intervals1.change(id1, { props: { prop1: "prop1" } });
					assert.strictEqual(
						deltaArgs1.prop1,
						null,
						"Mismatch in property-changed event arg 1",
					);
					await provider.opProcessingController.processOutgoing();
					intervals2.change(id1, { props: { prop2: "prop2" } });
					assert.strictEqual(
						deltaArgs2.prop2,
						null,
						"Mismatch in property-changed event arg 2",
					);
					await provider.ensureSynchronized();
					assert.strictEqual(
						deltaArgs1.prop2,
						null,
						"Mismatch in property-changed event arg 3",
					);
					assert.strictEqual(
						deltaArgs2.prop1,
						null,
						"Mismatch in property-changed event arg 4",
					);
					// interval1 = intervals1.getIntervalById(id1);
					const interval2 = intervals2.getIntervalById(id1);
					assert.strictEqual(
						interval1?.properties.prop1,
						"prop1",
						"Mismatch in changed properties 1",
					);
					assert.strictEqual(
						interval1?.properties.prop2,
						"prop2",
						"Mismatch in changed properties 2",
					);
					assert.strictEqual(
						interval2?.properties.prop1,
						"prop1",
						"Mismatch in changed properties 3",
					);
					assert.strictEqual(
						interval2?.properties.prop2,
						"prop2",
						"Mismatch in changed properties 4",
					);
				});
				it("change the same property", async () => {
					const { intervals1, intervals2 } = await setupConflictingOps();
					const interval1 = intervals1.add({ start: 1, end: 1 });
					const id1 = interval1.getIntervalId();
					await provider.ensureSynchronized();

					let deltaArgs1: PropertySet = {};
					let deltaArgs2: PropertySet = {};
					intervals1.on("propertyChanged", (_interval, propertyDeltas) => {
						deltaArgs1 = propertyDeltas;
					});
					intervals2.on("propertyChanged", (_interval, propertyDeltas) => {
						deltaArgs2 = propertyDeltas;
					});
					intervals1.change(id1, { props: { prop1: "1" } });
					assert.strictEqual(
						deltaArgs1.prop1,
						null,
						"Mismatch in property-changed event arg 5",
					);
					await provider.opProcessingController.processOutgoing();
					intervals2.change(id1, { props: { prop1: "2" } });
					assert.strictEqual(
						deltaArgs2.prop1,
						null,
						"Mismatch in property-changed event arg 6",
					);
					await provider.ensureSynchronized();
					assert.strictEqual(
						deltaArgs1.prop1,
						"1",
						"Mismatch in property-changed event arg 7",
					);
					assert.strictEqual(
						Object.hasOwnProperty.call(deltaArgs2, "prop1"),
						false,
						"Mismatch in property-changed event arg 8",
					);
					assert.strictEqual(
						interval1?.properties.prop1,
						"2",
						"Mismatch in changed properties 5",
					);
					const interval2 = intervals2.getIntervalById(id1);
					assert.strictEqual(
						interval2?.properties.prop1,
						"2",
						"Mismatch in changed properties 7",
					);
					intervals1.change(id1, { props: { prop1: "1again" } });
					assert.strictEqual(
						deltaArgs1.prop1,
						"2",
						"Mismatch in property-changed event arg 9",
					);
					await provider.opProcessingController.processOutgoing();
					intervals2.change(id1, { props: { prop1: null } });
					assert.strictEqual(
						deltaArgs2.prop1,
						"2",
						"Mismatch in property-changed event arg 10",
					);
					await provider.ensureSynchronized();
					assert.strictEqual(
						deltaArgs1.prop1,
						"1again",
						"Mismatch in property-changed event arg 11",
					);
					assert.strictEqual(
						Object.hasOwnProperty.call(deltaArgs2, "prop1"),
						false,
						"Mismatch in property-changed event arg 12",
					);
					assert.strictEqual(
						Object.prototype.hasOwnProperty.call(interval1.properties, "prop1"),
						false,
						"Property not deleted 1",
					);
					assert.strictEqual(
						Object.prototype.hasOwnProperty.call(interval2.properties, "prop1"),
						false,
						"Property not deleted 2",
					);
				});
			});

			it("conflicting removes after property changes remove interval from both clients", async () => {
				const { intervals1, intervals2 } = await setupConflictingOps();
				const interval1 = intervals1.add({ start: 1, end: 1 });
				const id1 = interval1.getIntervalId();
				await provider.ensureSynchronized();
				intervals1.removeIntervalById(id1);
				intervals2.removeIntervalById(id1);
				await provider.ensureSynchronized();
				for (const interval of intervals1) {
					assert.fail("Interval not removed from collection 1");
				}
				for (const interval of intervals2) {
					assert.fail("Interval not removed from collection 2");
				}
			});
		});
	});

	describe("Handles in value types", () => {
		const mapId = "mapKey";
		const stringId = "stringKey";

		const registry: ChannelFactoryRegistry = [
			[mapId, SharedMap.getFactory()],
			[stringId, SharedString.getFactory()],
		];
		const testContainerConfig: ITestContainerConfig = {
			fluidDataObjectType: DataObjectFactoryType.Test,
			registry,
		};

		let dataObject1: ITestFluidObject;
		let sharedMap1: ISharedMap;
		let sharedMap2: ISharedMap;
		let sharedMap3: ISharedMap;

		beforeEach("setupSharedMaps", async () => {
			// Create a Container for the first client.
			const container1 = await provider.makeTestContainer(testContainerConfig);
			dataObject1 = (await container1.getEntryPoint()) as ITestFluidObject;
			sharedMap1 = await dataObject1.getSharedObject<ISharedMap>(mapId);

			// Load the Container that was created by the first client.
			const container2 = await provider.loadTestContainer(testContainerConfig);
			const dataObject2 = (await container2.getEntryPoint()) as ITestFluidObject;
			sharedMap2 = await dataObject2.getSharedObject<ISharedMap>(mapId);

			// Load the Container that was created by the first client.
			const container3 = await provider.loadTestContainer(testContainerConfig);
			const dataObject3 = (await container3.getEntryPoint()) as ITestFluidObject;
			sharedMap3 = await dataObject3.getSharedObject<ISharedMap>(mapId);
		});

		// This functionality is used in Word and FlowView's "add comment" functionality.
		it("Can store shared objects in a shared string's interval collection via properties", async () => {
			sharedMap1.set("outerString", SharedString.create(dataObject1.runtime).handle);
			await provider.ensureSynchronized();

			const outerString1 = await sharedMap1
				.get<IFluidHandle<SharedString>>("outerString")
				?.get();
			const outerString2 = await sharedMap2
				.get<IFluidHandle<SharedString>>("outerString")
				?.get();
			const outerString3 = await sharedMap3
				.get<IFluidHandle<SharedString>>("outerString")
				?.get();
			assert.ok(outerString1, "String did not correctly set as value in container 1's map");
			assert.ok(outerString2, "String did not correctly set as value in container 2's map");
			assert.ok(outerString3, "String did not correctly set as value in container 3's map");

			outerString1.insertText(0, "outer string");

			const intervalCollection1 = outerString1.getIntervalCollection("comments");
			await provider.ensureSynchronized();

			const intervalCollection2 = outerString2.getIntervalCollection("comments");
			const intervalCollection3 = outerString3.getIntervalCollection("comments");
			assert.ok(
				intervalCollection1,
				"Could not get the comments interval collection in container 1",
			);
			assert.ok(
				intervalCollection2,
				"Could not get the comments interval collection in container 2",
			);
			assert.ok(
				intervalCollection3,
				"Could not get the comments interval collection in container 3",
			);

			const comment1Text = SharedString.create(dataObject1.runtime);
			comment1Text.insertText(0, "a comment...");
			intervalCollection1.add({
				start: 0,
				end: 3,
				props: {
					story: comment1Text.handle,
				},
			});
			const comment2Text = SharedString.create(dataObject1.runtime);
			comment2Text.insertText(0, "another comment...");
			intervalCollection1.add({
				start: 5,
				end: 7,
				props: {
					story: comment2Text.handle,
				},
			});
			const nestedMap = SharedMap.create(dataObject1.runtime, "nestedMap");
			nestedMap.set("nestedKey", "nestedValue");
			intervalCollection1.add({ start: 8, end: 9, props: { story: nestedMap.handle } });
			await provider.ensureSynchronized();

			const serialized1 = Array.from(intervalCollection1);
			const serialized2 = Array.from(intervalCollection2);
			const serialized3 = Array.from(intervalCollection3);
			assert.equal(serialized1.length, 3, "Incorrect interval collection size in container 1");
			assert.equal(serialized2.length, 3, "Incorrect interval collection size in container 2");
			assert.equal(serialized3.length, 3, "Incorrect interval collection size in container 3");

			const interval1From3Properties = serialized3[0].properties;
			assert(interval1From3Properties);
			const comment1From3 = await (
				interval1From3Properties.story as IFluidHandle<SharedString>
			).get();
			assert.equal(
				comment1From3.getText(0, 12),
				"a comment...",
				"Incorrect text in interval collection's shared string",
			);
			const interval3From3Properties = serialized3[2].properties;
			assert(interval3From3Properties);
			const mapFrom3 = await (
				interval3From3Properties.story as IFluidHandle<ISharedMap>
			).get();
			assert.equal(
				mapFrom3.get("nestedKey"),
				"nestedValue",
				"Incorrect value in interval collection's shared map",
			);

			const summaryBlob = (await outerString2.summarize()).summary.tree.header as ISummaryBlob;
			// Since it's based on a map kernel, its contents parse as
			// an IMapDataObjectSerializable with the "comments" member we set
			const parsedContent = JSON.parse(summaryBlob.content as string);
			// LocalIntervalCollection serializes as ISerializedIntervalCollectionV2,
			// let's get the first comment
			const serializedInterval1FromSnapshotProperties = (
				parsedContent.comments.value as ISerializedIntervalCollectionV2
			).intervals[0][4];
			// The "story" is the ILocalValue of the handle pointing to the SharedString
			assert(serializedInterval1FromSnapshotProperties);
			const handleLocalValueFromSnapshot = serializedInterval1FromSnapshotProperties.story as {
				type: string;
			};
			assert.equal(
				handleLocalValueFromSnapshot.type,
				"__fluid_handle__",
				"Incorrect handle type in shared interval's summary",
			);
		});
	});
});<|MERGE_RESOLUTION|>--- conflicted
+++ resolved
@@ -570,20 +570,8 @@
 			}
 		});
 
-<<<<<<< HEAD
-		describe.only("Conflicting ops (multi-client scenarios)", () => {
-			interface ConflictingOpsSetup {
-				sharedString1: SharedString;
-				sharedString2: SharedString;
-				intervals1: ISequenceIntervalCollection;
-				intervals2: ISequenceIntervalCollection;
-			}
-
-			async function setupConflictingOps(): Promise<ConflictingOpsSetup> {
-=======
 		describe("Conflicting ops", () => {
 			async function setupConflictingOps() {
->>>>>>> e9eea8d1
 				const stringId = "stringKey";
 				const registry: ChannelFactoryRegistry = [[stringId, SharedString.getFactory()]];
 				const testContainerConfig: ITestContainerConfig = {
@@ -660,21 +648,14 @@
 			it("conflicting removes + add resolves to single interval", async () => {
 				const { intervals1, intervals2 } = await setupConflictingOps();
 				const interval1 = intervals1.add({ start: 1, end: 1 });
-<<<<<<< HEAD
-				const id1 = interval1.getIntervalId();
-=======
 				let id1 = interval1.getIntervalId();
->>>>>>> e9eea8d1
 				const interval2 = intervals2.add({ start: 1, end: 1 });
 				const id2 = interval2.getIntervalId();
 				await provider.ensureSynchronized();
 				intervals2.removeIntervalById(id1);
 				intervals1.removeIntervalById(id2);
 				const newInterval1 = intervals1.add({ start: 1, end: 1 });
-<<<<<<< HEAD
-=======
 				id1 = newInterval1.getIntervalId();
->>>>>>> e9eea8d1
 				await provider.ensureSynchronized();
 				assert.strictEqual(
 					newInterval1,
