--- conflicted
+++ resolved
@@ -29,415 +29,6 @@
 import { ConfigTypes, IConfigProviderBase } from "@fluidframework/telemetry-utils";
 
 describeNoCompat("Message size", (getTestObjectProvider) => {
-<<<<<<< HEAD
-    const mapId = "mapId";
-    const registry: ChannelFactoryRegistry = [
-        [mapId, SharedMap.getFactory()],
-    ];
-    const testContainerConfig: ITestContainerConfig = {
-        fluidDataObjectType: DataObjectFactoryType.Test,
-        registry,
-    };
-
-    let provider: ITestObjectProvider;
-    beforeEach(() => {
-        provider = getTestObjectProvider();
-    });
-    afterEach(async () => provider.reset());
-
-    let localContainer: IContainer;
-    let remoteContainer: IContainer;
-    let dataObject1: ITestFluidObject;
-    let dataObject2: ITestFluidObject;
-    let dataObject1map: SharedMap;
-    let dataObject2map: SharedMap;
-
-    const configProvider = ((settings: Record<string, ConfigTypes>): IConfigProviderBase => {
-        return {
-            getRawConfig: (name: string): ConfigTypes => settings[name],
-        };
-    });
-
-    const setupContainers = async (
-        containerConfig: ITestContainerConfig,
-        featureGates: Record<string, ConfigTypes> = {},
-    ) => {
-        const configWithFeatureGates = {
-            ...containerConfig,
-            loaderProps: { configProvider: configProvider(featureGates) },
-        };
-
-        // Create a Container for the first client.
-        localContainer = await provider.makeTestContainer(configWithFeatureGates);
-        dataObject1 = await requestFluidObject<ITestFluidObject>(localContainer, "default");
-        dataObject1map = await dataObject1.getSharedObject<SharedMap>(mapId);
-
-        // Load the Container that was created by the first client.
-        remoteContainer = await provider.loadTestContainer(configWithFeatureGates);
-        dataObject2 = await requestFluidObject<ITestFluidObject>(remoteContainer, "default");
-        dataObject2map = await dataObject2.getSharedObject<SharedMap>(mapId);
-        await waitForContainerConnection(localContainer, true);
-        await waitForContainerConnection(remoteContainer, true);
-
-        await provider.ensureSynchronized();
-    };
-
-    const generateRandomStringOfSize = (sizeInBytes: number): string =>
-        crypto.randomBytes(sizeInBytes / 2).toString("hex");
-    const generateStringOfSize = (sizeInBytes: number): string => new Array(sizeInBytes + 1).join("0");
-    const setMapKeys = (map: SharedMap, count: number, item: string): void => {
-        for (let i = 0; i < count; i++) {
-            map.set(`key${i}`, item);
-        }
-    };
-
-    const assertMapValues = (map: SharedMap, count: number, expected: string): void => {
-        for (let i = 0; i < count; i++) {
-            const value = map.get(`key${i}`);
-            assert.strictEqual(value, expected, `Wrong value for key${i}`);
-        }
-    };
-
-    const containerError = async (container: IContainer) =>
-        new Promise<IErrorBase | undefined>((resolve) => container.once("closed", (error) => { resolve(error); }));
-
-    itExpects("A large op will close the container", [
-        { eventName: "fluid:telemetry:Container:ContainerClose", error: "BatchTooLarge" },
-        { eventName: "fluid:telemetry:Container:ContainerDispose", error: "BatchTooLarge" },
-    ], async () => {
-        const maxMessageSizeInBytes = 1024 * 1024; // 1Mb
-        await setupContainers(testContainerConfig);
-        const errorEvent = containerError(localContainer);
-
-        const largeString = generateStringOfSize(maxMessageSizeInBytes + 1);
-        const messageCount = 1;
-        try {
-            setMapKeys(dataObject1map, messageCount, largeString);
-            assert(false, "should throw");
-        } catch {
-        }
-
-        const error = await errorEvent;
-        assert.ok(error instanceof GenericError);
-        assert.ok(error.getTelemetryProperties().opSize ?? 0 > maxMessageSizeInBytes);
-
-        // Limit has to be around 1Mb, but we should not assume here precise number.
-        const limit = error.getTelemetryProperties().limit as number;
-        assert(limit > maxMessageSizeInBytes / 2);
-        assert(limit < maxMessageSizeInBytes * 2);
-    });
-
-    it("Small ops will pass", async () => {
-        const maxMessageSizeInBytes = 800 * 1024; // slightly below 1Mb
-        await setupContainers(testContainerConfig);
-        const largeString = generateStringOfSize(maxMessageSizeInBytes / 10);
-        const messageCount = 10;
-        setMapKeys(dataObject1map, messageCount, largeString);
-        await provider.ensureSynchronized();
-
-        assertMapValues(dataObject2map, messageCount, largeString);
-    });
-
-    it("Single large op passes when smaller than the max op size", async () => {
-        await setupContainers(testContainerConfig);
-        // Max op size is 768000, round down to account for some overhead
-        const largeString = generateStringOfSize(750000);
-        const messageCount = 1;
-        setMapKeys(dataObject1map, messageCount, largeString);
-        await provider.ensureSynchronized();
-
-        assertMapValues(dataObject2map, messageCount, largeString);
-    });
-
-    it("Batched small ops pass when batch is larger than max op size", async function() {
-        // flush mode is not applicable for the local driver
-        if (provider.driver.type === "local") {
-            this.skip();
-        }
-
-        await setupContainers({ ...testContainerConfig, runtimeOptions: { flushMode: FlushMode.Immediate } });
-        const largeString = generateStringOfSize(500000);
-        const messageCount = 10;
-        setMapKeys(dataObject1map, messageCount, largeString);
-        await provider.ensureSynchronized();
-
-        assertMapValues(dataObject2map, messageCount, largeString);
-    });
-
-    it("Single large op passes when compression enabled and over max op size", async () => {
-        const maxMessageSizeInBytes = 1024 * 1024; // 1Mb
-        await setupContainers({
-            ...testContainerConfig,
-            runtimeOptions: {
-                compressionOptions: { minimumBatchSizeInBytes: 1, compressionAlgorithm: CompressionAlgorithms.lz4 }
-            },
-        });
-
-        const largeString = generateStringOfSize(maxMessageSizeInBytes + 1);
-        const messageCount = 1;
-        setMapKeys(dataObject1map, messageCount, largeString);
-    });
-
-    it("Batched small ops pass when compression enabled and batch is larger than max op size", async function() {
-        await setupContainers({
-            ...testContainerConfig,
-            runtimeOptions: {
-                compressionOptions: { minimumBatchSizeInBytes: 1, compressionAlgorithm: CompressionAlgorithms.lz4 },
-            },
-        });
-        const largeString = generateStringOfSize(500000);
-        const messageCount = 10;
-        setMapKeys(dataObject1map, messageCount, largeString);
-        await provider.ensureSynchronized();
-
-        assertMapValues(dataObject2map, messageCount, largeString);
-    });
-
-    itExpects("Large ops fail when compression is disabled and the content is over max op size", [
-        { eventName: "fluid:telemetry:Container:ContainerClose", error: "BatchTooLarge" },
-        { eventName: "fluid:telemetry:Container:ContainerDispose", error: "BatchTooLarge" },
-    ], async function() {
-        const maxMessageSizeInBytes = 5 * 1024 * 1024; // 5MB
-        await setupContainers(testContainerConfig); // Compression is disabled by default
-
-        const largeString = generateRandomStringOfSize(maxMessageSizeInBytes);
-        const messageCount = 3; // Will result in a 15 MB payload
-        assert.throws(() => setMapKeys(dataObject1map, messageCount, largeString));
-        await provider.ensureSynchronized();
-    });
-
-    itExpects("Large ops fail when compression is disabled by feature gate and the content is over max op size", [
-        { eventName: "fluid:telemetry:Container:ContainerClose", error: "BatchTooLarge" },
-        { eventName: "fluid:telemetry:Container:ContainerDispose", error: "BatchTooLarge" },
-    ], async function() {
-        const maxMessageSizeInBytes = 5 * 1024 * 1024; // 5MB
-        await setupContainers({
-            ...testContainerConfig,
-            runtimeOptions: {
-                compressionOptions: { minimumBatchSizeInBytes: 1, compressionAlgorithm: CompressionAlgorithms.lz4 },
-            },
-        }, {
-            "Fluid.ContainerRuntime.DisableCompression": true,
-        });
-
-        const largeString = generateStringOfSize(500000);
-        const messageCount = 10;
-        assert.throws(() => setMapKeys(dataObject1map, messageCount, largeString));
-        await provider.ensureSynchronized();
-    });
-
-    itExpects("Large ops fail when compression enabled and compressed content is over max op size", [
-        { eventName: "fluid:telemetry:Container:ContainerClose", error: "BatchTooLarge" },
-        { eventName: "fluid:telemetry:Container:ContainerDispose", error: "BatchTooLarge" },
-    ], async function() {
-        const maxMessageSizeInBytes = 5 * 1024 * 1024; // 5MB
-        await setupContainers({
-            ...testContainerConfig,
-            runtimeOptions: {
-                compressionOptions: { minimumBatchSizeInBytes: 1, compressionAlgorithm: CompressionAlgorithms.lz4 },
-            },
-        });
-
-        const largeString = generateRandomStringOfSize(maxMessageSizeInBytes);
-        const messageCount = 3; // Will result in a 15 MB payload
-        setMapKeys(dataObject1map, messageCount, largeString);
-        await provider.ensureSynchronized();
-    });
-
-    describe("Large payloads (exceeding the 1MB limit)", () => {
-        const chunkingBatchesConfig: ITestContainerConfig = {
-            ...testContainerConfig,
-            runtimeOptions: {
-                compressionOptions: { minimumBatchSizeInBytes: 1024 * 1024, compressionAlgorithm: CompressionAlgorithms.lz4 },
-                chunkSizeInBytes: 600 * 1024,
-                summaryOptions: { summaryConfigOverrides: { state: "disabled" } },
-            },
-        };
-        const chunkingBatchesTimeoutMs = 200000;
-
-        describe("Chunking compressed batches", () => [
-            { messagesInBatch: 1, messageSize: 5 * 1024 * 1024 }, // One large message
-            { messagesInBatch: 3, messageSize: 5 * 1024 * 1024 }, // Three large messages
-            { messagesInBatch: 50, messageSize: 215 * 1024 }, // Many small messages
-        ].forEach((config) => {
-            it("Large payloads pass when compression enabled, " +
-                "compressed content is over max op size and chunking enabled. " +
-                `${config.messagesInBatch} messages of ${config.messageSize}b == ` +
-                `${(config.messagesInBatch * config.messageSize / (1024 * 1024)).toFixed(2)} MB`, async function() {
-                    // This is not supported by the local server. See ADO:2690
-                    // This test is flaky on tinylicious. See ADO:2964
-                    if (provider.driver.type === "local" || provider.driver.type === "tinylicious") {
-                        this.skip();
-                    }
-
-                    await setupContainers(chunkingBatchesConfig);
-                    const largeString = generateRandomStringOfSize(config.messageSize);
-                    setMapKeys(dataObject1map, config.messagesInBatch, largeString);
-                    await provider.ensureSynchronized();
-
-                    assertMapValues(dataObject2map, config.messagesInBatch, largeString);
-                    assertMapValues(dataObject1map, config.messagesInBatch, largeString);
-                }).timeout(chunkingBatchesTimeoutMs);
-        }));
-
-        itExpects("Large ops fail when compression chunking is disabled by feature gate", [
-            { eventName: "fluid:telemetry:Container:ContainerClose", error: "BatchTooLarge" },
-            { eventName: "fluid:telemetry:Container:ContainerDispose", error: "BatchTooLarge" },
-        ], async function() {
-            const maxMessageSizeInBytes = 5 * 1024 * 1024; // 5MB
-            await setupContainers(
-                chunkingBatchesConfig,
-                {
-                    "Fluid.ContainerRuntime.DisableCompressionChunking": true,
-                });
-
-            const largeString = generateRandomStringOfSize(maxMessageSizeInBytes);
-            const messageCount = 3; // Will result in a 15 MB payload
-            setMapKeys(dataObject1map, messageCount, largeString);
-            await provider.ensureSynchronized();
-        });
-
-        describe("Resiliency", () => {
-            const messageSize = 5 * 1024 * 1024;
-            const messagesInBatch = 3;
-
-            const sendAndAssertSynchronization = async (connection: Promise<void>) => {
-                const largeString = generateRandomStringOfSize(messageSize);
-                setMapKeys(dataObject1map, messagesInBatch, largeString);
-                await connection;
-                await provider.ensureSynchronized();
-
-                assertMapValues(dataObject2map, messagesInBatch, largeString);
-                assertMapValues(dataObject1map, messagesInBatch, largeString);
-            };
-
-            describe("Remote container", () => {
-                // Forces a reconnection after processing a specified number
-                // of ops which satisfy a given condition
-                const reconnectAfterOpProcessing = async (
-                    container: IContainer,
-                    shouldProcess: (op: ISequencedDocumentMessage) => boolean,
-                    count: number,
-                ) => {
-                    let opsProcessed = 0;
-                    return new Promise<void>((resolve) => {
-                        const handler = (op) => {
-                            if (shouldProcess(op) && ++opsProcessed === count) {
-                                container.disconnect();
-                                container.once("connected", () => {
-                                    resolve();
-                                    container.off("op", handler);
-                                });
-                                container.connect();
-                            }
-                        };
-
-                        container.on("op", handler);
-                    });
-                };
-
-                it("Reconnects while processing chunks", async function() {
-                    // This is not supported by the local server. See ADO:2690
-                    // This test is flaky on tinylicious. See ADO:2964
-                    if (provider.driver.type === "local" || provider.driver.type === "tinylicious") {
-                        this.skip();
-                    }
-
-                    await setupContainers(chunkingBatchesConfig);
-                    // Force the container to reconnect after processing 2 chunked ops
-                    const secondConnection = reconnectAfterOpProcessing(
-                        remoteContainer,
-                        (op) => op.contents?.type === ContainerMessageType.ChunkedOp,
-                        2,
-                    );
-
-                    await sendAndAssertSynchronization(secondConnection);
-                }).timeout(chunkingBatchesTimeoutMs);
-
-                it("Reconnects while processing compressed batch", async function() {
-                    // This is not supported by the local server. See ADO:2690
-                    // This test is flaky on tinylicious. See ADO:2964
-                    if (provider.driver.type === "local" || provider.driver.type === "tinylicious") {
-                        this.skip();
-                    }
-
-                    await setupContainers(chunkingBatchesConfig);
-                    // Force the container to reconnect after processing 2 empty ops
-                    // which would unroll the original ops from compression
-                    const secondConnection = reconnectAfterOpProcessing(
-                        remoteContainer,
-                        (op) => op.type === MessageType.Operation && op.contents === undefined,
-                        2,
-                    );
-
-                    await sendAndAssertSynchronization(secondConnection);
-                }).timeout(chunkingBatchesTimeoutMs);
-            });
-
-            describe("Local container", () => {
-                const reconnectAfterBatchSending = async (
-                    container: IContainer,
-                    shouldProcess: (batch: IDocumentMessage[]) => boolean,
-                    count: number,
-                ) => {
-                    let batchesSent = 0;
-                    return new Promise<void>((resolve) => {
-                        const handler = (batch) => {
-                            if (shouldProcess(batch) && ++batchesSent === count) {
-                                container.disconnect();
-                                container.once("connected", () => {
-                                    resolve();
-                                    container.deltaManager.outbound.off("op", handler);
-                                });
-                                container.connect();
-                            }
-                        };
-
-                        container.deltaManager.outbound.on("op", handler);
-                    });
-                };
-
-                it("Reconnects while sending chunks", async function() {
-                    // This is not supported by the local server. See ADO:2690
-                    if (provider.driver.type === "local") {
-                        this.skip();
-                    }
-
-                    await setupContainers(chunkingBatchesConfig);
-                    // Force the container to reconnect after sending 2 chunked ops,
-                    // each in their own batch
-                    const secondConnection = reconnectAfterBatchSending(
-                        localContainer,
-                        (batch) => batch.length === 1
-                            && JSON.parse(batch[0].contents)?.type === ContainerMessageType.ChunkedOp,
-                        2,
-                    );
-
-                    await sendAndAssertSynchronization(secondConnection);
-                }).timeout(chunkingBatchesTimeoutMs);
-
-                it("Reconnects while sending compressed batch", async function() {
-                    // This is not supported by the local server. See ADO:2690
-                    // This test is flaky on tinylicious. See ADO:2964
-                    if (provider.driver.type === "local" || provider.driver.type === "tinylicious") {
-                        this.skip();
-                    }
-
-                    await setupContainers(chunkingBatchesConfig);
-                    // Force the container to reconnect after sending the compressed batch
-                    const secondConnection = reconnectAfterBatchSending(
-                        localContainer,
-                        (batch) => batch.length > 1
-                            && batch.slice(1).every((x) => x.contents === undefined),
-                        1,
-                    );
-
-                    await sendAndAssertSynchronization(secondConnection);
-                }).timeout(chunkingBatchesTimeoutMs);
-            });
-        });
-    });
-=======
 	const mapId = "mapId";
 	const registry: ChannelFactoryRegistry = [[mapId, SharedMap.getFactory()]];
 	const testContainerConfig: ITestContainerConfig = {
@@ -921,5 +512,4 @@
 			});
 		});
 	});
->>>>>>> 70ef8cdf
 });