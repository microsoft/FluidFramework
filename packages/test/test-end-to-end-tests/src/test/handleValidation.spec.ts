--- conflicted
+++ resolved
@@ -33,19 +33,8 @@
 	ITestFluidObject,
 	type ITestObjectProvider,
 } from "@fluidframework/test-utils/internal";
-<<<<<<< HEAD
-import {
-	SharedTree,
-	SchemaFactory,
-	type TreeView,
-	type ISharedTree,
-	TreeViewConfiguration,
-	type ITree,
-} from "@fluidframework/tree/internal";
-=======
-import { SchemaFactory, TreeConfiguration, type TreeView } from "@fluidframework/tree";
+import { ITree, SchemaFactory, TreeViewConfiguration, type TreeView } from "@fluidframework/tree";
 import { SharedTree, type ISharedTree } from "@fluidframework/tree/internal";
->>>>>>> fb5f2520
 
 const mapId = "map";
 const stringId = "sharedString";
