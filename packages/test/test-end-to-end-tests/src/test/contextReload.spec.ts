/*!
 * Copyright (c) Microsoft Corporation. All rights reserved.
 * Licensed under the MIT License.
 */

import { strict as assert } from "assert";
import {
    ContainerRuntimeFactoryWithDefaultDataStore,
    DataObjectFactory,
} from "@fluidframework/aqueduct";
import {
    IContainer,
    IRuntimeFactory,
} from "@fluidframework/container-definitions";
import { IFluidCodeDetails } from "@fluidframework/core-interfaces";
import { requestFluidObject } from "@fluidframework/runtime-utils";
import { IFluidDataStoreRuntime } from "@fluidframework/datastore-definitions";
import { ISharedDirectory } from "@fluidframework/map";
import {
    createAndAttachContainer,
    createDocumentId,
    LocalCodeLoader,
    OpProcessingController,
    timeoutPromise,
    LoaderContainerTracker,
} from "@fluidframework/test-utils";
import { Loader } from "@fluidframework/container-loader";
<<<<<<< HEAD
import {
    getLoaderApi,
    getContainerRuntimeApi,
    getDataRuntimeApi,
    TestDataObjectType,
} from "@fluidframework/test-version-utils";
=======
import { ChildLogger } from "@fluidframework/telemetry-utils";
import { getLoaderApi, getContainerRuntimeApi, getDataRuntimeApi, DataRuntimeApiType } from "./testApi";
import { TestDataObjectType } from "./compatUtils";
>>>>>>> 2ac6569f

interface ITestDataStore {
    readonly version: string;
    readonly _runtime: IFluidDataStoreRuntime;
    readonly _root: ISharedDirectory;
}

const V1 = "0.1.0";
const V2 = "0.2.0";

const TestDataStoreType = "@fluid-example/test-dataStore";
function getTestDataStoreClasses(api: ReturnType<typeof getDataRuntimeApi>) {
    // A simple dataStore with runtime/root exposed for testing purposes. Two
    // different versions (defined below) are used to test context reload.
    abstract class TestDataStore extends api.DataObject implements ITestDataStore {
        public static readonly type = TestDataStoreType;
        public abstract readonly version: string;
        public get _runtime() { return this.runtime; }
        public get _root() { return this.root; }
    }

    return {
        TestDataStoreV1: class extends TestDataStore {
            public static readonly version = V1;
            public readonly version = V1;
        },

        TestDataStoreV2: class extends TestDataStore {
            public static readonly version = V2;
            public readonly version = V2;
            public static readonly testKey = "version2";
            protected async hasInitialized() {
                this.root.set(TestDataStoreV2.testKey, true);
            }
        },
    };
}

const { TestDataStoreV1, TestDataStoreV2 } = getTestDataStoreClasses(getDataRuntimeApi());

describe("context reload (hot-swap)", function() {
    let container: IContainer;
    let containerError = false;
    let dataStoreV1: ITestDataStore;
    let opProcessingController: OpProcessingController;
    const loaderContainerTracker = new LoaderContainerTracker();
    const codeDetails = (version: string): IFluidCodeDetails => {
        return {
            package: { name: TestDataStoreType, version, fluid: {} },
            config: {},
        };
    };
    const defaultCodeDetails = codeDetails(V1);

    const proposeAndWaitForReload = async (version: string, ...containers: IContainer[]) => {
        const ps = [
            // propose
            containers[0].proposeCodeDetails(codeDetails(version)).then(() => { }),
            // wait for "contextChanged" events on all containers
            ...containers.map(
                async (c) => timeoutPromise((resolve, reject) =>
                    c.once("contextChanged", (code: IFluidCodeDetails) =>
                        typeof code.package === "object" && code.package.version === version ? resolve() : reject()))),
        ];
        return Promise.all(ps);
    };

    async function createContainer(
        packageEntries,
        documentId: string,
        LoaderConstructor = Loader): Promise<IContainer> {
        const driver = getFluidTestDriver();

        const loader = new LoaderConstructor({
            codeLoader: new LocalCodeLoader(packageEntries),
            options: { hotSwapContext: true },
            urlResolver: driver.createUrlResolver(),
            documentServiceFactory: driver.createDocumentServiceFactory(),
            logger: ChildLogger.create(getTestLogger(), undefined, {testDriverType: driver.type}),
        });
        loaderContainerTracker.add(loader);
        return createAndAttachContainer(
            defaultCodeDetails,
            loader,
            driver.createCreateNewRequest(documentId));
    }

    const createRuntimeFactory = (dataStore): IRuntimeFactory => {
        const type = TestDataStoreType;
        const factory = new DataObjectFactory(type, dataStore, [], {});
        return new ContainerRuntimeFactoryWithDefaultDataStore(
            factory,
            [[type, Promise.resolve(factory)]],
        );
    };
    const tests = function() {
        beforeEach(async function() {
            // make sure container errors fail the test
            containerError = false;
            container.on("warning", () => containerError = true);
            container.on("closed", (error) =>
                containerError = containerError === true || error !== undefined);
        });

        afterEach(async function() {
            assert.strictEqual(containerError, false, "container error");
            loaderContainerTracker.reset();
        });

        it("is followed by an immediate summary", async function() {
            // Set a key in the root map. The Container is created in "read" mode so the first op it sends will
            // get nack'd and it reconnects.
            // We should wait for this to happen before we send a new code proposal so that it doesn't get nack'd.
            const test = ["fluid", "is great!"];
            dataStoreV1._root.set(test[0], test[1]);

            while (!dataStoreV1._runtime.deltaManager.active) {
                await opProcessingController.process();
            }

            await container.getQuorum().propose("code", codeDetails(V2));

            // wait for summary ack/nack (non-immediate summary will result in test timeout)
            await new Promise<void>((resolve, reject) => container.on("op", (op) => {
                if (op.type === "summaryAck") {
                    resolve();
                } else if (op.type === "summaryNack") {
                    reject(new Error("summaryNack"));
                }
            }));
        });

        it("retains data", async function() {
            // Set a key in the root map. The Container is created in "read" mode so the first op it sends will
            // get nack'd and it reconnects.
            // We should wait for this to happen before we send a new code proposal so that it doesn't get nack'd.
            const test = ["fluid", "is great!"];
            dataStoreV1._root.set(test[0], test[1]);

            while (!dataStoreV1._runtime.deltaManager.active) {
                await opProcessingController.process();
            }

            await proposeAndWaitForReload(V2, container);

            const dataStoreV2 = await requestFluidObject<ITestDataStore>(container, "default");

            assert.strictEqual(await dataStoreV2._root.get(test[0]), test[1]);
        });

        it("loads version 2", async function() {
            assert.strictEqual(dataStoreV1.version, TestDataStoreV1.version);

            // Set a key in the root map. The Container is created in "read" mode so the first op it sends will
            // get nack'd and it reconnects.
            // We should wait for this to happen before we send a new code proposal so that it doesn't get nack'd.
            const test = ["fluid", "is great!"];
            dataStoreV1._root.set(test[0], test[1]);

            while (!dataStoreV1._runtime.deltaManager.active) {
                await opProcessingController.process();
            }

            await proposeAndWaitForReload(V2, container);

            const dataStoreV2 = await requestFluidObject<ITestDataStore>(container, "default");

            assert.strictEqual(dataStoreV2.version, TestDataStoreV2.version);

            assert(await dataStoreV2._root.wait(TestDataStoreV2.testKey));
        });
    };

    describe("single container", () => {
        beforeEach(async function() {
            const docId = createDocumentId();
            container = await createContainer(
                [
                    [codeDetails(V1), createRuntimeFactory(TestDataStoreV1)],
                    [codeDetails(V2), createRuntimeFactory(TestDataStoreV2)],
                ],
                docId);
            dataStoreV1 = await requestFluidObject<ITestDataStore>(container, "default");
            assert.strictEqual(dataStoreV1.version, TestDataStoreV1.version);

            opProcessingController = new OpProcessingController();
            opProcessingController.addDeltaManagers(container.deltaManager);
        });

        tests();
    });

    describe("two containers", () => {
        async function loadContainer(packageEntries, documentId): Promise<IContainer> {
            const driver = getFluidTestDriver();
            const loader = new Loader({
                codeLoader: new LocalCodeLoader(packageEntries),
                options: { hotSwapContext: true },
                urlResolver: driver.createUrlResolver(),
                documentServiceFactory: driver.createDocumentServiceFactory(),
                logger: ChildLogger.create(getTestLogger(), undefined, {testDriverType: driver.type}),
            });
            loaderContainerTracker.add(loader);
            return loader.resolve({ url: await driver.createContainerUrl(documentId) });
        }

        it("loads version 2", async () => {
            const docId = createDocumentId();
            opProcessingController = new OpProcessingController();

            const packageEntries = [
                [codeDetails(V1), createRuntimeFactory(TestDataStoreV1)],
                [codeDetails(V2), createRuntimeFactory(TestDataStoreV2)],
            ];

            const containers: IContainer[] = [];
            containers.push(await createContainer(packageEntries, docId));
            containers.push(await loadContainer(packageEntries, docId));

            let success = true;
            containers.map((c) => c.on("warning", () => success = false));
            containers.map((c) => c.on("closed", (error) => success = success && error === undefined));

            containers.map((c) => opProcessingController.addDeltaManagers(c.deltaManager));

            let dataStores = await Promise.all(containers.map(
                async (c) => requestFluidObject<ITestDataStore>(c, "default")));

            assert.strictEqual(dataStores[0].version, TestDataStoreV1.version);
            assert.strictEqual(dataStores[1].version, TestDataStoreV1.version);

            // Set a key in the root map. The Container is created in "read" mode so the first op it sends will
            // get nack'd and it reconnects.
            // We should wait for this to happen before we send a new code proposal so that it doesn't get nack'd.
            const test = ["fluid", "is great!"];
            dataStores[0]._root.set(test[0], test[1]);

            while (!dataStores[0]._runtime.deltaManager.active) {
                await opProcessingController.process();
            }

            await proposeAndWaitForReload(V2, ...containers);

            dataStores = await Promise.all(containers.map(
                async (c) => requestFluidObject<ITestDataStore>(c, "default")));

            assert.strictEqual(dataStores[0].version, TestDataStoreV2.version);
            assert.strictEqual(dataStores[1].version, TestDataStoreV2.version);

            const test1 = await dataStores[0]._root.wait(TestDataStoreV2.testKey);
            const test2 = await dataStores[1]._root.wait(TestDataStoreV2.testKey);
            assert(test1);
            assert.strictEqual(test1, test2);

            assert.strictEqual(success, true, "container error");
        });
    });

    const compatVersions = [-1, -2];
    compatVersions.forEach((compatVersion) => {
        let oldLoaderApi: ReturnType<typeof getLoaderApi>;
        let oldContainerRuntimeApi: ReturnType<typeof getContainerRuntimeApi>;
        let oldDataRuntimeApi: ReturnType<typeof getDataRuntimeApi>;
        let oldDataStoreClasses: ReturnType<typeof getTestDataStoreClasses>;
        before(async () => {
            oldLoaderApi = getLoaderApi(compatVersion);
            oldContainerRuntimeApi = getContainerRuntimeApi(compatVersion);
            oldDataRuntimeApi = getDataRuntimeApi(compatVersion);
            oldDataStoreClasses = getTestDataStoreClasses(oldDataRuntimeApi);
        });
        function createOldRuntimeFactory(dataStore): IRuntimeFactory {
            const type = TestDataObjectType;
            const factory = new oldDataRuntimeApi.DataObjectFactory(type, dataStore, [], {});
            return new oldContainerRuntimeApi.ContainerRuntimeFactoryWithDefaultDataStore(
                factory,
                [[type, Promise.resolve(new oldDataRuntimeApi.DataObjectFactory(type, dataStore, [], {}))]],
            );
        }

        describe(`compat N${compatVersions} - old loader, new runtime`, () => {
            beforeEach(async function() {
                const documentId = createDocumentId();
                container = await createContainer(
                    [
                        [codeDetails(V1), createOldRuntimeFactory(oldDataStoreClasses.TestDataStoreV1)],
                        [codeDetails(V2), createRuntimeFactory(TestDataStoreV2)],
                    ],
                    documentId,
                    oldLoaderApi.Loader);
                dataStoreV1 = await requestFluidObject<ITestDataStore>(container, "default");
                assert.strictEqual(dataStoreV1.version, TestDataStoreV1.version);

                opProcessingController = new OpProcessingController();
                opProcessingController.addDeltaManagers(container.deltaManager);
            });

            tests();
        });
        describe(`compat N${compatVersions} - new loader, old runtime`, () => {
            beforeEach(async function() {
                container = await createContainer(
                    [
                        [codeDetails(V1), createRuntimeFactory(TestDataStoreV1)],
                        [codeDetails(V2), createOldRuntimeFactory(oldDataStoreClasses.TestDataStoreV2)],
                    ],
                    createDocumentId());
                dataStoreV1 = await requestFluidObject<ITestDataStore>(container, "default");
                assert.strictEqual(dataStoreV1.version, TestDataStoreV1.version);

                opProcessingController = new OpProcessingController();
                opProcessingController.addDeltaManagers(container.deltaManager);
            });

            tests();
        });
    });
});<|MERGE_RESOLUTION|>--- conflicted
+++ resolved
@@ -25,18 +25,13 @@
     LoaderContainerTracker,
 } from "@fluidframework/test-utils";
 import { Loader } from "@fluidframework/container-loader";
-<<<<<<< HEAD
+import { ChildLogger } from "@fluidframework/telemetry-utils";
 import {
     getLoaderApi,
     getContainerRuntimeApi,
     getDataRuntimeApi,
     TestDataObjectType,
 } from "@fluidframework/test-version-utils";
-=======
-import { ChildLogger } from "@fluidframework/telemetry-utils";
-import { getLoaderApi, getContainerRuntimeApi, getDataRuntimeApi, DataRuntimeApiType } from "./testApi";
-import { TestDataObjectType } from "./compatUtils";
->>>>>>> 2ac6569f
 
 interface ITestDataStore {
     readonly version: string;
