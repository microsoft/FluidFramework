--- conflicted
+++ resolved
@@ -113,15 +113,9 @@
         const loader = new LoaderConstructor({
             codeLoader: new LocalCodeLoader(packageEntries),
             options: { hotSwapContext: true },
-<<<<<<< HEAD
             urlResolver: provider.urlResolver,
             documentServiceFactory: provider.documentServiceFactory,
-            logger: ChildLogger.create(getTestLogger?.(), undefined, {all: {testDriverType: driver.type}}),
-=======
-            urlResolver: driver.createUrlResolver(),
-            documentServiceFactory: driver.createDocumentServiceFactory(),
-            logger: ChildLogger.create(getTestLogger(), undefined, {all: {driverType: driver.type}}),
->>>>>>> 0277f5be
+            logger: ChildLogger.create(getTestLogger?.(), undefined, {all: {driverType: driver.type}}),
         });
         loaderContainerTracker.add(loader);
         return createAndAttachContainer(
@@ -241,15 +235,9 @@
             const loader = new Loader({
                 codeLoader: new LocalCodeLoader(packageEntries),
                 options: { hotSwapContext: true },
-<<<<<<< HEAD
                 urlResolver: provider.urlResolver,
                 documentServiceFactory: provider.documentServiceFactory,
-                logger: ChildLogger.create(getTestLogger?.(), undefined, {all: {testDriverType: driver.type}}),
-=======
-                urlResolver: driver.createUrlResolver(),
-                documentServiceFactory: driver.createDocumentServiceFactory(),
-                logger: ChildLogger.create(getTestLogger(), undefined, {all: {driverType: driver.type}}),
->>>>>>> 0277f5be
+                logger: ChildLogger.create(getTestLogger?.(), undefined, {all: {driverType: driver.type}}),
             });
             loaderContainerTracker.add(loader);
             return loader.resolve({ url: await driver.createContainerUrl(documentId) });
