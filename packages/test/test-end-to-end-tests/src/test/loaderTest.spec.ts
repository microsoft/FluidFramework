--- conflicted
+++ resolved
@@ -15,11 +15,8 @@
 } from "@fluid-private/test-version-utils";
 import { IContainerRuntimeBase } from "@fluidframework/runtime-definitions";
 import { RuntimeHeaders } from "@fluidframework/container-runtime";
-<<<<<<< HEAD
-=======
 import { requestResolvedObjectFromContainer } from "@fluidframework/container-loader";
 import { requestFluidObject } from "@fluidframework/runtime-utils";
->>>>>>> 7d931f1e
 
 // REVIEW: enable compat testing?
 // TODO: Remove this file when request is removed from Loader AB#4991
@@ -276,8 +273,6 @@
 		);
 	});
 
-<<<<<<< HEAD
-=======
 	it("requestResolvedObjectFromContainer can handle url with query params", async () => {
 		const url = await container.getAbsoluteUrl("");
 		assert(url, "url is undefined");
@@ -302,7 +297,6 @@
 	});
 
 	// TODO: Remove this test when request is removed from Container AB#4991
->>>>>>> 7d931f1e
 	it("can handle requests with headers", async () => {
 		const containerUrl = await container.getAbsoluteUrl("");
 		assert(containerUrl, "url is undefined");
