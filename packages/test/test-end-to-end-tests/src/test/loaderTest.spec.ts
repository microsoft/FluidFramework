--- conflicted
+++ resolved
@@ -12,15 +12,7 @@
 } from "@fluidframework/aqueduct";
 import { IContainer, IHostLoader, LoaderHeader } from "@fluidframework/container-definitions";
 import { Container } from "@fluidframework/container-loader";
-<<<<<<< HEAD
-import {
-    IFluidCodeDetails,
-    IRequest,
-    IResponse,
-} from "@fluidframework/core-interfaces";
-=======
 import { IFluidCodeDetails, IRequest, IResponse } from "@fluidframework/core-interfaces";
->>>>>>> 5555cc16
 import {
     createAndAttachContainer,
     createDocumentId,
@@ -54,13 +46,9 @@
         const parsed = parse(url, true);
         if (this.inspectRequest) {
             // returning query params instead of the data object for testing purposes
-<<<<<<< HEAD
             return { mimeType: "text/plain", status: 200, value: `${parsed.search}` };
-=======
-            return { mimeType: "text/plain", status: 200, value : `${parsed.search}` };
         } else if (parsed?.pathname === "/") {
             return { value: this, status: 200, mimeType: "fluid/object" };
->>>>>>> 5555cc16
         } else {
             return super.request(request);
         }
