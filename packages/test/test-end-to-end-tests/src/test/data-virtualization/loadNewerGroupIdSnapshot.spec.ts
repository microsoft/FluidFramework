--- conflicted
+++ resolved
@@ -5,17 +5,8 @@
 
 import { strict as assert } from "assert";
 import { describeCompat, itExpects } from "@fluid-private/test-version-utils";
-import {
-<<<<<<< HEAD
-	SummarizerStopReason,
-=======
-	ContainerRuntimeFactoryWithDefaultDataStore,
-	DataObject,
-	DataObjectFactory,
-} from "@fluidframework/aqueduct";
 import { LoaderHeader } from "@fluidframework/container-definitions";
 import {
->>>>>>> 3f2d63cf
 	type ContainerRuntime,
 	type IContainerRuntimeOptions,
 	SummarizerStopReason,
