--- conflicted
+++ resolved
@@ -26,14 +26,9 @@
 	summarizeNow,
 } from "@fluidframework/test-utils/internal";
 
-<<<<<<< HEAD
-import { TestSnapshotCache } from "./testSnapshotCache.js";
+import { TestSnapshotCache } from "../../testSnapshotCache.js";
+
 import { clearCacheIfOdsp, supportsDataVirtualization } from "./utils.js";
-=======
-import { TestSnapshotCache } from "../../testSnapshotCache.js";
-
-import { supportsDataVirtualization } from "./utils.js";
->>>>>>> 5ff32d46
 
 const interceptResult = <T>(
 	parent: any,
