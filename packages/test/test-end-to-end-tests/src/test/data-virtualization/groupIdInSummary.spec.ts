--- conflicted
+++ resolved
@@ -323,11 +323,7 @@
 
 		// Prep context snapshot intercept
 		// Hack to inspect the runtime's dataStores
-<<<<<<< HEAD
-		const stores = (runtime3 as any).channelCollection;
-=======
-		const stores = (runtime2 as any).dataStores;
->>>>>>> 0bcb7f69
+		const stores = (runtime2 as any).channelCollection;
 		const contextA = (await stores.getDataStore(dataObjectA.id, {})) as IFluidDataStoreContext;
 		const contextB = (await stores.getDataStore(dataObjectB.id, {})) as IFluidDataStoreContext;
 		const contextC = (await stores.getDataStore(dataObjectC.id, {})) as IFluidDataStoreContext;
