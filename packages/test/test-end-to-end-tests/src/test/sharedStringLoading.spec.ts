/*!
 * Copyright (c) Microsoft Corporation. All rights reserved.
 * Licensed under the MIT License.
 */

import { strict as assert } from "assert";
import { Loader } from "@fluidframework/container-loader";
import { requestFluidObject } from "@fluidframework/runtime-utils";
import { SharedString } from "@fluidframework/sequence";
import {
    ChannelFactoryRegistry,
    createDocumentId,
    ITestFluidObject,
    LocalCodeLoader,
    SupportedExportInterfaces,
    TestFluidObjectFactory,
} from "@fluidframework/test-utils";
import {
    IDocumentService,
    IDocumentServiceFactory,
    IDocumentStorageService,
    LoaderCachingPolicy,
} from "@fluidframework/driver-definitions";
import { NetworkErrorBasic, readAndParse } from "@fluidframework/driver-utils";
import { IFluidHandle } from "@fluidframework/core-interfaces";
import { ReferenceType, TextSegment } from "@fluidframework/merge-tree";
<<<<<<< HEAD
import { ITestDriver } from "@fluidframework/test-driver-definitions";
=======
import { bufferToString } from "@fluidframework/common-utils";
import { ChildLogger } from "@fluidframework/telemetry-utils";
>>>>>>> e602f9c6

describe("SharedString", () => {
    it("Failure to Load in Shared String", async () => {
        const stringId = "sharedStringKey";
        const registry: ChannelFactoryRegistry = [[stringId, SharedString.getFactory()]];
        const fluidExport: SupportedExportInterfaces = {
            IFluidDataStoreFactory: new TestFluidObjectFactory(registry),
        };
        const text = "hello world";
        const documentId = createDocumentId();
        const driver = getFluidTestDriver();
        const logger = ChildLogger.create(getTestLogger(), undefined, {testDriverType: driver.type});

        { // creating client
            const codeDetails = { package: "no-dynamic-pkg" };
            const codeLoader = new LocalCodeLoader([
                [codeDetails, fluidExport],
            ]);

            const loader = new Loader({
                urlResolver: driver.createUrlResolver(),
                documentServiceFactory: driver.createDocumentServiceFactory(),
                codeLoader,
                logger,
            });

            const container = await loader.createDetachedContainer(codeDetails);
            const dataObject = await requestFluidObject<ITestFluidObject>(container, "default");
            const sharedString = await dataObject.root.get<IFluidHandle<SharedString>>(stringId)?.get();
            assert(sharedString);
            sharedString.insertText(0, text);

            await container.attach(driver.createCreateNewRequest(documentId));
        }
        { // normal load client
            const codeDetails = { package: "no-dynamic-pkg" };
            const codeLoader = new LocalCodeLoader([
                [codeDetails, fluidExport],
            ]);

            const loader = new Loader({
                urlResolver: driver.createUrlResolver(),
                documentServiceFactory: driver.createDocumentServiceFactory(),
                codeLoader,
                logger,
            });

            const container = await loader.resolve({ url: await driver.createContainerUrl(documentId) });
            const dataObject = await requestFluidObject<ITestFluidObject>(container, "default");
            const sharedString = await dataObject.root.get<IFluidHandle<SharedString>>(stringId)?.get();
            assert(sharedString);
            assert.strictEqual(sharedString.getText(0), text);
        }
        { // failure load client
            const realSf: IDocumentServiceFactory = driver.createDocumentServiceFactory();
            const documentServiceFactory: IDocumentServiceFactory = {
                ...realSf,
                createDocumentService: async (resolvedUrl, logger2) => {
                    const realDs = await realSf.createDocumentService(resolvedUrl, logger2);
                    const mockDs = Object.create(realDs) as IDocumentService;
                    mockDs.connectToStorage = async () => {
                        const realStorage = await realDs.connectToStorage();
                        const mockstorage = Object.create(realStorage) as IDocumentStorageService;
                        (mockstorage as any).policies = {
                            ...realStorage.policies,
                            caching: LoaderCachingPolicy.NoCaching,
                        };
                        mockstorage.readBlob = async (id) => {
                            const blob = await realStorage.readBlob(id);
                            const blobObj = await readAndParse<any>(realStorage, id);
                            // throw when trying to load the header blob
                            if (blobObj.headerMetadata !== undefined) {
                                throw new NetworkErrorBasic(
                                    "Not Found",
                                    undefined,
                                    false,
                                    404);
                            }
                            return blob;
                        };
                        return mockstorage;
                    };
                    return mockDs;
                },
            };
            const codeDetails = { package: "no-dynamic-pkg" };
            const codeLoader = new LocalCodeLoader([
                [codeDetails, fluidExport],
            ]);

            const loader = new Loader({
                urlResolver: driver.createUrlResolver(),
                documentServiceFactory,
                codeLoader,
                logger,
            });

            const container = await loader.resolve({ url: await driver.createContainerUrl(documentId) });
            const dataObject = await requestFluidObject<ITestFluidObject>(container, "default");

            try {
                await dataObject.root.get<IFluidHandle<SharedString>>(stringId)?.get();
                assert.fail("expected failure");
            } catch { }
        }
    });

    it("Text operations successfully round trip on detached create", async () => {
        const stringId = "sharedStringKey";
        const registry: ChannelFactoryRegistry = [[stringId, SharedString.getFactory()]];
        const fluidExport: SupportedExportInterfaces = {
            IFluidDataStoreFactory: new TestFluidObjectFactory(registry),
        };
        const text = "hello world";
        const documentId = createDocumentId();
        const driver = getFluidTestDriver();
        const logger = ChildLogger.create(getTestLogger(), undefined, {testDriverType: driver.type});

        let initialText = "";
        { // creating client
            const codeDetails = { package: "no-dynamic-pkg" };
            const codeLoader = new LocalCodeLoader([
                [codeDetails, fluidExport],
            ]);

            const loader = new Loader({
                urlResolver: driver.createUrlResolver(),
                documentServiceFactory: driver.createDocumentServiceFactory(),
                codeLoader,
                logger,
            });

            const container = await loader.createDetachedContainer(codeDetails);
            const dataObject = await requestFluidObject<ITestFluidObject>(container, "default");
            const sharedString = await dataObject.root.get<IFluidHandle<SharedString>>(stringId)?.get();
            assert(sharedString);

            for (let i = 0; i < 10; i++) {
                sharedString.insertText(0, text);

                const segInfo = sharedString.getContainingSegment(3);
                sharedString.insertAtReferencePosition(
                    sharedString.createPositionReference(segInfo.segment, segInfo.offset, ReferenceType.SlideOnRemove),
                    new TextSegment(text));

                sharedString.removeRange(0, 5);

                const length = sharedString.getLength();
                sharedString.replaceText(length - 5, length, text);
            }
            initialText = sharedString.getText();

            await container.attach(driver.createCreateNewRequest(documentId));
        }
        { // normal load client
            const codeDetails = { package: "no-dynamic-pkg" };
            const codeLoader = new LocalCodeLoader([
                [codeDetails, fluidExport],
            ]);

            const loader = new Loader({
                urlResolver: driver.createUrlResolver(),
                documentServiceFactory: driver.createDocumentServiceFactory(),
                codeLoader,
                logger,
            });

            const container = await loader.resolve({ url: await driver.createContainerUrl(documentId) });
            const dataObject = await requestFluidObject<ITestFluidObject>(container, "default");
            const sharedString = await dataObject.root.get<IFluidHandle<SharedString>>(stringId)?.get();
            assert(sharedString);
            assert.strictEqual(sharedString.getText(), initialText);
        }
    });
});<|MERGE_RESOLUTION|>--- conflicted
+++ resolved
@@ -24,12 +24,9 @@
 import { NetworkErrorBasic, readAndParse } from "@fluidframework/driver-utils";
 import { IFluidHandle } from "@fluidframework/core-interfaces";
 import { ReferenceType, TextSegment } from "@fluidframework/merge-tree";
-<<<<<<< HEAD
 import { ITestDriver } from "@fluidframework/test-driver-definitions";
-=======
 import { bufferToString } from "@fluidframework/common-utils";
 import { ChildLogger } from "@fluidframework/telemetry-utils";
->>>>>>> e602f9c6
 
 describe("SharedString", () => {
     it("Failure to Load in Shared String", async () => {
