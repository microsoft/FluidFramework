--- conflicted
+++ resolved
@@ -27,25 +27,12 @@
 } from "@fluidframework/container-runtime/internal";
 import { type IFluidHandle } from "@fluidframework/core-interfaces";
 import { type IChannel } from "@fluidframework/datastore-definitions/internal";
-<<<<<<< HEAD
-import { type ITree, SchemaFactory, TreeConfiguration, type TreeView } from "@fluidframework/tree";
-=======
->>>>>>> e5325413
 import {
 	type ITestObjectProvider,
 	createSummarizerFromFactory,
 	summarizeNow,
 } from "@fluidframework/test-utils/internal";
-<<<<<<< HEAD
-=======
-import {
-	type ITree,
-	SchemaFactory,
-	TreeConfiguration,
-	type TreeView,
-	disposeSymbol,
-} from "@fluidframework/tree";
->>>>>>> e5325413
+import { type ITree, SchemaFactory, TreeConfiguration, type TreeView } from "@fluidframework/tree";
 import { SharedTree } from "@fluidframework/tree/internal";
 
 const legacyNodeId: TraitLabel = "inventory" as TraitLabel;
