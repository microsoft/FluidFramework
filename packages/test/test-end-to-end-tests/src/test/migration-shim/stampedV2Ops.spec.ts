--- conflicted
+++ resolved
@@ -22,28 +22,14 @@
 import { LoaderHeader } from "@fluidframework/container-definitions/internal";
 import { type IContainerRuntimeOptions } from "@fluidframework/container-runtime/internal";
 import { type IChannel } from "@fluidframework/datastore-definitions/internal";
-<<<<<<< HEAD
-import { type ISequencedDocumentMessage } from "@fluidframework/protocol-definitions";
-import { type ITree, SchemaFactory, TreeConfiguration, type TreeView } from "@fluidframework/tree";
-=======
 import { type ISequencedDocumentMessage } from "@fluidframework/driver-definitions";
->>>>>>> e5325413
 import {
 	type ITestObjectProvider,
 	createSummarizerFromFactory,
 	summarizeNow,
 	waitForContainerConnection,
 } from "@fluidframework/test-utils/internal";
-<<<<<<< HEAD
-=======
-import {
-	type ITree,
-	SchemaFactory,
-	TreeConfiguration,
-	type TreeView,
-	disposeSymbol,
-} from "@fluidframework/tree";
->>>>>>> e5325413
+import { type ITree, SchemaFactory, TreeConfiguration, type TreeView } from "@fluidframework/tree";
 import { SharedTree } from "@fluidframework/tree/internal";
 
 const legacyNodeId: TraitLabel = "inventory" as TraitLabel;
