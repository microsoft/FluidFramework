/*!
 * Copyright (c) Microsoft Corporation and contributors. All rights reserved.
 * Licensed under the MIT License.
 */

import { strict as assert } from "assert";
import { compare } from "semver";
import { IContainer, IFluidCodeDetails } from "@fluidframework/container-definitions";
import { Loader } from "@fluidframework/container-loader";
import {
	LocalCodeLoader,
	TestFluidObjectFactory,
	ITestFluidObject,
	TestFluidObject,
	createDocumentId,
	LoaderContainerTracker,
	ITestObjectProvider,
} from "@fluidframework/test-utils";
import { SharedMap, SharedDirectory } from "@fluidframework/map";
import {
	IDocumentAttributes,
	ISnapshotTree,
} from "@fluidframework/protocol-definitions";
import { IContainerRuntimeBase } from "@fluidframework/runtime-definitions";
import { ConsensusRegisterCollection } from "@fluidframework/register-collection";
import { IntervalType, SequenceInterval, SharedString } from "@fluidframework/sequence";
import { SharedCell } from "@fluidframework/cell";
import { Ink } from "@fluidframework/ink";
import { SharedMatrix } from "@fluidframework/matrix";
import { ConsensusQueue, ConsensusOrderedCollection } from "@fluidframework/ordered-collection";
import { SharedCounter } from "@fluidframework/counter";
import { IFluidHandle, IRequest } from "@fluidframework/core-interfaces";
import { describeCompat } from "@fluid-private/test-version-utils";
import { SparseMatrix } from "@fluid-experimental/sequence-deprecated";
// eslint-disable-next-line import/no-internal-modules
import { ISerializableBlobContents } from "@fluidframework/container-loader/dist/containerStorageAdapter";

const detachedContainerRefSeqNumber = 0;

describeCompat(`Dehydrate Rehydrate Container Test`, "FullCompat", (getTestObjectProvider) => {
	function assertSubtree(tree: ISnapshotTree, key: string, msg?: string): ISnapshotTree {
		const subTree = tree.trees[key];
		assert(subTree, msg ?? `${key} subtree not present`);
		return subTree;
	}

	const assertChannelsTree = (rootOrDatastore: ISnapshotTree) =>
		assertSubtree(rootOrDatastore, ".channels");
	const assertProtocolTree = (root: ISnapshotTree) => assertSubtree(root, ".protocol");

	function assertChannelTree(rootOrDatastore: ISnapshotTree, key: string, msg?: string) {
		const channelsTree = assertChannelsTree(rootOrDatastore);
		return {
			channelsTree,
			datastoreTree: assertSubtree(channelsTree, key, msg ?? `${key} channel not present`),
		};
	}
	const assertDatastoreTree = (root: ISnapshotTree, key: string, msg?: string) =>
		assertChannelTree(root, key, `${key} datastore not present`);

	function assertBlobContents<T>(
		subtree: ISnapshotTree,
		blobs: ISerializableBlobContents,
		key: string,
	): T {
		const id = subtree.blobs[key];
		assert(id, `blob id for ${key} missing`);
<<<<<<< HEAD
		const contents = blobs[id];
=======
		const contents = subtree.blobsContents?.[id];
>>>>>>> df919412
		assert(contents, `blob contents for ${key} missing`);
		return JSON.parse(contents) as T;
	}

	const assertProtocolAttributes = (s: ISnapshotTree, b: ISerializableBlobContents) =>
		assertBlobContents<IDocumentAttributes>(assertProtocolTree(s), b, "attributes");

	const codeDetails: IFluidCodeDetails = {
		package: "detachedContainerTestPackage1",
		config: {},
	};
	const sharedStringId = "ss1Key";
	const sharedMapId = "sm1Key";
	const crcId = "crc1Key";
	const cocId = "coc1Key";
	const sharedDirectoryId = "sd1Key";
	const sharedCellId = "scell1Key";
	const sharedMatrixId = "smatrix1Key";
	const sharedInkId = "sink1Key";
	const sparseMatrixId = "sparsematrixKey";
	const sharedCounterId = "sharedcounterKey";

	let provider: ITestObjectProvider;
	let loader: Loader;
	let request: IRequest;
	const loaderContainerTracker = new LoaderContainerTracker();

	async function createDetachedContainerAndGetEntryPoint() {
		const container: IContainer = await loader.createDetachedContainer(codeDetails);
		// Get the root dataStore from the detached container.
		const defaultDataStore = (await container.getEntryPoint()) as TestFluidObject;
		return {
			container,
			defaultDataStore,
		};
	}

	function createTestLoader(): Loader {
		const factory: TestFluidObjectFactory = new TestFluidObjectFactory([
			[sharedStringId, SharedString.getFactory()],
			[sharedMapId, SharedMap.getFactory()],
			[crcId, ConsensusRegisterCollection.getFactory()],
			[sharedDirectoryId, SharedDirectory.getFactory()],
			[sharedCellId, SharedCell.getFactory()],
			[sharedInkId, Ink.getFactory()],
			[sharedMatrixId, SharedMatrix.getFactory()],
			[cocId, ConsensusQueue.getFactory()],
			[sparseMatrixId, SparseMatrix.getFactory()],
			[sharedCounterId, SharedCounter.getFactory()],
		]);
		const codeLoader = new LocalCodeLoader([[codeDetails, factory]], {});
		const testLoader = new Loader({
			urlResolver: provider.urlResolver,
			documentServiceFactory: provider.documentServiceFactory,
			codeLoader,
			logger: provider.logger,
		});
		loaderContainerTracker.add(testLoader);
		return testLoader;
	}

	const createPeerDataStore = async (containerRuntime: IContainerRuntimeBase) => {
		const dataStore = await containerRuntime.createDataStore(["default"]);
		const peerDataStore = (await dataStore.entryPoint.get()) as ITestFluidObject;
		return {
			peerDataStore,
			peerDataStoreRuntimeChannel: peerDataStore.channel,
		};
	};

	async function getDataObjectFromContainer(container: IContainer, key: string) {
		const entryPoint = (await container.getEntryPoint()) as TestFluidObject;
		const handle: IFluidHandle<TestFluidObject> | undefined = entryPoint.root.get(key);
		assert(handle !== undefined, `handle for [${key}] must exist`);
		return handle.get();
	}

	function getSnapshotInfoFromSerializedContainer(
		container: IContainer,
	): [ISnapshotTree, ISerializableBlobContents] {
		const snapshot = container.serialize();
		const deserializedSummary = JSON.parse(snapshot);
		return [
			deserializedSummary.baseSnapshot as ISnapshotTree,
			deserializedSummary.snapshotBlobs as ISerializableBlobContents,
		];
	}

	beforeEach(async function () {
		provider = getTestObjectProvider();
		if (
			compare(provider.driver.version, "0.46.0") === -1 &&
			(provider.driver.type === "routerlicious" || provider.driver.type === "tinylicious")
		) {
			this.skip();
		}
		const documentId = createDocumentId();
		request = provider.driver.createCreateNewRequest(documentId);
		loader = createTestLoader();
	});

	afterEach(() => {
		loaderContainerTracker.reset();
	});

	const tests = () => {
		it("Dehydrated container snapshot", async () => {
			const { container, defaultDataStore } = await createDetachedContainerAndGetEntryPoint();
			const [snapshotTree, snapshotBlobs] = getSnapshotInfoFromSerializedContainer(container);

			// Check for protocol attributes
			const protocolTree = assertProtocolTree(snapshotTree);
			assert.strictEqual(
				Object.keys(protocolTree.blobs).length,
				4,
				"4 protocol blobs should be there.",
			);

			const protocolAttributes = assertProtocolAttributes(snapshotTree, snapshotBlobs);
			assert.strictEqual(
				protocolAttributes.sequenceNumber,
				detachedContainerRefSeqNumber,
				"initial aeq #",
			);
			assert(
				protocolAttributes.minimumSequenceNumber <= protocolAttributes.sequenceNumber,
				"Min Seq # <= seq #",
			);

			// Check blobs contents for protocolAttributes
<<<<<<< HEAD
			// const protocolAttributesBlobId = snapshotTree.trees[".protocol"].blobs.attributes;
			// assert(
			// 	snapshotTree.trees[".protocol"].blobsContents?[protocolAttributesBlobId] !==
			// 		undefined,
			// 	"Blobs should contain attributes blob",
			// );
=======
			const protocolAttributesBlobId = snapshotTree.trees[".protocol"].blobs.attributes;
			assert(
				snapshotTree.trees[".protocol"].blobsContents?.[protocolAttributesBlobId] !==
					undefined,
				"Blobs should contain attributes blob",
			);
>>>>>>> df919412
			// Check for default dataStore
			const { datastoreTree: snapshotDefaultDataStore } = assertDatastoreTree(
				snapshotTree,
				defaultDataStore.runtime.id,
			);
			const datastoreAttributes = assertBlobContents<{ pkg: string }>(
				snapshotDefaultDataStore,
				snapshotBlobs,
				".component",
			);
			assert.strictEqual(
				datastoreAttributes.pkg,
				JSON.stringify(["default"]),
				"Package name should be default",
			);
		});

		it("Dehydrated container snapshot 2 times with changes in between", async () => {
			const { container, defaultDataStore } = await createDetachedContainerAndGetEntryPoint();
			const [snapshotTree1, snapshotBlobs1] =
				getSnapshotInfoFromSerializedContainer(container);
			// Create a channel
			const channel = defaultDataStore.runtime.createChannel(
				"test1",
				"https://graph.microsoft.com/types/map",
			) as SharedMap;
			channel.bindToContext();
			const [snapshotTree2, snapshotBlobs2] =
				getSnapshotInfoFromSerializedContainer(container);

			assert.strictEqual(
				JSON.stringify(Object.keys(snapshotTree1.trees)),
				JSON.stringify(Object.keys(snapshotTree2.trees)),
				"2 trees should be there(protocol, default dataStore",
			);

			// Check for protocol attributes
			const protocolAttributes1 = assertProtocolAttributes(snapshotTree1, snapshotBlobs1);
			const protocolAttributes2 = assertProtocolAttributes(snapshotTree2, snapshotBlobs2);
			assert.strictEqual(
				JSON.stringify(protocolAttributes1),
				JSON.stringify(protocolAttributes2),
				"Protocol attributes should be same as no change happened",
			);

			// Check for newly create channel
			const defaultChannelsTree1 = assertChannelsTree(
				assertDatastoreTree(snapshotTree1, defaultDataStore.runtime.id).datastoreTree,
			);
			assert(
				defaultChannelsTree1.trees.test1 === undefined,
				"Test channel 1 should not be present in snapshot 1",
			);
			assertChannelTree(
				assertDatastoreTree(snapshotTree2, defaultDataStore.runtime.id).datastoreTree,
				"test1",
				"Test channel 1 should be present in snapshot 2",
			);
		});

		it("Dehydrated container snapshot with dataStore handle stored in map of other bound dataStore", async () => {
			const { container, defaultDataStore } = await createDetachedContainerAndGetEntryPoint();

			// Create another dataStore
			const peerDataStore = await createPeerDataStore(
				defaultDataStore.context.containerRuntime,
			);
			const dataStore2 = peerDataStore.peerDataStore as TestFluidObject;

			// Create a channel
			const rootOfDataStore1 = await defaultDataStore.getSharedObject<SharedMap>(sharedMapId);
			rootOfDataStore1.set("dataStore2", dataStore2.handle);

			const [snapshotTree, snapshotBlobs] = getSnapshotInfoFromSerializedContainer(container);

			assertProtocolTree(snapshotTree);
			assertDatastoreTree(snapshotTree, defaultDataStore.runtime.id);

			assertDatastoreTree(
				snapshotTree,
				dataStore2.runtime.id,
				"Handle Bounded dataStore should be in summary",
			);
		});

		it("Rehydrate container from snapshot and check contents before attach", async () => {
			const { container } = await createDetachedContainerAndGetEntryPoint();

			const snapshotTree = container.serialize();

			const container2 = await loader.rehydrateDetachedContainerFromSnapshot(snapshotTree);

			// Check for default data store
			const entryPoint = await container2.getEntryPoint();
			assert.notStrictEqual(entryPoint, undefined, "Component should exist!!");
			const defaultDataStore = entryPoint as TestFluidObject;

			// Check for dds
			const sharedMap = await defaultDataStore.getSharedObject<SharedMap>(sharedMapId);
			const sharedDir =
				await defaultDataStore.getSharedObject<SharedDirectory>(sharedDirectoryId);
			const sharedString =
				await defaultDataStore.getSharedObject<SharedString>(sharedStringId);
			const sharedCell = await defaultDataStore.getSharedObject<SharedCell>(sharedCellId);
			const sharedCounter =
				await defaultDataStore.getSharedObject<SharedCounter>(sharedCounterId);
			const crc =
				await defaultDataStore.getSharedObject<ConsensusRegisterCollection<string>>(crcId);
			const coc = await defaultDataStore.getSharedObject<ConsensusOrderedCollection>(cocId);
			const ink = await defaultDataStore.getSharedObject<Ink>(sharedInkId);
			const sharedMatrix =
				await defaultDataStore.getSharedObject<SharedMatrix>(sharedMatrixId);
			const sparseMatrix =
				await defaultDataStore.getSharedObject<SparseMatrix>(sparseMatrixId);
			assert.strictEqual(sharedMap.id, sharedMapId, "Shared map should exist!!");
			assert.strictEqual(sharedDir.id, sharedDirectoryId, "Shared directory should exist!!");
			assert.strictEqual(sharedString.id, sharedStringId, "Shared string should exist!!");
			assert.strictEqual(sharedCell.id, sharedCellId, "Shared cell should exist!!");
			assert.strictEqual(sharedCounter.id, sharedCounterId, "Shared counter should exist!!");
			assert.strictEqual(crc.id, crcId, "CRC should exist!!");
			assert.strictEqual(coc.id, cocId, "COC should exist!!");
			assert.strictEqual(ink.id, sharedInkId, "Shared ink should exist!!");
			assert.strictEqual(sharedMatrix.id, sharedMatrixId, "Shared matrix should exist!!");
			assert.strictEqual(sparseMatrix.id, sparseMatrixId, "Sparse matrix should exist!!");
		});

		it("Rehydrate container from snapshot and check contents after attach", async () => {
			const { container } = await createDetachedContainerAndGetEntryPoint();

			const snapshotTree = container.serialize();

			const container2 = await loader.rehydrateDetachedContainerFromSnapshot(snapshotTree);
			await container2.attach(request);

			// Check for default data store
			const entryPoint = await container2.getEntryPoint();
			assert.notStrictEqual(entryPoint, undefined, "Component should exist!!");
			const defaultDataStore = entryPoint as TestFluidObject;

			// Check for dds
			const sharedMap = await defaultDataStore.getSharedObject<SharedMap>(sharedMapId);
			const sharedDir =
				await defaultDataStore.getSharedObject<SharedDirectory>(sharedDirectoryId);
			const sharedString =
				await defaultDataStore.getSharedObject<SharedString>(sharedStringId);
			const sharedCell = await defaultDataStore.getSharedObject<SharedCell>(sharedCellId);
			const sharedCounter =
				await defaultDataStore.getSharedObject<SharedCounter>(sharedCounterId);
			const crc =
				await defaultDataStore.getSharedObject<ConsensusRegisterCollection<string>>(crcId);
			const coc = await defaultDataStore.getSharedObject<ConsensusOrderedCollection>(cocId);
			const ink = await defaultDataStore.getSharedObject<Ink>(sharedInkId);
			const sharedMatrix =
				await defaultDataStore.getSharedObject<SharedMatrix>(sharedMatrixId);
			const sparseMatrix =
				await defaultDataStore.getSharedObject<SparseMatrix>(sparseMatrixId);
			assert.strictEqual(sharedMap.id, sharedMapId, "Shared map should exist!!");
			assert.strictEqual(sharedDir.id, sharedDirectoryId, "Shared directory should exist!!");
			assert.strictEqual(sharedString.id, sharedStringId, "Shared string should exist!!");
			assert.strictEqual(sharedCell.id, sharedCellId, "Shared cell should exist!!");
			assert.strictEqual(sharedCounter.id, sharedCounterId, "Shared counter should exist!!");
			assert.strictEqual(crc.id, crcId, "CRC should exist!!");
			assert.strictEqual(coc.id, cocId, "COC should exist!!");
			assert.strictEqual(ink.id, sharedInkId, "Shared ink should exist!!");
			assert.strictEqual(sharedMatrix.id, sharedMatrixId, "Shared matrix should exist!!");
			assert.strictEqual(sparseMatrix.id, sparseMatrixId, "Sparse matrix should exist!!");
		});

		it("Rehydrate container multiple times round trip serialize/deserialize", async () => {
			const { container } = await createDetachedContainerAndGetEntryPoint();
			let container1 = container;
			for (let i = 0; i < 5; ++i) {
				const snapshotTree1 = container1.serialize();
				container1 = await loader.rehydrateDetachedContainerFromSnapshot(snapshotTree1);
			}

			// Check for default data store
			const entryPoint = await container1.getEntryPoint();
			assert.notStrictEqual(entryPoint, undefined, "Component should exist!!");
			const defaultDataStore = entryPoint as TestFluidObject;

			// Check for dds
			const sharedMap = await defaultDataStore.getSharedObject<SharedMap>(sharedMapId);
			const sharedDir =
				await defaultDataStore.getSharedObject<SharedDirectory>(sharedDirectoryId);
			const sharedString =
				await defaultDataStore.getSharedObject<SharedString>(sharedStringId);
			const sharedCell = await defaultDataStore.getSharedObject<SharedCell>(sharedCellId);
			const sharedCounter =
				await defaultDataStore.getSharedObject<SharedCounter>(sharedCounterId);
			const crc =
				await defaultDataStore.getSharedObject<ConsensusRegisterCollection<string>>(crcId);
			const coc = await defaultDataStore.getSharedObject<ConsensusOrderedCollection>(cocId);
			const ink = await defaultDataStore.getSharedObject<Ink>(sharedInkId);
			const sharedMatrix =
				await defaultDataStore.getSharedObject<SharedMatrix>(sharedMatrixId);
			const sparseMatrix =
				await defaultDataStore.getSharedObject<SparseMatrix>(sparseMatrixId);
			assert.strictEqual(sharedMap.id, sharedMapId, "Shared map should exist!!");
			assert.strictEqual(sharedDir.id, sharedDirectoryId, "Shared directory should exist!!");
			assert.strictEqual(sharedString.id, sharedStringId, "Shared string should exist!!");
			assert.strictEqual(sharedCell.id, sharedCellId, "Shared cell should exist!!");
			assert.strictEqual(sharedCounter.id, sharedCounterId, "Shared counter should exist!!");
			assert.strictEqual(crc.id, crcId, "CRC should exist!!");
			assert.strictEqual(coc.id, cocId, "COC should exist!!");
			assert.strictEqual(ink.id, sharedInkId, "Shared ink should exist!!");
			assert.strictEqual(sharedMatrix.id, sharedMatrixId, "Shared matrix should exist!!");
			assert.strictEqual(sparseMatrix.id, sparseMatrixId, "Sparse matrix should exist!!");
		});

		it("Storage in detached container", async () => {
			const { container } = await createDetachedContainerAndGetEntryPoint();

			const snapshotTree = container.serialize();
			const defaultDataStore = (await container.getEntryPoint()) as TestFluidObject;
			assert(
				defaultDataStore.context.storage !== undefined,
				"Storage should be present in detached data store",
			);
			let success1: boolean | undefined;
			await defaultDataStore.context.storage.getSnapshotTree(undefined).catch((err) => {
				success1 = false;
			});
			assert(
				success1 === false,
				"Snapshot fetch should not be allowed in detached data store",
			);

			const container2: IContainer =
				await loader.rehydrateDetachedContainerFromSnapshot(snapshotTree);
			const defaultDataStore2 = (await container2.getEntryPoint()) as TestFluidObject;
			assert(
				defaultDataStore2.context.storage !== undefined,
				"Storage should be present in rehydrated data store",
			);
			let success2: boolean | undefined;
			await defaultDataStore2.context.storage.getSnapshotTree(undefined).catch((err) => {
				success2 = false;
			});
			assert(
				success2 === false,
				"Snapshot fetch should not be allowed in rehydrated data store",
			);
		});

		it("Change contents of dds, then rehydrate and then check summary", async () => {
			const { container } = await createDetachedContainerAndGetEntryPoint();

			const defaultDataStoreBefore = (await container.getEntryPoint()) as TestFluidObject;
			const sharedStringBefore =
				await defaultDataStoreBefore.getSharedObject<SharedString>(sharedStringId);
			const intervalsBefore = sharedStringBefore.getIntervalCollection("intervals");
			sharedStringBefore.insertText(0, "Hello");
			let interval0: SequenceInterval | undefined = intervalsBefore.add(
				0,
				0,
				IntervalType.SlideOnRemove,
			);
			let interval1: SequenceInterval | undefined = intervalsBefore.add(
				0,
				1,
				IntervalType.SlideOnRemove,
			);
			let id0;
			let id1;

			if (typeof intervalsBefore.change === "function") {
				id0 = interval0.getIntervalId();
				id1 = interval1.getIntervalId();
				assert.strictEqual(typeof id0, "string");
				assert.strictEqual(typeof id1, "string");
				intervalsBefore.change(id0, 2, 3);
				intervalsBefore.change(id1, 0, 3);
			}

			const snapshotTree = container.serialize();

			const container2 = await loader.rehydrateDetachedContainerFromSnapshot(snapshotTree);

			const defaultComponentAfter = (await container2.getEntryPoint()) as TestFluidObject;
			const sharedStringAfter =
				await defaultComponentAfter.getSharedObject<SharedString>(sharedStringId);
			const intervalsAfter = sharedStringAfter.getIntervalCollection("intervals");
			assert.strictEqual(
				JSON.stringify(sharedStringAfter.summarize()),
				JSON.stringify(sharedStringBefore.summarize()),
				"Summaries of shared string should match and contents should be same!!",
			);
			if (
				typeof intervalsBefore.change === "function" &&
				typeof intervalsAfter.change === "function"
			) {
				interval0 = intervalsAfter.getIntervalById(id0);
				assert.notStrictEqual(interval0, undefined);
				assert.strictEqual(interval0?.start.getOffset(), 2);
				assert.strictEqual(interval0?.end.getOffset(), 3);

				interval1 = intervalsAfter.getIntervalById(id1);
				assert.notStrictEqual(interval1, undefined);
				assert.strictEqual(interval1?.start.getOffset(), 0);
				assert.strictEqual(interval1?.end.getOffset(), 3);
			}
			for (const interval of intervalsBefore) {
				if (typeof interval?.getIntervalId === "function") {
					const id = interval.getIntervalId();
					assert.strictEqual(typeof id, "string");
					if (id) {
						assert.notStrictEqual(
							intervalsAfter.getIntervalById(id),
							undefined,
							"Interval not present after rehydration",
						);
						intervalsAfter.removeIntervalById(id);
						assert.strictEqual(
							intervalsAfter.getIntervalById(id),
							undefined,
							"Interval not deleted",
						);
					}
				}
			}
			for (const interval of intervalsAfter) {
				assert.fail(
					`Unexpected interval after rehydration: ${interval?.start.getOffset()}-${interval?.end.getOffset()}`,
				);
			}
		});

		it("Rehydrate container from summary, change contents of dds and then check summary", async () => {
			const { container } = await createDetachedContainerAndGetEntryPoint();
			let str = "AA";
			const defaultComponent1 = (await container.getEntryPoint()) as TestFluidObject;
			const sharedString1 =
				await defaultComponent1.getSharedObject<SharedString>(sharedStringId);
			sharedString1.insertText(0, str);
			const snapshotTree = container.serialize();

			const container2 = await loader.rehydrateDetachedContainerFromSnapshot(snapshotTree);
			const defaultDataStoreBefore = (await container2.getEntryPoint()) as TestFluidObject;
			const sharedStringBefore =
				await defaultDataStoreBefore.getSharedObject<SharedString>(sharedStringId);
			const sharedMapBefore =
				await defaultDataStoreBefore.getSharedObject<SharedMap>(sharedMapId);
			str += "BB";
			sharedStringBefore.insertText(0, str);
			sharedMapBefore.set("0", str);

			await container2.attach(request);
			const defaultComponentAfter = (await container.getEntryPoint()) as TestFluidObject;
			const sharedStringAfter =
				await defaultComponentAfter.getSharedObject<SharedString>(sharedStringId);
			const sharedMapAfter =
				await defaultComponentAfter.getSharedObject<SharedMap>(sharedMapId);
			assert.strictEqual(
				JSON.stringify(sharedStringAfter.summarize()),
				JSON.stringify(sharedStringBefore.summarize()),
				"Summaries of shared string should match and contents should be same!!",
			);
			assert.strictEqual(
				JSON.stringify(sharedMapAfter.summarize()),
				JSON.stringify(sharedMapBefore.summarize()),
				"Summaries of shared map should match and contents should be same!!",
			);
		});

		it(
			"Rehydrate container, don't load a data store and then load after container attachment. Make changes to " +
				"dds from rehydrated container and check reflection of changes in other container",
			async () => {
				const { container, defaultDataStore } =
					await createDetachedContainerAndGetEntryPoint();

				// Create and reference another dataStore
				const { peerDataStore: dataStore2 } = await createPeerDataStore(
					defaultDataStore.context.containerRuntime,
				);
				const dataStore2Key = "dataStore2";
				defaultDataStore.root.set(dataStore2Key, dataStore2.handle);
				await provider.ensureSynchronized();

				const sharedMap1 = await dataStore2.getSharedObject<SharedMap>(sharedMapId);
				sharedMap1.set("0", "A");
				const snapshotTree = container.serialize();
				// close the container that we don't use any more, so it doesn't block ensureSynchronized()
				container.close();

				const rehydratedContainer =
					await loader.rehydrateDetachedContainerFromSnapshot(snapshotTree);
				await rehydratedContainer.attach(request);

				// Now load the container from another loader.
				const urlResolver2 = provider.urlResolver;
				const loader2 = createTestLoader();
				assert(rehydratedContainer.resolvedUrl);
				const requestUrl2 = await urlResolver2.getAbsoluteUrl(
					rehydratedContainer.resolvedUrl,
					"",
				);
				const container2 = await loader2.resolve({ url: requestUrl2 });

				// Get the sharedString1 from dataStore2 in rehydrated container.
				const dataStore2FromRC = await getDataObjectFromContainer(
					rehydratedContainer,
					dataStore2Key,
				);
				const sharedMapFromRC =
					await dataStore2FromRC.getSharedObject<SharedMap>(sharedMapId);
				sharedMapFromRC.set("1", "B");

				const dataStore3 = await getDataObjectFromContainer(container2, dataStore2Key);
				const sharedMap3 = await dataStore3.getSharedObject<SharedMap>(sharedMapId);

				await loaderContainerTracker.ensureSynchronized();
				assert.strictEqual(sharedMap3.get("1"), "B", "Contents should be as required");
				assert.strictEqual(
					JSON.stringify(sharedMap3.summarize()),
					JSON.stringify(sharedMapFromRC.summarize()),
					"Summaries of shared string should match and contents should be same!!",
				);
			},
		);

		it(
			"Rehydrate container, create but don't load a data store. Attach rehydrated container and load " +
				"container 2 from another loader. Then load the created dataStore from container 2, make changes to dds " +
				"in it check reflection of changes in rehydrated container",
			async function () {
				const { container, defaultDataStore } =
					await createDetachedContainerAndGetEntryPoint();

				// Create and reference another dataStore
				const { peerDataStore: dataStore2 } = await createPeerDataStore(
					defaultDataStore.context.containerRuntime,
				);
				const dataStore2Key = "dataStore2";
				defaultDataStore.root.set(dataStore2Key, dataStore2.handle);
				await provider.ensureSynchronized();

				const sharedMap1 = await dataStore2.getSharedObject<SharedMap>(sharedMapId);
				sharedMap1.set("0", "A");
				const snapshotTree = container.serialize();
				// close the container that we don't use any more, so it doesn't block ensureSynchronized()
				container.close();

				const rehydratedContainer =
					await loader.rehydrateDetachedContainerFromSnapshot(snapshotTree);
				await rehydratedContainer.attach(request);

				// Now load the container from another loader.
				const urlResolver2 = provider.urlResolver;
				const loader2 = createTestLoader();
				assert(rehydratedContainer.resolvedUrl);
				const requestUrl2 = await urlResolver2.getAbsoluteUrl(
					rehydratedContainer.resolvedUrl,
					"",
				);
				const container2 = await loader2.resolve({ url: requestUrl2 });

				// Get the sharedString1 from dataStore2 in container2.
				const dataStore3 = await getDataObjectFromContainer(container2, dataStore2Key);
				const sharedMap3 = await dataStore3.getSharedObject<SharedMap>(sharedMapId);
				sharedMap3.set("1", "B");

				// Get the sharedString1 from dataStore2 in rehydrated container.
				const dataStore2FromRC = await getDataObjectFromContainer(
					rehydratedContainer,
					dataStore2Key,
				);
				const sharedMapFromRC =
					await dataStore2FromRC.getSharedObject<SharedMap>(sharedMapId);

				await loaderContainerTracker.ensureSynchronized();
				assert.strictEqual(
					sharedMapFromRC.get("1"),
					"B",
					"Changes should be reflected in other map",
				);
				assert.strictEqual(
					JSON.stringify(sharedMap3.summarize()),
					JSON.stringify(sharedMapFromRC.summarize()),
					"Summaries of shared string should match and contents should be same!!",
				);
			},
		);

		it("Container rehydration with not bounded dataStore handle stored in root of other bounded dataStore", async () => {
			const { container, defaultDataStore } = await createDetachedContainerAndGetEntryPoint();

			// Create another dataStore
			const peerDataStore = await createPeerDataStore(
				defaultDataStore.context.containerRuntime,
			);
			const dataStore2 = peerDataStore.peerDataStore as TestFluidObject;

			const rootOfDataStore1 = await defaultDataStore.getSharedObject<SharedMap>(sharedMapId);
			const dataStore2Key = "dataStore2";
			rootOfDataStore1.set(dataStore2Key, dataStore2.handle);

			const snapshotTree = container.serialize();
			const rehydratedContainer =
				await loader.rehydrateDetachedContainerFromSnapshot(snapshotTree);

			const rehydratedEntryPoint =
				(await rehydratedContainer.getEntryPoint()) as TestFluidObject;
			const rehydratedRootOfDataStore =
				await rehydratedEntryPoint.getSharedObject<SharedMap>(sharedMapId);
			const dataStore2Handle: IFluidHandle<TestFluidObject> | undefined =
				rehydratedRootOfDataStore.get(dataStore2Key);
			assert(dataStore2Handle !== undefined, `handle for [${dataStore2Key}] must exist`);
			const dataStore2FromRC = await dataStore2Handle.get();
			assert(dataStore2FromRC, "DataStore2 should have been serialized properly");
			assert.strictEqual(
				dataStore2FromRC.runtime.id,
				dataStore2.runtime.id,
				"DataStore2 id should match",
			);
		});

		it("Container rehydration with not bounded dds handle stored in root of bounded dataStore", async () => {
			const { container, defaultDataStore } = await createDetachedContainerAndGetEntryPoint();

			// Create another not bounded dds
			const ddsId = "notbounddds";
			const dds2 = defaultDataStore.runtime.createChannel(
				ddsId,
				SharedString.getFactory().type,
			);

			const rootOfDataStore1 = await defaultDataStore.getSharedObject<SharedMap>(sharedMapId);
			const dds2Key = "dds2";
			rootOfDataStore1.set(dds2Key, dds2.handle);

			const snapshotTree = container.serialize();
			const rehydratedContainer =
				await loader.rehydrateDetachedContainerFromSnapshot(snapshotTree);

			const rehydratedEntryPoint =
				(await rehydratedContainer.getEntryPoint()) as TestFluidObject;
			const rootOfDds2 = await rehydratedEntryPoint.getSharedObject<SharedMap>(sharedMapId);
			const dds2Handle: IFluidHandle<SharedMap> | undefined = rootOfDds2.get(dds2Key);
			assert(dds2Handle !== undefined, `handle for [${dds2Key}] must exist`);
			const dds2FromRC = await dds2Handle.get();
			assert(dds2FromRC, "ddd2 should have been serialized properly");
			assert.strictEqual(dds2FromRC.id, ddsId, "DDS id should match");
			assert.strictEqual(dds2FromRC.id, dds2.id, "Both dds id should match");
		});

		it(
			"Container rehydration with not bounded dds handle stored in root of bound dataStore. The not bounded dds " +
				"also stores handle not bounded data store",
			async () => {
				const { container, defaultDataStore } =
					await createDetachedContainerAndGetEntryPoint();

				// Create another not bounded dataStore
				const peerDataStore = await createPeerDataStore(
					defaultDataStore.context.containerRuntime,
				);
				const dataStore2 = peerDataStore.peerDataStore as TestFluidObject;

				// Create another not bounded dds
				const ddsId = "notbounddds";
				const dds2 = defaultDataStore.runtime.createChannel(
					ddsId,
					SharedMap.getFactory().type,
				) as SharedMap;
				const dataStore2Key = "dataStore2";
				dds2.set(dataStore2Key, dataStore2.handle);

				const rootOfDataStore1 =
					await defaultDataStore.getSharedObject<SharedMap>(sharedMapId);
				const dds2Key = "dds2";
				rootOfDataStore1.set(dds2Key, dds2.handle);

				const snapshotTree = container.serialize();
				const rehydratedContainer =
					await loader.rehydrateDetachedContainerFromSnapshot(snapshotTree);

				const rehydratedEntryPoint =
					(await rehydratedContainer.getEntryPoint()) as TestFluidObject;
				const rootOfDds2 =
					await rehydratedEntryPoint.getSharedObject<SharedMap>(sharedMapId);
				const dds2Handle: IFluidHandle<SharedMap> | undefined = rootOfDds2.get(dds2Key);
				assert(dds2Handle !== undefined, `handle for [${dds2Key}] must exist`);
				const dds2FromRC = await dds2Handle.get();

				assert(dds2FromRC, "dds2 should have been serialized properly");
				assert.strictEqual(dds2FromRC.id, ddsId, "DDS id should match");
				assert.strictEqual(dds2FromRC.id, dds2.id, "Both dds id should match");

				const dataStore2Handle: IFluidHandle<TestFluidObject> | undefined =
					dds2FromRC.get(dataStore2Key);
				assert(dataStore2Handle !== undefined, `handle for [${dataStore2Key}] must exist`);
				const dataStore2FromRC = await dataStore2Handle.get();
				assert(dataStore2FromRC, "DataStore2 should have been serialized properly");
				assert.strictEqual(
					dataStore2FromRC.runtime.id,
					dataStore2.runtime.id,
					"DataStore2 id should match",
				);
			},
		);

		it(
			"Container rehydration with not bounded data store handle stored in root of bound dataStore. " +
				"The not bounded data store also stores handle not bounded dds",
			async () => {
				const { container, defaultDataStore } =
					await createDetachedContainerAndGetEntryPoint();

				// Create another not bounded dataStore
				const peerDataStore = await createPeerDataStore(
					defaultDataStore.context.containerRuntime,
				);
				const dataStore2 = peerDataStore.peerDataStore as TestFluidObject;

				// Create another not bounded dds
				const ddsId = "notbounddds";
				const dds2 = dataStore2.runtime.createChannel(
					ddsId,
					SharedMap.getFactory().type,
				) as SharedMap;
				const rootOfDataStore2 = await dataStore2.getSharedObject<SharedMap>(sharedMapId);
				const dds2Key = "dds2";
				rootOfDataStore2.set(dds2Key, dds2.handle);

				const rootOfDataStore1 =
					await defaultDataStore.getSharedObject<SharedMap>(sharedMapId);
				const dataStore2Key = "dataStore2";
				rootOfDataStore1.set(dataStore2Key, dataStore2.handle);

				const snapshotTree = container.serialize();
				const rehydratedContainer =
					await loader.rehydrateDetachedContainerFromSnapshot(snapshotTree);

				const rehydratedEntryPoint =
					(await rehydratedContainer.getEntryPoint()) as TestFluidObject;
				const rehydratedRootOfDataStore2 =
					await rehydratedEntryPoint.getSharedObject<SharedMap>(sharedMapId);
				const dataStore2Handle: IFluidHandle<TestFluidObject> | undefined =
					rehydratedRootOfDataStore2.get(dataStore2Key);
				assert(dataStore2Handle !== undefined, `handle for [${dataStore2Key}] must exist`);
				const dataStore2FromRC = await dataStore2Handle.get();

				const rootOfDds2 = await dataStore2FromRC.getSharedObject<SharedMap>(sharedMapId);
				const dds2Handle: IFluidHandle<SharedMap> | undefined = rootOfDds2.get(dds2Key);
				assert(dds2Handle !== undefined, `handle for [${dds2Key}] must exist`);
				const dds2FromRC = await dds2Handle.get();
				assert(dds2FromRC, "ddd2 should have been serialized properly");
				assert.strictEqual(dds2FromRC.id, ddsId, "DDS id should match");
				assert.strictEqual(dds2FromRC.id, dds2.id, "Both dds id should match");

				assert(dataStore2FromRC, "DataStore2 should have been serialized properly");
				assert.strictEqual(
					dataStore2FromRC.runtime.id,
					dataStore2.runtime.id,
					"DataStore2 id should match",
				);
			},
		);

		it("Not bounded/Unreferenced data store should not get serialized on container serialization", async () => {
			const { container, defaultDataStore } = await createDetachedContainerAndGetEntryPoint();

			// Create another not bounded dataStore
			await createPeerDataStore(defaultDataStore.context.containerRuntime);

			const [snapshotTree, snapshotBlobs] = getSnapshotInfoFromSerializedContainer(container);

			assertProtocolTree(snapshotTree);
			assertDatastoreTree(snapshotTree, defaultDataStore.runtime.id);
		});
	};

	// Run once with isolated channels
	tests();
});<|MERGE_RESOLUTION|>--- conflicted
+++ resolved
@@ -65,11 +65,8 @@
 	): T {
 		const id = subtree.blobs[key];
 		assert(id, `blob id for ${key} missing`);
-<<<<<<< HEAD
 		const contents = blobs[id];
-=======
-		const contents = subtree.blobsContents?.[id];
->>>>>>> df919412
+      
 		assert(contents, `blob contents for ${key} missing`);
 		return JSON.parse(contents) as T;
 	}
@@ -200,21 +197,15 @@
 			);
 
 			// Check blobs contents for protocolAttributes
-<<<<<<< HEAD
+
 			// const protocolAttributesBlobId = snapshotTree.trees[".protocol"].blobs.attributes;
 			// assert(
 			// 	snapshotTree.trees[".protocol"].blobsContents?[protocolAttributesBlobId] !==
 			// 		undefined,
 			// 	"Blobs should contain attributes blob",
 			// );
-=======
-			const protocolAttributesBlobId = snapshotTree.trees[".protocol"].blobs.attributes;
-			assert(
-				snapshotTree.trees[".protocol"].blobsContents?.[protocolAttributesBlobId] !==
-					undefined,
-				"Blobs should contain attributes blob",
-			);
->>>>>>> df919412
+
+      
 			// Check for default dataStore
 			const { datastoreTree: snapshotDefaultDataStore } = assertDatastoreTree(
 				snapshotTree,
