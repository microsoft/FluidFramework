/*!
 * Copyright (c) Microsoft Corporation and contributors. All rights reserved.
 * Licensed under the MIT License.
 */

import { strict as assert } from "assert";
import { compare } from "semver";
import { bufferToString } from "@fluid-internal/client-utils";
import {
	IContainer,
	IFluidCodeDetails,
	ISnapshotTreeWithBlobContents,
} from "@fluidframework/container-definitions";
import { Loader } from "@fluidframework/container-loader";
import {
	LocalCodeLoader,
	TestFluidObjectFactory,
	ITestFluidObject,
	TestFluidObject,
	createDocumentId,
	LoaderContainerTracker,
	ITestObjectProvider,
} from "@fluidframework/test-utils";
import type { SharedMap, SharedDirectory } from "@fluidframework/map";
import {
	IDocumentAttributes,
	ISummaryTree,
	SummaryType,
} from "@fluidframework/protocol-definitions";
import { IContainerRuntimeBase } from "@fluidframework/runtime-definitions";
import { ConsensusRegisterCollection } from "@fluidframework/register-collection";
import { SequenceInterval, SharedString } from "@fluidframework/sequence";
import { SharedCell } from "@fluidframework/cell";
import { Ink } from "@fluidframework/ink";
import { SharedMatrix } from "@fluidframework/matrix";
import { ConsensusQueue, ConsensusOrderedCollection } from "@fluidframework/ordered-collection";
import { SharedCounter } from "@fluidframework/counter";
import { IFluidHandle, IRequest } from "@fluidframework/core-interfaces";
import { describeCompat } from "@fluid-private/test-version-utils";
import {
	getSnapshotTreeFromSerializedContainer,
	// eslint-disable-next-line import/no-internal-modules
} from "@fluidframework/container-loader/test/utils";
import { SparseMatrix } from "@fluid-experimental/sequence-deprecated";

const detachedContainerRefSeqNumber = 0;

const fluidCodeDetails: IFluidCodeDetails = {
	package: "detachedContainerTestPackage1",
	config: {},
};

// Quorum val transormations
const quorumKey = "code";
const baseQuorum = [
	[
		quorumKey,
		{
			key: quorumKey,
			value: fluidCodeDetails,
			approvalSequenceNumber: 0,
			commitSequenceNumber: 0,
			sequenceNumber: 0,
		},
	],
];

const baseAttributes = {
	minimumSequenceNumber: 0,
	sequenceNumber: 0,
	term: 1,
};

const baseSummarizer = {
	electionSequenceNumber: 0,
};

function buildSummaryTree(attr, quorumVal, summarizer): ISummaryTree {
	return {
		type: SummaryType.Tree,
		tree: {
			".protocol": {
				type: 1,
				tree: {
					quorumMembers: {
						type: SummaryType.Blob,
						content: "[]",
					},
					quorumProposals: {
						type: SummaryType.Blob,
						content: "[]",
					},
					quorumValues: {
						type: SummaryType.Blob,
						content: JSON.stringify(quorumVal),
					},
					attributes: {
						type: SummaryType.Blob,
						content: JSON.stringify(attr),
					},
				},
			},
			".app": {
				type: 1,
				tree: {
					[".channels"]: {
						type: SummaryType.Tree,
						tree: {},
					},
					".metadata": {
						type: 2,
						content: "{}",
					},
					".electedSummarizer": {
						type: 2,
						content: JSON.stringify(summarizer),
					},
				},
			},
		},
	};
}

describeCompat(
	`Dehydrate Rehydrate Container Test`,
	"FullCompat",
	(getTestObjectProvider, apis) => {
		const { SharedMap, SharedDirectory } = apis.dds;
		function assertSubtree(
			tree: ISnapshotTreeWithBlobContents,
			key: string,
			msg?: string,
		): ISnapshotTreeWithBlobContents {
			const subTree = tree.trees[key];
			assert(subTree, msg ?? `${key} subtree not present`);
			return subTree;
		}

		const assertChannelsTree = (rootOrDatastore: ISnapshotTreeWithBlobContents) =>
			assertSubtree(rootOrDatastore, ".channels");
		const assertProtocolTree = (root: ISnapshotTreeWithBlobContents) =>
			assertSubtree(root, ".protocol");

<<<<<<< HEAD
	const getSnapshotTreeFromSerializedSnapshot = (container: IContainer) => {
		// eslint-disable-next-line @typescript-eslint/no-unsafe-return
		return getSnapshotTreeFromSerializedContainer(JSON.parse(container.serialize()));
	};

	beforeEach("createLoader", async function () {
		provider = getTestObjectProvider();
		if (
			compare(provider.driver.version, "0.46.0") === -1 &&
			(provider.driver.type === "routerlicious" || provider.driver.type === "tinylicious")
=======
		function assertChannelTree(
			rootOrDatastore: ISnapshotTreeWithBlobContents,
			key: string,
			msg?: string,
>>>>>>> 59539646
		) {
			const channelsTree = assertChannelsTree(rootOrDatastore);
			return {
				channelsTree,
				datastoreTree: assertSubtree(
					channelsTree,
					key,
					msg ?? `${key} channel not present`,
				),
			};
		}
		const assertDatastoreTree = (
			root: ISnapshotTreeWithBlobContents,
			key: string,
			msg?: string,
		) => assertChannelTree(root, key, `${key} datastore not present`);

		function assertBlobContents<T>(subtree: ISnapshotTreeWithBlobContents, key: string): T {
			const id = subtree.blobs[key];
			assert(id, `blob id for ${key} missing`);
			const contents = subtree.blobsContents?.[id];
			assert(contents, `blob contents for ${key} missing`);
			return JSON.parse(bufferToString(contents, "utf8")) as T;
		}

		const assertProtocolAttributes = (s: ISnapshotTreeWithBlobContents) =>
			assertBlobContents<IDocumentAttributes>(assertProtocolTree(s), "attributes");

		const codeDetails: IFluidCodeDetails = {
			package: "detachedContainerTestPackage1",
			config: {},
		};
		const sharedStringId = "ss1Key";
		const sharedMapId = "sm1Key";
		const crcId = "crc1Key";
		const cocId = "coc1Key";
		const sharedDirectoryId = "sd1Key";
		const sharedCellId = "scell1Key";
		const sharedMatrixId = "smatrix1Key";
		const sharedInkId = "sink1Key";
		const sparseMatrixId = "sparsematrixKey";
		const sharedCounterId = "sharedcounterKey";

		let provider: ITestObjectProvider;
		let loader: Loader;
		let request: IRequest;
		const loaderContainerTracker = new LoaderContainerTracker();

		async function createDetachedContainerAndGetEntryPoint() {
			const container: IContainer = await loader.createDetachedContainer(codeDetails);
			// Get the root dataStore from the detached container.
			const defaultDataStore = (await container.getEntryPoint()) as TestFluidObject;
			return {
				container,
				defaultDataStore,
			};
		}

		function createTestLoader(): Loader {
			const factory: TestFluidObjectFactory = new TestFluidObjectFactory([
				[sharedStringId, SharedString.getFactory()],
				[sharedMapId, SharedMap.getFactory()],
				[crcId, ConsensusRegisterCollection.getFactory()],
				[sharedDirectoryId, SharedDirectory.getFactory()],
				[sharedCellId, SharedCell.getFactory()],
				[sharedInkId, Ink.getFactory()],
				[sharedMatrixId, SharedMatrix.getFactory()],
				[cocId, ConsensusQueue.getFactory()],
				[sparseMatrixId, SparseMatrix.getFactory()],
				[sharedCounterId, SharedCounter.getFactory()],
			]);
			const codeLoader = new LocalCodeLoader([[codeDetails, factory]], {});
			const testLoader = new Loader({
				urlResolver: provider.urlResolver,
				documentServiceFactory: provider.documentServiceFactory,
				codeLoader,
				logger: provider.logger,
			});
			loaderContainerTracker.add(testLoader);
			return testLoader;
		}

		const createPeerDataStore = async (containerRuntime: IContainerRuntimeBase) => {
			const dataStore = await containerRuntime.createDataStore(["default"]);
			const peerDataStore = (await dataStore.entryPoint.get()) as ITestFluidObject;
			return {
				peerDataStore,
				peerDataStoreRuntimeChannel: peerDataStore.channel,
			};
		};

		async function getDataObjectFromContainer(container: IContainer, key: string) {
			const entryPoint = (await container.getEntryPoint()) as TestFluidObject;
			const handle: IFluidHandle<TestFluidObject> | undefined = entryPoint.root.get(key);
			assert(handle !== undefined, `handle for [${key}] must exist`);
			return handle.get();
		}

		const getSnapshotTreeFromSerializedSnapshot = (container: IContainer) => {
			// eslint-disable-next-line @typescript-eslint/no-unsafe-return
			return getSnapshotTreeFromSerializedContainer(JSON.parse(container.serialize()));
		};

		beforeEach(async function () {
			provider = getTestObjectProvider();
			if (
				compare(provider.driver.version, "0.46.0") === -1 &&
				(provider.driver.type === "routerlicious" || provider.driver.type === "tinylicious")
			) {
				this.skip();
			}
			const documentId = createDocumentId();
			request = provider.driver.createCreateNewRequest(documentId);
			loader = createTestLoader();
		});

		afterEach(() => {
			loaderContainerTracker.reset();
		});

		const tests = () => {
			it("Dehydrated container snapshot", async () => {
				const { container, defaultDataStore } =
					await createDetachedContainerAndGetEntryPoint();
				const snapshotTree = getSnapshotTreeFromSerializedSnapshot(container);

				// Check for protocol attributes
				const protocolTree = assertProtocolTree(snapshotTree);
				assert.strictEqual(
					Object.keys(protocolTree.blobs).length,
					4,
					"4 protocol blobs should be there.",
				);

				const protocolAttributes = assertProtocolAttributes(snapshotTree);
				assert.strictEqual(
					protocolAttributes.sequenceNumber,
					detachedContainerRefSeqNumber,
					"initial aeq #",
				);
				assert(
					protocolAttributes.minimumSequenceNumber <= protocolAttributes.sequenceNumber,
					"Min Seq # <= seq #",
				);

				// Check blobs contents for protocolAttributes
				const protocolAttributesBlobId = snapshotTree.trees[".protocol"].blobs.attributes;
				assert(
					snapshotTree.trees[".protocol"].blobsContents?.[protocolAttributesBlobId] !==
						undefined,
					"Blobs should contain attributes blob",
				);
				// Check for default dataStore
				const { datastoreTree: snapshotDefaultDataStore } = assertDatastoreTree(
					snapshotTree,
					defaultDataStore.runtime.id,
				);
				const datastoreAttributes = assertBlobContents<{ pkg: string }>(
					snapshotDefaultDataStore,
					".component",
				);
				assert.strictEqual(
					datastoreAttributes.pkg,
					JSON.stringify(["default"]),
					"Package name should be default",
				);
			});

			it("Dehydrated container snapshot 2 times with changes in between", async () => {
				const { container, defaultDataStore } =
					await createDetachedContainerAndGetEntryPoint();
				const snapshotTree1 = getSnapshotTreeFromSerializedSnapshot(container);
				// Create a channel
				const channel = defaultDataStore.runtime.createChannel(
					"test1",
					"https://graph.microsoft.com/types/map",
				) as SharedMap;
				channel.bindToContext();
				const snapshotTree2 = getSnapshotTreeFromSerializedSnapshot(container);

				assert.strictEqual(
					JSON.stringify(Object.keys(snapshotTree1.trees)),
					JSON.stringify(Object.keys(snapshotTree2.trees)),
					"2 trees should be there(protocol, default dataStore",
				);

				// Check for protocol attributes
				const protocolAttributes1 = assertProtocolAttributes(snapshotTree1);
				const protocolAttributes2 = assertProtocolAttributes(snapshotTree2);
				assert.strictEqual(
					JSON.stringify(protocolAttributes1),
					JSON.stringify(protocolAttributes2),
					"Protocol attributes should be same as no change happened",
				);

				// Check for newly create channel
				const defaultChannelsTree1 = assertChannelsTree(
					assertDatastoreTree(snapshotTree1, defaultDataStore.runtime.id).datastoreTree,
				);
				assert(
					defaultChannelsTree1.trees.test1 === undefined,
					"Test channel 1 should not be present in snapshot 1",
				);
				assertChannelTree(
					assertDatastoreTree(snapshotTree2, defaultDataStore.runtime.id).datastoreTree,
					"test1",
					"Test channel 1 should be present in snapshot 2",
				);
			});

			it("Dehydrated container snapshot with dataStore handle stored in map of other bound dataStore", async () => {
				const { container, defaultDataStore } =
					await createDetachedContainerAndGetEntryPoint();

				// Create another dataStore
				const peerDataStore = await createPeerDataStore(
					defaultDataStore.context.containerRuntime,
				);
				const dataStore2 = peerDataStore.peerDataStore as TestFluidObject;

				// Create a channel
				const rootOfDataStore1 =
					await defaultDataStore.getSharedObject<SharedMap>(sharedMapId);
				rootOfDataStore1.set("dataStore2", dataStore2.handle);

				const snapshotTree = getSnapshotTreeFromSerializedSnapshot(container);

				assertProtocolTree(snapshotTree);
				assertDatastoreTree(snapshotTree, defaultDataStore.runtime.id);

				assertDatastoreTree(
					snapshotTree,
					dataStore2.runtime.id,
					"Handle Bounded dataStore should be in summary",
				);
			});

			it("Rehydrate container from snapshot and check contents before attach", async () => {
				const { container } = await createDetachedContainerAndGetEntryPoint();

				const snapshotTree = container.serialize();

				const container2 =
					await loader.rehydrateDetachedContainerFromSnapshot(snapshotTree);

				// Check for default data store
				const entryPoint = await container2.getEntryPoint();
				assert.notStrictEqual(entryPoint, undefined, "Component should exist!!");
				const defaultDataStore = entryPoint as TestFluidObject;

				// Check for dds
				const sharedMap = await defaultDataStore.getSharedObject<SharedMap>(sharedMapId);
				const sharedDir =
					await defaultDataStore.getSharedObject<SharedDirectory>(sharedDirectoryId);
				const sharedString =
					await defaultDataStore.getSharedObject<SharedString>(sharedStringId);
				const sharedCell = await defaultDataStore.getSharedObject<SharedCell>(sharedCellId);
				const sharedCounter =
					await defaultDataStore.getSharedObject<SharedCounter>(sharedCounterId);
				const crc =
					await defaultDataStore.getSharedObject<ConsensusRegisterCollection<string>>(
						crcId,
					);
				const coc =
					await defaultDataStore.getSharedObject<ConsensusOrderedCollection>(cocId);
				const ink = await defaultDataStore.getSharedObject<Ink>(sharedInkId);
				const sharedMatrix =
					await defaultDataStore.getSharedObject<SharedMatrix>(sharedMatrixId);
				const sparseMatrix =
					await defaultDataStore.getSharedObject<SparseMatrix>(sparseMatrixId);
				assert.strictEqual(sharedMap.id, sharedMapId, "Shared map should exist!!");
				assert.strictEqual(
					sharedDir.id,
					sharedDirectoryId,
					"Shared directory should exist!!",
				);
				assert.strictEqual(sharedString.id, sharedStringId, "Shared string should exist!!");
				assert.strictEqual(sharedCell.id, sharedCellId, "Shared cell should exist!!");
				assert.strictEqual(
					sharedCounter.id,
					sharedCounterId,
					"Shared counter should exist!!",
				);
				assert.strictEqual(crc.id, crcId, "CRC should exist!!");
				assert.strictEqual(coc.id, cocId, "COC should exist!!");
				assert.strictEqual(ink.id, sharedInkId, "Shared ink should exist!!");
				assert.strictEqual(sharedMatrix.id, sharedMatrixId, "Shared matrix should exist!!");
				assert.strictEqual(sparseMatrix.id, sparseMatrixId, "Sparse matrix should exist!!");
			});

			it("Rehydrate container from snapshot and check contents after attach", async () => {
				const { container } = await createDetachedContainerAndGetEntryPoint();

				const snapshotTree = container.serialize();

				const container2 =
					await loader.rehydrateDetachedContainerFromSnapshot(snapshotTree);
				await container2.attach(request);

				// Check for default data store
				const entryPoint = await container2.getEntryPoint();
				assert.notStrictEqual(entryPoint, undefined, "Component should exist!!");
				const defaultDataStore = entryPoint as TestFluidObject;

				// Check for dds
				const sharedMap = await defaultDataStore.getSharedObject<SharedMap>(sharedMapId);
				const sharedDir =
					await defaultDataStore.getSharedObject<SharedDirectory>(sharedDirectoryId);
				const sharedString =
					await defaultDataStore.getSharedObject<SharedString>(sharedStringId);
				const sharedCell = await defaultDataStore.getSharedObject<SharedCell>(sharedCellId);
				const sharedCounter =
					await defaultDataStore.getSharedObject<SharedCounter>(sharedCounterId);
				const crc =
					await defaultDataStore.getSharedObject<ConsensusRegisterCollection<string>>(
						crcId,
					);
				const coc =
					await defaultDataStore.getSharedObject<ConsensusOrderedCollection>(cocId);
				const ink = await defaultDataStore.getSharedObject<Ink>(sharedInkId);
				const sharedMatrix =
					await defaultDataStore.getSharedObject<SharedMatrix>(sharedMatrixId);
				const sparseMatrix =
					await defaultDataStore.getSharedObject<SparseMatrix>(sparseMatrixId);
				assert.strictEqual(sharedMap.id, sharedMapId, "Shared map should exist!!");
				assert.strictEqual(
					sharedDir.id,
					sharedDirectoryId,
					"Shared directory should exist!!",
				);
				assert.strictEqual(sharedString.id, sharedStringId, "Shared string should exist!!");
				assert.strictEqual(sharedCell.id, sharedCellId, "Shared cell should exist!!");
				assert.strictEqual(
					sharedCounter.id,
					sharedCounterId,
					"Shared counter should exist!!",
				);
				assert.strictEqual(crc.id, crcId, "CRC should exist!!");
				assert.strictEqual(coc.id, cocId, "COC should exist!!");
				assert.strictEqual(ink.id, sharedInkId, "Shared ink should exist!!");
				assert.strictEqual(sharedMatrix.id, sharedMatrixId, "Shared matrix should exist!!");
				assert.strictEqual(sparseMatrix.id, sparseMatrixId, "Sparse matrix should exist!!");
			});

			it("Rehydrate container multiple times round trip serialize/deserialize", async () => {
				const { container } = await createDetachedContainerAndGetEntryPoint();
				let container1 = container;
				for (let i = 0; i < 5; ++i) {
					const snapshotTree1 = container1.serialize();
					container1 = await loader.rehydrateDetachedContainerFromSnapshot(snapshotTree1);
				}

				// Check for default data store
				const entryPoint = await container1.getEntryPoint();
				assert.notStrictEqual(entryPoint, undefined, "Component should exist!!");
				const defaultDataStore = entryPoint as TestFluidObject;

				// Check for dds
				const sharedMap = await defaultDataStore.getSharedObject<SharedMap>(sharedMapId);
				const sharedDir =
					await defaultDataStore.getSharedObject<SharedDirectory>(sharedDirectoryId);
				const sharedString =
					await defaultDataStore.getSharedObject<SharedString>(sharedStringId);
				const sharedCell = await defaultDataStore.getSharedObject<SharedCell>(sharedCellId);
				const sharedCounter =
					await defaultDataStore.getSharedObject<SharedCounter>(sharedCounterId);
				const crc =
					await defaultDataStore.getSharedObject<ConsensusRegisterCollection<string>>(
						crcId,
					);
				const coc =
					await defaultDataStore.getSharedObject<ConsensusOrderedCollection>(cocId);
				const ink = await defaultDataStore.getSharedObject<Ink>(sharedInkId);
				const sharedMatrix =
					await defaultDataStore.getSharedObject<SharedMatrix>(sharedMatrixId);
				const sparseMatrix =
					await defaultDataStore.getSharedObject<SparseMatrix>(sparseMatrixId);
				assert.strictEqual(sharedMap.id, sharedMapId, "Shared map should exist!!");
				assert.strictEqual(
					sharedDir.id,
					sharedDirectoryId,
					"Shared directory should exist!!",
				);
				assert.strictEqual(sharedString.id, sharedStringId, "Shared string should exist!!");
				assert.strictEqual(sharedCell.id, sharedCellId, "Shared cell should exist!!");
				assert.strictEqual(
					sharedCounter.id,
					sharedCounterId,
					"Shared counter should exist!!",
				);
				assert.strictEqual(crc.id, crcId, "CRC should exist!!");
				assert.strictEqual(coc.id, cocId, "COC should exist!!");
				assert.strictEqual(ink.id, sharedInkId, "Shared ink should exist!!");
				assert.strictEqual(sharedMatrix.id, sharedMatrixId, "Shared matrix should exist!!");
				assert.strictEqual(sparseMatrix.id, sparseMatrixId, "Sparse matrix should exist!!");
			});

			it("Storage in detached container", async () => {
				const { container } = await createDetachedContainerAndGetEntryPoint();

				const snapshotTree = container.serialize();
				const defaultDataStore = (await container.getEntryPoint()) as TestFluidObject;
				assert(
					defaultDataStore.context.storage !== undefined,
					"Storage should be present in detached data store",
				);
				let success1: boolean | undefined;
				await defaultDataStore.context.storage.getSnapshotTree(undefined).catch((err) => {
					success1 = false;
				});
				assert(
					success1 === false,
					"Snapshot fetch should not be allowed in detached data store",
				);

				const container2: IContainer =
					await loader.rehydrateDetachedContainerFromSnapshot(snapshotTree);
				const defaultDataStore2 = (await container2.getEntryPoint()) as TestFluidObject;
				assert(
					defaultDataStore2.context.storage !== undefined,
					"Storage should be present in rehydrated data store",
				);
				let success2: boolean | undefined;
				await defaultDataStore2.context.storage.getSnapshotTree(undefined).catch((err) => {
					success2 = false;
				});
				assert(
					success2 === false,
					"Snapshot fetch should not be allowed in rehydrated data store",
				);
			});

			it("Change contents of dds, then rehydrate and then check summary", async () => {
				const { container } = await createDetachedContainerAndGetEntryPoint();

				const defaultDataStoreBefore = (await container.getEntryPoint()) as TestFluidObject;
				const sharedStringBefore =
					await defaultDataStoreBefore.getSharedObject<SharedString>(sharedStringId);
				const intervalsBefore = sharedStringBefore.getIntervalCollection("intervals");
				sharedStringBefore.insertText(0, "Hello");
				let interval0: SequenceInterval | undefined = intervalsBefore.add({
					start: 0,
					end: 0,
				});
				let interval1: SequenceInterval | undefined = intervalsBefore.add({
					start: 0,
					end: 1,
				});
				let id0;
				let id1;

				if (typeof intervalsBefore.change === "function") {
					id0 = interval0.getIntervalId();
					id1 = interval1.getIntervalId();
					assert.strictEqual(typeof id0, "string");
					assert.strictEqual(typeof id1, "string");
					intervalsBefore.change(id0, { start: 2, end: 3 });
					intervalsBefore.change(id1, { start: 0, end: 3 });
				}

				const snapshotTree = container.serialize();

				const container2 =
					await loader.rehydrateDetachedContainerFromSnapshot(snapshotTree);

				const defaultComponentAfter = (await container2.getEntryPoint()) as TestFluidObject;
				const sharedStringAfter =
					await defaultComponentAfter.getSharedObject<SharedString>(sharedStringId);
				const intervalsAfter = sharedStringAfter.getIntervalCollection("intervals");
				assert.strictEqual(
					JSON.stringify(sharedStringAfter.summarize()),
					JSON.stringify(sharedStringBefore.summarize()),
					"Summaries of shared string should match and contents should be same!!",
				);
				if (
					typeof intervalsBefore.change === "function" &&
					typeof intervalsAfter.change === "function"
				) {
					interval0 = intervalsAfter.getIntervalById(id0);
					assert.notStrictEqual(interval0, undefined);
					assert.strictEqual(interval0?.start.getOffset(), 2);
					assert.strictEqual(interval0?.end.getOffset(), 3);

					interval1 = intervalsAfter.getIntervalById(id1);
					assert.notStrictEqual(interval1, undefined);
					assert.strictEqual(interval1?.start.getOffset(), 0);
					assert.strictEqual(interval1?.end.getOffset(), 3);
				}
				for (const interval of intervalsBefore) {
					if (typeof interval?.getIntervalId === "function") {
						const id = interval.getIntervalId();
						assert.strictEqual(typeof id, "string");
						if (id) {
							assert.notStrictEqual(
								intervalsAfter.getIntervalById(id),
								undefined,
								"Interval not present after rehydration",
							);
							intervalsAfter.removeIntervalById(id);
							assert.strictEqual(
								intervalsAfter.getIntervalById(id),
								undefined,
								"Interval not deleted",
							);
						}
					}
				}
				for (const interval of intervalsAfter) {
					assert.fail(
						`Unexpected interval after rehydration: ${interval?.start.getOffset()}-${interval?.end.getOffset()}`,
					);
				}
			});

			it("Rehydrate container from summary, change contents of dds and then check summary", async () => {
				const { container } = await createDetachedContainerAndGetEntryPoint();
				let str = "AA";
				const defaultComponent1 = (await container.getEntryPoint()) as TestFluidObject;
				const sharedString1 =
					await defaultComponent1.getSharedObject<SharedString>(sharedStringId);
				sharedString1.insertText(0, str);
				const snapshotTree = container.serialize();

				const container2 =
					await loader.rehydrateDetachedContainerFromSnapshot(snapshotTree);
				const defaultDataStoreBefore =
					(await container2.getEntryPoint()) as TestFluidObject;
				const sharedStringBefore =
					await defaultDataStoreBefore.getSharedObject<SharedString>(sharedStringId);
				const sharedMapBefore =
					await defaultDataStoreBefore.getSharedObject<SharedMap>(sharedMapId);
				str += "BB";
				sharedStringBefore.insertText(0, str);
				sharedMapBefore.set("0", str);

				await container2.attach(request);
				const defaultComponentAfter = (await container.getEntryPoint()) as TestFluidObject;
				const sharedStringAfter =
					await defaultComponentAfter.getSharedObject<SharedString>(sharedStringId);
				const sharedMapAfter =
					await defaultComponentAfter.getSharedObject<SharedMap>(sharedMapId);
				assert.strictEqual(
					JSON.stringify(sharedStringAfter.summarize()),
					JSON.stringify(sharedStringBefore.summarize()),
					"Summaries of shared string should match and contents should be same!!",
				);
				assert.strictEqual(
					JSON.stringify(sharedMapAfter.summarize()),
					JSON.stringify(sharedMapBefore.summarize()),
					"Summaries of shared map should match and contents should be same!!",
				);
			});

			it(
				"Rehydrate container, don't load a data store and then load after container attachment. Make changes to " +
					"dds from rehydrated container and check reflection of changes in other container",
				async () => {
					const { container, defaultDataStore } =
						await createDetachedContainerAndGetEntryPoint();

					// Create and reference another dataStore
					const { peerDataStore: dataStore2 } = await createPeerDataStore(
						defaultDataStore.context.containerRuntime,
					);
					const dataStore2Key = "dataStore2";
					defaultDataStore.root.set(dataStore2Key, dataStore2.handle);
					await provider.ensureSynchronized();

					const sharedMap1 = await dataStore2.getSharedObject<SharedMap>(sharedMapId);
					sharedMap1.set("0", "A");
					const snapshotTree = container.serialize();
					// close the container that we don't use any more, so it doesn't block ensureSynchronized()
					container.close();

					const rehydratedContainer =
						await loader.rehydrateDetachedContainerFromSnapshot(snapshotTree);
					await rehydratedContainer.attach(request);

					// Now load the container from another loader.
					const urlResolver2 = provider.urlResolver;
					const loader2 = createTestLoader();
					assert(rehydratedContainer.resolvedUrl);
					const requestUrl2 = await urlResolver2.getAbsoluteUrl(
						rehydratedContainer.resolvedUrl,
						"",
					);
					const container2 = await loader2.resolve({ url: requestUrl2 });

					// Get the sharedString1 from dataStore2 in rehydrated container.
					const dataStore2FromRC = await getDataObjectFromContainer(
						rehydratedContainer,
						dataStore2Key,
					);
					const sharedMapFromRC =
						await dataStore2FromRC.getSharedObject<SharedMap>(sharedMapId);
					sharedMapFromRC.set("1", "B");

					const dataStore3 = await getDataObjectFromContainer(container2, dataStore2Key);
					const sharedMap3 = await dataStore3.getSharedObject<SharedMap>(sharedMapId);

					await loaderContainerTracker.ensureSynchronized();
					assert.strictEqual(sharedMap3.get("1"), "B", "Contents should be as required");
					assert.strictEqual(
						JSON.stringify(sharedMap3.summarize()),
						JSON.stringify(sharedMapFromRC.summarize()),
						"Summaries of shared string should match and contents should be same!!",
					);
				},
			);

			it(
				"Rehydrate container, create but don't load a data store. Attach rehydrated container and load " +
					"container 2 from another loader. Then load the created dataStore from container 2, make changes to dds " +
					"in it check reflection of changes in rehydrated container",
				async function () {
					const { container, defaultDataStore } =
						await createDetachedContainerAndGetEntryPoint();

					// Create and reference another dataStore
					const { peerDataStore: dataStore2 } = await createPeerDataStore(
						defaultDataStore.context.containerRuntime,
					);
					const dataStore2Key = "dataStore2";
					defaultDataStore.root.set(dataStore2Key, dataStore2.handle);
					await provider.ensureSynchronized();

					const sharedMap1 = await dataStore2.getSharedObject<SharedMap>(sharedMapId);
					sharedMap1.set("0", "A");
					const snapshotTree = container.serialize();
					// close the container that we don't use any more, so it doesn't block ensureSynchronized()
					container.close();

					const rehydratedContainer =
						await loader.rehydrateDetachedContainerFromSnapshot(snapshotTree);
					await rehydratedContainer.attach(request);

					// Now load the container from another loader.
					const urlResolver2 = provider.urlResolver;
					const loader2 = createTestLoader();
					assert(rehydratedContainer.resolvedUrl);
					const requestUrl2 = await urlResolver2.getAbsoluteUrl(
						rehydratedContainer.resolvedUrl,
						"",
					);
					const container2 = await loader2.resolve({ url: requestUrl2 });

					// Get the sharedString1 from dataStore2 in container2.
					const dataStore3 = await getDataObjectFromContainer(container2, dataStore2Key);
					const sharedMap3 = await dataStore3.getSharedObject<SharedMap>(sharedMapId);
					sharedMap3.set("1", "B");

					// Get the sharedString1 from dataStore2 in rehydrated container.
					const dataStore2FromRC = await getDataObjectFromContainer(
						rehydratedContainer,
						dataStore2Key,
					);
					const sharedMapFromRC =
						await dataStore2FromRC.getSharedObject<SharedMap>(sharedMapId);

					await loaderContainerTracker.ensureSynchronized();
					assert.strictEqual(
						sharedMapFromRC.get("1"),
						"B",
						"Changes should be reflected in other map",
					);
					assert.strictEqual(
						JSON.stringify(sharedMap3.summarize()),
						JSON.stringify(sharedMapFromRC.summarize()),
						"Summaries of shared string should match and contents should be same!!",
					);
				},
			);

			it("Container rehydration with not bounded dataStore handle stored in root of other bounded dataStore", async () => {
				const { container, defaultDataStore } =
					await createDetachedContainerAndGetEntryPoint();

				// Create another dataStore
				const peerDataStore = await createPeerDataStore(
					defaultDataStore.context.containerRuntime,
				);
				const dataStore2 = peerDataStore.peerDataStore as TestFluidObject;

				const rootOfDataStore1 =
					await defaultDataStore.getSharedObject<SharedMap>(sharedMapId);
				const dataStore2Key = "dataStore2";
				rootOfDataStore1.set(dataStore2Key, dataStore2.handle);

				const snapshotTree = container.serialize();
				const rehydratedContainer =
					await loader.rehydrateDetachedContainerFromSnapshot(snapshotTree);

				const rehydratedEntryPoint =
					(await rehydratedContainer.getEntryPoint()) as TestFluidObject;
				const rehydratedRootOfDataStore =
					await rehydratedEntryPoint.getSharedObject<SharedMap>(sharedMapId);
				const dataStore2Handle: IFluidHandle<TestFluidObject> | undefined =
					rehydratedRootOfDataStore.get(dataStore2Key);
				assert(dataStore2Handle !== undefined, `handle for [${dataStore2Key}] must exist`);
				const dataStore2FromRC = await dataStore2Handle.get();
				assert(dataStore2FromRC, "DataStore2 should have been serialized properly");
				assert.strictEqual(
					dataStore2FromRC.runtime.id,
					dataStore2.runtime.id,
					"DataStore2 id should match",
				);
			});

			it("Container rehydration with not bounded dds handle stored in root of bounded dataStore", async () => {
				const { container, defaultDataStore } =
					await createDetachedContainerAndGetEntryPoint();

				// Create another not bounded dds
				const ddsId = "notbounddds";
				const dds2 = defaultDataStore.runtime.createChannel(
					ddsId,
					SharedString.getFactory().type,
				);

				const rootOfDataStore1 =
					await defaultDataStore.getSharedObject<SharedMap>(sharedMapId);
				const dds2Key = "dds2";
				rootOfDataStore1.set(dds2Key, dds2.handle);

				const snapshotTree = container.serialize();
				const rehydratedContainer =
					await loader.rehydrateDetachedContainerFromSnapshot(snapshotTree);

				const rehydratedEntryPoint =
					(await rehydratedContainer.getEntryPoint()) as TestFluidObject;
				const rootOfDds2 =
					await rehydratedEntryPoint.getSharedObject<SharedMap>(sharedMapId);
				const dds2Handle: IFluidHandle<SharedMap> | undefined = rootOfDds2.get(dds2Key);
				assert(dds2Handle !== undefined, `handle for [${dds2Key}] must exist`);
				const dds2FromRC = await dds2Handle.get();
				assert(dds2FromRC, "ddd2 should have been serialized properly");
				assert.strictEqual(dds2FromRC.id, ddsId, "DDS id should match");
				assert.strictEqual(dds2FromRC.id, dds2.id, "Both dds id should match");
			});

			it(
				"Container rehydration with not bounded dds handle stored in root of bound dataStore. The not bounded dds " +
					"also stores handle not bounded data store",
				async () => {
					const { container, defaultDataStore } =
						await createDetachedContainerAndGetEntryPoint();

					// Create another not bounded dataStore
					const peerDataStore = await createPeerDataStore(
						defaultDataStore.context.containerRuntime,
					);
					const dataStore2 = peerDataStore.peerDataStore as TestFluidObject;

					// Create another not bounded dds
					const ddsId = "notbounddds";
					const dds2 = defaultDataStore.runtime.createChannel(
						ddsId,
						SharedMap.getFactory().type,
					) as SharedMap;
					const dataStore2Key = "dataStore2";
					dds2.set(dataStore2Key, dataStore2.handle);

					const rootOfDataStore1 =
						await defaultDataStore.getSharedObject<SharedMap>(sharedMapId);
					const dds2Key = "dds2";
					rootOfDataStore1.set(dds2Key, dds2.handle);

					const snapshotTree = container.serialize();
					const rehydratedContainer =
						await loader.rehydrateDetachedContainerFromSnapshot(snapshotTree);

					const rehydratedEntryPoint =
						(await rehydratedContainer.getEntryPoint()) as TestFluidObject;
					const rootOfDds2 =
						await rehydratedEntryPoint.getSharedObject<SharedMap>(sharedMapId);
					const dds2Handle: IFluidHandle<SharedMap> | undefined = rootOfDds2.get(dds2Key);
					assert(dds2Handle !== undefined, `handle for [${dds2Key}] must exist`);
					const dds2FromRC = await dds2Handle.get();

					assert(dds2FromRC, "dds2 should have been serialized properly");
					assert.strictEqual(dds2FromRC.id, ddsId, "DDS id should match");
					assert.strictEqual(dds2FromRC.id, dds2.id, "Both dds id should match");

					const dataStore2Handle: IFluidHandle<TestFluidObject> | undefined =
						dds2FromRC.get(dataStore2Key);
					assert(
						dataStore2Handle !== undefined,
						`handle for [${dataStore2Key}] must exist`,
					);
					const dataStore2FromRC = await dataStore2Handle.get();
					assert(dataStore2FromRC, "DataStore2 should have been serialized properly");
					assert.strictEqual(
						dataStore2FromRC.runtime.id,
						dataStore2.runtime.id,
						"DataStore2 id should match",
					);
				},
			);

			it(
				"Container rehydration with not bounded data store handle stored in root of bound dataStore. " +
					"The not bounded data store also stores handle not bounded dds",
				async () => {
					const { container, defaultDataStore } =
						await createDetachedContainerAndGetEntryPoint();

					// Create another not bounded dataStore
					const peerDataStore = await createPeerDataStore(
						defaultDataStore.context.containerRuntime,
					);
					const dataStore2 = peerDataStore.peerDataStore as TestFluidObject;

					// Create another not bounded dds
					const ddsId = "notbounddds";
					const dds2 = dataStore2.runtime.createChannel(
						ddsId,
						SharedMap.getFactory().type,
					) as SharedMap;
					const rootOfDataStore2 =
						await dataStore2.getSharedObject<SharedMap>(sharedMapId);
					const dds2Key = "dds2";
					rootOfDataStore2.set(dds2Key, dds2.handle);

					const rootOfDataStore1 =
						await defaultDataStore.getSharedObject<SharedMap>(sharedMapId);
					const dataStore2Key = "dataStore2";
					rootOfDataStore1.set(dataStore2Key, dataStore2.handle);

					const snapshotTree = container.serialize();
					const rehydratedContainer =
						await loader.rehydrateDetachedContainerFromSnapshot(snapshotTree);

					const rehydratedEntryPoint =
						(await rehydratedContainer.getEntryPoint()) as TestFluidObject;
					const rehydratedRootOfDataStore2 =
						await rehydratedEntryPoint.getSharedObject<SharedMap>(sharedMapId);
					const dataStore2Handle: IFluidHandle<TestFluidObject> | undefined =
						rehydratedRootOfDataStore2.get(dataStore2Key);
					assert(
						dataStore2Handle !== undefined,
						`handle for [${dataStore2Key}] must exist`,
					);
					const dataStore2FromRC = await dataStore2Handle.get();

					const rootOfDds2 =
						await dataStore2FromRC.getSharedObject<SharedMap>(sharedMapId);
					const dds2Handle: IFluidHandle<SharedMap> | undefined = rootOfDds2.get(dds2Key);
					assert(dds2Handle !== undefined, `handle for [${dds2Key}] must exist`);
					const dds2FromRC = await dds2Handle.get();
					assert(dds2FromRC, "ddd2 should have been serialized properly");
					assert.strictEqual(dds2FromRC.id, ddsId, "DDS id should match");
					assert.strictEqual(dds2FromRC.id, dds2.id, "Both dds id should match");

					assert(dataStore2FromRC, "DataStore2 should have been serialized properly");
					assert.strictEqual(
						dataStore2FromRC.runtime.id,
						dataStore2.runtime.id,
						"DataStore2 id should match",
					);
				},
			);

			it("Not bounded/Unreferenced data store should not get serialized on container serialization", async () => {
				const { container, defaultDataStore } =
					await createDetachedContainerAndGetEntryPoint();

				// Create another not bounded dataStore
				await createPeerDataStore(defaultDataStore.context.containerRuntime);

				const snapshotTree = getSnapshotTreeFromSerializedSnapshot(container);

				assertProtocolTree(snapshotTree);
				assertDatastoreTree(snapshotTree, defaultDataStore.runtime.id);
			});

			it("can rehydrate from arbitrary summary that is not generated from serialized container", async () => {
				const summaryTree = buildSummaryTree(baseAttributes, baseQuorum, baseSummarizer);
				const summaryString = JSON.stringify(summaryTree);

				await assert.doesNotReject(
					loader.rehydrateDetachedContainerFromSnapshot(summaryString),
				);
			});

			it("can rehydrate from summary that does not start with seq. #0", async () => {
				const attr = {
					...baseAttributes,
					sequenceNumber: 5,
				};
				const summaryTree = buildSummaryTree(attr, baseQuorum, baseSummarizer);
				const summaryString = JSON.stringify(summaryTree);

				await assert.doesNotReject(
					loader.rehydrateDetachedContainerFromSnapshot(summaryString),
				);
			});
		};

		// Run once with isolated channels
		tests();
	},
);<|MERGE_RESOLUTION|>--- conflicted
+++ resolved
@@ -141,23 +141,10 @@
 		const assertProtocolTree = (root: ISnapshotTreeWithBlobContents) =>
 			assertSubtree(root, ".protocol");
 
-<<<<<<< HEAD
-	const getSnapshotTreeFromSerializedSnapshot = (container: IContainer) => {
-		// eslint-disable-next-line @typescript-eslint/no-unsafe-return
-		return getSnapshotTreeFromSerializedContainer(JSON.parse(container.serialize()));
-	};
-
-	beforeEach("createLoader", async function () {
-		provider = getTestObjectProvider();
-		if (
-			compare(provider.driver.version, "0.46.0") === -1 &&
-			(provider.driver.type === "routerlicious" || provider.driver.type === "tinylicious")
-=======
 		function assertChannelTree(
 			rootOrDatastore: ISnapshotTreeWithBlobContents,
 			key: string,
 			msg?: string,
->>>>>>> 59539646
 		) {
 			const channelsTree = assertChannelsTree(rootOrDatastore);
 			return {
@@ -261,7 +248,7 @@
 			return getSnapshotTreeFromSerializedContainer(JSON.parse(container.serialize()));
 		};
 
-		beforeEach(async function () {
+		beforeEach("createLoader", async function () {
 			provider = getTestObjectProvider();
 			if (
 				compare(provider.driver.version, "0.46.0") === -1 &&
@@ -274,7 +261,7 @@
 			loader = createTestLoader();
 		});
 
-		afterEach(() => {
+		afterEach("resetLoaderContainerTracker", () => {
 			loaderContainerTracker.reset();
 		});
 
