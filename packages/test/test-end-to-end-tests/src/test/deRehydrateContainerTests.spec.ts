/*!
 * Copyright (c) Microsoft Corporation and contributors. All rights reserved.
 * Licensed under the MIT License.
 */

import { strict as assert } from "assert";
import { compare } from "semver";
import { bufferToString } from "@fluid-internal/client-utils";
import {
	IContainer,
	IFluidCodeDetails,
	ISnapshotTreeWithBlobContents,
} from "@fluidframework/container-definitions";
import { Loader } from "@fluidframework/container-loader";
import {
	LocalCodeLoader,
	TestFluidObjectFactory,
	ITestFluidObject,
	TestFluidObject,
	createDocumentId,
	LoaderContainerTracker,
	ITestObjectProvider,
} from "@fluidframework/test-utils";
import type { SharedMap, SharedDirectory } from "@fluidframework/map";
import {
	IDocumentAttributes,
	ISummaryTree,
	SummaryType,
} from "@fluidframework/protocol-definitions";
import { IContainerRuntimeBase } from "@fluidframework/runtime-definitions";
import { ConsensusRegisterCollection } from "@fluidframework/register-collection";
import { SequenceInterval, SharedString } from "@fluidframework/sequence";
import { SharedCell } from "@fluidframework/cell";
import { Ink } from "@fluidframework/ink";
import { SharedMatrix } from "@fluidframework/matrix";
import { ConsensusQueue, ConsensusOrderedCollection } from "@fluidframework/ordered-collection";
import { SharedCounter } from "@fluidframework/counter";
import { IFluidHandle, IRequest } from "@fluidframework/core-interfaces";
import { describeCompat } from "@fluid-private/test-version-utils";
import {
	getSnapshotTreeFromSerializedContainer,
	// eslint-disable-next-line import/no-internal-modules
} from "@fluidframework/container-loader/test/utils";
import { SparseMatrix } from "@fluid-experimental/sequence-deprecated";

const detachedContainerRefSeqNumber = 0;

const fluidCodeDetails: IFluidCodeDetails = {
	package: "detachedContainerTestPackage1",
	config: {},
};

// Quorum val transormations
const quorumKey = "code";
const baseQuorum = [
	[
		quorumKey,
		{
			key: quorumKey,
			value: fluidCodeDetails,
			approvalSequenceNumber: 0,
			commitSequenceNumber: 0,
			sequenceNumber: 0,
		},
	],
];

const baseAttributes = {
	minimumSequenceNumber: 0,
	sequenceNumber: 0,
	term: 1,
};

const baseSummarizer = {
	electionSequenceNumber: 0,
};

function buildSummaryTree(attr, quorumVal, summarizer): ISummaryTree {
	return {
		type: SummaryType.Tree,
		tree: {
			".protocol": {
				type: 1,
				tree: {
					quorumMembers: {
						type: SummaryType.Blob,
						content: "[]",
					},
					quorumProposals: {
						type: SummaryType.Blob,
						content: "[]",
					},
					quorumValues: {
						type: SummaryType.Blob,
						content: JSON.stringify(quorumVal),
					},
					attributes: {
						type: SummaryType.Blob,
						content: JSON.stringify(attr),
					},
				},
			},
			".app": {
				type: 1,
				tree: {
					[".channels"]: {
						type: SummaryType.Tree,
						tree: {},
					},
					".metadata": {
						type: 2,
						content: "{}",
					},
					".electedSummarizer": {
						type: 2,
						content: JSON.stringify(summarizer),
					},
				},
			},
		},
	};
}

<<<<<<< HEAD
describeCompat(
	`Dehydrate Rehydrate Container Test`,
	"FullCompat",
	(getTestObjectProvider, apis) => {
		const { SharedMap, SharedDirectory } = apis.dds;
		function assertSubtree(
			tree: ISnapshotTreeWithBlobContents,
			key: string,
			msg?: string,
		): ISnapshotTreeWithBlobContents {
			const subTree = tree.trees[key];
			assert(subTree, msg ?? `${key} subtree not present`);
			return subTree;
		}
=======
describeCompat(`Dehydrate Rehydrate Container Test`, "FullCompat", (getTestObjectProvider) => {
	function assertSubtree(
		tree: ISnapshotTreeWithBlobContents,
		key: string,
		msg?: string,
	): ISnapshotTreeWithBlobContents {
		const subTree = tree.trees[key];
		assert(subTree, msg ?? `${key} subtree not present`);
		return subTree;
	}

	const assertChannelsTree = (rootOrDatastore: ISnapshotTreeWithBlobContents) =>
		assertSubtree(rootOrDatastore, ".channels");
	const assertProtocolTree = (root: ISnapshotTreeWithBlobContents) =>
		assertSubtree(root, ".protocol");

	function assertChannelTree(
		rootOrDatastore: ISnapshotTreeWithBlobContents,
		key: string,
		msg?: string,
	) {
		const channelsTree = assertChannelsTree(rootOrDatastore);
		return {
			channelsTree,
			datastoreTree: assertSubtree(channelsTree, key, msg ?? `${key} channel not present`),
		};
	}
	const assertDatastoreTree = (root: ISnapshotTreeWithBlobContents, key: string, msg?: string) =>
		assertChannelTree(root, key, `${key} datastore not present`);

	function assertBlobContents<T>(subtree: ISnapshotTreeWithBlobContents, key: string): T {
		const id = subtree.blobs[key];
		assert(id, `blob id for ${key} missing`);
		const contents = subtree.blobsContents?.[id];
		assert(contents, `blob contents for ${key} missing`);
		return JSON.parse(bufferToString(contents, "utf8")) as T;
	}

	const assertProtocolAttributes = (s: ISnapshotTreeWithBlobContents) =>
		assertBlobContents<IDocumentAttributes>(assertProtocolTree(s), "attributes");

	const codeDetails: IFluidCodeDetails = {
		package: "detachedContainerTestPackage1",
		config: {},
	};
	const sharedStringId = "ss1Key";
	const sharedMapId = "sm1Key";
	const crcId = "crc1Key";
	const cocId = "coc1Key";
	const sharedDirectoryId = "sd1Key";
	const sharedCellId = "scell1Key";
	const sharedMatrixId = "smatrix1Key";
	const sharedInkId = "sink1Key";
	const sparseMatrixId = "sparsematrixKey";
	const sharedCounterId = "sharedcounterKey";

	let provider: ITestObjectProvider;
	let loader: Loader;
	let request: IRequest;
	const loaderContainerTracker = new LoaderContainerTracker();

	async function createDetachedContainerAndGetEntryPoint() {
		const container: IContainer = await loader.createDetachedContainer(codeDetails);
		// Get the root dataStore from the detached container.
		const defaultDataStore = (await container.getEntryPoint()) as TestFluidObject;
		return {
			container,
			defaultDataStore,
		};
	}

	function createTestLoader(): Loader {
		const factory: TestFluidObjectFactory = new TestFluidObjectFactory([
			[sharedStringId, SharedString.getFactory()],
			[sharedMapId, SharedMap.getFactory()],
			[crcId, ConsensusRegisterCollection.getFactory()],
			[sharedDirectoryId, SharedDirectory.getFactory()],
			[sharedCellId, SharedCell.getFactory()],
			[sharedInkId, Ink.getFactory()],
			[sharedMatrixId, SharedMatrix.getFactory()],
			[cocId, ConsensusQueue.getFactory()],
			[sparseMatrixId, SparseMatrix.getFactory()],
			[sharedCounterId, SharedCounter.getFactory()],
		]);
		const codeLoader = new LocalCodeLoader([[codeDetails, factory]], {});
		const testLoader = new Loader({
			urlResolver: provider.urlResolver,
			documentServiceFactory: provider.documentServiceFactory,
			codeLoader,
			logger: provider.logger,
		});
		loaderContainerTracker.add(testLoader);
		return testLoader;
	}

	const createPeerDataStore = async (containerRuntime: IContainerRuntimeBase) => {
		const dataStore = await containerRuntime.createDataStore(["default"]);
		const peerDataStore = (await dataStore.entryPoint.get()) as ITestFluidObject;
		return {
			peerDataStore,
			peerDataStoreRuntimeChannel: peerDataStore.channel,
		};
	};
>>>>>>> a09efc5e

		const assertChannelsTree = (rootOrDatastore: ISnapshotTreeWithBlobContents) =>
			assertSubtree(rootOrDatastore, ".channels");
		const assertProtocolTree = (root: ISnapshotTreeWithBlobContents) =>
			assertSubtree(root, ".protocol");

		function assertChannelTree(
			rootOrDatastore: ISnapshotTreeWithBlobContents,
			key: string,
			msg?: string,
		) {
			const channelsTree = assertChannelsTree(rootOrDatastore);
			return {
				channelsTree,
				datastoreTree: assertSubtree(
					channelsTree,
					key,
					msg ?? `${key} channel not present`,
				),
			};
		}
		const assertDatastoreTree = (
			root: ISnapshotTreeWithBlobContents,
			key: string,
			msg?: string,
		) => assertChannelTree(root, key, `${key} datastore not present`);

		function assertBlobContents<T>(subtree: ISnapshotTreeWithBlobContents, key: string): T {
			const id = subtree.blobs[key];
			assert(id, `blob id for ${key} missing`);
			const contents = subtree.blobsContents[id];
			assert(contents, `blob contents for ${key} missing`);
			return JSON.parse(bufferToString(contents, "utf8")) as T;
		}
<<<<<<< HEAD
=======
		const documentId = createDocumentId();
		request = provider.driver.createCreateNewRequest(documentId);
		loader = createTestLoader();
	});

	afterEach(() => {
		loaderContainerTracker.reset();
	});

	const tests = () => {
		it("Dehydrated container snapshot", async () => {
			const { container, defaultDataStore } = await createDetachedContainerAndGetEntryPoint();
			const snapshotTree = getSnapshotTreeFromSerializedSnapshot(container);

			// Check for protocol attributes
			const protocolTree = assertProtocolTree(snapshotTree);
			assert.strictEqual(
				Object.keys(protocolTree.blobs).length,
				4,
				"4 protocol blobs should be there.",
			);

			const protocolAttributes = assertProtocolAttributes(snapshotTree);
			assert.strictEqual(
				protocolAttributes.sequenceNumber,
				detachedContainerRefSeqNumber,
				"initial aeq #",
			);
			assert(
				protocolAttributes.minimumSequenceNumber <= protocolAttributes.sequenceNumber,
				"Min Seq # <= seq #",
			);

			// Check blobs contents for protocolAttributes
			const protocolAttributesBlobId = snapshotTree.trees[".protocol"].blobs.attributes;
			assert(
				snapshotTree.trees[".protocol"].blobsContents?.[protocolAttributesBlobId] !==
					undefined,
				"Blobs should contain attributes blob",
			);
			// Check for default dataStore
			const { datastoreTree: snapshotDefaultDataStore } = assertDatastoreTree(
				snapshotTree,
				defaultDataStore.runtime.id,
			);
			const datastoreAttributes = assertBlobContents<{ pkg: string }>(
				snapshotDefaultDataStore,
				".component",
			);
			assert.strictEqual(
				datastoreAttributes.pkg,
				JSON.stringify(["default"]),
				"Package name should be default",
			);
		});

		it("Dehydrated container snapshot 2 times with changes in between", async () => {
			const { container, defaultDataStore } = await createDetachedContainerAndGetEntryPoint();
			const snapshotTree1 = getSnapshotTreeFromSerializedSnapshot(container);
			// Create a channel
			const channel = defaultDataStore.runtime.createChannel(
				"test1",
				"https://graph.microsoft.com/types/map",
			) as SharedMap;
			channel.bindToContext();
			const snapshotTree2 = getSnapshotTreeFromSerializedSnapshot(container);

			assert.strictEqual(
				JSON.stringify(Object.keys(snapshotTree1.trees)),
				JSON.stringify(Object.keys(snapshotTree2.trees)),
				"2 trees should be there(protocol, default dataStore",
			);

			// Check for protocol attributes
			const protocolAttributes1 = assertProtocolAttributes(snapshotTree1);
			const protocolAttributes2 = assertProtocolAttributes(snapshotTree2);
			assert.strictEqual(
				JSON.stringify(protocolAttributes1),
				JSON.stringify(protocolAttributes2),
				"Protocol attributes should be same as no change happened",
			);

			// Check for newly create channel
			const defaultChannelsTree1 = assertChannelsTree(
				assertDatastoreTree(snapshotTree1, defaultDataStore.runtime.id).datastoreTree,
			);
			assert(
				defaultChannelsTree1.trees.test1 === undefined,
				"Test channel 1 should not be present in snapshot 1",
			);
			assertChannelTree(
				assertDatastoreTree(snapshotTree2, defaultDataStore.runtime.id).datastoreTree,
				"test1",
				"Test channel 1 should be present in snapshot 2",
			);
		});
>>>>>>> a09efc5e

		const assertProtocolAttributes = (s: ISnapshotTreeWithBlobContents) =>
			assertBlobContents<IDocumentAttributes>(assertProtocolTree(s), "attributes");

		const codeDetails: IFluidCodeDetails = {
			package: "detachedContainerTestPackage1",
			config: {},
		};
		const sharedStringId = "ss1Key";
		const sharedMapId = "sm1Key";
		const crcId = "crc1Key";
		const cocId = "coc1Key";
		const sharedDirectoryId = "sd1Key";
		const sharedCellId = "scell1Key";
		const sharedMatrixId = "smatrix1Key";
		const sharedInkId = "sink1Key";
		const sparseMatrixId = "sparsematrixKey";
		const sharedCounterId = "sharedcounterKey";

		let provider: ITestObjectProvider;
		let loader: Loader;
		let request: IRequest;
		const loaderContainerTracker = new LoaderContainerTracker();

		async function createDetachedContainerAndGetEntryPoint() {
			const container: IContainer = await loader.createDetachedContainer(codeDetails);
			// Get the root dataStore from the detached container.
			const defaultDataStore = (await container.getEntryPoint()) as TestFluidObject;
			return {
				container,
				defaultDataStore,
			};
		}

		function createTestLoader(): Loader {
			const factory: TestFluidObjectFactory = new TestFluidObjectFactory([
				[sharedStringId, SharedString.getFactory()],
				[sharedMapId, SharedMap.getFactory()],
				[crcId, ConsensusRegisterCollection.getFactory()],
				[sharedDirectoryId, SharedDirectory.getFactory()],
				[sharedCellId, SharedCell.getFactory()],
				[sharedInkId, Ink.getFactory()],
				[sharedMatrixId, SharedMatrix.getFactory()],
				[cocId, ConsensusQueue.getFactory()],
				[sparseMatrixId, SparseMatrix.getFactory()],
				[sharedCounterId, SharedCounter.getFactory()],
			]);
			const codeLoader = new LocalCodeLoader([[codeDetails, factory]], {});
			const testLoader = new Loader({
				urlResolver: provider.urlResolver,
				documentServiceFactory: provider.documentServiceFactory,
				codeLoader,
				logger: provider.logger,
			});
			loaderContainerTracker.add(testLoader);
			return testLoader;
		}

		const createPeerDataStore = async (containerRuntime: IContainerRuntimeBase) => {
			const dataStore = await containerRuntime.createDataStore(["default"]);
			const peerDataStore = (await dataStore.entryPoint.get()) as ITestFluidObject;
			return {
				peerDataStore,
				peerDataStoreRuntimeChannel: peerDataStore.channel,
			};
		};

		async function getDataObjectFromContainer(container: IContainer, key: string) {
			const entryPoint = (await container.getEntryPoint()) as TestFluidObject;
			const handle: IFluidHandle<TestFluidObject> | undefined = entryPoint.root.get(key);
			assert(handle !== undefined, `handle for [${key}] must exist`);
			return handle.get();
		}

		const getSnapshotTreeFromSerializedSnapshot = (container: IContainer) => {
			// eslint-disable-next-line @typescript-eslint/no-unsafe-return
			return getSnapshotTreeFromSerializedContainer(JSON.parse(container.serialize()));
		};

		beforeEach(async function () {
			provider = getTestObjectProvider();
			if (
				compare(provider.driver.version, "0.46.0") === -1 &&
				(provider.driver.type === "routerlicious" || provider.driver.type === "tinylicious")
			) {
				this.skip();
			}
			const documentId = createDocumentId();
			request = provider.driver.createCreateNewRequest(documentId);
			loader = createTestLoader();
		});

		afterEach(() => {
			loaderContainerTracker.reset();
		});

		const tests = () => {
			it("Dehydrated container snapshot", async () => {
				const { container, defaultDataStore } =
					await createDetachedContainerAndGetEntryPoint();
				const snapshotTree = getSnapshotTreeFromSerializedSnapshot(container);

				// Check for protocol attributes
				const protocolTree = assertProtocolTree(snapshotTree);
				assert.strictEqual(
					Object.keys(protocolTree.blobs).length,
					4,
					"4 protocol blobs should be there.",
				);

				const protocolAttributes = assertProtocolAttributes(snapshotTree);
				assert.strictEqual(
					protocolAttributes.sequenceNumber,
					detachedContainerRefSeqNumber,
					"initial aeq #",
				);
				assert(
					protocolAttributes.minimumSequenceNumber <= protocolAttributes.sequenceNumber,
					"Min Seq # <= seq #",
				);

				// Check blobs contents for protocolAttributes
				const protocolAttributesBlobId = snapshotTree.trees[".protocol"].blobs.attributes;
				assert(
					snapshotTree.trees[".protocol"].blobsContents[protocolAttributesBlobId] !==
						undefined,
					"Blobs should contain attributes blob",
				);
				// Check for default dataStore
				const { datastoreTree: snapshotDefaultDataStore } = assertDatastoreTree(
					snapshotTree,
					defaultDataStore.runtime.id,
				);
				const datastoreAttributes = assertBlobContents<{ pkg: string }>(
					snapshotDefaultDataStore,
					".component",
				);
				assert.strictEqual(
					datastoreAttributes.pkg,
					JSON.stringify(["default"]),
					"Package name should be default",
				);
			});

<<<<<<< HEAD
			it("Dehydrated container snapshot 2 times with changes in between", async () => {
				const { container, defaultDataStore } =
					await createDetachedContainerAndGetEntryPoint();
				const snapshotTree1 = getSnapshotTreeFromSerializedSnapshot(container);
				// Create a channel
				const channel = defaultDataStore.runtime.createChannel(
					"test1",
					"https://graph.microsoft.com/types/map",
				) as SharedMap;
				channel.bindToContext();
				const snapshotTree2 = getSnapshotTreeFromSerializedSnapshot(container);
=======
		it("Change contents of dds, then rehydrate and then check summary", async () => {
			const { container } = await createDetachedContainerAndGetEntryPoint();

			const defaultDataStoreBefore = (await container.getEntryPoint()) as TestFluidObject;
			const sharedStringBefore =
				await defaultDataStoreBefore.getSharedObject<SharedString>(sharedStringId);
			const intervalsBefore = sharedStringBefore.getIntervalCollection("intervals");
			sharedStringBefore.insertText(0, "Hello");
			let interval0: SequenceInterval | undefined = intervalsBefore.add({ start: 0, end: 0 });
			let interval1: SequenceInterval | undefined = intervalsBefore.add({ start: 0, end: 1 });
			let id0;
			let id1;

			if (typeof intervalsBefore.change === "function") {
				id0 = interval0.getIntervalId();
				id1 = interval1.getIntervalId();
				assert.strictEqual(typeof id0, "string");
				assert.strictEqual(typeof id1, "string");
				intervalsBefore.change(id0, 2, 3);
				intervalsBefore.change(id1, 0, 3);
			}

			const snapshotTree = container.serialize();
>>>>>>> a09efc5e

				assert.strictEqual(
					JSON.stringify(Object.keys(snapshotTree1.trees)),
					JSON.stringify(Object.keys(snapshotTree2.trees)),
					"2 trees should be there(protocol, default dataStore",
				);

				// Check for protocol attributes
				const protocolAttributes1 = assertProtocolAttributes(snapshotTree1);
				const protocolAttributes2 = assertProtocolAttributes(snapshotTree2);
				assert.strictEqual(
					JSON.stringify(protocolAttributes1),
					JSON.stringify(protocolAttributes2),
					"Protocol attributes should be same as no change happened",
				);

				// Check for newly create channel
				const defaultChannelsTree1 = assertChannelsTree(
					assertDatastoreTree(snapshotTree1, defaultDataStore.runtime.id).datastoreTree,
				);
				assert(
					defaultChannelsTree1.trees.test1 === undefined,
					"Test channel 1 should not be present in snapshot 1",
				);
				assertChannelTree(
					assertDatastoreTree(snapshotTree2, defaultDataStore.runtime.id).datastoreTree,
					"test1",
					"Test channel 1 should be present in snapshot 2",
				);
			});

			it("Dehydrated container snapshot with dataStore handle stored in map of other bound dataStore", async () => {
				const { container, defaultDataStore } =
					await createDetachedContainerAndGetEntryPoint();

				// Create another dataStore
				const peerDataStore = await createPeerDataStore(
					defaultDataStore.context.containerRuntime,
				);
				const dataStore2 = peerDataStore.peerDataStore as TestFluidObject;

				// Create a channel
				const rootOfDataStore1 =
					await defaultDataStore.getSharedObject<SharedMap>(sharedMapId);
				rootOfDataStore1.set("dataStore2", dataStore2.handle);

				const snapshotTree = getSnapshotTreeFromSerializedSnapshot(container);

				assertProtocolTree(snapshotTree);
				assertDatastoreTree(snapshotTree, defaultDataStore.runtime.id);

				assertDatastoreTree(
					snapshotTree,
					dataStore2.runtime.id,
					"Handle Bounded dataStore should be in summary",
				);
			});

			it("Rehydrate container from snapshot and check contents before attach", async () => {
				const { container } = await createDetachedContainerAndGetEntryPoint();

				const snapshotTree = container.serialize();

				const container2 =
					await loader.rehydrateDetachedContainerFromSnapshot(snapshotTree);

				// Check for default data store
				const entryPoint = await container2.getEntryPoint();
				assert.notStrictEqual(entryPoint, undefined, "Component should exist!!");
				const defaultDataStore = entryPoint as TestFluidObject;

				// Check for dds
				const sharedMap = await defaultDataStore.getSharedObject<SharedMap>(sharedMapId);
				const sharedDir =
					await defaultDataStore.getSharedObject<SharedDirectory>(sharedDirectoryId);
				const sharedString =
					await defaultDataStore.getSharedObject<SharedString>(sharedStringId);
				const sharedCell = await defaultDataStore.getSharedObject<SharedCell>(sharedCellId);
				const sharedCounter =
					await defaultDataStore.getSharedObject<SharedCounter>(sharedCounterId);
				const crc =
					await defaultDataStore.getSharedObject<ConsensusRegisterCollection<string>>(
						crcId,
					);
				const coc =
					await defaultDataStore.getSharedObject<ConsensusOrderedCollection>(cocId);
				const ink = await defaultDataStore.getSharedObject<Ink>(sharedInkId);
				const sharedMatrix =
					await defaultDataStore.getSharedObject<SharedMatrix>(sharedMatrixId);
				const sparseMatrix =
					await defaultDataStore.getSharedObject<SparseMatrix>(sparseMatrixId);
				assert.strictEqual(sharedMap.id, sharedMapId, "Shared map should exist!!");
				assert.strictEqual(
					sharedDir.id,
					sharedDirectoryId,
					"Shared directory should exist!!",
				);
				assert.strictEqual(sharedString.id, sharedStringId, "Shared string should exist!!");
				assert.strictEqual(sharedCell.id, sharedCellId, "Shared cell should exist!!");
				assert.strictEqual(
					sharedCounter.id,
					sharedCounterId,
					"Shared counter should exist!!",
				);
				assert.strictEqual(crc.id, crcId, "CRC should exist!!");
				assert.strictEqual(coc.id, cocId, "COC should exist!!");
				assert.strictEqual(ink.id, sharedInkId, "Shared ink should exist!!");
				assert.strictEqual(sharedMatrix.id, sharedMatrixId, "Shared matrix should exist!!");
				assert.strictEqual(sparseMatrix.id, sparseMatrixId, "Sparse matrix should exist!!");
			});

			it("Rehydrate container from snapshot and check contents after attach", async () => {
				const { container } = await createDetachedContainerAndGetEntryPoint();

				const snapshotTree = container.serialize();

				const container2 =
					await loader.rehydrateDetachedContainerFromSnapshot(snapshotTree);
				await container2.attach(request);

				// Check for default data store
				const entryPoint = await container2.getEntryPoint();
				assert.notStrictEqual(entryPoint, undefined, "Component should exist!!");
				const defaultDataStore = entryPoint as TestFluidObject;

				// Check for dds
				const sharedMap = await defaultDataStore.getSharedObject<SharedMap>(sharedMapId);
				const sharedDir =
					await defaultDataStore.getSharedObject<SharedDirectory>(sharedDirectoryId);
				const sharedString =
					await defaultDataStore.getSharedObject<SharedString>(sharedStringId);
				const sharedCell = await defaultDataStore.getSharedObject<SharedCell>(sharedCellId);
				const sharedCounter =
					await defaultDataStore.getSharedObject<SharedCounter>(sharedCounterId);
				const crc =
					await defaultDataStore.getSharedObject<ConsensusRegisterCollection<string>>(
						crcId,
					);
				const coc =
					await defaultDataStore.getSharedObject<ConsensusOrderedCollection>(cocId);
				const ink = await defaultDataStore.getSharedObject<Ink>(sharedInkId);
				const sharedMatrix =
					await defaultDataStore.getSharedObject<SharedMatrix>(sharedMatrixId);
				const sparseMatrix =
					await defaultDataStore.getSharedObject<SparseMatrix>(sparseMatrixId);
				assert.strictEqual(sharedMap.id, sharedMapId, "Shared map should exist!!");
				assert.strictEqual(
					sharedDir.id,
					sharedDirectoryId,
					"Shared directory should exist!!",
				);
				assert.strictEqual(sharedString.id, sharedStringId, "Shared string should exist!!");
				assert.strictEqual(sharedCell.id, sharedCellId, "Shared cell should exist!!");
				assert.strictEqual(
					sharedCounter.id,
					sharedCounterId,
					"Shared counter should exist!!",
				);
				assert.strictEqual(crc.id, crcId, "CRC should exist!!");
				assert.strictEqual(coc.id, cocId, "COC should exist!!");
				assert.strictEqual(ink.id, sharedInkId, "Shared ink should exist!!");
				assert.strictEqual(sharedMatrix.id, sharedMatrixId, "Shared matrix should exist!!");
				assert.strictEqual(sparseMatrix.id, sparseMatrixId, "Sparse matrix should exist!!");
			});

			it("Rehydrate container multiple times round trip serialize/deserialize", async () => {
				const { container } = await createDetachedContainerAndGetEntryPoint();
				let container1 = container;
				for (let i = 0; i < 5; ++i) {
					const snapshotTree1 = container1.serialize();
					container1 = await loader.rehydrateDetachedContainerFromSnapshot(snapshotTree1);
				}

				// Check for default data store
				const entryPoint = await container1.getEntryPoint();
				assert.notStrictEqual(entryPoint, undefined, "Component should exist!!");
				const defaultDataStore = entryPoint as TestFluidObject;

				// Check for dds
				const sharedMap = await defaultDataStore.getSharedObject<SharedMap>(sharedMapId);
				const sharedDir =
					await defaultDataStore.getSharedObject<SharedDirectory>(sharedDirectoryId);
				const sharedString =
					await defaultDataStore.getSharedObject<SharedString>(sharedStringId);
				const sharedCell = await defaultDataStore.getSharedObject<SharedCell>(sharedCellId);
				const sharedCounter =
					await defaultDataStore.getSharedObject<SharedCounter>(sharedCounterId);
				const crc =
					await defaultDataStore.getSharedObject<ConsensusRegisterCollection<string>>(
						crcId,
					);
				const coc =
					await defaultDataStore.getSharedObject<ConsensusOrderedCollection>(cocId);
				const ink = await defaultDataStore.getSharedObject<Ink>(sharedInkId);
				const sharedMatrix =
					await defaultDataStore.getSharedObject<SharedMatrix>(sharedMatrixId);
				const sparseMatrix =
					await defaultDataStore.getSharedObject<SparseMatrix>(sparseMatrixId);
				assert.strictEqual(sharedMap.id, sharedMapId, "Shared map should exist!!");
				assert.strictEqual(
					sharedDir.id,
					sharedDirectoryId,
					"Shared directory should exist!!",
				);
				assert.strictEqual(sharedString.id, sharedStringId, "Shared string should exist!!");
				assert.strictEqual(sharedCell.id, sharedCellId, "Shared cell should exist!!");
				assert.strictEqual(
					sharedCounter.id,
					sharedCounterId,
					"Shared counter should exist!!",
				);
				assert.strictEqual(crc.id, crcId, "CRC should exist!!");
				assert.strictEqual(coc.id, cocId, "COC should exist!!");
				assert.strictEqual(ink.id, sharedInkId, "Shared ink should exist!!");
				assert.strictEqual(sharedMatrix.id, sharedMatrixId, "Shared matrix should exist!!");
				assert.strictEqual(sparseMatrix.id, sparseMatrixId, "Sparse matrix should exist!!");
			});

			it("Storage in detached container", async () => {
				const { container } = await createDetachedContainerAndGetEntryPoint();

				const snapshotTree = container.serialize();
				const defaultDataStore = (await container.getEntryPoint()) as TestFluidObject;
				assert(
					defaultDataStore.context.storage !== undefined,
					"Storage should be present in detached data store",
				);
				let success1: boolean | undefined;
				await defaultDataStore.context.storage.getSnapshotTree(undefined).catch((err) => {
					success1 = false;
				});
				assert(
					success1 === false,
					"Snapshot fetch should not be allowed in detached data store",
				);

				const container2: IContainer =
					await loader.rehydrateDetachedContainerFromSnapshot(snapshotTree);
				const defaultDataStore2 = (await container2.getEntryPoint()) as TestFluidObject;
				assert(
					defaultDataStore2.context.storage !== undefined,
					"Storage should be present in rehydrated data store",
				);
				let success2: boolean | undefined;
				await defaultDataStore2.context.storage.getSnapshotTree(undefined).catch((err) => {
					success2 = false;
				});
				assert(
					success2 === false,
					"Snapshot fetch should not be allowed in rehydrated data store",
				);
			});

			it("Change contents of dds, then rehydrate and then check summary", async () => {
				const { container } = await createDetachedContainerAndGetEntryPoint();

				const defaultDataStoreBefore = (await container.getEntryPoint()) as TestFluidObject;
				const sharedStringBefore =
					await defaultDataStoreBefore.getSharedObject<SharedString>(sharedStringId);
				const intervalsBefore = sharedStringBefore.getIntervalCollection("intervals");
				sharedStringBefore.insertText(0, "Hello");
				let interval0: SequenceInterval | undefined = intervalsBefore.add(
					0,
					0,
					IntervalType.SlideOnRemove,
				);
				let interval1: SequenceInterval | undefined = intervalsBefore.add(
					0,
					1,
					IntervalType.SlideOnRemove,
				);
				let id0;
				let id1;

				if (typeof intervalsBefore.change === "function") {
					id0 = interval0.getIntervalId();
					id1 = interval1.getIntervalId();
					assert.strictEqual(typeof id0, "string");
					assert.strictEqual(typeof id1, "string");
					intervalsBefore.change(id0, 2, 3);
					intervalsBefore.change(id1, 0, 3);
				}

				const snapshotTree = container.serialize();

				const container2 =
					await loader.rehydrateDetachedContainerFromSnapshot(snapshotTree);

				const defaultComponentAfter = (await container2.getEntryPoint()) as TestFluidObject;
				const sharedStringAfter =
					await defaultComponentAfter.getSharedObject<SharedString>(sharedStringId);
				const intervalsAfter = sharedStringAfter.getIntervalCollection("intervals");
				assert.strictEqual(
					JSON.stringify(sharedStringAfter.summarize()),
					JSON.stringify(sharedStringBefore.summarize()),
					"Summaries of shared string should match and contents should be same!!",
				);
				if (
					typeof intervalsBefore.change === "function" &&
					typeof intervalsAfter.change === "function"
				) {
					interval0 = intervalsAfter.getIntervalById(id0);
					assert.notStrictEqual(interval0, undefined);
					assert.strictEqual(interval0?.start.getOffset(), 2);
					assert.strictEqual(interval0?.end.getOffset(), 3);

					interval1 = intervalsAfter.getIntervalById(id1);
					assert.notStrictEqual(interval1, undefined);
					assert.strictEqual(interval1?.start.getOffset(), 0);
					assert.strictEqual(interval1?.end.getOffset(), 3);
				}
				for (const interval of intervalsBefore) {
					if (typeof interval?.getIntervalId === "function") {
						const id = interval.getIntervalId();
						assert.strictEqual(typeof id, "string");
						if (id) {
							assert.notStrictEqual(
								intervalsAfter.getIntervalById(id),
								undefined,
								"Interval not present after rehydration",
							);
							intervalsAfter.removeIntervalById(id);
							assert.strictEqual(
								intervalsAfter.getIntervalById(id),
								undefined,
								"Interval not deleted",
							);
						}
					}
				}
				for (const interval of intervalsAfter) {
					assert.fail(
						`Unexpected interval after rehydration: ${interval?.start.getOffset()}-${interval?.end.getOffset()}`,
					);
				}
			});

			it("Rehydrate container from summary, change contents of dds and then check summary", async () => {
				const { container } = await createDetachedContainerAndGetEntryPoint();
				let str = "AA";
				const defaultComponent1 = (await container.getEntryPoint()) as TestFluidObject;
				const sharedString1 =
					await defaultComponent1.getSharedObject<SharedString>(sharedStringId);
				sharedString1.insertText(0, str);
				const snapshotTree = container.serialize();

				const container2 =
					await loader.rehydrateDetachedContainerFromSnapshot(snapshotTree);
				const defaultDataStoreBefore =
					(await container2.getEntryPoint()) as TestFluidObject;
				const sharedStringBefore =
					await defaultDataStoreBefore.getSharedObject<SharedString>(sharedStringId);
				const sharedMapBefore =
					await defaultDataStoreBefore.getSharedObject<SharedMap>(sharedMapId);
				str += "BB";
				sharedStringBefore.insertText(0, str);
				sharedMapBefore.set("0", str);

				await container2.attach(request);
				const defaultComponentAfter = (await container.getEntryPoint()) as TestFluidObject;
				const sharedStringAfter =
					await defaultComponentAfter.getSharedObject<SharedString>(sharedStringId);
				const sharedMapAfter =
					await defaultComponentAfter.getSharedObject<SharedMap>(sharedMapId);
				assert.strictEqual(
					JSON.stringify(sharedStringAfter.summarize()),
					JSON.stringify(sharedStringBefore.summarize()),
					"Summaries of shared string should match and contents should be same!!",
				);
				assert.strictEqual(
					JSON.stringify(sharedMapAfter.summarize()),
					JSON.stringify(sharedMapBefore.summarize()),
					"Summaries of shared map should match and contents should be same!!",
				);
			});

			it(
				"Rehydrate container, don't load a data store and then load after container attachment. Make changes to " +
					"dds from rehydrated container and check reflection of changes in other container",
				async () => {
					const { container, defaultDataStore } =
						await createDetachedContainerAndGetEntryPoint();

					// Create and reference another dataStore
					const { peerDataStore: dataStore2 } = await createPeerDataStore(
						defaultDataStore.context.containerRuntime,
					);
					const dataStore2Key = "dataStore2";
					defaultDataStore.root.set(dataStore2Key, dataStore2.handle);
					await provider.ensureSynchronized();

					const sharedMap1 = await dataStore2.getSharedObject<SharedMap>(sharedMapId);
					sharedMap1.set("0", "A");
					const snapshotTree = container.serialize();
					// close the container that we don't use any more, so it doesn't block ensureSynchronized()
					container.close();

					const rehydratedContainer =
						await loader.rehydrateDetachedContainerFromSnapshot(snapshotTree);
					await rehydratedContainer.attach(request);

					// Now load the container from another loader.
					const urlResolver2 = provider.urlResolver;
					const loader2 = createTestLoader();
					assert(rehydratedContainer.resolvedUrl);
					const requestUrl2 = await urlResolver2.getAbsoluteUrl(
						rehydratedContainer.resolvedUrl,
						"",
					);
					const container2 = await loader2.resolve({ url: requestUrl2 });

					// Get the sharedString1 from dataStore2 in rehydrated container.
					const dataStore2FromRC = await getDataObjectFromContainer(
						rehydratedContainer,
						dataStore2Key,
					);
					const sharedMapFromRC =
						await dataStore2FromRC.getSharedObject<SharedMap>(sharedMapId);
					sharedMapFromRC.set("1", "B");

					const dataStore3 = await getDataObjectFromContainer(container2, dataStore2Key);
					const sharedMap3 = await dataStore3.getSharedObject<SharedMap>(sharedMapId);

					await loaderContainerTracker.ensureSynchronized();
					assert.strictEqual(sharedMap3.get("1"), "B", "Contents should be as required");
					assert.strictEqual(
						JSON.stringify(sharedMap3.summarize()),
						JSON.stringify(sharedMapFromRC.summarize()),
						"Summaries of shared string should match and contents should be same!!",
					);
				},
			);

			it(
				"Rehydrate container, create but don't load a data store. Attach rehydrated container and load " +
					"container 2 from another loader. Then load the created dataStore from container 2, make changes to dds " +
					"in it check reflection of changes in rehydrated container",
				async function () {
					const { container, defaultDataStore } =
						await createDetachedContainerAndGetEntryPoint();

					// Create and reference another dataStore
					const { peerDataStore: dataStore2 } = await createPeerDataStore(
						defaultDataStore.context.containerRuntime,
					);
					const dataStore2Key = "dataStore2";
					defaultDataStore.root.set(dataStore2Key, dataStore2.handle);
					await provider.ensureSynchronized();

					const sharedMap1 = await dataStore2.getSharedObject<SharedMap>(sharedMapId);
					sharedMap1.set("0", "A");
					const snapshotTree = container.serialize();
					// close the container that we don't use any more, so it doesn't block ensureSynchronized()
					container.close();

					const rehydratedContainer =
						await loader.rehydrateDetachedContainerFromSnapshot(snapshotTree);
					await rehydratedContainer.attach(request);

					// Now load the container from another loader.
					const urlResolver2 = provider.urlResolver;
					const loader2 = createTestLoader();
					assert(rehydratedContainer.resolvedUrl);
					const requestUrl2 = await urlResolver2.getAbsoluteUrl(
						rehydratedContainer.resolvedUrl,
						"",
					);
					const container2 = await loader2.resolve({ url: requestUrl2 });

					// Get the sharedString1 from dataStore2 in container2.
					const dataStore3 = await getDataObjectFromContainer(container2, dataStore2Key);
					const sharedMap3 = await dataStore3.getSharedObject<SharedMap>(sharedMapId);
					sharedMap3.set("1", "B");

					// Get the sharedString1 from dataStore2 in rehydrated container.
					const dataStore2FromRC = await getDataObjectFromContainer(
						rehydratedContainer,
						dataStore2Key,
					);
					const sharedMapFromRC =
						await dataStore2FromRC.getSharedObject<SharedMap>(sharedMapId);

					await loaderContainerTracker.ensureSynchronized();
					assert.strictEqual(
						sharedMapFromRC.get("1"),
						"B",
						"Changes should be reflected in other map",
					);
					assert.strictEqual(
						JSON.stringify(sharedMap3.summarize()),
						JSON.stringify(sharedMapFromRC.summarize()),
						"Summaries of shared string should match and contents should be same!!",
					);
				},
			);

			it("Container rehydration with not bounded dataStore handle stored in root of other bounded dataStore", async () => {
				const { container, defaultDataStore } =
					await createDetachedContainerAndGetEntryPoint();

				// Create another dataStore
				const peerDataStore = await createPeerDataStore(
					defaultDataStore.context.containerRuntime,
				);
				const dataStore2 = peerDataStore.peerDataStore as TestFluidObject;

				const rootOfDataStore1 =
					await defaultDataStore.getSharedObject<SharedMap>(sharedMapId);
				const dataStore2Key = "dataStore2";
				rootOfDataStore1.set(dataStore2Key, dataStore2.handle);

				const snapshotTree = container.serialize();
				const rehydratedContainer =
					await loader.rehydrateDetachedContainerFromSnapshot(snapshotTree);

				const rehydratedEntryPoint =
					(await rehydratedContainer.getEntryPoint()) as TestFluidObject;
				const rehydratedRootOfDataStore =
					await rehydratedEntryPoint.getSharedObject<SharedMap>(sharedMapId);
				const dataStore2Handle: IFluidHandle<TestFluidObject> | undefined =
					rehydratedRootOfDataStore.get(dataStore2Key);
				assert(dataStore2Handle !== undefined, `handle for [${dataStore2Key}] must exist`);
				const dataStore2FromRC = await dataStore2Handle.get();
				assert(dataStore2FromRC, "DataStore2 should have been serialized properly");
				assert.strictEqual(
					dataStore2FromRC.runtime.id,
					dataStore2.runtime.id,
					"DataStore2 id should match",
				);
			});

			it("Container rehydration with not bounded dds handle stored in root of bounded dataStore", async () => {
				const { container, defaultDataStore } =
					await createDetachedContainerAndGetEntryPoint();

				// Create another not bounded dds
				const ddsId = "notbounddds";
				const dds2 = defaultDataStore.runtime.createChannel(
					ddsId,
					SharedString.getFactory().type,
				);

				const rootOfDataStore1 =
					await defaultDataStore.getSharedObject<SharedMap>(sharedMapId);
				const dds2Key = "dds2";
				rootOfDataStore1.set(dds2Key, dds2.handle);

				const snapshotTree = container.serialize();
				const rehydratedContainer =
					await loader.rehydrateDetachedContainerFromSnapshot(snapshotTree);

				const rehydratedEntryPoint =
					(await rehydratedContainer.getEntryPoint()) as TestFluidObject;
				const rootOfDds2 =
					await rehydratedEntryPoint.getSharedObject<SharedMap>(sharedMapId);
				const dds2Handle: IFluidHandle<SharedMap> | undefined = rootOfDds2.get(dds2Key);
				assert(dds2Handle !== undefined, `handle for [${dds2Key}] must exist`);
				const dds2FromRC = await dds2Handle.get();
				assert(dds2FromRC, "ddd2 should have been serialized properly");
				assert.strictEqual(dds2FromRC.id, ddsId, "DDS id should match");
				assert.strictEqual(dds2FromRC.id, dds2.id, "Both dds id should match");
			});

			it(
				"Container rehydration with not bounded dds handle stored in root of bound dataStore. The not bounded dds " +
					"also stores handle not bounded data store",
				async () => {
					const { container, defaultDataStore } =
						await createDetachedContainerAndGetEntryPoint();

					// Create another not bounded dataStore
					const peerDataStore = await createPeerDataStore(
						defaultDataStore.context.containerRuntime,
					);
					const dataStore2 = peerDataStore.peerDataStore as TestFluidObject;

					// Create another not bounded dds
					const ddsId = "notbounddds";
					const dds2 = defaultDataStore.runtime.createChannel(
						ddsId,
						SharedMap.getFactory().type,
					) as SharedMap;
					const dataStore2Key = "dataStore2";
					dds2.set(dataStore2Key, dataStore2.handle);

					const rootOfDataStore1 =
						await defaultDataStore.getSharedObject<SharedMap>(sharedMapId);
					const dds2Key = "dds2";
					rootOfDataStore1.set(dds2Key, dds2.handle);

					const snapshotTree = container.serialize();
					const rehydratedContainer =
						await loader.rehydrateDetachedContainerFromSnapshot(snapshotTree);

					const rehydratedEntryPoint =
						(await rehydratedContainer.getEntryPoint()) as TestFluidObject;
					const rootOfDds2 =
						await rehydratedEntryPoint.getSharedObject<SharedMap>(sharedMapId);
					const dds2Handle: IFluidHandle<SharedMap> | undefined = rootOfDds2.get(dds2Key);
					assert(dds2Handle !== undefined, `handle for [${dds2Key}] must exist`);
					const dds2FromRC = await dds2Handle.get();

					assert(dds2FromRC, "dds2 should have been serialized properly");
					assert.strictEqual(dds2FromRC.id, ddsId, "DDS id should match");
					assert.strictEqual(dds2FromRC.id, dds2.id, "Both dds id should match");

					const dataStore2Handle: IFluidHandle<TestFluidObject> | undefined =
						dds2FromRC.get(dataStore2Key);
					assert(
						dataStore2Handle !== undefined,
						`handle for [${dataStore2Key}] must exist`,
					);
					const dataStore2FromRC = await dataStore2Handle.get();
					assert(dataStore2FromRC, "DataStore2 should have been serialized properly");
					assert.strictEqual(
						dataStore2FromRC.runtime.id,
						dataStore2.runtime.id,
						"DataStore2 id should match",
					);
				},
			);

			it(
				"Container rehydration with not bounded data store handle stored in root of bound dataStore. " +
					"The not bounded data store also stores handle not bounded dds",
				async () => {
					const { container, defaultDataStore } =
						await createDetachedContainerAndGetEntryPoint();

					// Create another not bounded dataStore
					const peerDataStore = await createPeerDataStore(
						defaultDataStore.context.containerRuntime,
					);
					const dataStore2 = peerDataStore.peerDataStore as TestFluidObject;

					// Create another not bounded dds
					const ddsId = "notbounddds";
					const dds2 = dataStore2.runtime.createChannel(
						ddsId,
						SharedMap.getFactory().type,
					) as SharedMap;
					const rootOfDataStore2 =
						await dataStore2.getSharedObject<SharedMap>(sharedMapId);
					const dds2Key = "dds2";
					rootOfDataStore2.set(dds2Key, dds2.handle);

					const rootOfDataStore1 =
						await defaultDataStore.getSharedObject<SharedMap>(sharedMapId);
					const dataStore2Key = "dataStore2";
					rootOfDataStore1.set(dataStore2Key, dataStore2.handle);

					const snapshotTree = container.serialize();
					const rehydratedContainer =
						await loader.rehydrateDetachedContainerFromSnapshot(snapshotTree);

					const rehydratedEntryPoint =
						(await rehydratedContainer.getEntryPoint()) as TestFluidObject;
					const rehydratedRootOfDataStore2 =
						await rehydratedEntryPoint.getSharedObject<SharedMap>(sharedMapId);
					const dataStore2Handle: IFluidHandle<TestFluidObject> | undefined =
						rehydratedRootOfDataStore2.get(dataStore2Key);
					assert(
						dataStore2Handle !== undefined,
						`handle for [${dataStore2Key}] must exist`,
					);
					const dataStore2FromRC = await dataStore2Handle.get();

					const rootOfDds2 =
						await dataStore2FromRC.getSharedObject<SharedMap>(sharedMapId);
					const dds2Handle: IFluidHandle<SharedMap> | undefined = rootOfDds2.get(dds2Key);
					assert(dds2Handle !== undefined, `handle for [${dds2Key}] must exist`);
					const dds2FromRC = await dds2Handle.get();
					assert(dds2FromRC, "ddd2 should have been serialized properly");
					assert.strictEqual(dds2FromRC.id, ddsId, "DDS id should match");
					assert.strictEqual(dds2FromRC.id, dds2.id, "Both dds id should match");

					assert(dataStore2FromRC, "DataStore2 should have been serialized properly");
					assert.strictEqual(
						dataStore2FromRC.runtime.id,
						dataStore2.runtime.id,
						"DataStore2 id should match",
					);
				},
			);

			it("Not bounded/Unreferenced data store should not get serialized on container serialization", async () => {
				const { container, defaultDataStore } =
					await createDetachedContainerAndGetEntryPoint();

				// Create another not bounded dataStore
				await createPeerDataStore(defaultDataStore.context.containerRuntime);

				const snapshotTree = getSnapshotTreeFromSerializedSnapshot(container);

				assertProtocolTree(snapshotTree);
				assertDatastoreTree(snapshotTree, defaultDataStore.runtime.id);
			});

			it("can rehydrate from arbitrary summary that is not generated from serialized container", async () => {
				const summaryTree = buildSummaryTree(baseAttributes, baseQuorum, baseSummarizer);
				const summaryString = JSON.stringify(summaryTree);

				await assert.doesNotReject(
					loader.rehydrateDetachedContainerFromSnapshot(summaryString),
				);
			});

			it("can rehydrate from summary that does not start with seq. #0", async () => {
				const attr = {
					...baseAttributes,
					sequenceNumber: 5,
				};
				const summaryTree = buildSummaryTree(attr, baseQuorum, baseSummarizer);
				const summaryString = JSON.stringify(summaryTree);

				await assert.doesNotReject(
					loader.rehydrateDetachedContainerFromSnapshot(summaryString),
				);
			});
		};

		// Run once with isolated channels
		tests();
	},
);<|MERGE_RESOLUTION|>--- conflicted
+++ resolved
@@ -21,7 +21,7 @@
 	LoaderContainerTracker,
 	ITestObjectProvider,
 } from "@fluidframework/test-utils";
-import type { SharedMap, SharedDirectory } from "@fluidframework/map";
+import { SharedMap, SharedDirectory } from "@fluidframework/map";
 import {
 	IDocumentAttributes,
 	ISummaryTree,
@@ -121,22 +121,6 @@
 	};
 }
 
-<<<<<<< HEAD
-describeCompat(
-	`Dehydrate Rehydrate Container Test`,
-	"FullCompat",
-	(getTestObjectProvider, apis) => {
-		const { SharedMap, SharedDirectory } = apis.dds;
-		function assertSubtree(
-			tree: ISnapshotTreeWithBlobContents,
-			key: string,
-			msg?: string,
-		): ISnapshotTreeWithBlobContents {
-			const subTree = tree.trees[key];
-			assert(subTree, msg ?? `${key} subtree not present`);
-			return subTree;
-		}
-=======
 describeCompat(`Dehydrate Rehydrate Container Test`, "FullCompat", (getTestObjectProvider) => {
 	function assertSubtree(
 		tree: ISnapshotTreeWithBlobContents,
@@ -240,43 +224,27 @@
 			peerDataStoreRuntimeChannel: peerDataStore.channel,
 		};
 	};
->>>>>>> a09efc5e
-
-		const assertChannelsTree = (rootOrDatastore: ISnapshotTreeWithBlobContents) =>
-			assertSubtree(rootOrDatastore, ".channels");
-		const assertProtocolTree = (root: ISnapshotTreeWithBlobContents) =>
-			assertSubtree(root, ".protocol");
-
-		function assertChannelTree(
-			rootOrDatastore: ISnapshotTreeWithBlobContents,
-			key: string,
-			msg?: string,
+
+	async function getDataObjectFromContainer(container: IContainer, key: string) {
+		const entryPoint = (await container.getEntryPoint()) as TestFluidObject;
+		const handle: IFluidHandle<TestFluidObject> | undefined = entryPoint.root.get(key);
+		assert(handle !== undefined, `handle for [${key}] must exist`);
+		return handle.get();
+	}
+
+	const getSnapshotTreeFromSerializedSnapshot = (container: IContainer) => {
+		// eslint-disable-next-line @typescript-eslint/no-unsafe-return
+		return getSnapshotTreeFromSerializedContainer(JSON.parse(container.serialize()));
+	};
+
+	beforeEach(async function () {
+		provider = getTestObjectProvider();
+		if (
+			compare(provider.driver.version, "0.46.0") === -1 &&
+			(provider.driver.type === "routerlicious" || provider.driver.type === "tinylicious")
 		) {
-			const channelsTree = assertChannelsTree(rootOrDatastore);
-			return {
-				channelsTree,
-				datastoreTree: assertSubtree(
-					channelsTree,
-					key,
-					msg ?? `${key} channel not present`,
-				),
-			};
+			this.skip();
 		}
-		const assertDatastoreTree = (
-			root: ISnapshotTreeWithBlobContents,
-			key: string,
-			msg?: string,
-		) => assertChannelTree(root, key, `${key} datastore not present`);
-
-		function assertBlobContents<T>(subtree: ISnapshotTreeWithBlobContents, key: string): T {
-			const id = subtree.blobs[key];
-			assert(id, `blob id for ${key} missing`);
-			const contents = subtree.blobsContents[id];
-			assert(contents, `blob contents for ${key} missing`);
-			return JSON.parse(bufferToString(contents, "utf8")) as T;
-		}
-<<<<<<< HEAD
-=======
 		const documentId = createDocumentId();
 		request = provider.driver.createCreateNewRequest(documentId);
 		loader = createTestLoader();
@@ -373,164 +341,192 @@
 				"Test channel 1 should be present in snapshot 2",
 			);
 		});
->>>>>>> a09efc5e
-
-		const assertProtocolAttributes = (s: ISnapshotTreeWithBlobContents) =>
-			assertBlobContents<IDocumentAttributes>(assertProtocolTree(s), "attributes");
-
-		const codeDetails: IFluidCodeDetails = {
-			package: "detachedContainerTestPackage1",
-			config: {},
-		};
-		const sharedStringId = "ss1Key";
-		const sharedMapId = "sm1Key";
-		const crcId = "crc1Key";
-		const cocId = "coc1Key";
-		const sharedDirectoryId = "sd1Key";
-		const sharedCellId = "scell1Key";
-		const sharedMatrixId = "smatrix1Key";
-		const sharedInkId = "sink1Key";
-		const sparseMatrixId = "sparsematrixKey";
-		const sharedCounterId = "sharedcounterKey";
-
-		let provider: ITestObjectProvider;
-		let loader: Loader;
-		let request: IRequest;
-		const loaderContainerTracker = new LoaderContainerTracker();
-
-		async function createDetachedContainerAndGetEntryPoint() {
-			const container: IContainer = await loader.createDetachedContainer(codeDetails);
-			// Get the root dataStore from the detached container.
+
+		it("Dehydrated container snapshot with dataStore handle stored in map of other bound dataStore", async () => {
+			const { container, defaultDataStore } = await createDetachedContainerAndGetEntryPoint();
+
+			// Create another dataStore
+			const peerDataStore = await createPeerDataStore(
+				defaultDataStore.context.containerRuntime,
+			);
+			const dataStore2 = peerDataStore.peerDataStore as TestFluidObject;
+
+			// Create a channel
+			const rootOfDataStore1 = await defaultDataStore.getSharedObject<SharedMap>(sharedMapId);
+			rootOfDataStore1.set("dataStore2", dataStore2.handle);
+
+			const snapshotTree = getSnapshotTreeFromSerializedSnapshot(container);
+
+			assertProtocolTree(snapshotTree);
+			assertDatastoreTree(snapshotTree, defaultDataStore.runtime.id);
+
+			assertDatastoreTree(
+				snapshotTree,
+				dataStore2.runtime.id,
+				"Handle Bounded dataStore should be in summary",
+			);
+		});
+
+		it("Rehydrate container from snapshot and check contents before attach", async () => {
+			const { container } = await createDetachedContainerAndGetEntryPoint();
+
+			const snapshotTree = container.serialize();
+
+			const container2 = await loader.rehydrateDetachedContainerFromSnapshot(snapshotTree);
+
+			// Check for default data store
+			const entryPoint = await container2.getEntryPoint();
+			assert.notStrictEqual(entryPoint, undefined, "Component should exist!!");
+			const defaultDataStore = entryPoint as TestFluidObject;
+
+			// Check for dds
+			const sharedMap = await defaultDataStore.getSharedObject<SharedMap>(sharedMapId);
+			const sharedDir =
+				await defaultDataStore.getSharedObject<SharedDirectory>(sharedDirectoryId);
+			const sharedString =
+				await defaultDataStore.getSharedObject<SharedString>(sharedStringId);
+			const sharedCell = await defaultDataStore.getSharedObject<SharedCell>(sharedCellId);
+			const sharedCounter =
+				await defaultDataStore.getSharedObject<SharedCounter>(sharedCounterId);
+			const crc =
+				await defaultDataStore.getSharedObject<ConsensusRegisterCollection<string>>(crcId);
+			const coc = await defaultDataStore.getSharedObject<ConsensusOrderedCollection>(cocId);
+			const ink = await defaultDataStore.getSharedObject<Ink>(sharedInkId);
+			const sharedMatrix =
+				await defaultDataStore.getSharedObject<SharedMatrix>(sharedMatrixId);
+			const sparseMatrix =
+				await defaultDataStore.getSharedObject<SparseMatrix>(sparseMatrixId);
+			assert.strictEqual(sharedMap.id, sharedMapId, "Shared map should exist!!");
+			assert.strictEqual(sharedDir.id, sharedDirectoryId, "Shared directory should exist!!");
+			assert.strictEqual(sharedString.id, sharedStringId, "Shared string should exist!!");
+			assert.strictEqual(sharedCell.id, sharedCellId, "Shared cell should exist!!");
+			assert.strictEqual(sharedCounter.id, sharedCounterId, "Shared counter should exist!!");
+			assert.strictEqual(crc.id, crcId, "CRC should exist!!");
+			assert.strictEqual(coc.id, cocId, "COC should exist!!");
+			assert.strictEqual(ink.id, sharedInkId, "Shared ink should exist!!");
+			assert.strictEqual(sharedMatrix.id, sharedMatrixId, "Shared matrix should exist!!");
+			assert.strictEqual(sparseMatrix.id, sparseMatrixId, "Sparse matrix should exist!!");
+		});
+
+		it("Rehydrate container from snapshot and check contents after attach", async () => {
+			const { container } = await createDetachedContainerAndGetEntryPoint();
+
+			const snapshotTree = container.serialize();
+
+			const container2 = await loader.rehydrateDetachedContainerFromSnapshot(snapshotTree);
+			await container2.attach(request);
+
+			// Check for default data store
+			const entryPoint = await container2.getEntryPoint();
+			assert.notStrictEqual(entryPoint, undefined, "Component should exist!!");
+			const defaultDataStore = entryPoint as TestFluidObject;
+
+			// Check for dds
+			const sharedMap = await defaultDataStore.getSharedObject<SharedMap>(sharedMapId);
+			const sharedDir =
+				await defaultDataStore.getSharedObject<SharedDirectory>(sharedDirectoryId);
+			const sharedString =
+				await defaultDataStore.getSharedObject<SharedString>(sharedStringId);
+			const sharedCell = await defaultDataStore.getSharedObject<SharedCell>(sharedCellId);
+			const sharedCounter =
+				await defaultDataStore.getSharedObject<SharedCounter>(sharedCounterId);
+			const crc =
+				await defaultDataStore.getSharedObject<ConsensusRegisterCollection<string>>(crcId);
+			const coc = await defaultDataStore.getSharedObject<ConsensusOrderedCollection>(cocId);
+			const ink = await defaultDataStore.getSharedObject<Ink>(sharedInkId);
+			const sharedMatrix =
+				await defaultDataStore.getSharedObject<SharedMatrix>(sharedMatrixId);
+			const sparseMatrix =
+				await defaultDataStore.getSharedObject<SparseMatrix>(sparseMatrixId);
+			assert.strictEqual(sharedMap.id, sharedMapId, "Shared map should exist!!");
+			assert.strictEqual(sharedDir.id, sharedDirectoryId, "Shared directory should exist!!");
+			assert.strictEqual(sharedString.id, sharedStringId, "Shared string should exist!!");
+			assert.strictEqual(sharedCell.id, sharedCellId, "Shared cell should exist!!");
+			assert.strictEqual(sharedCounter.id, sharedCounterId, "Shared counter should exist!!");
+			assert.strictEqual(crc.id, crcId, "CRC should exist!!");
+			assert.strictEqual(coc.id, cocId, "COC should exist!!");
+			assert.strictEqual(ink.id, sharedInkId, "Shared ink should exist!!");
+			assert.strictEqual(sharedMatrix.id, sharedMatrixId, "Shared matrix should exist!!");
+			assert.strictEqual(sparseMatrix.id, sparseMatrixId, "Sparse matrix should exist!!");
+		});
+
+		it("Rehydrate container multiple times round trip serialize/deserialize", async () => {
+			const { container } = await createDetachedContainerAndGetEntryPoint();
+			let container1 = container;
+			for (let i = 0; i < 5; ++i) {
+				const snapshotTree1 = container1.serialize();
+				container1 = await loader.rehydrateDetachedContainerFromSnapshot(snapshotTree1);
+			}
+
+			// Check for default data store
+			const entryPoint = await container1.getEntryPoint();
+			assert.notStrictEqual(entryPoint, undefined, "Component should exist!!");
+			const defaultDataStore = entryPoint as TestFluidObject;
+
+			// Check for dds
+			const sharedMap = await defaultDataStore.getSharedObject<SharedMap>(sharedMapId);
+			const sharedDir =
+				await defaultDataStore.getSharedObject<SharedDirectory>(sharedDirectoryId);
+			const sharedString =
+				await defaultDataStore.getSharedObject<SharedString>(sharedStringId);
+			const sharedCell = await defaultDataStore.getSharedObject<SharedCell>(sharedCellId);
+			const sharedCounter =
+				await defaultDataStore.getSharedObject<SharedCounter>(sharedCounterId);
+			const crc =
+				await defaultDataStore.getSharedObject<ConsensusRegisterCollection<string>>(crcId);
+			const coc = await defaultDataStore.getSharedObject<ConsensusOrderedCollection>(cocId);
+			const ink = await defaultDataStore.getSharedObject<Ink>(sharedInkId);
+			const sharedMatrix =
+				await defaultDataStore.getSharedObject<SharedMatrix>(sharedMatrixId);
+			const sparseMatrix =
+				await defaultDataStore.getSharedObject<SparseMatrix>(sparseMatrixId);
+			assert.strictEqual(sharedMap.id, sharedMapId, "Shared map should exist!!");
+			assert.strictEqual(sharedDir.id, sharedDirectoryId, "Shared directory should exist!!");
+			assert.strictEqual(sharedString.id, sharedStringId, "Shared string should exist!!");
+			assert.strictEqual(sharedCell.id, sharedCellId, "Shared cell should exist!!");
+			assert.strictEqual(sharedCounter.id, sharedCounterId, "Shared counter should exist!!");
+			assert.strictEqual(crc.id, crcId, "CRC should exist!!");
+			assert.strictEqual(coc.id, cocId, "COC should exist!!");
+			assert.strictEqual(ink.id, sharedInkId, "Shared ink should exist!!");
+			assert.strictEqual(sharedMatrix.id, sharedMatrixId, "Shared matrix should exist!!");
+			assert.strictEqual(sparseMatrix.id, sparseMatrixId, "Sparse matrix should exist!!");
+		});
+
+		it("Storage in detached container", async () => {
+			const { container } = await createDetachedContainerAndGetEntryPoint();
+
+			const snapshotTree = container.serialize();
 			const defaultDataStore = (await container.getEntryPoint()) as TestFluidObject;
-			return {
-				container,
-				defaultDataStore,
-			};
-		}
-
-		function createTestLoader(): Loader {
-			const factory: TestFluidObjectFactory = new TestFluidObjectFactory([
-				[sharedStringId, SharedString.getFactory()],
-				[sharedMapId, SharedMap.getFactory()],
-				[crcId, ConsensusRegisterCollection.getFactory()],
-				[sharedDirectoryId, SharedDirectory.getFactory()],
-				[sharedCellId, SharedCell.getFactory()],
-				[sharedInkId, Ink.getFactory()],
-				[sharedMatrixId, SharedMatrix.getFactory()],
-				[cocId, ConsensusQueue.getFactory()],
-				[sparseMatrixId, SparseMatrix.getFactory()],
-				[sharedCounterId, SharedCounter.getFactory()],
-			]);
-			const codeLoader = new LocalCodeLoader([[codeDetails, factory]], {});
-			const testLoader = new Loader({
-				urlResolver: provider.urlResolver,
-				documentServiceFactory: provider.documentServiceFactory,
-				codeLoader,
-				logger: provider.logger,
+			assert(
+				defaultDataStore.context.storage !== undefined,
+				"Storage should be present in detached data store",
+			);
+			let success1: boolean | undefined;
+			await defaultDataStore.context.storage.getSnapshotTree(undefined).catch((err) => {
+				success1 = false;
 			});
-			loaderContainerTracker.add(testLoader);
-			return testLoader;
-		}
-
-		const createPeerDataStore = async (containerRuntime: IContainerRuntimeBase) => {
-			const dataStore = await containerRuntime.createDataStore(["default"]);
-			const peerDataStore = (await dataStore.entryPoint.get()) as ITestFluidObject;
-			return {
-				peerDataStore,
-				peerDataStoreRuntimeChannel: peerDataStore.channel,
-			};
-		};
-
-		async function getDataObjectFromContainer(container: IContainer, key: string) {
-			const entryPoint = (await container.getEntryPoint()) as TestFluidObject;
-			const handle: IFluidHandle<TestFluidObject> | undefined = entryPoint.root.get(key);
-			assert(handle !== undefined, `handle for [${key}] must exist`);
-			return handle.get();
-		}
-
-		const getSnapshotTreeFromSerializedSnapshot = (container: IContainer) => {
-			// eslint-disable-next-line @typescript-eslint/no-unsafe-return
-			return getSnapshotTreeFromSerializedContainer(JSON.parse(container.serialize()));
-		};
-
-		beforeEach(async function () {
-			provider = getTestObjectProvider();
-			if (
-				compare(provider.driver.version, "0.46.0") === -1 &&
-				(provider.driver.type === "routerlicious" || provider.driver.type === "tinylicious")
-			) {
-				this.skip();
-			}
-			const documentId = createDocumentId();
-			request = provider.driver.createCreateNewRequest(documentId);
-			loader = createTestLoader();
-		});
-
-		afterEach(() => {
-			loaderContainerTracker.reset();
-		});
-
-		const tests = () => {
-			it("Dehydrated container snapshot", async () => {
-				const { container, defaultDataStore } =
-					await createDetachedContainerAndGetEntryPoint();
-				const snapshotTree = getSnapshotTreeFromSerializedSnapshot(container);
-
-				// Check for protocol attributes
-				const protocolTree = assertProtocolTree(snapshotTree);
-				assert.strictEqual(
-					Object.keys(protocolTree.blobs).length,
-					4,
-					"4 protocol blobs should be there.",
-				);
-
-				const protocolAttributes = assertProtocolAttributes(snapshotTree);
-				assert.strictEqual(
-					protocolAttributes.sequenceNumber,
-					detachedContainerRefSeqNumber,
-					"initial aeq #",
-				);
-				assert(
-					protocolAttributes.minimumSequenceNumber <= protocolAttributes.sequenceNumber,
-					"Min Seq # <= seq #",
-				);
-
-				// Check blobs contents for protocolAttributes
-				const protocolAttributesBlobId = snapshotTree.trees[".protocol"].blobs.attributes;
-				assert(
-					snapshotTree.trees[".protocol"].blobsContents[protocolAttributesBlobId] !==
-						undefined,
-					"Blobs should contain attributes blob",
-				);
-				// Check for default dataStore
-				const { datastoreTree: snapshotDefaultDataStore } = assertDatastoreTree(
-					snapshotTree,
-					defaultDataStore.runtime.id,
-				);
-				const datastoreAttributes = assertBlobContents<{ pkg: string }>(
-					snapshotDefaultDataStore,
-					".component",
-				);
-				assert.strictEqual(
-					datastoreAttributes.pkg,
-					JSON.stringify(["default"]),
-					"Package name should be default",
-				);
+			assert(
+				success1 === false,
+				"Snapshot fetch should not be allowed in detached data store",
+			);
+
+			const container2: IContainer =
+				await loader.rehydrateDetachedContainerFromSnapshot(snapshotTree);
+			const defaultDataStore2 = (await container2.getEntryPoint()) as TestFluidObject;
+			assert(
+				defaultDataStore2.context.storage !== undefined,
+				"Storage should be present in rehydrated data store",
+			);
+			let success2: boolean | undefined;
+			await defaultDataStore2.context.storage.getSnapshotTree(undefined).catch((err) => {
+				success2 = false;
 			});
-
-<<<<<<< HEAD
-			it("Dehydrated container snapshot 2 times with changes in between", async () => {
-				const { container, defaultDataStore } =
-					await createDetachedContainerAndGetEntryPoint();
-				const snapshotTree1 = getSnapshotTreeFromSerializedSnapshot(container);
-				// Create a channel
-				const channel = defaultDataStore.runtime.createChannel(
-					"test1",
-					"https://graph.microsoft.com/types/map",
-				) as SharedMap;
-				channel.bindToContext();
-				const snapshotTree2 = getSnapshotTreeFromSerializedSnapshot(container);
-=======
+			assert(
+				success2 === false,
+				"Snapshot fetch should not be allowed in rehydrated data store",
+			);
+		});
+
 		it("Change contents of dds, then rehydrate and then check summary", async () => {
 			const { container } = await createDetachedContainerAndGetEntryPoint();
 
@@ -554,517 +550,303 @@
 			}
 
 			const snapshotTree = container.serialize();
->>>>>>> a09efc5e
-
-				assert.strictEqual(
-					JSON.stringify(Object.keys(snapshotTree1.trees)),
-					JSON.stringify(Object.keys(snapshotTree2.trees)),
-					"2 trees should be there(protocol, default dataStore",
-				);
-
-				// Check for protocol attributes
-				const protocolAttributes1 = assertProtocolAttributes(snapshotTree1);
-				const protocolAttributes2 = assertProtocolAttributes(snapshotTree2);
-				assert.strictEqual(
-					JSON.stringify(protocolAttributes1),
-					JSON.stringify(protocolAttributes2),
-					"Protocol attributes should be same as no change happened",
-				);
-
-				// Check for newly create channel
-				const defaultChannelsTree1 = assertChannelsTree(
-					assertDatastoreTree(snapshotTree1, defaultDataStore.runtime.id).datastoreTree,
-				);
-				assert(
-					defaultChannelsTree1.trees.test1 === undefined,
-					"Test channel 1 should not be present in snapshot 1",
-				);
-				assertChannelTree(
-					assertDatastoreTree(snapshotTree2, defaultDataStore.runtime.id).datastoreTree,
-					"test1",
-					"Test channel 1 should be present in snapshot 2",
-				);
-			});
-
-			it("Dehydrated container snapshot with dataStore handle stored in map of other bound dataStore", async () => {
+
+			const container2 = await loader.rehydrateDetachedContainerFromSnapshot(snapshotTree);
+
+			const defaultComponentAfter = (await container2.getEntryPoint()) as TestFluidObject;
+			const sharedStringAfter =
+				await defaultComponentAfter.getSharedObject<SharedString>(sharedStringId);
+			const intervalsAfter = sharedStringAfter.getIntervalCollection("intervals");
+			assert.strictEqual(
+				JSON.stringify(sharedStringAfter.summarize()),
+				JSON.stringify(sharedStringBefore.summarize()),
+				"Summaries of shared string should match and contents should be same!!",
+			);
+			if (
+				typeof intervalsBefore.change === "function" &&
+				typeof intervalsAfter.change === "function"
+			) {
+				interval0 = intervalsAfter.getIntervalById(id0);
+				assert.notStrictEqual(interval0, undefined);
+				assert.strictEqual(interval0?.start.getOffset(), 2);
+				assert.strictEqual(interval0?.end.getOffset(), 3);
+
+				interval1 = intervalsAfter.getIntervalById(id1);
+				assert.notStrictEqual(interval1, undefined);
+				assert.strictEqual(interval1?.start.getOffset(), 0);
+				assert.strictEqual(interval1?.end.getOffset(), 3);
+			}
+			for (const interval of intervalsBefore) {
+				if (typeof interval?.getIntervalId === "function") {
+					const id = interval.getIntervalId();
+					assert.strictEqual(typeof id, "string");
+					if (id) {
+						assert.notStrictEqual(
+							intervalsAfter.getIntervalById(id),
+							undefined,
+							"Interval not present after rehydration",
+						);
+						intervalsAfter.removeIntervalById(id);
+						assert.strictEqual(
+							intervalsAfter.getIntervalById(id),
+							undefined,
+							"Interval not deleted",
+						);
+					}
+				}
+			}
+			for (const interval of intervalsAfter) {
+				assert.fail(
+					`Unexpected interval after rehydration: ${interval?.start.getOffset()}-${interval?.end.getOffset()}`,
+				);
+			}
+		});
+
+		it("Rehydrate container from summary, change contents of dds and then check summary", async () => {
+			const { container } = await createDetachedContainerAndGetEntryPoint();
+			let str = "AA";
+			const defaultComponent1 = (await container.getEntryPoint()) as TestFluidObject;
+			const sharedString1 =
+				await defaultComponent1.getSharedObject<SharedString>(sharedStringId);
+			sharedString1.insertText(0, str);
+			const snapshotTree = container.serialize();
+
+			const container2 = await loader.rehydrateDetachedContainerFromSnapshot(snapshotTree);
+			const defaultDataStoreBefore = (await container2.getEntryPoint()) as TestFluidObject;
+			const sharedStringBefore =
+				await defaultDataStoreBefore.getSharedObject<SharedString>(sharedStringId);
+			const sharedMapBefore =
+				await defaultDataStoreBefore.getSharedObject<SharedMap>(sharedMapId);
+			str += "BB";
+			sharedStringBefore.insertText(0, str);
+			sharedMapBefore.set("0", str);
+
+			await container2.attach(request);
+			const defaultComponentAfter = (await container.getEntryPoint()) as TestFluidObject;
+			const sharedStringAfter =
+				await defaultComponentAfter.getSharedObject<SharedString>(sharedStringId);
+			const sharedMapAfter =
+				await defaultComponentAfter.getSharedObject<SharedMap>(sharedMapId);
+			assert.strictEqual(
+				JSON.stringify(sharedStringAfter.summarize()),
+				JSON.stringify(sharedStringBefore.summarize()),
+				"Summaries of shared string should match and contents should be same!!",
+			);
+			assert.strictEqual(
+				JSON.stringify(sharedMapAfter.summarize()),
+				JSON.stringify(sharedMapBefore.summarize()),
+				"Summaries of shared map should match and contents should be same!!",
+			);
+		});
+
+		it(
+			"Rehydrate container, don't load a data store and then load after container attachment. Make changes to " +
+				"dds from rehydrated container and check reflection of changes in other container",
+			async () => {
 				const { container, defaultDataStore } =
 					await createDetachedContainerAndGetEntryPoint();
 
-				// Create another dataStore
+				// Create and reference another dataStore
+				const { peerDataStore: dataStore2 } = await createPeerDataStore(
+					defaultDataStore.context.containerRuntime,
+				);
+				const dataStore2Key = "dataStore2";
+				defaultDataStore.root.set(dataStore2Key, dataStore2.handle);
+				await provider.ensureSynchronized();
+
+				const sharedMap1 = await dataStore2.getSharedObject<SharedMap>(sharedMapId);
+				sharedMap1.set("0", "A");
+				const snapshotTree = container.serialize();
+				// close the container that we don't use any more, so it doesn't block ensureSynchronized()
+				container.close();
+
+				const rehydratedContainer =
+					await loader.rehydrateDetachedContainerFromSnapshot(snapshotTree);
+				await rehydratedContainer.attach(request);
+
+				// Now load the container from another loader.
+				const urlResolver2 = provider.urlResolver;
+				const loader2 = createTestLoader();
+				assert(rehydratedContainer.resolvedUrl);
+				const requestUrl2 = await urlResolver2.getAbsoluteUrl(
+					rehydratedContainer.resolvedUrl,
+					"",
+				);
+				const container2 = await loader2.resolve({ url: requestUrl2 });
+
+				// Get the sharedString1 from dataStore2 in rehydrated container.
+				const dataStore2FromRC = await getDataObjectFromContainer(
+					rehydratedContainer,
+					dataStore2Key,
+				);
+				const sharedMapFromRC =
+					await dataStore2FromRC.getSharedObject<SharedMap>(sharedMapId);
+				sharedMapFromRC.set("1", "B");
+
+				const dataStore3 = await getDataObjectFromContainer(container2, dataStore2Key);
+				const sharedMap3 = await dataStore3.getSharedObject<SharedMap>(sharedMapId);
+
+				await loaderContainerTracker.ensureSynchronized();
+				assert.strictEqual(sharedMap3.get("1"), "B", "Contents should be as required");
+				assert.strictEqual(
+					JSON.stringify(sharedMap3.summarize()),
+					JSON.stringify(sharedMapFromRC.summarize()),
+					"Summaries of shared string should match and contents should be same!!",
+				);
+			},
+		);
+
+		it(
+			"Rehydrate container, create but don't load a data store. Attach rehydrated container and load " +
+				"container 2 from another loader. Then load the created dataStore from container 2, make changes to dds " +
+				"in it check reflection of changes in rehydrated container",
+			async function () {
+				const { container, defaultDataStore } =
+					await createDetachedContainerAndGetEntryPoint();
+
+				// Create and reference another dataStore
+				const { peerDataStore: dataStore2 } = await createPeerDataStore(
+					defaultDataStore.context.containerRuntime,
+				);
+				const dataStore2Key = "dataStore2";
+				defaultDataStore.root.set(dataStore2Key, dataStore2.handle);
+				await provider.ensureSynchronized();
+
+				const sharedMap1 = await dataStore2.getSharedObject<SharedMap>(sharedMapId);
+				sharedMap1.set("0", "A");
+				const snapshotTree = container.serialize();
+				// close the container that we don't use any more, so it doesn't block ensureSynchronized()
+				container.close();
+
+				const rehydratedContainer =
+					await loader.rehydrateDetachedContainerFromSnapshot(snapshotTree);
+				await rehydratedContainer.attach(request);
+
+				// Now load the container from another loader.
+				const urlResolver2 = provider.urlResolver;
+				const loader2 = createTestLoader();
+				assert(rehydratedContainer.resolvedUrl);
+				const requestUrl2 = await urlResolver2.getAbsoluteUrl(
+					rehydratedContainer.resolvedUrl,
+					"",
+				);
+				const container2 = await loader2.resolve({ url: requestUrl2 });
+
+				// Get the sharedString1 from dataStore2 in container2.
+				const dataStore3 = await getDataObjectFromContainer(container2, dataStore2Key);
+				const sharedMap3 = await dataStore3.getSharedObject<SharedMap>(sharedMapId);
+				sharedMap3.set("1", "B");
+
+				// Get the sharedString1 from dataStore2 in rehydrated container.
+				const dataStore2FromRC = await getDataObjectFromContainer(
+					rehydratedContainer,
+					dataStore2Key,
+				);
+				const sharedMapFromRC =
+					await dataStore2FromRC.getSharedObject<SharedMap>(sharedMapId);
+
+				await loaderContainerTracker.ensureSynchronized();
+				assert.strictEqual(
+					sharedMapFromRC.get("1"),
+					"B",
+					"Changes should be reflected in other map",
+				);
+				assert.strictEqual(
+					JSON.stringify(sharedMap3.summarize()),
+					JSON.stringify(sharedMapFromRC.summarize()),
+					"Summaries of shared string should match and contents should be same!!",
+				);
+			},
+		);
+
+		it("Container rehydration with not bounded dataStore handle stored in root of other bounded dataStore", async () => {
+			const { container, defaultDataStore } = await createDetachedContainerAndGetEntryPoint();
+
+			// Create another dataStore
+			const peerDataStore = await createPeerDataStore(
+				defaultDataStore.context.containerRuntime,
+			);
+			const dataStore2 = peerDataStore.peerDataStore as TestFluidObject;
+
+			const rootOfDataStore1 = await defaultDataStore.getSharedObject<SharedMap>(sharedMapId);
+			const dataStore2Key = "dataStore2";
+			rootOfDataStore1.set(dataStore2Key, dataStore2.handle);
+
+			const snapshotTree = container.serialize();
+			const rehydratedContainer =
+				await loader.rehydrateDetachedContainerFromSnapshot(snapshotTree);
+
+			const rehydratedEntryPoint =
+				(await rehydratedContainer.getEntryPoint()) as TestFluidObject;
+			const rehydratedRootOfDataStore =
+				await rehydratedEntryPoint.getSharedObject<SharedMap>(sharedMapId);
+			const dataStore2Handle: IFluidHandle<TestFluidObject> | undefined =
+				rehydratedRootOfDataStore.get(dataStore2Key);
+			assert(dataStore2Handle !== undefined, `handle for [${dataStore2Key}] must exist`);
+			const dataStore2FromRC = await dataStore2Handle.get();
+			assert(dataStore2FromRC, "DataStore2 should have been serialized properly");
+			assert.strictEqual(
+				dataStore2FromRC.runtime.id,
+				dataStore2.runtime.id,
+				"DataStore2 id should match",
+			);
+		});
+
+		it("Container rehydration with not bounded dds handle stored in root of bounded dataStore", async () => {
+			const { container, defaultDataStore } = await createDetachedContainerAndGetEntryPoint();
+
+			// Create another not bounded dds
+			const ddsId = "notbounddds";
+			const dds2 = defaultDataStore.runtime.createChannel(
+				ddsId,
+				SharedString.getFactory().type,
+			);
+
+			const rootOfDataStore1 = await defaultDataStore.getSharedObject<SharedMap>(sharedMapId);
+			const dds2Key = "dds2";
+			rootOfDataStore1.set(dds2Key, dds2.handle);
+
+			const snapshotTree = container.serialize();
+			const rehydratedContainer =
+				await loader.rehydrateDetachedContainerFromSnapshot(snapshotTree);
+
+			const rehydratedEntryPoint =
+				(await rehydratedContainer.getEntryPoint()) as TestFluidObject;
+			const rootOfDds2 = await rehydratedEntryPoint.getSharedObject<SharedMap>(sharedMapId);
+			const dds2Handle: IFluidHandle<SharedMap> | undefined = rootOfDds2.get(dds2Key);
+			assert(dds2Handle !== undefined, `handle for [${dds2Key}] must exist`);
+			const dds2FromRC = await dds2Handle.get();
+			assert(dds2FromRC, "ddd2 should have been serialized properly");
+			assert.strictEqual(dds2FromRC.id, ddsId, "DDS id should match");
+			assert.strictEqual(dds2FromRC.id, dds2.id, "Both dds id should match");
+		});
+
+		it(
+			"Container rehydration with not bounded dds handle stored in root of bound dataStore. The not bounded dds " +
+				"also stores handle not bounded data store",
+			async () => {
+				const { container, defaultDataStore } =
+					await createDetachedContainerAndGetEntryPoint();
+
+				// Create another not bounded dataStore
 				const peerDataStore = await createPeerDataStore(
 					defaultDataStore.context.containerRuntime,
 				);
 				const dataStore2 = peerDataStore.peerDataStore as TestFluidObject;
 
-				// Create a channel
+				// Create another not bounded dds
+				const ddsId = "notbounddds";
+				const dds2 = defaultDataStore.runtime.createChannel(
+					ddsId,
+					SharedMap.getFactory().type,
+				) as SharedMap;
+				const dataStore2Key = "dataStore2";
+				dds2.set(dataStore2Key, dataStore2.handle);
+
 				const rootOfDataStore1 =
 					await defaultDataStore.getSharedObject<SharedMap>(sharedMapId);
-				rootOfDataStore1.set("dataStore2", dataStore2.handle);
-
-				const snapshotTree = getSnapshotTreeFromSerializedSnapshot(container);
-
-				assertProtocolTree(snapshotTree);
-				assertDatastoreTree(snapshotTree, defaultDataStore.runtime.id);
-
-				assertDatastoreTree(
-					snapshotTree,
-					dataStore2.runtime.id,
-					"Handle Bounded dataStore should be in summary",
-				);
-			});
-
-			it("Rehydrate container from snapshot and check contents before attach", async () => {
-				const { container } = await createDetachedContainerAndGetEntryPoint();
-
-				const snapshotTree = container.serialize();
-
-				const container2 =
-					await loader.rehydrateDetachedContainerFromSnapshot(snapshotTree);
-
-				// Check for default data store
-				const entryPoint = await container2.getEntryPoint();
-				assert.notStrictEqual(entryPoint, undefined, "Component should exist!!");
-				const defaultDataStore = entryPoint as TestFluidObject;
-
-				// Check for dds
-				const sharedMap = await defaultDataStore.getSharedObject<SharedMap>(sharedMapId);
-				const sharedDir =
-					await defaultDataStore.getSharedObject<SharedDirectory>(sharedDirectoryId);
-				const sharedString =
-					await defaultDataStore.getSharedObject<SharedString>(sharedStringId);
-				const sharedCell = await defaultDataStore.getSharedObject<SharedCell>(sharedCellId);
-				const sharedCounter =
-					await defaultDataStore.getSharedObject<SharedCounter>(sharedCounterId);
-				const crc =
-					await defaultDataStore.getSharedObject<ConsensusRegisterCollection<string>>(
-						crcId,
-					);
-				const coc =
-					await defaultDataStore.getSharedObject<ConsensusOrderedCollection>(cocId);
-				const ink = await defaultDataStore.getSharedObject<Ink>(sharedInkId);
-				const sharedMatrix =
-					await defaultDataStore.getSharedObject<SharedMatrix>(sharedMatrixId);
-				const sparseMatrix =
-					await defaultDataStore.getSharedObject<SparseMatrix>(sparseMatrixId);
-				assert.strictEqual(sharedMap.id, sharedMapId, "Shared map should exist!!");
-				assert.strictEqual(
-					sharedDir.id,
-					sharedDirectoryId,
-					"Shared directory should exist!!",
-				);
-				assert.strictEqual(sharedString.id, sharedStringId, "Shared string should exist!!");
-				assert.strictEqual(sharedCell.id, sharedCellId, "Shared cell should exist!!");
-				assert.strictEqual(
-					sharedCounter.id,
-					sharedCounterId,
-					"Shared counter should exist!!",
-				);
-				assert.strictEqual(crc.id, crcId, "CRC should exist!!");
-				assert.strictEqual(coc.id, cocId, "COC should exist!!");
-				assert.strictEqual(ink.id, sharedInkId, "Shared ink should exist!!");
-				assert.strictEqual(sharedMatrix.id, sharedMatrixId, "Shared matrix should exist!!");
-				assert.strictEqual(sparseMatrix.id, sparseMatrixId, "Sparse matrix should exist!!");
-			});
-
-			it("Rehydrate container from snapshot and check contents after attach", async () => {
-				const { container } = await createDetachedContainerAndGetEntryPoint();
-
-				const snapshotTree = container.serialize();
-
-				const container2 =
-					await loader.rehydrateDetachedContainerFromSnapshot(snapshotTree);
-				await container2.attach(request);
-
-				// Check for default data store
-				const entryPoint = await container2.getEntryPoint();
-				assert.notStrictEqual(entryPoint, undefined, "Component should exist!!");
-				const defaultDataStore = entryPoint as TestFluidObject;
-
-				// Check for dds
-				const sharedMap = await defaultDataStore.getSharedObject<SharedMap>(sharedMapId);
-				const sharedDir =
-					await defaultDataStore.getSharedObject<SharedDirectory>(sharedDirectoryId);
-				const sharedString =
-					await defaultDataStore.getSharedObject<SharedString>(sharedStringId);
-				const sharedCell = await defaultDataStore.getSharedObject<SharedCell>(sharedCellId);
-				const sharedCounter =
-					await defaultDataStore.getSharedObject<SharedCounter>(sharedCounterId);
-				const crc =
-					await defaultDataStore.getSharedObject<ConsensusRegisterCollection<string>>(
-						crcId,
-					);
-				const coc =
-					await defaultDataStore.getSharedObject<ConsensusOrderedCollection>(cocId);
-				const ink = await defaultDataStore.getSharedObject<Ink>(sharedInkId);
-				const sharedMatrix =
-					await defaultDataStore.getSharedObject<SharedMatrix>(sharedMatrixId);
-				const sparseMatrix =
-					await defaultDataStore.getSharedObject<SparseMatrix>(sparseMatrixId);
-				assert.strictEqual(sharedMap.id, sharedMapId, "Shared map should exist!!");
-				assert.strictEqual(
-					sharedDir.id,
-					sharedDirectoryId,
-					"Shared directory should exist!!",
-				);
-				assert.strictEqual(sharedString.id, sharedStringId, "Shared string should exist!!");
-				assert.strictEqual(sharedCell.id, sharedCellId, "Shared cell should exist!!");
-				assert.strictEqual(
-					sharedCounter.id,
-					sharedCounterId,
-					"Shared counter should exist!!",
-				);
-				assert.strictEqual(crc.id, crcId, "CRC should exist!!");
-				assert.strictEqual(coc.id, cocId, "COC should exist!!");
-				assert.strictEqual(ink.id, sharedInkId, "Shared ink should exist!!");
-				assert.strictEqual(sharedMatrix.id, sharedMatrixId, "Shared matrix should exist!!");
-				assert.strictEqual(sparseMatrix.id, sparseMatrixId, "Sparse matrix should exist!!");
-			});
-
-			it("Rehydrate container multiple times round trip serialize/deserialize", async () => {
-				const { container } = await createDetachedContainerAndGetEntryPoint();
-				let container1 = container;
-				for (let i = 0; i < 5; ++i) {
-					const snapshotTree1 = container1.serialize();
-					container1 = await loader.rehydrateDetachedContainerFromSnapshot(snapshotTree1);
-				}
-
-				// Check for default data store
-				const entryPoint = await container1.getEntryPoint();
-				assert.notStrictEqual(entryPoint, undefined, "Component should exist!!");
-				const defaultDataStore = entryPoint as TestFluidObject;
-
-				// Check for dds
-				const sharedMap = await defaultDataStore.getSharedObject<SharedMap>(sharedMapId);
-				const sharedDir =
-					await defaultDataStore.getSharedObject<SharedDirectory>(sharedDirectoryId);
-				const sharedString =
-					await defaultDataStore.getSharedObject<SharedString>(sharedStringId);
-				const sharedCell = await defaultDataStore.getSharedObject<SharedCell>(sharedCellId);
-				const sharedCounter =
-					await defaultDataStore.getSharedObject<SharedCounter>(sharedCounterId);
-				const crc =
-					await defaultDataStore.getSharedObject<ConsensusRegisterCollection<string>>(
-						crcId,
-					);
-				const coc =
-					await defaultDataStore.getSharedObject<ConsensusOrderedCollection>(cocId);
-				const ink = await defaultDataStore.getSharedObject<Ink>(sharedInkId);
-				const sharedMatrix =
-					await defaultDataStore.getSharedObject<SharedMatrix>(sharedMatrixId);
-				const sparseMatrix =
-					await defaultDataStore.getSharedObject<SparseMatrix>(sparseMatrixId);
-				assert.strictEqual(sharedMap.id, sharedMapId, "Shared map should exist!!");
-				assert.strictEqual(
-					sharedDir.id,
-					sharedDirectoryId,
-					"Shared directory should exist!!",
-				);
-				assert.strictEqual(sharedString.id, sharedStringId, "Shared string should exist!!");
-				assert.strictEqual(sharedCell.id, sharedCellId, "Shared cell should exist!!");
-				assert.strictEqual(
-					sharedCounter.id,
-					sharedCounterId,
-					"Shared counter should exist!!",
-				);
-				assert.strictEqual(crc.id, crcId, "CRC should exist!!");
-				assert.strictEqual(coc.id, cocId, "COC should exist!!");
-				assert.strictEqual(ink.id, sharedInkId, "Shared ink should exist!!");
-				assert.strictEqual(sharedMatrix.id, sharedMatrixId, "Shared matrix should exist!!");
-				assert.strictEqual(sparseMatrix.id, sparseMatrixId, "Sparse matrix should exist!!");
-			});
-
-			it("Storage in detached container", async () => {
-				const { container } = await createDetachedContainerAndGetEntryPoint();
-
-				const snapshotTree = container.serialize();
-				const defaultDataStore = (await container.getEntryPoint()) as TestFluidObject;
-				assert(
-					defaultDataStore.context.storage !== undefined,
-					"Storage should be present in detached data store",
-				);
-				let success1: boolean | undefined;
-				await defaultDataStore.context.storage.getSnapshotTree(undefined).catch((err) => {
-					success1 = false;
-				});
-				assert(
-					success1 === false,
-					"Snapshot fetch should not be allowed in detached data store",
-				);
-
-				const container2: IContainer =
-					await loader.rehydrateDetachedContainerFromSnapshot(snapshotTree);
-				const defaultDataStore2 = (await container2.getEntryPoint()) as TestFluidObject;
-				assert(
-					defaultDataStore2.context.storage !== undefined,
-					"Storage should be present in rehydrated data store",
-				);
-				let success2: boolean | undefined;
-				await defaultDataStore2.context.storage.getSnapshotTree(undefined).catch((err) => {
-					success2 = false;
-				});
-				assert(
-					success2 === false,
-					"Snapshot fetch should not be allowed in rehydrated data store",
-				);
-			});
-
-			it("Change contents of dds, then rehydrate and then check summary", async () => {
-				const { container } = await createDetachedContainerAndGetEntryPoint();
-
-				const defaultDataStoreBefore = (await container.getEntryPoint()) as TestFluidObject;
-				const sharedStringBefore =
-					await defaultDataStoreBefore.getSharedObject<SharedString>(sharedStringId);
-				const intervalsBefore = sharedStringBefore.getIntervalCollection("intervals");
-				sharedStringBefore.insertText(0, "Hello");
-				let interval0: SequenceInterval | undefined = intervalsBefore.add(
-					0,
-					0,
-					IntervalType.SlideOnRemove,
-				);
-				let interval1: SequenceInterval | undefined = intervalsBefore.add(
-					0,
-					1,
-					IntervalType.SlideOnRemove,
-				);
-				let id0;
-				let id1;
-
-				if (typeof intervalsBefore.change === "function") {
-					id0 = interval0.getIntervalId();
-					id1 = interval1.getIntervalId();
-					assert.strictEqual(typeof id0, "string");
-					assert.strictEqual(typeof id1, "string");
-					intervalsBefore.change(id0, 2, 3);
-					intervalsBefore.change(id1, 0, 3);
-				}
-
-				const snapshotTree = container.serialize();
-
-				const container2 =
-					await loader.rehydrateDetachedContainerFromSnapshot(snapshotTree);
-
-				const defaultComponentAfter = (await container2.getEntryPoint()) as TestFluidObject;
-				const sharedStringAfter =
-					await defaultComponentAfter.getSharedObject<SharedString>(sharedStringId);
-				const intervalsAfter = sharedStringAfter.getIntervalCollection("intervals");
-				assert.strictEqual(
-					JSON.stringify(sharedStringAfter.summarize()),
-					JSON.stringify(sharedStringBefore.summarize()),
-					"Summaries of shared string should match and contents should be same!!",
-				);
-				if (
-					typeof intervalsBefore.change === "function" &&
-					typeof intervalsAfter.change === "function"
-				) {
-					interval0 = intervalsAfter.getIntervalById(id0);
-					assert.notStrictEqual(interval0, undefined);
-					assert.strictEqual(interval0?.start.getOffset(), 2);
-					assert.strictEqual(interval0?.end.getOffset(), 3);
-
-					interval1 = intervalsAfter.getIntervalById(id1);
-					assert.notStrictEqual(interval1, undefined);
-					assert.strictEqual(interval1?.start.getOffset(), 0);
-					assert.strictEqual(interval1?.end.getOffset(), 3);
-				}
-				for (const interval of intervalsBefore) {
-					if (typeof interval?.getIntervalId === "function") {
-						const id = interval.getIntervalId();
-						assert.strictEqual(typeof id, "string");
-						if (id) {
-							assert.notStrictEqual(
-								intervalsAfter.getIntervalById(id),
-								undefined,
-								"Interval not present after rehydration",
-							);
-							intervalsAfter.removeIntervalById(id);
-							assert.strictEqual(
-								intervalsAfter.getIntervalById(id),
-								undefined,
-								"Interval not deleted",
-							);
-						}
-					}
-				}
-				for (const interval of intervalsAfter) {
-					assert.fail(
-						`Unexpected interval after rehydration: ${interval?.start.getOffset()}-${interval?.end.getOffset()}`,
-					);
-				}
-			});
-
-			it("Rehydrate container from summary, change contents of dds and then check summary", async () => {
-				const { container } = await createDetachedContainerAndGetEntryPoint();
-				let str = "AA";
-				const defaultComponent1 = (await container.getEntryPoint()) as TestFluidObject;
-				const sharedString1 =
-					await defaultComponent1.getSharedObject<SharedString>(sharedStringId);
-				sharedString1.insertText(0, str);
-				const snapshotTree = container.serialize();
-
-				const container2 =
-					await loader.rehydrateDetachedContainerFromSnapshot(snapshotTree);
-				const defaultDataStoreBefore =
-					(await container2.getEntryPoint()) as TestFluidObject;
-				const sharedStringBefore =
-					await defaultDataStoreBefore.getSharedObject<SharedString>(sharedStringId);
-				const sharedMapBefore =
-					await defaultDataStoreBefore.getSharedObject<SharedMap>(sharedMapId);
-				str += "BB";
-				sharedStringBefore.insertText(0, str);
-				sharedMapBefore.set("0", str);
-
-				await container2.attach(request);
-				const defaultComponentAfter = (await container.getEntryPoint()) as TestFluidObject;
-				const sharedStringAfter =
-					await defaultComponentAfter.getSharedObject<SharedString>(sharedStringId);
-				const sharedMapAfter =
-					await defaultComponentAfter.getSharedObject<SharedMap>(sharedMapId);
-				assert.strictEqual(
-					JSON.stringify(sharedStringAfter.summarize()),
-					JSON.stringify(sharedStringBefore.summarize()),
-					"Summaries of shared string should match and contents should be same!!",
-				);
-				assert.strictEqual(
-					JSON.stringify(sharedMapAfter.summarize()),
-					JSON.stringify(sharedMapBefore.summarize()),
-					"Summaries of shared map should match and contents should be same!!",
-				);
-			});
-
-			it(
-				"Rehydrate container, don't load a data store and then load after container attachment. Make changes to " +
-					"dds from rehydrated container and check reflection of changes in other container",
-				async () => {
-					const { container, defaultDataStore } =
-						await createDetachedContainerAndGetEntryPoint();
-
-					// Create and reference another dataStore
-					const { peerDataStore: dataStore2 } = await createPeerDataStore(
-						defaultDataStore.context.containerRuntime,
-					);
-					const dataStore2Key = "dataStore2";
-					defaultDataStore.root.set(dataStore2Key, dataStore2.handle);
-					await provider.ensureSynchronized();
-
-					const sharedMap1 = await dataStore2.getSharedObject<SharedMap>(sharedMapId);
-					sharedMap1.set("0", "A");
-					const snapshotTree = container.serialize();
-					// close the container that we don't use any more, so it doesn't block ensureSynchronized()
-					container.close();
-
-					const rehydratedContainer =
-						await loader.rehydrateDetachedContainerFromSnapshot(snapshotTree);
-					await rehydratedContainer.attach(request);
-
-					// Now load the container from another loader.
-					const urlResolver2 = provider.urlResolver;
-					const loader2 = createTestLoader();
-					assert(rehydratedContainer.resolvedUrl);
-					const requestUrl2 = await urlResolver2.getAbsoluteUrl(
-						rehydratedContainer.resolvedUrl,
-						"",
-					);
-					const container2 = await loader2.resolve({ url: requestUrl2 });
-
-					// Get the sharedString1 from dataStore2 in rehydrated container.
-					const dataStore2FromRC = await getDataObjectFromContainer(
-						rehydratedContainer,
-						dataStore2Key,
-					);
-					const sharedMapFromRC =
-						await dataStore2FromRC.getSharedObject<SharedMap>(sharedMapId);
-					sharedMapFromRC.set("1", "B");
-
-					const dataStore3 = await getDataObjectFromContainer(container2, dataStore2Key);
-					const sharedMap3 = await dataStore3.getSharedObject<SharedMap>(sharedMapId);
-
-					await loaderContainerTracker.ensureSynchronized();
-					assert.strictEqual(sharedMap3.get("1"), "B", "Contents should be as required");
-					assert.strictEqual(
-						JSON.stringify(sharedMap3.summarize()),
-						JSON.stringify(sharedMapFromRC.summarize()),
-						"Summaries of shared string should match and contents should be same!!",
-					);
-				},
-			);
-
-			it(
-				"Rehydrate container, create but don't load a data store. Attach rehydrated container and load " +
-					"container 2 from another loader. Then load the created dataStore from container 2, make changes to dds " +
-					"in it check reflection of changes in rehydrated container",
-				async function () {
-					const { container, defaultDataStore } =
-						await createDetachedContainerAndGetEntryPoint();
-
-					// Create and reference another dataStore
-					const { peerDataStore: dataStore2 } = await createPeerDataStore(
-						defaultDataStore.context.containerRuntime,
-					);
-					const dataStore2Key = "dataStore2";
-					defaultDataStore.root.set(dataStore2Key, dataStore2.handle);
-					await provider.ensureSynchronized();
-
-					const sharedMap1 = await dataStore2.getSharedObject<SharedMap>(sharedMapId);
-					sharedMap1.set("0", "A");
-					const snapshotTree = container.serialize();
-					// close the container that we don't use any more, so it doesn't block ensureSynchronized()
-					container.close();
-
-					const rehydratedContainer =
-						await loader.rehydrateDetachedContainerFromSnapshot(snapshotTree);
-					await rehydratedContainer.attach(request);
-
-					// Now load the container from another loader.
-					const urlResolver2 = provider.urlResolver;
-					const loader2 = createTestLoader();
-					assert(rehydratedContainer.resolvedUrl);
-					const requestUrl2 = await urlResolver2.getAbsoluteUrl(
-						rehydratedContainer.resolvedUrl,
-						"",
-					);
-					const container2 = await loader2.resolve({ url: requestUrl2 });
-
-					// Get the sharedString1 from dataStore2 in container2.
-					const dataStore3 = await getDataObjectFromContainer(container2, dataStore2Key);
-					const sharedMap3 = await dataStore3.getSharedObject<SharedMap>(sharedMapId);
-					sharedMap3.set("1", "B");
-
-					// Get the sharedString1 from dataStore2 in rehydrated container.
-					const dataStore2FromRC = await getDataObjectFromContainer(
-						rehydratedContainer,
-						dataStore2Key,
-					);
-					const sharedMapFromRC =
-						await dataStore2FromRC.getSharedObject<SharedMap>(sharedMapId);
-
-					await loaderContainerTracker.ensureSynchronized();
-					assert.strictEqual(
-						sharedMapFromRC.get("1"),
-						"B",
-						"Changes should be reflected in other map",
-					);
-					assert.strictEqual(
-						JSON.stringify(sharedMap3.summarize()),
-						JSON.stringify(sharedMapFromRC.summarize()),
-						"Summaries of shared string should match and contents should be same!!",
-					);
-				},
-			);
-
-			it("Container rehydration with not bounded dataStore handle stored in root of other bounded dataStore", async () => {
-				const { container, defaultDataStore } =
-					await createDetachedContainerAndGetEntryPoint();
-
-				// Create another dataStore
-				const peerDataStore = await createPeerDataStore(
-					defaultDataStore.context.containerRuntime,
-				);
-				const dataStore2 = peerDataStore.peerDataStore as TestFluidObject;
-
-				const rootOfDataStore1 =
-					await defaultDataStore.getSharedObject<SharedMap>(sharedMapId);
-				const dataStore2Key = "dataStore2";
-				rootOfDataStore1.set(dataStore2Key, dataStore2.handle);
+				const dds2Key = "dds2";
+				rootOfDataStore1.set(dds2Key, dds2.handle);
 
 				const snapshotTree = container.serialize();
 				const rehydratedContainer =
@@ -1072,10 +854,18 @@
 
 				const rehydratedEntryPoint =
 					(await rehydratedContainer.getEntryPoint()) as TestFluidObject;
-				const rehydratedRootOfDataStore =
+				const rootOfDds2 =
 					await rehydratedEntryPoint.getSharedObject<SharedMap>(sharedMapId);
+				const dds2Handle: IFluidHandle<SharedMap> | undefined = rootOfDds2.get(dds2Key);
+				assert(dds2Handle !== undefined, `handle for [${dds2Key}] must exist`);
+				const dds2FromRC = await dds2Handle.get();
+
+				assert(dds2FromRC, "dds2 should have been serialized properly");
+				assert.strictEqual(dds2FromRC.id, ddsId, "DDS id should match");
+				assert.strictEqual(dds2FromRC.id, dds2.id, "Both dds id should match");
+
 				const dataStore2Handle: IFluidHandle<TestFluidObject> | undefined =
-					rehydratedRootOfDataStore.get(dataStore2Key);
+					dds2FromRC.get(dataStore2Key);
 				assert(dataStore2Handle !== undefined, `handle for [${dataStore2Key}] must exist`);
 				const dataStore2FromRC = await dataStore2Handle.get();
 				assert(dataStore2FromRC, "DataStore2 should have been serialized properly");
@@ -1084,23 +874,36 @@
 					dataStore2.runtime.id,
 					"DataStore2 id should match",
 				);
-			});
-
-			it("Container rehydration with not bounded dds handle stored in root of bounded dataStore", async () => {
+			},
+		);
+
+		it(
+			"Container rehydration with not bounded data store handle stored in root of bound dataStore. " +
+				"The not bounded data store also stores handle not bounded dds",
+			async () => {
 				const { container, defaultDataStore } =
 					await createDetachedContainerAndGetEntryPoint();
 
+				// Create another not bounded dataStore
+				const peerDataStore = await createPeerDataStore(
+					defaultDataStore.context.containerRuntime,
+				);
+				const dataStore2 = peerDataStore.peerDataStore as TestFluidObject;
+
 				// Create another not bounded dds
 				const ddsId = "notbounddds";
-				const dds2 = defaultDataStore.runtime.createChannel(
+				const dds2 = dataStore2.runtime.createChannel(
 					ddsId,
-					SharedString.getFactory().type,
-				);
+					SharedMap.getFactory().type,
+				) as SharedMap;
+				const rootOfDataStore2 = await dataStore2.getSharedObject<SharedMap>(sharedMapId);
+				const dds2Key = "dds2";
+				rootOfDataStore2.set(dds2Key, dds2.handle);
 
 				const rootOfDataStore1 =
 					await defaultDataStore.getSharedObject<SharedMap>(sharedMapId);
-				const dds2Key = "dds2";
-				rootOfDataStore1.set(dds2Key, dds2.handle);
+				const dataStore2Key = "dataStore2";
+				rootOfDataStore1.set(dataStore2Key, dataStore2.handle);
 
 				const snapshotTree = container.serialize();
 				const rehydratedContainer =
@@ -1108,175 +911,65 @@
 
 				const rehydratedEntryPoint =
 					(await rehydratedContainer.getEntryPoint()) as TestFluidObject;
-				const rootOfDds2 =
+				const rehydratedRootOfDataStore2 =
 					await rehydratedEntryPoint.getSharedObject<SharedMap>(sharedMapId);
+				const dataStore2Handle: IFluidHandle<TestFluidObject> | undefined =
+					rehydratedRootOfDataStore2.get(dataStore2Key);
+				assert(dataStore2Handle !== undefined, `handle for [${dataStore2Key}] must exist`);
+				const dataStore2FromRC = await dataStore2Handle.get();
+
+				const rootOfDds2 = await dataStore2FromRC.getSharedObject<SharedMap>(sharedMapId);
 				const dds2Handle: IFluidHandle<SharedMap> | undefined = rootOfDds2.get(dds2Key);
 				assert(dds2Handle !== undefined, `handle for [${dds2Key}] must exist`);
 				const dds2FromRC = await dds2Handle.get();
 				assert(dds2FromRC, "ddd2 should have been serialized properly");
 				assert.strictEqual(dds2FromRC.id, ddsId, "DDS id should match");
 				assert.strictEqual(dds2FromRC.id, dds2.id, "Both dds id should match");
-			});
-
-			it(
-				"Container rehydration with not bounded dds handle stored in root of bound dataStore. The not bounded dds " +
-					"also stores handle not bounded data store",
-				async () => {
-					const { container, defaultDataStore } =
-						await createDetachedContainerAndGetEntryPoint();
-
-					// Create another not bounded dataStore
-					const peerDataStore = await createPeerDataStore(
-						defaultDataStore.context.containerRuntime,
-					);
-					const dataStore2 = peerDataStore.peerDataStore as TestFluidObject;
-
-					// Create another not bounded dds
-					const ddsId = "notbounddds";
-					const dds2 = defaultDataStore.runtime.createChannel(
-						ddsId,
-						SharedMap.getFactory().type,
-					) as SharedMap;
-					const dataStore2Key = "dataStore2";
-					dds2.set(dataStore2Key, dataStore2.handle);
-
-					const rootOfDataStore1 =
-						await defaultDataStore.getSharedObject<SharedMap>(sharedMapId);
-					const dds2Key = "dds2";
-					rootOfDataStore1.set(dds2Key, dds2.handle);
-
-					const snapshotTree = container.serialize();
-					const rehydratedContainer =
-						await loader.rehydrateDetachedContainerFromSnapshot(snapshotTree);
-
-					const rehydratedEntryPoint =
-						(await rehydratedContainer.getEntryPoint()) as TestFluidObject;
-					const rootOfDds2 =
-						await rehydratedEntryPoint.getSharedObject<SharedMap>(sharedMapId);
-					const dds2Handle: IFluidHandle<SharedMap> | undefined = rootOfDds2.get(dds2Key);
-					assert(dds2Handle !== undefined, `handle for [${dds2Key}] must exist`);
-					const dds2FromRC = await dds2Handle.get();
-
-					assert(dds2FromRC, "dds2 should have been serialized properly");
-					assert.strictEqual(dds2FromRC.id, ddsId, "DDS id should match");
-					assert.strictEqual(dds2FromRC.id, dds2.id, "Both dds id should match");
-
-					const dataStore2Handle: IFluidHandle<TestFluidObject> | undefined =
-						dds2FromRC.get(dataStore2Key);
-					assert(
-						dataStore2Handle !== undefined,
-						`handle for [${dataStore2Key}] must exist`,
-					);
-					const dataStore2FromRC = await dataStore2Handle.get();
-					assert(dataStore2FromRC, "DataStore2 should have been serialized properly");
-					assert.strictEqual(
-						dataStore2FromRC.runtime.id,
-						dataStore2.runtime.id,
-						"DataStore2 id should match",
-					);
-				},
-			);
-
-			it(
-				"Container rehydration with not bounded data store handle stored in root of bound dataStore. " +
-					"The not bounded data store also stores handle not bounded dds",
-				async () => {
-					const { container, defaultDataStore } =
-						await createDetachedContainerAndGetEntryPoint();
-
-					// Create another not bounded dataStore
-					const peerDataStore = await createPeerDataStore(
-						defaultDataStore.context.containerRuntime,
-					);
-					const dataStore2 = peerDataStore.peerDataStore as TestFluidObject;
-
-					// Create another not bounded dds
-					const ddsId = "notbounddds";
-					const dds2 = dataStore2.runtime.createChannel(
-						ddsId,
-						SharedMap.getFactory().type,
-					) as SharedMap;
-					const rootOfDataStore2 =
-						await dataStore2.getSharedObject<SharedMap>(sharedMapId);
-					const dds2Key = "dds2";
-					rootOfDataStore2.set(dds2Key, dds2.handle);
-
-					const rootOfDataStore1 =
-						await defaultDataStore.getSharedObject<SharedMap>(sharedMapId);
-					const dataStore2Key = "dataStore2";
-					rootOfDataStore1.set(dataStore2Key, dataStore2.handle);
-
-					const snapshotTree = container.serialize();
-					const rehydratedContainer =
-						await loader.rehydrateDetachedContainerFromSnapshot(snapshotTree);
-
-					const rehydratedEntryPoint =
-						(await rehydratedContainer.getEntryPoint()) as TestFluidObject;
-					const rehydratedRootOfDataStore2 =
-						await rehydratedEntryPoint.getSharedObject<SharedMap>(sharedMapId);
-					const dataStore2Handle: IFluidHandle<TestFluidObject> | undefined =
-						rehydratedRootOfDataStore2.get(dataStore2Key);
-					assert(
-						dataStore2Handle !== undefined,
-						`handle for [${dataStore2Key}] must exist`,
-					);
-					const dataStore2FromRC = await dataStore2Handle.get();
-
-					const rootOfDds2 =
-						await dataStore2FromRC.getSharedObject<SharedMap>(sharedMapId);
-					const dds2Handle: IFluidHandle<SharedMap> | undefined = rootOfDds2.get(dds2Key);
-					assert(dds2Handle !== undefined, `handle for [${dds2Key}] must exist`);
-					const dds2FromRC = await dds2Handle.get();
-					assert(dds2FromRC, "ddd2 should have been serialized properly");
-					assert.strictEqual(dds2FromRC.id, ddsId, "DDS id should match");
-					assert.strictEqual(dds2FromRC.id, dds2.id, "Both dds id should match");
-
-					assert(dataStore2FromRC, "DataStore2 should have been serialized properly");
-					assert.strictEqual(
-						dataStore2FromRC.runtime.id,
-						dataStore2.runtime.id,
-						"DataStore2 id should match",
-					);
-				},
-			);
-
-			it("Not bounded/Unreferenced data store should not get serialized on container serialization", async () => {
-				const { container, defaultDataStore } =
-					await createDetachedContainerAndGetEntryPoint();
-
-				// Create another not bounded dataStore
-				await createPeerDataStore(defaultDataStore.context.containerRuntime);
-
-				const snapshotTree = getSnapshotTreeFromSerializedSnapshot(container);
-
-				assertProtocolTree(snapshotTree);
-				assertDatastoreTree(snapshotTree, defaultDataStore.runtime.id);
-			});
-
-			it("can rehydrate from arbitrary summary that is not generated from serialized container", async () => {
-				const summaryTree = buildSummaryTree(baseAttributes, baseQuorum, baseSummarizer);
-				const summaryString = JSON.stringify(summaryTree);
-
-				await assert.doesNotReject(
-					loader.rehydrateDetachedContainerFromSnapshot(summaryString),
-				);
-			});
-
-			it("can rehydrate from summary that does not start with seq. #0", async () => {
-				const attr = {
-					...baseAttributes,
-					sequenceNumber: 5,
-				};
-				const summaryTree = buildSummaryTree(attr, baseQuorum, baseSummarizer);
-				const summaryString = JSON.stringify(summaryTree);
-
-				await assert.doesNotReject(
-					loader.rehydrateDetachedContainerFromSnapshot(summaryString),
-				);
-			});
-		};
-
-		// Run once with isolated channels
-		tests();
-	},
-);+
+				assert(dataStore2FromRC, "DataStore2 should have been serialized properly");
+				assert.strictEqual(
+					dataStore2FromRC.runtime.id,
+					dataStore2.runtime.id,
+					"DataStore2 id should match",
+				);
+			},
+		);
+
+		it("Not bounded/Unreferenced data store should not get serialized on container serialization", async () => {
+			const { container, defaultDataStore } = await createDetachedContainerAndGetEntryPoint();
+
+			// Create another not bounded dataStore
+			await createPeerDataStore(defaultDataStore.context.containerRuntime);
+
+			const snapshotTree = getSnapshotTreeFromSerializedSnapshot(container);
+
+			assertProtocolTree(snapshotTree);
+			assertDatastoreTree(snapshotTree, defaultDataStore.runtime.id);
+		});
+
+		it("can rehydrate from arbitrary summary that is not generated from serialized container", async () => {
+			const summaryTree = buildSummaryTree(baseAttributes, baseQuorum, baseSummarizer);
+			const summaryString = JSON.stringify(summaryTree);
+
+			await assert.doesNotReject(
+				loader.rehydrateDetachedContainerFromSnapshot(summaryString),
+			);
+		});
+
+		it("can rehydrate from summary that does not start with seq. #0", async () => {
+			const attr = {
+				...baseAttributes,
+				sequenceNumber: 5,
+			};
+			const summaryTree = buildSummaryTree(attr, baseQuorum, baseSummarizer);
+			const summaryString = JSON.stringify(summaryTree);
+
+			await assert.doesNotReject(
+				loader.rehydrateDetachedContainerFromSnapshot(summaryString),
+			);
+		});
+	};
+
+	// Run once with isolated channels
+	tests();
+});