/*!
 * Copyright (c) Microsoft Corporation and contributors. All rights reserved.
 * Licensed under the MIT License.
 */

import { strict as assert } from "assert";
import { compare } from "semver";
import { bufferToString } from "@fluid-internal/client-utils";
import {
	IContainer,
	IFluidCodeDetails,
	ISnapshotTreeWithBlobContents,
} from "@fluidframework/container-definitions";
import { Loader } from "@fluidframework/container-loader";
import {
	LocalCodeLoader,
	TestFluidObjectFactory,
	ITestFluidObject,
	TestFluidObject,
	createDocumentId,
	LoaderContainerTracker,
	ITestObjectProvider,
} from "@fluidframework/test-utils";
import type { SharedMap, SharedDirectory } from "@fluidframework/map";
import {
	IDocumentAttributes,
	ISummaryTree,
	SummaryType,
} from "@fluidframework/protocol-definitions";
import { IContainerRuntimeBase } from "@fluidframework/runtime-definitions";
import { ConsensusRegisterCollection } from "@fluidframework/register-collection";
import { SequenceInterval, SharedString } from "@fluidframework/sequence";
import { SharedCell } from "@fluidframework/cell";
import { Ink } from "@fluidframework/ink";
import { SharedMatrix } from "@fluidframework/matrix";
import { ConsensusQueue, ConsensusOrderedCollection } from "@fluidframework/ordered-collection";
import { SharedCounter } from "@fluidframework/counter";
import { IFluidHandle, IRequest } from "@fluidframework/core-interfaces";
import { describeCompat } from "@fluid-private/test-version-utils";
import {
	getSnapshotTreeFromSerializedContainer,
	// eslint-disable-next-line import/no-internal-modules
} from "@fluidframework/container-loader/test/utils";
import { SparseMatrix } from "@fluid-experimental/sequence-deprecated";

const detachedContainerRefSeqNumber = 0;

const fluidCodeDetails: IFluidCodeDetails = {
	package: "detachedContainerTestPackage1",
	config: {},
};

// Quorum val transormations
const quorumKey = "code";
const baseQuorum = [
	[
		quorumKey,
		{
			key: quorumKey,
			value: fluidCodeDetails,
			approvalSequenceNumber: 0,
			commitSequenceNumber: 0,
			sequenceNumber: 0,
		},
	],
];

const baseAttributes = {
	minimumSequenceNumber: 0,
	sequenceNumber: 0,
	term: 1,
};

const baseSummarizer = {
	electionSequenceNumber: 0,
};

function buildSummaryTree(attr, quorumVal, summarizer): ISummaryTree {
	return {
		type: SummaryType.Tree,
		tree: {
			".protocol": {
				type: 1,
				tree: {
					quorumMembers: {
						type: SummaryType.Blob,
						content: "[]",
					},
					quorumProposals: {
						type: SummaryType.Blob,
						content: "[]",
					},
					quorumValues: {
						type: SummaryType.Blob,
						content: JSON.stringify(quorumVal),
					},
					attributes: {
						type: SummaryType.Blob,
						content: JSON.stringify(attr),
					},
				},
			},
			".app": {
				type: 1,
				tree: {
					[".channels"]: {
						type: SummaryType.Tree,
						tree: {},
					},
					".metadata": {
						type: 2,
						content: "{}",
					},
					".electedSummarizer": {
						type: 2,
						content: JSON.stringify(summarizer),
					},
				},
			},
		},
	};
}

describeCompat(
	`Dehydrate Rehydrate Container Test`,
	"FullCompat",
	(getTestObjectProvider, apis) => {
		const { SharedMap, SharedDirectory } = apis.dds;
		function assertSubtree(
			tree: ISnapshotTreeWithBlobContents,
			key: string,
			msg?: string,
		): ISnapshotTreeWithBlobContents {
			const subTree = tree.trees[key];
			assert(subTree, msg ?? `${key} subtree not present`);
			return subTree;
		}

		const assertChannelsTree = (rootOrDatastore: ISnapshotTreeWithBlobContents) =>
			assertSubtree(rootOrDatastore, ".channels");
		const assertProtocolTree = (root: ISnapshotTreeWithBlobContents) =>
			assertSubtree(root, ".protocol");

		function assertChannelTree(
			rootOrDatastore: ISnapshotTreeWithBlobContents,
			key: string,
			msg?: string,
		) {
			const channelsTree = assertChannelsTree(rootOrDatastore);
			return {
				channelsTree,
				datastoreTree: assertSubtree(
					channelsTree,
					key,
					msg ?? `${key} channel not present`,
				),
			};
		}
		const assertDatastoreTree = (
			root: ISnapshotTreeWithBlobContents,
			key: string,
			msg?: string,
		) => assertChannelTree(root, key, `${key} datastore not present`);

		function assertBlobContents<T>(subtree: ISnapshotTreeWithBlobContents, key: string): T {
			const id = subtree.blobs[key];
			assert(id, `blob id for ${key} missing`);
			const contents = subtree.blobsContents?.[id];
			assert(contents, `blob contents for ${key} missing`);
			return JSON.parse(bufferToString(contents, "utf8")) as T;
		}

		const assertProtocolAttributes = (s: ISnapshotTreeWithBlobContents) =>
			assertBlobContents<IDocumentAttributes>(assertProtocolTree(s), "attributes");

		const codeDetails: IFluidCodeDetails = {
			package: "detachedContainerTestPackage1",
			config: {},
		};
		const sharedStringId = "ss1Key";
		const sharedMapId = "sm1Key";
		const crcId = "crc1Key";
		const cocId = "coc1Key";
		const sharedDirectoryId = "sd1Key";
		const sharedCellId = "scell1Key";
		const sharedMatrixId = "smatrix1Key";
		const sharedInkId = "sink1Key";
		const sparseMatrixId = "sparsematrixKey";
		const sharedCounterId = "sharedcounterKey";

		let provider: ITestObjectProvider;
		let loader: Loader;
		let request: IRequest;
		const loaderContainerTracker = new LoaderContainerTracker();

		async function createDetachedContainerAndGetEntryPoint() {
			const container: IContainer = await loader.createDetachedContainer(codeDetails);
			// Get the root dataStore from the detached container.
			const defaultDataStore = (await container.getEntryPoint()) as TestFluidObject;
			return {
				container,
				defaultDataStore,
			};
		}

		function createTestLoader(): Loader {
			const factory: TestFluidObjectFactory = new TestFluidObjectFactory([
				[sharedStringId, SharedString.getFactory()],
				[sharedMapId, SharedMap.getFactory()],
				[crcId, ConsensusRegisterCollection.getFactory()],
				[sharedDirectoryId, SharedDirectory.getFactory()],
				[sharedCellId, SharedCell.getFactory()],
				[sharedInkId, Ink.getFactory()],
				[sharedMatrixId, SharedMatrix.getFactory()],
				[cocId, ConsensusQueue.getFactory()],
				[sparseMatrixId, SparseMatrix.getFactory()],
				[sharedCounterId, SharedCounter.getFactory()],
			]);
			const codeLoader = new LocalCodeLoader([[codeDetails, factory]], {});
			const testLoader = new Loader({
				urlResolver: provider.urlResolver,
				documentServiceFactory: provider.documentServiceFactory,
				codeLoader,
				logger: provider.logger,
			});
			loaderContainerTracker.add(testLoader);
			return testLoader;
		}

		const createPeerDataStore = async (containerRuntime: IContainerRuntimeBase) => {
			const dataStore = await containerRuntime.createDataStore(["default"]);
			const peerDataStore = (await dataStore.entryPoint.get()) as ITestFluidObject;
			return {
				peerDataStore,
				peerDataStoreRuntimeChannel: peerDataStore.channel,
			};
		};

		async function getDataObjectFromContainer(container: IContainer, key: string) {
			const entryPoint = (await container.getEntryPoint()) as TestFluidObject;
			const handle: IFluidHandle<TestFluidObject> | undefined = entryPoint.root.get(key);
			assert(handle !== undefined, `handle for [${key}] must exist`);
			return handle.get();
		}

		const getSnapshotTreeFromSerializedSnapshot = (container: IContainer) => {
			// eslint-disable-next-line @typescript-eslint/no-unsafe-return
			return getSnapshotTreeFromSerializedContainer(JSON.parse(container.serialize()));
		};

		beforeEach(async function () {
			provider = getTestObjectProvider();
			if (
				compare(provider.driver.version, "0.46.0") === -1 &&
				(provider.driver.type === "routerlicious" || provider.driver.type === "tinylicious")
			) {
				this.skip();
			}
			const documentId = createDocumentId();
			request = provider.driver.createCreateNewRequest(documentId);
			loader = createTestLoader();
		});

		afterEach(() => {
			loaderContainerTracker.reset();
		});

		const tests = () => {
			it("Dehydrated container snapshot", async () => {
				const { container, defaultDataStore } =
					await createDetachedContainerAndGetEntryPoint();
				const snapshotTree = getSnapshotTreeFromSerializedSnapshot(container);

				// Check for protocol attributes
				const protocolTree = assertProtocolTree(snapshotTree);
				assert.strictEqual(
					Object.keys(protocolTree.blobs).length,
					4,
					"4 protocol blobs should be there.",
				);

				const protocolAttributes = assertProtocolAttributes(snapshotTree);
				assert.strictEqual(
					protocolAttributes.sequenceNumber,
					detachedContainerRefSeqNumber,
					"initial aeq #",
				);
				assert(
					protocolAttributes.minimumSequenceNumber <= protocolAttributes.sequenceNumber,
					"Min Seq # <= seq #",
				);

				// Check blobs contents for protocolAttributes
				const protocolAttributesBlobId = snapshotTree.trees[".protocol"].blobs.attributes;
				assert(
					snapshotTree.trees[".protocol"].blobsContents?.[protocolAttributesBlobId] !==
						undefined,
					"Blobs should contain attributes blob",
				);
				// Check for default dataStore
				const { datastoreTree: snapshotDefaultDataStore } = assertDatastoreTree(
					snapshotTree,
					defaultDataStore.runtime.id,
				);
				const datastoreAttributes = assertBlobContents<{ pkg: string }>(
					snapshotDefaultDataStore,
					".component",
				);
				assert.strictEqual(
					datastoreAttributes.pkg,
					JSON.stringify(["default"]),
					"Package name should be default",
				);
			});
<<<<<<< HEAD
=======
			assert(
				success2 === false,
				"Snapshot fetch should not be allowed in rehydrated data store",
			);
		});

		it("Change contents of dds, then rehydrate and then check summary", async () => {
			const { container } = await createDetachedContainerAndGetEntryPoint();

			const defaultDataStoreBefore = (await container.getEntryPoint()) as TestFluidObject;
			const sharedStringBefore =
				await defaultDataStoreBefore.getSharedObject<SharedString>(sharedStringId);
			const intervalsBefore = sharedStringBefore.getIntervalCollection("intervals");
			sharedStringBefore.insertText(0, "Hello");
			let interval0: SequenceInterval | undefined = intervalsBefore.add({ start: 0, end: 0 });
			let interval1: SequenceInterval | undefined = intervalsBefore.add({ start: 0, end: 1 });
			let id0;
			let id1;

			if (typeof intervalsBefore.change === "function") {
				id0 = interval0.getIntervalId();
				id1 = interval1.getIntervalId();
				assert.strictEqual(typeof id0, "string");
				assert.strictEqual(typeof id1, "string");
				intervalsBefore.change(id0, { start: 2, end: 3 });
				intervalsBefore.change(id1, { start: 0, end: 3 });
			}
>>>>>>> 4678d3f6

			it("Dehydrated container snapshot 2 times with changes in between", async () => {
				const { container, defaultDataStore } =
					await createDetachedContainerAndGetEntryPoint();
				const snapshotTree1 = getSnapshotTreeFromSerializedSnapshot(container);
				// Create a channel
				const channel = defaultDataStore.runtime.createChannel(
					"test1",
					"https://graph.microsoft.com/types/map",
				) as SharedMap;
				channel.bindToContext();
				const snapshotTree2 = getSnapshotTreeFromSerializedSnapshot(container);

				assert.strictEqual(
					JSON.stringify(Object.keys(snapshotTree1.trees)),
					JSON.stringify(Object.keys(snapshotTree2.trees)),
					"2 trees should be there(protocol, default dataStore",
				);

				// Check for protocol attributes
				const protocolAttributes1 = assertProtocolAttributes(snapshotTree1);
				const protocolAttributes2 = assertProtocolAttributes(snapshotTree2);
				assert.strictEqual(
					JSON.stringify(protocolAttributes1),
					JSON.stringify(protocolAttributes2),
					"Protocol attributes should be same as no change happened",
				);

				// Check for newly create channel
				const defaultChannelsTree1 = assertChannelsTree(
					assertDatastoreTree(snapshotTree1, defaultDataStore.runtime.id).datastoreTree,
				);
				assert(
					defaultChannelsTree1.trees.test1 === undefined,
					"Test channel 1 should not be present in snapshot 1",
				);
				assertChannelTree(
					assertDatastoreTree(snapshotTree2, defaultDataStore.runtime.id).datastoreTree,
					"test1",
					"Test channel 1 should be present in snapshot 2",
				);
			});

			it("Dehydrated container snapshot with dataStore handle stored in map of other bound dataStore", async () => {
				const { container, defaultDataStore } =
					await createDetachedContainerAndGetEntryPoint();

				// Create another dataStore
				const peerDataStore = await createPeerDataStore(
					defaultDataStore.context.containerRuntime,
				);
				const dataStore2 = peerDataStore.peerDataStore as TestFluidObject;

				// Create a channel
				const rootOfDataStore1 =
					await defaultDataStore.getSharedObject<SharedMap>(sharedMapId);
				rootOfDataStore1.set("dataStore2", dataStore2.handle);

				const snapshotTree = getSnapshotTreeFromSerializedSnapshot(container);

				assertProtocolTree(snapshotTree);
				assertDatastoreTree(snapshotTree, defaultDataStore.runtime.id);

				assertDatastoreTree(
					snapshotTree,
					dataStore2.runtime.id,
					"Handle Bounded dataStore should be in summary",
				);
			});

			it("Rehydrate container from snapshot and check contents before attach", async () => {
				const { container } = await createDetachedContainerAndGetEntryPoint();

				const snapshotTree = container.serialize();

				const container2 =
					await loader.rehydrateDetachedContainerFromSnapshot(snapshotTree);

				// Check for default data store
				const entryPoint = await container2.getEntryPoint();
				assert.notStrictEqual(entryPoint, undefined, "Component should exist!!");
				const defaultDataStore = entryPoint as TestFluidObject;

				// Check for dds
				const sharedMap = await defaultDataStore.getSharedObject<SharedMap>(sharedMapId);
				const sharedDir =
					await defaultDataStore.getSharedObject<SharedDirectory>(sharedDirectoryId);
				const sharedString =
					await defaultDataStore.getSharedObject<SharedString>(sharedStringId);
				const sharedCell = await defaultDataStore.getSharedObject<SharedCell>(sharedCellId);
				const sharedCounter =
					await defaultDataStore.getSharedObject<SharedCounter>(sharedCounterId);
				const crc =
					await defaultDataStore.getSharedObject<ConsensusRegisterCollection<string>>(
						crcId,
					);
				const coc =
					await defaultDataStore.getSharedObject<ConsensusOrderedCollection>(cocId);
				const ink = await defaultDataStore.getSharedObject<Ink>(sharedInkId);
				const sharedMatrix =
					await defaultDataStore.getSharedObject<SharedMatrix>(sharedMatrixId);
				const sparseMatrix =
					await defaultDataStore.getSharedObject<SparseMatrix>(sparseMatrixId);
				assert.strictEqual(sharedMap.id, sharedMapId, "Shared map should exist!!");
				assert.strictEqual(
					sharedDir.id,
					sharedDirectoryId,
					"Shared directory should exist!!",
				);
				assert.strictEqual(sharedString.id, sharedStringId, "Shared string should exist!!");
				assert.strictEqual(sharedCell.id, sharedCellId, "Shared cell should exist!!");
				assert.strictEqual(
					sharedCounter.id,
					sharedCounterId,
					"Shared counter should exist!!",
				);
				assert.strictEqual(crc.id, crcId, "CRC should exist!!");
				assert.strictEqual(coc.id, cocId, "COC should exist!!");
				assert.strictEqual(ink.id, sharedInkId, "Shared ink should exist!!");
				assert.strictEqual(sharedMatrix.id, sharedMatrixId, "Shared matrix should exist!!");
				assert.strictEqual(sparseMatrix.id, sparseMatrixId, "Sparse matrix should exist!!");
			});

			it("Rehydrate container from snapshot and check contents after attach", async () => {
				const { container } = await createDetachedContainerAndGetEntryPoint();

				const snapshotTree = container.serialize();

				const container2 =
					await loader.rehydrateDetachedContainerFromSnapshot(snapshotTree);
				await container2.attach(request);

				// Check for default data store
				const entryPoint = await container2.getEntryPoint();
				assert.notStrictEqual(entryPoint, undefined, "Component should exist!!");
				const defaultDataStore = entryPoint as TestFluidObject;

				// Check for dds
				const sharedMap = await defaultDataStore.getSharedObject<SharedMap>(sharedMapId);
				const sharedDir =
					await defaultDataStore.getSharedObject<SharedDirectory>(sharedDirectoryId);
				const sharedString =
					await defaultDataStore.getSharedObject<SharedString>(sharedStringId);
				const sharedCell = await defaultDataStore.getSharedObject<SharedCell>(sharedCellId);
				const sharedCounter =
					await defaultDataStore.getSharedObject<SharedCounter>(sharedCounterId);
				const crc =
					await defaultDataStore.getSharedObject<ConsensusRegisterCollection<string>>(
						crcId,
					);
				const coc =
					await defaultDataStore.getSharedObject<ConsensusOrderedCollection>(cocId);
				const ink = await defaultDataStore.getSharedObject<Ink>(sharedInkId);
				const sharedMatrix =
					await defaultDataStore.getSharedObject<SharedMatrix>(sharedMatrixId);
				const sparseMatrix =
					await defaultDataStore.getSharedObject<SparseMatrix>(sparseMatrixId);
				assert.strictEqual(sharedMap.id, sharedMapId, "Shared map should exist!!");
				assert.strictEqual(
					sharedDir.id,
					sharedDirectoryId,
					"Shared directory should exist!!",
				);
				assert.strictEqual(sharedString.id, sharedStringId, "Shared string should exist!!");
				assert.strictEqual(sharedCell.id, sharedCellId, "Shared cell should exist!!");
				assert.strictEqual(
					sharedCounter.id,
					sharedCounterId,
					"Shared counter should exist!!",
				);
				assert.strictEqual(crc.id, crcId, "CRC should exist!!");
				assert.strictEqual(coc.id, cocId, "COC should exist!!");
				assert.strictEqual(ink.id, sharedInkId, "Shared ink should exist!!");
				assert.strictEqual(sharedMatrix.id, sharedMatrixId, "Shared matrix should exist!!");
				assert.strictEqual(sparseMatrix.id, sparseMatrixId, "Sparse matrix should exist!!");
			});

			it("Rehydrate container multiple times round trip serialize/deserialize", async () => {
				const { container } = await createDetachedContainerAndGetEntryPoint();
				let container1 = container;
				for (let i = 0; i < 5; ++i) {
					const snapshotTree1 = container1.serialize();
					container1 = await loader.rehydrateDetachedContainerFromSnapshot(snapshotTree1);
				}

				// Check for default data store
				const entryPoint = await container1.getEntryPoint();
				assert.notStrictEqual(entryPoint, undefined, "Component should exist!!");
				const defaultDataStore = entryPoint as TestFluidObject;

				// Check for dds
				const sharedMap = await defaultDataStore.getSharedObject<SharedMap>(sharedMapId);
				const sharedDir =
					await defaultDataStore.getSharedObject<SharedDirectory>(sharedDirectoryId);
				const sharedString =
					await defaultDataStore.getSharedObject<SharedString>(sharedStringId);
				const sharedCell = await defaultDataStore.getSharedObject<SharedCell>(sharedCellId);
				const sharedCounter =
					await defaultDataStore.getSharedObject<SharedCounter>(sharedCounterId);
				const crc =
					await defaultDataStore.getSharedObject<ConsensusRegisterCollection<string>>(
						crcId,
					);
				const coc =
					await defaultDataStore.getSharedObject<ConsensusOrderedCollection>(cocId);
				const ink = await defaultDataStore.getSharedObject<Ink>(sharedInkId);
				const sharedMatrix =
					await defaultDataStore.getSharedObject<SharedMatrix>(sharedMatrixId);
				const sparseMatrix =
					await defaultDataStore.getSharedObject<SparseMatrix>(sparseMatrixId);
				assert.strictEqual(sharedMap.id, sharedMapId, "Shared map should exist!!");
				assert.strictEqual(
					sharedDir.id,
					sharedDirectoryId,
					"Shared directory should exist!!",
				);
				assert.strictEqual(sharedString.id, sharedStringId, "Shared string should exist!!");
				assert.strictEqual(sharedCell.id, sharedCellId, "Shared cell should exist!!");
				assert.strictEqual(
					sharedCounter.id,
					sharedCounterId,
					"Shared counter should exist!!",
				);
				assert.strictEqual(crc.id, crcId, "CRC should exist!!");
				assert.strictEqual(coc.id, cocId, "COC should exist!!");
				assert.strictEqual(ink.id, sharedInkId, "Shared ink should exist!!");
				assert.strictEqual(sharedMatrix.id, sharedMatrixId, "Shared matrix should exist!!");
				assert.strictEqual(sparseMatrix.id, sparseMatrixId, "Sparse matrix should exist!!");
			});

			it("Storage in detached container", async () => {
				const { container } = await createDetachedContainerAndGetEntryPoint();

				const snapshotTree = container.serialize();
				const defaultDataStore = (await container.getEntryPoint()) as TestFluidObject;
				assert(
					defaultDataStore.context.storage !== undefined,
					"Storage should be present in detached data store",
				);
				let success1: boolean | undefined;
				await defaultDataStore.context.storage.getSnapshotTree(undefined).catch((err) => {
					success1 = false;
				});
				assert(
					success1 === false,
					"Snapshot fetch should not be allowed in detached data store",
				);

				const container2: IContainer =
					await loader.rehydrateDetachedContainerFromSnapshot(snapshotTree);
				const defaultDataStore2 = (await container2.getEntryPoint()) as TestFluidObject;
				assert(
					defaultDataStore2.context.storage !== undefined,
					"Storage should be present in rehydrated data store",
				);
				let success2: boolean | undefined;
				await defaultDataStore2.context.storage.getSnapshotTree(undefined).catch((err) => {
					success2 = false;
				});
				assert(
					success2 === false,
					"Snapshot fetch should not be allowed in rehydrated data store",
				);
			});

			it("Change contents of dds, then rehydrate and then check summary", async () => {
				const { container } = await createDetachedContainerAndGetEntryPoint();

				const defaultDataStoreBefore = (await container.getEntryPoint()) as TestFluidObject;
				const sharedStringBefore =
					await defaultDataStoreBefore.getSharedObject<SharedString>(sharedStringId);
				const intervalsBefore = sharedStringBefore.getIntervalCollection("intervals");
				sharedStringBefore.insertText(0, "Hello");
				let interval0: SequenceInterval | undefined = intervalsBefore.add({
					start: 0,
					end: 0,
				});
				let interval1: SequenceInterval | undefined = intervalsBefore.add({
					start: 0,
					end: 1,
				});
				let id0;
				let id1;

				if (typeof intervalsBefore.change === "function") {
					id0 = interval0.getIntervalId();
					id1 = interval1.getIntervalId();
					assert.strictEqual(typeof id0, "string");
					assert.strictEqual(typeof id1, "string");
					intervalsBefore.change(id0, 2, 3);
					intervalsBefore.change(id1, 0, 3);
				}

				const snapshotTree = container.serialize();

				const container2 =
					await loader.rehydrateDetachedContainerFromSnapshot(snapshotTree);

				const defaultComponentAfter = (await container2.getEntryPoint()) as TestFluidObject;
				const sharedStringAfter =
					await defaultComponentAfter.getSharedObject<SharedString>(sharedStringId);
				const intervalsAfter = sharedStringAfter.getIntervalCollection("intervals");
				assert.strictEqual(
					JSON.stringify(sharedStringAfter.summarize()),
					JSON.stringify(sharedStringBefore.summarize()),
					"Summaries of shared string should match and contents should be same!!",
				);
				if (
					typeof intervalsBefore.change === "function" &&
					typeof intervalsAfter.change === "function"
				) {
					interval0 = intervalsAfter.getIntervalById(id0);
					assert.notStrictEqual(interval0, undefined);
					assert.strictEqual(interval0?.start.getOffset(), 2);
					assert.strictEqual(interval0?.end.getOffset(), 3);

					interval1 = intervalsAfter.getIntervalById(id1);
					assert.notStrictEqual(interval1, undefined);
					assert.strictEqual(interval1?.start.getOffset(), 0);
					assert.strictEqual(interval1?.end.getOffset(), 3);
				}
				for (const interval of intervalsBefore) {
					if (typeof interval?.getIntervalId === "function") {
						const id = interval.getIntervalId();
						assert.strictEqual(typeof id, "string");
						if (id) {
							assert.notStrictEqual(
								intervalsAfter.getIntervalById(id),
								undefined,
								"Interval not present after rehydration",
							);
							intervalsAfter.removeIntervalById(id);
							assert.strictEqual(
								intervalsAfter.getIntervalById(id),
								undefined,
								"Interval not deleted",
							);
						}
					}
				}
				for (const interval of intervalsAfter) {
					assert.fail(
						`Unexpected interval after rehydration: ${interval?.start.getOffset()}-${interval?.end.getOffset()}`,
					);
				}
			});

			it("Rehydrate container from summary, change contents of dds and then check summary", async () => {
				const { container } = await createDetachedContainerAndGetEntryPoint();
				let str = "AA";
				const defaultComponent1 = (await container.getEntryPoint()) as TestFluidObject;
				const sharedString1 =
					await defaultComponent1.getSharedObject<SharedString>(sharedStringId);
				sharedString1.insertText(0, str);
				const snapshotTree = container.serialize();

				const container2 =
					await loader.rehydrateDetachedContainerFromSnapshot(snapshotTree);
				const defaultDataStoreBefore =
					(await container2.getEntryPoint()) as TestFluidObject;
				const sharedStringBefore =
					await defaultDataStoreBefore.getSharedObject<SharedString>(sharedStringId);
				const sharedMapBefore =
					await defaultDataStoreBefore.getSharedObject<SharedMap>(sharedMapId);
				str += "BB";
				sharedStringBefore.insertText(0, str);
				sharedMapBefore.set("0", str);

				await container2.attach(request);
				const defaultComponentAfter = (await container.getEntryPoint()) as TestFluidObject;
				const sharedStringAfter =
					await defaultComponentAfter.getSharedObject<SharedString>(sharedStringId);
				const sharedMapAfter =
					await defaultComponentAfter.getSharedObject<SharedMap>(sharedMapId);
				assert.strictEqual(
					JSON.stringify(sharedStringAfter.summarize()),
					JSON.stringify(sharedStringBefore.summarize()),
					"Summaries of shared string should match and contents should be same!!",
				);
				assert.strictEqual(
					JSON.stringify(sharedMapAfter.summarize()),
					JSON.stringify(sharedMapBefore.summarize()),
					"Summaries of shared map should match and contents should be same!!",
				);
			});

			it(
				"Rehydrate container, don't load a data store and then load after container attachment. Make changes to " +
					"dds from rehydrated container and check reflection of changes in other container",
				async () => {
					const { container, defaultDataStore } =
						await createDetachedContainerAndGetEntryPoint();

					// Create and reference another dataStore
					const { peerDataStore: dataStore2 } = await createPeerDataStore(
						defaultDataStore.context.containerRuntime,
					);
					const dataStore2Key = "dataStore2";
					defaultDataStore.root.set(dataStore2Key, dataStore2.handle);
					await provider.ensureSynchronized();

					const sharedMap1 = await dataStore2.getSharedObject<SharedMap>(sharedMapId);
					sharedMap1.set("0", "A");
					const snapshotTree = container.serialize();
					// close the container that we don't use any more, so it doesn't block ensureSynchronized()
					container.close();

					const rehydratedContainer =
						await loader.rehydrateDetachedContainerFromSnapshot(snapshotTree);
					await rehydratedContainer.attach(request);

					// Now load the container from another loader.
					const urlResolver2 = provider.urlResolver;
					const loader2 = createTestLoader();
					assert(rehydratedContainer.resolvedUrl);
					const requestUrl2 = await urlResolver2.getAbsoluteUrl(
						rehydratedContainer.resolvedUrl,
						"",
					);
					const container2 = await loader2.resolve({ url: requestUrl2 });

					// Get the sharedString1 from dataStore2 in rehydrated container.
					const dataStore2FromRC = await getDataObjectFromContainer(
						rehydratedContainer,
						dataStore2Key,
					);
					const sharedMapFromRC =
						await dataStore2FromRC.getSharedObject<SharedMap>(sharedMapId);
					sharedMapFromRC.set("1", "B");

					const dataStore3 = await getDataObjectFromContainer(container2, dataStore2Key);
					const sharedMap3 = await dataStore3.getSharedObject<SharedMap>(sharedMapId);

					await loaderContainerTracker.ensureSynchronized();
					assert.strictEqual(sharedMap3.get("1"), "B", "Contents should be as required");
					assert.strictEqual(
						JSON.stringify(sharedMap3.summarize()),
						JSON.stringify(sharedMapFromRC.summarize()),
						"Summaries of shared string should match and contents should be same!!",
					);
				},
			);

			it(
				"Rehydrate container, create but don't load a data store. Attach rehydrated container and load " +
					"container 2 from another loader. Then load the created dataStore from container 2, make changes to dds " +
					"in it check reflection of changes in rehydrated container",
				async function () {
					const { container, defaultDataStore } =
						await createDetachedContainerAndGetEntryPoint();

					// Create and reference another dataStore
					const { peerDataStore: dataStore2 } = await createPeerDataStore(
						defaultDataStore.context.containerRuntime,
					);
					const dataStore2Key = "dataStore2";
					defaultDataStore.root.set(dataStore2Key, dataStore2.handle);
					await provider.ensureSynchronized();

					const sharedMap1 = await dataStore2.getSharedObject<SharedMap>(sharedMapId);
					sharedMap1.set("0", "A");
					const snapshotTree = container.serialize();
					// close the container that we don't use any more, so it doesn't block ensureSynchronized()
					container.close();

					const rehydratedContainer =
						await loader.rehydrateDetachedContainerFromSnapshot(snapshotTree);
					await rehydratedContainer.attach(request);

					// Now load the container from another loader.
					const urlResolver2 = provider.urlResolver;
					const loader2 = createTestLoader();
					assert(rehydratedContainer.resolvedUrl);
					const requestUrl2 = await urlResolver2.getAbsoluteUrl(
						rehydratedContainer.resolvedUrl,
						"",
					);
					const container2 = await loader2.resolve({ url: requestUrl2 });

					// Get the sharedString1 from dataStore2 in container2.
					const dataStore3 = await getDataObjectFromContainer(container2, dataStore2Key);
					const sharedMap3 = await dataStore3.getSharedObject<SharedMap>(sharedMapId);
					sharedMap3.set("1", "B");

					// Get the sharedString1 from dataStore2 in rehydrated container.
					const dataStore2FromRC = await getDataObjectFromContainer(
						rehydratedContainer,
						dataStore2Key,
					);
					const sharedMapFromRC =
						await dataStore2FromRC.getSharedObject<SharedMap>(sharedMapId);

					await loaderContainerTracker.ensureSynchronized();
					assert.strictEqual(
						sharedMapFromRC.get("1"),
						"B",
						"Changes should be reflected in other map",
					);
					assert.strictEqual(
						JSON.stringify(sharedMap3.summarize()),
						JSON.stringify(sharedMapFromRC.summarize()),
						"Summaries of shared string should match and contents should be same!!",
					);
				},
			);

			it("Container rehydration with not bounded dataStore handle stored in root of other bounded dataStore", async () => {
				const { container, defaultDataStore } =
					await createDetachedContainerAndGetEntryPoint();

				// Create another dataStore
				const peerDataStore = await createPeerDataStore(
					defaultDataStore.context.containerRuntime,
				);
				const dataStore2 = peerDataStore.peerDataStore as TestFluidObject;

				const rootOfDataStore1 =
					await defaultDataStore.getSharedObject<SharedMap>(sharedMapId);
				const dataStore2Key = "dataStore2";
				rootOfDataStore1.set(dataStore2Key, dataStore2.handle);

				const snapshotTree = container.serialize();
				const rehydratedContainer =
					await loader.rehydrateDetachedContainerFromSnapshot(snapshotTree);

				const rehydratedEntryPoint =
					(await rehydratedContainer.getEntryPoint()) as TestFluidObject;
				const rehydratedRootOfDataStore =
					await rehydratedEntryPoint.getSharedObject<SharedMap>(sharedMapId);
				const dataStore2Handle: IFluidHandle<TestFluidObject> | undefined =
					rehydratedRootOfDataStore.get(dataStore2Key);
				assert(dataStore2Handle !== undefined, `handle for [${dataStore2Key}] must exist`);
				const dataStore2FromRC = await dataStore2Handle.get();
				assert(dataStore2FromRC, "DataStore2 should have been serialized properly");
				assert.strictEqual(
					dataStore2FromRC.runtime.id,
					dataStore2.runtime.id,
					"DataStore2 id should match",
				);
			});

			it("Container rehydration with not bounded dds handle stored in root of bounded dataStore", async () => {
				const { container, defaultDataStore } =
					await createDetachedContainerAndGetEntryPoint();

				// Create another not bounded dds
				const ddsId = "notbounddds";
				const dds2 = defaultDataStore.runtime.createChannel(
					ddsId,
					SharedString.getFactory().type,
				);

				const rootOfDataStore1 =
					await defaultDataStore.getSharedObject<SharedMap>(sharedMapId);
				const dds2Key = "dds2";
				rootOfDataStore1.set(dds2Key, dds2.handle);

				const snapshotTree = container.serialize();
				const rehydratedContainer =
					await loader.rehydrateDetachedContainerFromSnapshot(snapshotTree);

				const rehydratedEntryPoint =
					(await rehydratedContainer.getEntryPoint()) as TestFluidObject;
				const rootOfDds2 =
					await rehydratedEntryPoint.getSharedObject<SharedMap>(sharedMapId);
				const dds2Handle: IFluidHandle<SharedMap> | undefined = rootOfDds2.get(dds2Key);
				assert(dds2Handle !== undefined, `handle for [${dds2Key}] must exist`);
				const dds2FromRC = await dds2Handle.get();
				assert(dds2FromRC, "ddd2 should have been serialized properly");
				assert.strictEqual(dds2FromRC.id, ddsId, "DDS id should match");
				assert.strictEqual(dds2FromRC.id, dds2.id, "Both dds id should match");
			});

			it(
				"Container rehydration with not bounded dds handle stored in root of bound dataStore. The not bounded dds " +
					"also stores handle not bounded data store",
				async () => {
					const { container, defaultDataStore } =
						await createDetachedContainerAndGetEntryPoint();

					// Create another not bounded dataStore
					const peerDataStore = await createPeerDataStore(
						defaultDataStore.context.containerRuntime,
					);
					const dataStore2 = peerDataStore.peerDataStore as TestFluidObject;

					// Create another not bounded dds
					const ddsId = "notbounddds";
					const dds2 = defaultDataStore.runtime.createChannel(
						ddsId,
						SharedMap.getFactory().type,
					) as SharedMap;
					const dataStore2Key = "dataStore2";
					dds2.set(dataStore2Key, dataStore2.handle);

					const rootOfDataStore1 =
						await defaultDataStore.getSharedObject<SharedMap>(sharedMapId);
					const dds2Key = "dds2";
					rootOfDataStore1.set(dds2Key, dds2.handle);

					const snapshotTree = container.serialize();
					const rehydratedContainer =
						await loader.rehydrateDetachedContainerFromSnapshot(snapshotTree);

					const rehydratedEntryPoint =
						(await rehydratedContainer.getEntryPoint()) as TestFluidObject;
					const rootOfDds2 =
						await rehydratedEntryPoint.getSharedObject<SharedMap>(sharedMapId);
					const dds2Handle: IFluidHandle<SharedMap> | undefined = rootOfDds2.get(dds2Key);
					assert(dds2Handle !== undefined, `handle for [${dds2Key}] must exist`);
					const dds2FromRC = await dds2Handle.get();

					assert(dds2FromRC, "dds2 should have been serialized properly");
					assert.strictEqual(dds2FromRC.id, ddsId, "DDS id should match");
					assert.strictEqual(dds2FromRC.id, dds2.id, "Both dds id should match");

					const dataStore2Handle: IFluidHandle<TestFluidObject> | undefined =
						dds2FromRC.get(dataStore2Key);
					assert(
						dataStore2Handle !== undefined,
						`handle for [${dataStore2Key}] must exist`,
					);
					const dataStore2FromRC = await dataStore2Handle.get();
					assert(dataStore2FromRC, "DataStore2 should have been serialized properly");
					assert.strictEqual(
						dataStore2FromRC.runtime.id,
						dataStore2.runtime.id,
						"DataStore2 id should match",
					);
				},
			);

			it(
				"Container rehydration with not bounded data store handle stored in root of bound dataStore. " +
					"The not bounded data store also stores handle not bounded dds",
				async () => {
					const { container, defaultDataStore } =
						await createDetachedContainerAndGetEntryPoint();

					// Create another not bounded dataStore
					const peerDataStore = await createPeerDataStore(
						defaultDataStore.context.containerRuntime,
					);
					const dataStore2 = peerDataStore.peerDataStore as TestFluidObject;

					// Create another not bounded dds
					const ddsId = "notbounddds";
					const dds2 = dataStore2.runtime.createChannel(
						ddsId,
						SharedMap.getFactory().type,
					) as SharedMap;
					const rootOfDataStore2 =
						await dataStore2.getSharedObject<SharedMap>(sharedMapId);
					const dds2Key = "dds2";
					rootOfDataStore2.set(dds2Key, dds2.handle);

					const rootOfDataStore1 =
						await defaultDataStore.getSharedObject<SharedMap>(sharedMapId);
					const dataStore2Key = "dataStore2";
					rootOfDataStore1.set(dataStore2Key, dataStore2.handle);

					const snapshotTree = container.serialize();
					const rehydratedContainer =
						await loader.rehydrateDetachedContainerFromSnapshot(snapshotTree);

					const rehydratedEntryPoint =
						(await rehydratedContainer.getEntryPoint()) as TestFluidObject;
					const rehydratedRootOfDataStore2 =
						await rehydratedEntryPoint.getSharedObject<SharedMap>(sharedMapId);
					const dataStore2Handle: IFluidHandle<TestFluidObject> | undefined =
						rehydratedRootOfDataStore2.get(dataStore2Key);
					assert(
						dataStore2Handle !== undefined,
						`handle for [${dataStore2Key}] must exist`,
					);
					const dataStore2FromRC = await dataStore2Handle.get();

					const rootOfDds2 =
						await dataStore2FromRC.getSharedObject<SharedMap>(sharedMapId);
					const dds2Handle: IFluidHandle<SharedMap> | undefined = rootOfDds2.get(dds2Key);
					assert(dds2Handle !== undefined, `handle for [${dds2Key}] must exist`);
					const dds2FromRC = await dds2Handle.get();
					assert(dds2FromRC, "ddd2 should have been serialized properly");
					assert.strictEqual(dds2FromRC.id, ddsId, "DDS id should match");
					assert.strictEqual(dds2FromRC.id, dds2.id, "Both dds id should match");

					assert(dataStore2FromRC, "DataStore2 should have been serialized properly");
					assert.strictEqual(
						dataStore2FromRC.runtime.id,
						dataStore2.runtime.id,
						"DataStore2 id should match",
					);
				},
			);

			it("Not bounded/Unreferenced data store should not get serialized on container serialization", async () => {
				const { container, defaultDataStore } =
					await createDetachedContainerAndGetEntryPoint();

				// Create another not bounded dataStore
				await createPeerDataStore(defaultDataStore.context.containerRuntime);

				const snapshotTree = getSnapshotTreeFromSerializedSnapshot(container);

				assertProtocolTree(snapshotTree);
				assertDatastoreTree(snapshotTree, defaultDataStore.runtime.id);
			});

			it("can rehydrate from arbitrary summary that is not generated from serialized container", async () => {
				const summaryTree = buildSummaryTree(baseAttributes, baseQuorum, baseSummarizer);
				const summaryString = JSON.stringify(summaryTree);

				await assert.doesNotReject(
					loader.rehydrateDetachedContainerFromSnapshot(summaryString),
				);
			});

			it("can rehydrate from summary that does not start with seq. #0", async () => {
				const attr = {
					...baseAttributes,
					sequenceNumber: 5,
				};
				const summaryTree = buildSummaryTree(attr, baseQuorum, baseSummarizer);
				const summaryString = JSON.stringify(summaryTree);

				await assert.doesNotReject(
					loader.rehydrateDetachedContainerFromSnapshot(summaryString),
				);
			});
		};

		// Run once with isolated channels
		tests();
	},
);<|MERGE_RESOLUTION|>--- conflicted
+++ resolved
@@ -312,36 +312,6 @@
 					"Package name should be default",
 				);
 			});
-<<<<<<< HEAD
-=======
-			assert(
-				success2 === false,
-				"Snapshot fetch should not be allowed in rehydrated data store",
-			);
-		});
-
-		it("Change contents of dds, then rehydrate and then check summary", async () => {
-			const { container } = await createDetachedContainerAndGetEntryPoint();
-
-			const defaultDataStoreBefore = (await container.getEntryPoint()) as TestFluidObject;
-			const sharedStringBefore =
-				await defaultDataStoreBefore.getSharedObject<SharedString>(sharedStringId);
-			const intervalsBefore = sharedStringBefore.getIntervalCollection("intervals");
-			sharedStringBefore.insertText(0, "Hello");
-			let interval0: SequenceInterval | undefined = intervalsBefore.add({ start: 0, end: 0 });
-			let interval1: SequenceInterval | undefined = intervalsBefore.add({ start: 0, end: 1 });
-			let id0;
-			let id1;
-
-			if (typeof intervalsBefore.change === "function") {
-				id0 = interval0.getIntervalId();
-				id1 = interval1.getIntervalId();
-				assert.strictEqual(typeof id0, "string");
-				assert.strictEqual(typeof id1, "string");
-				intervalsBefore.change(id0, { start: 2, end: 3 });
-				intervalsBefore.change(id1, { start: 0, end: 3 });
-			}
->>>>>>> 4678d3f6
 
 			it("Dehydrated container snapshot 2 times with changes in between", async () => {
 				const { container, defaultDataStore } =
@@ -631,8 +601,8 @@
 					id1 = interval1.getIntervalId();
 					assert.strictEqual(typeof id0, "string");
 					assert.strictEqual(typeof id1, "string");
-					intervalsBefore.change(id0, 2, 3);
-					intervalsBefore.change(id1, 0, 3);
+					intervalsBefore.change(id0, { start: 2, end: 3 });
+					intervalsBefore.change(id1, { start: 0, end: 3 });
 				}
 
 				const snapshotTree = container.serialize();
