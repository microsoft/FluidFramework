--- conflicted
+++ resolved
@@ -101,143 +101,6 @@
         assert.equal(err.getTelemetryProperties().asdf, "asdf", "Error should have property asdf");
     }
 
-<<<<<<< HEAD
-    it("GenericNetworkError Test_1", async () => {
-        const networkError = createOdspNetworkError("Test Message", 500);
-        assert.equal(networkError.errorType, DriverErrorType.genericNetworkError,
-            "Error should be a genericNetworkError");
-        assertCustomPropertySupport(networkError);
-        assert.equal(networkError.canRetry, true, "default is canRetry");
-    });
-
-    it("GenericNetworkError Test_2", async () => {
-        const networkError = createOdspNetworkError(
-            "Test Message",
-            400 /* statusCode */,
-            undefined /* retryAfterSeconds */);
-        if (networkError.errorType !== DriverErrorType.genericNetworkError) {
-            assert.fail("Error should be a genericNetworkError");
-        }
-        else {
-            assert.equal(networkError.canRetry, false, "400 is non-retryable");
-            assert.equal(networkError.statusCode, 400, "status code should be preserved");
-        }
-    });
-
-    it("GenericNetworkError Test", async () => {
-        const networkError = createOdspNetworkError(
-            "Test Message",
-            500 /* statusCode */);
-        assertCustomPropertySupport(networkError);
-        if (networkError.errorType !== DriverErrorType.genericNetworkError) {
-            assert.fail("Error should be a genericNetworkError");
-        }
-        else {
-            assert.equal(networkError.canRetry, true, "500 is retryable");
-        }
-    });
-
-    it("AuthorizationError Test 401", async () => {
-        const networkError = createOdspNetworkError(
-            "Test Message",
-            401 /* statusCode */);
-        assert.equal(networkError.errorType, DriverErrorType.authorizationError,
-            "Error should be an authorizationError");
-        assertCustomPropertySupport(networkError);
-    });
-
-    it("AuthorizationError Test 403", async () => {
-        const networkError = createOdspNetworkError(
-            "Test Message",
-            403 /* statusCode */);
-        if (networkError.errorType !== DriverErrorType.authorizationError) {
-            assert.fail("Error should be an authorizationError");
-        }
-        else {
-            assert.equal(networkError.errorType, DriverErrorType.authorizationError, "canRetry should be preserved");
-            assert.equal(networkError.canRetry, false, "canRetry should be preserved");
-        }
-    });
-
-    it("OutOfStorageError Test 507", async () => {
-        const networkError = createOdspNetworkError(
-            "Test Message",
-            507 /* statusCode */);
-        assert.equal(networkError.errorType, OdspErrorType.outOfStorageError,
-            "Error should be an OutOfStorageError");
-        assertCustomPropertySupport(networkError);
-    });
-
-    it("FileNotFoundOrAccessDeniedError Test", async () => {
-        const networkError = createOdspNetworkError(
-            "Test Message",
-            404 /* statusCode */);
-        assertCustomPropertySupport(networkError);
-        if (networkError.errorType !== DriverErrorType.fileNotFoundOrAccessDeniedError) {
-            assert.fail("Error should be a fileNotFoundOrAccessDeniedError");
-        }
-        else {
-            assert.equal(networkError.errorType, DriverErrorType.fileNotFoundOrAccessDeniedError,
-                "canRetry should be preserved");
-            assert.equal(networkError.canRetry, false, "canRetry should be preserved");
-        }
-    });
-
-    it("InvalidFileNameError Test 414", async () => {
-        const networkError = createOdspNetworkError(
-            "Test Message",
-            414 /* statusCode */);
-        assert.equal(networkError.errorType, OdspErrorType.invalidFileNameError,
-            "Error should be an InvalidFileNameError");
-        assertCustomPropertySupport(networkError);
-    });
-
-    it("InvalidFileNameError Test", async () => {
-        const networkError = createOdspNetworkError(
-            "Test Message",
-            invalidFileNameStatusCode /* statusCode */);
-        assert.equal(networkError.errorType, OdspErrorType.invalidFileNameError,
-            "Error should be an InvalidFileNameError");
-        assertCustomPropertySupport(networkError);
-    });
-
-    it("ThrottlingError 400 Test", async () => {
-        const networkError = createOdspNetworkError(
-            "Test Message",
-            400 /* statusCode */,
-            100 /* retryAfterSeconds */);
-        assertCustomPropertySupport(networkError);
-        assert.equal(networkError.errorType, DriverErrorType.genericNetworkError, "Error should be a generic");
-        assert.equal((networkError as any).retryAfterSeconds, undefined, "retryAfterSeconds should not be set");
-    });
-
-    it("ThrottlingError Test", async () => {
-        const networkError = createOdspNetworkError(
-            "Test Message",
-            429,
-            100 /* retryAfterSeconds */) as IThrottlingWarning;
-        assertCustomPropertySupport(networkError);
-        assert.equal(networkError.errorType, DriverErrorType.throttlingError, "Error should be a throttlingError");
-        assert.equal(networkError.retryAfterSeconds, 100, "retryAfterSeconds should be preserved");
-    });
-
-    it("WriteError Test", async () => {
-        const writeError = createWriteError("Test Error");
-        assertCustomPropertySupport(writeError);
-        assert.equal(writeError.errorType, DriverErrorType.writeError, "Error should be a writeError");
-        assert.equal(writeError.canRetry, false, "Error should be critical");
-    });
-
-    it("string test", async () => {
-        const text = "Sample text";
-        const writeError = CreateContainerError(text);
-        assertCustomPropertySupport(writeError);
-        assert.equal(writeError.errorType, ContainerErrorType.genericError, "Error should be a writeError");
-        assert.equal(writeError.message, text, "Text is preserved");
-    });
-
-=======
->>>>>>> 22049d36
     it("Check double conversion of network error", async () => {
         const networkError = createOdspNetworkError("Test Error", 400);
         const error1 = CreateContainerError(networkError);
