--- conflicted
+++ resolved
@@ -74,11 +74,7 @@
             urlResolver,
             documentServiceFactory: mockFactory,
             codeLoader,
-<<<<<<< HEAD
-            logger: ChildLogger.create(getTestLogger?.(), undefined, { all: { testDriverType: provider.driver.type } }),
-=======
-            logger: ChildLogger.create(getTestLogger(), undefined, {all: {driverType: driver.type}}),
->>>>>>> 0277f5be
+            logger: ChildLogger.create(getTestLogger?.(), undefined, { all: { driverType: provider.driver.type } }),
         });
         loaderContainerTracker.add(loader);
 
