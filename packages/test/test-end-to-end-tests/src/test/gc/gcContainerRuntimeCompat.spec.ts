--- conflicted
+++ resolved
@@ -6,18 +6,11 @@
 import { strict as assert } from "assert";
 import {
 	describeCompat,
-<<<<<<< HEAD
-	getContainerRuntimeApi,
-	getRequestedVersion,
-} from "@fluid-private/test-version-utils";
-import { ContainerRuntimeFactoryWithDefaultDataStore } from "@fluidframework/aqueduct";
-=======
 	type getContainerRuntimeApi,
 	type getDataRuntimeApi,
 	type getLoaderApi,
 } from "@fluid-private/test-version-utils";
 import type { ContainerRuntimeFactoryWithDefaultDataStore } from "@fluidframework/aqueduct";
->>>>>>> f030c3e5
 import { IContainer } from "@fluidframework/container-definitions";
 import {
 	IContainerRuntimeOptions,
@@ -125,35 +118,6 @@
 			}
 			await waitForContainerConnection(mainContainer);
 		});
-<<<<<<< HEAD
-		return provider.createContainer(runtimeFactory);
-	}
-
-	beforeEach("setupContainer", async () => {
-		provider = getTestObjectProvider({ syncSummarizer: true });
-		mainContainer = await createContainer();
-		dataStoreA = (await mainContainer.getEntryPoint()) as ITestFluidObject;
-		await waitForContainerConnection(mainContainer);
-	});
-
-	async function createSummarizer(version: number, summaryVersion?: string) {
-		const createSummarizerResult = await createSummarizerFromFactory(
-			provider,
-			mainContainer,
-			dataObjectFactory,
-			summaryVersion,
-			getContainerRuntimeApi(getRequestedVersion(pkgVersion, version))
-				.ContainerRuntimeFactoryWithDefaultDataStore,
-		);
-		return createSummarizerResult.summarizer;
-	}
-
-	// Set up the tests that will run against the different versions of the container runtime.
-	const tests = (version1: number, version2: number) => {
-		// Version strings to be used in tests descriptions;
-		const v1Str = version1 === 0 ? `N` : `N${version1}`;
-		const v2Str = version2 === 0 ? `N` : `N${version2}`;
-=======
 
 		async function createSummarizer(apis: LayerApis) {
 			const runtimeFactory = await createRuntimeFactory(apis, "summarizer");
@@ -171,7 +135,6 @@
 			const { summarizer } = await createSummarizerCore(mainContainer, loader);
 			return summarizer;
 		}
->>>>>>> f030c3e5
 
 		/**
 		 * Submits a summary and returns the unreferenced timestamp for all the nodes in the container. If a node is
