/*!
 * Copyright (c) Microsoft Corporation and contributors. All rights reserved.
 * Licensed under the MIT License.
 */

import { strict as assert } from "assert";
<<<<<<< HEAD
=======
import { describeCompat, getContainerRuntimeApi } from "@fluid-private/test-version-utils";
import { ContainerRuntimeFactoryWithDefaultDataStore } from "@fluidframework/aqueduct";
>>>>>>> 3f2d63cf
import { IContainer } from "@fluidframework/container-definitions";
import {
	IContainerRuntimeOptions,
	type ISummaryRuntimeOptions,
} from "@fluidframework/container-runtime";
import { ISummaryTree } from "@fluidframework/protocol-definitions";
import {
	ITestFluidObject,
	ITestObjectProvider,
<<<<<<< HEAD
	waitForContainerConnection,
	summarizeNow,
	createContainerRuntimeFactoryWithDefaultDataStore,
	createSummarizerCore,
} from "@fluidframework/test-utils";
import {
	describeCompat,
	type getContainerRuntimeApi,
	type getDataRuntimeApi,
	type getLoaderApi,
} from "@fluid-private/test-version-utils";
import type { ContainerRuntimeFactoryWithDefaultDataStore } from "@fluidframework/aqueduct";
import { getGCStateFromSummary, getGCFeatureFromSummary } from "./gcTestSummaryUtils.js";

interface LayerApis {
	containerRuntime: ReturnType<typeof getContainerRuntimeApi>;
	dataRuntime: ReturnType<typeof getDataRuntimeApi>;
	loader: ReturnType<typeof getLoaderApi>;
}

const defaultSummaryOptions: ISummaryRuntimeOptions = {
	summaryConfigOverrides: {
		state: "disableHeuristics",
		maxAckWaitTime: 20000, // Some of the AFR tests take a long time to ack.
		maxOpsSinceLastSummary: 7000,
		initialSummarizerDelayMs: 0,
	},
};
=======
	TestFluidObjectFactory,
	createSummarizerFromFactory,
	summarizeNow,
	waitForContainerConnection,
} from "@fluidframework/test-utils";
import { pkgVersion } from "../../packageVersion.js";
import { getGCStateFromSummary } from "./gcTestSummaryUtils.js";
>>>>>>> 3f2d63cf

/**
 * These tests validate the compatibility of the GC data in the summary tree across the past 2 container runtime
 * versions. A version of container runtime generates the summary and then we validate that another version can
 * read and process it successfully.
 */
describeCompat(
	"GC summary compatibility tests",
	"FullCompat",
	(getTestObjectProvider, compatApis) => {
		const version1Apis: LayerApis = {
			containerRuntime: compatApis.containerRuntime,
			dataRuntime: compatApis.dataRuntime,
			loader: compatApis.loader,
		};

		const version2Apis: LayerApis = {
			containerRuntime: compatApis.containerRuntimeForLoading ?? compatApis.containerRuntime,
			dataRuntime: compatApis.dataRuntimeForLoading ?? compatApis.dataRuntime,
			loader: compatApis.loaderForLoading ?? compatApis.loader,
		};

		let provider: ITestObjectProvider;
		let mainContainer: IContainer;
		let dataStoreA: ITestFluidObject;
		let dataObjectType: string;

		async function createRuntimeFactory(
			apis: LayerApis,
			type: "interactive" | "summarizer",
		): Promise<ContainerRuntimeFactoryWithDefaultDataStore> {
			const dataObjectFactory = new apis.dataRuntime.TestFluidObjectFactory([]);
			dataObjectType = dataObjectFactory.type;
			const runtimeOptions: IContainerRuntimeOptions = {
				summaryOptions:
					type === "summarizer"
						? defaultSummaryOptions
						: {
								summaryConfigOverrides: {
									state: "disabled",
								},
						  },
				gcOptions: { gcAllowed: true },
			};
			const runtimeFactory = createContainerRuntimeFactoryWithDefaultDataStore(
				apis.containerRuntime.ContainerRuntimeFactoryWithDefaultDataStore,
				{
					defaultFactory: dataObjectFactory,
					registryEntries: [[dataObjectFactory.type, Promise.resolve(dataObjectFactory)]],
					runtimeOptions,
				},
			);
			return runtimeFactory;
		}

		async function createContainer(apis: LayerApis): Promise<IContainer> {
			const runtimeFactory = await createRuntimeFactory(apis, "interactive");
			return provider.createContainer(runtimeFactory);
		}

		beforeEach("setupContainer", async function () {
			provider = getTestObjectProvider({ syncSummarizer: true });
			mainContainer = await createContainer(version1Apis);
			if (mainContainer.getEntryPoint !== undefined) {
				dataStoreA = (await mainContainer.getEntryPoint()) as ITestFluidObject;
			} else {
				// Back-compat: versions of container-loader before 2.0.0-internal.3.3.0 don't have a getEntryPoint API.
				const result = await (mainContainer as any).request({ url: "/" });
				assert.equal(
					result.status,
					200,
					`Request failed: ${result.value}\n${result.stack}`,
				);
				dataStoreA = result.value;
			}
			await waitForContainerConnection(mainContainer);
		});

		async function createSummarizer(apis: LayerApis) {
			const runtimeFactory = await createRuntimeFactory(apis, "summarizer");
			const loader = provider.createLoader(
				[[provider.defaultCodeDetails, runtimeFactory]],
				{
					logger: provider.logger,
				},
				// Whether to force-use the create version to load the document.
				// Note that since we're simulating a summarizer being created using both old & new version
				// at different parts of this test,
				// we need to specify this explicitly rather than rely on default behavior.
				apis.loader.version === version1Apis.loader.version,
			);
			const { summarizer } = await createSummarizerCore(mainContainer, loader);
			return summarizer;
		}

		/**
		 * Submits a summary and returns the unreferenced timestamp for all the nodes in the container. If a node is
		 * referenced, the unreferenced timestamp is undefined.
		 * @returns a map of nodeId to its unreferenced timestamp.
		 */
		async function getUnreferencedTimestamps(summaryTree: ISummaryTree) {
			const gcState = getGCStateFromSummary(summaryTree);
			assert(gcState !== undefined, "GC tree is not available in the summary");
			const nodeTimestamps: Map<string, number | undefined> = new Map();
			for (const [nodeId, nodeData] of Object.entries(gcState.gcNodes)) {
				nodeTimestamps.set(nodeId.slice(1), nodeData.unreferencedTimestampMs);
			}
			return nodeTimestamps;
		}

		/**
		 * This test validates that the unreferenced timestamp in the summary generated by a container runtime can
		 * be read by older / newer versions of the container runtime.
		 */
		it("load version validates unreferenced timestamp from summary by create version", async function () {
			// Create a new summarizer running version 1 runtime. This client will generate a summary which will be used to load
			// a new client using the runtime factory version 2.
			const summarizer1 = await createSummarizer(version1Apis);

			// Create a new data store and mark it as referenced by storing its handle in a referenced DDS.
			const dataStoreB =
				await dataStoreA.context.containerRuntime.createDataStore(dataObjectType);
			let dataObjectB: ITestFluidObject;
			if (dataStoreB.entryPoint !== undefined) {
				dataObjectB = (await dataStoreB.entryPoint.get()) as ITestFluidObject;
			} else {
				// Back-compat: old runtime versions won't have an entry point API.
				const result = await (dataStoreB as any).request({ url: "/" });
				assert.equal(
					result.status,
					200,
					`Request failed: ${result.value}\n${result.stack}`,
				);
				dataObjectB = result.value;
			}
			dataStoreA.root.set("dataStoreB", dataObjectB.handle);

			// Validate that the new data store does not have unreferenced timestamp.
			await provider.ensureSynchronized();
			const summaryResult1 = await summarizeNow(summarizer1);
			const timestamps1 = await getUnreferencedTimestamps(summaryResult1.summaryTree);
			const dsBTimestamp1 = timestamps1.get(dataObjectB.context.id);
			assert(
				dsBTimestamp1 === undefined,
				`new data store should not have unreferenced timestamp`,
			);

			// Mark the data store as unreferenced by deleting its handle from the DDS and validate that it now has
			// an unreferenced timestamp.
			dataStoreA.root.delete("dataStoreB");
			await provider.ensureSynchronized();
			const summaryResult2 = await summarizeNow(summarizer1);
			const timestamps2 = await getUnreferencedTimestamps(summaryResult2.summaryTree);
			const dsBTimestamp2 = timestamps2.get(dataObjectB.context.id);
			assert(
				dsBTimestamp2 !== undefined,
				`new data store should have unreferenced timestamp`,
			);

			// Create a new summarizer running version 2 from the summary generated by the client running version 1.
			summarizer1.close();
			const summarizer2 = await createSummarizer(version2Apis);

			await provider.ensureSynchronized();
			// `getUnreferencedTimestamps` assumes that the GC result isn't incremental.
			// Passing fullTree explicitly ensures that.
			const summaryResult3 = await summarizeNow(summarizer2, {
				reason: "end-to-end test",
				fullTree: true,
			});
			const timestamps3 = await getUnreferencedTimestamps(summaryResult3.summaryTree);
			const dsBTimestamp3 = timestamps3.get(dataObjectB.context.id);
			assert(
				dsBTimestamp3 !== undefined,
				`new data store should still have unreferenced timestamp`,
			);
			if (
				getGCFeatureFromSummary(summaryResult2.summaryTree) ===
				getGCFeatureFromSummary(summaryResult3.summaryTree)
			) {
				assert.strictEqual(
					dsBTimestamp3,
					dsBTimestamp2,
					"The unreferenced timestamp should not have changed",
				);
			} else {
				// The newer runtime version may have regenerated all GC data (and timestamps) if it detected the previous
				// runtime taking a summary had an older gcFeature, see gcVersionUpdate.spec.ts.
				assert(
					dsBTimestamp3 >= dsBTimestamp2,
					"The unreferenced timestamp should not have moved back",
				);
			}
		});
	},
);<|MERGE_RESOLUTION|>--- conflicted
+++ resolved
@@ -4,11 +4,12 @@
  */
 
 import { strict as assert } from "assert";
-<<<<<<< HEAD
-=======
-import { describeCompat, getContainerRuntimeApi } from "@fluid-private/test-version-utils";
-import { ContainerRuntimeFactoryWithDefaultDataStore } from "@fluidframework/aqueduct";
->>>>>>> 3f2d63cf
+import {
+	describeCompat,
+	type getContainerRuntimeApi,
+	type getDataRuntimeApi,
+	type getLoaderApi,
+} from "@fluid-private/test-version-utils";
 import { IContainer } from "@fluidframework/container-definitions";
 import {
 	IContainerRuntimeOptions,
@@ -18,18 +19,11 @@
 import {
 	ITestFluidObject,
 	ITestObjectProvider,
-<<<<<<< HEAD
 	waitForContainerConnection,
 	summarizeNow,
 	createContainerRuntimeFactoryWithDefaultDataStore,
 	createSummarizerCore,
 } from "@fluidframework/test-utils";
-import {
-	describeCompat,
-	type getContainerRuntimeApi,
-	type getDataRuntimeApi,
-	type getLoaderApi,
-} from "@fluid-private/test-version-utils";
 import type { ContainerRuntimeFactoryWithDefaultDataStore } from "@fluidframework/aqueduct";
 import { getGCStateFromSummary, getGCFeatureFromSummary } from "./gcTestSummaryUtils.js";
 
@@ -47,15 +41,6 @@
 		initialSummarizerDelayMs: 0,
 	},
 };
-=======
-	TestFluidObjectFactory,
-	createSummarizerFromFactory,
-	summarizeNow,
-	waitForContainerConnection,
-} from "@fluidframework/test-utils";
-import { pkgVersion } from "../../packageVersion.js";
-import { getGCStateFromSummary } from "./gcTestSummaryUtils.js";
->>>>>>> 3f2d63cf
 
 /**
  * These tests validate the compatibility of the GC data in the summary tree across the past 2 container runtime
