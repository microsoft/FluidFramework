/*!
 * Copyright (c) Microsoft Corporation and contributors. All rights reserved.
 * Licensed under the MIT License.
 */

import { strict as assert } from "assert";
import { SinonFakeTimers, useFakeTimers } from "sinon";
import {
    ContainerRuntimeFactoryWithDefaultDataStore,
    DataObjectFactory,
} from "@fluidframework/aqueduct";
import { IContainer } from "@fluidframework/container-definitions";
import { ITestObjectProvider } from "@fluidframework/test-utils";
import { describeNoCompat } from "@fluidframework/test-version-utils";
import { IContainerRuntimeOptions } from "@fluidframework/container-runtime";
import { TestDataObject } from "./mockSummarizerClient";

/**
 * Validates this scenario: When a client session expires, that the container throws the ClientSessionExpiry error
 * when GC sweep is running.
 */
 describeNoCompat("GC Session Expiry", (getTestObjectProvider) => {
    let provider: ITestObjectProvider;
    const timeoutMs = 100;
    const dataObjectFactory = new DataObjectFactory(
        "TestDataObject",
        TestDataObject,
        [],
        []);

    const runtimeOptions: IContainerRuntimeOptions = {
        summaryOptions: {
            disableSummaries: true,
        },
        gcOptions: {
            gcAllowed: true,
            gcSessionTimeoutEnabled: true,
            gcTestSessionTimeoutMs: timeoutMs,
        },
    };
    const runtimeFactory = new ContainerRuntimeFactoryWithDefaultDataStore(
        dataObjectFactory,
        [
            [dataObjectFactory.type, Promise.resolve(dataObjectFactory)],
        ],
        undefined,
        undefined,
        runtimeOptions,
    );

    let container1: IContainer;
    const createContainer = async (): Promise<IContainer> => provider.createContainer(runtimeFactory);
    const loadContainer = async (): Promise<IContainer> => provider.loadContainer(runtimeFactory);
    let clock: SinonFakeTimers;

    before(() => {
        clock = useFakeTimers();
    });

    afterEach(() => {
        clock.reset();
    });

    after(() => {
        clock.restore();
    });

    beforeEach(async () => {
        provider = getTestObjectProvider();
        container1 = await createContainer();
        container1.on("closed", (error) => {
            assert.strictEqual(error?.errorType, "clientSessionExpiredError");
        });
    });

    it("Container should be closed with a ClientSessionExpired error after the gcSessionExpiryTime is up", async () => {
        await provider.ensureSynchronized();
<<<<<<< HEAD
        const delay = async (ms: number) => new Promise((resolve) => setTimeout(resolve, ms));
        await delay(100);
        assert(container1.closed === true, "Container should be closed");
=======
        clock.tick(timeoutMs - 1);
        assert(container1.closed === false, "Container1 should not be closed, it should be 1 tick away from expiring.");
        clock.tick(1);
        assert(container1.closed, "Container1 should be closed, it has should have reached its session expiry timeout");
    });

    it("Containers should have the same expiry time for the same document", async () => {
        // Container1 should expire in one tick
        clock.tick(timeoutMs - 1);
        // Load the two other containers
        const container2 = await loadContainer();
        const container3 = await loadContainer();
        assert(container1.closed === false, "Container1 should not be closed, it should be 1 tick away from expiring.");
        assert(container2.closed === false, "Container2 should not be closed, it should not expire on load.");
        assert(container3.closed === false, "Container3 should not be closed, it should not expire on load.");
        // Ticking one more should expire the first container
        clock.tick(1);
        assert(container1.closed, "Container1 should be closed as it has reached its expiry.");
        // Containers 2 & 3 should be one tick in.
        assert(container2.closed === false, "Container2 should not be closed, as it has not reached expiry.");
        assert(container3.closed === false, "Container3 should not be closed, as it has not reached expiry.");
        // Containers 2 & 3 should be one tick away from expiring
        clock.tick(timeoutMs - 2);
        assert(container2.closed === false, "Container2 should not be closed, it should only expire on the next tick.");
        assert(container3.closed === false, "Container3 should not be closed, it should only expire on the next tick.");
        // This one tick should expire both containers at the same time as they were created in the same time
        clock.tick(1);
        assert(container2.closed, "Container2 should be closed as it has reached its expiry.");
        assert(container3.closed, "Container3 should be closed as it has reached its expiry.");
>>>>>>> e49fe17a
    });
});<|MERGE_RESOLUTION|>--- conflicted
+++ resolved
@@ -75,11 +75,6 @@
 
     it("Container should be closed with a ClientSessionExpired error after the gcSessionExpiryTime is up", async () => {
         await provider.ensureSynchronized();
-<<<<<<< HEAD
-        const delay = async (ms: number) => new Promise((resolve) => setTimeout(resolve, ms));
-        await delay(100);
-        assert(container1.closed === true, "Container should be closed");
-=======
         clock.tick(timeoutMs - 1);
         assert(container1.closed === false, "Container1 should not be closed, it should be 1 tick away from expiring.");
         clock.tick(1);
@@ -109,6 +104,5 @@
         clock.tick(1);
         assert(container2.closed, "Container2 should be closed as it has reached its expiry.");
         assert(container3.closed, "Container3 should be closed as it has reached its expiry.");
->>>>>>> e49fe17a
     });
 });