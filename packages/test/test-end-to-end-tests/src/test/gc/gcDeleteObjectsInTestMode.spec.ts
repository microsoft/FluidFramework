--- conflicted
+++ resolved
@@ -147,45 +147,6 @@
         }
     }
 
-<<<<<<< HEAD
-        /**
-         * Validates the reference state of the attachment blob with the given handle in the GC summary tree and in
-         * the blob summary tree.
-         */
-        async function validateBlobsReferenceState(
-            blobHandle: IFluidHandle<ArrayBufferLike>,
-            referenced: boolean,
-            deletedFromGCState = false,
-        ) {
-            const blobId = blobHandle.absolutePath.split("/")[2];
-            const summary = await validateNodeStateInGCSummaryTree(blobId, referenced, deletedFromGCState);
-
-            const blobsTree = (summary.tree[".blobs"] as ISummaryTree).tree;
-            let blobFound = false;
-            for (const [key, attachment] of Object.entries(blobsTree)) {
-                assert(attachment.type === SummaryType.Attachment || key === ".redirectTable",
-                    "blob tree should only contain attachment blobs and redirect table");
-                if (attachment.type === SummaryType.Attachment && attachment.id === blobId) {
-                    blobFound = true;
-                }
-            }
-
-            if (!blobFound) {
-                const redirectTable = blobsTree[".redirectTable"];
-                assert(redirectTable.type === SummaryType.Blob);
-                assert(typeof redirectTable.content === "string");
-                blobFound = redirectTable.content.indexOf(blobId) > 0;
-            }
-
-            // If deleteUnreferencedContent is true, unreferenced blob ids are deleted in each summary. So,
-            // the summary should not contain the blob id.
-            if (referenced || !deleteUnreferencedContent) {
-                assert(blobFound, `Blob with id ${blobId} should be in blob summary tree`);
-            } else {
-                assert(!blobFound, `Blob with id ${blobId} should not be in blob summary tree`);
-            }
-        }
-=======
     // If deleteContent is true, unreferenced data stores are deleted in each summary. So,
     // the summary should not contain the data store entry.
     if (deleteContent && !referenced) {
@@ -215,7 +176,6 @@
         let provider: ITestObjectProvider;
         let containerRuntime: ContainerRuntime;
         let mainDataStore: ITestDataObject;
->>>>>>> 43a7c0c9
 
         beforeEach(async function() {
             provider = getTestObjectProvider({ syncSummarizer: true });
@@ -329,11 +289,19 @@
 
     const blobsTree = (summary.tree[".blobs"] as ISummaryTree).tree;
     let blobFound = false;
-    for (const [, attachment] of Object.entries(blobsTree)) {
-        assert(attachment.type === SummaryType.Attachment, "blob tree should only contain attachment blobs");
-        if (attachment.id === blobId) {
+    for (const [key, attachment] of Object.entries(blobsTree)) {
+        assert(attachment.type === SummaryType.Attachment || key === ".redirectTable",
+            "blob tree should only contain attachment blobs");
+        if (attachment.type === SummaryType.Attachment && attachment.id === blobId) {
             blobFound = true;
         }
+    }
+
+    if (!blobFound) {
+        const redirectTable = blobsTree[".redirectTable"];
+        assert(redirectTable.type === SummaryType.Blob);
+        assert(typeof redirectTable.content === "string");
+        blobFound = redirectTable.content.indexOf(blobId) > 0;
     }
 
     // If deleteContent is true, unreferenced blob ids are deleted in each summary. So,
