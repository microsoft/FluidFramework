--- conflicted
+++ resolved
@@ -377,7 +377,6 @@
 /**
  * Validates that when running in GC test mode, unreferenced content is deleted from the summary.
  */
-<<<<<<< HEAD
 describeCompat(
 	"GC delete attachment blobs in test mode",
 	"2.0.0-rc.1.0.0",
@@ -388,28 +387,6 @@
 			let provider: ITestObjectProvider;
 			let containerRuntime: ContainerRuntime;
 			let mainDataStore: ITestDataObject;
-
-			beforeEach(async function () {
-				provider = getTestObjectProvider({ syncSummarizer: true });
-				if (provider.driver.type !== "local") {
-					this.skip();
-				}
-				const testContainerConfig: ITestContainerConfig = {
-					...defaultGCConfig,
-					runtimeOptions: {
-						...defaultGCConfig.runtimeOptions,
-						gcOptions: {
-							gcAllowed: true,
-							runGCInTestMode: deleteContent,
-						},
-=======
-describeCompat("GC delete attachment blobs in test mode", "NoCompat", (getTestObjectProvider) => {
-	// If deleteContent is true, GC is run in test mode where content that is not referenced is
-	// deleted after each GC run.
-	const tests = (deleteContent: boolean = false) => {
-		let provider: ITestObjectProvider;
-		let containerRuntime: ContainerRuntime;
-		let mainDataStore: ITestDataObject;
 
 		beforeEach("setup", async function () {
 			provider = getTestObjectProvider({ syncSummarizer: true });
@@ -423,14 +400,14 @@
 					gcOptions: {
 						gcAllowed: true,
 						runGCInTestMode: deleteContent,
->>>>>>> 717f1a4b
 					},
-				};
-				const container = await provider.makeTestContainer(testContainerConfig);
-				mainDataStore = (await container.getEntryPoint()) as ITestDataObject;
-				containerRuntime = mainDataStore._context.containerRuntime as ContainerRuntime;
-				await waitForContainerConnection(container);
-			});
+				},
+			};
+			const container = await provider.makeTestContainer(testContainerConfig);
+			mainDataStore = (await container.getEntryPoint()) as ITestDataObject;
+			containerRuntime = mainDataStore._context.containerRuntime as ContainerRuntime;
+			await waitForContainerConnection(container);
+		});
 
 			it("marks attachment blobs as referenced / unreferenced correctly", async () => {
 				// Upload couple of attachment blobs and mark them referenced.
