/*!
 * Copyright (c) Microsoft Corporation and contributors. All rights reserved.
 * Licensed under the MIT License.
 */

import { strict as assert } from "assert";
import {
	ITestObjectProvider,
	waitForContainerConnection,
	createSummarizer,
	summarizeNow,
	ITestContainerConfig,
	mockConfigProvider,
} from "@fluidframework/test-utils";
import {
	describeCompat,
	ITestDataObject,
	TestDataObjectType,
} from "@fluid-private/test-version-utils";
import { ISummaryTree, SummaryType } from "@fluidframework/protocol-definitions";
import { IGCRuntimeOptions } from "@fluidframework/container-runtime";
import { delay } from "@fluidframework/core-utils";
import { channelsTreeName, gcTreeKey } from "@fluidframework/runtime-definitions";
import { getGCDeletedStateFromSummary, getGCStateFromSummary } from "./gcTestSummaryUtils.js";

/**
 * These tests validate that trailing ops that alters the reference state of an object are successfully
 * processed by GC and doesn't result in unexpected GC issues. The tests validate the following:
 * - The reference state of objects are correctly updated in the GC run following trailing ops generation.
 * - Objects that are referenced via trailing ops are not deleted if a container is opened after sweep timeout.
 *
 * Trailing ops are ops that are not part of the latest summary of a container, i.e., they were generated
 * after the last summary was submitted. These should not be missed by GC before is runs the next time as they
 * can result in incorrect GC state or worse - incorrect deletion of objects.
 */
describeCompat("GC trailing ops tests", "NoCompat", (getTestObjectProvider) => {
	/**
	 * @param transition - The referenced state transition that the trailing op would do.
	 * @param when - Whether the trailing op should be sent before or after sweep timeout.
	 */
	const tests = (
		transition: "ref -> unref" | "unref -> ref",
		when: "beforeSweepTimeout" | "afterSweepTimeout",
	) => {
		let provider: ITestObjectProvider;
		let settings = {};
		let testContainerConfig: ITestContainerConfig;
		let summarizerContainerConfig: ITestContainerConfig;

<<<<<<< HEAD
		const tombstoneTimeoutMs = 1;
		const settings = {
			"Fluid.GarbageCollection.ThrowOnTombstoneUsage": true,
			"Fluid.GarbageCollection.TestOverride.TombstoneTimeoutMs": tombstoneTimeoutMs,
=======
		const sweepTimeoutMs = 100;
		const gcOptions: IGCRuntimeOptions = {
			inactiveTimeoutMs: 0,
			enableGCSweep: true,
			sweepGracePeriodMs: 0, // Skip Tombstone, these tests focus on Sweep
>>>>>>> 4c600838
		};

		function updateDataStoreReferenceState(
			fromDataStore: ITestDataObject,
			dataStoreToUpdate: ITestDataObject,
			key: string,
			makeReferenced: boolean,
		) {
			if (makeReferenced) {
				fromDataStore._root.set(key, dataStoreToUpdate.handle);
			} else {
				fromDataStore._root.delete(key);
			}
		}

		/**
		 * Validates that the data store is not deleted from the data store and GC trees in the summary.
		 * Also, it is referenced / unreferenced as expected.
		 */
		function validateDataStoreStateInSummary(
			summaryTree: ISummaryTree,
			dataStoreNodePath: string,
			expectGCStateHandle: boolean,
			referenced: boolean,
		) {
			// Validate that the data store is not deleted from the data store summary tree.
			const dataStoreId = dataStoreNodePath.split("/")[1];
			const channelsTree = (summaryTree.tree[channelsTreeName] as ISummaryTree).tree;
			assert.equal(
				Object.keys(channelsTree).includes(dataStoreId),
				true,
				`Data store ${dataStoreId} should not have been deleted from the summary`,
			);

			// If expecting the GC state to be a handle, validate that and return.
			if (expectGCStateHandle) {
				assert.equal(
					summaryTree.tree[gcTreeKey].type,
					SummaryType.Handle,
					"Expecting the GC tree to be handle",
				);
				return;
			}

			// Validate that the GC state does contains an entry for the data store.
			const gcState = getGCStateFromSummary(summaryTree);
			assert(gcState !== undefined, "GC tree is not available in the summary");
			const dataStoreGCData = gcState.gcNodes[dataStoreNodePath];
			assert(
				dataStoreGCData !== undefined,
				`Data store ${dataStoreNodePath} should be present in GC state`,
			);
			assert.equal(
				dataStoreGCData.unreferencedTimestampMs === undefined,
				referenced,
				`Data store ${dataStoreNodePath}'s referenced state is incorrect`,
			);

			// Validate that the deleted nodes in the GC data does not have the data store.
			const deletedNodesState = getGCDeletedStateFromSummary(summaryTree);
			assert.equal(
				deletedNodesState?.includes(dataStoreNodePath) ?? false,
				false,
				`Data store ${dataStoreNodePath} should not be in deleted nodes`,
			);
		}

		beforeEach(async function () {
			provider = getTestObjectProvider({ syncSummarizer: true });
			if (provider.driver.type !== "local") {
				this.skip();
			}
			settings["Fluid.GarbageCollection.TestOverride.SweepTimeoutMs"] = sweepTimeoutMs;

			const configProvider = mockConfigProvider(settings);
			testContainerConfig = {
				runtimeOptions: {
					summaryOptions: {
						summaryConfigOverrides: {
							state: "disabled",
						},
					},
					gcOptions,
				},
				loaderProps: { configProvider },
			};

			summarizerContainerConfig = {
				runtimeOptions: { gcOptions },
				loaderProps: { configProvider },
			};
		});

		afterEach(() => {
			settings = {};
		});

<<<<<<< HEAD
		it(`A summary has a datastore and blob referenced, but trailing ops unreferenced them ${
			tombstoneEnabled ? "after tombstone timeout" : "before tombstone timeout"
		}`, async () => {
=======
		it(`Trailing op [${when}] transitions data store from [${transition}] without deleting it`, async () => {
>>>>>>> 4c600838
			const mainContainer = await provider.makeTestContainer(testContainerConfig);
			const mainDataObject = (await mainContainer.getEntryPoint()) as ITestDataObject;
			await waitForContainerConnection(mainContainer);

			const newDataStoreKey = "datastore";
			// Create a data store and reference it.
			const newDataStore =
				await mainDataObject._context.containerRuntime.createDataStore(TestDataObjectType);
			assert(newDataStore.entryPoint !== undefined, "PRECONDITION: Should have a handle");
			const newDataObject = (await newDataStore.entryPoint.get()) as ITestDataObject;
			mainDataObject._root.set(newDataStoreKey, newDataStore.entryPoint);

			// Update the initial reference state of the data store.
			let referenced = transition === "ref -> unref" ? true : false;
			updateDataStoreReferenceState(
				mainDataObject,
				newDataObject,
				newDataStoreKey,
				referenced,
			);

			// Create a summarizer
			const { summarizer: mainSummarizer } = await createSummarizer(
				provider,
				mainContainer,
				summarizerContainerConfig,
			);

			// Summarize and verify that the datastore reference state is in the opposite state of "transitionToReference".
			await provider.ensureSynchronized();
			const summary1 = await summarizeNow(mainSummarizer);
			validateDataStoreStateInSummary(
				summary1.summaryTree,
				newDataStore.entryPoint.absolutePath,
				false /* expectGCStateHandle */,
				referenced,
			);

			// The reference state will transition now due to the trailing op sent next.
			referenced = !referenced;

			// If beforeSweepTimeout, send the trailing op that transitions the data store's reference state first
			// and then wait for sweep timeout.
			// If afterSweepTimeout, wait for sweep timeout and then send the trailing op.
			// In both the cases, the data store should not be deleted from the summary / GC state. GC processes all
			// trailing ops and recomputes the reference state before it runs, so regardless of when this op was
			// sent, GC will arrive at the right conclusion.
			if (when === "beforeSweepTimeout") {
				updateDataStoreReferenceState(
					mainDataObject,
					newDataObject,
					newDataStoreKey,
					referenced,
				);
				await delay(sweepTimeoutMs);
			} else if (when === "afterSweepTimeout") {
				await delay(sweepTimeoutMs);
				updateDataStoreReferenceState(
					mainDataObject,
					newDataObject,
					newDataStoreKey,
					referenced,
				);
			}

			// Close the summarizer so that it doesn't interfere with the new one.
			mainSummarizer.close();

			// Load a new summarizer from the summary. It should process the trailing op before running GC.
			const { summarizer } = await createSummarizer(
				provider,
				mainContainer,
				summarizerContainerConfig,
				summary1.summaryVersion,
			);

			// Summarize now. The trailing ops will be processed before summarize happens because summarizer connects
			// in write mode and so, all ops sequenced before its join op are processed before it connects.
			const summary2 = await summarizeNow(summarizer);
<<<<<<< HEAD
			const unreferencedTimestamps2 = await getUnreferencedTimestamps(summary2.summaryTree);
			const dataStoreTimestamp2 = unreferencedTimestamps2.get(
				newDataStore.entryPoint.absolutePath.slice(1),
			);
			const blobTimestamp2 = unreferencedTimestamps2.get(blobHandle.absolutePath.slice(1));
			assert(dataStoreTimestamp2 !== undefined, `Should have unreferenced datastore`);
			assert(blobTimestamp2 !== undefined, `Should have unreferenced blob`);
		});

		it(`A summary has a datastore and blob unreferenced, but trailing ops referenced them ${
			tombstoneEnabled ? "after tombstone timeout" : "before tombstone timeout"
		}`, async () => {
			const mainContainer = await provider.makeTestContainer(testContainerConfig);
			const mainDefaultDataStore = (await mainContainer.getEntryPoint()) as ITestDataObject;
			await waitForContainerConnection(mainContainer);

			// Create a data store and blob.
			const newDataStore =
				await mainDefaultDataStore._context.containerRuntime.createDataStore(
					TestDataObjectType,
				);
			assert(newDataStore.entryPoint !== undefined, `Should have a handle`);
			const blobContents = "Blob contents";
			const blobHandle = await mainDefaultDataStore._runtime.uploadBlob(
				stringToBuffer(blobContents, "utf-8"),
			);
=======
>>>>>>> 4c600838

			// Validate that the data store has transitioned correctly
			validateDataStoreStateInSummary(
				summary2.summaryTree,
				newDataStore.entryPoint.absolutePath,
				false /* expectGCStateHandle */,
				referenced,
			);

			// Summarize again to ensure that GC sweep op (if any) is now processed.
			await provider.ensureSynchronized();
			const summary3 = await summarizeNow(summarizer);

			// Validate that data store is still in the same state as before and is not deleted.
			validateDataStoreStateInSummary(
				summary3.summaryTree,
				newDataStore.entryPoint.absolutePath,
				true /* expectGCStateHandle */,
				referenced,
			);
		});
	};

	tests("unref -> ref", "beforeSweepTimeout");
	tests("unref -> ref", "afterSweepTimeout");
	tests("ref -> unref", "beforeSweepTimeout");
	tests("ref -> unref", "afterSweepTimeout");
});<|MERGE_RESOLUTION|>--- conflicted
+++ resolved
@@ -47,18 +47,11 @@
 		let testContainerConfig: ITestContainerConfig;
 		let summarizerContainerConfig: ITestContainerConfig;
 
-<<<<<<< HEAD
-		const tombstoneTimeoutMs = 1;
-		const settings = {
-			"Fluid.GarbageCollection.ThrowOnTombstoneUsage": true,
-			"Fluid.GarbageCollection.TestOverride.TombstoneTimeoutMs": tombstoneTimeoutMs,
-=======
 		const sweepTimeoutMs = 100;
 		const gcOptions: IGCRuntimeOptions = {
 			inactiveTimeoutMs: 0,
 			enableGCSweep: true,
 			sweepGracePeriodMs: 0, // Skip Tombstone, these tests focus on Sweep
->>>>>>> 4c600838
 		};
 
 		function updateDataStoreReferenceState(
@@ -156,13 +149,7 @@
 			settings = {};
 		});
 
-<<<<<<< HEAD
-		it(`A summary has a datastore and blob referenced, but trailing ops unreferenced them ${
-			tombstoneEnabled ? "after tombstone timeout" : "before tombstone timeout"
-		}`, async () => {
-=======
 		it(`Trailing op [${when}] transitions data store from [${transition}] without deleting it`, async () => {
->>>>>>> 4c600838
 			const mainContainer = await provider.makeTestContainer(testContainerConfig);
 			const mainDataObject = (await mainContainer.getEntryPoint()) as ITestDataObject;
 			await waitForContainerConnection(mainContainer);
@@ -242,35 +229,6 @@
 			// Summarize now. The trailing ops will be processed before summarize happens because summarizer connects
 			// in write mode and so, all ops sequenced before its join op are processed before it connects.
 			const summary2 = await summarizeNow(summarizer);
-<<<<<<< HEAD
-			const unreferencedTimestamps2 = await getUnreferencedTimestamps(summary2.summaryTree);
-			const dataStoreTimestamp2 = unreferencedTimestamps2.get(
-				newDataStore.entryPoint.absolutePath.slice(1),
-			);
-			const blobTimestamp2 = unreferencedTimestamps2.get(blobHandle.absolutePath.slice(1));
-			assert(dataStoreTimestamp2 !== undefined, `Should have unreferenced datastore`);
-			assert(blobTimestamp2 !== undefined, `Should have unreferenced blob`);
-		});
-
-		it(`A summary has a datastore and blob unreferenced, but trailing ops referenced them ${
-			tombstoneEnabled ? "after tombstone timeout" : "before tombstone timeout"
-		}`, async () => {
-			const mainContainer = await provider.makeTestContainer(testContainerConfig);
-			const mainDefaultDataStore = (await mainContainer.getEntryPoint()) as ITestDataObject;
-			await waitForContainerConnection(mainContainer);
-
-			// Create a data store and blob.
-			const newDataStore =
-				await mainDefaultDataStore._context.containerRuntime.createDataStore(
-					TestDataObjectType,
-				);
-			assert(newDataStore.entryPoint !== undefined, `Should have a handle`);
-			const blobContents = "Blob contents";
-			const blobHandle = await mainDefaultDataStore._runtime.uploadBlob(
-				stringToBuffer(blobContents, "utf-8"),
-			);
-=======
->>>>>>> 4c600838
 
 			// Validate that the data store has transitioned correctly
 			validateDataStoreStateInSummary(
