/*!
 * Copyright (c) Microsoft Corporation and contributors. All rights reserved.
 * Licensed under the MIT License.
 */

import { strict as assert } from "assert";
import { Container } from "@fluidframework/container-loader";
import { IGCRuntimeOptions } from "@fluidframework/container-runtime";
import {
    requestFluidObject } from "@fluidframework/runtime-utils";
import {
    ITestObjectProvider,
    createSummarizer,
    summarizeNow,
    waitForContainerConnection,
    mockConfigProvider,
    ITestContainerConfig,
    createSummarizerWithContainer,
} from "@fluidframework/test-utils";
import { describeNoCompat, ITestDataObject, itExpects } from "@fluidframework/test-version-utils";
import { delay, stringToBuffer } from "@fluidframework/common-utils";
import { IContainer, LoaderHeader } from "@fluidframework/container-definitions";
import { IOdspResolvedUrl } from "@fluidframework/odsp-driver-definitions";
import { getUrlFromItemId, MockDetachedBlobStorage } from "../mockDetachedBlobStorage";

/**
 * These tests validate that SweepReady attachment blobs are correctly marked as tombstones. Tombstones should be added
 * to the summary and changing them (sending / receiving ops, loading, etc.) is not allowed.
 */
describeNoCompat("GC attachment blob tombstone tests", (getTestObjectProvider) => {
    const sweepTimeoutMs = 200;
    const settings = {};
    const gcOptions: IGCRuntimeOptions = { inactiveTimeoutMs: 0 };
    const testContainerConfig: ITestContainerConfig = {
        runtimeOptions: {
            summaryOptions: {
                summaryConfigOverrides: {
                    state: "disabled",
                },
            },
            gcOptions,
        },
        loaderProps: { configProvider: mockConfigProvider(settings) },
    };

    let provider: ITestObjectProvider;

    async function loadContainer(summaryVersion: string) {
        return provider.loadTestContainer(
            testContainerConfig,
            { [LoaderHeader.version]: summaryVersion },
        );
    }

    describe("Attachment blobs in attached container", () => {
        async function createDataStoreAndSummarizer() {
            const container = await provider.makeTestContainer(testContainerConfig);
            const dataStore = await requestFluidObject<ITestDataObject>(container, "default");

            // Send an op to transition the container to write mode.
            dataStore._root.set("transition to write", "true");
            await waitForContainerConnection(container, true);

            const summarizer = await createSummarizer(
                provider,
                container,
                undefined /* summaryVersion */,
                gcOptions,
                mockConfigProvider(settings),
            );

            return { dataStore, summarizer };
        }

        beforeEach(async function() {
            provider = getTestObjectProvider({ syncSummarizer: true });
            if (provider.driver.type !== "local") {
                this.skip();
            }

            settings["Fluid.GarbageCollection.ThrowOnTombstoneLoad"] = true;
<<<<<<< HEAD
            settings["Fluid.GarbageCollection.ThrowOnTombstoneUsage"] = true;
=======
>>>>>>> 120435a4
            settings["Fluid.GarbageCollection.TestOverride.SweepTimeoutMs"] = sweepTimeoutMs;
        });

        itExpects("fails retrieval of tombstones attachment blobs",
        [
            {
                eventName: "fluid:telemetry:BlobManager:GC_Tombstone_Blob_Requested",
            },
            {
                eventName: "fluid:telemetry:BlobManager:GC_Tombstone_Blob_Requested",
            },
        ], async () => {
            const { dataStore: mainDataStore, summarizer } = await createDataStoreAndSummarizer();

            // Upload an attachment blob.
            const blobContents = "Blob contents";
            const blobHandle = await mainDataStore._runtime.uploadBlob(stringToBuffer(blobContents, "utf-8"));

            // Reference and then unreference the blob so that it's unreferenced in the next summary.
            mainDataStore._root.set("blob1", blobHandle);
            mainDataStore._root.delete("blob1");

            // Summarize so that the above attachment blobs are marked unreferenced.
            await provider.ensureSynchronized();
            await summarizeNow(summarizer);

            // Wait for sweep timeout so that the blobs are tombstoned.
            await delay(sweepTimeoutMs + 10);

            // Send an op to update the current reference timestamp that GC uses to make sweep ready objects.
            mainDataStore._root.set("key", "value");
            await provider.ensureSynchronized();

            // Summarize so that the tombstoned blobs are now part of the summary.
            const summary2 = await summarizeNow(summarizer);
            const container2 = await loadContainer(summary2.summaryVersion);
            const absoluteUrl = await container2.getAbsoluteUrl("");
            assert(absoluteUrl !== undefined, "Should be able to retrieve the absolute url");

            // Retrieving the blob should fail. Note that the blob is requested via its url since this container does
            // not have access to the blob's handle since it loaded after the blob was tombstoned.
            const response = await container2.request({ url: blobHandle.absolutePath });
            assert.strictEqual(response?.status, 404, `Expecting a 404 response`);
            assert.equal(response.value, `Blob removed by gc: ${blobHandle.absolutePath.substring(8)}`, `Unexpected response value`);
            assert(container2.closed !== true, "Container should not have closed");

<<<<<<< HEAD
            // If allowTombstone is passed it should succeed
            const allowTombstoneResponse = await container2.request({ url: blobHandle.absolutePath, headers: { allowTombstone: true } });
            assert.strictEqual(allowTombstoneResponse?.status, 200, `Expecting a 200 response`);
            assert(allowTombstoneResponse.value !== undefined, `Expecting a value`);
            assert((container2.closed as boolean) !== true, "Container should not have closed");

=======
>>>>>>> 120435a4
            // But the summarizing container should succeed (logging and error)
            const { container: summarizingContainer } = await createSummarizerWithContainer(
                provider,
                absoluteUrl,
                summary2.summaryVersion,
                gcOptions,
                mockConfigProvider(settings),
            );
            const summarizingResponse = await summarizingContainer.request({ url: blobHandle.absolutePath });
            assert.strictEqual(summarizingResponse?.status, 200, `Expecting a 200 response`);
            assert(summarizingResponse.value !== undefined, `Expecting a value`);
            assert(summarizingContainer.closed !== true, "Container should not have closed");
        });

        itExpects("fails retrieval of blobs that are de-duped in same container and are tombstoned",
        [
            {
                eventName: "fluid:telemetry:BlobManager:GC_Tombstone_Blob_Requested",
            },
            {
                eventName: "fluid:telemetry:BlobManager:GC_Tombstone_Blob_Requested",
            },
        ], async () => {
            const { dataStore: mainDataStore, summarizer } = await createDataStoreAndSummarizer();

            // Upload an attachment blob.
            const blobContents = "Blob contents";
            const blobHandle1 = await mainDataStore._runtime.uploadBlob(stringToBuffer(blobContents, "utf-8"));

            // Upload another blob with the same content so that it is de-duped.
            const blobHandle2 = await mainDataStore._runtime.uploadBlob(stringToBuffer(blobContents, "utf-8"));

            // Reference and then unreference the blob via one of the handles so that it's unreferenced in next summary.
            mainDataStore._root.set("blob1", blobHandle1);
            mainDataStore._root.delete("blob1");

            // Summarize so that the above attachment blobs are marked unreferenced.
            await provider.ensureSynchronized();
            await summarizeNow(summarizer);

            // Wait for sweep timeout so that the blobs are tombstoned.
            await delay(sweepTimeoutMs + 10);

            // Send an op to update the current reference timestamp that GC uses to make sweep ready objects.
            mainDataStore._root.set("key", "value");
            await provider.ensureSynchronized();

            // Summarize so that te tombstoned blobs are now part of the summary.
            const summary2 = await summarizeNow(summarizer);

            // Load a container from the above summary. Retrieving the blob via any of the handles should fail. Note
            // that the blob is requested via its url since this container does not have access to the blob's handle.
            const container2 = await loadContainer(summary2.summaryVersion);
            const response1 = await container2.request({ url: blobHandle1.absolutePath });
            assert.strictEqual(response1?.status, 404, `Expecting a 404 response for blob handle 1`);
            assert(response1.value.startsWith("Blob removed by gc:"), `Unexpected response value for blob handle 1`);

            const response2 = await container2.request({ url: blobHandle2.absolutePath });
            assert.strictEqual(response2?.status, 404, `Expecting a 404 response for blob handle 2`);
            assert(response2.value.startsWith("Blob removed by gc:"), `Unexpected response value for blob handle 2`);
        });

        //* Update this
        itExpects("Can un-tombstone attachment blob by storing a handle",
        [
            {
                eventName: "fluid:telemetry:BlobManager:GC_Tombstone_Blob_Requested",
            },
            { eventName: "fluid:telemetry:Summarizer:Running:SweepReadyObject_Revived" },
        ],
        async () => {
            const { dataStore: mainDataStore, summarizer } = await createDataStoreAndSummarizer();

            // Upload an attachment blob.
            const blobContents = "Blob contents";
            const blobHandle1 = await mainDataStore._runtime.uploadBlob(stringToBuffer(blobContents, "utf-8"));

            // Reference and then unreference the blob so that it's unreferenced in next summary.
            mainDataStore._root.set("blob1", blobHandle1);
            mainDataStore._root.delete("blob1");

            // Summarize so that the above attachment blob is marked unreferenced.
            await provider.ensureSynchronized();
            await summarizeNow(summarizer);

            // Wait for sweep timeout so that the blob is tombstoned.
            await delay(sweepTimeoutMs + 10);

            // Send an op to update the current reference timestamp that GC uses to make sweep ready objects.
            mainDataStore._root.set("key", "value");
            await provider.ensureSynchronized();

            // Summarize so that the tombstoned blob is now part of the summary.
            const summary2 = await summarizeNow(summarizer);

            // Load a container from the above summary. Retrieving the blob should fail. Note that the blob is requested
            // via its url since this container does not have access to the blob's handle.
            const container2 = await loadContainer(summary2.summaryVersion);
            const response1 = await container2.request({ url: blobHandle1.absolutePath });
            assert.strictEqual(response1?.status, 404, `Expecting a 404 response for blob handle 1`);
            assert(response1.value.startsWith("Blob removed by gc:"), `Unexpected response value for blob handle 1`);
            container2.close();

            // Reference the blob in the main container where it's not a tombstone yet. This should un-tombstone the
            // blob. It will result in a SweepReadyObject_Revived error log.
            mainDataStore._root.set("blob1", blobHandle1);

            // Summarize so that the blob is not a tombstone in the summary.
            await provider.ensureSynchronized();
            const summary3 = await summarizeNow(summarizer);

            // Load a container from the above summary. Retrieving the blob should now pass. Note that the blob is
            // requested via its url since this container does not have access to the blob's handle.
            const container3 = await loadContainer(summary3.summaryVersion);
            const response2 = await container3.request({ url: blobHandle1.absolutePath });
            assert.strictEqual(response2?.status, 200, `Expecting a 200 response for blob handle 1`);
        });

        itExpects("logs error on retrieval of tombstones attachment blobs when ThrowOnTombstoneUsage is not enabled",
        [
            {
                eventName: "fluid:telemetry:BlobManager:GC_Tombstone_Blob_Requested",
            },
            {
                error: "SweepReadyObject_Loaded",
                eventName: "fluid:telemetry:ContainerRuntime:GarbageCollector:SweepReadyObject_Loaded",
            },
        ],
        async () => {
            // Turn ThrowOnTombstoneUsage setting off.
            settings["Fluid.GarbageCollection.ThrowOnTombstoneLoad"] = false;
<<<<<<< HEAD
            settings["Fluid.GarbageCollection.ThrowOnTombstoneUsage"] = false;
=======
>>>>>>> 120435a4

            const { dataStore: mainDataStore, summarizer } = await createDataStoreAndSummarizer();

            // Upload an attachment blob.
            const blobContents = "Blob contents";
            const blobHandle = await mainDataStore._runtime.uploadBlob(stringToBuffer(blobContents, "utf-8"));

            // Reference and then unreference the blob so that it's unreferenced in the next summary.
            mainDataStore._root.set("blob1", blobHandle);
            mainDataStore._root.delete("blob1");

            // Summarize so that the above attachment blobs are marked unreferenced.
            await provider.ensureSynchronized();
            await summarizeNow(summarizer);

            // Wait for sweep timeout so that the blobs are tombstoned.
            await delay(sweepTimeoutMs + 10);

            // Send an op to update the current reference timestamp that GC uses to make sweep ready objects.
            mainDataStore._root.set("key", "value");
            await provider.ensureSynchronized();

            // Summarize so that the tombstoned blobs are now part of the summary.
            const summary2 = await summarizeNow(summarizer);
            const container2 = await loadContainer(summary2.summaryVersion);

            // Retrieving the blob should fail. Note that the blob is requested via its url since this container does
            // not have access to the blob's handle.
            const response = await container2.request({ url: blobHandle.absolutePath });
            assert.strictEqual(response?.status, 200, `Expecting a 200 response`);
            assert(container2.closed !== true, "Container should not have closed");
        });

        /**
         * This test validates that when blobs are de-duped in different containers, these containers can use these
         * blobs irrespective of whether the original blob is tombstoned. Basically, after uploading a blob, a container
         * should be able to use it the same way whether it was de-duped or not.
         */
        it("should allow access to blobs that are de-duped in different containers", async () => {
            const { dataStore: mainDataStore, summarizer } = await createDataStoreAndSummarizer();

            // Upload an attachment blob.
            const blobContents = "Blob contents";
            const blobHandle = await mainDataStore._runtime.uploadBlob(stringToBuffer(blobContents, "utf-8"));

            // Reference and then unreference the blob so that it's unreferenced in the next summary.
            mainDataStore._root.set("blob1", blobHandle);
            mainDataStore._root.delete("blob1");

            // Summarize so that the above attachment blobs are marked unreferenced.
            await provider.ensureSynchronized();
            const summary1 = await summarizeNow(summarizer);

            // Wait for half sweep timeout and load a container. This container will upload a blob with the same content
            // as above so that it is de-duped. This container should be able to use this blob until its session
            // expires.
            await delay(sweepTimeoutMs / 2);
            const container2 = await loadContainer(summary1.summaryVersion);
            const container2MainDataStore = await requestFluidObject<ITestDataObject>(container2, "default");
            // Upload the blob and keep the handle around until the blob uploaded by first container is tombstoned.
            const container2BlobHandle =
                await container2MainDataStore._runtime.uploadBlob(stringToBuffer(blobContents, "utf-8"));

            // Wait for sweep timeout so that the blob uploaded by the first container is tombstoned.
            await delay(sweepTimeoutMs / 2 + 10);

            // Send an op to update the current reference timestamp that GC uses to make sweep ready objects.
            mainDataStore._root.set("key", "value");
            await provider.ensureSynchronized();

            // Summarize so that the tombstoned blob is now part of the summary.
            const summary2 = await summarizeNow(summarizer);

            // Load a container from this summary and upload a blob with the same content as the tombstoned blob.
            // This blob will get de-duped but it should be fine to use it because from this container's perspective
            // it uploaded a brand new blob.
            const container3 = await loadContainer(summary2.summaryVersion);
            const container3MainDataStore = await requestFluidObject<ITestDataObject>(container3, "default");

            const container3BlobHandle =
                await container3MainDataStore._runtime.uploadBlob(stringToBuffer(blobContents, "utf-8"));
            // Ideally, this should not reject but currently it will because of a bug with how blob de-dup interacts
            // with GC.
            await assert.doesNotReject(container3BlobHandle.get(), "Container3 should be able to get the blob");

            // Reference the blob in container2 and container3 which should be valid. There should not be any asserts
            // or errors logged in any container because of this.
            container2MainDataStore._root.set("container2BlobHandle", container2BlobHandle);
            container3MainDataStore._root.set("container3BlobHandle", container3BlobHandle);

            // Wait for the above ops to be processed. They should not result in errors in containers where the blob
            // is tombstoned.
            await provider.ensureSynchronized();
        });
    });

    describe("Attachment blobs in detached container", () => {
        /**
         * Creates a detached container and returns it along with the default data store.
         */
        async function createDetachedContainerAndDataStore() {
            const detachedBlobStorage = new MockDetachedBlobStorage();
            const loader = provider.makeTestLoader({
                ...testContainerConfig,
                loaderProps: { ...testContainerConfig.loaderProps, detachedBlobStorage },
            });
            const mainContainer = await loader.createDetachedContainer(provider.defaultCodeDetails);
            const mainDataStore = await requestFluidObject<ITestDataObject>(mainContainer, "/");
            return { mainContainer, mainDataStore };
        }

        beforeEach(async function() {
            provider = getTestObjectProvider({ syncSummarizer: true });
            if (provider.driver.type !== "odsp") {
                this.skip();
            }

            settings["Fluid.GarbageCollection.ThrowOnTombstoneLoad"] = true;
<<<<<<< HEAD
            settings["Fluid.GarbageCollection.ThrowOnTombstoneUsage"] = true;
=======
>>>>>>> 120435a4
            settings["Fluid.GarbageCollection.TestOverride.SweepTimeoutMs"] = sweepTimeoutMs;
        });

        itExpects("tombstones blobs uploaded in detached container",
        [
            {
                eventName: "fluid:telemetry:BlobManager:GC_Tombstone_Blob_Requested",
            },
        ],
        async () => {
            const { mainContainer, mainDataStore } = await createDetachedContainerAndDataStore();

            // Upload an attachment blob and mark it referenced by storing its handle in a DDS.
            const blobContents = "Blob contents";
            const blobHandle = await mainDataStore._context.uploadBlob(stringToBuffer(blobContents, "utf-8"));
            mainDataStore._root.set("blob", blobHandle);

            // Attach the container after the blob is uploaded.
            await mainContainer.attach(provider.driver.createCreateNewRequest(provider.documentId));

            // Send an op to transition the container to write mode.
            mainDataStore._root.set("transition to write", "true");
            await waitForContainerConnection(mainContainer, true);

            const summarizer = await createSummarizer(
                provider,
                mainContainer,
                undefined /* summaryVersion */,
                gcOptions,
                mockConfigProvider(settings),
            );

            // Remove the blob's handle to unreference it.
            mainDataStore._root.delete("blob");

            // Summarize so that the above attachment blob is marked unreferenced.
            await provider.ensureSynchronized();
            await summarizeNow(summarizer);

            // Wait for sweep timeout so that the blob is tombstoned.
            await delay(sweepTimeoutMs + 10);

            // Send an op to update the current reference timestamp that GC uses to make sweep ready objects.
            mainDataStore._root.set("key", "value");
            await provider.ensureSynchronized();

            // Summarize so that the tombstoned blob should are now part of the summary.
            const summary2 = await summarizeNow(summarizer);

            // Load a new container from the above summary which should have the blob tombstoned.
            const url = getUrlFromItemId((mainContainer.resolvedUrl as IOdspResolvedUrl).itemId, provider);
            const container2 = await provider.makeTestLoader(testContainerConfig).resolve({
                url,
                headers: { [LoaderHeader.version]: summary2.summaryVersion },
            });

            // Retrieving the blob should fail. Note that the blob is requested via its url since this container does
            // not have access to the blob's handle.
            const response = await container2.request({ url: blobHandle.absolutePath });
            assert.strictEqual(response?.status, 404, `Expecting a 404 response`);
            assert(response.value.startsWith("Blob removed by gc:"), `Unexpected response value`);
            assert(container2.closed !== true, "Container should not have closed");
        });

        itExpects("tombstones blobs uploaded in detached and de-duped in attached container",
        [
            {
                eventName: "fluid:telemetry:BlobManager:GC_Tombstone_Blob_Requested",
            },
            {
                eventName: "fluid:telemetry:BlobManager:GC_Tombstone_Blob_Requested",
            }
        ],
        async () => {
            const { mainContainer, mainDataStore } = await createDetachedContainerAndDataStore();

            // Upload an attachment blob. We should get a handle with a localId for the blob. Mark it referenced by
            // storing its handle in a DDS.
            const blobContents = "Blob contents";
            const localHandle1 = await mainDataStore._context.uploadBlob(stringToBuffer(blobContents, "utf-8"));
            mainDataStore._root.set("local1", localHandle1);

            // Attach the container after the blob is uploaded.
            await mainContainer.attach(provider.driver.createCreateNewRequest(provider.documentId));

            // Send an op to transition the container to write mode.
            mainDataStore._root.set("transition to write", "true");
            await waitForContainerConnection(mainContainer, true);

            // Upload the same blob. This will get de-duped and we will get back another local handle. Both the these
            // localIds should be mapped to the same storageId.
            const localHandle2 = await mainDataStore._context.uploadBlob(stringToBuffer(blobContents, "utf-8"));
            assert.notStrictEqual(
                localHandle1.absolutePath, localHandle2.absolutePath, "The two local ids should be different");

            // Add the new local handle and then remove both the handles to unreference the blob.
            mainDataStore._root.set("local2", localHandle2);
            mainDataStore._root.delete("local1");
            mainDataStore._root.delete("local2");

            const summarizer = await createSummarizer(
                provider,
                mainContainer,
                undefined /* summaryVersion */,
                gcOptions,
                mockConfigProvider(settings),
            );

            // Summarize so that the above attachment blob is marked unreferenced.
            await provider.ensureSynchronized();
            await summarizeNow(summarizer);

            // Wait for sweep timeout so that the blob is tombstoned.
            await delay(sweepTimeoutMs + 10);

            // Send an op to update the current reference timestamp that GC uses to make sweep ready objects.
            mainDataStore._root.set("key", "value");
            await provider.ensureSynchronized();

            // Summarize so that the tombstoned blob is now  part of the summary.
            const summary2 = await summarizeNow(summarizer);

            // Load a new container from the above summary which should have the blob tombstoned.
            const url = getUrlFromItemId((mainContainer.resolvedUrl as IOdspResolvedUrl).itemId, provider);
            const container2 = await provider.makeTestLoader(testContainerConfig).resolve({
                url,
                headers: { [LoaderHeader.version]: summary2.summaryVersion },
            });

            // Retrieving the blob via any of the handles should fail. Note that the blob is requested via its url since
            // this container does not have access to the blob's handle.
            const localResponse1 = await container2.request({ url: localHandle1.absolutePath });
            assert.strictEqual(localResponse1?.status, 404, `Expecting a 404 response for local handle`);
            assert(localResponse1.value.startsWith("Blob removed by gc:"), `Unexpected value for local handle 1`);

            const localResponse2 = await container2.request({ url: localHandle2.absolutePath });
            assert.strictEqual(localResponse2?.status, 404, `Expecting a 404 response for storage handle`);
            assert(localResponse2.value.startsWith("Blob removed by gc:"), `Unexpected value for local handle 2`);
        });

        itExpects("tombstones blobs uploaded and de-duped in detached container",
        [
            {
                eventName: "fluid:telemetry:BlobManager:GC_Tombstone_Blob_Requested",
            },
            {
                eventName: "fluid:telemetry:BlobManager:GC_Tombstone_Blob_Requested",
            },
            {
                eventName: "fluid:telemetry:BlobManager:GC_Tombstone_Blob_Requested",
            }
        ],
        async () => {
            const { mainContainer, mainDataStore } = await createDetachedContainerAndDataStore();

            // Upload couple of attachment blobs with the same content. When these blobs are uploaded to the server,
            // they will be de-duped and redirect to the same storageId.
            const blobContents = "Blob contents";
            const localHandle1 = await mainDataStore._context.uploadBlob(stringToBuffer(blobContents, "utf-8"));
            const localHandle2 = await mainDataStore._context.uploadBlob(stringToBuffer(blobContents, "utf-8"));

            // Attach the container after the blob is uploaded.
            await mainContainer.attach(provider.driver.createCreateNewRequest(provider.documentId));

            // Send an op to transition the container to write mode.
            mainDataStore._root.set("transition to write", "true");
            await waitForContainerConnection(mainContainer, true);

            const summarizer = await createSummarizer(
                provider,
                mainContainer,
                undefined /* summaryVersion */,
                gcOptions,
                mockConfigProvider(settings),
            );

            // Add the blob's local handles to reference them.
            mainDataStore._root.set("local1", localHandle1);
            mainDataStore._root.set("local2", localHandle2);

            // Upload the same blob. This will get de-duped and we will get back another local handle. Both this and
            // the blob uploaded in detached mode should be mapped to the same storageId.
            const localHandle3 = await mainDataStore._context.uploadBlob(stringToBuffer(blobContents, "utf-8"));
            assert.notStrictEqual(
                localHandle1.absolutePath, localHandle3.absolutePath, "local handles should be different");
            mainDataStore._root.set("local3", localHandle3);

            // Remove the blob's local handles to unreference them.
            mainDataStore._root.delete("local1");
            mainDataStore._root.delete("local2");
            mainDataStore._root.delete("local3");

            // Summarize so that the above attachment blobs are marked unreferenced.
            await provider.ensureSynchronized();
            await summarizeNow(summarizer);

            // Wait for sweep timeout so that the blob is tombstoned.
            await delay(sweepTimeoutMs + 10);

            // Send an op to update the current reference timestamp that GC uses to make sweep ready objects.
            mainDataStore._root.set("key", "value");
            await provider.ensureSynchronized();

            // Summarize so that the tombstoned blobs are now part of the summary.
            const summary2 = await summarizeNow(summarizer);

            // Load a new container from the above summary which should have the blobs tombstoned.
            const url = getUrlFromItemId((mainContainer.resolvedUrl as IOdspResolvedUrl).itemId, provider);
            const container2 = await provider.makeTestLoader(testContainerConfig).resolve({
                url,
                headers: { [LoaderHeader.version]: summary2.summaryVersion },
            });

            // Retrieving the blob via any of the handles should fail. Note that the blob is requested via its url since
            // this container does not have access to the blob's handle.
            const localResponse1 = await container2.request({ url: localHandle1.absolutePath });
            assert.strictEqual(localResponse1?.status, 404, `Expecting a 404 response for local handle 1`);
            assert(localResponse1.value.startsWith("Blob removed by gc:"), `Unexpected value for local handle 1`);

            const localResponse2 = await container2.request({ url: localHandle2.absolutePath });
            assert.strictEqual(localResponse2?.status, 404, `Expecting a 404 response for local handle 2`);
            assert(localResponse2.value.startsWith("Blob removed by gc:"), `Unexpected value for local handle 2`);

            const localResponse3 = await container2.request({ url: localHandle3.absolutePath });
            assert.strictEqual(localResponse3?.status, 404, `Expecting a 404 response for storage handle`);
            assert(localResponse3.value.startsWith("Blob removed by gc:"), `Unexpected value for local handle 3`);
        });
    });

    describe("Attachment blobs in disconnected container", () => {
        /**
         * Creates a container and returns it along with the default data store.
         */
        async function createContainerAndDataStore() {
            const mainContainer = await provider.makeTestContainer(testContainerConfig);
            const mainDataStore = await requestFluidObject<ITestDataObject>(mainContainer, "/");
            await waitForContainerConnection(mainContainer, true);
            return { mainContainer, mainDataStore };
        }

        /**
         * Creates a summarizer, does an initial summary and returns the summarizer. The initial summary is done so
         * that GarbageCollector has initial GC data. When GC runs next with the attachment blobs, it has a previous
         * GC data to validate references against and ensure that gcUnknownOutboundReferences error is not logged.
         */
        async function createSummarizerWithInitialSummary(container: IContainer) {
            const summarizer = await createSummarizer(
                provider,
                container,
                undefined /* summaryVersion */,
                gcOptions,
                mockConfigProvider(settings),
            );
            await provider.ensureSynchronized();
            await summarizeNow(summarizer);
            return summarizer;
        }

        const ensureContainerConnectedWriteMode = async (container: IContainer) => {
            const resolveIfActive = (res: () => void) => { if (container.deltaManager.active) { res(); } };
            if (!container.deltaManager.active) {
                await new Promise<void>((resolve) => container.on("connected", () => resolveIfActive(resolve)));
                (container as Container).off("connected", resolveIfActive);
            }
        };

        beforeEach(async function() {
            provider = getTestObjectProvider({ syncSummarizer: true });
            if (provider.driver.type !== "local") {
                this.skip();
            }

            settings["Fluid.GarbageCollection.ThrowOnTombstoneLoad"] = true;
<<<<<<< HEAD
            settings["Fluid.GarbageCollection.ThrowOnTombstoneUsage"] = true;
=======
>>>>>>> 120435a4
            settings["Fluid.GarbageCollection.TestOverride.SweepTimeoutMs"] = sweepTimeoutMs;
        });

        itExpects("tombstones blobs uploaded in disconnected container",
        [
            {
                eventName: "fluid:telemetry:BlobManager:GC_Tombstone_Blob_Requested",
            },
        ],
        async () => {
            const { mainContainer, mainDataStore } = await createContainerAndDataStore();

            // Create a summarizer which does an initial summary.
            const summarizer = await createSummarizerWithInitialSummary(mainContainer);

            // Disconnect the main container, upload an attachment blob and mark it referenced.
            mainContainer.disconnect();
            const blobContents = "Blob contents";
            const blobHandle = await mainDataStore._context.uploadBlob(stringToBuffer(blobContents, "utf-8"));
            mainDataStore._root.set("blob", blobHandle);

            // Connect the container after the blob is uploaded. Send an op to transition it to write mode.
            mainContainer.connect();
            mainDataStore._root.set("transition to write", "true");
            await ensureContainerConnectedWriteMode(mainContainer);

            // Remove the blob's handle to unreference it.
            mainDataStore._root.delete("blob");

            // Summarize so that the above attachment blob is marked unreferenced.
            await provider.ensureSynchronized();
            await summarizeNow(summarizer);

            // Wait for sweep timeout so that the blob is tombstoned.
            await delay(sweepTimeoutMs + 10);

            // Send an op to update the current reference timestamp that GC uses to make sweep ready objects.
            mainDataStore._root.set("key", "value");
            await provider.ensureSynchronized();

            // Summarize so that the tombstoned blob should are now part of the summary.
            const summary2 = await summarizeNow(summarizer);

            // Load a new container from the above summary which should have the blob tombstoned.
            const container2 = await loadContainer(summary2.summaryVersion);

            // Retrieving the blob should fail. Note that the blob is requested via its url since this container does
            // not have access to the blob's handle.
            const response = await container2.request({ url: blobHandle.absolutePath });
            assert.strictEqual(response?.status, 404, `Expecting a 404 response`);
            assert(response.value.startsWith("Blob removed by gc:"), `Unexpected response value`);
            assert(container2.closed !== true, "Container should not have closed");
        });

        itExpects("tombstones blobs uploaded in disconnected and de-duped in connected container",
        [
            {
                eventName: "fluid:telemetry:BlobManager:GC_Tombstone_Blob_Requested",
            },
            {
                eventName: "fluid:telemetry:BlobManager:GC_Tombstone_Blob_Requested",
            }
        ],
        async () => {
            const { mainContainer, mainDataStore } = await createContainerAndDataStore();

            // Create a summarizer which does an initial summary.
            const summarizer = await createSummarizerWithInitialSummary(mainContainer);

            // Disconnect the main container, upload an attachment blob and mark it referenced. We should get a handle
            // with a localId for the blob.
            mainContainer.disconnect();
            const blobContents = "Blob contents";
            const localHandle1 = await mainDataStore._context.uploadBlob(stringToBuffer(blobContents, "utf-8"));
            mainDataStore._root.set("local1", localHandle1);

            // Connect the container after the blob is uploaded. Send an op to transition the container to write mode.
            mainContainer.connect();
            mainDataStore._root.set("transition to write", "true");
            await ensureContainerConnectedWriteMode(mainContainer);

            // Upload the same blob. This will get de-duped and we will get back another local handle. Both this and
            // the blob uploaded in disconnected mode should be mapped to the same storageId.
            const localHandle2 = await mainDataStore._context.uploadBlob(stringToBuffer(blobContents, "utf-8"));
            assert.notStrictEqual(
                localHandle1.absolutePath, localHandle2.absolutePath, "local handles should be different");

            // Add the new local handle and then remove both the handles to unreference the blob.
            mainDataStore._root.set("local2", localHandle2);
            mainDataStore._root.delete("local1");
            mainDataStore._root.delete("local2");

            // Summarize so that the above attachment blob is marked unreferenced.
            await provider.ensureSynchronized();
            await summarizeNow(summarizer);

            // Wait for sweep timeout so that the blob is tombstoned.
            await delay(sweepTimeoutMs + 10);

            // Send an op to update the current reference timestamp that GC uses to make sweep ready objects.
            mainDataStore._root.set("key", "value");
            await provider.ensureSynchronized();

            // Summarize so that the tombstoned blob is now  part of the summary.
            const summary2 = await summarizeNow(summarizer);

            // Load a new container from the above summary which should have the blob tombstoned.
            const container2 = await loadContainer(summary2.summaryVersion);

            // Retrieving the blob via any of the handles should fail. Note that the blob is requested via its url since
            // this container does not have access to the blob's handle.
            const localResponse1 = await container2.request({ url: localHandle1.absolutePath });
            assert.strictEqual(localResponse1?.status, 404, `Expecting a 404 response for local handle`);
            assert(localResponse1.value.startsWith("Blob removed by gc:"), `Unexpected value for local handle 1`);

            const localResponse2 = await container2.request({ url: localHandle2.absolutePath });
            assert.strictEqual(localResponse2?.status, 404, `Expecting a 404 response for storage handle`);
            assert(localResponse2.value.startsWith("Blob removed by gc:"), `Unexpected value for local handle 2`);
        });

        itExpects("tombstones blobs uploaded and de-duped in disconnected container",
        [
            {
                eventName: "fluid:telemetry:BlobManager:GC_Tombstone_Blob_Requested",
            },
            {
                eventName: "fluid:telemetry:BlobManager:GC_Tombstone_Blob_Requested",
            },
            {
                eventName: "fluid:telemetry:BlobManager:GC_Tombstone_Blob_Requested",
            }
        ],
        async () => {
            const { mainContainer, mainDataStore } = await createContainerAndDataStore();

            const summarizer = await createSummarizerWithInitialSummary(mainContainer);

            // Disconnect the main container, upload couple of blobs with same content and mark them referenced. When
            // these blobs are uploaded to the server, they will be de-duped and redirect to the same storageId.
            mainContainer.disconnect();
            const blobContents = "Blob contents";
            const localHandle1 = await mainDataStore._context.uploadBlob(stringToBuffer(blobContents, "utf-8"));
            const localHandle2 = await mainDataStore._context.uploadBlob(stringToBuffer(blobContents, "utf-8"));

            // Connect the container after the blob is uploaded. Send an op to transition the container to write mode.
            mainContainer.connect();
            mainDataStore._root.set("transition to write", "true");
            await ensureContainerConnectedWriteMode(mainContainer);

            // Add the blob's local handles to reference them.
            mainDataStore._root.set("local1", localHandle1);
            mainDataStore._root.set("local2", localHandle2);

            // Upload the same blob. This will get de-duped and we will get back another local handle. Both this and
            // the blobs uploaded in disconnected mode should be mapped to the same storageId.
            const localHandle3 = await mainDataStore._context.uploadBlob(stringToBuffer(blobContents, "utf-8"));
            assert.notStrictEqual(
                localHandle1.absolutePath, localHandle3.absolutePath, "local handles should be different");

            // Add the new local handle and then remove all the local handles to unreference the blob.
            mainDataStore._root.set("local3", localHandle2);
            mainDataStore._root.delete("local1");
            mainDataStore._root.delete("local2");
            mainDataStore._root.delete("local3");

            // Summarize so that the above attachment blobs are marked unreferenced.
            await provider.ensureSynchronized();
            await summarizeNow(summarizer);

            // Wait for sweep timeout so that the blob is tombstoned.
            await delay(sweepTimeoutMs + 10);

            // Send an op to update the current reference timestamp that GC uses to make sweep ready objects.
            mainDataStore._root.set("key", "value");
            await provider.ensureSynchronized();

            // Summarize so that the tombstoned blobs are now part of the summary.
            const summary2 = await summarizeNow(summarizer);

            // Load a new container from the above summary which should have the blobs tombstoned.
            const container2 = await loadContainer(summary2.summaryVersion);

            // Retrieving the blob via any of the handles should fail. Note that the blob is requested via its url since
            // this container does not have access to the blob's handle.
            const localResponse1 = await container2.request({ url: localHandle1.absolutePath });
            assert.strictEqual(localResponse1?.status, 404, `Expecting a 404 response for local handle 1`);
            assert(localResponse1.value.startsWith("Blob removed by gc:"), `Unexpected value for local handle 1`);

            const localResponse2 = await container2.request({ url: localHandle2.absolutePath });
            assert.strictEqual(localResponse2?.status, 404, `Expecting a 404 response for local handle 2`);
            assert(localResponse2.value.startsWith("Blob removed by gc:"), `Unexpected value for local handle 2`);

            const localResponse3 = await container2.request({ url: localHandle3.absolutePath });
            assert.strictEqual(localResponse3?.status, 404, `Expecting a 404 response for storage handle`);
            assert(localResponse3.value.startsWith("Blob removed by gc:"), `Unexpected value for local handle 2`);
        });
    });
});<|MERGE_RESOLUTION|>--- conflicted
+++ resolved
@@ -79,10 +79,7 @@
             }
 
             settings["Fluid.GarbageCollection.ThrowOnTombstoneLoad"] = true;
-<<<<<<< HEAD
             settings["Fluid.GarbageCollection.ThrowOnTombstoneUsage"] = true;
-=======
->>>>>>> 120435a4
             settings["Fluid.GarbageCollection.TestOverride.SweepTimeoutMs"] = sweepTimeoutMs;
         });
 
@@ -129,15 +126,12 @@
             assert.equal(response.value, `Blob removed by gc: ${blobHandle.absolutePath.substring(8)}`, `Unexpected response value`);
             assert(container2.closed !== true, "Container should not have closed");
 
-<<<<<<< HEAD
             // If allowTombstone is passed it should succeed
             const allowTombstoneResponse = await container2.request({ url: blobHandle.absolutePath, headers: { allowTombstone: true } });
             assert.strictEqual(allowTombstoneResponse?.status, 200, `Expecting a 200 response`);
             assert(allowTombstoneResponse.value !== undefined, `Expecting a value`);
             assert((container2.closed as boolean) !== true, "Container should not have closed");
 
-=======
->>>>>>> 120435a4
             // But the summarizing container should succeed (logging and error)
             const { container: summarizingContainer } = await createSummarizerWithContainer(
                 provider,
@@ -269,10 +263,7 @@
         async () => {
             // Turn ThrowOnTombstoneUsage setting off.
             settings["Fluid.GarbageCollection.ThrowOnTombstoneLoad"] = false;
-<<<<<<< HEAD
             settings["Fluid.GarbageCollection.ThrowOnTombstoneUsage"] = false;
-=======
->>>>>>> 120435a4
 
             const { dataStore: mainDataStore, summarizer } = await createDataStoreAndSummarizer();
 
@@ -391,10 +382,7 @@
             }
 
             settings["Fluid.GarbageCollection.ThrowOnTombstoneLoad"] = true;
-<<<<<<< HEAD
             settings["Fluid.GarbageCollection.ThrowOnTombstoneUsage"] = true;
-=======
->>>>>>> 120435a4
             settings["Fluid.GarbageCollection.TestOverride.SweepTimeoutMs"] = sweepTimeoutMs;
         });
 
@@ -668,10 +656,7 @@
             }
 
             settings["Fluid.GarbageCollection.ThrowOnTombstoneLoad"] = true;
-<<<<<<< HEAD
             settings["Fluid.GarbageCollection.ThrowOnTombstoneUsage"] = true;
-=======
->>>>>>> 120435a4
             settings["Fluid.GarbageCollection.TestOverride.SweepTimeoutMs"] = sweepTimeoutMs;
         });
 
