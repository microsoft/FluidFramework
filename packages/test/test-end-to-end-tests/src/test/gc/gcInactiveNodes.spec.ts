--- conflicted
+++ resolved
@@ -140,26 +140,9 @@
             await provider.ensureSynchronized();
             await summarizerRuntime.resolveHandle({ url });
 
-<<<<<<< HEAD
-        // Make changes to the inactive data store and validate that we get the changedEvent.
-        dataStore1._root.set("key", "value");
-        await provider.ensureSynchronized();
-        assert(
-            mockLogger.matchEvents([
-                {
-                    eventName: changedEvent,
-                    timeout: inactiveTimeoutMs,
-                    id: `/${dataStore1.id}`,
-                    pkg: { value: `/${pkg}`, tag: TelemetryDataTag.CodeArtifact },
-                },
-            ]),
-            "changed event not generated as expected",
-        );
-=======
             // Summarize and validate that no unreferenced errors were logged.
             await summarize(summarizerRuntime);
             validateNoInactiveEvents();
->>>>>>> c93041ef
 
             // Wait for inactive timeout. This will ensure that the unreferenced data store is inactive.
             await waitForInactiveTimeout();
@@ -173,29 +156,12 @@
                         eventName: changedEvent,
                         timeout: inactiveTimeoutMs,
                         id: url,
-                        pkg: { value: TestDataObjectType, tag: TelemetryDataTag.PackageData },
+                        pkg: { value: TestDataObjectType, tag: TelemetryDataTag.CodeArtifact },
                     },
                 ]),
                 "changed event not generated as expected",
             );
 
-<<<<<<< HEAD
-        // Revive the inactive data store and validate that we get the revivedEvent event.
-        defaultDataStore._root.set("dataStore1", dataStore1.handle);
-        await provider.ensureSynchronized();
-        assert(
-            mockLogger.matchEvents([
-                {
-                    eventName: revivedEvent,
-                    timeout: inactiveTimeoutMs,
-                    id: `/${dataStore1.id}`,
-                    pkg: { value: `/${pkg}`, tag: TelemetryDataTag.CodeArtifact },
-                },
-            ]),
-            "revived event not generated as expected",
-        );
-    });
-=======
             // Load the data store and validate that we get loadedEvent.
             await summarizerRuntime.resolveHandle({ url });
             assert(
@@ -208,7 +174,6 @@
                 ]),
                 "loaded event not generated as expected",
             );
->>>>>>> c93041ef
 
             // Make a change again and validate that we don't get another changedEvent as we only log it
             // once per data store per session.
@@ -225,7 +190,7 @@
                         eventName: revivedEvent,
                         timeout: inactiveTimeoutMs,
                         id: url,
-                        pkg: { value: TestDataObjectType, tag: TelemetryDataTag.PackageData },
+                        pkg: { value: TestDataObjectType, tag: TelemetryDataTag.CodeArtifact },
                     },
                 ]),
                 "revived event not generated as expected",
