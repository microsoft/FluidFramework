--- conflicted
+++ resolved
@@ -29,31 +29,10 @@
 	itExpects,
 	TestDataObjectType,
 } from "@fluid-private/test-version-utils";
-<<<<<<< HEAD
-import { FluidSerializer, parseHandles } from "@fluidframework/shared-object-base";
-import { waitForContainerWriteModeConnectionWrite } from "./gcTestSummaryUtils.js";
-
-/**
- * We manufacture a handle to simulate a bug where an object is unreferenced in GC's view
- * (and reminder, interactive clients never update their GC data after loading),
- * but someone still has a handle to it.
- *
- * It's possible to achieve this truly with multiple clients where one revives it mid-session
- * after it was unreferenced for the inactive timeout, but that's more complex to implement
- * in a test and is no better than this approach
- */
-function manufactureHandle<T>(handleContext: IFluidHandleContext, url: string): IFluidHandle<T> {
-	const serializer = new FluidSerializer(handleContext, () => {});
-	const handle: IFluidHandle<T> = parseHandles({ type: "__fluid_handle__", url }, serializer);
-	return handle;
-}
-=======
-import { SharedMap } from "@fluidframework/map";
 import {
 	manufactureHandle,
 	waitForContainerWriteModeConnectionWrite,
 } from "./gcTestSummaryUtils.js";
->>>>>>> a09efc5e
 
 /**
  * Validates this scenario: When a GC node (data store or attachment blob) becomes inactive, i.e, it has been
