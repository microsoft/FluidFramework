/*!
 * Copyright (c) Microsoft Corporation and contributors. All rights reserved.
 * Licensed under the MIT License.
 */

/* eslint-disable @typescript-eslint/no-non-null-assertion */

import { strict as assert } from "assert";
import { stringToBuffer } from "@fluid-internal/client-utils";
import { IContainer, LoaderHeader } from "@fluidframework/container-definitions";
import {
	AllowInactiveRequestHeaderKey,
	ContainerRuntime,
	InactiveResponseHeaderKey,
	ISummarizer,
} from "@fluidframework/container-runtime";
import { IFluidHandle } from "@fluidframework/core-interfaces";
import { DriverHeader } from "@fluidframework/driver-definitions";
import { IContainerRuntimeBase } from "@fluidframework/runtime-definitions";
import { MockLogger, TelemetryDataTag } from "@fluidframework/telemetry-utils";
import {
	ITestContainerConfig,
	ITestObjectProvider,
	createSummarizer,
	summarizeNow,
	waitForContainerConnection,
} from "@fluidframework/test-utils";
import {
	describeCompat,
	ITestDataObject,
	itExpects,
	TestDataObjectType,
} from "@fluid-private/test-version-utils";
import { delay } from "@fluidframework/core-utils";
import type { ISharedDirectory } from "@fluidframework/map";
import {
	manufactureHandle,
	waitForContainerWriteModeConnectionWrite,
} from "./gcTestSummaryUtils.js";

/**
 * Validates this scenario: When a GC node (data store or attachment blob) becomes inactive, i.e, it has been
 * unreferenced for a certain amount of time, using the node results in an error telemetry.
 */
<<<<<<< HEAD
describeCompat("GC inactive nodes tests", "2.0.0-rc.1.0.0", (getTestObjectProvider, apis) => {
	const { SharedMap, SharedDirectory } = apis.dds;
=======
describeCompat("GC inactive nodes tests", "NoCompat", (getTestObjectProvider, apis) => {
	const { SharedMap } = apis.dds;
>>>>>>> f1297f8d
	const revivedEvent = "fluid:telemetry:ContainerRuntime:InactiveObject_Revived";
	const changedEvent = "fluid:telemetry:ContainerRuntime:InactiveObject_Changed";
	const loadedEvent = "fluid:telemetry:ContainerRuntime:InactiveObject_Loaded";
	const inactiveTimeoutMs = 100;

	function makeTestContainerConfig(
		params: { throwOnInactiveLoad?: true } = {},
	): ITestContainerConfig {
		const { throwOnInactiveLoad } = params;
		return {
			runtimeOptions: {
				gcOptions: { inactiveTimeoutMs, throwOnInactiveLoad },
			},
		};
	}

	const testContainerConfig = makeTestContainerConfig();
	const testContainerConfigWithThrowOption = makeTestContainerConfig({
		throwOnInactiveLoad: true,
	});

	let provider: ITestObjectProvider;
	let mockLogger: MockLogger;

	/** Waits for the inactive timeout to expire. */
	async function waitForInactiveTimeout(): Promise<void> {
		await new Promise<void>((resolve) => {
			setTimeout(resolve, inactiveTimeoutMs + 10);
		});
	}

	/** Validates that none of the inactive events have been logged since the last run. */
	function validateNoInactiveEvents() {
		assert(
			!mockLogger.matchAnyEvent([
				{ eventName: revivedEvent },
				{ eventName: changedEvent },
				{ eventName: loadedEvent },
			]),
			"inactive object events should not have been logged",
		);
	}

	async function loadContainer(
		configNoLoaderProps: ITestContainerConfig, // loaderProps gets overwritten
		summaryVersion: string,
		logger?: MockLogger,
	) {
		return provider.loadTestContainer(
			{
				...configNoLoaderProps,
				loaderProps: { logger },
			},
			{
				[LoaderHeader.version]: summaryVersion,
			},
		);
	}

	/**
	 * Loads a summarizer client with the given version (if any) and returns its container runtime and summary
	 * collection.
	 */
	async function createSummarizerClient(config: ITestContainerConfig) {
		const requestHeader = {
			[LoaderHeader.cache]: false,
			[LoaderHeader.clientDetails]: {
				capabilities: { interactive: true },
				type: "summarizer",
			},
			[DriverHeader.summarizingClient]: true,
			[LoaderHeader.reconnect]: false,
		};
		const summarizerContainer = await provider.loadTestContainer(config, requestHeader);

		const summarizer = await summarizerContainer.getEntryPoint();
		return (summarizer as any).runtime as ContainerRuntime;
	}

	async function summarize(containerRuntime: ContainerRuntime) {
		await provider.ensureSynchronized();
		return containerRuntime.summarize({
			runGC: true,
			fullTree: true,
			trackState: false,
		});
	}

	describe("Inactive timeout", () => {
		let containerRuntime: IContainerRuntimeBase;
		let mainContainer: IContainer;
		let defaultDataStore: ITestDataObject;

		const waitForSummary = async (summarizer: ISummarizer) => {
			await provider.ensureSynchronized();
			const summaryResult = await summarizeNow(summarizer);
			return summaryResult.summaryVersion;
		};

		async function createNewDataObject(runtime: IContainerRuntimeBase = containerRuntime) {
			const dataStore = await runtime.createDataStore(TestDataObjectType);
			return dataStore.entryPoint.get() as Promise<ITestDataObject>;
		}

		beforeEach("setup", async function () {
			provider = getTestObjectProvider({ syncSummarizer: true });
			// These tests validate the end-to-end behavior of GC features by generating ops and summaries. However,
			// it does not post these summaries or download them. So, it doesn't need to run against real services.
			if (provider.driver.type !== "local") {
				this.skip();
			}

			mockLogger = new MockLogger();
			mainContainer = await provider.makeTestContainer(testContainerConfig);
			defaultDataStore = (await mainContainer.getEntryPoint()) as ITestDataObject;
			containerRuntime = defaultDataStore._context.containerRuntime;
			await waitForContainerConnection(mainContainer);
		});

		itExpects(
			"can generate events when unreferenced data store is accessed after it's inactive",
			[{ eventName: changedEvent }, { eventName: loadedEvent }, { eventName: revivedEvent }],
			async () => {
				const summarizerRuntime = await createSummarizerClient({
					...testContainerConfigWithThrowOption, // But summarizer should NOT throw
					loaderProps: { logger: mockLogger },
				});
				const dataObject = await createNewDataObject();
				const url = dataObject.handle.absolutePath;

				defaultDataStore._root.set("dataStore1", dataObject.handle);
				await provider.ensureSynchronized();

				// Mark dataStore1 as unreferenced, send an op and load it.
				defaultDataStore._root.delete("dataStore1");
				dataObject._root.set("key", "value2");
				await provider.ensureSynchronized();
				await summarizerRuntime.resolveHandle({ url });

				// Summarize and validate that no unreferenced errors were logged.
				await summarize(summarizerRuntime);
				validateNoInactiveEvents();

				// Wait for inactive timeout. This will ensure that the unreferenced data store is inactive.
				await waitForInactiveTimeout();

				// Make changes to the inactive data store and validate that we get the changedEvent.
				dataObject._root.set("key", "value");
				await provider.ensureSynchronized();
				// Load the data store and validate that we get loadedEvent.
				const response = await summarizerRuntime.resolveHandle({ url });
				assert.equal(
					response.status,
					200,
					"Loading the inactive object should succeed on summarizer despite throwOnInactiveLoad option",
				);
				await summarize(summarizerRuntime);
				mockLogger.assertMatch(
					[
						{
							eventName: changedEvent,
							timeout: inactiveTimeoutMs,
							id: { value: url, tag: TelemetryDataTag.CodeArtifact },
							pkg: { value: TestDataObjectType, tag: TelemetryDataTag.CodeArtifact },
						},
						{
							eventName: loadedEvent,
							timeout: inactiveTimeoutMs,
							id: { value: url, tag: TelemetryDataTag.CodeArtifact },
							pkg: { value: TestDataObjectType, tag: TelemetryDataTag.CodeArtifact },
						},
					],
					"changed and loaded events not generated as expected",
					true /* inlineDetailsProp */,
				);

				// Make a change again and validate that we don't get another changedEvent as we only log it
				// once per data store per session.
				dataObject._root.set("key2", "value2");
				await summarize(summarizerRuntime);
				validateNoInactiveEvents();

				// Revive the inactive data store and validate that we get the revivedEvent event.
				defaultDataStore._root.set("dataStore1", dataObject.handle);
				await summarize(summarizerRuntime);
				mockLogger.assertMatch(
					[
						{
							eventName: revivedEvent,
							timeout: inactiveTimeoutMs,
							id: { value: url, tag: TelemetryDataTag.CodeArtifact },
							pkg: { value: TestDataObjectType, tag: TelemetryDataTag.CodeArtifact },
							fromId: {
								value: defaultDataStore._root.handle.absolutePath,
								tag: TelemetryDataTag.CodeArtifact,
							},
						},
					],
					"revived event not generated as expected",
					true /* inlineDetailsProp */,
				);
			},
		);

		itExpects(
			"can generate events when unreferenced attachment blob is accessed after it's inactive",
			[{ eventName: loadedEvent }, { eventName: revivedEvent }],
			async () => {
				const summarizerRuntime = await createSummarizerClient({
					...testContainerConfig,
					loaderProps: { logger: mockLogger },
				});
				const entryPoint = await summarizerRuntime.getAliasedDataStoreEntryPoint("default");
				if (entryPoint === undefined) {
					throw new Error("Summarizer must have default data store");
				}
				const summarizerDefaultDataStore = (await entryPoint.get()) as ITestDataObject;

				// Upload an attachment blobs and mark them referenced.
				const blobContents = "Blob contents";
				const blobHandle = await defaultDataStore._context.uploadBlob(
					stringToBuffer(blobContents, "utf-8"),
				);
				defaultDataStore._root.set("blob", blobHandle);

				await provider.ensureSynchronized();

				// Get the blob handle in the summarizer client. Don't retrieve the underlying blob yet. We will do that
				// after the blob node is inactive.
				const summarizerBlobHandle =
					summarizerDefaultDataStore._root.get<IFluidHandle<ArrayBufferLike>>("blob");
				assert(
					summarizerBlobHandle !== undefined,
					"Blob handle not sync'd to summarizer client",
				);

				// Summarize and validate that no unreferenced errors were logged.
				await summarize(summarizerRuntime);
				validateNoInactiveEvents();

				// Mark blob as unreferenced, summarize and validate that no unreferenced errors are logged yet.
				defaultDataStore._root.delete("blob");
				await summarize(summarizerRuntime);
				validateNoInactiveEvents();

				// Wait for inactive timeout. This will ensure that the unreferenced blob is inactive.
				await waitForInactiveTimeout();

				// Retrieve the blob in the summarizer client now and validate that we get the loadedEvent.
				await summarizerBlobHandle.get();
				await summarize(summarizerRuntime);
				mockLogger.assertMatch(
					[
						{
							eventName: loadedEvent,
							timeout: inactiveTimeoutMs,
							id: {
								value: summarizerBlobHandle.absolutePath,
								tag: TelemetryDataTag.CodeArtifact,
							},
						},
					],
					"updated event not generated as expected for attachment blobs",
					true /* inlineDetailsProp */,
				);

				// Add the handle back, summarize and validate that we get the revivedEvent.
				defaultDataStore._root.set("blob", blobHandle);
				await provider.ensureSynchronized();
				await summarize(summarizerRuntime);
				mockLogger.assertMatch(
					[
						{
							eventName: revivedEvent,
							timeout: inactiveTimeoutMs,
							id: {
								value: summarizerBlobHandle.absolutePath,
								tag: TelemetryDataTag.CodeArtifact,
							},
						},
					],
					"revived event not generated as expected for attachment blobs",
					true /* inlineDetailsProp */,
				);
			},
		);

		itExpects(
			"can generate events when unreferenced DDS is accessed after it's inactive",
			[{ eventName: changedEvent }, { eventName: loadedEvent }],
			async () => {
				const summarizerRuntime = await createSummarizerClient({
					...testContainerConfigWithThrowOption, // But summarizer should NOT throw
					loaderProps: { logger: mockLogger },
				});
				const dataObject = await createNewDataObject();
				const dataStoreUrl = dataObject.handle.absolutePath;
				const ddsUrl = dataObject._root.handle.absolutePath;

				defaultDataStore._root.set("dataStore1", dataObject.handle);
				await provider.ensureSynchronized();

				// Mark dataStore1 as unreferenced, send an op and load its DDS.
				defaultDataStore._root.delete("dataStore1");
				dataObject._root.set("key", "value2");
				await provider.ensureSynchronized();
				await summarizerRuntime.resolveHandle({ url: ddsUrl });

				// Summarize and validate that no unreferenced errors were logged.
				await summarize(summarizerRuntime);
				validateNoInactiveEvents();

				// Wait for inactive timeout. This will ensure that the unreferenced DDS is inactive.
				await waitForInactiveTimeout();

				// Make changes to the inactive data store and validate that we get the changedEvent.
				dataObject._root.set("key", "value");
				await provider.ensureSynchronized();
				// Load the DDS and validate that we get loadedEvent.
				const response = await summarizerRuntime.resolveHandle({ url: ddsUrl });
				assert.equal(
					response.status,
					200,
					"Loading the inactive object should succeed on summarizer despite throwOnInactiveLoad option",
				);
				await summarize(summarizerRuntime);
				mockLogger.assertMatch(
					[
						{
							eventName: changedEvent,
							timeout: inactiveTimeoutMs,
							id: { value: dataStoreUrl, tag: TelemetryDataTag.CodeArtifact },
							pkg: { value: TestDataObjectType, tag: TelemetryDataTag.CodeArtifact },
						},
						{
							eventName: loadedEvent,
							timeout: inactiveTimeoutMs,
							id: { value: ddsUrl, tag: TelemetryDataTag.CodeArtifact },
							pkg: { value: TestDataObjectType, tag: TelemetryDataTag.CodeArtifact },
						},
					],
					"changed and loaded events not generated as expected",
					true /* inlineDetailsProp */,
				);
			},
		);

		describe("Interactive (non-summarizer) clients", () => {
			/** Expected type of error thrown when loading an inactiveObject (if disallowed) */
			type InactiveLoadError = Error & {
				code: number;
				underlyingResponseHeaders?: {
					[InactiveResponseHeaderKey]: boolean;
				};
			};

			itExpects(
				"throwOnInactiveLoad: true; DataStore handle.get -- throws and logs",
				[
					{
						eventName:
							"fluid:telemetry:ContainerRuntime:GarbageCollector:InactiveObject_Loaded",
					},
				],
				async () => {
					// Create a summarizer client that will be used to summarize the container.
					const { summarizer: summarizer1 } = await createSummarizer(
						provider,
						mainContainer,
						{
							runtimeOptions: {
								gcOptions: { inactiveTimeoutMs },
							},
						},
					);

					// Create a data store, mark it as referenced and then unreferenced
					const dataObject = await createNewDataObject();
					const dataStoreUrl = dataObject.handle.absolutePath;
					defaultDataStore._root.set("dataStore", dataObject.handle);
					defaultDataStore._root.delete("dataStore");

					// Summarize the container while it's unreferenced. This summary will be used to load another container.
					const summaryVersion1 = await waitForSummary(summarizer1);

					// Wait for inactive timeout. This will ensure that the unreferenced data store is inactive.
					await waitForInactiveTimeout();

					// Load a non-summarizer container from the above summary that uses the mock logger. This container has to
					// be in "write" mode for GC to initialize unreferenced nodes from summary.
					const container2 = await loadContainer(
						testContainerConfigWithThrowOption,
						summaryVersion1,
						mockLogger,
					);
					const defaultDataStoreContainer2 =
						(await container2.getEntryPoint()) as ITestDataObject;
					defaultDataStoreContainer2._root.set("mode", "write");
					await waitForContainerWriteModeConnectionWrite(container2);

					// Load the inactive data store. This should result in a loaded event from the non-summarizer container.
					const handle = manufactureHandle<ITestDataObject>(
						defaultDataStoreContainer2._context.IFluidHandleContext, // yields the ContaineRuntime's handleContext
						dataStoreUrl,
					);
					try {
						// This throws because the DataStore is inactive and throwOnInactiveLoad is set
						await handle.get();
						assert.fail("Expected handle.get to throw");
					} catch (error: any) {
						const inactiveError: InactiveLoadError | undefined = error;
						assert.equal(inactiveError?.code, 404, "Incorrect error status code");
						assert.equal(
							inactiveError?.message,
							`DataStore is inactive: ${dataStoreUrl}`,
						);
						assert.equal(
							inactiveError?.underlyingResponseHeaders?.[InactiveResponseHeaderKey],
							true,
							"Inactive error from handle.get should include the inactive flag",
						);
					}
					mockLogger.assertMatch(
						[
							{
								eventName:
									"fluid:telemetry:ContainerRuntime:GarbageCollector:InactiveObject_Loaded",
								timeout: inactiveTimeoutMs,
								id: { value: dataStoreUrl, tag: TelemetryDataTag.CodeArtifact },
							},
						],
						"loaded event not generated as expected",
						true /* inlineDetailsProp */,
					);
				},
			);

			itExpects(
				"throwOnInactiveLoad: true; DDS handle.get -- Doesn't throw, and DOESN'T log",
				[
					// Bug: It SHOULD actually log
					// {
					// 	eventName:
					// 		"fluid:telemetry:ContainerRuntime:GarbageCollector:InactiveObject_Loaded",
					// },
				],
				async () => {
					// Create a summarizer client that will be used to summarize the container.
					const { summarizer: summarizer1 } = await createSummarizer(
						provider,
						mainContainer,
						{
							runtimeOptions: {
								gcOptions: { inactiveTimeoutMs },
							},
						},
					);

					// Create a data store, mark it as referenced and then unreferenced
					const dataObject = await createNewDataObject();
					const dds = dataObject._runtime.createChannel(
						"dds1",
						SharedMap.getFactory().type,
					);
					const ddsUrl = dds.handle.absolutePath;
					defaultDataStore._root.set("dds1", dds.handle);
					defaultDataStore._root.delete("dds1");

					// Summarize the container while it's unreferenced. This summary will be used to load another container.
					const summaryVersion1 = await waitForSummary(summarizer1);

					// Wait for inactive timeout. This will ensure that the unreferenced data store is inactive.
					await waitForInactiveTimeout();

					// Load a non-summarizer container from the above summary that uses the mock logger. This container has to
					// be in "write" mode for GC to initialize unreferenced nodes from summary.
					const container2 = await loadContainer(
						testContainerConfigWithThrowOption,
						summaryVersion1,
						mockLogger,
					);
					const defaultDataStoreContainer2 =
						(await container2.getEntryPoint()) as ITestDataObject;
					defaultDataStoreContainer2._root.set("mode", "write");
					await waitForContainerWriteModeConnectionWrite(container2);

					// Load the inactive data store. This should result in a loaded event from the non-summarizer container.
					const handle = manufactureHandle<ITestDataObject>(
						defaultDataStoreContainer2._context.IFluidHandleContext, // yields the ContaineRuntime's handleContext
						ddsUrl,
					);

					// Even though the DataStore is inactive and throwOnInactiveLoad is set, we don't throw for DDSes for ease of use
					await assert.doesNotReject(
						async () => handle.get(),
						"handle.get() for the DDS should not throw",
					);

					// Bug: It SHOULD actually log
					// mockLogger.assertMatch(
					// 	[
					// 		{
					// 			eventName:
					// 				"fluid:telemetry:ContainerRuntime:GarbageCollector:InactiveObject_Loaded",
					// 			timeout: inactiveTimeoutMs,
					// 			id: {
					// 				value: `${dataStoreId}`,
					// 				tag: TelemetryDataTag.CodeArtifact,
					// 			},
					// 		},
					// 	],
					// 	"loaded event not generated as expected",
					// 	true /* inlineDetailsProp */,
					// );
				},
			);

			itExpects(
				"throwOnInactiveLoad: true; resolveHandle with header -- only logs",
				[
					{
						eventName:
							"fluid:telemetry:ContainerRuntime:GarbageCollector:InactiveObject_Loaded",
					},
				],
				async () => {
					// Create a summarizer client that will be used to summarize the container.
					const { summarizer: summarizer1 } = await createSummarizer(
						provider,
						mainContainer,
						{
							runtimeOptions: {
								gcOptions: { inactiveTimeoutMs },
							},
						},
					);

					// Create a data store, mark it as referenced and then unreferenced
					const dataObject = await createNewDataObject();
					const url = dataObject.handle.absolutePath;
					defaultDataStore._root.set("dataStore", dataObject.handle);
					defaultDataStore._root.delete("dataStore");

					// Summarize the container while it's unreferenced. This summary will be used to load another container.
					const summaryVersion1 = await waitForSummary(summarizer1);

					// Wait for inactive timeout. This will ensure that the unreferenced data store is inactive.
					await waitForInactiveTimeout();

					// Load a non-summarizer container from the above summary that uses the mock logger. This container has to
					// be in "write" mode for GC to initialize unreferenced nodes from summary.
					const container2 = await loadContainer(
						testContainerConfigWithThrowOption,
						summaryVersion1,
						mockLogger,
					);
					const defaultDataStoreContainer2 =
						(await container2.getEntryPoint()) as ITestDataObject;
					defaultDataStoreContainer2._root.set("mode", "write");
					await waitForContainerWriteModeConnectionWrite(container2);

					const container2Runtime = defaultDataStoreContainer2._context
						.containerRuntime as ContainerRuntime;

					const response = await container2Runtime.resolveHandle({
						url,
						headers: { [AllowInactiveRequestHeaderKey]: true },
					});
					assert.equal(response.status, 200, "Expected 200 response");
					mockLogger.assertMatch(
						[
							{
								eventName:
									"fluid:telemetry:ContainerRuntime:GarbageCollector:InactiveObject_Loaded",
								timeout: inactiveTimeoutMs,
								id: { value: url, tag: TelemetryDataTag.CodeArtifact },
							},
						],
						"loaded event not generated as expected",
						true /* inlineDetailsProp */,
					);
				},
			);

			itExpects(
				"throwOnInactiveLoad: false; handle.get -- only logs",
				[
					{
						eventName:
							"fluid:telemetry:ContainerRuntime:GarbageCollector:InactiveObject_Loaded",
					},
				],
				async () => {
					// Create a summarizer client that will be used to summarize the container.
					const { summarizer: summarizer1 } = await createSummarizer(
						provider,
						mainContainer,
						{
							runtimeOptions: {
								gcOptions: { inactiveTimeoutMs },
							},
						},
					);

					// Create a data store, mark it as referenced and then unreferenced
					const dataObject = await createNewDataObject();
					const url = dataObject.handle.absolutePath;
					const unreferencedId = dataObject._context.id;
					defaultDataStore._root.set("dataStore", dataObject.handle);
					defaultDataStore._root.delete("dataStore");

					// Summarize the container while it's unreferenced. This summary will be used to load another container.
					const summaryVersion1 = await waitForSummary(summarizer1);

					// Wait for inactive timeout. This will ensure that the unreferenced data store is inactive.
					await waitForInactiveTimeout();

					// Load a non-summarizer container from the above summary that uses the mock logger. This container has to
					// be in "write" mode for GC to initialize unreferenced nodes from summary.
					const container2 = await loadContainer(
						testContainerConfig, // NOT including the throwOnInactiveLoad flag
						summaryVersion1,
						mockLogger,
					);
					const defaultDataStoreContainer2 =
						(await container2.getEntryPoint()) as ITestDataObject;
					defaultDataStoreContainer2._root.set("mode", "write");
					await waitForContainerWriteModeConnectionWrite(container2);

					// Load the inactive data store. Should work fine since throwOnInactiveLoad was not set in options (but will log)
					const handle = manufactureHandle<ITestDataObject>(
						defaultDataStoreContainer2._context.IFluidHandleContext, // yields the ContaineRuntime's handleContext
						unreferencedId,
					);
					await handle.get();

					mockLogger.assertMatch(
						[
							{
								eventName:
									"fluid:telemetry:ContainerRuntime:GarbageCollector:InactiveObject_Loaded",
								timeout: inactiveTimeoutMs,
								id: { value: url, tag: TelemetryDataTag.CodeArtifact },
							},
						],
						"loaded event not generated as expected",
						true /* inlineDetailsProp */,
					);
				},
			);
		});

		/**
		 * This test validates that we can generate inactive object events for data stores which are not loaded
		 * when we identify the error. The following bug was fixed in this code path and this test covers that
		 * scenario - https://github.com/microsoft/FluidFramework/pull/10237.
		 *
		 * Note that the namespace for "inactiveObject_Revived" is different than the tests above because it is logged
		 * via the running summarizer's logger.
		 */
		itExpects(
			"can generate events for data stores that are not loaded",
			[
				{
					eventName: "fluid:telemetry:Summarizer:Running:InactiveObject_Revived",
				},
			],
			async () => {
				const { summarizer: summarizer1 } = await createSummarizer(
					provider,
					mainContainer,
					{
						runtimeOptions: {
							gcOptions: {
								inactiveTimeoutMs,
							},
						},
					},
				);

				const dataObject = await createNewDataObject();

				// Mark dataStore as referenced and then unreferenced; summarize.
				defaultDataStore._root.set("dataStore", dataObject.handle);
				defaultDataStore._root.delete("dataStore");
				const summaryVersion1 = await waitForSummary(summarizer1);

				// Load a new summarizer from the above summary such that the second data store is not loaded.
				summarizer1.close();
				const { summarizer: summarizer2 } = await createSummarizer(
					provider,
					mainContainer,
					{
						runtimeOptions: {
							gcOptions: {
								inactiveTimeoutMs,
							},
						},
					},
					summaryVersion1,
				);

				// Wait for inactive timeout. This will ensure that the unreferenced data store is inactive.
				await waitForInactiveTimeout();

				// Send an op for the deleted data store and revived it. There should not be any errors.
				dataObject._root.set("key", "value");
				defaultDataStore._root.set("dataStore", dataObject.handle);
				await provider.ensureSynchronized();

				// Summarize now. This is when the inactive object events will be logged.
				await assert.doesNotReject(
					waitForSummary(summarizer2),
					"Summary wasn't successful",
				);
			},
		);

		it("Reviving an InactiveObject clears Inactive state immediately in interactive client (but not for its subtree)", async () => {
			const container1 = mainContainer;
			const { summarizer: summarizer1 } = await createSummarizer(
				provider,
				container1,
				testContainerConfig,
			);
			const defaultDataObject1 = (await container1.getEntryPoint()) as ITestDataObject;
			await waitForContainerConnection(container1);

			const dataObjectA_1 = await createNewDataObject();
			const dataObjectB_1 = await createNewDataObject();
			const idA = dataObjectA_1._context.id;
			const idB = dataObjectB_1._context.id;

			// Reference A from the container entrypoint, and B from A
			defaultDataObject1._root.set("A", dataObjectA_1.handle);
			dataObjectA_1._root.set("B", dataObjectB_1.handle);

			// Then unreference the A-B chain (but leave it intact), and Summarize to start unreferenced tracking
			defaultDataObject1._root.delete("A");
			await provider.ensureSynchronized();
			const { summaryVersion: summaryVersion1 } = await summarizeNow(summarizer1);

			// A and B are unreferenced in container2/container3. Timers will be set
			// We need two containers because each event type is only logged once per container
			const mockLogger2 = new MockLogger();
			const container2 = await loadContainer(
				testContainerConfig,
				summaryVersion1,
				mockLogger2,
			);
			const defaultDataObject2 = (await container2.getEntryPoint()) as ITestDataObject;
			const mockLogger3 = new MockLogger();
			const container3 = await loadContainer(
				testContainerConfig,
				summaryVersion1,
				mockLogger3,
			);
			const defaultDataObject3 = (await container3.getEntryPoint()) as ITestDataObject;

			// Wait the Inactive Timeout. Timers will fire
			await delay(inactiveTimeoutMs);

			// Load A in container2 and ensure InactiveObject_Loaded is logged
			const handleA_2 = manufactureHandle<ITestDataObject>(
				defaultDataObject2._context.IFluidHandleContext, // yields the ContaineRuntime's handleContext
				idA,
			);
			await handleA_2.get();
			mockLogger2.assertMatch([
				{
					eventName:
						"fluid:telemetry:ContainerRuntime:GarbageCollector:InactiveObject_Loaded",
					id: { value: `/${idA}`, tag: "CodeArtifact" },
				},
			]);

			// Reference A again in container1. Should be revived on container3
			defaultDataObject1._root.set("A", dataObjectA_1.handle);
			await provider.ensureSynchronized();

			// Since A was directly revived, its unreferenced state was cleared immediately so we shouldn't see InactiveObject logs for it
			const handleA_3 = defaultDataObject3._root.get<IFluidHandle<ITestDataObject>>("A");
			const dataObjectA_3 = await handleA_3!.get();
			mockLogger3.assertMatchNone([
				{
					eventName:
						"fluid:telemetry:ContainerRuntime:GarbageCollector:InactiveObject_Loaded",
				},
			]);

			// Since B wasn't directly revived, it wrongly still thinks it's Inactive. Next GC will clear it up.
			const handleB_3 = dataObjectA_3?._root.get<IFluidHandle<ITestDataObject>>("B");
			await handleB_3!.get();
			mockLogger3.assertMatch([
				{
					eventName:
						"fluid:telemetry:ContainerRuntime:GarbageCollector:InactiveObject_Loaded",
					id: { value: `/${idB}`, tag: "CodeArtifact" },
				},
			]);
		});

		const newDDSFn = async (
			dataObject: ITestDataObject,
		): Promise<[ISharedDirectory, IFluidHandle]> => {
			const dds = SharedDirectory.create(dataObject._runtime, "dds");
			return [dds, dds.handle];
		};
		const newDataStoreFn = async (
			dataObject: ITestDataObject,
		): Promise<[ISharedDirectory, IFluidHandle]> => {
			const dataObject2 = await createNewDataObject(dataObject._context.containerRuntime);
			return [dataObject2._root, dataObject2.handle];
		};
		[[newDDSFn, "DDS"] as const, [newDataStoreFn, "DataStore"] as const].forEach(
			([newDirectoryFn, type]) => {
				it(`Reviving an InactiveObject via [${type}] Attach Op clears Inactive state immediately in interactive client (but not for its subtree)`, async () => {
					const container1 = mainContainer;
					const { summarizer: summarizer1 } = await createSummarizer(
						provider,
						container1,
						testContainerConfig,
					);
					const defaultDataObject1 =
						(await container1.getEntryPoint()) as ITestDataObject;
					await waitForContainerConnection(container1);

					const dataObjectA_1 = await createNewDataObject();
					const dataObjectB_1 = await createNewDataObject();
					const idA = dataObjectA_1._context.id;
					const idB = dataObjectB_1._context.id;

					// Reference A from the container entrypoint, and B from A
					defaultDataObject1._root.set("A", dataObjectA_1.handle);
					dataObjectA_1._root.set("B", dataObjectB_1.handle);

					// Then unreference the A-B chain (but leave it intact), and Summarize to start unreferenced tracking
					defaultDataObject1._root.delete("A");
					await provider.ensureSynchronized();
					const { summaryVersion: summaryVersion1 } = await summarizeNow(summarizer1);

					// A and B are unreferenced in container2/container3. Timers will be set
					// We need two containers because each event type is only logged once per container
					const mockLogger2 = new MockLogger();
					const container2 = await loadContainer(
						testContainerConfig,
						summaryVersion1,
						mockLogger2,
					);
					const defaultDataObject2 =
						(await container2.getEntryPoint()) as ITestDataObject;
					const mockLogger3 = new MockLogger();
					const container3 = await loadContainer(
						testContainerConfig,
						summaryVersion1,
						mockLogger3,
					);
					const defaultDataObject3 =
						(await container3.getEntryPoint()) as ITestDataObject;

					// Wait the Inactive Timeout. Timers will fire
					await delay(inactiveTimeoutMs);

					// Load A in container2 and ensure InactiveObject_Loaded is logged
					const handleA_2 = manufactureHandle<ITestDataObject>(
						defaultDataObject2._context.IFluidHandleContext, // yields the ContaineRuntime's handleContext
						idA,
					);
					await handleA_2.get();
					mockLogger2.assertMatch([
						{
							eventName:
								"fluid:telemetry:ContainerRuntime:GarbageCollector:InactiveObject_Loaded",
							id: { value: `/${idA}`, tag: "CodeArtifact" },
						},
					]);

					// Reference A again in container3 via DataStore attach op. Should be properly revived in container3 itself
					const manufacturedHandleA_3 = manufactureHandle<ITestDataObject>(
						defaultDataObject3._context.IFluidHandleContext, // yields the ContaineRuntime's handleContext
						idA,
					);
					const [newDirectory_3, handleToAttach_3] =
						await newDirectoryFn(defaultDataObject3);
					newDirectory_3.set("A", manufacturedHandleA_3);
					defaultDataObject3._root.set("NewDirectory", handleToAttach_3);
					await provider.ensureSynchronized();

					// Since A was directly revived, its unreferenced state was cleared immediately so we shouldn't see InactiveObject logs for it
					const handleA_3 = newDirectory_3.get<IFluidHandle<ITestDataObject>>("A");
					const dataObjectA_3 = await handleA_3!.get();
					mockLogger3.assertMatchNone([
						{
							eventName:
								"fluid:telemetry:ContainerRuntime:GarbageCollector:InactiveObject_Loaded",
						},
					]);

					// Since B wasn't directly revived, it wrongly still thinks it's Inactive. Next GC will clear it up.
					const handleB_3 = dataObjectA_3?._root.get<IFluidHandle<ITestDataObject>>("B");
					await handleB_3!.get();
					mockLogger3.assertMatch([
						{
							eventName:
								"fluid:telemetry:ContainerRuntime:GarbageCollector:InactiveObject_Loaded",
							id: { value: `/${idB}`, tag: "CodeArtifact" },
						},
					]);
				});
			},
		);
	});
});<|MERGE_RESOLUTION|>--- conflicted
+++ resolved
@@ -42,13 +42,8 @@
  * Validates this scenario: When a GC node (data store or attachment blob) becomes inactive, i.e, it has been
  * unreferenced for a certain amount of time, using the node results in an error telemetry.
  */
-<<<<<<< HEAD
-describeCompat("GC inactive nodes tests", "2.0.0-rc.1.0.0", (getTestObjectProvider, apis) => {
-	const { SharedMap, SharedDirectory } = apis.dds;
-=======
 describeCompat("GC inactive nodes tests", "NoCompat", (getTestObjectProvider, apis) => {
 	const { SharedMap } = apis.dds;
->>>>>>> f1297f8d
 	const revivedEvent = "fluid:telemetry:ContainerRuntime:InactiveObject_Revived";
 	const changedEvent = "fluid:telemetry:ContainerRuntime:InactiveObject_Changed";
 	const loadedEvent = "fluid:telemetry:ContainerRuntime:InactiveObject_Loaded";
