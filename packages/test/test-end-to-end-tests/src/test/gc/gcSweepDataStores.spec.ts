--- conflicted
+++ resolved
@@ -232,14 +232,8 @@
 				},
 				// Summarizer client's request
 				{
-<<<<<<< HEAD
 					eventName: "fluid:telemetry:ContainerRuntime:GC_Deleted_DataStore_Requested",
-=======
-					eventName: "fluid:telemetry:ContainerRuntime:GC_Tombstone_DataStore_Requested",
-					category: "generic",
-					headers: expectedHeadersLogged.request,
 					clientType: "noninteractive/summarizer",
->>>>>>> 4a76a068
 				},
 			],
 			async () => {
