--- conflicted
+++ resolved
@@ -489,60 +489,15 @@
 			);
 		}
 
-<<<<<<< HEAD
-		itExpects(
-			"updates deleted data store state in the summary",
-			[
-				{
-					eventName: "fluid:telemetry:Summarizer:Running:SweepReadyObject_Loaded",
-					clientType: "noninteractive/summarizer",
-				},
-			],
-			async () => {
-				const { unreferencedId, summarizer } =
-					await summarizationWithUnreferencedDataStoreAfterTime(tombstoneTimeoutMs);
-				const sweepReadyDataStoreNodePath = `/${unreferencedId}`;
-				await sendOpToUpdateSummaryTimestampToNow(summarizer);
-
-				// Summarize. In this summary, the gc op will be sent with the deleted data store id. The data store
-				// will be removed in the subsequent summary.
-				await summarizeNow(summarizer);
-
-				// Summarize again so that the sweep ready blobs are now deleted from the GC data.
-				const summary3 = await summarizeNow(summarizer);
-
-				// Validate that the deleted data store's state is correct in the summary.
-				validateDataStoreStateInSummary(summary3.summaryTree, sweepReadyDataStoreNodePath);
-			},
-		);
-
-		itExpects(
-			"disableDatastoreSweep true - DOES NOT update deleted data store state in the summary",
-			[
-				{
-					// Since we do full tree summary, everything is loaded including the sweepReady node
-					eventName: "fluid:telemetry:Summarizer:Running:SweepReadyObject_Loaded",
-					clientType: "noninteractive/summarizer",
-				},
-			],
-			async () => {
-				settings["Fluid.GarbageCollection.DisableDataStoreSweep"] = true;
-
-				const { unreferencedId, summarizer } =
-					await summarizationWithUnreferencedDataStoreAfterTime(tombstoneTimeoutMs);
-				const sweepReadyDataStoreNodePath = `/${unreferencedId}`;
-				await sendOpToUpdateSummaryTimestampToNow(summarizer);
-=======
 		it("updates deleted data store state in the summary", async () => {
 			const { unreferencedId, summarizer } =
-				await summarizationWithUnreferencedDataStoreAfterTime(sweepTimeoutMs);
+				await summarizationWithUnreferencedDataStoreAfterTime(tombstoneTimeoutMs);
 			const sweepReadyDataStoreNodePath = `/${unreferencedId}`;
 			await sendOpToUpdateSummaryTimestampToNow(summarizer);
 
 			// Summarize. In this summary, the gc op will be sent with the deleted data store id. The data store
 			// will be removed in the subsequent summary.
 			await summarizeNow(summarizer);
->>>>>>> 59526c7f
 
 			// Summarize again so that the sweep ready blobs are now deleted from the GC data.
 			const summary3 = await summarizeNow(summarizer);
@@ -555,7 +510,7 @@
 			settings["Fluid.GarbageCollection.DisableDataStoreSweep"] = true;
 
 			const { unreferencedId, summarizer } =
-				await summarizationWithUnreferencedDataStoreAfterTime(sweepTimeoutMs);
+				await summarizationWithUnreferencedDataStoreAfterTime(tombstoneTimeoutMs);
 			const sweepReadyDataStoreNodePath = `/${unreferencedId}`;
 			await sendOpToUpdateSummaryTimestampToNow(summarizer);
 
@@ -585,25 +540,10 @@
 			settings["Fluid.Summarizer.ValidateSummaryBeforeUpload"] = true;
 		});
 
-<<<<<<< HEAD
-		itExpects(
-			"can run sweep without failing summaries due to local changes",
-			[
-				{
-					eventName: "fluid:telemetry:Summarizer:Running:SweepReadyObject_Loaded",
-					clientType: "noninteractive/summarizer",
-				},
-			],
-			async () => {
-				const { summarizer } =
-					await summarizationWithUnreferencedDataStoreAfterTime(tombstoneTimeoutMs);
-				await sendOpToUpdateSummaryTimestampToNow(summarizer);
-=======
 		it("can run sweep without failing summaries due to local changes", async () => {
 			const { summarizer } =
-				await summarizationWithUnreferencedDataStoreAfterTime(sweepTimeoutMs);
+				await summarizationWithUnreferencedDataStoreAfterTime(tombstoneTimeoutMs);
 			await sendOpToUpdateSummaryTimestampToNow(summarizer);
->>>>>>> 59526c7f
 
 			// Summarize. In this summary, the gc op will be sent with the deleted data store id. Validate that
 			// the GC op does not fail summary due to local changes.
