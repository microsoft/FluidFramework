/*!
 * Copyright (c) Microsoft Corporation and contributors. All rights reserved.
 * Licensed under the MIT License.
 */

import { strict as assert } from "assert";
import {
	AllowTombstoneRequestHeaderKey,
	ContainerRuntime,
	IGCRuntimeOptions,
	ISummarizer,
	RuntimeHeaders,
	TombstoneResponseHeaderKey,
} from "@fluidframework/container-runtime";
import { requestFluidObject } from "@fluidframework/runtime-utils";
import {
	ITestObjectProvider,
	createSummarizerWithContainer,
	summarizeNow,
	waitForContainerConnection,
	mockConfigProvider,
	ITestContainerConfig,
	createSummarizer,
} from "@fluidframework/test-utils";
import {
	describeNoCompat,
	ITestDataObject,
	itExpects,
	TestDataObjectType,
} from "@fluidframework/test-version-utils";
import { delay, stringToBuffer } from "@fluidframework/common-utils";
import { IContainer, LoaderHeader } from "@fluidframework/container-definitions";
import { IFluidHandle, IRequest, IResponse } from "@fluidframework/core-interfaces";
import { ISummaryTree } from "@fluidframework/protocol-definitions";
import { validateAssertionError } from "@fluidframework/test-runtime-utils";
import { IFluidDataStoreChannel } from "@fluidframework/runtime-definitions";
import { MockLogger } from "@fluidframework/telemetry-utils";
import { FluidSerializer, parseHandles } from "@fluidframework/shared-object-base";
import { getGCStateFromSummary, getGCTombstoneStateFromSummary } from "./gcTestSummaryUtils";

/**
 * These tests validate that SweepReady data stores are correctly marked as tombstones. Tombstones should be added
 * to the summary and changing them (sending / receiving ops, loading, etc.) is not allowed.
 */
describeNoCompat("GC data store tombstone tests", (getTestObjectProvider) => {
<<<<<<< HEAD
    const remainingTimeUntilSweepMs = 100;
    const sweepTimeoutMs = 200;
    assert(remainingTimeUntilSweepMs < sweepTimeoutMs, "remainingTimeUntilSweepMs should be < sweepTimeoutMs");
    const settings = {};

    const gcOptions: IGCRuntimeOptions = { inactiveTimeoutMs: 0 };
    const testContainerConfig: ITestContainerConfig = {
        runtimeOptions: {
            summaryOptions: {
                summaryConfigOverrides: {
                    state: "disabled",
                },
            },
            gcOptions,
        },
        loaderProps: { configProvider: mockConfigProvider(settings) },
    };

    let provider: ITestObjectProvider;

    beforeEach(async function() {
        provider = getTestObjectProvider({ syncSummarizer: true });
        if (provider.driver.type !== "local") {
            this.skip();
        }
        settings["Fluid.GarbageCollection.TestOverride.SweepTimeoutMs"] = sweepTimeoutMs;
    });

    async function loadContainer(summaryVersion: string) {
        return provider.loadTestContainer(
            testContainerConfig,
            { [LoaderHeader.version]: summaryVersion },
        );
    }

    let documentAbsoluteUrl: string | undefined;

    const makeContainer = async () => {
        const container = await provider.makeTestContainer(testContainerConfig);
        documentAbsoluteUrl = await container.getAbsoluteUrl("");
        return container;
    };

    const loadSummarizerAndContainer = async (summaryVersion?: string) => {
        return createSummarizerWithContainer(
            provider,
            documentAbsoluteUrl,
            summaryVersion,
            gcOptions,
            mockConfigProvider(settings),
        );
    };
    const summarize = async (summarizer: ISummarizer) => {
        await provider.ensureSynchronized();
        return summarizeNow(summarizer);
    };

    // This function creates an unreferenced datastore and returns the datastore's id and the summary version that
    // datastore was unreferenced in.
    const summarizationWithUnreferencedDataStoreAfterTime =
        async (approximateUnreferenceTimestampMs: number) => {
            const container = await makeContainer();
            const defaultDataObject = await requestFluidObject<ITestDataObject>(container, "default");
            await waitForContainerConnection(container);

            const handleKey = "handle";
            const dataStore = await defaultDataObject._context.containerRuntime.createDataStore(TestDataObjectType);
            const testDataObject = await dataStore.entryPoint?.get() as ITestDataObject | undefined;
            assert(testDataObject !== undefined, "Should have been able to retrieve testDataObject from entryPoint");
            const unreferencedId = testDataObject._context.id;

            // Reference a datastore - important for making it live
            defaultDataObject._root.set(handleKey, testDataObject.handle);
            // Unreference a datastore
            defaultDataObject._root.delete(handleKey);

            // Summarize
            const {
                container: summarizingContainer1,
                summarizer: summarizer1,
            } = await loadSummarizerAndContainer();
            const summaryVersion = (await summarize(summarizer1)).summaryVersion;

            // TODO: trailing op test - note because of the way gc is currently structured, the error isn't logged,
            // but it is detected - it's stored in the pending queue and the container closes before the error is sent.
            testDataObject._root.set("send while unreferenced", "op");
            await provider.ensureSynchronized();

            // Close the containers as these containers would be closed by session expiry before sweep ready ever occurs
            container.close();
            summarizingContainer1.close();

            // Wait some time, the datastore can be in many different unreference states
            await delay(approximateUnreferenceTimestampMs);

            // Load a new container and summarizer based on the latest summary, summarize
            const {
                container: summarizingContainer2,
                summarizer: summarizer2,
            } = await loadSummarizerAndContainer(summaryVersion);

            return {
                unreferencedId,
                summarizingContainer: summarizingContainer2,
                summarizer: summarizer2,
                summaryVersion,
            };
        };

    let opCount = 0;
    // Sends a unique op that's guaranteed to change the DDS for this specific container.
    // This can also be used to transition a client to write mode.
    const sendOpToUpdateSummaryTimestampToNow = async (container: IContainer) => {
        const defaultDataObject = await requestFluidObject<ITestDataObject>(container, "default");
        defaultDataObject._root.set("send a", `op ${opCount++}`);
    };

    const getTombstonedDataObjectFromSummary = async (summaryVersion: string, id: string) => {
        // Load a container with the data store tombstoned
        const container = await loadContainer(summaryVersion);

        // Transition container to write mode
        const defaultDataObject = await requestFluidObject<ITestDataObject>(container, "default");
        defaultDataObject._root.set("send a", "op");

        // Get dataObject
        const containerRuntime = defaultDataObject._context.containerRuntime as any;
        const dataStoreContext = containerRuntime.dataStores.contexts.get(id);
        const dataStoreRuntime: IFluidDataStoreChannel = await dataStoreContext.realize();
        return await dataStoreRuntime.entryPoint?.get() as ITestDataObject;
    };

    const setupContainerCloseErrorValidation = (container: IContainer, expectedCall: string) => {
        container.on("closed", (error) => {
            assert(error !== undefined, `Expecting an error!`);
            assert(error.errorType === "dataCorruptionError");
            assert(error.message === `Context is tombstoned! Call site [${expectedCall}]`);
        });
    };

    describe("Using tombstone data stores not allowed (per config)", () => {
        beforeEach(() => {
            // Allow Loading but not Usage
            settings["Fluid.GarbageCollection.ThrowOnTombstoneLoad"] = false;
            settings["Fluid.GarbageCollection.ThrowOnTombstoneUsage"] = true;
        });

        // If this test starts failing due to runtime is closed errors try first adjusting `sweepTimeoutMs` above
        itExpects("Send ops fails for tombstoned datastores in summarizing container loaded after sweep timeout",
        [
            { eventName: "fluid:telemetry:FluidDataStoreContext:GC_Tombstone_DataStore_Changed" },
        ],
        async () => {
            const {
                unreferencedId,
                summarizer,
            } = await summarizationWithUnreferencedDataStoreAfterTime(sweepTimeoutMs);

            // The datastore should be tombstoned now
            const { summaryVersion } = await summarize(summarizer);

            const dataObject = await getTombstonedDataObjectFromSummary(summaryVersion, unreferencedId);

            // Modifying a testDataObject substantiated from the request pattern should fail!
            assert.throws(() => dataObject._root.set("send", "op"),
                (error) => {
                    const correctErrorType = error.errorType === "dataCorruptionError";
                    const correctErrorMessage = error.errorMessage?.startsWith(`Context is tombstoned`) === true;
                    return correctErrorType && correctErrorMessage;
                },
                `Should not be able to send ops for a tombstoned datastore.`,
            );
        });

        // If this test starts failing due to runtime is closed errors try first adjusting `sweepTimeoutMs` above
        itExpects("Send ops fails for tombstoned datastores in summarizing container loaded before sweep timeout",
        [
            { eventName: "fluid:telemetry:FluidDataStoreContext:GC_Tombstone_DataStore_Changed" },
        ],
        async () => {
            const {
                unreferencedId,
                summarizingContainer,
                summarizer,
            } = await summarizationWithUnreferencedDataStoreAfterTime(sweepTimeoutMs - remainingTimeUntilSweepMs);
            // Wait enough time so that the datastore is sweep ready
            await delay(remainingTimeUntilSweepMs);

            await sendOpToUpdateSummaryTimestampToNow(summarizingContainer);

            // The datastore should be tombstoned now
            const { summaryVersion } = await summarize(summarizer);
            const dataObject = await getTombstonedDataObjectFromSummary(summaryVersion, unreferencedId);

            // Sending an op from a datastore substantiated from the request pattern should fail!
            assert.throws(() => dataObject._root.set("send", "op"),
                (error) => {
                    const correctErrorType = error.errorType === "dataCorruptionError";
                    const correctErrorMessage = error.errorMessage?.startsWith(`Context is tombstoned`) === true;
                    return correctErrorType && correctErrorMessage;
                },
                `Should not be able to send ops for a tombstoned datastore.`,
            );
        });

        // If this test starts failing due to runtime is closed errors try first adjusting `sweepTimeoutMs` above
        itExpects("Receive ops fails for tombstoned datastores in summarizing container loaded after sweep time",
        [
            { eventName: "fluid:telemetry:ContainerRuntime:GarbageCollector:SweepReadyObject_Loaded" },
            {
                eventName: "fluid:telemetry:FluidDataStoreContext:GC_Tombstone_DataStore_Changed",
                error: "Context is tombstoned! Call site [process]",
            },
            {
                eventName: "fluid:telemetry:FluidDataStoreContext:GC_Tombstone_DataStore_Changed",
                error: "Context is tombstoned! Call site [process]",
            },
            {
                eventName: "fluid:telemetry:Container:ContainerClose",
                error: "Context is tombstoned! Call site [process]",
                errorType: "dataCorruptionError",
            },
            {
                eventName: "fluid:telemetry:Container:ContainerDispose",
                error: "Context is tombstoned! Call site [process]",
                errorType: "dataCorruptionError",
            },
        ],
        async () => {
            const {
                unreferencedId,
                summarizer,
                summaryVersion,
                summarizingContainer,
            } = await summarizationWithUnreferencedDataStoreAfterTime(sweepTimeoutMs);
            // Load this container from a summary that had not yet tombstoned the datastore so that the datastore loads.
            const container = await loadContainer(summaryVersion);
            // Use the request pattern to get the testDataObject - this is unsafe and no one should do this in their
            // production application
            // This does not cause a sweep ready changed error as the container has loaded from a summary before sweep
            // ready was set
            const senderObject = await requestFluidObject<ITestDataObject>(container, unreferencedId);

            // The datastore should be tombstoned now
            const { summaryVersion: tombstoneVersion } = await summarize(summarizer);

            // Load a client from the tombstone summary
            const receivingContainer = await loadContainer(tombstoneVersion);
            await sendOpToUpdateSummaryTimestampToNow(receivingContainer);

            setupContainerCloseErrorValidation(receivingContainer, "process");

            // Receive an op - both the summarizer and the receiving client log a process error, only the receiving
            // client closes
            senderObject._root.set("send an op to be received", "op");
            await provider.ensureSynchronized();
            assert(receivingContainer.closed === true, `Reading container should close.`);
            assert(summarizingContainer.closed !== true, `Summarizing container should not close.`);
        });

        // If this test starts failing due to runtime is closed errors try first adjusting `sweepTimeoutMs` above
        itExpects("Receive ops fails for tombstoned datastores in summarizing container loaded before sweep timeout",
        [
            {
                eventName: "fluid:telemetry:FluidDataStoreContext:GC_Tombstone_DataStore_Changed",
                error: "Context is tombstoned! Call site [process]",
            },
            {
                eventName: "fluid:telemetry:FluidDataStoreContext:GC_Tombstone_DataStore_Changed",
                error: "Context is tombstoned! Call site [process]",
            },
            {
                eventName: "fluid:telemetry:Container:ContainerClose",
                error: "Context is tombstoned! Call site [process]",
                errorType: "dataCorruptionError",
            },
            {
                eventName: "fluid:telemetry:Container:ContainerDispose",
                error: "Context is tombstoned! Call site [process]",
                errorType: "dataCorruptionError",
            },
        ],
        async () => {
            const {
                unreferencedId,
                summarizingContainer,
                summarizer,
                summaryVersion,
            } = await summarizationWithUnreferencedDataStoreAfterTime(sweepTimeoutMs - remainingTimeUntilSweepMs);
            // Load this container from a summary that had not yet tombstoned the datastore so that the datastore loads.
            const sendingContainer = await loadContainer(summaryVersion);
            // Use the request pattern to get the testDataObject - this is unsafe and no one should do this in their
            // production application. Causes an inactiveObject loaded error
            const dataObject = await requestFluidObject<ITestDataObject>(sendingContainer, unreferencedId);

            // Wait enough time so that the datastore is sweep ready
            await delay(remainingTimeUntilSweepMs);

            await sendOpToUpdateSummaryTimestampToNow(summarizingContainer);

            // The datastore should be tombstoned now
            const { summaryVersion: tombstoneVersion } = await summarize(summarizer);

            // Load a client from the tombstone summary
            const receivingContainer = await loadContainer(tombstoneVersion);
            await sendOpToUpdateSummaryTimestampToNow(receivingContainer);

            setupContainerCloseErrorValidation(receivingContainer, "process");

            // Send an op to be received - no sweep changed or loaded - the summarizing container does not log sweep
            // ready errors as it closes before the op is processed and the datastore is realized
            dataObject._root.set("send an op to be received", "op");
            await provider.ensureSynchronized();
            assert(receivingContainer.closed === true, `Container receiving messages to a tombstoned datastore should close.`);
            assert(summarizingContainer.closed !== true, `Summarizing container should not close.`);
        });

        // If this test starts failing due to runtime is closed errors try first adjusting `sweepTimeoutMs` above
        itExpects("Send signals fails for tombstoned datastores in summarizing container loaded after sweep timeout",
        [
            { eventName: "fluid:telemetry:FluidDataStoreContext:GC_Tombstone_DataStore_Changed" },
        ],
        async () => {
            const {
                unreferencedId,
                summarizer,
            } = await summarizationWithUnreferencedDataStoreAfterTime(sweepTimeoutMs);
            // The datastore should be tombstoned now
            const { summaryVersion } = await summarize(summarizer);

            const dataObject = await getTombstonedDataObjectFromSummary(summaryVersion, unreferencedId);

            // Sending a signal from a testDataObject substantiated from the request pattern should fail!
            assert.throws(() => dataObject._runtime.submitSignal("send", "signal"),
                (error) => {
                    const correctErrorType = error.errorType === "dataCorruptionError";
                    const correctErrorMessage = error.errorMessage?.startsWith(`Context is tombstoned`) === true;
                    return correctErrorType && correctErrorMessage;
                },
                `Should not be able to send signals for a tombstoned datastore.`,
            );
        });

        // If this test starts failing due to runtime is closed errors try first adjusting `sweepTimeoutMs` above
        itExpects("Receive signals fails for tombstoned datastores in summarizing container loaded after sweep timeout",
        [
            { eventName: "fluid:telemetry:ContainerRuntime:GarbageCollector:SweepReadyObject_Loaded" },
            {
                eventName: "fluid:telemetry:FluidDataStoreContext:GC_Tombstone_DataStore_Changed",
                error: "Context is tombstoned! Call site [processSignal]",
            },
            {
                eventName: "fluid:telemetry:FluidDataStoreContext:GC_Tombstone_DataStore_Changed",
                error: "Context is tombstoned! Call site [processSignal]",
            },
            {
                eventName: "fluid:telemetry:Container:ContainerClose",
                error: "Context is tombstoned! Call site [processSignal]",
                errorType: "dataCorruptionError",
            },
            {
                eventName: "fluid:telemetry:Container:ContainerDispose",
                error: "Context is tombstoned! Call site [processSignal]",
                errorType: "dataCorruptionError",
            },
        ],
        async () => {
            const {
                unreferencedId,
                summarizer,
                summaryVersion,
            } = await summarizationWithUnreferencedDataStoreAfterTime(sweepTimeoutMs);
            // The datastore should be tombstoned now
            await summarize(summarizer);

            // Load this container from a summary that had not yet tombstoned the datastore so that the datastore loads.
            const container = await loadContainer(summaryVersion);
            // Use the request pattern to get the testDataObject - this is unsafe and no one should do this in their
            // production application
            // This does not cause a sweep ready changed error as the container has loaded from a summary before sweep
            // ready was set
            const senderObject = await requestFluidObject<ITestDataObject>(container, unreferencedId);

            // The datastore should be tombstoned now
            const { summaryVersion: tombstoneVersion } = await summarize(summarizer);

            // Load a client from the tombstone summary
            const receivingContainer = await loadContainer(tombstoneVersion);
            await sendOpToUpdateSummaryTimestampToNow(receivingContainer);

            setupContainerCloseErrorValidation(receivingContainer, "processSignal");

            // Receive a signal by sending it from another container
            senderObject._runtime.submitSignal("send a signal to be received", "signal");
            await provider.ensureSynchronized();
            assert(receivingContainer.closed === true, `Container receiving messages to a tombstoned datastore should close.`);
        });

    });

    describe("Loading tombstone data stores not allowed (per config)", () => {
        beforeEach(() => {
            // Allow Usage but not Loading
            settings["Fluid.GarbageCollection.ThrowOnTombstoneLoad"] = true;
            settings["Fluid.GarbageCollection.ThrowOnTombstoneUsage"] = false;
        });

        // If this test starts failing due to runtime is closed errors try first adjusting `sweepTimeoutMs` above
        itExpects("Requesting tombstoned datastores fails in summarizing container loaded after sweep timeout",
        [
            {
                eventName: "fluid:telemetry:ContainerRuntime:GC_Tombstone_DataStore_Requested",
                viaHandle: false,
            },
            {
                eventName: "fluid:telemetry:ContainerRuntime:GC_Tombstone_DataStore_Requested",
                viaHandle: false,
            },
        ],
        async () => {
            const {
                unreferencedId,
                summarizingContainer,
                summarizer,
            } = await summarizationWithUnreferencedDataStoreAfterTime(sweepTimeoutMs);
            await sendOpToUpdateSummaryTimestampToNow(summarizingContainer);

            // The datastore should be tombstoned now
            const { summaryVersion } = await summarize(summarizer);
            const container = await loadContainer(summaryVersion);
            await sendOpToUpdateSummaryTimestampToNow(container);

            // Requesting a tombstoned datastore should fail!
            await assert.rejects(async () => requestFluidObject<ITestDataObject>(container, unreferencedId),
                (error) => {
                    const correctErrorType = error.code === 404;
                    const correctErrorMessage = error.message === `Datastore removed by gc: ${unreferencedId}`;
                    return correctErrorType && correctErrorMessage;
                },
                `Should not be able to retrieve a tombstoned datastore in non-summarizer clients`,
            );
            await assert.doesNotReject(
                async () => requestFluidObject<ITestDataObject>(summarizingContainer, unreferencedId),
                `Should be able to retrieve a tombstoned datastore in summarizer clients`,
            );
        });

        // If this test starts failing due to runtime is closed errors try first adjusting `sweepTimeoutMs` above
        itExpects("Requesting tombstoned datastores fails in summarizing container loaded before sweep timeout",
        [
            {
                eventName: "fluid:telemetry:ContainerRuntime:GC_Tombstone_DataStore_Requested",
                viaHandle: false,
            },
        ],
        async () => {
            const {
                unreferencedId,
                summarizingContainer,
                summarizer,
            } = await summarizationWithUnreferencedDataStoreAfterTime(sweepTimeoutMs - remainingTimeUntilSweepMs);
            // Wait enough time so that the datastore is sweep ready
            await delay(remainingTimeUntilSweepMs);

            await sendOpToUpdateSummaryTimestampToNow(summarizingContainer);

            // The datastore should be tombstoned now
            await summarize(summarizer);
            const { summaryVersion } = await summarize(summarizer);
            const container = await loadContainer(summaryVersion);
            await sendOpToUpdateSummaryTimestampToNow(container);

            // Requesting a tombstoned datastore should fail!
            await assert.rejects(async () => requestFluidObject<ITestDataObject>(container, unreferencedId),
                (error) => {
                    const correctErrorType = error.code === 404;
                    const correctErrorMessage = error.message === `Datastore removed by gc: ${unreferencedId}`;
                    return correctErrorType && correctErrorMessage;
                },
                `Should not be able to retrieve a tombstoned datastore.`,
            );
        });

        // If this test starts failing due to runtime is closed errors try first adjusting `sweepTimeoutMs` above
        itExpects("Handle request for tombstoned datastores fails in summarizing container loaded after sweep timeout",
        [
            {
                eventName: "fluid:telemetry:ContainerRuntime:GC_Tombstone_DataStore_Requested",
                viaHandle: true,
            },
        ],
        async () => {
            const {
                unreferencedId,
                summarizingContainer,
                summarizer,
            } = await summarizationWithUnreferencedDataStoreAfterTime(sweepTimeoutMs);
            await sendOpToUpdateSummaryTimestampToNow(summarizingContainer);

            // The datastore should be tombstoned now
            const { summaryVersion } = await summarize(summarizer);
            const dataObject = await getTombstonedDataObjectFromSummary(summaryVersion, unreferencedId);

            // Note: if a user makes a request that looks like this, we will also think that the request is via handle
            const request: IRequest = { url: unreferencedId, headers: { [RuntimeHeaders.viaHandle]: true } };
            const response = await dataObject._context.IFluidHandleContext.resolveHandle(request);

            assert(response !== undefined, `Expecting a response!`);
            assert(response.status === 404);
            assert(response.value === `Datastore removed by gc: ${unreferencedId}`);
        });

        // If this test starts failing due to runtime is closed errors try first adjusting `sweepTimeoutMs` above
        itExpects("Handle request for tombstoned datastores fails in summarizing container loaded before sweep timeout",
        [
            {
                eventName: "fluid:telemetry:ContainerRuntime:GC_Tombstone_DataStore_Requested",
                viaHandle: true,
            },
        ],
        async () => {
            const {
                unreferencedId,
                summarizingContainer,
                summarizer,
            } = await summarizationWithUnreferencedDataStoreAfterTime(sweepTimeoutMs - remainingTimeUntilSweepMs);
            // Wait enough time so that the datastore is sweep ready
            await delay(remainingTimeUntilSweepMs);

            await sendOpToUpdateSummaryTimestampToNow(summarizingContainer);

            // The datastore should be tombstoned now
            const { summaryVersion } = await summarize(summarizer);
            const dataObject = await getTombstonedDataObjectFromSummary(summaryVersion, unreferencedId);

            // Note: if a user makes a request that looks like this, we will also think that the request is via handle
            const request: IRequest = { url: unreferencedId, headers: { [RuntimeHeaders.viaHandle]: true } };
            const response = await dataObject._context.IFluidHandleContext.resolveHandle(request);

            assert(response !== undefined, `Expecting a response!`);
            assert(response.status === 404);
            assert(response.value === `Datastore removed by gc: ${unreferencedId}`);
        });

        // If this test starts failing due to runtime is closed errors try first adjusting `sweepTimeoutMs` above
        itExpects("Can un-tombstone datastores by storing a handle",
        [
            { eventName: "fluid:telemetry:ContainerRuntime:GC_Tombstone_DataStore_Requested" },
            { eventName: "fluid:telemetry:Summarizer:Running:gcUnknownOutboundReferences" },
        ],
        async () => {
            const {
                unreferencedId,
                summarizingContainer,
                summarizer,
            } = await summarizationWithUnreferencedDataStoreAfterTime(sweepTimeoutMs - remainingTimeUntilSweepMs);
            // Loading an inactive object!
            const dataObject = await requestFluidObject<ITestDataObject>(summarizingContainer, unreferencedId);

            // Wait enough time so that the datastore is sweep ready
            await delay(remainingTimeUntilSweepMs);

            await sendOpToUpdateSummaryTimestampToNow(summarizingContainer);

            // The datastore should be tombstoned now
            const { summaryVersion } = await summarize(summarizer);
            const tombstoneContainer = await loadContainer(summaryVersion);

            // Datastore should be tombstoned, requesting should error
            await assert.rejects(async () => requestFluidObject<ITestDataObject>(tombstoneContainer, unreferencedId),
                (error) => {
                    const correctErrorType = error.code === 404;
                    const correctErrorMessage = error.message === `Datastore removed by gc: ${unreferencedId}`;
                    return correctErrorType && correctErrorMessage;
                },
                `Should not be able to retrieve a tombstoned datastore.`,
            );

            // Normally, there should be a SweepReady_Revived error when referencing a SweepReady data store. However,
            // since the summarizer client is the one that is created and adding the handle, the handle is not decoded
            // and it will not result in GC detecting the reference. Also, a "gcUnknownOutboundReferences" error will
            // be logged for the same reason.
            const mainDataObject = await requestFluidObject<ITestDataObject>(summarizingContainer, "default");
            mainDataObject._root.set("store", dataObject.handle);

            // The datastore should be un-tombstoned now
            const { summaryVersion: revivalVersion } = await summarize(summarizer);
            const revivalContainer = await loadContainer(revivalVersion);
            const revivedObject = await requestFluidObject<ITestDataObject>(revivalContainer, unreferencedId);
            revivedObject._root.set("can send", "op");
            // This signal call closes the tombstoneContainer.
            // The op above doesn't because the signal reaches the tombstone container faster
            revivedObject._runtime.submitSignal("can submit", "signal");

            const sendingContainer = await loadContainer(revivalVersion);
            const sendDataObject = await requestFluidObject<ITestDataObject>(sendingContainer, unreferencedId);
            sendDataObject._root.set("can receive", "an op");
            sendDataObject._runtime.submitSignal("can receive", "a signal");
            await provider.ensureSynchronized();
            assert(tombstoneContainer.closed !== true, `Tombstone usage allowed, so container should not close.`);
            assert(revivalContainer.closed !== true,
                `Revived datastore should not close a container when requested, sending/receiving signals/ops.`);
            assert(sendingContainer.closed !== true,
                `Revived datastore should not close a container when sending signals and ops.`);
        });
    });

    itExpects("Loading/Using tombstone allowed when configured",
    [
        { eventName: "fluid:telemetry:ContainerRuntime:GC_Tombstone_DataStore_Requested" },
        { eventName: "fluid:telemetry:ContainerRuntime:GarbageCollector:SweepReadyObject_Loaded" },
        {
            eventName: "fluid:telemetry:FluidDataStoreContext:GC_Tombstone_DataStore_Changed",
            callSite: "submitMessage",
        },
        {
            eventName: "fluid:telemetry:FluidDataStoreContext:GC_Tombstone_DataStore_Changed",
            callSite: "process",
            clientType: "noninteractive/summarizer",
        },
        {
            eventName: "fluid:telemetry:FluidDataStoreContext:GC_Tombstone_DataStore_Changed",
            callSite: "process",
            clientType: "interactive",
        },
    ],
    async () => {
        settings["Fluid.GarbageCollection.ThrowOnTombstoneLoad"] = false;
        settings["Fluid.GarbageCollection.ThrowOnTombstoneUsage"] = false;
        const {
            unreferencedId,
            summarizingContainer,
            summarizer,
        } = await summarizationWithUnreferencedDataStoreAfterTime(sweepTimeoutMs);
        await sendOpToUpdateSummaryTimestampToNow(summarizingContainer);

        // The datastore should be tombstoned now
        const { summaryVersion } = await summarize(summarizer);
        const container = await loadContainer(summaryVersion);
        // Requesting the tombstoned data store should succeed since ThrowOnTombstoneLoad is not enabled.
        // Logs a tombstone and sweep ready error
        let dataObject: ITestDataObject;
        await assert.doesNotReject(
            async () => { dataObject = await requestFluidObject<ITestDataObject>(container, unreferencedId); },
            `Should be able to request a tombstoned datastore.`,
        );
        // Modifying the tombstoned datastore should not fail since ThrowOnTombstoneUsage is not enabled.
        // Logs a submitMessage error
        assert.doesNotThrow(() => dataObject._root.set("send", "op"),
            `Should be able to send ops for a tombstoned datastore.`,
        );

        // Wait for the above op to be process. That will result in another error logged during process.
        // Both the summarizing container and the submitting container log a process error
        await provider.ensureSynchronized();
    });

    describe("Tombstone information in summary", () => {
        /**
         * Validates that the give summary tree contains correct information in the tombstone blob in GC tree.
         * @param summaryTree - The summary tree that may contain the tombstone blob.
         * @param tombstones - A list of ids that should be present in the tombstone blob.
         * @param notTombstones - A list of ids that should not be present in the tombstone blob.
         */
        function validateTombstoneState(
            summaryTree: ISummaryTree,
            tombstones: string [] | undefined,
            notTombstones: string[],
        ) {
            const actualTombstones = getGCTombstoneStateFromSummary(summaryTree);
            if (tombstones === undefined) {
                assert(actualTombstones === undefined, "GC tree should not have tombstones in summary");
                return;
            }
            assert(actualTombstones !== undefined, "GC tree should have tombstones in summary");
            for (const url of tombstones) {
                assert(actualTombstones.includes(url), `${url} should be in tombstone blob`);
            }
            for (const url of notTombstones) {
                assert(!actualTombstones.includes(url), `${url} should not be in tombstone blob`);
            }
        }

        beforeEach(() => {
            // This is not the typical configuration we expect (usage may be allowed), but keeping it more strict for the tests
            settings["Fluid.GarbageCollection.ThrowOnTombstoneLoad"] = true;
            settings["Fluid.GarbageCollection.ThrowOnTombstoneUsage"] = true;
        });

        it("adds tombstone data stores information to tombstone blob in summary", async () => {
            const mainContainer = await provider.makeTestContainer(testContainerConfig);
            const mainDataStore = await requestFluidObject<ITestDataObject>(mainContainer, "default");
            const mainDataStoreUrl = `/${mainDataStore._context.id}`;
            await waitForContainerConnection(mainContainer);

            const summarizer = await createSummarizer(
                provider,
                mainContainer,
                undefined /* summaryVersion */,
                gcOptions,
                mockConfigProvider(settings),
            );

            // Create couple of data stores.
            const newDataStore = await requestFluidObject<ITestDataObject>(
                await mainDataStore._context.containerRuntime.createDataStore(TestDataObjectType), "");
            const newDataStore2 = await requestFluidObject<ITestDataObject>(
                await mainDataStore._context.containerRuntime.createDataStore(TestDataObjectType), "");
            const newDataStoreUrl = `/${newDataStore._context.id}`;
            const newDataStore2Url = `/${newDataStore2._context.id}`;

            // Add the data stores' handle so that they are live and referenced.
            mainDataStore._root.set("newDataStore", newDataStore.handle);
            mainDataStore._root.set("newDataStore2", newDataStore2.handle);

            // Remove the data stores' handle to make them unreferenced.
            mainDataStore._root.delete("newDataStore");
            mainDataStore._root.delete("newDataStore2");

            // Summarize so that the above data stores are marked unreferenced.
            await provider.ensureSynchronized();
            const summary = await summarizeNow(summarizer);
            validateTombstoneState(summary.summaryTree, undefined /* tombstones */, []);

            // Wait for sweep timeout so that the data stores are tombstoned.
            await delay(sweepTimeoutMs + 10);
            // Send an op to update the current reference timestamp that GC uses to make sweep ready objects.
            mainDataStore._root.set("key", "value");
            await provider.ensureSynchronized();

            // Summarize. The tombstoned data stores should now be part of the summary.
            const summary2 = await summarizeNow(summarizer);
            validateTombstoneState(summary2.summaryTree, [newDataStoreUrl, newDataStore2Url], [mainDataStoreUrl]);
        });

        it("adds tombstone attachment blob information to tombstone blob in summary", async () => {
            const mainContainer = await provider.makeTestContainer(testContainerConfig);
            const mainDataStore = await requestFluidObject<ITestDataObject>(mainContainer, "default");
            const mainDataStoreUrl = `/${mainDataStore._context.id}`;
            await waitForContainerConnection(mainContainer);

            const summarizer = await createSummarizer(
                provider,
                mainContainer,
                undefined /* summaryVersion */,
                gcOptions,
                mockConfigProvider(settings),
            );

            // Upload an attachment blobs and mark it referenced.
            const blobContents = "Blob contents";
            const blobHandle = await mainDataStore._context.uploadBlob(stringToBuffer(blobContents, "utf-8"));
            mainDataStore._root.set("blob", blobHandle);

            // Remove the blob's handle to make it unreferenced.
            mainDataStore._root.delete("blob");

            // Summarize so that the above attachment blob is marked unreferenced.
            await provider.ensureSynchronized();
            const summary = await summarizeNow(summarizer);
            validateTombstoneState(summary.summaryTree, undefined /* tombstones */, []);

            // Wait for sweep timeout so that the blob is tombstoned.
            await delay(sweepTimeoutMs + 10);
            // Send an op to update the current reference timestamp that GC uses to make sweep ready objects.
            mainDataStore._root.set("key", "value");
            await provider.ensureSynchronized();

            // Summarize. The tombstoned attachment blob should now be part of the tombstone blob.
            const summary2 = await summarizeNow(summarizer);
            validateTombstoneState(summary2.summaryTree, [blobHandle.absolutePath], [mainDataStoreUrl]);
        });

        itExpects("removes un-tombstoned data store and attachment blob from tombstone blob in summary",
        [
            { eventName: "fluid:telemetry:ContainerRuntime:GarbageCollector:GC_Tombstone_Datastore_Revived" },
            { eventName: "fluid:telemetry:ContainerRuntime:GarbageCollector:GC_Tombstone_Blob_Revived" },
            { eventName: "fluid:telemetry:Summarizer:Running:SweepReadyObject_Revived", type: "DataStore" },
            { eventName: "fluid:telemetry:Summarizer:Running:SweepReadyObject_Revived", type: "Blob" },
        ],
        async () => {
            const mainContainer = await provider.makeTestContainer(testContainerConfig);
            const mainDataStore = await requestFluidObject<ITestDataObject>(mainContainer, "default");
            const mainDataStoreUrl = `/${mainDataStore._context.id}`;
            await waitForContainerConnection(mainContainer);

            const mockLogger = new MockLogger();

            const summarizer = await createSummarizer(
                provider,
                mainContainer,
                undefined /* summaryVersion */,
                gcOptions,
                mockConfigProvider(settings),
                mockLogger,
            );

            // Create couple of data stores.
            const newDataStore = await requestFluidObject<ITestDataObject>(
                await mainDataStore._context.containerRuntime.createDataStore(TestDataObjectType), "");
            const newDataStore2 = await requestFluidObject<ITestDataObject>(
                await mainDataStore._context.containerRuntime.createDataStore(TestDataObjectType), "");
            const newDataStoreUrl = `/${newDataStore._context.id}`;
            const newDataStore2Url = `/${newDataStore2._context.id}`;

            // Add the data stores' handle so that they are live and referenced.
            mainDataStore._root.set("newDataStore", newDataStore.handle);
            mainDataStore._root.set("newDataStore2", newDataStore2.handle);

            // Remove the data stores' handle to make them unreferenced.
            mainDataStore._root.delete("newDataStore");
            mainDataStore._root.delete("newDataStore2");

            // Upload an attachment blobs and mark it referenced.
            const blobContents = "Blob contents";
            const blobHandle = await mainDataStore._context.uploadBlob(stringToBuffer(blobContents, "utf-8"));
            mainDataStore._root.set("blob", blobHandle);

            // Remove the blob's handle to make it unreferenced.
            mainDataStore._root.delete("blob");

            // Summarize so that the above data stores and blobs are marked unreferenced.
            await provider.ensureSynchronized();
            const summary = await summarizeNow(summarizer);
            validateTombstoneState(summary.summaryTree, undefined /* tombstones */, []);

            // Wait for sweep timeout so that the data stores are tombstoned.
            await delay(sweepTimeoutMs + 10);
            // Send an op to update the current reference timestamp that GC uses to make sweep ready objects.
            mainDataStore._root.set("key", "value");
            await provider.ensureSynchronized();

            // Summarize. The tombstoned data stores should now be part of the tombstone blob.
            const summary2 = await summarizeNow(summarizer);
            validateTombstoneState(
                summary2.summaryTree, [newDataStoreUrl, newDataStore2Url, blobHandle.absolutePath], [mainDataStoreUrl]);

            mockLogger.assertMatchNone([
                { eventName: "fluid:telemetry:ContainerRuntime:GarbageCollector:GC_Tombstone_Datastore_Revived" },
                { eventName: "fluid:telemetry:ContainerRuntime:GarbageCollector:GC_Tombstone_Blob_Revived" },
            ]);

            // Mark one of the data stores and attachment blob as referenced so that they are not tombstones anymore.
            mainDataStore._root.set("newDataStore", newDataStore.handle);
            mainDataStore._root.set("blob", blobHandle);
            await provider.ensureSynchronized();
            mockLogger.assertMatch([
                { eventName: "fluid:telemetry:ContainerRuntime:GarbageCollector:GC_Tombstone_Datastore_Revived" },
                { eventName: "fluid:telemetry:ContainerRuntime:GarbageCollector:GC_Tombstone_Blob_Revived" },
            ]);

            // Summarize. The un-tombstoned data store and attachment blob should not be part of the tombstone blob.
            const summary3 = await summarizeNow(summarizer);
            validateTombstoneState(
                summary3.summaryTree, [newDataStore2Url], [mainDataStoreUrl, newDataStoreUrl, blobHandle.absolutePath]);
        });

        it("does not re-summarize GC state on only tombstone state changed", async () => {
            const mainContainer = await provider.makeTestContainer(testContainerConfig);
            const mainDataStore = await requestFluidObject<ITestDataObject>(mainContainer, "default");
            await waitForContainerConnection(mainContainer);

            const summarizer = await createSummarizer(
                provider,
                mainContainer,
                undefined /* summaryVersion */,
                gcOptions,
                mockConfigProvider(settings),
            );

            // Create a data store.
            const newDataStore = await requestFluidObject<ITestDataObject>(
                await mainDataStore._context.containerRuntime.createDataStore(TestDataObjectType), "");

            // Add the data store's handle so that it is live and referenced.
            mainDataStore._root.set("newDataStore", newDataStore.handle);

            // Remove the data store's handle to make it unreferenced.
            mainDataStore._root.delete("newDataStore");

            // Summarize so that the above data stores are marked unreferenced.
            await provider.ensureSynchronized();
            const summary = await summarizeNow(summarizer);
            const gcState = getGCStateFromSummary(summary.summaryTree);
            assert(gcState !== undefined, "GC state should be available and should not be a handle");

            // Wait for sweep timeout so that the data stores are tombstoned.
            await delay(sweepTimeoutMs + 10);
            // Send an op to update the current reference timestamp that GC uses to make sweep ready objects.
            mainDataStore._root.set("key", "value");
            await provider.ensureSynchronized();

            // Summarize. The tombstoned data stores should now be part of the summary.
            const summary2 = await summarizeNow(summarizer);
            assert.throws(
                () => getGCStateFromSummary(summary2.summaryTree),
                (e) => validateAssertionError(e, "GC state is not a blob"),
            );
            const tombstoneState = getGCTombstoneStateFromSummary(summary2.summaryTree);
            assert(tombstoneState !== undefined, "Tombstone state should be available and should be a blob");

            // Summarize. The tombstoned state should be a handle.
            const summary3 = await summarizeNow(summarizer);
            assert.throws(
                () => getGCTombstoneStateFromSummary(summary3.summaryTree),
                (e) => validateAssertionError(e, "GC data should be a tree"),
            );
        });

        itExpects("can mark data store from tombstone information in summary in non-summarizer container",
        [
            {
                eventName: "fluid:telemetry:ContainerRuntime:GC_Tombstone_DataStore_Requested",
            },
        ],
        async () => {
            const mainContainer = await provider.makeTestContainer(testContainerConfig);
            const mainDataStore = await requestFluidObject<ITestDataObject>(mainContainer, "default");
            const mainDataStoreUrl = `/${mainDataStore._context.id}`;
            await waitForContainerConnection(mainContainer);

            const summarizer = await createSummarizer(
                provider,
                mainContainer,
                undefined /* summaryVersion */,
                gcOptions,
                mockConfigProvider(settings),
            );

            // Create a data store and mark it referenced.
            const newDataStore = await requestFluidObject<ITestDataObject>(
                await mainDataStore._context.containerRuntime.createDataStore(TestDataObjectType), "");
            const newDataStoreUrl = `/${newDataStore._context.id}`;
            mainDataStore._root.set("newDataStore", newDataStore.handle);

            // Remove the data store's handle to make it unreferenced.
            mainDataStore._root.delete("newDataStore");

            // Summarize so that the above data stores are marked unreferenced.
            await provider.ensureSynchronized();
            const summary = await summarizeNow(summarizer);
            validateTombstoneState(summary.summaryTree, undefined /* tombstones */, []);

            // Wait for sweep timeout so that the data stores are tombstoned.
            await delay(sweepTimeoutMs + 10);
            // Send an op to update the current reference timestamp that GC uses to make sweep ready objects.
            mainDataStore._root.set("key", "value");
            await provider.ensureSynchronized();

            // Summarize. The tombstoned data stores should now be part of the summary.
            const summary2 = await summarizeNow(summarizer);
            validateTombstoneState(summary2.summaryTree, [newDataStoreUrl], [mainDataStoreUrl]);

            // Load a container from the above summary. The tombstoned data store should be correctly marked.
            const container2 = await loadContainer(summary2.summaryVersion);

            // Requesting the tombstoned data store should result in an error.
            const unreferencedId = newDataStore._context.id;
            await assert.rejects(async () => requestFluidObject<ITestDataObject>(container2, unreferencedId),
                (error) => {
                    const correctErrorType = error.code === 404;
                    const correctErrorMessage = error.message === `Datastore removed by gc: ${unreferencedId}`;
                    return correctErrorType && correctErrorMessage;
                },
                `Should not be able to retrieve a tombstoned datastore.`,
            );
        });
    });
=======
	const remainingTimeUntilSweepMs = 100;
	const sweepTimeoutMs = 200;
	assert(
		remainingTimeUntilSweepMs < sweepTimeoutMs,
		"remainingTimeUntilSweepMs should be < sweepTimeoutMs",
	);
	const settings = {};

	const gcOptions: IGCRuntimeOptions = { inactiveTimeoutMs: 0 };
	const testContainerConfig: ITestContainerConfig = {
		runtimeOptions: {
			summaryOptions: {
				summaryConfigOverrides: {
					state: "disabled",
				},
			},
			gcOptions,
		},
		loaderProps: { configProvider: mockConfigProvider(settings) },
	};

	let provider: ITestObjectProvider;

	beforeEach(async function () {
		provider = getTestObjectProvider({ syncSummarizer: true });
		if (provider.driver.type !== "local") {
			this.skip();
		}
		settings["Fluid.GarbageCollection.TestOverride.SweepTimeoutMs"] = sweepTimeoutMs;
	});

	async function loadContainer(summaryVersion: string) {
		return provider.loadTestContainer(testContainerConfig, {
			[LoaderHeader.version]: summaryVersion,
		});
	}

	let documentAbsoluteUrl: string | undefined;

	const makeContainer = async () => {
		const container = await provider.makeTestContainer(testContainerConfig);
		documentAbsoluteUrl = await container.getAbsoluteUrl("");
		return container;
	};

	const loadSummarizerAndContainer = async (summaryVersion?: string) => {
		return createSummarizerWithContainer(
			provider,
			documentAbsoluteUrl,
			summaryVersion,
			gcOptions,
			mockConfigProvider(settings),
		);
	};
	const summarize = async (summarizer: ISummarizer) => {
		await provider.ensureSynchronized();
		return summarizeNow(summarizer);
	};

	// This function creates an unreferenced datastore and returns the datastore's id and the summary version that
	// datastore was unreferenced in.
	const summarizationWithUnreferencedDataStoreAfterTime = async (
		approximateUnreferenceTimestampMs: number,
	) => {
		const container = await makeContainer();
		const defaultDataObject = await requestFluidObject<ITestDataObject>(container, "default");
		await waitForContainerConnection(container);

		const handleKey = "handle";
		const dataStore = await defaultDataObject._context.containerRuntime.createDataStore(
			TestDataObjectType,
		);
		const testDataObject = (await dataStore.entryPoint?.get()) as ITestDataObject | undefined;
		assert(
			testDataObject !== undefined,
			"Should have been able to retrieve testDataObject from entryPoint",
		);
		const unreferencedId = testDataObject._context.id;

		// Reference a datastore - important for making it live
		defaultDataObject._root.set(handleKey, testDataObject.handle);
		// Unreference a datastore
		defaultDataObject._root.delete(handleKey);

		// Summarize
		const { container: summarizingContainer1, summarizer: summarizer1 } =
			await loadSummarizerAndContainer();
		const summaryVersion = (await summarize(summarizer1)).summaryVersion;

		// TODO: trailing op test - note because of the way gc is currently structured, the error isn't logged,
		// but it is detected - it's stored in the pending queue and the container closes before the error is sent.
		testDataObject._root.set("send while unreferenced", "op");
		await provider.ensureSynchronized();

		// Close the containers as these containers would be closed by session expiry before sweep ready ever occurs
		container.close();
		summarizingContainer1.close();

		// Wait some time, the datastore can be in many different unreference states
		await delay(approximateUnreferenceTimestampMs);

		// Load a new container and summarizer based on the latest summary, summarize
		const { container: summarizingContainer2, summarizer: summarizer2 } =
			await loadSummarizerAndContainer(summaryVersion);

		return {
			unreferencedId,
			summarizingContainer: summarizingContainer2,
			summarizer: summarizer2,
			summaryVersion,
		};
	};

	let opCount = 0;
	// Sends a unique op that's guaranteed to change the DDS for this specific container.
	// This can also be used to transition a client to write mode.
	const sendOpToUpdateSummaryTimestampToNow = async (container: IContainer) => {
		const defaultDataObject = await requestFluidObject<ITestDataObject>(container, "default");
		defaultDataObject._root.set("send a", `op ${opCount++}`);
	};

	const getTombstonedDataObjectFromSummary = async (summaryVersion: string, id: string) => {
		// Load a container with the data store tombstoned
		const container = await loadContainer(summaryVersion);

		// Transition container to write mode
		const defaultDataObject = await requestFluidObject<ITestDataObject>(container, "default");
		defaultDataObject._root.set("send a", "op");

		// Get dataObject
		const containerRuntime = defaultDataObject._context.containerRuntime as any;
		const dataStoreContext = containerRuntime.dataStores.contexts.get(id);
		const dataStoreRuntime: IFluidDataStoreChannel = await dataStoreContext.realize();
		return (await dataStoreRuntime.entryPoint?.get()) as ITestDataObject;
	};

	const setupContainerCloseErrorValidation = (container: IContainer, expectedCall: string) => {
		container.on("closed", (error) => {
			assert(error !== undefined, `Expecting an error!`);
			assert(error.errorType === "dataCorruptionError");
			assert(error.message === `Context is tombstoned! Call site [${expectedCall}]`);
		});
	};

	describe("Using tombstone data stores not allowed (per config)", () => {
		beforeEach(() => {
			// Allow Loading but not Usage
			settings["Fluid.GarbageCollection.ThrowOnTombstoneLoad"] = false;
			settings["Fluid.GarbageCollection.ThrowOnTombstoneUsage"] = true;
		});

		// If this test starts failing due to runtime is closed errors try first adjusting `sweepTimeoutMs` above
		itExpects(
			"Send ops fails for tombstoned datastores in summarizing container loaded after sweep timeout",
			[{ eventName: "fluid:telemetry:FluidDataStoreContext:GC_Tombstone_DataStore_Changed" }],
			async () => {
				const { unreferencedId, summarizer } =
					await summarizationWithUnreferencedDataStoreAfterTime(sweepTimeoutMs);

				// The datastore should be tombstoned now
				const { summaryVersion } = await summarize(summarizer);

				const dataObject = await getTombstonedDataObjectFromSummary(
					summaryVersion,
					unreferencedId,
				);

				// Modifying a testDataObject substantiated from the request pattern should fail!
				assert.throws(
					() => dataObject._root.set("send", "op"),
					(error) => {
						const correctErrorType = error.errorType === "dataCorruptionError";
						const correctErrorMessage =
							error.message?.startsWith(`Context is tombstoned`) === true;
						return correctErrorType && correctErrorMessage;
					},
					`Should not be able to send ops for a tombstoned datastore.`,
				);
			},
		);

		// If this test starts failing due to runtime is closed errors try first adjusting `sweepTimeoutMs` above
		itExpects(
			"Send ops fails for tombstoned datastores in summarizing container loaded before sweep timeout",
			[{ eventName: "fluid:telemetry:FluidDataStoreContext:GC_Tombstone_DataStore_Changed" }],
			async () => {
				const { unreferencedId, summarizingContainer, summarizer } =
					await summarizationWithUnreferencedDataStoreAfterTime(
						sweepTimeoutMs - remainingTimeUntilSweepMs,
					);
				// Wait enough time so that the datastore is sweep ready
				await delay(remainingTimeUntilSweepMs);

				await sendOpToUpdateSummaryTimestampToNow(summarizingContainer);

				// The datastore should be tombstoned now
				const { summaryVersion } = await summarize(summarizer);
				const dataObject = await getTombstonedDataObjectFromSummary(
					summaryVersion,
					unreferencedId,
				);

				// Sending an op from a datastore substantiated from the request pattern should fail!
				assert.throws(
					() => dataObject._root.set("send", "op"),
					(error) => {
						const correctErrorType = error.errorType === "dataCorruptionError";
						const correctErrorMessage =
							error.message?.startsWith(`Context is tombstoned`) === true;
						return correctErrorType && correctErrorMessage;
					},
					`Should not be able to send ops for a tombstoned datastore.`,
				);
			},
		);

		// If this test starts failing due to runtime is closed errors try first adjusting `sweepTimeoutMs` above
		itExpects(
			"Receive ops fails for tombstoned datastores in summarizing container loaded after sweep time",
			[
				{
					eventName:
						"fluid:telemetry:ContainerRuntime:GarbageCollector:SweepReadyObject_Loaded",
				},
				{
					eventName:
						"fluid:telemetry:FluidDataStoreContext:GC_Tombstone_DataStore_Changed",
					error: "Context is tombstoned! Call site [process]",
				},
				{
					eventName:
						"fluid:telemetry:FluidDataStoreContext:GC_Tombstone_DataStore_Changed",
					error: "Context is tombstoned! Call site [process]",
				},
				{
					eventName: "fluid:telemetry:Container:ContainerClose",
					error: "Context is tombstoned! Call site [process]",
					errorType: "dataCorruptionError",
				},
				{
					eventName: "fluid:telemetry:Container:ContainerDispose",
					error: "Context is tombstoned! Call site [process]",
					errorType: "dataCorruptionError",
				},
			],
			async () => {
				const { unreferencedId, summarizer, summaryVersion, summarizingContainer } =
					await summarizationWithUnreferencedDataStoreAfterTime(sweepTimeoutMs);
				// Load this container from a summary that had not yet tombstoned the datastore so that the datastore loads.
				const container = await loadContainer(summaryVersion);
				// Use the request pattern to get the testDataObject - this is unsafe and no one should do this in their
				// production application
				// This does not cause a sweep ready changed error as the container has loaded from a summary before sweep
				// ready was set
				const senderObject = await requestFluidObject<ITestDataObject>(
					container,
					unreferencedId,
				);

				// The datastore should be tombstoned now
				const { summaryVersion: tombstoneVersion } = await summarize(summarizer);

				// Load a client from the tombstone summary
				const receivingContainer = await loadContainer(tombstoneVersion);
				await sendOpToUpdateSummaryTimestampToNow(receivingContainer);

				setupContainerCloseErrorValidation(receivingContainer, "process");

				// Receive an op - both the summarizer and the receiving client log a process error, only the receiving
				// client closes
				senderObject._root.set("send an op to be received", "op");
				await provider.ensureSynchronized();
				assert(receivingContainer.closed === true, `Reading container should close.`);
				assert(
					summarizingContainer.closed !== true,
					`Summarizing container should not close.`,
				);
			},
		);

		// If this test starts failing due to runtime is closed errors try first adjusting `sweepTimeoutMs` above
		itExpects(
			"Receive ops fails for tombstoned datastores in summarizing container loaded before sweep timeout",
			[
				{
					eventName:
						"fluid:telemetry:FluidDataStoreContext:GC_Tombstone_DataStore_Changed",
					error: "Context is tombstoned! Call site [process]",
				},
				{
					eventName:
						"fluid:telemetry:FluidDataStoreContext:GC_Tombstone_DataStore_Changed",
					error: "Context is tombstoned! Call site [process]",
				},
				{
					eventName: "fluid:telemetry:Container:ContainerClose",
					error: "Context is tombstoned! Call site [process]",
					errorType: "dataCorruptionError",
				},
				{
					eventName: "fluid:telemetry:Container:ContainerDispose",
					error: "Context is tombstoned! Call site [process]",
					errorType: "dataCorruptionError",
				},
			],
			async () => {
				const { unreferencedId, summarizingContainer, summarizer, summaryVersion } =
					await summarizationWithUnreferencedDataStoreAfterTime(
						sweepTimeoutMs - remainingTimeUntilSweepMs,
					);
				// Load this container from a summary that had not yet tombstoned the datastore so that the datastore loads.
				const sendingContainer = await loadContainer(summaryVersion);
				// Use the request pattern to get the testDataObject - this is unsafe and no one should do this in their
				// production application. Causes an inactiveObject loaded error
				const dataObject = await requestFluidObject<ITestDataObject>(
					sendingContainer,
					unreferencedId,
				);

				// Wait enough time so that the datastore is sweep ready
				await delay(remainingTimeUntilSweepMs);

				await sendOpToUpdateSummaryTimestampToNow(summarizingContainer);

				// The datastore should be tombstoned now
				const { summaryVersion: tombstoneVersion } = await summarize(summarizer);

				// Load a client from the tombstone summary
				const receivingContainer = await loadContainer(tombstoneVersion);
				await sendOpToUpdateSummaryTimestampToNow(receivingContainer);

				setupContainerCloseErrorValidation(receivingContainer, "process");

				// Send an op to be received - no sweep changed or loaded - the summarizing container does not log sweep
				// ready errors as it closes before the op is processed and the datastore is realized
				dataObject._root.set("send an op to be received", "op");
				await provider.ensureSynchronized();
				assert(
					receivingContainer.closed === true,
					`Container receiving messages to a tombstoned datastore should close.`,
				);
				assert(
					summarizingContainer.closed !== true,
					`Summarizing container should not close.`,
				);
			},
		);

		// If this test starts failing due to runtime is closed errors try first adjusting `sweepTimeoutMs` above
		itExpects(
			"Send signals fails for tombstoned datastores in summarizing container loaded after sweep timeout",
			[{ eventName: "fluid:telemetry:FluidDataStoreContext:GC_Tombstone_DataStore_Changed" }],
			async () => {
				const { unreferencedId, summarizer } =
					await summarizationWithUnreferencedDataStoreAfterTime(sweepTimeoutMs);
				// The datastore should be tombstoned now
				const { summaryVersion } = await summarize(summarizer);

				const dataObject = await getTombstonedDataObjectFromSummary(
					summaryVersion,
					unreferencedId,
				);

				// Sending a signal from a testDataObject substantiated from the request pattern should fail!
				assert.throws(
					() => dataObject._runtime.submitSignal("send", "signal"),
					(error) => {
						const correctErrorType = error.errorType === "dataCorruptionError";
						const correctErrorMessage =
							error.message?.startsWith(`Context is tombstoned`) === true;
						return correctErrorType && correctErrorMessage;
					},
					`Should not be able to send signals for a tombstoned datastore.`,
				);
			},
		);

		// If this test starts failing due to runtime is closed errors try first adjusting `sweepTimeoutMs` above
		itExpects(
			"Receive signals fails for tombstoned datastores in summarizing container loaded after sweep timeout",
			[
				{
					eventName:
						"fluid:telemetry:ContainerRuntime:GarbageCollector:SweepReadyObject_Loaded",
				},
				{
					eventName:
						"fluid:telemetry:FluidDataStoreContext:GC_Tombstone_DataStore_Changed",
					error: "Context is tombstoned! Call site [processSignal]",
				},
				{
					eventName:
						"fluid:telemetry:FluidDataStoreContext:GC_Tombstone_DataStore_Changed",
					error: "Context is tombstoned! Call site [processSignal]",
				},
				{
					eventName: "fluid:telemetry:Container:ContainerClose",
					error: "Context is tombstoned! Call site [processSignal]",
					errorType: "dataCorruptionError",
				},
				{
					eventName: "fluid:telemetry:Container:ContainerDispose",
					error: "Context is tombstoned! Call site [processSignal]",
					errorType: "dataCorruptionError",
				},
			],
			async () => {
				const { unreferencedId, summarizer, summaryVersion } =
					await summarizationWithUnreferencedDataStoreAfterTime(sweepTimeoutMs);
				// The datastore should be tombstoned now
				await summarize(summarizer);

				// Load this container from a summary that had not yet tombstoned the datastore so that the datastore loads.
				const container = await loadContainer(summaryVersion);
				// Use the request pattern to get the testDataObject - this is unsafe and no one should do this in their
				// production application
				// This does not cause a sweep ready changed error as the container has loaded from a summary before sweep
				// ready was set
				const senderObject = await requestFluidObject<ITestDataObject>(
					container,
					unreferencedId,
				);

				// The datastore should be tombstoned now
				const { summaryVersion: tombstoneVersion } = await summarize(summarizer);

				// Load a client from the tombstone summary
				const receivingContainer = await loadContainer(tombstoneVersion);
				await sendOpToUpdateSummaryTimestampToNow(receivingContainer);

				setupContainerCloseErrorValidation(receivingContainer, "processSignal");

				// Receive a signal by sending it from another container
				senderObject._runtime.submitSignal("send a signal to be received", "signal");
				await provider.ensureSynchronized();
				assert(
					receivingContainer.closed === true,
					`Container receiving messages to a tombstoned datastore should close.`,
				);
			},
		);
	});

	describe("Loading tombstone data stores not allowed (per config)", () => {
		const expectedHeadersLogged = {
			request: "{}",
			handleGet: JSON.stringify({ viaHandle: true }),
			request_allowTombstone: JSON.stringify({ allowTombstone: true }),
		};

		beforeEach(() => {
			// Allow Usage but not Loading
			settings["Fluid.GarbageCollection.ThrowOnTombstoneLoad"] = true;
			settings["Fluid.GarbageCollection.ThrowOnTombstoneUsage"] = false;
		});

		/**
		 * Our partners use ContainerRuntime.resolveHandle to issue requests. We can't easily call it directly,
		 * but the test containers are wired up to route requests to this function.
		 * (See the innerRequestHandler used in LocalCodeLoader for how it works)
		 */
		async function containerRuntime_resolveHandle(
			container: IContainer,
			request: IRequest,
		): Promise<IResponse> {
			return container.request(request);
		}

		// If this test starts failing due to runtime is closed errors try first adjusting `sweepTimeoutMs` above
		itExpects(
			"Requesting tombstoned datastores fails in interactive client loaded after sweep timeout",
			[
				// Interactive client's request
				{
					eventName: "fluid:telemetry:ContainerRuntime:GC_Tombstone_DataStore_Requested",
					headers: expectedHeadersLogged.request,
				},
				// Interactive client's request w/ allowTombstone
				{
					eventName: "fluid:telemetry:ContainerRuntime:GC_Tombstone_DataStore_Requested",
					category: "generic",
					headers: expectedHeadersLogged.request_allowTombstone,
				},
				{
					eventName:
						"fluid:telemetry:ContainerRuntime:GarbageCollector:SweepReadyObject_Loaded",
				},
				// Summarizer client's request
				{
					eventName: "fluid:telemetry:ContainerRuntime:GC_Tombstone_DataStore_Requested",
					category: "generic",
					headers: expectedHeadersLogged.request,
					isSummarizerClient: true,
				},
			],
			async () => {
				const { unreferencedId, summarizingContainer, summarizer } =
					await summarizationWithUnreferencedDataStoreAfterTime(sweepTimeoutMs);
				await sendOpToUpdateSummaryTimestampToNow(summarizingContainer);

				// The datastore should be tombstoned now
				const { summaryVersion } = await summarize(summarizer);
				const container = await loadContainer(summaryVersion);
				await sendOpToUpdateSummaryTimestampToNow(container);

				// This request fails since the datastore is tombstoned
				const tombstoneErrorResponse = await containerRuntime_resolveHandle(container, {
					url: unreferencedId,
				});
				assert.equal(
					tombstoneErrorResponse.status,
					404,
					"Should not be able to retrieve a tombstoned datastore in non-summarizer clients",
				);
				assert.equal(
					tombstoneErrorResponse.value,
					`DataStore was deleted: ${unreferencedId}`,
					"Expected the Tombstone error message",
				);
				assert.equal(
					tombstoneErrorResponse.headers?.[TombstoneResponseHeaderKey],
					true,
					"Expected the Tombstone header",
				);

				// This request succeeds because the "allowTombstone" header is set to true
				const tombstoneSuccessResponse = await containerRuntime_resolveHandle(container, {
					url: unreferencedId,
					headers: { [AllowTombstoneRequestHeaderKey]: true },
				});
				assert.equal(
					tombstoneSuccessResponse.status,
					200,
					"Should be able to retrieve a tombstoned datastore given the allowTombstone header",
				);
				assert.notEqual(
					tombstoneSuccessResponse.headers?.[TombstoneResponseHeaderKey],
					true,
					"DID NOT Expect tombstone header to be set on the response",
				);

				// This request succeeds because the summarizer never fails for tombstones
				const summarizerResponse = await containerRuntime_resolveHandle(
					summarizingContainer,
					{ url: unreferencedId },
				);
				assert.equal(
					summarizerResponse.status,
					200,
					"Should be able to retrieve a tombstoned datastore in summarizer clients",
				);
				assert.notEqual(
					summarizerResponse.headers?.[TombstoneResponseHeaderKey],
					true,
					"DID NOT Expect tombstone header to be set on the response",
				);
			},
		);

		// SKIPPED: This test is redundant with the previous one; SweepReady calculation/timers has coverage elsewhere
		itExpects.skip(
			"Requesting tombstoned datastores fails in summarizing container loaded before sweep timeout",
			[
				{
					eventName: "fluid:telemetry:ContainerRuntime:GC_Tombstone_DataStore_Requested",
					viaHandle: false,
				},
			],
			async () => {
				const { unreferencedId, summarizingContainer, summarizer } =
					await summarizationWithUnreferencedDataStoreAfterTime(
						sweepTimeoutMs - remainingTimeUntilSweepMs,
					);
				// Wait enough time so that the datastore is sweep ready
				await delay(remainingTimeUntilSweepMs);

				await sendOpToUpdateSummaryTimestampToNow(summarizingContainer);

				// The datastore should be tombstoned now
				await summarize(summarizer);
				const { summaryVersion } = await summarize(summarizer);
				const container = await loadContainer(summaryVersion);
				await sendOpToUpdateSummaryTimestampToNow(container);

				// Requesting a tombstoned datastore should fail!
				await assert.rejects(
					async () => requestFluidObject<ITestDataObject>(container, unreferencedId),
					(error) => {
						const correctErrorType = error.code === 404;
						const correctErrorMessage =
							error.message === `DataStore was deleted: ${unreferencedId}`;
						return correctErrorType && correctErrorMessage;
					},
					`Should not be able to retrieve a tombstoned datastore.`,
				);
			},
		);

		// If this test starts failing due to runtime is closed errors try first adjusting `sweepTimeoutMs` above
		itExpects(
			"Handle request for tombstoned datastores fails in summarizing container loaded after sweep timeout",
			[
				// Interactive client's handle.get
				{
					eventName: "fluid:telemetry:ContainerRuntime:GC_Tombstone_DataStore_Requested",
					headers: expectedHeadersLogged.handleGet,
				},
				// Interactive client's request w/ allowTombstone
				{
					eventName: "fluid:telemetry:ContainerRuntime:GC_Tombstone_DataStore_Requested",
					category: "generic",
					headers: expectedHeadersLogged.request_allowTombstone,
				},
				{
					eventName:
						"fluid:telemetry:ContainerRuntime:GarbageCollector:SweepReadyObject_Loaded",
				},
			],
			async () => {
				const { unreferencedId, summarizingContainer, summarizer } =
					await summarizationWithUnreferencedDataStoreAfterTime(sweepTimeoutMs);
				await sendOpToUpdateSummaryTimestampToNow(summarizingContainer);

				// The datastore should be tombstoned now
				const { summaryVersion } = await summarize(summarizer);
				const dataObject = await getTombstonedDataObjectFromSummary(
					summaryVersion,
					unreferencedId,
				);

				const serializer = new FluidSerializer(
					dataObject._context.IFluidHandleContext,
					() => {},
				);
				const handle: IFluidHandle = parseHandles(
					{ type: "__fluid_handle__", url: unreferencedId },
					serializer,
				);

				// This fails because the DataStore is tombstoned
				let tombstoneError:
					| (Error & {
							code: number;
							underlyingResponseHeaders?: { [TombstoneResponseHeaderKey]: boolean };
					  })
					| undefined;
				try {
					await handle.get();
				} catch (error: any) {
					tombstoneError = error;
				}
				assert.equal(
					tombstoneError?.code,
					404,
					"Tombstone error from handle.get should have 404 status code",
				);
				assert.equal(
					tombstoneError?.message,
					`DataStore was deleted: ${unreferencedId}`,
					"Incorrect message for Tombstone error from handle.get",
				);
				assert.equal(
					tombstoneError?.underlyingResponseHeaders?.[TombstoneResponseHeaderKey],
					true,
					"Tombstone error from handle.get should include the tombstone flag",
				);

				// This demonstrates how a consumer could then fetch the tombstoned object to facilitate recovery (actual revival is covered in another test below)
				const tombstoneSuccessResponse = await (
					dataObject._context.containerRuntime as ContainerRuntime
				).resolveHandle({
					url: unreferencedId,
					headers: { [AllowTombstoneRequestHeaderKey]: true },
				});
				assert.equal(
					tombstoneSuccessResponse.status,
					200,
					"Should be able to retrieve a tombstoned datastore given the allowTombstone header",
				);
				assert.notEqual(
					tombstoneSuccessResponse.headers?.[TombstoneResponseHeaderKey],
					true,
					"DID NOT Expect tombstone header to be set on the response",
				);
			},
		);

		// SKIPPED: This test is redundant with the previous one; SweepReady calculation/timers has coverage elsewhere
		itExpects.skip(
			"Handle request for tombstoned datastores fails in summarizing container loaded before sweep timeout",
			[
				{
					eventName: "fluid:telemetry:ContainerRuntime:GC_Tombstone_DataStore_Requested",
					viaHandle: true,
				},
			],
			async () => {
				const { unreferencedId, summarizingContainer, summarizer } =
					await summarizationWithUnreferencedDataStoreAfterTime(
						sweepTimeoutMs - remainingTimeUntilSweepMs,
					);
				// Wait enough time so that the datastore is sweep ready
				await delay(remainingTimeUntilSweepMs);

				await sendOpToUpdateSummaryTimestampToNow(summarizingContainer);

				// The datastore should be tombstoned now
				const { summaryVersion } = await summarize(summarizer);
				const dataObject = await getTombstonedDataObjectFromSummary(
					summaryVersion,
					unreferencedId,
				);

				// Note: if a user makes a request that looks like this, we will also think that the request is via handle
				const request: IRequest = {
					url: unreferencedId,
					headers: { [RuntimeHeaders.viaHandle]: true },
				};
				const response = await dataObject._context.IFluidHandleContext.resolveHandle(
					request,
				);

				assert(response !== undefined, `Expecting a response!`);
				assert(response.status === 404);
				assert(response.value === `DataStore was deleted: ${unreferencedId}`);
			},
		);

		// If this test starts failing due to runtime is closed errors try first adjusting `sweepTimeoutMs` above
		itExpects(
			"Can un-tombstone datastores by storing a handle",
			[
				// When confirming it's tombstoned
				{ eventName: "fluid:telemetry:ContainerRuntime:GC_Tombstone_DataStore_Requested" },
				// When reviving it
				{
					eventName: "fluid:telemetry:ContainerRuntime:GC_Tombstone_DataStore_Requested",
					category: "generic",
				},
				{
					eventName:
						"fluid:telemetry:ContainerRuntime:GarbageCollector:SweepReadyObject_Loaded",
				},
				{
					eventName:
						"fluid:telemetry:ContainerRuntime:GarbageCollector:GC_Tombstone_Datastore_Revived",
					category: "generic",
				},
				{ eventName: "fluid:telemetry:Summarizer:Running:SweepReadyObject_Revived" },
			],
			async () => {
				const { unreferencedId, summarizingContainer, summarizer } =
					await summarizationWithUnreferencedDataStoreAfterTime(
						sweepTimeoutMs - remainingTimeUntilSweepMs,
					);
				// Wait enough time so that the datastore is sweep ready
				await delay(remainingTimeUntilSweepMs);

				await sendOpToUpdateSummaryTimestampToNow(summarizingContainer);

				// The datastore should be tombstoned now
				const { summaryVersion } = await summarize(summarizer);
				const tombstoneContainer = await loadContainer(summaryVersion);

				// Datastore should be tombstoned, requesting should error
				const tombstoneResponse = await containerRuntime_resolveHandle(tombstoneContainer, {
					url: unreferencedId,
				});
				assert.equal(tombstoneResponse.status, 404, "Expected 404 tombstone response");
				assert.equal(
					tombstoneResponse.headers?.[TombstoneResponseHeaderKey],
					true,
					"Expected tombstone response with flag",
				);

				const requestAllowingTombstone: IRequest = {
					url: unreferencedId,
					headers: { [AllowTombstoneRequestHeaderKey]: true },
				};
				const tombstonedObject = await requestFluidObject<ITestDataObject>(
					tombstoneContainer,
					requestAllowingTombstone,
				);
				const defaultDataObject = await requestFluidObject<ITestDataObject>(
					tombstoneContainer,
					"default",
				);
				defaultDataObject._root.set("store", tombstonedObject.handle);

				// The datastore should be un-tombstoned now
				const { summaryVersion: revivalVersion } = await summarize(summarizer);
				const revivalContainer = await loadContainer(revivalVersion);
				const revivedObject = await requestFluidObject<ITestDataObject>(
					revivalContainer,
					unreferencedId,
				);
				revivedObject._root.set("can send", "op");
				// This signal call closes the tombstoneContainer.
				// The op above doesn't because the signal reaches the tombstone container faster
				revivedObject._runtime.submitSignal("can submit", "signal");

				const sendingContainer = await loadContainer(revivalVersion);
				const sendDataObject = await requestFluidObject<ITestDataObject>(
					sendingContainer,
					unreferencedId,
				);
				sendDataObject._root.set("can receive", "an op");
				sendDataObject._runtime.submitSignal("can receive", "a signal");
				await provider.ensureSynchronized();
				assert(
					tombstoneContainer.closed !== true,
					`Tombstone usage allowed, so container should not close.`,
				);
				assert(
					revivalContainer.closed !== true,
					`Revived datastore should not close a container when requested, sending/receiving signals/ops.`,
				);
				assert(
					sendingContainer.closed !== true,
					`Revived datastore should not close a container when sending signals and ops.`,
				);
			},
		);
	});

	itExpects(
		"Loading/Using tombstone allowed when configured",
		[
			{ eventName: "fluid:telemetry:ContainerRuntime:GC_Tombstone_DataStore_Requested" },
			{
				eventName:
					"fluid:telemetry:ContainerRuntime:GarbageCollector:SweepReadyObject_Loaded",
			},
			{
				eventName: "fluid:telemetry:FluidDataStoreContext:GC_Tombstone_DataStore_Changed",
				callSite: "submitMessage",
			},
			{
				eventName: "fluid:telemetry:FluidDataStoreContext:GC_Tombstone_DataStore_Changed",
				callSite: "process",
				clientType: "noninteractive/summarizer",
			},
			{
				eventName: "fluid:telemetry:FluidDataStoreContext:GC_Tombstone_DataStore_Changed",
				callSite: "process",
				clientType: "interactive",
			},
		],
		async () => {
			settings["Fluid.GarbageCollection.ThrowOnTombstoneLoad"] = false;
			settings["Fluid.GarbageCollection.ThrowOnTombstoneUsage"] = false;
			const { unreferencedId, summarizingContainer, summarizer } =
				await summarizationWithUnreferencedDataStoreAfterTime(sweepTimeoutMs);
			await sendOpToUpdateSummaryTimestampToNow(summarizingContainer);

			// The datastore should be tombstoned now
			const { summaryVersion } = await summarize(summarizer);
			const container = await loadContainer(summaryVersion);
			// Requesting the tombstoned data store should succeed since ThrowOnTombstoneLoad is not enabled.
			// Logs a tombstone and sweep ready error
			let dataObject: ITestDataObject;
			await assert.doesNotReject(async () => {
				dataObject = await requestFluidObject<ITestDataObject>(container, unreferencedId);
			}, `Should be able to request a tombstoned datastore.`);
			// Modifying the tombstoned datastore should not fail since ThrowOnTombstoneUsage is not enabled.
			// Logs a submitMessage error
			assert.doesNotThrow(
				() => dataObject._root.set("send", "op"),
				`Should be able to send ops for a tombstoned datastore.`,
			);

			// Wait for the above op to be process. That will result in another error logged during process.
			// Both the summarizing container and the submitting container log a process error
			await provider.ensureSynchronized();
		},
	);

	describe("Tombstone information in summary", () => {
		/**
		 * Validates that the give summary tree contains correct information in the tombstone blob in GC tree.
		 * @param summaryTree - The summary tree that may contain the tombstone blob.
		 * @param tombstones - A list of ids that should be present in the tombstone blob.
		 * @param notTombstones - A list of ids that should not be present in the tombstone blob.
		 */
		function validateTombstoneState(
			summaryTree: ISummaryTree,
			tombstones: string[] | undefined,
			notTombstones: string[],
		) {
			const actualTombstones = getGCTombstoneStateFromSummary(summaryTree);
			if (tombstones === undefined) {
				assert(
					actualTombstones === undefined,
					"GC tree should not have tombstones in summary",
				);
				return;
			}
			assert(actualTombstones !== undefined, "GC tree should have tombstones in summary");
			for (const url of tombstones) {
				assert(actualTombstones.includes(url), `${url} should be in tombstone blob`);
			}
			for (const url of notTombstones) {
				assert(!actualTombstones.includes(url), `${url} should not be in tombstone blob`);
			}
		}

		beforeEach(() => {
			// This is not the typical configuration we expect (usage may be allowed), but keeping it more strict for the tests
			settings["Fluid.GarbageCollection.ThrowOnTombstoneLoad"] = true;
			settings["Fluid.GarbageCollection.ThrowOnTombstoneUsage"] = true;
		});

		it("adds tombstone data stores information to tombstone blob in summary", async () => {
			const mainContainer = await provider.makeTestContainer(testContainerConfig);
			const mainDataStore = await requestFluidObject<ITestDataObject>(
				mainContainer,
				"default",
			);
			const mainDataStoreUrl = `/${mainDataStore._context.id}`;
			await waitForContainerConnection(mainContainer);

			const summarizer = await createSummarizer(
				provider,
				mainContainer,
				undefined /* summaryVersion */,
				gcOptions,
				mockConfigProvider(settings),
			);

			// Create couple of data stores.
			const newDataStore = await requestFluidObject<ITestDataObject>(
				await mainDataStore._context.containerRuntime.createDataStore(TestDataObjectType),
				"",
			);
			const newDataStore2 = await requestFluidObject<ITestDataObject>(
				await mainDataStore._context.containerRuntime.createDataStore(TestDataObjectType),
				"",
			);
			const newDataStoreUrl = `/${newDataStore._context.id}`;
			const newDataStore2Url = `/${newDataStore2._context.id}`;

			// Add the data stores' handle so that they are live and referenced.
			mainDataStore._root.set("newDataStore", newDataStore.handle);
			mainDataStore._root.set("newDataStore2", newDataStore2.handle);

			// Remove the data stores' handle to make them unreferenced.
			mainDataStore._root.delete("newDataStore");
			mainDataStore._root.delete("newDataStore2");

			// Summarize so that the above data stores are marked unreferenced.
			await provider.ensureSynchronized();
			const summary = await summarizeNow(summarizer);
			validateTombstoneState(summary.summaryTree, undefined /* tombstones */, []);

			// Wait for sweep timeout so that the data stores are tombstoned.
			await delay(sweepTimeoutMs + 10);
			// Send an op to update the current reference timestamp that GC uses to make sweep ready objects.
			mainDataStore._root.set("key", "value");
			await provider.ensureSynchronized();

			// Summarize. The tombstoned data stores should now be part of the summary.
			const summary2 = await summarizeNow(summarizer);
			validateTombstoneState(
				summary2.summaryTree,
				[newDataStoreUrl, newDataStore2Url],
				[mainDataStoreUrl],
			);
		});

		it("adds tombstone attachment blob information to tombstone blob in summary", async () => {
			const mainContainer = await provider.makeTestContainer(testContainerConfig);
			const mainDataStore = await requestFluidObject<ITestDataObject>(
				mainContainer,
				"default",
			);
			const mainDataStoreUrl = `/${mainDataStore._context.id}`;
			await waitForContainerConnection(mainContainer);

			const summarizer = await createSummarizer(
				provider,
				mainContainer,
				undefined /* summaryVersion */,
				gcOptions,
				mockConfigProvider(settings),
			);

			// Upload an attachment blobs and mark it referenced.
			const blobContents = "Blob contents";
			const blobHandle = await mainDataStore._context.uploadBlob(
				stringToBuffer(blobContents, "utf-8"),
			);
			mainDataStore._root.set("blob", blobHandle);

			// Remove the blob's handle to make it unreferenced.
			mainDataStore._root.delete("blob");

			// Summarize so that the above attachment blob is marked unreferenced.
			await provider.ensureSynchronized();
			const summary = await summarizeNow(summarizer);
			validateTombstoneState(summary.summaryTree, undefined /* tombstones */, []);

			// Wait for sweep timeout so that the blob is tombstoned.
			await delay(sweepTimeoutMs + 10);
			// Send an op to update the current reference timestamp that GC uses to make sweep ready objects.
			mainDataStore._root.set("key", "value");
			await provider.ensureSynchronized();

			// Summarize. The tombstoned attachment blob should now be part of the tombstone blob.
			const summary2 = await summarizeNow(summarizer);
			validateTombstoneState(
				summary2.summaryTree,
				[blobHandle.absolutePath],
				[mainDataStoreUrl],
			);
		});

		itExpects(
			"removes un-tombstoned data store and attachment blob from tombstone blob in summary",
			[
				{
					eventName:
						"fluid:telemetry:ContainerRuntime:GarbageCollector:GC_Tombstone_Datastore_Revived",
					category: "generic",
				},
				{
					eventName:
						"fluid:telemetry:ContainerRuntime:GarbageCollector:GC_Tombstone_Blob_Revived",
					category: "generic",
				},
				{
					eventName: "fluid:telemetry:Summarizer:Running:SweepReadyObject_Revived",
					type: "DataStore",
				},
				{
					eventName: "fluid:telemetry:Summarizer:Running:SweepReadyObject_Revived",
					type: "Blob",
				},
			],
			async () => {
				const mainContainer = await provider.makeTestContainer(testContainerConfig);
				const mainDataStore = await requestFluidObject<ITestDataObject>(
					mainContainer,
					"default",
				);
				const mainDataStoreUrl = `/${mainDataStore._context.id}`;
				await waitForContainerConnection(mainContainer);

				const mockLogger = new MockLogger();

				const summarizer = await createSummarizer(
					provider,
					mainContainer,
					undefined /* summaryVersion */,
					gcOptions,
					mockConfigProvider(settings),
					mockLogger,
				);

				// Create couple of data stores.
				const newDataStore = await requestFluidObject<ITestDataObject>(
					await mainDataStore._context.containerRuntime.createDataStore(
						TestDataObjectType,
					),
					"",
				);
				const newDataStore2 = await requestFluidObject<ITestDataObject>(
					await mainDataStore._context.containerRuntime.createDataStore(
						TestDataObjectType,
					),
					"",
				);
				const newDataStoreUrl = `/${newDataStore._context.id}`;
				const newDataStore2Url = `/${newDataStore2._context.id}`;

				// Add the data stores' handles so that they are live and referenced.
				mainDataStore._root.set("newDataStore", newDataStore.handle);
				mainDataStore._root.set("newDataStore2", newDataStore2.handle);

				// Remove the data stores' handles to make them unreferenced.
				mainDataStore._root.delete("newDataStore");
				mainDataStore._root.delete("newDataStore2");

				// Upload an attachment blob and mark it referenced.
				const blobContents = "Blob contents";
				const blobHandle = await mainDataStore._context.uploadBlob(
					stringToBuffer(blobContents, "utf-8"),
				);
				mainDataStore._root.set("blob", blobHandle);

				// Remove the blob's handle to make it unreferenced.
				mainDataStore._root.delete("blob");

				// Summarize so that the above data stores and blobs are marked unreferenced.
				await provider.ensureSynchronized();
				const summary = await summarizeNow(summarizer);
				validateTombstoneState(summary.summaryTree, undefined /* tombstones */, []);

				// Wait for sweep timeout so that the data stores are tombstoned.
				await delay(sweepTimeoutMs + 10);
				// Send an op to update the current reference timestamp that GC uses to make sweep ready objects.
				mainDataStore._root.set("key", "value");
				await provider.ensureSynchronized();

				// Summarize. The tombstoned data stores should now be part of the tombstone blob.
				const summary2 = await summarizeNow(summarizer);
				validateTombstoneState(
					summary2.summaryTree,
					[newDataStoreUrl, newDataStore2Url, blobHandle.absolutePath],
					[mainDataStoreUrl],
				);

				mockLogger.assertMatchNone([
					{
						eventName:
							"fluid:telemetry:ContainerRuntime:GarbageCollector:GC_Tombstone_Datastore_Revived",
					},
					{
						eventName:
							"fluid:telemetry:ContainerRuntime:GarbageCollector:GC_Tombstone_Blob_Revived",
					},
				]);

				// Mark one of the data stores and attachment blob as referenced so that they are not tombstones anymore.
				// Note that sweepTimeout was shrunk below sessionExpiry, otherwise we'd need to load a new container and
				// use the allowTombstone header to even get the handle and revive these.
				mainDataStore._root.set("newDataStore", newDataStore.handle);
				mainDataStore._root.set("blob", blobHandle);
				await provider.ensureSynchronized();
				mockLogger.assertMatch([
					{
						eventName:
							"fluid:telemetry:ContainerRuntime:GarbageCollector:GC_Tombstone_Datastore_Revived",
					},
					{
						eventName:
							"fluid:telemetry:ContainerRuntime:GarbageCollector:GC_Tombstone_Blob_Revived",
					},
				]);

				// Summarize. The un-tombstoned data store and attachment blob should not be part of the tombstone blob.
				const summary3 = await summarizeNow(summarizer);
				validateTombstoneState(
					summary3.summaryTree,
					[newDataStore2Url],
					[mainDataStoreUrl, newDataStoreUrl, blobHandle.absolutePath],
				);
			},
		);

		it("does not re-summarize GC state on only tombstone state changed", async () => {
			const mainContainer = await provider.makeTestContainer(testContainerConfig);
			const mainDataStore = await requestFluidObject<ITestDataObject>(
				mainContainer,
				"default",
			);
			await waitForContainerConnection(mainContainer);

			const summarizer = await createSummarizer(
				provider,
				mainContainer,
				undefined /* summaryVersion */,
				gcOptions,
				mockConfigProvider(settings),
			);

			// Create a data store.
			const newDataStore = await requestFluidObject<ITestDataObject>(
				await mainDataStore._context.containerRuntime.createDataStore(TestDataObjectType),
				"",
			);

			// Add the data store's handle so that it is live and referenced.
			mainDataStore._root.set("newDataStore", newDataStore.handle);

			// Remove the data store's handle to make it unreferenced.
			mainDataStore._root.delete("newDataStore");

			// Summarize so that the above data stores are marked unreferenced.
			await provider.ensureSynchronized();
			const summary = await summarizeNow(summarizer);
			const gcState = getGCStateFromSummary(summary.summaryTree);
			assert(
				gcState !== undefined,
				"GC state should be available and should not be a handle",
			);

			// Wait for sweep timeout so that the data stores are tombstoned.
			await delay(sweepTimeoutMs + 10);
			// Send an op to update the current reference timestamp that GC uses to make sweep ready objects.
			mainDataStore._root.set("key", "value");
			await provider.ensureSynchronized();

			// Summarize. The tombstoned data stores should now be part of the summary.
			const summary2 = await summarizeNow(summarizer);
			assert.throws(
				() => getGCStateFromSummary(summary2.summaryTree),
				(e) => validateAssertionError(e, "GC state is not a blob"),
			);
			const tombstoneState = getGCTombstoneStateFromSummary(summary2.summaryTree);
			assert(
				tombstoneState !== undefined,
				"Tombstone state should be available and should be a blob",
			);

			// Summarize. The tombstoned state should be a handle.
			const summary3 = await summarizeNow(summarizer);
			assert.throws(
				() => getGCTombstoneStateFromSummary(summary3.summaryTree),
				(e) => validateAssertionError(e, "GC data should be a tree"),
			);
		});

		itExpects(
			"can mark data store from tombstone information in summary in non-summarizer container",
			[
				{
					eventName: "fluid:telemetry:ContainerRuntime:GC_Tombstone_DataStore_Requested",
				},
			],
			async () => {
				const mainContainer = await provider.makeTestContainer(testContainerConfig);
				const mainDataStore = await requestFluidObject<ITestDataObject>(
					mainContainer,
					"default",
				);
				const mainDataStoreUrl = `/${mainDataStore._context.id}`;
				await waitForContainerConnection(mainContainer);

				const summarizer = await createSummarizer(
					provider,
					mainContainer,
					undefined /* summaryVersion */,
					gcOptions,
					mockConfigProvider(settings),
				);

				// Create a data store and mark it referenced.
				const newDataStore = await requestFluidObject<ITestDataObject>(
					await mainDataStore._context.containerRuntime.createDataStore(
						TestDataObjectType,
					),
					"",
				);
				const newDataStoreUrl = `/${newDataStore._context.id}`;
				mainDataStore._root.set("newDataStore", newDataStore.handle);

				// Remove the data store's handle to make it unreferenced.
				mainDataStore._root.delete("newDataStore");

				// Summarize so that the above data stores are marked unreferenced.
				await provider.ensureSynchronized();
				const summary = await summarizeNow(summarizer);
				validateTombstoneState(summary.summaryTree, undefined /* tombstones */, []);

				// Wait for sweep timeout so that the data stores are tombstoned.
				await delay(sweepTimeoutMs + 10);
				// Send an op to update the current reference timestamp that GC uses to make sweep ready objects.
				mainDataStore._root.set("key", "value");
				await provider.ensureSynchronized();

				// Summarize. The tombstoned data stores should now be part of the summary.
				const summary2 = await summarizeNow(summarizer);
				validateTombstoneState(summary2.summaryTree, [newDataStoreUrl], [mainDataStoreUrl]);

				// Load a container from the above summary. The tombstoned data store should be correctly marked.
				const container2 = await loadContainer(summary2.summaryVersion);

				// Requesting the tombstoned data store should result in an error.
				const unreferencedId = newDataStore._context.id;
				await assert.rejects(
					async () => requestFluidObject<ITestDataObject>(container2, unreferencedId),
					(error) => {
						const correctErrorType = error.code === 404;
						const correctErrorMessage =
							error.message === `DataStore was deleted: ${unreferencedId}`;
						return correctErrorType && correctErrorMessage;
					},
					`Should not be able to retrieve a tombstoned datastore.`,
				);
			},
		);
	});
>>>>>>> 70ef8cdf
});<|MERGE_RESOLUTION|>--- conflicted
+++ resolved
@@ -43,976 +43,6 @@
  * to the summary and changing them (sending / receiving ops, loading, etc.) is not allowed.
  */
 describeNoCompat("GC data store tombstone tests", (getTestObjectProvider) => {
-<<<<<<< HEAD
-    const remainingTimeUntilSweepMs = 100;
-    const sweepTimeoutMs = 200;
-    assert(remainingTimeUntilSweepMs < sweepTimeoutMs, "remainingTimeUntilSweepMs should be < sweepTimeoutMs");
-    const settings = {};
-
-    const gcOptions: IGCRuntimeOptions = { inactiveTimeoutMs: 0 };
-    const testContainerConfig: ITestContainerConfig = {
-        runtimeOptions: {
-            summaryOptions: {
-                summaryConfigOverrides: {
-                    state: "disabled",
-                },
-            },
-            gcOptions,
-        },
-        loaderProps: { configProvider: mockConfigProvider(settings) },
-    };
-
-    let provider: ITestObjectProvider;
-
-    beforeEach(async function() {
-        provider = getTestObjectProvider({ syncSummarizer: true });
-        if (provider.driver.type !== "local") {
-            this.skip();
-        }
-        settings["Fluid.GarbageCollection.TestOverride.SweepTimeoutMs"] = sweepTimeoutMs;
-    });
-
-    async function loadContainer(summaryVersion: string) {
-        return provider.loadTestContainer(
-            testContainerConfig,
-            { [LoaderHeader.version]: summaryVersion },
-        );
-    }
-
-    let documentAbsoluteUrl: string | undefined;
-
-    const makeContainer = async () => {
-        const container = await provider.makeTestContainer(testContainerConfig);
-        documentAbsoluteUrl = await container.getAbsoluteUrl("");
-        return container;
-    };
-
-    const loadSummarizerAndContainer = async (summaryVersion?: string) => {
-        return createSummarizerWithContainer(
-            provider,
-            documentAbsoluteUrl,
-            summaryVersion,
-            gcOptions,
-            mockConfigProvider(settings),
-        );
-    };
-    const summarize = async (summarizer: ISummarizer) => {
-        await provider.ensureSynchronized();
-        return summarizeNow(summarizer);
-    };
-
-    // This function creates an unreferenced datastore and returns the datastore's id and the summary version that
-    // datastore was unreferenced in.
-    const summarizationWithUnreferencedDataStoreAfterTime =
-        async (approximateUnreferenceTimestampMs: number) => {
-            const container = await makeContainer();
-            const defaultDataObject = await requestFluidObject<ITestDataObject>(container, "default");
-            await waitForContainerConnection(container);
-
-            const handleKey = "handle";
-            const dataStore = await defaultDataObject._context.containerRuntime.createDataStore(TestDataObjectType);
-            const testDataObject = await dataStore.entryPoint?.get() as ITestDataObject | undefined;
-            assert(testDataObject !== undefined, "Should have been able to retrieve testDataObject from entryPoint");
-            const unreferencedId = testDataObject._context.id;
-
-            // Reference a datastore - important for making it live
-            defaultDataObject._root.set(handleKey, testDataObject.handle);
-            // Unreference a datastore
-            defaultDataObject._root.delete(handleKey);
-
-            // Summarize
-            const {
-                container: summarizingContainer1,
-                summarizer: summarizer1,
-            } = await loadSummarizerAndContainer();
-            const summaryVersion = (await summarize(summarizer1)).summaryVersion;
-
-            // TODO: trailing op test - note because of the way gc is currently structured, the error isn't logged,
-            // but it is detected - it's stored in the pending queue and the container closes before the error is sent.
-            testDataObject._root.set("send while unreferenced", "op");
-            await provider.ensureSynchronized();
-
-            // Close the containers as these containers would be closed by session expiry before sweep ready ever occurs
-            container.close();
-            summarizingContainer1.close();
-
-            // Wait some time, the datastore can be in many different unreference states
-            await delay(approximateUnreferenceTimestampMs);
-
-            // Load a new container and summarizer based on the latest summary, summarize
-            const {
-                container: summarizingContainer2,
-                summarizer: summarizer2,
-            } = await loadSummarizerAndContainer(summaryVersion);
-
-            return {
-                unreferencedId,
-                summarizingContainer: summarizingContainer2,
-                summarizer: summarizer2,
-                summaryVersion,
-            };
-        };
-
-    let opCount = 0;
-    // Sends a unique op that's guaranteed to change the DDS for this specific container.
-    // This can also be used to transition a client to write mode.
-    const sendOpToUpdateSummaryTimestampToNow = async (container: IContainer) => {
-        const defaultDataObject = await requestFluidObject<ITestDataObject>(container, "default");
-        defaultDataObject._root.set("send a", `op ${opCount++}`);
-    };
-
-    const getTombstonedDataObjectFromSummary = async (summaryVersion: string, id: string) => {
-        // Load a container with the data store tombstoned
-        const container = await loadContainer(summaryVersion);
-
-        // Transition container to write mode
-        const defaultDataObject = await requestFluidObject<ITestDataObject>(container, "default");
-        defaultDataObject._root.set("send a", "op");
-
-        // Get dataObject
-        const containerRuntime = defaultDataObject._context.containerRuntime as any;
-        const dataStoreContext = containerRuntime.dataStores.contexts.get(id);
-        const dataStoreRuntime: IFluidDataStoreChannel = await dataStoreContext.realize();
-        return await dataStoreRuntime.entryPoint?.get() as ITestDataObject;
-    };
-
-    const setupContainerCloseErrorValidation = (container: IContainer, expectedCall: string) => {
-        container.on("closed", (error) => {
-            assert(error !== undefined, `Expecting an error!`);
-            assert(error.errorType === "dataCorruptionError");
-            assert(error.message === `Context is tombstoned! Call site [${expectedCall}]`);
-        });
-    };
-
-    describe("Using tombstone data stores not allowed (per config)", () => {
-        beforeEach(() => {
-            // Allow Loading but not Usage
-            settings["Fluid.GarbageCollection.ThrowOnTombstoneLoad"] = false;
-            settings["Fluid.GarbageCollection.ThrowOnTombstoneUsage"] = true;
-        });
-
-        // If this test starts failing due to runtime is closed errors try first adjusting `sweepTimeoutMs` above
-        itExpects("Send ops fails for tombstoned datastores in summarizing container loaded after sweep timeout",
-        [
-            { eventName: "fluid:telemetry:FluidDataStoreContext:GC_Tombstone_DataStore_Changed" },
-        ],
-        async () => {
-            const {
-                unreferencedId,
-                summarizer,
-            } = await summarizationWithUnreferencedDataStoreAfterTime(sweepTimeoutMs);
-
-            // The datastore should be tombstoned now
-            const { summaryVersion } = await summarize(summarizer);
-
-            const dataObject = await getTombstonedDataObjectFromSummary(summaryVersion, unreferencedId);
-
-            // Modifying a testDataObject substantiated from the request pattern should fail!
-            assert.throws(() => dataObject._root.set("send", "op"),
-                (error) => {
-                    const correctErrorType = error.errorType === "dataCorruptionError";
-                    const correctErrorMessage = error.errorMessage?.startsWith(`Context is tombstoned`) === true;
-                    return correctErrorType && correctErrorMessage;
-                },
-                `Should not be able to send ops for a tombstoned datastore.`,
-            );
-        });
-
-        // If this test starts failing due to runtime is closed errors try first adjusting `sweepTimeoutMs` above
-        itExpects("Send ops fails for tombstoned datastores in summarizing container loaded before sweep timeout",
-        [
-            { eventName: "fluid:telemetry:FluidDataStoreContext:GC_Tombstone_DataStore_Changed" },
-        ],
-        async () => {
-            const {
-                unreferencedId,
-                summarizingContainer,
-                summarizer,
-            } = await summarizationWithUnreferencedDataStoreAfterTime(sweepTimeoutMs - remainingTimeUntilSweepMs);
-            // Wait enough time so that the datastore is sweep ready
-            await delay(remainingTimeUntilSweepMs);
-
-            await sendOpToUpdateSummaryTimestampToNow(summarizingContainer);
-
-            // The datastore should be tombstoned now
-            const { summaryVersion } = await summarize(summarizer);
-            const dataObject = await getTombstonedDataObjectFromSummary(summaryVersion, unreferencedId);
-
-            // Sending an op from a datastore substantiated from the request pattern should fail!
-            assert.throws(() => dataObject._root.set("send", "op"),
-                (error) => {
-                    const correctErrorType = error.errorType === "dataCorruptionError";
-                    const correctErrorMessage = error.errorMessage?.startsWith(`Context is tombstoned`) === true;
-                    return correctErrorType && correctErrorMessage;
-                },
-                `Should not be able to send ops for a tombstoned datastore.`,
-            );
-        });
-
-        // If this test starts failing due to runtime is closed errors try first adjusting `sweepTimeoutMs` above
-        itExpects("Receive ops fails for tombstoned datastores in summarizing container loaded after sweep time",
-        [
-            { eventName: "fluid:telemetry:ContainerRuntime:GarbageCollector:SweepReadyObject_Loaded" },
-            {
-                eventName: "fluid:telemetry:FluidDataStoreContext:GC_Tombstone_DataStore_Changed",
-                error: "Context is tombstoned! Call site [process]",
-            },
-            {
-                eventName: "fluid:telemetry:FluidDataStoreContext:GC_Tombstone_DataStore_Changed",
-                error: "Context is tombstoned! Call site [process]",
-            },
-            {
-                eventName: "fluid:telemetry:Container:ContainerClose",
-                error: "Context is tombstoned! Call site [process]",
-                errorType: "dataCorruptionError",
-            },
-            {
-                eventName: "fluid:telemetry:Container:ContainerDispose",
-                error: "Context is tombstoned! Call site [process]",
-                errorType: "dataCorruptionError",
-            },
-        ],
-        async () => {
-            const {
-                unreferencedId,
-                summarizer,
-                summaryVersion,
-                summarizingContainer,
-            } = await summarizationWithUnreferencedDataStoreAfterTime(sweepTimeoutMs);
-            // Load this container from a summary that had not yet tombstoned the datastore so that the datastore loads.
-            const container = await loadContainer(summaryVersion);
-            // Use the request pattern to get the testDataObject - this is unsafe and no one should do this in their
-            // production application
-            // This does not cause a sweep ready changed error as the container has loaded from a summary before sweep
-            // ready was set
-            const senderObject = await requestFluidObject<ITestDataObject>(container, unreferencedId);
-
-            // The datastore should be tombstoned now
-            const { summaryVersion: tombstoneVersion } = await summarize(summarizer);
-
-            // Load a client from the tombstone summary
-            const receivingContainer = await loadContainer(tombstoneVersion);
-            await sendOpToUpdateSummaryTimestampToNow(receivingContainer);
-
-            setupContainerCloseErrorValidation(receivingContainer, "process");
-
-            // Receive an op - both the summarizer and the receiving client log a process error, only the receiving
-            // client closes
-            senderObject._root.set("send an op to be received", "op");
-            await provider.ensureSynchronized();
-            assert(receivingContainer.closed === true, `Reading container should close.`);
-            assert(summarizingContainer.closed !== true, `Summarizing container should not close.`);
-        });
-
-        // If this test starts failing due to runtime is closed errors try first adjusting `sweepTimeoutMs` above
-        itExpects("Receive ops fails for tombstoned datastores in summarizing container loaded before sweep timeout",
-        [
-            {
-                eventName: "fluid:telemetry:FluidDataStoreContext:GC_Tombstone_DataStore_Changed",
-                error: "Context is tombstoned! Call site [process]",
-            },
-            {
-                eventName: "fluid:telemetry:FluidDataStoreContext:GC_Tombstone_DataStore_Changed",
-                error: "Context is tombstoned! Call site [process]",
-            },
-            {
-                eventName: "fluid:telemetry:Container:ContainerClose",
-                error: "Context is tombstoned! Call site [process]",
-                errorType: "dataCorruptionError",
-            },
-            {
-                eventName: "fluid:telemetry:Container:ContainerDispose",
-                error: "Context is tombstoned! Call site [process]",
-                errorType: "dataCorruptionError",
-            },
-        ],
-        async () => {
-            const {
-                unreferencedId,
-                summarizingContainer,
-                summarizer,
-                summaryVersion,
-            } = await summarizationWithUnreferencedDataStoreAfterTime(sweepTimeoutMs - remainingTimeUntilSweepMs);
-            // Load this container from a summary that had not yet tombstoned the datastore so that the datastore loads.
-            const sendingContainer = await loadContainer(summaryVersion);
-            // Use the request pattern to get the testDataObject - this is unsafe and no one should do this in their
-            // production application. Causes an inactiveObject loaded error
-            const dataObject = await requestFluidObject<ITestDataObject>(sendingContainer, unreferencedId);
-
-            // Wait enough time so that the datastore is sweep ready
-            await delay(remainingTimeUntilSweepMs);
-
-            await sendOpToUpdateSummaryTimestampToNow(summarizingContainer);
-
-            // The datastore should be tombstoned now
-            const { summaryVersion: tombstoneVersion } = await summarize(summarizer);
-
-            // Load a client from the tombstone summary
-            const receivingContainer = await loadContainer(tombstoneVersion);
-            await sendOpToUpdateSummaryTimestampToNow(receivingContainer);
-
-            setupContainerCloseErrorValidation(receivingContainer, "process");
-
-            // Send an op to be received - no sweep changed or loaded - the summarizing container does not log sweep
-            // ready errors as it closes before the op is processed and the datastore is realized
-            dataObject._root.set("send an op to be received", "op");
-            await provider.ensureSynchronized();
-            assert(receivingContainer.closed === true, `Container receiving messages to a tombstoned datastore should close.`);
-            assert(summarizingContainer.closed !== true, `Summarizing container should not close.`);
-        });
-
-        // If this test starts failing due to runtime is closed errors try first adjusting `sweepTimeoutMs` above
-        itExpects("Send signals fails for tombstoned datastores in summarizing container loaded after sweep timeout",
-        [
-            { eventName: "fluid:telemetry:FluidDataStoreContext:GC_Tombstone_DataStore_Changed" },
-        ],
-        async () => {
-            const {
-                unreferencedId,
-                summarizer,
-            } = await summarizationWithUnreferencedDataStoreAfterTime(sweepTimeoutMs);
-            // The datastore should be tombstoned now
-            const { summaryVersion } = await summarize(summarizer);
-
-            const dataObject = await getTombstonedDataObjectFromSummary(summaryVersion, unreferencedId);
-
-            // Sending a signal from a testDataObject substantiated from the request pattern should fail!
-            assert.throws(() => dataObject._runtime.submitSignal("send", "signal"),
-                (error) => {
-                    const correctErrorType = error.errorType === "dataCorruptionError";
-                    const correctErrorMessage = error.errorMessage?.startsWith(`Context is tombstoned`) === true;
-                    return correctErrorType && correctErrorMessage;
-                },
-                `Should not be able to send signals for a tombstoned datastore.`,
-            );
-        });
-
-        // If this test starts failing due to runtime is closed errors try first adjusting `sweepTimeoutMs` above
-        itExpects("Receive signals fails for tombstoned datastores in summarizing container loaded after sweep timeout",
-        [
-            { eventName: "fluid:telemetry:ContainerRuntime:GarbageCollector:SweepReadyObject_Loaded" },
-            {
-                eventName: "fluid:telemetry:FluidDataStoreContext:GC_Tombstone_DataStore_Changed",
-                error: "Context is tombstoned! Call site [processSignal]",
-            },
-            {
-                eventName: "fluid:telemetry:FluidDataStoreContext:GC_Tombstone_DataStore_Changed",
-                error: "Context is tombstoned! Call site [processSignal]",
-            },
-            {
-                eventName: "fluid:telemetry:Container:ContainerClose",
-                error: "Context is tombstoned! Call site [processSignal]",
-                errorType: "dataCorruptionError",
-            },
-            {
-                eventName: "fluid:telemetry:Container:ContainerDispose",
-                error: "Context is tombstoned! Call site [processSignal]",
-                errorType: "dataCorruptionError",
-            },
-        ],
-        async () => {
-            const {
-                unreferencedId,
-                summarizer,
-                summaryVersion,
-            } = await summarizationWithUnreferencedDataStoreAfterTime(sweepTimeoutMs);
-            // The datastore should be tombstoned now
-            await summarize(summarizer);
-
-            // Load this container from a summary that had not yet tombstoned the datastore so that the datastore loads.
-            const container = await loadContainer(summaryVersion);
-            // Use the request pattern to get the testDataObject - this is unsafe and no one should do this in their
-            // production application
-            // This does not cause a sweep ready changed error as the container has loaded from a summary before sweep
-            // ready was set
-            const senderObject = await requestFluidObject<ITestDataObject>(container, unreferencedId);
-
-            // The datastore should be tombstoned now
-            const { summaryVersion: tombstoneVersion } = await summarize(summarizer);
-
-            // Load a client from the tombstone summary
-            const receivingContainer = await loadContainer(tombstoneVersion);
-            await sendOpToUpdateSummaryTimestampToNow(receivingContainer);
-
-            setupContainerCloseErrorValidation(receivingContainer, "processSignal");
-
-            // Receive a signal by sending it from another container
-            senderObject._runtime.submitSignal("send a signal to be received", "signal");
-            await provider.ensureSynchronized();
-            assert(receivingContainer.closed === true, `Container receiving messages to a tombstoned datastore should close.`);
-        });
-
-    });
-
-    describe("Loading tombstone data stores not allowed (per config)", () => {
-        beforeEach(() => {
-            // Allow Usage but not Loading
-            settings["Fluid.GarbageCollection.ThrowOnTombstoneLoad"] = true;
-            settings["Fluid.GarbageCollection.ThrowOnTombstoneUsage"] = false;
-        });
-
-        // If this test starts failing due to runtime is closed errors try first adjusting `sweepTimeoutMs` above
-        itExpects("Requesting tombstoned datastores fails in summarizing container loaded after sweep timeout",
-        [
-            {
-                eventName: "fluid:telemetry:ContainerRuntime:GC_Tombstone_DataStore_Requested",
-                viaHandle: false,
-            },
-            {
-                eventName: "fluid:telemetry:ContainerRuntime:GC_Tombstone_DataStore_Requested",
-                viaHandle: false,
-            },
-        ],
-        async () => {
-            const {
-                unreferencedId,
-                summarizingContainer,
-                summarizer,
-            } = await summarizationWithUnreferencedDataStoreAfterTime(sweepTimeoutMs);
-            await sendOpToUpdateSummaryTimestampToNow(summarizingContainer);
-
-            // The datastore should be tombstoned now
-            const { summaryVersion } = await summarize(summarizer);
-            const container = await loadContainer(summaryVersion);
-            await sendOpToUpdateSummaryTimestampToNow(container);
-
-            // Requesting a tombstoned datastore should fail!
-            await assert.rejects(async () => requestFluidObject<ITestDataObject>(container, unreferencedId),
-                (error) => {
-                    const correctErrorType = error.code === 404;
-                    const correctErrorMessage = error.message === `Datastore removed by gc: ${unreferencedId}`;
-                    return correctErrorType && correctErrorMessage;
-                },
-                `Should not be able to retrieve a tombstoned datastore in non-summarizer clients`,
-            );
-            await assert.doesNotReject(
-                async () => requestFluidObject<ITestDataObject>(summarizingContainer, unreferencedId),
-                `Should be able to retrieve a tombstoned datastore in summarizer clients`,
-            );
-        });
-
-        // If this test starts failing due to runtime is closed errors try first adjusting `sweepTimeoutMs` above
-        itExpects("Requesting tombstoned datastores fails in summarizing container loaded before sweep timeout",
-        [
-            {
-                eventName: "fluid:telemetry:ContainerRuntime:GC_Tombstone_DataStore_Requested",
-                viaHandle: false,
-            },
-        ],
-        async () => {
-            const {
-                unreferencedId,
-                summarizingContainer,
-                summarizer,
-            } = await summarizationWithUnreferencedDataStoreAfterTime(sweepTimeoutMs - remainingTimeUntilSweepMs);
-            // Wait enough time so that the datastore is sweep ready
-            await delay(remainingTimeUntilSweepMs);
-
-            await sendOpToUpdateSummaryTimestampToNow(summarizingContainer);
-
-            // The datastore should be tombstoned now
-            await summarize(summarizer);
-            const { summaryVersion } = await summarize(summarizer);
-            const container = await loadContainer(summaryVersion);
-            await sendOpToUpdateSummaryTimestampToNow(container);
-
-            // Requesting a tombstoned datastore should fail!
-            await assert.rejects(async () => requestFluidObject<ITestDataObject>(container, unreferencedId),
-                (error) => {
-                    const correctErrorType = error.code === 404;
-                    const correctErrorMessage = error.message === `Datastore removed by gc: ${unreferencedId}`;
-                    return correctErrorType && correctErrorMessage;
-                },
-                `Should not be able to retrieve a tombstoned datastore.`,
-            );
-        });
-
-        // If this test starts failing due to runtime is closed errors try first adjusting `sweepTimeoutMs` above
-        itExpects("Handle request for tombstoned datastores fails in summarizing container loaded after sweep timeout",
-        [
-            {
-                eventName: "fluid:telemetry:ContainerRuntime:GC_Tombstone_DataStore_Requested",
-                viaHandle: true,
-            },
-        ],
-        async () => {
-            const {
-                unreferencedId,
-                summarizingContainer,
-                summarizer,
-            } = await summarizationWithUnreferencedDataStoreAfterTime(sweepTimeoutMs);
-            await sendOpToUpdateSummaryTimestampToNow(summarizingContainer);
-
-            // The datastore should be tombstoned now
-            const { summaryVersion } = await summarize(summarizer);
-            const dataObject = await getTombstonedDataObjectFromSummary(summaryVersion, unreferencedId);
-
-            // Note: if a user makes a request that looks like this, we will also think that the request is via handle
-            const request: IRequest = { url: unreferencedId, headers: { [RuntimeHeaders.viaHandle]: true } };
-            const response = await dataObject._context.IFluidHandleContext.resolveHandle(request);
-
-            assert(response !== undefined, `Expecting a response!`);
-            assert(response.status === 404);
-            assert(response.value === `Datastore removed by gc: ${unreferencedId}`);
-        });
-
-        // If this test starts failing due to runtime is closed errors try first adjusting `sweepTimeoutMs` above
-        itExpects("Handle request for tombstoned datastores fails in summarizing container loaded before sweep timeout",
-        [
-            {
-                eventName: "fluid:telemetry:ContainerRuntime:GC_Tombstone_DataStore_Requested",
-                viaHandle: true,
-            },
-        ],
-        async () => {
-            const {
-                unreferencedId,
-                summarizingContainer,
-                summarizer,
-            } = await summarizationWithUnreferencedDataStoreAfterTime(sweepTimeoutMs - remainingTimeUntilSweepMs);
-            // Wait enough time so that the datastore is sweep ready
-            await delay(remainingTimeUntilSweepMs);
-
-            await sendOpToUpdateSummaryTimestampToNow(summarizingContainer);
-
-            // The datastore should be tombstoned now
-            const { summaryVersion } = await summarize(summarizer);
-            const dataObject = await getTombstonedDataObjectFromSummary(summaryVersion, unreferencedId);
-
-            // Note: if a user makes a request that looks like this, we will also think that the request is via handle
-            const request: IRequest = { url: unreferencedId, headers: { [RuntimeHeaders.viaHandle]: true } };
-            const response = await dataObject._context.IFluidHandleContext.resolveHandle(request);
-
-            assert(response !== undefined, `Expecting a response!`);
-            assert(response.status === 404);
-            assert(response.value === `Datastore removed by gc: ${unreferencedId}`);
-        });
-
-        // If this test starts failing due to runtime is closed errors try first adjusting `sweepTimeoutMs` above
-        itExpects("Can un-tombstone datastores by storing a handle",
-        [
-            { eventName: "fluid:telemetry:ContainerRuntime:GC_Tombstone_DataStore_Requested" },
-            { eventName: "fluid:telemetry:Summarizer:Running:gcUnknownOutboundReferences" },
-        ],
-        async () => {
-            const {
-                unreferencedId,
-                summarizingContainer,
-                summarizer,
-            } = await summarizationWithUnreferencedDataStoreAfterTime(sweepTimeoutMs - remainingTimeUntilSweepMs);
-            // Loading an inactive object!
-            const dataObject = await requestFluidObject<ITestDataObject>(summarizingContainer, unreferencedId);
-
-            // Wait enough time so that the datastore is sweep ready
-            await delay(remainingTimeUntilSweepMs);
-
-            await sendOpToUpdateSummaryTimestampToNow(summarizingContainer);
-
-            // The datastore should be tombstoned now
-            const { summaryVersion } = await summarize(summarizer);
-            const tombstoneContainer = await loadContainer(summaryVersion);
-
-            // Datastore should be tombstoned, requesting should error
-            await assert.rejects(async () => requestFluidObject<ITestDataObject>(tombstoneContainer, unreferencedId),
-                (error) => {
-                    const correctErrorType = error.code === 404;
-                    const correctErrorMessage = error.message === `Datastore removed by gc: ${unreferencedId}`;
-                    return correctErrorType && correctErrorMessage;
-                },
-                `Should not be able to retrieve a tombstoned datastore.`,
-            );
-
-            // Normally, there should be a SweepReady_Revived error when referencing a SweepReady data store. However,
-            // since the summarizer client is the one that is created and adding the handle, the handle is not decoded
-            // and it will not result in GC detecting the reference. Also, a "gcUnknownOutboundReferences" error will
-            // be logged for the same reason.
-            const mainDataObject = await requestFluidObject<ITestDataObject>(summarizingContainer, "default");
-            mainDataObject._root.set("store", dataObject.handle);
-
-            // The datastore should be un-tombstoned now
-            const { summaryVersion: revivalVersion } = await summarize(summarizer);
-            const revivalContainer = await loadContainer(revivalVersion);
-            const revivedObject = await requestFluidObject<ITestDataObject>(revivalContainer, unreferencedId);
-            revivedObject._root.set("can send", "op");
-            // This signal call closes the tombstoneContainer.
-            // The op above doesn't because the signal reaches the tombstone container faster
-            revivedObject._runtime.submitSignal("can submit", "signal");
-
-            const sendingContainer = await loadContainer(revivalVersion);
-            const sendDataObject = await requestFluidObject<ITestDataObject>(sendingContainer, unreferencedId);
-            sendDataObject._root.set("can receive", "an op");
-            sendDataObject._runtime.submitSignal("can receive", "a signal");
-            await provider.ensureSynchronized();
-            assert(tombstoneContainer.closed !== true, `Tombstone usage allowed, so container should not close.`);
-            assert(revivalContainer.closed !== true,
-                `Revived datastore should not close a container when requested, sending/receiving signals/ops.`);
-            assert(sendingContainer.closed !== true,
-                `Revived datastore should not close a container when sending signals and ops.`);
-        });
-    });
-
-    itExpects("Loading/Using tombstone allowed when configured",
-    [
-        { eventName: "fluid:telemetry:ContainerRuntime:GC_Tombstone_DataStore_Requested" },
-        { eventName: "fluid:telemetry:ContainerRuntime:GarbageCollector:SweepReadyObject_Loaded" },
-        {
-            eventName: "fluid:telemetry:FluidDataStoreContext:GC_Tombstone_DataStore_Changed",
-            callSite: "submitMessage",
-        },
-        {
-            eventName: "fluid:telemetry:FluidDataStoreContext:GC_Tombstone_DataStore_Changed",
-            callSite: "process",
-            clientType: "noninteractive/summarizer",
-        },
-        {
-            eventName: "fluid:telemetry:FluidDataStoreContext:GC_Tombstone_DataStore_Changed",
-            callSite: "process",
-            clientType: "interactive",
-        },
-    ],
-    async () => {
-        settings["Fluid.GarbageCollection.ThrowOnTombstoneLoad"] = false;
-        settings["Fluid.GarbageCollection.ThrowOnTombstoneUsage"] = false;
-        const {
-            unreferencedId,
-            summarizingContainer,
-            summarizer,
-        } = await summarizationWithUnreferencedDataStoreAfterTime(sweepTimeoutMs);
-        await sendOpToUpdateSummaryTimestampToNow(summarizingContainer);
-
-        // The datastore should be tombstoned now
-        const { summaryVersion } = await summarize(summarizer);
-        const container = await loadContainer(summaryVersion);
-        // Requesting the tombstoned data store should succeed since ThrowOnTombstoneLoad is not enabled.
-        // Logs a tombstone and sweep ready error
-        let dataObject: ITestDataObject;
-        await assert.doesNotReject(
-            async () => { dataObject = await requestFluidObject<ITestDataObject>(container, unreferencedId); },
-            `Should be able to request a tombstoned datastore.`,
-        );
-        // Modifying the tombstoned datastore should not fail since ThrowOnTombstoneUsage is not enabled.
-        // Logs a submitMessage error
-        assert.doesNotThrow(() => dataObject._root.set("send", "op"),
-            `Should be able to send ops for a tombstoned datastore.`,
-        );
-
-        // Wait for the above op to be process. That will result in another error logged during process.
-        // Both the summarizing container and the submitting container log a process error
-        await provider.ensureSynchronized();
-    });
-
-    describe("Tombstone information in summary", () => {
-        /**
-         * Validates that the give summary tree contains correct information in the tombstone blob in GC tree.
-         * @param summaryTree - The summary tree that may contain the tombstone blob.
-         * @param tombstones - A list of ids that should be present in the tombstone blob.
-         * @param notTombstones - A list of ids that should not be present in the tombstone blob.
-         */
-        function validateTombstoneState(
-            summaryTree: ISummaryTree,
-            tombstones: string [] | undefined,
-            notTombstones: string[],
-        ) {
-            const actualTombstones = getGCTombstoneStateFromSummary(summaryTree);
-            if (tombstones === undefined) {
-                assert(actualTombstones === undefined, "GC tree should not have tombstones in summary");
-                return;
-            }
-            assert(actualTombstones !== undefined, "GC tree should have tombstones in summary");
-            for (const url of tombstones) {
-                assert(actualTombstones.includes(url), `${url} should be in tombstone blob`);
-            }
-            for (const url of notTombstones) {
-                assert(!actualTombstones.includes(url), `${url} should not be in tombstone blob`);
-            }
-        }
-
-        beforeEach(() => {
-            // This is not the typical configuration we expect (usage may be allowed), but keeping it more strict for the tests
-            settings["Fluid.GarbageCollection.ThrowOnTombstoneLoad"] = true;
-            settings["Fluid.GarbageCollection.ThrowOnTombstoneUsage"] = true;
-        });
-
-        it("adds tombstone data stores information to tombstone blob in summary", async () => {
-            const mainContainer = await provider.makeTestContainer(testContainerConfig);
-            const mainDataStore = await requestFluidObject<ITestDataObject>(mainContainer, "default");
-            const mainDataStoreUrl = `/${mainDataStore._context.id}`;
-            await waitForContainerConnection(mainContainer);
-
-            const summarizer = await createSummarizer(
-                provider,
-                mainContainer,
-                undefined /* summaryVersion */,
-                gcOptions,
-                mockConfigProvider(settings),
-            );
-
-            // Create couple of data stores.
-            const newDataStore = await requestFluidObject<ITestDataObject>(
-                await mainDataStore._context.containerRuntime.createDataStore(TestDataObjectType), "");
-            const newDataStore2 = await requestFluidObject<ITestDataObject>(
-                await mainDataStore._context.containerRuntime.createDataStore(TestDataObjectType), "");
-            const newDataStoreUrl = `/${newDataStore._context.id}`;
-            const newDataStore2Url = `/${newDataStore2._context.id}`;
-
-            // Add the data stores' handle so that they are live and referenced.
-            mainDataStore._root.set("newDataStore", newDataStore.handle);
-            mainDataStore._root.set("newDataStore2", newDataStore2.handle);
-
-            // Remove the data stores' handle to make them unreferenced.
-            mainDataStore._root.delete("newDataStore");
-            mainDataStore._root.delete("newDataStore2");
-
-            // Summarize so that the above data stores are marked unreferenced.
-            await provider.ensureSynchronized();
-            const summary = await summarizeNow(summarizer);
-            validateTombstoneState(summary.summaryTree, undefined /* tombstones */, []);
-
-            // Wait for sweep timeout so that the data stores are tombstoned.
-            await delay(sweepTimeoutMs + 10);
-            // Send an op to update the current reference timestamp that GC uses to make sweep ready objects.
-            mainDataStore._root.set("key", "value");
-            await provider.ensureSynchronized();
-
-            // Summarize. The tombstoned data stores should now be part of the summary.
-            const summary2 = await summarizeNow(summarizer);
-            validateTombstoneState(summary2.summaryTree, [newDataStoreUrl, newDataStore2Url], [mainDataStoreUrl]);
-        });
-
-        it("adds tombstone attachment blob information to tombstone blob in summary", async () => {
-            const mainContainer = await provider.makeTestContainer(testContainerConfig);
-            const mainDataStore = await requestFluidObject<ITestDataObject>(mainContainer, "default");
-            const mainDataStoreUrl = `/${mainDataStore._context.id}`;
-            await waitForContainerConnection(mainContainer);
-
-            const summarizer = await createSummarizer(
-                provider,
-                mainContainer,
-                undefined /* summaryVersion */,
-                gcOptions,
-                mockConfigProvider(settings),
-            );
-
-            // Upload an attachment blobs and mark it referenced.
-            const blobContents = "Blob contents";
-            const blobHandle = await mainDataStore._context.uploadBlob(stringToBuffer(blobContents, "utf-8"));
-            mainDataStore._root.set("blob", blobHandle);
-
-            // Remove the blob's handle to make it unreferenced.
-            mainDataStore._root.delete("blob");
-
-            // Summarize so that the above attachment blob is marked unreferenced.
-            await provider.ensureSynchronized();
-            const summary = await summarizeNow(summarizer);
-            validateTombstoneState(summary.summaryTree, undefined /* tombstones */, []);
-
-            // Wait for sweep timeout so that the blob is tombstoned.
-            await delay(sweepTimeoutMs + 10);
-            // Send an op to update the current reference timestamp that GC uses to make sweep ready objects.
-            mainDataStore._root.set("key", "value");
-            await provider.ensureSynchronized();
-
-            // Summarize. The tombstoned attachment blob should now be part of the tombstone blob.
-            const summary2 = await summarizeNow(summarizer);
-            validateTombstoneState(summary2.summaryTree, [blobHandle.absolutePath], [mainDataStoreUrl]);
-        });
-
-        itExpects("removes un-tombstoned data store and attachment blob from tombstone blob in summary",
-        [
-            { eventName: "fluid:telemetry:ContainerRuntime:GarbageCollector:GC_Tombstone_Datastore_Revived" },
-            { eventName: "fluid:telemetry:ContainerRuntime:GarbageCollector:GC_Tombstone_Blob_Revived" },
-            { eventName: "fluid:telemetry:Summarizer:Running:SweepReadyObject_Revived", type: "DataStore" },
-            { eventName: "fluid:telemetry:Summarizer:Running:SweepReadyObject_Revived", type: "Blob" },
-        ],
-        async () => {
-            const mainContainer = await provider.makeTestContainer(testContainerConfig);
-            const mainDataStore = await requestFluidObject<ITestDataObject>(mainContainer, "default");
-            const mainDataStoreUrl = `/${mainDataStore._context.id}`;
-            await waitForContainerConnection(mainContainer);
-
-            const mockLogger = new MockLogger();
-
-            const summarizer = await createSummarizer(
-                provider,
-                mainContainer,
-                undefined /* summaryVersion */,
-                gcOptions,
-                mockConfigProvider(settings),
-                mockLogger,
-            );
-
-            // Create couple of data stores.
-            const newDataStore = await requestFluidObject<ITestDataObject>(
-                await mainDataStore._context.containerRuntime.createDataStore(TestDataObjectType), "");
-            const newDataStore2 = await requestFluidObject<ITestDataObject>(
-                await mainDataStore._context.containerRuntime.createDataStore(TestDataObjectType), "");
-            const newDataStoreUrl = `/${newDataStore._context.id}`;
-            const newDataStore2Url = `/${newDataStore2._context.id}`;
-
-            // Add the data stores' handle so that they are live and referenced.
-            mainDataStore._root.set("newDataStore", newDataStore.handle);
-            mainDataStore._root.set("newDataStore2", newDataStore2.handle);
-
-            // Remove the data stores' handle to make them unreferenced.
-            mainDataStore._root.delete("newDataStore");
-            mainDataStore._root.delete("newDataStore2");
-
-            // Upload an attachment blobs and mark it referenced.
-            const blobContents = "Blob contents";
-            const blobHandle = await mainDataStore._context.uploadBlob(stringToBuffer(blobContents, "utf-8"));
-            mainDataStore._root.set("blob", blobHandle);
-
-            // Remove the blob's handle to make it unreferenced.
-            mainDataStore._root.delete("blob");
-
-            // Summarize so that the above data stores and blobs are marked unreferenced.
-            await provider.ensureSynchronized();
-            const summary = await summarizeNow(summarizer);
-            validateTombstoneState(summary.summaryTree, undefined /* tombstones */, []);
-
-            // Wait for sweep timeout so that the data stores are tombstoned.
-            await delay(sweepTimeoutMs + 10);
-            // Send an op to update the current reference timestamp that GC uses to make sweep ready objects.
-            mainDataStore._root.set("key", "value");
-            await provider.ensureSynchronized();
-
-            // Summarize. The tombstoned data stores should now be part of the tombstone blob.
-            const summary2 = await summarizeNow(summarizer);
-            validateTombstoneState(
-                summary2.summaryTree, [newDataStoreUrl, newDataStore2Url, blobHandle.absolutePath], [mainDataStoreUrl]);
-
-            mockLogger.assertMatchNone([
-                { eventName: "fluid:telemetry:ContainerRuntime:GarbageCollector:GC_Tombstone_Datastore_Revived" },
-                { eventName: "fluid:telemetry:ContainerRuntime:GarbageCollector:GC_Tombstone_Blob_Revived" },
-            ]);
-
-            // Mark one of the data stores and attachment blob as referenced so that they are not tombstones anymore.
-            mainDataStore._root.set("newDataStore", newDataStore.handle);
-            mainDataStore._root.set("blob", blobHandle);
-            await provider.ensureSynchronized();
-            mockLogger.assertMatch([
-                { eventName: "fluid:telemetry:ContainerRuntime:GarbageCollector:GC_Tombstone_Datastore_Revived" },
-                { eventName: "fluid:telemetry:ContainerRuntime:GarbageCollector:GC_Tombstone_Blob_Revived" },
-            ]);
-
-            // Summarize. The un-tombstoned data store and attachment blob should not be part of the tombstone blob.
-            const summary3 = await summarizeNow(summarizer);
-            validateTombstoneState(
-                summary3.summaryTree, [newDataStore2Url], [mainDataStoreUrl, newDataStoreUrl, blobHandle.absolutePath]);
-        });
-
-        it("does not re-summarize GC state on only tombstone state changed", async () => {
-            const mainContainer = await provider.makeTestContainer(testContainerConfig);
-            const mainDataStore = await requestFluidObject<ITestDataObject>(mainContainer, "default");
-            await waitForContainerConnection(mainContainer);
-
-            const summarizer = await createSummarizer(
-                provider,
-                mainContainer,
-                undefined /* summaryVersion */,
-                gcOptions,
-                mockConfigProvider(settings),
-            );
-
-            // Create a data store.
-            const newDataStore = await requestFluidObject<ITestDataObject>(
-                await mainDataStore._context.containerRuntime.createDataStore(TestDataObjectType), "");
-
-            // Add the data store's handle so that it is live and referenced.
-            mainDataStore._root.set("newDataStore", newDataStore.handle);
-
-            // Remove the data store's handle to make it unreferenced.
-            mainDataStore._root.delete("newDataStore");
-
-            // Summarize so that the above data stores are marked unreferenced.
-            await provider.ensureSynchronized();
-            const summary = await summarizeNow(summarizer);
-            const gcState = getGCStateFromSummary(summary.summaryTree);
-            assert(gcState !== undefined, "GC state should be available and should not be a handle");
-
-            // Wait for sweep timeout so that the data stores are tombstoned.
-            await delay(sweepTimeoutMs + 10);
-            // Send an op to update the current reference timestamp that GC uses to make sweep ready objects.
-            mainDataStore._root.set("key", "value");
-            await provider.ensureSynchronized();
-
-            // Summarize. The tombstoned data stores should now be part of the summary.
-            const summary2 = await summarizeNow(summarizer);
-            assert.throws(
-                () => getGCStateFromSummary(summary2.summaryTree),
-                (e) => validateAssertionError(e, "GC state is not a blob"),
-            );
-            const tombstoneState = getGCTombstoneStateFromSummary(summary2.summaryTree);
-            assert(tombstoneState !== undefined, "Tombstone state should be available and should be a blob");
-
-            // Summarize. The tombstoned state should be a handle.
-            const summary3 = await summarizeNow(summarizer);
-            assert.throws(
-                () => getGCTombstoneStateFromSummary(summary3.summaryTree),
-                (e) => validateAssertionError(e, "GC data should be a tree"),
-            );
-        });
-
-        itExpects("can mark data store from tombstone information in summary in non-summarizer container",
-        [
-            {
-                eventName: "fluid:telemetry:ContainerRuntime:GC_Tombstone_DataStore_Requested",
-            },
-        ],
-        async () => {
-            const mainContainer = await provider.makeTestContainer(testContainerConfig);
-            const mainDataStore = await requestFluidObject<ITestDataObject>(mainContainer, "default");
-            const mainDataStoreUrl = `/${mainDataStore._context.id}`;
-            await waitForContainerConnection(mainContainer);
-
-            const summarizer = await createSummarizer(
-                provider,
-                mainContainer,
-                undefined /* summaryVersion */,
-                gcOptions,
-                mockConfigProvider(settings),
-            );
-
-            // Create a data store and mark it referenced.
-            const newDataStore = await requestFluidObject<ITestDataObject>(
-                await mainDataStore._context.containerRuntime.createDataStore(TestDataObjectType), "");
-            const newDataStoreUrl = `/${newDataStore._context.id}`;
-            mainDataStore._root.set("newDataStore", newDataStore.handle);
-
-            // Remove the data store's handle to make it unreferenced.
-            mainDataStore._root.delete("newDataStore");
-
-            // Summarize so that the above data stores are marked unreferenced.
-            await provider.ensureSynchronized();
-            const summary = await summarizeNow(summarizer);
-            validateTombstoneState(summary.summaryTree, undefined /* tombstones */, []);
-
-            // Wait for sweep timeout so that the data stores are tombstoned.
-            await delay(sweepTimeoutMs + 10);
-            // Send an op to update the current reference timestamp that GC uses to make sweep ready objects.
-            mainDataStore._root.set("key", "value");
-            await provider.ensureSynchronized();
-
-            // Summarize. The tombstoned data stores should now be part of the summary.
-            const summary2 = await summarizeNow(summarizer);
-            validateTombstoneState(summary2.summaryTree, [newDataStoreUrl], [mainDataStoreUrl]);
-
-            // Load a container from the above summary. The tombstoned data store should be correctly marked.
-            const container2 = await loadContainer(summary2.summaryVersion);
-
-            // Requesting the tombstoned data store should result in an error.
-            const unreferencedId = newDataStore._context.id;
-            await assert.rejects(async () => requestFluidObject<ITestDataObject>(container2, unreferencedId),
-                (error) => {
-                    const correctErrorType = error.code === 404;
-                    const correctErrorMessage = error.message === `Datastore removed by gc: ${unreferencedId}`;
-                    return correctErrorType && correctErrorMessage;
-                },
-                `Should not be able to retrieve a tombstoned datastore.`,
-            );
-        });
-    });
-=======
 	const remainingTimeUntilSweepMs = 100;
 	const sweepTimeoutMs = 200;
 	assert(
@@ -2295,5 +1325,4 @@
 			},
 		);
 	});
->>>>>>> 70ef8cdf
 });