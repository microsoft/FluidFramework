/*!
 * Copyright (c) Microsoft Corporation and contributors. All rights reserved.
 * Licensed under the MIT License.
 */

/* eslint-disable @typescript-eslint/no-non-null-assertion */

import { strict as assert } from "assert";
import {
	AllowTombstoneRequestHeaderKey,
	ContainerRuntime,
	IOnDemandSummarizeOptions,
	ISummarizer,
	TombstoneResponseHeaderKey,
} from "@fluidframework/container-runtime";
import { responseToException } from "@fluidframework/runtime-utils";
import {
	ITestObjectProvider,
	summarizeNow,
	waitForContainerConnection,
	ITestContainerConfig,
	createSummarizer,
	createTestConfigProvider,
} from "@fluidframework/test-utils";
import {
	describeCompat,
	ITestDataObject,
	itExpects,
	TestDataObjectType,
} from "@fluid-private/test-version-utils";
import { stringToBuffer } from "@fluid-internal/client-utils";
import { delay } from "@fluidframework/core-utils";
import { IContainer, LoaderHeader } from "@fluidframework/container-definitions";
import {
	IErrorBase,
	IFluidHandle,
	IRequest,
	ITelemetryBaseLogger,
} from "@fluidframework/core-interfaces";
import { ISummaryTree } from "@fluidframework/protocol-definitions";
import { validateAssertionError } from "@fluidframework/test-runtime-utils";
import {
	IFluidDataStoreChannel,
	IGarbageCollectionDetailsBase,
} from "@fluidframework/runtime-definitions";
import { MockLogger } from "@fluidframework/telemetry-utils";
import { FluidSerializer, parseHandles } from "@fluidframework/shared-object-base";
import type { SharedMap } from "@fluidframework/map";
import { getGCStateFromSummary, getGCTombstoneStateFromSummary } from "./gcTestSummaryUtils.js";

type ExpectedTombstoneError = Error & {
	code: number;
	underlyingResponseHeaders?: { [TombstoneResponseHeaderKey]: boolean };
};

/**
 * These tests validate that TombstoneReady data stores are correctly marked as tombstones. Tombstones should be added
 * to the summary and changing them (sending / receiving ops, loading, etc.) is not allowed.
 */
describeCompat("GC data store tombstone tests", "2.0.0-rc.1.0.0", (getTestObjectProvider, apis) => {
	const { SharedMap } = apis.dds;
	const remainingTimeUntilSweepMs = 100;
	const tombstoneTimeoutMs = 200;
	assert(
		remainingTimeUntilSweepMs < tombstoneTimeoutMs,
		"remainingTimeUntilSweepMs should be < tombstoneTimeoutMs",
	);

	const configProvider = createTestConfigProvider();
	const testContainerConfig: ITestContainerConfig = {
		runtimeOptions: {
			gcOptions: { enableGCSweep: true, inactiveTimeoutMs: 0 },
		},
		loaderProps: { configProvider },
	};
	const testContainerConfigWithFutureGCGenerationOption: ITestContainerConfig = {
		runtimeOptions: {
			summaryOptions: testContainerConfig.runtimeOptions?.summaryOptions,
			gcOptions: {
				...testContainerConfig.runtimeOptions?.gcOptions,
				// Different from undefined (the persisted value) so will disable GC enforcement
				gcGeneration: 2,
			},
		},
		loaderProps: testContainerConfig.loaderProps,
	};

	const summarizerTestConfig: ITestContainerConfig = {
		...testContainerConfig,
		loaderProps: { configProvider },
	};

	let provider: ITestObjectProvider;

	beforeEach("setup", async function () {
		provider = getTestObjectProvider({ syncSummarizer: true });
		if (provider.driver.type !== "local") {
			this.skip();
		}
		configProvider.set(
			"Fluid.GarbageCollection.TestOverride.TombstoneTimeoutMs",
			tombstoneTimeoutMs,
		);
	});

	afterEach(() => {
		configProvider.clear();
	});

	async function loadContainer(
		summaryVersion: string,
		disableTombstoneFailureViaGCGenerationOption: boolean = false,
		logger?: ITelemetryBaseLogger,
	) {
		const config = disableTombstoneFailureViaGCGenerationOption
			? testContainerConfigWithFutureGCGenerationOption
			: testContainerConfig;
		const config2: ITestContainerConfig = {
			...config,
			loaderProps: {
				...config.loaderProps,
				logger,
			},
		};
		return provider.loadTestContainer(config2, {
			[LoaderHeader.version]: summaryVersion,
		});
	}

	const makeContainer = async (config: ITestContainerConfig = testContainerConfig) => {
		return provider.makeTestContainer(config);
	};

	const loadSummarizer = async (
		container: IContainer,
		summaryVersion?: string,
		logger?: MockLogger,
	) => {
		return createSummarizer(provider, container, summarizerTestConfig, summaryVersion, logger);
	};
	const summarize = async (summarizer: ISummarizer, options?: IOnDemandSummarizeOptions) => {
		await provider.ensureSynchronized();
		return summarizeNow(summarizer, options);
	};

	// This function creates an unreferenced datastore and returns the datastore's id and the summary version that
	// datastore was unreferenced in.
	const summarizationWithUnreferencedDataStoreAfterTime = async (
		approximateUnreferenceTimestampMs: number,
	) => {
		const container = await makeContainer();
		const defaultDataObject = (await container.getEntryPoint()) as ITestDataObject;
		await waitForContainerConnection(container);

		const handleKey = "handle";
		const testDataObject = await createDataStore(defaultDataObject);
		const unreferencedId = testDataObject._context.id;

		// Create/reference a DDS under the datastore, it will become Tombstoned with it
		const map = SharedMap.create(testDataObject._runtime);
		testDataObject._root.set("dds1", map.handle);

		// Reference a datastore - important for making it live
		defaultDataObject._root.set(handleKey, testDataObject.handle);
		// Unreference a datastore
		defaultDataObject._root.delete(handleKey);

		// Summarize
		const { container: summarizingContainer1, summarizer: summarizer1 } =
			await loadSummarizer(container);
		const summaryVersion = (await summarize(summarizer1)).summaryVersion;

		// Send a trailing op to the unreferenced datastore for additional scenario coverage
		testDataObject._root.set("send while unreferenced", "op");
		await provider.ensureSynchronized();

		// Close the containers as these containers would be closed by session expiry before sweep ready ever occurs
		container.close();
		summarizingContainer1.close();

		// Wait some time, the datastore can be in many different unreference states
		await delay(approximateUnreferenceTimestampMs);

		// Load a new container and summarizer based on the latest summary, summarize
		const { container: summarizingContainer2, summarizer: summarizer2 } = await loadSummarizer(
			container,
			summaryVersion,
		);

		return {
			unreferencedId,
			summarizingContainer: summarizingContainer2,
			summarizer: summarizer2,
			summaryVersion,
		};
	};

	let opCount = 0;
	// Sends a unique op that's guaranteed to change the DDS for this specific container.
	// This can also be used to transition a client to write mode.
	const sendOpToUpdateSummaryTimestampToNow = async (
		container: IContainer,
		isSummarizerContainer = false,
	) => {
		let defaultDataObject = (await container.getEntryPoint()) as ITestDataObject;
		if (isSummarizerContainer) {
			const runtime = (defaultDataObject as any).runtime as ContainerRuntime;
			const entryPoint = (await runtime.getAliasedDataStoreEntryPoint("default")) as
				| IFluidHandle<ITestDataObject>
				| undefined;
			if (entryPoint === undefined) {
				throw new Error("default dataStore must exist");
			}
			defaultDataObject = await entryPoint.get();
		}
		defaultDataObject._root.set("send a", `op ${opCount++}`);
	};

	const getTombstonedDataObjectFromSummary = async (summaryVersion: string, id: string) => {
		// Load a container with the data store tombstoned
		const container = await loadContainer(summaryVersion);

		// Transition container to write mode
		const defaultDataObject = (await container.getEntryPoint()) as ITestDataObject;
		defaultDataObject._root.set("send a", "op");

		// Get dataObject
		const containerRuntime = defaultDataObject._context.containerRuntime as any;
		const dataStoreContext = containerRuntime.dataStores.contexts.get(id);
		const dataStoreRuntime: IFluidDataStoreChannel = await dataStoreContext.realize();
		return (await dataStoreRuntime.entryPoint?.get()) as ITestDataObject;
	};

	const setupContainerCloseErrorValidation = (container: IContainer, expectedCall: string) => {
		container.on("closed", (error) => {
			assert(error !== undefined, `Expecting an error!`);
			assert(error.errorType === "dataCorruptionError");
			assert(error.message === `Context is tombstoned! Call site [${expectedCall}]`);
		});
	};

	async function createDataStore(sourceDataStore: ITestDataObject) {
		const ds =
			await sourceDataStore._context.containerRuntime.createDataStore(TestDataObjectType);
		const dataStore = (await ds.entryPoint.get()) as ITestDataObject;
		assert(
			dataStore !== undefined,
			"Should have been able to retrieve testDataObject from entryPoint",
		);
		return dataStore;
	}

	async function resolveHandleHelper(
		containerRuntime: ContainerRuntime,
		id: string,
	): Promise<ITestDataObject> {
		try {
			const request = { url: id };
			const response = await containerRuntime.resolveHandle(request);
			if (response.status !== 200) {
				throw responseToException(response, request);
			}
			return response.value as ITestDataObject;
		} catch (e) {
			return Promise.reject(e);
		}
	}

	describe("Using tombstone data stores not allowed (per config)", () => {
		beforeEach("extraSettings", () => {
			// Allow Loading but not Usage
			configProvider.set("Fluid.GarbageCollection.ThrowOnTombstoneLoadOverride", false);
			configProvider.set("Fluid.GarbageCollection.ThrowOnTombstoneUsage", true);
		});

		itExpects(
			"Send ops fails for tombstoned datastores in summarizing container loaded after tombstone timeout",
			[
				{
					eventName:
						"fluid:telemetry:FluidDataStoreContext:GC_Tombstone_DataStore_Changed",
					callSite: "submitMessage",
					clientType: "interactive",
				},
			],
			async () => {
				const { unreferencedId, summarizer } =
					await summarizationWithUnreferencedDataStoreAfterTime(tombstoneTimeoutMs);

				// The datastore should be tombstoned now
				const { summaryVersion } = await summarize(summarizer);

				const dataObject = await getTombstonedDataObjectFromSummary(
					summaryVersion,
					unreferencedId,
				);

				// Modifying a testDataObject substantiated from the request pattern should fail!
				assert.throws(
					() => dataObject._root.set("send", "op"),
					(error: IErrorBase) => {
						const correctErrorType = error.errorType === "dataCorruptionError";
						const correctErrorMessage =
							error.message?.startsWith(`Context is tombstoned`) === true;
						return correctErrorType && correctErrorMessage;
					},
					`Should not be able to send ops for a tombstoned datastore.`,
				);
			},
		);

		itExpects(
			"Receive ops fails for tombstoned datastores in summarizing container loaded after sweep time",
			[
				{
					eventName: "fluid:telemetry:Container:ContainerClose",
					error: "Context is tombstoned! Call site [process]",
					errorType: "dataCorruptionError",
					clientType: "interactive",
				},
			],
			async () => {
				const { unreferencedId, summarizer, summaryVersion, summarizingContainer } =
					await summarizationWithUnreferencedDataStoreAfterTime(tombstoneTimeoutMs);
				// Load this container from a summary that had not yet tombstoned the datastore so that the datastore loads.
				const container = await loadContainer(summaryVersion);
				// Use the request pattern to get the testDataObject - this is unsafe and no one should do this in their
				// production application
				// This does not cause a sweep ready changed error as the container has loaded from a summary before sweep
				// ready was set
				const entryPoint = (await container.getEntryPoint()) as ITestDataObject;
				const containerRuntime = entryPoint._context.containerRuntime as ContainerRuntime;
				const response = await containerRuntime.resolveHandle({ url: unreferencedId });
				const senderObject = response.value as ITestDataObject;

				// The datastore should be tombstoned now
				const { summaryVersion: tombstoneVersion } = await summarize(summarizer);

				// Load a client from the tombstone summary
				const receivingContainer = await loadContainer(tombstoneVersion);
				await sendOpToUpdateSummaryTimestampToNow(receivingContainer);

				setupContainerCloseErrorValidation(receivingContainer, "process");

				// Receive an op - both the summarizer and the receiving client log a process error, only the receiving
				// client closes
				senderObject._root.set("send an op to be received", "op");
				await provider.ensureSynchronized();
				assert(receivingContainer.closed === true, `Reading container should close.`);
				assert(
					summarizingContainer.closed !== true,
					`Summarizing container should not close.`,
				);
			},
		);

		itExpects(
			"Send signals fails for tombstoned datastores in summarizing container loaded after tombstone timeout",
			[
				{
					eventName:
						"fluid:telemetry:FluidDataStoreContext:GC_Tombstone_DataStore_Changed",
					callSite: "submitSignal",
					clientType: "interactive",
				},
			],
			async () => {
				const { unreferencedId, summarizer } =
					await summarizationWithUnreferencedDataStoreAfterTime(tombstoneTimeoutMs);
				// The datastore should be tombstoned now
				const { summaryVersion } = await summarize(summarizer);

				const dataObject = await getTombstonedDataObjectFromSummary(
					summaryVersion,
					unreferencedId,
				);

				// Sending a signal from a testDataObject substantiated from the request pattern should fail!
				assert.throws(
					() => dataObject._runtime.submitSignal("send", "signal"),
					(error: IErrorBase) => {
						const correctErrorType = error.errorType === "dataCorruptionError";
						const correctErrorMessage =
							error.message?.startsWith(`Context is tombstoned`) === true;
						return correctErrorType && correctErrorMessage;
					},
					`Should not be able to send signals for a tombstoned datastore.`,
				);
			},
		);

		itExpects(
			"Receive signals fails for tombstoned datastores in summarizing container loaded after tombstone timeout",
			[
				{
					eventName:
						"fluid:telemetry:FluidDataStoreContext:GC_Tombstone_DataStore_Changed",
					category: "generic",
					error: "Context is tombstoned! Call site [processSignal]",
					clientType: "noninteractive/summarizer",
				},
				{
					eventName:
						"fluid:telemetry:FluidDataStoreContext:GC_Tombstone_DataStore_Changed",
					error: "Context is tombstoned! Call site [processSignal]",
					clientType: "interactive",
				},
				{
					eventName: "fluid:telemetry:Container:ContainerClose",
					error: "Context is tombstoned! Call site [processSignal]",
					errorType: "dataCorruptionError",
					clientType: "interactive",
				},
			],
			async () => {
				const { unreferencedId, summarizer, summaryVersion } =
					await summarizationWithUnreferencedDataStoreAfterTime(tombstoneTimeoutMs);
				// The datastore should be tombstoned now
				await summarize(summarizer);

				// Load this container from a summary that had not yet tombstoned the datastore so that the datastore loads.
				const container = await loadContainer(summaryVersion);
				// Use the request pattern to get the testDataObject - this is unsafe and no one should do this in their
				// production application
				// This does not cause a sweep ready changed error as the container has loaded from a summary before sweep
				// ready was set
				const entryPoint = (await container.getEntryPoint()) as ITestDataObject;
				const containerRuntime = entryPoint._context.containerRuntime as ContainerRuntime;
				const response = await containerRuntime.resolveHandle({ url: unreferencedId });
				const senderObject = response.value as ITestDataObject;

				// The datastore should be tombstoned now
				const { summaryVersion: tombstoneVersion } = await summarize(summarizer);

				// Load a client from the tombstone summary
				const receivingContainer = await loadContainer(tombstoneVersion);
				await sendOpToUpdateSummaryTimestampToNow(receivingContainer);

				setupContainerCloseErrorValidation(receivingContainer, "processSignal");

				// Receive a signal by sending it from another container
				senderObject._runtime.submitSignal("send a signal to be received", "signal");
				await provider.ensureSynchronized();
				assert(
					receivingContainer.closed === true,
					`Container receiving messages to a tombstoned datastore should close.`,
				);
			},
		);
	});

	describe("Loading tombstoned data stores", () => {
		const expectedHeadersLogged = {
			request: "{}",
			handleGet: JSON.stringify({ viaHandle: true }),
			request_allowTombstone: JSON.stringify({ allowTombstone: true }),
		};

		beforeEach("extraSettings", () => {
			// Allow Usage but not Loading
			configProvider.set("Fluid.GarbageCollection.ThrowOnTombstoneLoadOverride", true);
			configProvider.set("Fluid.GarbageCollection.ThrowOnTombstoneUsage", false);
		});

		itExpects(
			"Requesting tombstoned datastores fails in interactive client loaded after tombstone timeout (but DDS load is allowed)",
			[
				// Interactive client's request
				{
					eventName:
						"fluid:telemetry:ContainerRuntime:GarbageCollector:GC_Tombstone_DataStore_Requested",
					headers: expectedHeadersLogged.request,
					clientType: "interactive",
				},
				// Interactive client's request w/ allowTombstone
				{
					eventName:
						"fluid:telemetry:ContainerRuntime:GarbageCollector:GC_Tombstone_DataStore_Requested",
					headers: expectedHeadersLogged.request_allowTombstone,
					clientType: "interactive",
				},
				// Summarizer client's request
				{
					eventName:
						"fluid:telemetry:ContainerRuntime:GarbageCollector:GC_Tombstone_DataStore_Requested",
					headers: expectedHeadersLogged.request,
					clientType: "noninteractive/summarizer",
				},
			],
			async () => {
				const { unreferencedId, summarizingContainer, summarizer } =
					await summarizationWithUnreferencedDataStoreAfterTime(tombstoneTimeoutMs);
				await sendOpToUpdateSummaryTimestampToNow(summarizingContainer, true);

				// The datastore should be tombstoned now
				const { summaryVersion } = await summarize(summarizer);
				const container = await loadContainer(summaryVersion);

				// This request fails since the datastore is tombstoned
				const entryPoint = (await container.getEntryPoint()) as ITestDataObject;
				const tombstoneErrorResponse = await (
					entryPoint._context.containerRuntime as ContainerRuntime
				).resolveHandle({
					url: unreferencedId,
				});
				assert.equal(
					tombstoneErrorResponse.status,
					404,
					"Should not be able to retrieve a tombstoned datastore in non-summarizer clients",
				);
				assert.equal(
					tombstoneErrorResponse.value,
					`DataStore was tombstoned: ${unreferencedId}`,
					"Expected the Tombstone error message",
				);
				assert.equal(
					tombstoneErrorResponse.headers?.[TombstoneResponseHeaderKey],
					true,
					"Expected the Tombstone header",
				);

				// This request succeeds because the "allowTombstone" header is set to true
				const tombstoneSuccessResponse = await (
					entryPoint._context.containerRuntime as ContainerRuntime
				).resolveHandle({
					url: unreferencedId,
					headers: { [AllowTombstoneRequestHeaderKey]: true },
				});
				assert.equal(
					tombstoneSuccessResponse.status,
					200,
					"Should be able to retrieve a tombstoned datastore given the allowTombstone header",
				);
				assert.notEqual(
					tombstoneSuccessResponse.headers?.[TombstoneResponseHeaderKey],
					true,
					"DID NOT Expect tombstone header to be set on the response",
				);

				// handle.get on a DDS in a tombstoned object should succeed (despite not being able to pass the header)
				const dataObject = tombstoneSuccessResponse.value as ITestDataObject;
				const ddsHandle = dataObject._root.get<IFluidHandle<SharedMap>>("dds1");
				assert(ddsHandle !== undefined, "Expected to find a handle to the DDS");
				await assert.doesNotReject(
					async () => ddsHandle.get(),
					"Should be able to get a tombstoned DDS via its handle",
				);

				// This request succeeds because the summarizer never fails for tombstones
				const summarizerRuntime = (summarizer as any).runtime as ContainerRuntime;
				const summarizerResponse = await summarizerRuntime.resolveHandle({
					url: unreferencedId,
				});
				assert.equal(
					summarizerResponse.status,
					200,
					"Should be able to retrieve a tombstoned datastore in summarizer clients",
				);
				assert.notEqual(
					summarizerResponse.headers?.[TombstoneResponseHeaderKey],
					true,
					"DID NOT Expect tombstone header to be set on the response",
				);
			},
		);

		itExpects(
			"Requesting tombstoned datastores succeeds for legacy document given gcGeneration option is defined",
			[
				// Interactive client's request that succeeds
				{
					eventName:
						"fluid:telemetry:ContainerRuntime:GarbageCollector:GC_Tombstone_DataStore_Requested",
					clientType: "interactive",
				},
			],
			async function () {
				// Note: The Summarizers in this test don't use the "future" GC option - it only matters for the interactive client
				const { unreferencedId, summarizingContainer, summarizer } =
					await summarizationWithUnreferencedDataStoreAfterTime(tombstoneTimeoutMs);
				await sendOpToUpdateSummaryTimestampToNow(summarizingContainer, true);

				// The datastore should be tombstoned now
				const { summaryVersion } = await summarize(summarizer);
				const logger = new MockLogger();
				const container = await loadContainer(
					summaryVersion,
					true /* disableTombstoneFailureViaGCGenerationOption */,
					logger,
				);

				// This request succeeds even though the datastore is tombstoned, on account of the later gcGeneration passed in
				const entryPoint = (await container.getEntryPoint()) as ITestDataObject;
				const tombstoneSuccessResponse = await (
					entryPoint._context.containerRuntime as ContainerRuntime
				).resolveHandle({
					url: unreferencedId,
				});
				assert.equal(
					tombstoneSuccessResponse.status,
					200,
					"Should be able to retrieve a tombstoned datastore given gcGeneration",
				);
				assert.notEqual(
					tombstoneSuccessResponse.headers?.[TombstoneResponseHeaderKey],
					true,
					"DID NOT Expect tombstone header to be set on the response",
				);
			},
		);

		itExpects(
			"Requesting tombstoned datastores succeeds with when gcGeneration differs from persisted value",
			[
				// Interactive client's request that succeeds
				{
					eventName:
						"fluid:telemetry:ContainerRuntime:GarbageCollector:GC_Tombstone_DataStore_Requested",
					clientType: "interactive",
				},
			],
			async function () {
				// This will become the persisted value in the container(s) created below (except the one with disableTombstoneFailureViaOption)
				// NOTE: IT IS RESET AT THE END OF THE TEST
				testContainerConfig.runtimeOptions!.gcOptions!.gcGeneration = 1;

				// Note: The Summarizers in this test don't use the "future" GC option - it only matters for the interactive client
				const { unreferencedId, summarizingContainer, summarizer } =
					await summarizationWithUnreferencedDataStoreAfterTime(tombstoneTimeoutMs);
				await sendOpToUpdateSummaryTimestampToNow(summarizingContainer, true);

				// The datastore should be tombstoned now
				const { summaryVersion } = await summarize(summarizer);
				const container = await loadContainer(
					summaryVersion,
					true /* disableTombstoneFailureViaGCGenerationOption */,
				);

				// This request succeeds even though the datastore is tombstoned, on account of the later gcGeneration passed in
				const entryPoint = (await container.getEntryPoint()) as ITestDataObject;
				const tombstoneSuccessResponse = await (
					entryPoint._context.containerRuntime as ContainerRuntime
				).resolveHandle({
					url: unreferencedId,
				});
				assert.equal(
					tombstoneSuccessResponse.status,
					200,
					"Should be able to retrieve a tombstoned datastore given gcGeneration",
				);
				assert.notEqual(
					tombstoneSuccessResponse.headers?.[TombstoneResponseHeaderKey],
					true,
					"DID NOT Expect tombstone header to be set on the response",
				);

				testContainerConfig.runtimeOptions!.gcOptions!.gcGeneration = undefined;
			},
		);

		itExpects(
			"Handle request for tombstoned datastores fails in summarizing container loaded after tombstone timeout",
			[
				// Interactive client's handle.get
				{
					eventName:
						"fluid:telemetry:ContainerRuntime:GarbageCollector:GC_Tombstone_DataStore_Requested",
					headers: expectedHeadersLogged.handleGet,
					clientType: "interactive",
				},
				// Interactive client's request w/ allowTombstone
				{
					eventName:
						"fluid:telemetry:ContainerRuntime:GarbageCollector:GC_Tombstone_DataStore_Requested",
					headers: expectedHeadersLogged.request_allowTombstone,
					clientType: "interactive",
				},
			],
			async () => {
				const { unreferencedId, summarizingContainer, summarizer } =
					await summarizationWithUnreferencedDataStoreAfterTime(tombstoneTimeoutMs);
				await sendOpToUpdateSummaryTimestampToNow(summarizingContainer, true);

				// The datastore should be tombstoned now
				const { summaryVersion } = await summarize(summarizer);
				const dataObject = await getTombstonedDataObjectFromSummary(
					summaryVersion,
					unreferencedId,
				);

				const serializer = new FluidSerializer(
					dataObject._context.IFluidHandleContext,
					() => {},
				);
				const handle: IFluidHandle = parseHandles(
					{ type: "__fluid_handle__", url: unreferencedId },
					serializer,
				);

				// This fails because the DataStore is tombstoned
				let tombstoneError: ExpectedTombstoneError | undefined;
				try {
					await handle.get();
				} catch (error: any) {
					tombstoneError = error;
				}
				assert.equal(
					tombstoneError?.code,
					404,
					"Tombstone error from handle.get should have 404 status code",
				);
				assert.equal(
					tombstoneError?.message,
					`DataStore was tombstoned: /${unreferencedId}`,
					"Incorrect message for Tombstone error from handle.get",
				);
				assert.equal(
					tombstoneError?.underlyingResponseHeaders?.[TombstoneResponseHeaderKey],
					true,
					"Tombstone error from handle.get should include the tombstone flag",
				);

				// This demonstrates how a consumer could then fetch the tombstoned object to facilitate recovery (actual revival is covered in another test below)
				const tombstoneSuccessResponse = await (
					dataObject._context.containerRuntime as ContainerRuntime
				).resolveHandle({
					url: unreferencedId,
					headers: { [AllowTombstoneRequestHeaderKey]: true },
				});
				assert.equal(
					tombstoneSuccessResponse.status,
					200,
					"Should be able to retrieve a tombstoned datastore given the allowTombstone header",
				);
				assert.notEqual(
					tombstoneSuccessResponse.headers?.[TombstoneResponseHeaderKey],
					true,
					"DID NOT Expect tombstone header to be set on the response",
				);
			},
		);

		itExpects(
			"Can un-tombstone datastores by storing a handle",
			[
				// When confirming it's tombstoned
				{
					eventName:
						"fluid:telemetry:ContainerRuntime:GarbageCollector:GC_Tombstone_DataStore_Requested",
					clientType: "interactive",
				},
				// When reviving it
				{
					eventName:
						"fluid:telemetry:ContainerRuntime:GarbageCollector:GC_Tombstone_DataStore_Requested",
					clientType: "interactive",
				},
				{
					eventName:
						"fluid:telemetry:ContainerRuntime:GarbageCollector:GC_Tombstone_DataStore_Revived",
					clientType: "noninteractive/summarizer",
				},
			],
			async () => {
				const { unreferencedId, summarizingContainer, summarizer } =
					await summarizationWithUnreferencedDataStoreAfterTime(
						tombstoneTimeoutMs - remainingTimeUntilSweepMs,
					);
				// Wait enough time so that the datastore is sweep ready
				await delay(remainingTimeUntilSweepMs);

				await sendOpToUpdateSummaryTimestampToNow(summarizingContainer, true);

				// The datastore should be tombstoned now
				const { summaryVersion } = await summarize(summarizer);
				const tombstoneContainer = await loadContainer(summaryVersion);

				// Datastore should be tombstoned, requesting should error
				const entryPoint = (await tombstoneContainer.getEntryPoint()) as ITestDataObject;
				const containerRuntime = entryPoint._context.containerRuntime as ContainerRuntime;
				const tombstoneResponse = await containerRuntime.resolveHandle({
					url: unreferencedId,
				});
				assert.equal(tombstoneResponse.status, 404, "Expected 404 tombstone response");
				assert.equal(
					tombstoneResponse.headers?.[TombstoneResponseHeaderKey],
					true,
					"Expected tombstone response with flag",
				);

				const requestAllowingTombstone: IRequest = {
					url: unreferencedId,
					headers: { [AllowTombstoneRequestHeaderKey]: true },
				};
				const tombstoneAllowedResponse =
					await containerRuntime.resolveHandle(requestAllowingTombstone);
				const tombstonedObject = tombstoneAllowedResponse.value as ITestDataObject;
				const defaultDataObject =
					(await tombstoneContainer.getEntryPoint()) as ITestDataObject;
				defaultDataObject._root.set("store", tombstonedObject.handle);

				// The datastore should be un-tombstoned now
				const { summaryVersion: revivalVersion } = await summarize(summarizer);
				const revivalContainer = await loadContainer(revivalVersion);
				const revivalEntryPoint =
					(await revivalContainer.getEntryPoint()) as ITestDataObject;
				const revivalContainerRuntime = revivalEntryPoint._context
					.containerRuntime as ContainerRuntime;
				const revivalResponse = await revivalContainerRuntime.resolveHandle({
					url: unreferencedId,
				});
				const revivedObject = revivalResponse.value as ITestDataObject;
				revivedObject._root.set("can send", "op");
				// This signal call closes the tombstoneContainer.
				// The op above doesn't because the signal reaches the tombstone container faster
				revivedObject._runtime.submitSignal("can submit", "signal");

				const sendingContainer = await loadContainer(revivalVersion);
				const sendingEntryPoint =
					(await sendingContainer.getEntryPoint()) as ITestDataObject;
				const sendingContainerRuntime = sendingEntryPoint._context
					.containerRuntime as ContainerRuntime;
				const sendingResponse = await sendingContainerRuntime.resolveHandle({
					url: unreferencedId,
				});
				const sendDataObject = sendingResponse.value as ITestDataObject;
				sendDataObject._root.set("can receive", "an op");
				sendDataObject._runtime.submitSignal("can receive", "a signal");
				await provider.ensureSynchronized();
				assert(
					tombstoneContainer.closed !== true,
					`Tombstone usage allowed, so container should not close.`,
				);
				assert(
					revivalContainer.closed !== true,
					`Revived datastore should not close a container when requested, sending/receiving signals/ops.`,
				);
				assert(
					sendingContainer.closed !== true,
					`Revived datastore should not close a container when sending signals and ops.`,
				);
			},
		);

		itExpects(
			"Requesting tombstoned datastore triggers auto-recovery",
			[
				// 1A
				{
					eventName:
						"fluid:telemetry:ContainerRuntime:GarbageCollector:GC_Tombstone_DataStore_Requested",
					clientType: "interactive",
					category: "error",
				},
				// 1A again
				{
					eventName:
						"fluid:telemetry:ContainerRuntime:GarbageCollector:GC_Tombstone_DataStore_Requested",
					clientType: "interactive",
					category: "error",
				},
				// 3A
				{
					eventName:
						"fluid:telemetry:ContainerRuntime:GarbageCollector:GC_Tombstone_DataStore_Requested",
					clientType: "interactive",
					category: "error",
				},
				// 3B
				{
					eventName:
						"fluid:telemetry:ContainerRuntime:GarbageCollector:GC_Tombstone_DataStore_Requested",
					clientType: "interactive",
					category: "error",
				},
			],
			async () => {
				const mockLogger = new MockLogger();
				const summarizerMockLogger = new MockLogger();
				const initialContainer = await makeContainer();
				const { container: summarizingContainer, summarizer } = await loadSummarizer(
					initialContainer,
					/* summaryVersion: */ undefined,
					summarizerMockLogger,
				);
				await waitForContainerConnection(initialContainer);

				const defaultDataObject =
					(await initialContainer.getEntryPoint()) as ITestDataObject;

				// Create dataStoreA and dataStoreB. dataStoreA has reference to dataStoreB. Then unreference dataStoreA.
				const dataStoreA = await createDataStore(defaultDataObject);
				const dataStoreB = await createDataStore(defaultDataObject);
				const dataStoreAId = dataStoreA._context.id;
				const dataStoreBId = dataStoreB._context.id;
				dataStoreA._root.set("dsB", dataStoreB.handle);
				defaultDataObject._root.set("dsA", dataStoreA.handle);
				defaultDataObject._root.delete("dsA");

				// Summarize to set unreferenced timestamp.
				// Then wait the Tombstone timeout and update current timestamp, and summarize again
				await summarize(summarizer);
				await delay(tombstoneTimeoutMs);
				await sendOpToUpdateSummaryTimestampToNow(summarizingContainer, true);
				const { summaryVersion } = await summarize(summarizer);

				// The datastore should be tombstoned in the snapshot this container loads from
				const container1 = await loadContainer(
					summaryVersion,
					/* disableTombstoneFailureViaGCGenerationOption: */ false,
					mockLogger,
				);

				// Simulate an invalid reference to DataStoreA from the app, for this properly unreferenced (Tombstoned) object (will affect subtree including B too)
				const entryPoint1 = (await container1.getEntryPoint()) as ITestDataObject;
				const tombstoneErrorResponse1 = await (
					entryPoint1._context.containerRuntime as ContainerRuntime
				).resolveHandle({
					url: dataStoreAId,
				});
				assert.equal(
					tombstoneErrorResponse1.status,
					404,
					"Should not be able to retrieve a tombstoned datastore in non-summarizer clients (1A)",
				);
				assert.equal(
					tombstoneErrorResponse1.value,
					`DataStore was tombstoned: ${dataStoreAId}`,
					"Expected the Tombstone error message (1A)",
				);
				assert.equal(
					tombstoneErrorResponse1.headers?.[TombstoneResponseHeaderKey],
					true,
					"Expected the Tombstone header (1A)",
				);

				// The GC TombstoneLoaded op should roundtrip here
				await provider.ensureSynchronized();

				// TombstoneLoaded op should trigger Revived event
				[mockLogger, summarizerMockLogger].forEach((logger, i) =>
					logger.assertMatch(
						[
							{
								eventName:
									"fluid:telemetry:ContainerRuntime:GarbageCollector:GC_Tombstone_DataStore_Revived",
								clientType: i === 0 ? "interactive" : "noninteractive/summarizer",
							},
						],
						`Missing expected revived event from Auto-Recovery [${
							i === 0 ? "mockLogger" : "summarizerMockLogger"
						}]`,
					),
				);

				// This request still fails because Auto-Recovery only affects the next summary (via next GC run)
				const tombstoneErrorResponse_Interactive = await (
					entryPoint1._context.containerRuntime as ContainerRuntime
				).resolveHandle({
					url: dataStoreAId,
				});
				assert.equal(
					tombstoneErrorResponse_Interactive.status,
					404,
					"Expected tombstone error - Auto-Recovery shouldn't affect in-progress Interactive sessions (1A again)",
				);

				// Auto-Recovery: This summary will have the unref timestamp reset due to the GC TombstoneLoaded op
				const { summaryVersion: summaryVersion2 } = await summarize(summarizer);
				const container2 = await loadContainer(summaryVersion2);

				// Verify that the object is not Tombstoned in summarizingContainer - it just summarized with the TombstoneLoaded op
				const summarizerResponse = await (
					summarizer as unknown as { runtime: ContainerRuntime }
				).runtime.resolveHandle({
					url: dataStoreAId,
				});
				assert.equal(
					summarizerResponse.status,
					200,
					"Auto-Recovery should have kicked in immediately in Summarizer after summarizing with the TombstoneLoaded op",
				);

				// Container2 loaded after auto-recovery: These requests succeed because the datastores are no longer tombstoned
				const entryPoint2 = (await container2.getEntryPoint()) as ITestDataObject;
				const successResponse2A = await (
					entryPoint2._context.containerRuntime as ContainerRuntime
				).resolveHandle({
					url: dataStoreAId,
				});
				assert.equal(
					successResponse2A.status,
					200,
					"Auto-Recovery should have made the object no longer tombstoned (2A)",
				);
				assert.notEqual(
					successResponse2A.headers?.[TombstoneResponseHeaderKey],
					true,
					"DID NOT Expect tombstone header to be set on the success response (2A)",
				);
				const successResponse2B = await (
					entryPoint2._context.containerRuntime as ContainerRuntime
				).resolveHandle({
					url: dataStoreBId,
				});
				assert.equal(
					successResponse2B.status,
					200,
					"Auto-Recovery should have made the object no longer tombstoned (2B)",
				);
				assert.notEqual(
					successResponse2B.headers?.[TombstoneResponseHeaderKey],
					true,
					"DID NOT Expect tombstone header to be set on the success response (2B)",
				);

				// Wait the Tombstone timeout then summarize and load another container
				// It will be tombstoned again since it's been unreferenced the whole time
				await delay(tombstoneTimeoutMs);
				await sendOpToUpdateSummaryTimestampToNow(summarizingContainer, true);
				const { summaryVersion: summaryVersion3 } = await summarize(summarizer);
				const container3 = await loadContainer(summaryVersion3);
				const entryPoint3 = (await container3.getEntryPoint()) as ITestDataObject;
				const tombstoneErrorResponse3A = await (
					entryPoint3._context.containerRuntime as ContainerRuntime
				).resolveHandle({
					url: dataStoreAId,
				});
				assert.equal(
					tombstoneErrorResponse3A.status,
					404,
					"Object should become tombstoned again after the timeout (3A)",
				);
				assert.equal(
					tombstoneErrorResponse3A.value,
					`DataStore was tombstoned: ${dataStoreAId}`,
					"Expected the Tombstone error message (3A)",
				);
				const tombstoneErrorResponse3B = await (
					entryPoint3._context.containerRuntime as ContainerRuntime
				).resolveHandle({
					url: dataStoreBId,
				});
				assert.equal(
					tombstoneErrorResponse3B.status,
					404,
					"Object should become tombstoned again after the timeout (3B)",
				);
				assert.equal(
					tombstoneErrorResponse3B.value,
					`DataStore was tombstoned: ${dataStoreBId}`,
					"Expected the Tombstone error message (3B)",
				);
			},
		);
<<<<<<< HEAD
=======

		itExpects(
			"Requesting WRONGLY-tombstoned datastore triggers auto-recovery and self-repair",
			[
				// 1A
				{
					eventName:
						"fluid:telemetry:ContainerRuntime:GarbageCollector:GC_Tombstone_DataStore_Requested",
					clientType: "interactive",
					category: "error",
				},
				// 1A again
				{
					eventName:
						"fluid:telemetry:ContainerRuntime:GarbageCollector:GC_Tombstone_DataStore_Requested",
					clientType: "interactive",
					category: "error",
				},
				// During the Summarize after auto-recovery is triggered (results in summaryVersion2)
				{
					eventName: "fluid:telemetry:Summarizer:Running:gcUnknownOutboundReferences",
					clientType: "noninteractive/summarizer",
					// id: { value: "/default/root", tag: "CodeArtifact" }, (nested object comparison not supported)
					summarizeReason: "onDemand/Summarize after auto-recovery",
				},
			],
			async () => {
				const mockLogger = new MockLogger();
				const summarizerMockLogger = new MockLogger();
				const initialContainer = await makeContainer();
				const { container: summarizingContainer0, summarizer: summarizer0 } =
					await loadSummarizer(
						initialContainer,
						/* summaryVersion: */ undefined,
						summarizerMockLogger,
					);
				await waitForContainerConnection(initialContainer);

				const defaultDataObject =
					(await initialContainer.getEntryPoint()) as ITestDataObject;

				// Create dataStoreA and dataStoreX and reference them from the default data object.
				// They will both remain referenced, but the reference will be "lost" (by intentionally corrupting the GC Data)
				// dataStoreX's purpose is for updating the currentReferenceTimestamp before summarizing by sending ops
				const dataStoreA = await createDataStore(defaultDataObject);
				const dataStoreX = await createDataStore(defaultDataObject);
				const dataStoreAId = dataStoreA._context.id;
				defaultDataObject._root.set("dsA", dataStoreA.handle);
				defaultDataObject._root.set("dsX", dataStoreX.handle);

				// Summarize to get a baseline for incremental summary/GC, then load a new summarizer (and close the first one)
				const { summaryVersion: summaryVersion0 } = await summarize(summarizer0);
				summarizingContainer0.close();
				const { container: closeMe, summarizer: summarizer_toBeCorrupted } =
					await loadSummarizer(initialContainer, summaryVersion0, summarizerMockLogger);

				// Monkey patch in the tweak to GC Data, removing outbound routes from default's root DDS
				const garbageCollector_toBeCorrupted = (
					summarizer_toBeCorrupted as unknown as {
						runtime: {
							garbageCollector: {
								baseGCDetailsP: Promise<IGarbageCollectionDetailsBase>;
							};
						};
					}
				).runtime.garbageCollector;
				garbageCollector_toBeCorrupted.baseGCDetailsP =
					garbageCollector_toBeCorrupted.baseGCDetailsP.then((baseGCDetails) => {
						// baseGCDetails outbound routes for this DDS currently include dataStoreA and dataStoreX. Remove those.
						baseGCDetails.gcData!.gcNodes["/default/root"] = ["/default"];
						return baseGCDetails;
					});

				// Generate a summary with corrupted GC Data (missing route to dataStore A)
				const { summaryVersion: summaryVersion_corrupted } = await summarize(
					summarizer_toBeCorrupted,
					{
						reason: "Summarize with corrupted GC Data",
					},
				);
				closeMe.close();

				// Then wait the Tombstone timeout and update current timestamp, and summarize again
				await delay(tombstoneTimeoutMs);
				dataStoreX._root.set("update", "timestamp");
				const { summarizer } = await loadSummarizer(
					initialContainer,
					summaryVersion_corrupted,
					summarizerMockLogger,
				);
				const { summaryVersion: summaryVersion_withTombstone } =
					await summarize(summarizer);

				// The datastore should be tombstoned in the snapshot this container loads from,
				// even though the datastores are properly referenced and easily reachable.
				const container1 = await loadContainer(
					summaryVersion_withTombstone,
					/* disableTombstoneFailureViaGCGenerationOption: */ false,
					mockLogger,
				);

				// Load DataStoreA, which will incorrectly be Tombstoned, triggering auto-recovery.
				const defaultDataObject1 = (await container1.getEntryPoint()) as ITestDataObject;
				const handleA1 = defaultDataObject1._root.get<IFluidHandle>("dsA");
				let tombstoneError: ExpectedTombstoneError | undefined;
				try {
					await handleA1!.get();
				} catch (error: any) {
					tombstoneError = error;
				}
				assert.equal(
					tombstoneError?.code,
					404,
					"Tombstone error from handle.get should have 404 status code (1A)",
				);
				assert.equal(
					tombstoneError?.message,
					`DataStore was tombstoned: /${dataStoreAId}`,
					"Incorrect message for Tombstone error from handle.get (1A)",
				);
				assert.equal(
					tombstoneError?.underlyingResponseHeaders?.[TombstoneResponseHeaderKey],
					true,
					"Tombstone error from handle.get should include the tombstone flag (1A)",
				);

				// The GC TombstoneLoaded op should roundtrip here
				await provider.ensureSynchronized();

				// TombstoneLoaded op should trigger Revived event
				[mockLogger, summarizerMockLogger].forEach((logger, i) =>
					logger.assertMatch(
						[
							{
								eventName:
									"fluid:telemetry:ContainerRuntime:GarbageCollector:GC_Tombstone_DataStore_Revived",
								clientType: i === 0 ? "interactive" : "noninteractive/summarizer",
							},
						],
						`Missing expected revived event from Auto-Recovery [${
							i === 0 ? "mockLogger" : "summarizerMockLogger"
						}]`,
					),
				);

				// This request still fails because Auto-Recovery only affects the next summary (via next GC run)
				// NOTE: We have to use request pattern because handleA1 has its result cached so will not exercise the right codepath
				const tombstoneErrorResponse_Interactive = await (
					defaultDataObject1._context.containerRuntime as ContainerRuntime
				).resolveHandle({
					url: dataStoreAId,
				});
				assert.equal(
					tombstoneErrorResponse_Interactive.status,
					404,
					"Expected tombstone error - Auto-Recovery shouldn't affect in-progress Interactive sessions (1A again)",
				);

				// Auto-Recovery: This summary will have the unref timestamp reset and will run full GC due to the GC TombstoneLoaded op
				const { summaryVersion: summaryVersion_repaired } = await summarize(summarizer, {
					reason: "Summarize after auto-recovery",
				});
				const container2 = await loadContainer(summaryVersion_repaired);

				// Verify that the object is not Tombstoned in summarizingContainer - it just summarized with the TombstoneLoaded op
				const tombstones = (
					summarizer as unknown as {
						runtime: { garbageCollector: { tombstones: string[] } };
					}
				).runtime.garbageCollector.tombstones;
				assert.deepEqual(
					tombstones,
					[],
					"Expected no Tombstones. Auto-Recovery should have kicked in immediately in Summarizer after summarizing with the TombstoneLoaded op",
				);

				// Container2 loaded after auto-recovery: These requests succeed because the datastores are no longer tombstoned
				const entryPoint2 = (await container2.getEntryPoint()) as ITestDataObject;
				await assert.doesNotReject(
					async () => entryPoint2._root.get<IFluidHandle>("dsA")!.get(),
					"Auto-Recovery should have made the object no longer tombstoned (2A)",
				);

				// Wait the Tombstone timeout then summarize and load another container
				// Since auto-recovery triggered full GC, the corruption was repaired and GC knows dataStoreA is referenced
				// Otherwise it would have been unreferenced and would have become tombstoned again
				await delay(tombstoneTimeoutMs);
				dataStoreX._root.set("update", "timestamp again");
				const { summaryVersion: summaryVersion_stillRepaired } =
					await summarize(summarizer);
				const container3 = await loadContainer(summaryVersion_stillRepaired);
				const defaultDataObject3 = (await container3.getEntryPoint()) as ITestDataObject;
				const handleA3 = defaultDataObject3._root.get<IFluidHandle>("dsA");
				await assert.doesNotReject(
					async () => handleA3!.get(),
					"Corrupted GC Data should have been repaired such that this object is known to be referenced (3A)",
				);
			},
		);
>>>>>>> 89b39d30
	});

	itExpects(
		"Loading/Using tombstone allowed when configured",
		[
			{
				eventName:
					"fluid:telemetry:ContainerRuntime:GarbageCollector:GC_Tombstone_DataStore_Requested",
				clientType: "interactive",
			},
			{
				eventName: "fluid:telemetry:FluidDataStoreContext:GC_Tombstone_DataStore_Changed",
				callSite: "submitMessage",
				clientType: "interactive",
			},
			{
				eventName:
					"fluid:telemetry:ContainerRuntime:GarbageCollector:GC_Tombstone_DataStore_Changed",
				clientType: "noninteractive/summarizer",
			},
			{
				eventName:
					"fluid:telemetry:ContainerRuntime:GarbageCollector:GC_Tombstone_DataStore_Changed",
				clientType: "interactive",
			},
		],
		async () => {
			configProvider.set("Fluid.GarbageCollection.ThrowOnTombstoneLoadOverride", false);
			configProvider.set("Fluid.GarbageCollection.ThrowOnTombstoneUsage", false);
			const { unreferencedId, summarizingContainer, summarizer } =
				await summarizationWithUnreferencedDataStoreAfterTime(tombstoneTimeoutMs);
			await sendOpToUpdateSummaryTimestampToNow(summarizingContainer, true);

			// The datastore should be tombstoned now
			const { summaryVersion } = await summarize(summarizer);
			const container = await loadContainer(summaryVersion);
			// Requesting the tombstoned data store should succeed since ThrowOnTombstoneLoadOverride is not enabled.
			// Logs a tombstone and sweep ready error
			let dataObject: ITestDataObject;
			const entryPoint = (await container.getEntryPoint()) as ITestDataObject;
			const containerRuntime = entryPoint._context.containerRuntime as ContainerRuntime;
			await assert.doesNotReject(async () => {
				dataObject = await resolveHandleHelper(containerRuntime, unreferencedId);
			}, `Should be able to request a tombstoned datastore.`);
			// Modifying the tombstoned datastore should not fail since ThrowOnTombstoneUsage is not enabled.
			// Logs a submitMessage error
			assert.doesNotThrow(
				() => dataObject._root.set("send", "op"),
				`Should be able to send ops for a tombstoned datastore.`,
			);

			// Wait for the above op to be process. That will result in another error logged during process.
			// Both the summarizing container and the submitting container log a process error
			await provider.ensureSynchronized();
		},
	);

	describe("Tombstone information in summary", () => {
		/**
		 * Validates that the give summary tree contains correct information in the tombstone blob in GC tree.
		 * @param summaryTree - The summary tree that may contain the tombstone blob.
		 * @param tombstones - A list of ids that should be present in the tombstone blob.
		 * @param notTombstones - A list of ids that should not be present in the tombstone blob.
		 */
		function validateTombstoneState(
			summaryTree: ISummaryTree,
			tombstones: string[] | undefined,
			notTombstones: string[],
		) {
			const actualTombstones = getGCTombstoneStateFromSummary(summaryTree);
			if (tombstones === undefined) {
				assert(
					actualTombstones === undefined,
					"GC tree should not have tombstones in summary",
				);
				return;
			}
			assert(actualTombstones !== undefined, "GC tree should have tombstones in summary");
			for (const url of tombstones) {
				assert(actualTombstones.includes(url), `${url} should be in tombstone blob`);
			}
			for (const url of notTombstones) {
				assert(!actualTombstones.includes(url), `${url} should not be in tombstone blob`);
			}
		}

		beforeEach("extraSettings", () => {
			// This is not the typical configuration we expect (usage may be allowed), but keeping it more strict for the tests
			configProvider.set("Fluid.GarbageCollection.ThrowOnTombstoneLoadOverride", true);
			configProvider.set("Fluid.GarbageCollection.ThrowOnTombstoneUsage", true);
		});

		it("adds tombstone data stores information to tombstone blob in summary", async () => {
			const mainContainer = await provider.makeTestContainer(testContainerConfig);
			const mainDataStore = (await mainContainer.getEntryPoint()) as ITestDataObject;
			const mainDataStoreUrl = `/${mainDataStore._context.id}`;
			await waitForContainerConnection(mainContainer);

			const { summarizer } = await createSummarizer(
				provider,
				mainContainer,
				summarizerTestConfig,
			);

			// Create couple of data stores.
			const newDataStore = await createDataStore(mainDataStore);
			const newDataStore2 = await createDataStore(mainDataStore);
			const newDataStoreUrl = `/${newDataStore._context.id}`;
			const newDataStore2Url = `/${newDataStore2._context.id}`;

			// Add the data stores' handle so that they are live and referenced.
			mainDataStore._root.set("newDataStore", newDataStore.handle);
			mainDataStore._root.set("newDataStore2", newDataStore2.handle);

			// Remove the data stores' handle to make them unreferenced.
			mainDataStore._root.delete("newDataStore");
			mainDataStore._root.delete("newDataStore2");

			// Summarize so that the above data stores are marked unreferenced.
			await provider.ensureSynchronized();
			const summary = await summarizeNow(summarizer);
			validateTombstoneState(summary.summaryTree, undefined /* tombstones */, []);

			// Wait for tombstone timeout so that the data stores are tombstoned.
			await delay(tombstoneTimeoutMs + 10);
			// Send an op to update the current reference timestamp that GC uses to make sweep ready objects.
			mainDataStore._root.set("key", "value");
			await provider.ensureSynchronized();

			// Summarize. The tombstoned data stores should now be part of the summary.
			const summary2 = await summarizeNow(summarizer);
			validateTombstoneState(
				summary2.summaryTree,
				[newDataStoreUrl, newDataStore2Url],
				[mainDataStoreUrl],
			);
		});

		it("adds tombstone attachment blob information to tombstone blob in summary", async () => {
			const mainContainer = await provider.makeTestContainer(testContainerConfig);
			const mainDataStore = (await mainContainer.getEntryPoint()) as ITestDataObject;
			const mainDataStoreUrl = `/${mainDataStore._context.id}`;
			await waitForContainerConnection(mainContainer);

			const { summarizer } = await createSummarizer(
				provider,
				mainContainer,
				summarizerTestConfig,
			);

			// Upload an attachment blobs and mark it referenced.
			const blobContents = "Blob contents";
			const blobHandle = await mainDataStore._context.uploadBlob(
				stringToBuffer(blobContents, "utf-8"),
			);
			mainDataStore._root.set("blob", blobHandle);

			// Remove the blob's handle to make it unreferenced.
			mainDataStore._root.delete("blob");

			// Summarize so that the above attachment blob is marked unreferenced.
			await provider.ensureSynchronized();
			const summary = await summarizeNow(summarizer);
			validateTombstoneState(summary.summaryTree, undefined /* tombstones */, []);

			// Wait for tombstone timeout so that the blob is tombstoned.
			await delay(tombstoneTimeoutMs + 10);
			// Send an op to update the current reference timestamp that GC uses to make sweep ready objects.
			mainDataStore._root.set("key", "value");
			await provider.ensureSynchronized();

			// Summarize. The tombstoned attachment blob should now be part of the tombstone blob.
			const summary2 = await summarizeNow(summarizer);
			validateTombstoneState(
				summary2.summaryTree,
				[blobHandle.absolutePath],
				[mainDataStoreUrl],
			);
		});

		itExpects(
			"removes un-tombstoned data store and attachment blob from tombstone blob in summary",
			[
				{
					eventName:
						"fluid:telemetry:ContainerRuntime:GarbageCollector:GC_Tombstone_DataStore_Revived",
					clientType: "noninteractive/summarizer",
				},
				{
					eventName:
						"fluid:telemetry:ContainerRuntime:GarbageCollector:GC_Tombstone_Blob_Revived",
					clientType: "noninteractive/summarizer",
				},
			],
			async () => {
				const mainContainer = await provider.makeTestContainer(testContainerConfig);
				const mainDataStore = (await mainContainer.getEntryPoint()) as ITestDataObject;
				const mainDataStoreUrl = `/${mainDataStore._context.id}`;
				await waitForContainerConnection(mainContainer);

				const mockLogger = new MockLogger();

				const { summarizer } = await createSummarizer(
					provider,
					mainContainer,
					summarizerTestConfig,
					undefined,
					mockLogger,
				);

				// Create couple of data stores.
				const newDataStore = await createDataStore(mainDataStore);
				const newDataStore2 = await createDataStore(mainDataStore);
				const newDataStoreUrl = `/${newDataStore._context.id}`;
				const newDataStore2Url = `/${newDataStore2._context.id}`;

				// Add the data stores' handles so that they are live and referenced.
				mainDataStore._root.set("newDataStore", newDataStore.handle);
				mainDataStore._root.set("newDataStore2", newDataStore2.handle);

				// Remove the data stores' handles to make them unreferenced.
				mainDataStore._root.delete("newDataStore");
				mainDataStore._root.delete("newDataStore2");

				// Upload an attachment blob and mark it referenced.
				const blobContents = "Blob contents";
				const blobHandle = await mainDataStore._context.uploadBlob(
					stringToBuffer(blobContents, "utf-8"),
				);
				mainDataStore._root.set("blob", blobHandle);

				// Remove the blob's handle to make it unreferenced.
				mainDataStore._root.delete("blob");

				// Summarize so that the above data stores and blobs are marked unreferenced.
				await provider.ensureSynchronized();
				const summary = await summarizeNow(summarizer);
				validateTombstoneState(summary.summaryTree, undefined /* tombstones */, []);

				// Wait for tombstone timeout so that the data stores are tombstoned.
				await delay(tombstoneTimeoutMs + 10);
				// Send an op to update the current reference timestamp that GC uses to make sweep ready objects.
				mainDataStore._root.set("key", "value");
				await provider.ensureSynchronized();

				// Summarize. The tombstoned data stores should now be part of the tombstone blob.
				const summary2 = await summarizeNow(summarizer);
				validateTombstoneState(
					summary2.summaryTree,
					[newDataStoreUrl, newDataStore2Url, blobHandle.absolutePath],
					[mainDataStoreUrl],
				);

				mockLogger.assertMatchNone([
					{
						eventName:
							"fluid:telemetry:ContainerRuntime:GarbageCollector:GC_Tombstone_DataStore_Revived",
						clientType: "noninteractive/summarizer",
					},
					{
						eventName:
							"fluid:telemetry:ContainerRuntime:GarbageCollector:GC_Tombstone_Blob_Revived",
						clientType: "noninteractive/summarizer",
					},
				]);

				// Mark one of the data stores and attachment blob as referenced so that they are not tombstones anymore.
				// Note that tombstoneTimeout was shrunk below sessionExpiry, otherwise we'd need to load a new container and
				// use the allowTombstone header to even get the handle and revive these.
				mainDataStore._root.set("newDataStore", newDataStore.handle);
				mainDataStore._root.set("blob", blobHandle);
				await provider.ensureSynchronized();
				mockLogger.assertMatch(
					[
						{
							eventName:
								"fluid:telemetry:ContainerRuntime:GarbageCollector:GC_Tombstone_DataStore_Revived",
							clientType: "noninteractive/summarizer",
						},
						{
							eventName:
								"fluid:telemetry:ContainerRuntime:GarbageCollector:GC_Tombstone_Blob_Revived",
							clientType: "noninteractive/summarizer",
						},
					],
					"Revived events not found as expected",
				);

				// Summarize. The un-tombstoned data store and attachment blob should not be part of the tombstone blob.
				const summary3 = await summarizeNow(summarizer);
				validateTombstoneState(
					summary3.summaryTree,
					[newDataStore2Url],
					[mainDataStoreUrl, newDataStoreUrl, blobHandle.absolutePath],
				);
			},
		);

		it("does not re-summarize GC state on only tombstone state changed", async () => {
			const mainContainer = await provider.makeTestContainer(testContainerConfig);
			const mainDataStore = (await mainContainer.getEntryPoint()) as ITestDataObject;
			await waitForContainerConnection(mainContainer);

			const { summarizer } = await createSummarizer(
				provider,
				mainContainer,
				summarizerTestConfig,
			);

			// Create a data store.
			const newDataStore = await createDataStore(mainDataStore);

			// Add the data store's handle so that it is live and referenced.
			mainDataStore._root.set("newDataStore", newDataStore.handle);

			// Remove the data store's handle to make it unreferenced.
			mainDataStore._root.delete("newDataStore");

			// Summarize so that the above data stores are marked unreferenced.
			await provider.ensureSynchronized();
			const summary = await summarizeNow(summarizer);
			const gcState = getGCStateFromSummary(summary.summaryTree);
			assert(
				gcState !== undefined,
				"GC state should be available and should not be a handle",
			);

			// Wait for tombstone timeout so that the data stores are tombstoned.
			await delay(tombstoneTimeoutMs + 10);
			// Send an op to update the current reference timestamp that GC uses to make sweep ready objects.
			mainDataStore._root.set("key", "value");
			await provider.ensureSynchronized();

			// Summarize. The tombstoned data stores should now be part of the summary.
			const summary2 = await summarizeNow(summarizer);
			assert.throws(
				() => getGCStateFromSummary(summary2.summaryTree),
				(e: Error) =>
					validateAssertionError(e, "getGCStateFromSummary: GC state is not a blob"),
			);
			const tombstoneState = getGCTombstoneStateFromSummary(summary2.summaryTree);
			assert(
				tombstoneState !== undefined,
				"Tombstone state should be available and should be a blob",
			);

			// Summarize. The tombstoned state should be a handle.
			const summary3 = await summarizeNow(summarizer);
			assert.throws(
				() => getGCTombstoneStateFromSummary(summary3.summaryTree),
				(e: Error) =>
					validateAssertionError(
						e,
						"getGCTombstoneStateFromSummary: GC data should be a tree",
					),
			);
		});

		itExpects(
			"can mark data store from tombstone information in summary in non-summarizer container",
			[
				{
					eventName:
						"fluid:telemetry:ContainerRuntime:GarbageCollector:GC_Tombstone_DataStore_Requested",
					clientType: "interactive",
				},
			],
			async () => {
				const mainContainer = await provider.makeTestContainer(testContainerConfig);
				const mainDataStore = (await mainContainer.getEntryPoint()) as ITestDataObject;
				const mainDataStoreUrl = `/${mainDataStore._context.id}`;
				await waitForContainerConnection(mainContainer);

				const { summarizer } = await createSummarizer(
					provider,
					mainContainer,
					summarizerTestConfig,
				);

				// Create a data store and mark it referenced.
				const newDataStore = await createDataStore(mainDataStore);
				const newDataStoreUrl = `/${newDataStore._context.id}`;
				mainDataStore._root.set("newDataStore", newDataStore.handle);

				// Remove the data store's handle to make it unreferenced.
				mainDataStore._root.delete("newDataStore");

				// Summarize so that the above data stores are marked unreferenced.
				await provider.ensureSynchronized();
				const summary = await summarizeNow(summarizer);
				validateTombstoneState(summary.summaryTree, undefined /* tombstones */, []);

				// Wait for tombstone timeout so that the data stores are tombstoned.
				await delay(tombstoneTimeoutMs + 10);
				// Send an op to update the current reference timestamp that GC uses to make sweep ready objects.
				mainDataStore._root.set("key", "value");
				await provider.ensureSynchronized();

				// Summarize. The tombstoned data stores should now be part of the summary.
				const summary2 = await summarizeNow(summarizer);
				validateTombstoneState(summary2.summaryTree, [newDataStoreUrl], [mainDataStoreUrl]);

				// Load a container from the above summary. The tombstoned data store should be correctly marked.
				const container2 = await loadContainer(summary2.summaryVersion);

				// Requesting the tombstoned data store should result in an error.
				const unreferencedId = newDataStore._context.id;
				const entryPoint2 = (await container2.getEntryPoint()) as ITestDataObject;
				const containerRuntime2 = entryPoint2._context.containerRuntime as ContainerRuntime;
				await assert.rejects(
					async () => resolveHandleHelper(containerRuntime2, unreferencedId),
					(error: any) => {
						const correctErrorType = error.code === 404;
						const correctErrorMessage =
							error.message === `DataStore was tombstoned: ${unreferencedId}`;
						return correctErrorType && correctErrorMessage;
					},
					`Should not be able to retrieve a tombstoned datastore.`,
				);
			},
		);
	});

	/**
	 * These tests validate cases where we saw unexpected tombstone behavior in the past - tombstone revived
	 * events were logged, data stores were un-tombstoned unexpectedly, etc.
	 */
	describe("No unexpected tombstone revival in unreachable subtrees", () => {
<<<<<<< HEAD
		beforeEach("extraSettings", () => {
			configProvider.set("Fluid.GarbageCollection.ThrowOnTombstoneLoadOverride", false);
			configProvider.set("Fluid.GarbageCollection.ThrowOnTombstoneUsage", false);
			// Disable AutoRecovery because these tests request tombstoned objects to validate they're tombstones,
			// And then are testing to ensure that various neutral actions don't revive them - but AutoRecovery would!
			configProvider.set("Fluid.GarbageCollection.DisableAutoRecovery", true);
=======
		beforeEach(() => {
			settings["Fluid.GarbageCollection.ThrowOnTombstoneLoadOverride"] = false;
			settings["Fluid.GarbageCollection.ThrowOnTombstoneUsage"] = false;

			// Disable AutoRecovery because these tests request tombstoned objects to validate they're tombstones,
			// And then are testing to ensure that various neutral actions don't revive them - but AutoRecovery would!
			settings["Fluid.GarbageCollection.DisableAutoRecovery"] = true;
>>>>>>> 89b39d30
		});
		/**
		 * In interactive clients, when a tombstoned data store is loaded that has reference to another tombstoned
		 * data store, revived events should not be logged.
		 */
		itExpects(
			"Should not log tombstone revived events when data store is not revived in interactive clients",
			[
				{
					eventName:
						"fluid:telemetry:ContainerRuntime:GarbageCollector:GC_Tombstone_DataStore_Requested",
					clientType: "interactive",
				},
			],
			async () => {
				const container = await makeContainer();
				const defaultDataObject = (await container.getEntryPoint()) as ITestDataObject;
				await waitForContainerConnection(container);

				// Create dataStore2 and dataStore3. dataStore2 has reference to dataStore3 and
				// dataStore2 is unreferenced.
				const dataStore2 = await createDataStore(defaultDataObject);
				const dataStore3 = await createDataStore(defaultDataObject);
				dataStore2._root.set("ds3", dataStore3.handle);
				defaultDataObject._root.set("ds2", dataStore2.handle);
				defaultDataObject._root.delete("ds2");

				// Summarize. dataStore2 and dataStore will be unreferenced.
				const { summarizer } = await loadSummarizer(container);
				await provider.ensureSynchronized();
				await summarize(summarizer);

				// Wait for tombstone timeout and send an op to update current reference timestamp. The next summary
				// will have dataStore2 and dataStore3 as tombstones.
				await delay(tombstoneTimeoutMs + 100);
				defaultDataObject._root.set("update", "timestamp");
				await provider.ensureSynchronized();
				const { summaryVersion } = await summarize(summarizer);

				// Load a container from the above summary. Request dataStore2 and validate that dataStore3
				// should not be revived. Since dataStore2 has a handle to dataStore3, this should not result
				// in a revived event for dataStore3.
				const mockLogger = new MockLogger();
				const configWithLogger: ITestContainerConfig = {
					...testContainerConfig,
					loaderProps: { ...testContainerConfig.loaderProps, logger: mockLogger },
				};
				const container2 = await provider.loadTestContainer(configWithLogger, {
					[LoaderHeader.version]: summaryVersion,
				});
				const entryPoint2 = (await container2.getEntryPoint()) as ITestDataObject;
				const containerRuntime2 = entryPoint2._context.containerRuntime as ContainerRuntime;
				await assert.doesNotReject(
					async () => resolveHandleHelper(containerRuntime2, dataStore2._context.id),
					`Should be able to request a tombstoned datastore.`,
				);
				mockLogger.assertMatchNone(
					[
						{
							eventName:
								"fluid:telemetry:ContainerRuntime:GarbageCollector:GC_Tombstone_DataStore_Revived",
						},
					],
					"Events not found as expected",
				);
			},
		);

		/**
		 * In summarizer client, when a tombstoned data store is loaded that has a reference to another data store,
		 * this should not result in the second data store getting un-tombstoned.
		 */
		itExpects(
			"Should not un-tombstone data store when it is not revived in summarizer client",
			[
				{
					eventName:
						"fluid:telemetry:ContainerRuntime:GarbageCollector:GC_Tombstone_DataStore_Requested",
					clientType: "interactive",
				},
				{
					eventName:
						"fluid:telemetry:ContainerRuntime:GarbageCollector:GC_Tombstone_DataStore_Requested",
					clientType: "interactive",
				},
				{
					eventName:
						"fluid:telemetry:ContainerRuntime:GarbageCollector:GC_Tombstone_DataStore_Requested",
					clientType: "interactive",
				},
				{
					eventName:
						"fluid:telemetry:ContainerRuntime:GarbageCollector:GC_Tombstone_DataStore_Requested",
					clientType: "interactive",
				},
			],
			async () => {
				configProvider.set("Fluid.GarbageCollection.ThrowOnTombstoneLoadOverride", true);
				const container = await makeContainer();
				const defaultDataObject = (await container.getEntryPoint()) as ITestDataObject;
				await waitForContainerConnection(container);

				// Create dataStore2 and dataStore3. dataStore2 has reference to dataStore3 and unreference dataStore2.
				const dataStore2 = await createDataStore(defaultDataObject);
				const dataStore3 = await createDataStore(defaultDataObject);
				dataStore2._root.set("ds3", dataStore3.handle);
				defaultDataObject._root.set("ds2", dataStore2.handle);
				defaultDataObject._root.delete("ds2");

				// Summarize. dataStore2 and dataStore3 will be unreferenced.
				const { summarizer: summarizer1 } = await loadSummarizer(container);
				await provider.ensureSynchronized();
				await summarize(summarizer1);

				// Wait for tombstone timeout and send an op to update current reference timestamp. The next summary
				// will have dataStore2 and dataStore3 as tombstones.
				await delay(tombstoneTimeoutMs + 100);
				defaultDataObject._root.set("update", "timestamp");
				await provider.ensureSynchronized();
				const { summaryVersion: summaryVersion1 } = await summarize(summarizer1);
				const container2 = await loadContainer(summaryVersion1);

				// Requesting dataStore2 and dataStore3 should fail in container2.
				const entryPoint2 = (await container2.getEntryPoint()) as ITestDataObject;
				const containerRuntime2 = entryPoint2._context.containerRuntime as ContainerRuntime;
				await assert.rejects(
					async () => resolveHandleHelper(containerRuntime2, dataStore2._context.id),
					(error: any) => {
						const correctErrorType = error.code === 404;
						const correctErrorMessage =
							error.message === `DataStore was tombstoned: ${dataStore2._context.id}`;
						return correctErrorType && correctErrorMessage;
					},
					`Should not be able to request dataStore2 which is tombstoned`,
				);
				await assert.rejects(
					async () => resolveHandleHelper(containerRuntime2, dataStore3._context.id),
					(error: any) => {
						const correctErrorType = error.code === 404;
						const correctErrorMessage =
							error.message === `DataStore was tombstoned: ${dataStore3._context.id}`;
						return correctErrorType && correctErrorMessage;
					},
					`Should not be able to request dataStore3 which is tombstoned`,
				);

				// Load a new summarizer from the last summary. This is done so that dataStore2 is loaded again
				// and results in notifying GC of the reference to dataStore3. This will not happen in summarizer1
				// because the handle to dataStore3 has already need parsed.
				summarizer1.close();
				const mockLogger = new MockLogger();
				const { summarizer: summarizer2 } = await loadSummarizer(
					container,
					summaryVersion1,
					mockLogger,
				);
				// Send an op from dataStore2's root DDS and request dataStore2 so that the DDS is loaded and the
				// handle to dataStore3 is parsed resulting in a notification to GC of reference to dataStore3.
				dataStore2._root.set("just", "an op");
				await provider.ensureSynchronized();
				// Note: Summarizer client never throws on loading tombstoned data stores.
				await assert.doesNotReject(
					async () =>
						resolveHandleHelper((summarizer2 as any).runtime, dataStore2._context.id),
					`Should be able to request dataStore2 which is tombstoned in summarizer`,
				);
				// Summarize again. This should not result in any of the data stores getting un-tombstoned.
				const { summaryVersion: summaryVersion2 } = await summarize(summarizer2);
				// There shouldn't be any revived event for dataStore3 because it is not revived.
				// In the past, the DDS in dataStore2 was loaded and the handle to dataStore3 was parsed resulting
				// in a notification to GC of reference to dataStore3 and this event would be logged in error.
				mockLogger.assertMatchNone(
					[
						{
							eventName:
								"fluid:telemetry:ContainerRuntime:GarbageCollector:GC_Tombstone_DataStore_Revived",
						},
					],
					"Revived event not as expected",
				);

				// Load a new container from the above summary and validate dataStore2 and dataStore3 are tombstoned.
				const container3 = await loadContainer(summaryVersion2);
				const entryPoint3 = (await container3.getEntryPoint()) as ITestDataObject;
				const containerRuntime3 = entryPoint3._context.containerRuntime as ContainerRuntime;
				await assert.rejects(
					async () => resolveHandleHelper(containerRuntime3, dataStore2._context.id),
					(error: any) => {
						const correctErrorType = error.code === 404;
						const correctErrorMessage =
							error.message === `DataStore was tombstoned: ${dataStore2._context.id}`;
						return correctErrorType && correctErrorMessage;
					},
					`Should not be able to request dataStore2 which is tombstoned - 2`,
				);
				// dataStore3 should still be tombstoned.
				await assert.rejects(
					async () => resolveHandleHelper(containerRuntime3, dataStore3._context.id),
					(error: any) => {
						const correctErrorType = error.code === 404;
						const correctErrorMessage =
							error.message === `DataStore was tombstoned: ${dataStore3._context.id}`;
						return correctErrorType && correctErrorMessage;
					},
					`Should not be able to request dataStore3 which is tombstoned - 2`,
				);
			},
		);

		/**
		 * In summarizer client, when a tombstoned data store is loaded that has internal references (among DDS),
		 * this should not result in the data store getting un-tombstoned.
		 */
		itExpects(
			"Should not un-tombstone data store due to internal references in summarizer client",
			[
				{
					eventName:
						"fluid:telemetry:ContainerRuntime:GarbageCollector:GC_Tombstone_DataStore_Requested",
					clientType: "interactive",
				},
				{
					eventName:
						"fluid:telemetry:ContainerRuntime:GarbageCollector:GC_Tombstone_DataStore_Requested",
					clientType: "noninteractive/summarizer",
					category: "generic",
				},
				{
					eventName:
						"fluid:telemetry:ContainerRuntime:GarbageCollector:GC_Tombstone_DataStore_Requested",
					clientType: "interactive",
				},
			],
			async () => {
				configProvider.set("Fluid.GarbageCollection.ThrowOnTombstoneLoadOverride", true);
				const container = await makeContainer();
				const defaultDataObject = (await container.getEntryPoint()) as ITestDataObject;
				await waitForContainerConnection(container);

				// Create dataStore2 and a second DDS in it. Unreference dataStore2.
				const dataStore2 = await createDataStore(defaultDataObject);
				const dds2 = SharedMap.create(dataStore2._runtime);
				dataStore2._root.set("dds2", dds2.handle);
				defaultDataObject._root.set("ds2", dataStore2.handle);
				defaultDataObject._root.delete("ds2");

				// Summarize. dataStore2 will be unreferenced.
				const { summarizer: summarizer1 } = await loadSummarizer(container);
				await provider.ensureSynchronized();
				await summarize(summarizer1);

				// Wait for tombstone timeout and send an op to update current reference timestamp. The next summary
				// will have dataStore2 as tombstone.
				await delay(tombstoneTimeoutMs + 100);
				defaultDataObject._root.set("update", "timestamp");
				await provider.ensureSynchronized();
				const { summaryVersion: summaryVersion1 } = await summarize(summarizer1);
				const container2 = await loadContainer(summaryVersion1);

				// Requesting dataStore2 should fail in container2.
				const entryPoint2 = (await container2.getEntryPoint()) as ITestDataObject;
				const containerRuntime2 = entryPoint2._context.containerRuntime as ContainerRuntime;
				await assert.rejects(
					async () => resolveHandleHelper(containerRuntime2, dataStore2._context.id),
					(error: any) => {
						const correctErrorType = error.code === 404;
						const correctErrorMessage =
							error.message === `DataStore was tombstoned: ${dataStore2._context.id}`;
						return correctErrorType && correctErrorMessage;
					},
					`Should not be able to request dataStore2 which is tombstoned`,
				);

				// Load a new summarizer from the last summary. This is done so that dataStore2 is loaded again.
				// It should NOT result in notifying GC of the reference between DDSes, since addedOutboundReference
				// is no longer called during DDS parse
				summarizer1.close();
				const mockLogger = new MockLogger();
				const { summarizer: summarizer2 } = await loadSummarizer(
					container,
					summaryVersion1,
					mockLogger,
				);
				// Send an op from dataStore2's root DDS and request dataStore2 so that the DDS is loaded and the
				// handle to dds2 is parsed - should not result in a notification to GC of references.
				dataStore2._root.set("just", "an op");
				await provider.ensureSynchronized();
				// Note: Summarizer client never throws on loading tombstoned data stores.
				await assert.doesNotReject(
					async () =>
						resolveHandleHelper(
							(summarizer2 as any).runtime as ContainerRuntime,
							dataStore2._context.id,
						),
					`Should be able to request dataStore2 which is tombstoned in summarizer`,
				);
				// Summarize again. This should not result in any of the data stores getting un-tombstoned.
				const { summaryVersion: summaryVersion2 } = await summarize(summarizer2);
				// There shouldn't be any revived event for dataStore2 because it is not revived.
				// In the past, the handle to dataStore2 was parsed again resulting
				// in a notification to GC of reference to dataStore2 and this event would be logged in error.
				mockLogger.assertMatchNone(
					[
						{
							eventName:
								"fluid:telemetry:ContainerRuntime:GarbageCollector:GC_Tombstone_SubDataStore_Revived",
						},
					],
					"Revived event not as expected",
				);

				// Load a new container from the above summary and validate dataStore2 is still tombstoned.
				const container3 = await loadContainer(summaryVersion2);
				const entryPoint3 = (await container3.getEntryPoint()) as ITestDataObject;
				const containerRuntime3 = entryPoint3._context.containerRuntime as ContainerRuntime;
				await assert.rejects(
					async () => resolveHandleHelper(containerRuntime3, dataStore2._context.id),
					`Should not be able to request dataStore2 which is tombstoned - 2`,
				);
			},
		);
	});
});<|MERGE_RESOLUTION|>--- conflicted
+++ resolved
@@ -1053,208 +1053,6 @@
 				);
 			},
 		);
-<<<<<<< HEAD
-=======
-
-		itExpects(
-			"Requesting WRONGLY-tombstoned datastore triggers auto-recovery and self-repair",
-			[
-				// 1A
-				{
-					eventName:
-						"fluid:telemetry:ContainerRuntime:GarbageCollector:GC_Tombstone_DataStore_Requested",
-					clientType: "interactive",
-					category: "error",
-				},
-				// 1A again
-				{
-					eventName:
-						"fluid:telemetry:ContainerRuntime:GarbageCollector:GC_Tombstone_DataStore_Requested",
-					clientType: "interactive",
-					category: "error",
-				},
-				// During the Summarize after auto-recovery is triggered (results in summaryVersion2)
-				{
-					eventName: "fluid:telemetry:Summarizer:Running:gcUnknownOutboundReferences",
-					clientType: "noninteractive/summarizer",
-					// id: { value: "/default/root", tag: "CodeArtifact" }, (nested object comparison not supported)
-					summarizeReason: "onDemand/Summarize after auto-recovery",
-				},
-			],
-			async () => {
-				const mockLogger = new MockLogger();
-				const summarizerMockLogger = new MockLogger();
-				const initialContainer = await makeContainer();
-				const { container: summarizingContainer0, summarizer: summarizer0 } =
-					await loadSummarizer(
-						initialContainer,
-						/* summaryVersion: */ undefined,
-						summarizerMockLogger,
-					);
-				await waitForContainerConnection(initialContainer);
-
-				const defaultDataObject =
-					(await initialContainer.getEntryPoint()) as ITestDataObject;
-
-				// Create dataStoreA and dataStoreX and reference them from the default data object.
-				// They will both remain referenced, but the reference will be "lost" (by intentionally corrupting the GC Data)
-				// dataStoreX's purpose is for updating the currentReferenceTimestamp before summarizing by sending ops
-				const dataStoreA = await createDataStore(defaultDataObject);
-				const dataStoreX = await createDataStore(defaultDataObject);
-				const dataStoreAId = dataStoreA._context.id;
-				defaultDataObject._root.set("dsA", dataStoreA.handle);
-				defaultDataObject._root.set("dsX", dataStoreX.handle);
-
-				// Summarize to get a baseline for incremental summary/GC, then load a new summarizer (and close the first one)
-				const { summaryVersion: summaryVersion0 } = await summarize(summarizer0);
-				summarizingContainer0.close();
-				const { container: closeMe, summarizer: summarizer_toBeCorrupted } =
-					await loadSummarizer(initialContainer, summaryVersion0, summarizerMockLogger);
-
-				// Monkey patch in the tweak to GC Data, removing outbound routes from default's root DDS
-				const garbageCollector_toBeCorrupted = (
-					summarizer_toBeCorrupted as unknown as {
-						runtime: {
-							garbageCollector: {
-								baseGCDetailsP: Promise<IGarbageCollectionDetailsBase>;
-							};
-						};
-					}
-				).runtime.garbageCollector;
-				garbageCollector_toBeCorrupted.baseGCDetailsP =
-					garbageCollector_toBeCorrupted.baseGCDetailsP.then((baseGCDetails) => {
-						// baseGCDetails outbound routes for this DDS currently include dataStoreA and dataStoreX. Remove those.
-						baseGCDetails.gcData!.gcNodes["/default/root"] = ["/default"];
-						return baseGCDetails;
-					});
-
-				// Generate a summary with corrupted GC Data (missing route to dataStore A)
-				const { summaryVersion: summaryVersion_corrupted } = await summarize(
-					summarizer_toBeCorrupted,
-					{
-						reason: "Summarize with corrupted GC Data",
-					},
-				);
-				closeMe.close();
-
-				// Then wait the Tombstone timeout and update current timestamp, and summarize again
-				await delay(tombstoneTimeoutMs);
-				dataStoreX._root.set("update", "timestamp");
-				const { summarizer } = await loadSummarizer(
-					initialContainer,
-					summaryVersion_corrupted,
-					summarizerMockLogger,
-				);
-				const { summaryVersion: summaryVersion_withTombstone } =
-					await summarize(summarizer);
-
-				// The datastore should be tombstoned in the snapshot this container loads from,
-				// even though the datastores are properly referenced and easily reachable.
-				const container1 = await loadContainer(
-					summaryVersion_withTombstone,
-					/* disableTombstoneFailureViaGCGenerationOption: */ false,
-					mockLogger,
-				);
-
-				// Load DataStoreA, which will incorrectly be Tombstoned, triggering auto-recovery.
-				const defaultDataObject1 = (await container1.getEntryPoint()) as ITestDataObject;
-				const handleA1 = defaultDataObject1._root.get<IFluidHandle>("dsA");
-				let tombstoneError: ExpectedTombstoneError | undefined;
-				try {
-					await handleA1!.get();
-				} catch (error: any) {
-					tombstoneError = error;
-				}
-				assert.equal(
-					tombstoneError?.code,
-					404,
-					"Tombstone error from handle.get should have 404 status code (1A)",
-				);
-				assert.equal(
-					tombstoneError?.message,
-					`DataStore was tombstoned: /${dataStoreAId}`,
-					"Incorrect message for Tombstone error from handle.get (1A)",
-				);
-				assert.equal(
-					tombstoneError?.underlyingResponseHeaders?.[TombstoneResponseHeaderKey],
-					true,
-					"Tombstone error from handle.get should include the tombstone flag (1A)",
-				);
-
-				// The GC TombstoneLoaded op should roundtrip here
-				await provider.ensureSynchronized();
-
-				// TombstoneLoaded op should trigger Revived event
-				[mockLogger, summarizerMockLogger].forEach((logger, i) =>
-					logger.assertMatch(
-						[
-							{
-								eventName:
-									"fluid:telemetry:ContainerRuntime:GarbageCollector:GC_Tombstone_DataStore_Revived",
-								clientType: i === 0 ? "interactive" : "noninteractive/summarizer",
-							},
-						],
-						`Missing expected revived event from Auto-Recovery [${
-							i === 0 ? "mockLogger" : "summarizerMockLogger"
-						}]`,
-					),
-				);
-
-				// This request still fails because Auto-Recovery only affects the next summary (via next GC run)
-				// NOTE: We have to use request pattern because handleA1 has its result cached so will not exercise the right codepath
-				const tombstoneErrorResponse_Interactive = await (
-					defaultDataObject1._context.containerRuntime as ContainerRuntime
-				).resolveHandle({
-					url: dataStoreAId,
-				});
-				assert.equal(
-					tombstoneErrorResponse_Interactive.status,
-					404,
-					"Expected tombstone error - Auto-Recovery shouldn't affect in-progress Interactive sessions (1A again)",
-				);
-
-				// Auto-Recovery: This summary will have the unref timestamp reset and will run full GC due to the GC TombstoneLoaded op
-				const { summaryVersion: summaryVersion_repaired } = await summarize(summarizer, {
-					reason: "Summarize after auto-recovery",
-				});
-				const container2 = await loadContainer(summaryVersion_repaired);
-
-				// Verify that the object is not Tombstoned in summarizingContainer - it just summarized with the TombstoneLoaded op
-				const tombstones = (
-					summarizer as unknown as {
-						runtime: { garbageCollector: { tombstones: string[] } };
-					}
-				).runtime.garbageCollector.tombstones;
-				assert.deepEqual(
-					tombstones,
-					[],
-					"Expected no Tombstones. Auto-Recovery should have kicked in immediately in Summarizer after summarizing with the TombstoneLoaded op",
-				);
-
-				// Container2 loaded after auto-recovery: These requests succeed because the datastores are no longer tombstoned
-				const entryPoint2 = (await container2.getEntryPoint()) as ITestDataObject;
-				await assert.doesNotReject(
-					async () => entryPoint2._root.get<IFluidHandle>("dsA")!.get(),
-					"Auto-Recovery should have made the object no longer tombstoned (2A)",
-				);
-
-				// Wait the Tombstone timeout then summarize and load another container
-				// Since auto-recovery triggered full GC, the corruption was repaired and GC knows dataStoreA is referenced
-				// Otherwise it would have been unreferenced and would have become tombstoned again
-				await delay(tombstoneTimeoutMs);
-				dataStoreX._root.set("update", "timestamp again");
-				const { summaryVersion: summaryVersion_stillRepaired } =
-					await summarize(summarizer);
-				const container3 = await loadContainer(summaryVersion_stillRepaired);
-				const defaultDataObject3 = (await container3.getEntryPoint()) as ITestDataObject;
-				const handleA3 = defaultDataObject3._root.get<IFluidHandle>("dsA");
-				await assert.doesNotReject(
-					async () => handleA3!.get(),
-					"Corrupted GC Data should have been repaired such that this object is known to be referenced (3A)",
-				);
-			},
-		);
->>>>>>> 89b39d30
 	});
 
 	itExpects(
@@ -1683,22 +1481,12 @@
 	 * events were logged, data stores were un-tombstoned unexpectedly, etc.
 	 */
 	describe("No unexpected tombstone revival in unreachable subtrees", () => {
-<<<<<<< HEAD
 		beforeEach("extraSettings", () => {
 			configProvider.set("Fluid.GarbageCollection.ThrowOnTombstoneLoadOverride", false);
 			configProvider.set("Fluid.GarbageCollection.ThrowOnTombstoneUsage", false);
 			// Disable AutoRecovery because these tests request tombstoned objects to validate they're tombstones,
 			// And then are testing to ensure that various neutral actions don't revive them - but AutoRecovery would!
 			configProvider.set("Fluid.GarbageCollection.DisableAutoRecovery", true);
-=======
-		beforeEach(() => {
-			settings["Fluid.GarbageCollection.ThrowOnTombstoneLoadOverride"] = false;
-			settings["Fluid.GarbageCollection.ThrowOnTombstoneUsage"] = false;
-
-			// Disable AutoRecovery because these tests request tombstoned objects to validate they're tombstones,
-			// And then are testing to ensure that various neutral actions don't revive them - but AutoRecovery would!
-			settings["Fluid.GarbageCollection.DisableAutoRecovery"] = true;
->>>>>>> 89b39d30
 		});
 		/**
 		 * In interactive clients, when a tombstoned data store is loaded that has reference to another tombstoned
