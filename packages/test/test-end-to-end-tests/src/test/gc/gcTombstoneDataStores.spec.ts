--- conflicted
+++ resolved
@@ -787,14 +787,8 @@
 
 				// Datastore should be tombstoned, requesting should error
 				const entryPoint = (await tombstoneContainer.getEntryPoint()) as ITestDataObject;
-<<<<<<< HEAD
 				const containerRuntime = entryPoint._context.containerRuntime as ContainerRuntime;
 				const tombstoneResponse = await containerRuntime.resolveHandle({
-=======
-				const tombstoneResponse = await (
-					entryPoint._context.containerRuntime as ContainerRuntime
-				).resolveHandle({
->>>>>>> e3528087
 					url: unreferencedId,
 				});
 				assert.equal(tombstoneResponse.status, 404, "Expected 404 tombstone response");
