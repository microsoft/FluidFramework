/*!
 * Copyright (c) Microsoft Corporation and contributors. All rights reserved.
 * Licensed under the MIT License.
 */

import { strict as assert } from "assert";
import {
    IGCRuntimeOptions,
    ISummarizer, RuntimeHeaders,
} from "@fluidframework/container-runtime";
import { requestFluidObject } from "@fluidframework/runtime-utils";
import {
    ITestObjectProvider,
    createSummarizerWithContainer,
    summarizeNow,
    waitForContainerConnection,
    mockConfigProvider,
    ITestContainerConfig,
    createSummarizer,
} from "@fluidframework/test-utils";
import { describeNoCompat, ITestDataObject, itExpects, TestDataObjectType } from "@fluidframework/test-version-utils";
import { delay, stringToBuffer } from "@fluidframework/common-utils";
import { IContainer, LoaderHeader } from "@fluidframework/container-definitions";
import { IRequest } from "@fluidframework/core-interfaces";
import { ISummaryTree } from "@fluidframework/protocol-definitions";
import { validateAssertionError } from "@fluidframework/test-runtime-utils";
import { IFluidDataStoreChannel } from "@fluidframework/runtime-definitions";
import { MockLogger } from "@fluidframework/telemetry-utils";
import { getGCStateFromSummary, getGCTombstoneStateFromSummary } from "./gcTestSummaryUtils";

/**
 * These tests validate that SweepReady data stores are correctly marked as tombstones. Tombstones should be added
 * to the summary and changing them (sending / receiving ops, loading, etc.) is not allowed.
 */
describeNoCompat("GC data store tombstone tests", (getTestObjectProvider) => {
    const remainingTimeUntilSweepMs = 100;
    const sweepTimeoutMs = 200;
    assert(remainingTimeUntilSweepMs < sweepTimeoutMs, "remainingTimeUntilSweepMs should be < sweepTimeoutMs");
    const settings = {};

    const gcOptions: IGCRuntimeOptions = { inactiveTimeoutMs: 0 };
    const testContainerConfig: ITestContainerConfig = {
        runtimeOptions: {
            summaryOptions: {
                summaryConfigOverrides: {
                    state: "disabled",
                },
            },
            gcOptions,
        },
        loaderProps: { configProvider: mockConfigProvider(settings) },
    };

    let provider: ITestObjectProvider;

    beforeEach(async function() {
        provider = getTestObjectProvider({ syncSummarizer: true });
        if (provider.driver.type !== "local") {
            this.skip();
        }
        settings["Fluid.GarbageCollection.TestOverride.SweepTimeoutMs"] = sweepTimeoutMs;
    });

    async function loadContainer(summaryVersion: string) {
        return provider.loadTestContainer(
            testContainerConfig,
            { [LoaderHeader.version]: summaryVersion },
        );
    }

    let documentAbsoluteUrl: string | undefined;

    const makeContainer = async () => {
        const container = await provider.makeTestContainer(testContainerConfig);
        documentAbsoluteUrl = await container.getAbsoluteUrl("");
        return container;
    };

    const loadSummarizerAndContainer = async (summaryVersion?: string) => {
        return createSummarizerWithContainer(
            provider,
            documentAbsoluteUrl,
            summaryVersion,
            gcOptions,
            mockConfigProvider(settings),
        );
    };
    const summarize = async (summarizer: ISummarizer) => {
        await provider.ensureSynchronized();
        return summarizeNow(summarizer);
    };

    // This function creates an unreferenced datastore and returns the datastore's id and the summary version that
    // datastore was unreferenced in.
    const summarizationWithUnreferencedDataStoreAfterTime =
        async (approximateUnreferenceTimestampMs: number) => {
            const container = await makeContainer();
            const defaultDataObject = await requestFluidObject<ITestDataObject>(container, "default");
            await waitForContainerConnection(container);

            const handleKey = "handle";
            const dataStore = await defaultDataObject._context.containerRuntime.createDataStore(TestDataObjectType);
            const testDataObject = await dataStore.entryPoint?.get() as ITestDataObject | undefined;
            assert(testDataObject !== undefined, "Should have been able to retrieve testDataObject from entryPoint");
            const unreferencedId = testDataObject._context.id;

            // Reference a datastore - important for making it live
            defaultDataObject._root.set(handleKey, testDataObject.handle);
            // Unreference a datastore
            defaultDataObject._root.delete(handleKey);

            // Summarize
            const {
                container: summarizingContainer1,
                summarizer: summarizer1,
            } = await loadSummarizerAndContainer();
            const summaryVersion = (await summarize(summarizer1)).summaryVersion;

            // TODO: trailing op test - note because of the way gc is currently structured, the error isn't logged,
            // but it is detected - it's stored in the pending queue and the container closes before the error is sent.
            testDataObject._root.set("send while unreferenced", "op");
            await provider.ensureSynchronized();

            // Close the containers as these containers would be closed by session expiry before sweep ready ever occurs
            container.close();
            summarizingContainer1.close();

            // Wait some time, the datastore can be in many different unreference states
            await delay(approximateUnreferenceTimestampMs);

            // Load a new container and summarizer based on the latest summary, summarize
            const {
                container: summarizingContainer2,
                summarizer: summarizer2,
            } = await loadSummarizerAndContainer(summaryVersion);

            return {
                unreferencedId,
                summarizingContainer: summarizingContainer2,
                summarizer: summarizer2,
                summaryVersion,
            };
        };

    let opCount = 0;
    // Sends a unique op that's guaranteed to change the DDS for this specific container.
    // This can also be used to transition a client to write mode.
    const sendOpToUpdateSummaryTimestampToNow = async (container: IContainer) => {
        const defaultDataObject = await requestFluidObject<ITestDataObject>(container, "default");
        defaultDataObject._root.set("send a", `op ${opCount++}`);
    };

    const getTombstonedDataObjectFromSummary = async (summaryVersion: string, id: string) => {
        // Load a container with the data store tombstoned
        const container = await loadContainer(summaryVersion);

        // Transition container to write mode
        const defaultDataObject = await requestFluidObject<ITestDataObject>(container, "default");
        defaultDataObject._root.set("send a", "op");

        // Get dataObject
        const containerRuntime = defaultDataObject._context.containerRuntime as any;
        const dataStoreContext = containerRuntime.dataStores.contexts.get(id);
        const dataStoreRuntime: IFluidDataStoreChannel = await dataStoreContext.realize();
        return await dataStoreRuntime.entryPoint?.get() as ITestDataObject;
    };

    const setupContainerCloseErrorValidation = (container: IContainer, expectedCall: string) => {
        container.on("closed", (error) => {
            assert(error !== undefined, `Expecting an error!`);
            assert(error.errorType === "dataCorruptionError");
            assert(error.message === `Context is tombstoned! Call site [${expectedCall}]`);
        });
    };

    describe("Using tombstone data stores not allowed (per config)", () => {
        beforeEach(() => {
            // Allow Loading but not Usage
            settings["Fluid.GarbageCollection.ThrowOnTombstoneLoad"] = false;
            settings["Fluid.GarbageCollection.ThrowOnTombstoneUsage"] = true;
        });

        // If this test starts failing due to runtime is closed errors try first adjusting `sweepTimeoutMs` above
        itExpects("Send ops fails for tombstoned datastores in summarizing container loaded after sweep timeout",
        [
            { eventName: "fluid:telemetry:FluidDataStoreContext:GC_Tombstone_DataStore_Changed" },
        ],
        async () => {
            const {
                unreferencedId,
                summarizer,
            } = await summarizationWithUnreferencedDataStoreAfterTime(sweepTimeoutMs);

            // The datastore should be tombstoned now
            const { summaryVersion } = await summarize(summarizer);

            const dataObject = await getTombstonedDataObjectFromSummary(summaryVersion, unreferencedId);

            // Modifying a testDataObject substantiated from the request pattern should fail!
            assert.throws(() => dataObject._root.set("send", "op"),
                (error) => {
                    const correctErrorType = error.errorType === "dataCorruptionError";
                    const correctErrorMessage = error.errorMessage?.startsWith(`Context is tombstoned`) === true;
                    return correctErrorType && correctErrorMessage;
                },
                `Should not be able to send ops for a tombstoned datastore.`,
            );
        });

        // If this test starts failing due to runtime is closed errors try first adjusting `sweepTimeoutMs` above
        itExpects("Send ops fails for tombstoned datastores in summarizing container loaded before sweep timeout",
        [
            { eventName: "fluid:telemetry:FluidDataStoreContext:GC_Tombstone_DataStore_Changed" },
        ],
        async () => {
            const {
                unreferencedId,
                summarizingContainer,
                summarizer,
            } = await summarizationWithUnreferencedDataStoreAfterTime(sweepTimeoutMs - remainingTimeUntilSweepMs);
            // Wait enough time so that the datastore is sweep ready
            await delay(remainingTimeUntilSweepMs);

            await sendOpToUpdateSummaryTimestampToNow(summarizingContainer);

            // The datastore should be tombstoned now
            const { summaryVersion } = await summarize(summarizer);
            const dataObject = await getTombstonedDataObjectFromSummary(summaryVersion, unreferencedId);

            // Sending an op from a datastore substantiated from the request pattern should fail!
            assert.throws(() => dataObject._root.set("send", "op"),
                (error) => {
                    const correctErrorType = error.errorType === "dataCorruptionError";
                    const correctErrorMessage = error.errorMessage?.startsWith(`Context is tombstoned`) === true;
                    return correctErrorType && correctErrorMessage;
                },
                `Should not be able to send ops for a tombstoned datastore.`,
            );
        });

        // If this test starts failing due to runtime is closed errors try first adjusting `sweepTimeoutMs` above
        itExpects("Receive ops fails for tombstoned datastores in summarizing container loaded after sweep time",
        [
            { eventName: "fluid:telemetry:ContainerRuntime:GarbageCollector:SweepReadyObject_Loaded" },
            {
                eventName: "fluid:telemetry:FluidDataStoreContext:GC_Tombstone_DataStore_Changed",
                error: "Context is tombstoned! Call site [process]",
            },
            {
                eventName: "fluid:telemetry:FluidDataStoreContext:GC_Tombstone_DataStore_Changed",
                error: "Context is tombstoned! Call site [process]",
            },
            {
                eventName: "fluid:telemetry:Container:ContainerClose",
                error: "Context is tombstoned! Call site [process]",
                errorType: "dataCorruptionError",
            },
            {
                eventName: "fluid:telemetry:Container:ContainerDispose",
                error: "Context is tombstoned! Call site [process]",
                errorType: "dataCorruptionError",
            },
        ],
        async () => {
            const {
                unreferencedId,
                summarizer,
                summaryVersion,
                summarizingContainer,
            } = await summarizationWithUnreferencedDataStoreAfterTime(sweepTimeoutMs);
            // Load this container from a summary that had not yet tombstoned the datastore so that the datastore loads.
            const container = await loadContainer(summaryVersion);
            // Use the request pattern to get the testDataObject - this is unsafe and no one should do this in their
            // production application
            // This does not cause a sweep ready changed error as the container has loaded from a summary before sweep
            // ready was set
            const senderObject = await requestFluidObject<ITestDataObject>(container, unreferencedId);

            // The datastore should be tombstoned now
            const { summaryVersion: tombstoneVersion } = await summarize(summarizer);

            // Load a client from the tombstone summary
            const receivingContainer = await loadContainer(tombstoneVersion);
            await sendOpToUpdateSummaryTimestampToNow(receivingContainer);

            setupContainerCloseErrorValidation(receivingContainer, "process");

            // Receive an op - both the summarizer and the receiving client log a process error, only the receiving
            // client closes
            senderObject._root.set("send an op to be received", "op");
            await provider.ensureSynchronized();
            assert(receivingContainer.closed === true, `Reading container should close.`);
            assert(summarizingContainer.closed !== true, `Summarizing container should not close.`);
        });

        // If this test starts failing due to runtime is closed errors try first adjusting `sweepTimeoutMs` above
        itExpects("Receive ops fails for tombstoned datastores in summarizing container loaded before sweep timeout",
        [
            {
                eventName: "fluid:telemetry:FluidDataStoreContext:GC_Tombstone_DataStore_Changed",
                error: "Context is tombstoned! Call site [process]",
            },
            {
                eventName: "fluid:telemetry:FluidDataStoreContext:GC_Tombstone_DataStore_Changed",
                error: "Context is tombstoned! Call site [process]",
            },
            {
                eventName: "fluid:telemetry:Container:ContainerClose",
                error: "Context is tombstoned! Call site [process]",
                errorType: "dataCorruptionError",
            },
            {
                eventName: "fluid:telemetry:Container:ContainerDispose",
                error: "Context is tombstoned! Call site [process]",
                errorType: "dataCorruptionError",
            },
        ],
        async () => {
            const {
                unreferencedId,
                summarizingContainer,
                summarizer,
                summaryVersion,
            } = await summarizationWithUnreferencedDataStoreAfterTime(sweepTimeoutMs - remainingTimeUntilSweepMs);
            // Load this container from a summary that had not yet tombstoned the datastore so that the datastore loads.
            const sendingContainer = await loadContainer(summaryVersion);
            // Use the request pattern to get the testDataObject - this is unsafe and no one should do this in their
            // production application. Causes an inactiveObject loaded error
            const dataObject = await requestFluidObject<ITestDataObject>(sendingContainer, unreferencedId);

            // Wait enough time so that the datastore is sweep ready
            await delay(remainingTimeUntilSweepMs);

            await sendOpToUpdateSummaryTimestampToNow(summarizingContainer);

            // The datastore should be tombstoned now
            const { summaryVersion: tombstoneVersion } = await summarize(summarizer);

            // Load a client from the tombstone summary
            const receivingContainer = await loadContainer(tombstoneVersion);
            await sendOpToUpdateSummaryTimestampToNow(receivingContainer);

            setupContainerCloseErrorValidation(receivingContainer, "process");

            // Send an op to be received - no sweep changed or loaded - the summarizing container does not log sweep
            // ready errors as it closes before the op is processed and the datastore is realized
            dataObject._root.set("send an op to be received", "op");
            await provider.ensureSynchronized();
            assert(receivingContainer.closed === true, `Container receiving messages to a tombstoned datastore should close.`);
            assert(summarizingContainer.closed !== true, `Summarizing container should not close.`);
        });

        // If this test starts failing due to runtime is closed errors try first adjusting `sweepTimeoutMs` above
        itExpects("Send signals fails for tombstoned datastores in summarizing container loaded after sweep timeout",
        [
            { eventName: "fluid:telemetry:FluidDataStoreContext:GC_Tombstone_DataStore_Changed" },
        ],
        async () => {
            const {
                unreferencedId,
                summarizer,
            } = await summarizationWithUnreferencedDataStoreAfterTime(sweepTimeoutMs);
            // The datastore should be tombstoned now
            const { summaryVersion } = await summarize(summarizer);

            const dataObject = await getTombstonedDataObjectFromSummary(summaryVersion, unreferencedId);

            // Sending a signal from a testDataObject substantiated from the request pattern should fail!
            assert.throws(() => dataObject._runtime.submitSignal("send", "signal"),
                (error) => {
                    const correctErrorType = error.errorType === "dataCorruptionError";
                    const correctErrorMessage = error.errorMessage?.startsWith(`Context is tombstoned`) === true;
                    return correctErrorType && correctErrorMessage;
                },
                `Should not be able to send signals for a tombstoned datastore.`,
            );
        });

        // If this test starts failing due to runtime is closed errors try first adjusting `sweepTimeoutMs` above
        itExpects("Receive signals fails for tombstoned datastores in summarizing container loaded after sweep timeout",
        [
            { eventName: "fluid:telemetry:ContainerRuntime:GarbageCollector:SweepReadyObject_Loaded" },
            {
                eventName: "fluid:telemetry:FluidDataStoreContext:GC_Tombstone_DataStore_Changed",
                error: "Context is tombstoned! Call site [processSignal]",
            },
            {
                eventName: "fluid:telemetry:FluidDataStoreContext:GC_Tombstone_DataStore_Changed",
                error: "Context is tombstoned! Call site [processSignal]",
            },
            {
                eventName: "fluid:telemetry:Container:ContainerClose",
                error: "Context is tombstoned! Call site [processSignal]",
                errorType: "dataCorruptionError",
            },
            {
                eventName: "fluid:telemetry:Container:ContainerDispose",
                error: "Context is tombstoned! Call site [processSignal]",
                errorType: "dataCorruptionError",
            },
        ],
        async () => {
            const {
                unreferencedId,
                summarizer,
                summaryVersion,
            } = await summarizationWithUnreferencedDataStoreAfterTime(sweepTimeoutMs);
            // The datastore should be tombstoned now
            await summarize(summarizer);

            // Load this container from a summary that had not yet tombstoned the datastore so that the datastore loads.
            const container = await loadContainer(summaryVersion);
            // Use the request pattern to get the testDataObject - this is unsafe and no one should do this in their
            // production application
            // This does not cause a sweep ready changed error as the container has loaded from a summary before sweep
            // ready was set
            const senderObject = await requestFluidObject<ITestDataObject>(container, unreferencedId);

            // The datastore should be tombstoned now
            const { summaryVersion: tombstoneVersion } = await summarize(summarizer);

            // Load a client from the tombstone summary
            const receivingContainer = await loadContainer(tombstoneVersion);
            await sendOpToUpdateSummaryTimestampToNow(receivingContainer);

            setupContainerCloseErrorValidation(receivingContainer, "processSignal");

            // Receive a signal by sending it from another container
            senderObject._runtime.submitSignal("send a signal to be received", "signal");
            await provider.ensureSynchronized();
            assert(receivingContainer.closed === true, `Container receiving messages to a tombstoned datastore should close.`);
        });

    });

    describe("Loading tombstone data stores not allowed (per config)", () => {
        beforeEach(() => {
            // Allow Usage but not Loading
            settings["Fluid.GarbageCollection.ThrowOnTombstoneLoad"] = true;
            settings["Fluid.GarbageCollection.ThrowOnTombstoneUsage"] = false;
        });

        // If this test starts failing due to runtime is closed errors try first adjusting `sweepTimeoutMs` above
        itExpects("Requesting tombstoned datastores fails in summarizing container loaded after sweep timeout",
        [
            {
                eventName: "fluid:telemetry:ContainerRuntime:GC_Tombstone_DataStore_Requested",
                viaHandle: false,
            },
            {
                eventName: "fluid:telemetry:ContainerRuntime:GC_Tombstone_DataStore_Requested",
                viaHandle: false,
            },
        ],
        async () => {
            const {
                unreferencedId,
                summarizingContainer,
                summarizer,
            } = await summarizationWithUnreferencedDataStoreAfterTime(sweepTimeoutMs);
            await sendOpToUpdateSummaryTimestampToNow(summarizingContainer);

            // The datastore should be tombstoned now
            const { summaryVersion } = await summarize(summarizer);
            const container = await loadContainer(summaryVersion);
            await sendOpToUpdateSummaryTimestampToNow(container);

            // Requesting a tombstoned datastore should fail!
            await assert.rejects(async () => requestFluidObject<ITestDataObject>(container, unreferencedId),
                (error) => {
                    const correctErrorType = error.code === 404;
                    const correctErrorMessage = error.message === `Datastore removed by gc: ${unreferencedId}`;
                    return correctErrorType && correctErrorMessage;
                },
                `Should not be able to retrieve a tombstoned datastore in non-summarizer clients`,
            );
            await assert.doesNotReject(
                async () => requestFluidObject<ITestDataObject>(summarizingContainer, unreferencedId),
                `Should be able to retrieve a tombstoned datastore in summarizer clients`,
            );
        });

        // If this test starts failing due to runtime is closed errors try first adjusting `sweepTimeoutMs` above
        itExpects("Requesting tombstoned datastores fails in summarizing container loaded before sweep timeout",
        [
            {
                eventName: "fluid:telemetry:ContainerRuntime:GC_Tombstone_DataStore_Requested",
                viaHandle: false,
            },
        ],
        async () => {
            const {
                unreferencedId,
                summarizingContainer,
                summarizer,
            } = await summarizationWithUnreferencedDataStoreAfterTime(sweepTimeoutMs - remainingTimeUntilSweepMs);
            // Wait enough time so that the datastore is sweep ready
            await delay(remainingTimeUntilSweepMs);

            await sendOpToUpdateSummaryTimestampToNow(summarizingContainer);

            // The datastore should be tombstoned now
            await summarize(summarizer);
            const { summaryVersion } = await summarize(summarizer);
            const container = await loadContainer(summaryVersion);
            await sendOpToUpdateSummaryTimestampToNow(container);

            // Requesting a tombstoned datastore should fail!
            await assert.rejects(async () => requestFluidObject<ITestDataObject>(container, unreferencedId),
                (error) => {
                    const correctErrorType = error.code === 404;
                    const correctErrorMessage = error.message === `Datastore removed by gc: ${unreferencedId}`;
                    return correctErrorType && correctErrorMessage;
                },
                `Should not be able to retrieve a tombstoned datastore.`,
            );
        });

        // If this test starts failing due to runtime is closed errors try first adjusting `sweepTimeoutMs` above
        itExpects("Handle request for tombstoned datastores fails in summarizing container loaded after sweep timeout",
        [
            {
                eventName: "fluid:telemetry:ContainerRuntime:GC_Tombstone_DataStore_Requested",
                viaHandle: true,
            },
        ],
        async () => {
            const {
                unreferencedId,
                summarizingContainer,
                summarizer,
            } = await summarizationWithUnreferencedDataStoreAfterTime(sweepTimeoutMs);
            await sendOpToUpdateSummaryTimestampToNow(summarizingContainer);

            // The datastore should be tombstoned now
            const { summaryVersion } = await summarize(summarizer);
            const dataObject = await getTombstonedDataObjectFromSummary(summaryVersion, unreferencedId);

            // Note: if a user makes a request that looks like this, we will also think that the request is via handle
            const request: IRequest = { url: unreferencedId, headers: { [RuntimeHeaders.viaHandle]: true } };
            const response = await dataObject._context.IFluidHandleContext.resolveHandle(request);

            assert(response !== undefined, `Expecting a response!`);
            assert(response.status === 404);
            assert(response.value === `Datastore removed by gc: ${unreferencedId}`);
        });

        // If this test starts failing due to runtime is closed errors try first adjusting `sweepTimeoutMs` above
        itExpects("Handle request for tombstoned datastores fails in summarizing container loaded before sweep timeout",
        [
            {
                eventName: "fluid:telemetry:ContainerRuntime:GC_Tombstone_DataStore_Requested",
                viaHandle: true,
            },
        ],
        async () => {
            const {
                unreferencedId,
                summarizingContainer,
                summarizer,
            } = await summarizationWithUnreferencedDataStoreAfterTime(sweepTimeoutMs - remainingTimeUntilSweepMs);
            // Wait enough time so that the datastore is sweep ready
            await delay(remainingTimeUntilSweepMs);

            await sendOpToUpdateSummaryTimestampToNow(summarizingContainer);

            // The datastore should be tombstoned now
            const { summaryVersion } = await summarize(summarizer);
            const dataObject = await getTombstonedDataObjectFromSummary(summaryVersion, unreferencedId);

            // Note: if a user makes a request that looks like this, we will also think that the request is via handle
            const request: IRequest = { url: unreferencedId, headers: { [RuntimeHeaders.viaHandle]: true } };
            const response = await dataObject._context.IFluidHandleContext.resolveHandle(request);

            assert(response !== undefined, `Expecting a response!`);
            assert(response.status === 404);
            assert(response.value === `Datastore removed by gc: ${unreferencedId}`);
        });

        // If this test starts failing due to runtime is closed errors try first adjusting `sweepTimeoutMs` above
        itExpects("Can un-tombstone datastores by storing a handle",
        [
            { eventName: "fluid:telemetry:ContainerRuntime:GC_Tombstone_DataStore_Requested" },
            { eventName: "fluid:telemetry:Summarizer:Running:gcUnknownOutboundReferences" },
<<<<<<< HEAD
            { eventName: "fluid:telemetry:FluidDataStoreContext:GC_Tombstone_DataStore_Changed" },
            {
                eventName: "fluid:telemetry:Container:ContainerClose",
                error: "Context is tombstoned! Call site [processSignal]",
                errorType: "dataCorruptionError",
            },
            {
                eventName: "fluid:telemetry:Container:ContainerDispose",
                error: "Context is tombstoned! Call site [processSignal]",
                errorType: "dataCorruptionError",
            },
=======
>>>>>>> 360ef42a
        ],
        async () => {
            const {
                unreferencedId,
                summarizingContainer,
                summarizer,
            } = await summarizationWithUnreferencedDataStoreAfterTime(sweepTimeoutMs - remainingTimeUntilSweepMs);
            // Loading an inactive object!
            const dataObject = await requestFluidObject<ITestDataObject>(summarizingContainer, unreferencedId);

            // Wait enough time so that the datastore is sweep ready
            await delay(remainingTimeUntilSweepMs);

            await sendOpToUpdateSummaryTimestampToNow(summarizingContainer);

            // The datastore should be tombstoned now
            const { summaryVersion } = await summarize(summarizer);
            const tombstoneContainer = await loadContainer(summaryVersion);

            // Datastore should be tombstoned, requesting should error
            await assert.rejects(async () => requestFluidObject<ITestDataObject>(tombstoneContainer, unreferencedId),
                (error) => {
                    const correctErrorType = error.code === 404;
                    const correctErrorMessage = error.message === `Datastore removed by gc: ${unreferencedId}`;
                    return correctErrorType && correctErrorMessage;
                },
                `Should not be able to retrieve a tombstoned datastore.`,
            );

            // Normally, there should be a SweepReady_Revived error when referencing a SweepReady data store. However,
            // since the summarizer client is the one that is created and adding the handle, the handle is not decoded
            // and it will not result in GC detecting the reference. Also, a "gcUnknownOutboundReferences" error will
            // be logged for the same reason.
            const mainDataObject = await requestFluidObject<ITestDataObject>(summarizingContainer, "default");
            mainDataObject._root.set("store", dataObject.handle);

            // The datastore should be un-tombstoned now
            const { summaryVersion: revivalVersion } = await summarize(summarizer);
            const revivalContainer = await loadContainer(revivalVersion);
            const revivedObject = await requestFluidObject<ITestDataObject>(revivalContainer, unreferencedId);
            revivedObject._root.set("can send", "op");
            // This signal call closes the tombstoneContainer.
            // The op above doesn't because the signal reaches the tombstone container faster
            revivedObject._runtime.submitSignal("can submit", "signal");

            const sendingContainer = await loadContainer(revivalVersion);
            const sendDataObject = await requestFluidObject<ITestDataObject>(sendingContainer, unreferencedId);
            sendDataObject._root.set("can receive", "an op");
            sendDataObject._runtime.submitSignal("can receive", "a signal");
            await provider.ensureSynchronized();
            assert(tombstoneContainer.closed !== true, `Tombstone usage allowed, so container should not close.`);
            assert(revivalContainer.closed !== true,
                `Revived datastore should not close a container when requested, sending/receiving signals/ops.`);
            assert(sendingContainer.closed !== true,
                `Revived datastore should not close a container when sending signals and ops.`);
        });
    });

    itExpects("Loading/Using tombstone allowed when configured",
    [
        { eventName: "fluid:telemetry:ContainerRuntime:GC_Tombstone_DataStore_Requested" },
        { eventName: "fluid:telemetry:ContainerRuntime:GarbageCollector:SweepReadyObject_Loaded" },
        {
            eventName: "fluid:telemetry:FluidDataStoreContext:GC_Tombstone_DataStore_Changed",
            callSite: "submitMessage",
        },
        {
            eventName: "fluid:telemetry:FluidDataStoreContext:GC_Tombstone_DataStore_Changed",
            callSite: "process",
            clientType: "noninteractive/summarizer",
        },
        {
            eventName: "fluid:telemetry:FluidDataStoreContext:GC_Tombstone_DataStore_Changed",
            callSite: "process",
            clientType: "interactive",
        },
    ],
    async () => {
        settings["Fluid.GarbageCollection.ThrowOnTombstoneLoad"] = false;
        settings["Fluid.GarbageCollection.ThrowOnTombstoneUsage"] = false;
        const {
            unreferencedId,
            summarizingContainer,
            summarizer,
        } = await summarizationWithUnreferencedDataStoreAfterTime(sweepTimeoutMs);
        await sendOpToUpdateSummaryTimestampToNow(summarizingContainer);

        // The datastore should be tombstoned now
        const { summaryVersion } = await summarize(summarizer);
        const container = await loadContainer(summaryVersion);
        // Requesting the tombstoned data store should succeed since ThrowOnTombstoneLoad is not enabled.
        // Logs a tombstone and sweep ready error
        let dataObject: ITestDataObject;
        await assert.doesNotReject(
            async () => { dataObject = await requestFluidObject<ITestDataObject>(container, unreferencedId); },
            `Should be able to request a tombstoned datastore.`,
        );
        // Modifying the tombstoned datastore should not fail since ThrowOnTombstoneUsage is not enabled.
        // Logs a submitMessage error
        assert.doesNotThrow(() => dataObject._root.set("send", "op"),
            `Should be able to send ops for a tombstoned datastore.`,
        );

        // Wait for the above op to be process. That will result in another error logged during process.
        // Both the summarizing container and the submitting container log a process error
        await provider.ensureSynchronized();
    });

    describe("Tombstone information in summary", () => {
        /**
         * Validates that the give summary tree contains correct information in the tombstone blob in GC tree.
         * @param summaryTree - The summary tree that may contain the tombstone blob.
         * @param tombstones - A list of ids that should be present in the tombstone blob.
         * @param notTombstones - A list of ids that should not be present in the tombstone blob.
         */
        function validateTombstoneState(
            summaryTree: ISummaryTree,
            tombstones: string [] | undefined,
            notTombstones: string[],
        ) {
            const actualTombstones = getGCTombstoneStateFromSummary(summaryTree);
            if (tombstones === undefined) {
                assert(actualTombstones === undefined, "GC tree should not have tombstones in summary");
                return;
            }
            assert(actualTombstones !== undefined, "GC tree should have tombstones in summary");
            for (const url of tombstones) {
                assert(actualTombstones.includes(url), `${url} should be in tombstone blob`);
            }
            for (const url of notTombstones) {
                assert(!actualTombstones.includes(url), `${url} should not be in tombstone blob`);
            }
        }

        beforeEach(() => {
            // This is not the typical configuration we expect (usage may be allowed), but keeping it more strict for the tests
            settings["Fluid.GarbageCollection.ThrowOnTombstoneLoad"] = true;
            settings["Fluid.GarbageCollection.ThrowOnTombstoneUsage"] = true;
        });

        it("adds tombstone data stores information to tombstone blob in summary", async () => {
            const mainContainer = await provider.makeTestContainer(testContainerConfig);
            const mainDataStore = await requestFluidObject<ITestDataObject>(mainContainer, "default");
            const mainDataStoreUrl = `/${mainDataStore._context.id}`;
            await waitForContainerConnection(mainContainer);

            const summarizer = await createSummarizer(
                provider,
                mainContainer,
                undefined /* summaryVersion */,
                gcOptions,
                mockConfigProvider(settings),
            );

            // Create couple of data stores.
            const newDataStore = await requestFluidObject<ITestDataObject>(
                await mainDataStore._context.containerRuntime.createDataStore(TestDataObjectType), "");
            const newDataStore2 = await requestFluidObject<ITestDataObject>(
                await mainDataStore._context.containerRuntime.createDataStore(TestDataObjectType), "");
            const newDataStoreUrl = `/${newDataStore._context.id}`;
            const newDataStore2Url = `/${newDataStore2._context.id}`;

            // Add the data stores' handle so that they are live and referenced.
            mainDataStore._root.set("newDataStore", newDataStore.handle);
            mainDataStore._root.set("newDataStore2", newDataStore2.handle);

            // Remove the data stores' handle to make them unreferenced.
            mainDataStore._root.delete("newDataStore");
            mainDataStore._root.delete("newDataStore2");

            // Summarize so that the above data stores are marked unreferenced.
            await provider.ensureSynchronized();
            const summary = await summarizeNow(summarizer);
            validateTombstoneState(summary.summaryTree, undefined /* tombstones */, []);

            // Wait for sweep timeout so that the data stores are tombstoned.
            await delay(sweepTimeoutMs + 10);
            // Send an op to update the current reference timestamp that GC uses to make sweep ready objects.
            mainDataStore._root.set("key", "value");
            await provider.ensureSynchronized();

            // Summarize. The tombstoned data stores should now be part of the summary.
            const summary2 = await summarizeNow(summarizer);
            validateTombstoneState(summary2.summaryTree, [newDataStoreUrl, newDataStore2Url], [mainDataStoreUrl]);
        });

        it("adds tombstone attachment blob information to tombstone blob in summary", async () => {
            const mainContainer = await provider.makeTestContainer(testContainerConfig);
            const mainDataStore = await requestFluidObject<ITestDataObject>(mainContainer, "default");
            const mainDataStoreUrl = `/${mainDataStore._context.id}`;
            await waitForContainerConnection(mainContainer);

            const summarizer = await createSummarizer(
                provider,
                mainContainer,
                undefined /* summaryVersion */,
                gcOptions,
                mockConfigProvider(settings),
            );

            // Upload an attachment blobs and mark it referenced.
            const blobContents = "Blob contents";
            const blobHandle = await mainDataStore._context.uploadBlob(stringToBuffer(blobContents, "utf-8"));
            mainDataStore._root.set("blob", blobHandle);

            // Remove the blob's handle to make it unreferenced.
            mainDataStore._root.delete("blob");

            // Summarize so that the above attachment blob is marked unreferenced.
            await provider.ensureSynchronized();
            const summary = await summarizeNow(summarizer);
            validateTombstoneState(summary.summaryTree, undefined /* tombstones */, []);

            // Wait for sweep timeout so that the blob is tombstoned.
            await delay(sweepTimeoutMs + 10);
            // Send an op to update the current reference timestamp that GC uses to make sweep ready objects.
            mainDataStore._root.set("key", "value");
            await provider.ensureSynchronized();

            // Summarize. The tombstoned attachment blob should now be part of the tombstone blob.
            const summary2 = await summarizeNow(summarizer);
            validateTombstoneState(summary2.summaryTree, [blobHandle.absolutePath], [mainDataStoreUrl]);
        });

        itExpects("removes un-tombstoned data store and attachment blob from tombstone blob in summary",
        [
            { eventName: "fluid:telemetry:ContainerRuntime:GarbageCollector:GC_Tombstone_Datastore_Revived" },
            { eventName: "fluid:telemetry:ContainerRuntime:GarbageCollector:GC_Tombstone_Blob_Revived" },
            { eventName: "fluid:telemetry:Summarizer:Running:SweepReadyObject_Revived", type: "DataStore" },
            { eventName: "fluid:telemetry:Summarizer:Running:SweepReadyObject_Revived", type: "Blob" },
        ],
        async () => {
            const mainContainer = await provider.makeTestContainer(testContainerConfig);
            const mainDataStore = await requestFluidObject<ITestDataObject>(mainContainer, "default");
            const mainDataStoreUrl = `/${mainDataStore._context.id}`;
            await waitForContainerConnection(mainContainer);

            const mockLogger = new MockLogger();

            const summarizer = await createSummarizer(
                provider,
                mainContainer,
                undefined /* summaryVersion */,
                gcOptions,
                mockConfigProvider(settings),
                mockLogger,
            );

            // Create couple of data stores.
            const newDataStore = await requestFluidObject<ITestDataObject>(
                await mainDataStore._context.containerRuntime.createDataStore(TestDataObjectType), "");
            const newDataStore2 = await requestFluidObject<ITestDataObject>(
                await mainDataStore._context.containerRuntime.createDataStore(TestDataObjectType), "");
            const newDataStoreUrl = `/${newDataStore._context.id}`;
            const newDataStore2Url = `/${newDataStore2._context.id}`;

            // Add the data stores' handle so that they are live and referenced.
            mainDataStore._root.set("newDataStore", newDataStore.handle);
            mainDataStore._root.set("newDataStore2", newDataStore2.handle);

            // Remove the data stores' handle to make them unreferenced.
            mainDataStore._root.delete("newDataStore");
            mainDataStore._root.delete("newDataStore2");

            // Upload an attachment blobs and mark it referenced.
            const blobContents = "Blob contents";
            const blobHandle = await mainDataStore._context.uploadBlob(stringToBuffer(blobContents, "utf-8"));
            mainDataStore._root.set("blob", blobHandle);

            // Remove the blob's handle to make it unreferenced.
            mainDataStore._root.delete("blob");

            // Summarize so that the above data stores and blobs are marked unreferenced.
            await provider.ensureSynchronized();
            const summary = await summarizeNow(summarizer);
            validateTombstoneState(summary.summaryTree, undefined /* tombstones */, []);

            // Wait for sweep timeout so that the data stores are tombstoned.
            await delay(sweepTimeoutMs + 10);
            // Send an op to update the current reference timestamp that GC uses to make sweep ready objects.
            mainDataStore._root.set("key", "value");
            await provider.ensureSynchronized();

            // Summarize. The tombstoned data stores should now be part of the tombstone blob.
            const summary2 = await summarizeNow(summarizer);
            validateTombstoneState(
                summary2.summaryTree, [newDataStoreUrl, newDataStore2Url, blobHandle.absolutePath], [mainDataStoreUrl]);

            mockLogger.assertMatchNone([
                { eventName: "fluid:telemetry:ContainerRuntime:GarbageCollector:GC_Tombstone_Datastore_Revived" },
                { eventName: "fluid:telemetry:ContainerRuntime:GarbageCollector:GC_Tombstone_Blob_Revived" },
            ]);

            // Mark one of the data stores and attachment blob as referenced so that they are not tombstones anymore.
            mainDataStore._root.set("newDataStore", newDataStore.handle);
            mainDataStore._root.set("blob", blobHandle);
            await provider.ensureSynchronized();
            mockLogger.assertMatch([
                { eventName: "fluid:telemetry:ContainerRuntime:GarbageCollector:GC_Tombstone_Datastore_Revived" },
                { eventName: "fluid:telemetry:ContainerRuntime:GarbageCollector:GC_Tombstone_Blob_Revived" },
            ]);

            // Summarize. The un-tombstoned data store and attachment blob should not be part of the tombstone blob.
            const summary3 = await summarizeNow(summarizer);
            validateTombstoneState(
                summary3.summaryTree, [newDataStore2Url], [mainDataStoreUrl, newDataStoreUrl, blobHandle.absolutePath]);
        });

        it("does not re-summarize GC state on only tombstone state changed", async () => {
            const mainContainer = await provider.makeTestContainer(testContainerConfig);
            const mainDataStore = await requestFluidObject<ITestDataObject>(mainContainer, "default");
            await waitForContainerConnection(mainContainer);

            const summarizer = await createSummarizer(
                provider,
                mainContainer,
                undefined /* summaryVersion */,
                gcOptions,
                mockConfigProvider(settings),
            );

            // Create a data store.
            const newDataStore = await requestFluidObject<ITestDataObject>(
                await mainDataStore._context.containerRuntime.createDataStore(TestDataObjectType), "");

            // Add the data store's handle so that it is live and referenced.
            mainDataStore._root.set("newDataStore", newDataStore.handle);

            // Remove the data store's handle to make it unreferenced.
            mainDataStore._root.delete("newDataStore");

            // Summarize so that the above data stores are marked unreferenced.
            await provider.ensureSynchronized();
            const summary = await summarizeNow(summarizer);
            const gcState = getGCStateFromSummary(summary.summaryTree);
            assert(gcState !== undefined, "GC state should be available and should not be a handle");

            // Wait for sweep timeout so that the data stores are tombstoned.
            await delay(sweepTimeoutMs + 10);
            // Send an op to update the current reference timestamp that GC uses to make sweep ready objects.
            mainDataStore._root.set("key", "value");
            await provider.ensureSynchronized();

            // Summarize. The tombstoned data stores should now be part of the summary.
            const summary2 = await summarizeNow(summarizer);
            assert.throws(
                () => getGCStateFromSummary(summary2.summaryTree),
                (e) => validateAssertionError(e, "GC state is not a blob"),
            );
            const tombstoneState = getGCTombstoneStateFromSummary(summary2.summaryTree);
            assert(tombstoneState !== undefined, "Tombstone state should be available and should be a blob");

            // Summarize. The tombstoned state should be a handle.
            const summary3 = await summarizeNow(summarizer);
            assert.throws(
                () => getGCTombstoneStateFromSummary(summary3.summaryTree),
                (e) => validateAssertionError(e, "GC data should be a tree"),
            );
        });

        itExpects("can mark data store from tombstone information in summary in non-summarizer container",
        [
            {
                eventName: "fluid:telemetry:ContainerRuntime:GC_Tombstone_DataStore_Requested",
            },
        ],
        async () => {
            const mainContainer = await provider.makeTestContainer(testContainerConfig);
            const mainDataStore = await requestFluidObject<ITestDataObject>(mainContainer, "default");
            const mainDataStoreUrl = `/${mainDataStore._context.id}`;
            await waitForContainerConnection(mainContainer);

            const summarizer = await createSummarizer(
                provider,
                mainContainer,
                undefined /* summaryVersion */,
                gcOptions,
                mockConfigProvider(settings),
            );

            // Create a data store and mark it referenced.
            const newDataStore = await requestFluidObject<ITestDataObject>(
                await mainDataStore._context.containerRuntime.createDataStore(TestDataObjectType), "");
            const newDataStoreUrl = `/${newDataStore._context.id}`;
            mainDataStore._root.set("newDataStore", newDataStore.handle);

            // Remove the data store's handle to make it unreferenced.
            mainDataStore._root.delete("newDataStore");

            // Summarize so that the above data stores are marked unreferenced.
            await provider.ensureSynchronized();
            const summary = await summarizeNow(summarizer);
            validateTombstoneState(summary.summaryTree, undefined /* tombstones */, []);

            // Wait for sweep timeout so that the data stores are tombstoned.
            await delay(sweepTimeoutMs + 10);
            // Send an op to update the current reference timestamp that GC uses to make sweep ready objects.
            mainDataStore._root.set("key", "value");
            await provider.ensureSynchronized();

            // Summarize. The tombstoned data stores should now be part of the summary.
            const summary2 = await summarizeNow(summarizer);
            validateTombstoneState(summary2.summaryTree, [newDataStoreUrl], [mainDataStoreUrl]);

            // Load a container from the above summary. The tombstoned data store should be correctly marked.
            const container2 = await loadContainer(summary2.summaryVersion);

            // Requesting the tombstoned data store should result in an error.
            const unreferencedId = newDataStore._context.id;
            await assert.rejects(async () => requestFluidObject<ITestDataObject>(container2, unreferencedId),
                (error) => {
                    const correctErrorType = error.code === 404;
                    const correctErrorMessage = error.message === `Datastore removed by gc: ${unreferencedId}`;
                    return correctErrorType && correctErrorMessage;
                },
                `Should not be able to retrieve a tombstoned datastore.`,
            );
        });
    });
});<|MERGE_RESOLUTION|>--- conflicted
+++ resolved
@@ -582,8 +582,6 @@
         [
             { eventName: "fluid:telemetry:ContainerRuntime:GC_Tombstone_DataStore_Requested" },
             { eventName: "fluid:telemetry:Summarizer:Running:gcUnknownOutboundReferences" },
-<<<<<<< HEAD
-            { eventName: "fluid:telemetry:FluidDataStoreContext:GC_Tombstone_DataStore_Changed" },
             {
                 eventName: "fluid:telemetry:Container:ContainerClose",
                 error: "Context is tombstoned! Call site [processSignal]",
@@ -594,8 +592,6 @@
                 error: "Context is tombstoned! Call site [processSignal]",
                 errorType: "dataCorruptionError",
             },
-=======
->>>>>>> 360ef42a
         ],
         async () => {
             const {
