--- conflicted
+++ resolved
@@ -5,6 +5,7 @@
 
 import { strict as assert } from "assert";
 import { stringToBuffer } from "@fluidframework/common-utils";
+import { Container } from "@fluidframework/container-loader";
 import { ContainerRuntime, IGCStats } from "@fluidframework/container-runtime";
 import { ISummaryTree, SummaryType } from "@fluidframework/protocol-definitions";
 import { ISummaryStats } from "@fluidframework/runtime-definitions";
@@ -64,19 +65,10 @@
         if (provider.driver.type !== "local") {
             this.skip();
         }
-<<<<<<< HEAD
-    });
-
-    beforeEach(async () => {
-        container = await createContainer() as Container;
-        defaultDataStore = await requestFluidObject<TestDataObject>(container, "/");
-        containerRuntime = defaultDataStore.containerRuntime;
-=======
-        const container = await provider.makeTestContainer(defaultGCConfig);
+        container = await provider.makeTestContainer(defaultGCConfig) as Container;
         mainDataStore = await requestFluidObject<ITestDataObject>(container, "/");
         containerRuntime = mainDataStore._context.containerRuntime as ContainerRuntime;
         await waitForContainerConnection(container);
->>>>>>> 43a7c0c9
     });
 
     /**
@@ -110,19 +102,12 @@
         // Upload 2 attachment blobs and store their handles to mark them referenced.
         const blob1Contents = "Blob contents 1";
         const blob2Contents = "Blob contents 2";
-<<<<<<< HEAD
         // Blob stats will be different if we upload while not connected
         await ensureContainerConnectedWriteMode(container);
-        const blob1Handle = await defaultDataStore._context.uploadBlob(stringToBuffer(blob1Contents, "utf-8"));
-        const blob2Handle = await defaultDataStore._context.uploadBlob(stringToBuffer(blob2Contents, "utf-8"));
-        defaultDataStore._root.set("blob1", blob1Handle);
-        defaultDataStore._root.set("blob2", blob2Handle);
-=======
         const blob1Handle = await mainDataStore._context.uploadBlob(stringToBuffer(blob1Contents, "utf-8"));
         const blob2Handle = await mainDataStore._context.uploadBlob(stringToBuffer(blob2Contents, "utf-8"));
         mainDataStore._root.set("blob1", blob1Handle);
         mainDataStore._root.set("blob2", blob2Handle);
->>>>>>> 43a7c0c9
 
         await provider.ensureSynchronized();
 
@@ -158,19 +143,12 @@
         // Upload 2 attachment blobs and store their handles to mark them referenced.
         const blob1Contents = "Blob contents 1";
         const blob2Contents = "Blob contents 2";
-<<<<<<< HEAD
         // Blob stats will be different if we upload while not connected
         await ensureContainerConnectedWriteMode(container);
-        const blob1Handle = await defaultDataStore._context.uploadBlob(stringToBuffer(blob1Contents, "utf-8"));
-        const blob2Handle = await defaultDataStore._context.uploadBlob(stringToBuffer(blob2Contents, "utf-8"));
-        defaultDataStore._root.set("blob1", blob1Handle);
-        defaultDataStore._root.set("blob2", blob2Handle);
-=======
         const blob1Handle = await mainDataStore._context.uploadBlob(stringToBuffer(blob1Contents, "utf-8"));
         const blob2Handle = await mainDataStore._context.uploadBlob(stringToBuffer(blob2Contents, "utf-8"));
         mainDataStore._root.set("blob1", blob1Handle);
         mainDataStore._root.set("blob2", blob2Handle);
->>>>>>> 43a7c0c9
 
         await provider.ensureSynchronized();
 
@@ -253,19 +231,12 @@
         // Upload 2 attachment blobs and store their handles to mark them referenced.
         const blob1Contents = "Blob contents 1";
         const blob2Contents = "Blob contents 2";
-<<<<<<< HEAD
         // Blob stats will be different if we upload while not connected
         await ensureContainerConnectedWriteMode(container);
-        const blob1Handle = await defaultDataStore._context.uploadBlob(stringToBuffer(blob1Contents, "utf-8"));
-        const blob2Handle = await defaultDataStore._context.uploadBlob(stringToBuffer(blob2Contents, "utf-8"));
-        defaultDataStore._root.set("blob1", blob1Handle);
-        defaultDataStore._root.set("blob2", blob2Handle);
-=======
         const blob1Handle = await mainDataStore._context.uploadBlob(stringToBuffer(blob1Contents, "utf-8"));
         const blob2Handle = await mainDataStore._context.uploadBlob(stringToBuffer(blob2Contents, "utf-8"));
         mainDataStore._root.set("blob1", blob1Handle);
         mainDataStore._root.set("blob2", blob2Handle);
->>>>>>> 43a7c0c9
         await provider.ensureSynchronized();
 
         // Remove both data store and both blob handles to mark them unreferenced.
