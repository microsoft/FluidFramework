--- conflicted
+++ resolved
@@ -14,7 +14,6 @@
 
 		// This library is used in the browser, so we don't want dependencies on most node libraries.
 		"import/no-nodejs-modules": ["error", { allow: ["url"] }],
-<<<<<<< HEAD
 		"@typescript-eslint/no-restricted-imports": [
 			"error",
 			{
@@ -26,11 +25,9 @@
 				})),
 			},
 		],
-=======
 
 		// This rule causes linting to crash with a "Error: Circularity detected while resolving configuration: /common/build/build-common/tsconfig.base.json"
 		"import/namespace": "off",
->>>>>>> a09efc5e
 	},
 	overrides: [
 		{
