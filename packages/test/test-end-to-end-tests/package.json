{
	"name": "@fluid-private/test-end-to-end-tests",
<<<<<<< HEAD
	"version": "2.0.0-internal.8.0.0",
=======
	"version": "2.0.0-internal.7.4.0",
>>>>>>> 7d931f1e
	"description": "End to end tests",
	"homepage": "https://fluidframework.com",
	"repository": {
		"type": "git",
		"url": "https://github.com/microsoft/FluidFramework.git",
		"directory": "packages/test/test-end-to-end-tests"
	},
	"license": "MIT",
	"author": "Microsoft and contributors",
	"sideEffects": false,
	"type": "module",
	"scripts": {
		"build": "fluid-build . --task build",
		"build:compile": "fluid-build . --task compile",
		"build:genver": "gen-version",
		"build:test": "tsc --project ./src/test/tsconfig.json",
		"clean": "rimraf --glob dist lib \"**/*.tsbuildinfo\" \"**/*.build.log\" nyc",
		"eslint": "eslint --format stylish src",
		"eslint:fix": "eslint --format stylish src --fix --fix-type problem,suggestion,layout",
		"format": "npm run prettier:fix",
		"lint": "npm run prettier && npm run eslint",
		"lint:fix": "npm run prettier:fix && npm run eslint:fix",
		"prettier": "prettier --check . --cache --ignore-path ../../../.prettierignore",
		"prettier:fix": "prettier --write . --cache --ignore-path ../../../.prettierignore",
		"start:tinylicious:test": "tinylicious > tinylicious.log 2>&1",
		"test": "npm run test:realsvc",
		"test:benchmark:report": "mocha --config src/test/benchmark/.mocharc.time.cjs -- --driver=local --e2eConfigFile=src/test/benchmark/e2eDocsConfig.json",
		"test:benchmark:report:frs": "mocha --config src/test/benchmark/.mocharc.time.cjs -- --driver=r11s --r11sEndpointName=frs --e2eConfigFile=src/test/benchmark/e2eDocsConfig.json",
		"test:benchmark:report:odsp": "mocha --config src/test/benchmark/.mocharc.time.cjs -- --driver=odsp --e2eConfigFile=src/test/benchmark/e2eDocsConfig.json",
		"test:memory-profiling:report": "mocha --config src/test/benchmark/.mocharc.memory.cjs -- --driver=local --e2eConfigFile=src/test/benchmark/e2eDocsConfig.json",
		"test:memory-profiling:report:frs": "mocha --config src/test/benchmark/.mocharc.memory.cjs  -- --driver=r11s --r11sEndpointName=frs --e2eConfigFile=src/test/benchmark/e2eDocsConfig.json",
		"test:memory-profiling:report:odsp": "mocha --config src/test/benchmark/.mocharc.memory.cjs  -- --driver=odsp --e2eConfigFile=src/test/benchmark/e2eDocsConfig.json",
		"test:realsvc": "npm run test:realsvc:local && npm run test:realsvc:tinylicious",
		"test:realsvc:frs": "npm run test:realsvc:run -- --driver=r11s --r11sEndpointName=frs --timeout=20s",
		"test:realsvc:frs:report": "npm run test:realsvc:frs --",
		"test:realsvc:local": "npm run test:realsvc:run -- --driver=local",
		"test:realsvc:local:report": "npm run test:realsvc:local --",
		"test:realsvc:local:report:full": "cross-env fluid__test__backCompat=FULL npm run test:realsvc:local --",
		"test:realsvc:odsp": "npm run test:realsvc:run -- --driver=odsp --timeout=20s",
		"test:realsvc:odsp:report": "npm run test:realsvc:odsp --",
		"test:realsvc:r11s": "npm run test:realsvc:run -- --driver=r11s --timeout=20s --use-openssl-ca",
		"test:realsvc:r11s:docker": "npm run test:realsvc:run -- --driver=r11s --r11sEndpointName=docker --timeout=20s",
		"test:realsvc:routerlicious": "npm run test:realsvc:r11s",
		"test:realsvc:routerlicious:report": "npm run test:realsvc:r11s --",
		"test:realsvc:run": "mocha dist/test --config src/test/.mocharc.cjs --exclude \"dist/test/benchmark/**/*\" --verbose",
		"test:realsvc:tinylicious": "start-server-and-test start:tinylicious:test 7070 test:realsvc:tinylicious:run",
		"test:realsvc:tinylicious:report": "npm run test:realsvc:tinylicious",
		"test:realsvc:tinylicious:report:full": "cross-env fluid__test__backCompat=FULL npm run test:realsvc:tinylicious",
		"test:realsvc:tinylicious:run": "npm run test:realsvc:run -- --driver=t9s --timeout=5s",
		"test:realsvc:verbose": "cross-env FLUID_TEST_VERBOSE=1 npm run test:realsvc"
	},
	"c8": {
		"all": true,
		"cache-dir": "nyc/.cache",
		"exclude": [
			"src/test/**/*.ts",
			"dist/test/**/*.js"
		],
		"exclude-after-remap": false,
		"include": [
			"src/**/*.ts",
			"dist/**/*.js"
		],
		"report-dir": "nyc/report",
		"reporter": [
			"cobertura",
			"html",
			"text"
		],
		"temp-directory": "nyc/.nyc_output"
	},
	"dependencies": {
		"@fluid-experimental/attributor": "workspace:~",
		"@fluid-experimental/sequence-deprecated": "workspace:~",
		"@fluid-internal/client-utils": "workspace:~",
		"@fluid-private/test-loader-utils": "workspace:~",
		"@fluid-private/test-pairwise-generator": "workspace:~",
		"@fluid-private/test-version-utils": "workspace:~",
		"@fluid-tools/benchmark": "^0.48.0",
		"@fluidframework/agent-scheduler": "workspace:~",
		"@fluidframework/aqueduct": "workspace:~",
		"@fluidframework/cell": "workspace:~",
		"@fluidframework/container-definitions": "workspace:~",
		"@fluidframework/container-loader": "workspace:~",
		"@fluidframework/container-runtime": "workspace:~",
		"@fluidframework/container-runtime-definitions": "workspace:~",
		"@fluidframework/core-interfaces": "workspace:~",
		"@fluidframework/core-utils": "workspace:~",
		"@fluidframework/counter": "workspace:~",
		"@fluidframework/datastore": "workspace:~",
		"@fluidframework/datastore-definitions": "workspace:~",
		"@fluidframework/driver-definitions": "workspace:~",
		"@fluidframework/driver-utils": "workspace:~",
		"@fluidframework/ink": "workspace:~",
		"@fluidframework/map": "workspace:~",
		"@fluidframework/matrix": "workspace:~",
		"@fluidframework/merge-tree": "workspace:~",
		"@fluidframework/mocha-test-setup": "workspace:~",
		"@fluidframework/odsp-doclib-utils": "workspace:~",
		"@fluidframework/odsp-driver-definitions": "workspace:~",
		"@fluidframework/ordered-collection": "workspace:~",
		"@fluidframework/protocol-definitions": "^3.0.0",
		"@fluidframework/register-collection": "workspace:~",
		"@fluidframework/request-handler": "workspace:~",
		"@fluidframework/runtime-definitions": "workspace:~",
		"@fluidframework/runtime-utils": "workspace:~",
		"@fluidframework/sequence": "workspace:~",
		"@fluidframework/shared-object-base": "workspace:~",
		"@fluidframework/telemetry-utils": "workspace:~",
		"@fluidframework/test-driver-definitions": "workspace:~",
		"@fluidframework/test-runtime-utils": "workspace:~",
		"@fluidframework/test-utils": "workspace:~",
		"@fluidframework/undo-redo": "workspace:~",
		"cross-env": "^7.0.3",
		"mocha": "^10.2.0",
		"semver": "^7.5.3",
		"sinon": "^7.4.2",
		"start-server-and-test": "^1.11.7",
		"tinylicious": "^2.0.2",
		"url": "^0.11.0",
		"uuid": "^9.0.0"
	},
	"devDependencies": {
		"@fluid-tools/build-cli": "^0.28.0",
		"@fluidframework/build-common": "^2.0.3",
		"@fluidframework/build-tools": "^0.28.0",
		"@fluidframework/eslint-config-fluid": "^3.1.0",
		"@types/mocha": "^9.1.1",
		"@types/nock": "^9.3.0",
		"@types/node": "^16.18.38",
		"@types/uuid": "^9.0.2",
		"c8": "^7.7.1",
		"eslint": "~8.50.0",
		"mocha-json-output-reporter": "^2.0.1",
		"mocha-multi-reporters": "^1.5.1",
		"moment": "^2.21.0",
		"nock": "^13.3.3",
		"prettier": "~3.0.3",
		"rimraf": "^4.4.0",
		"typescript": "~5.1.6"
	},
	"fluidBuild": {
		"tasks": {
			"compile": {
				"dependsOn": [
					"...",
					"^build:esnext"
				],
				"script": false
			},
			"ci:build": {
				"dependsOn": [
					"...",
					"^build:esnext"
				],
				"script": false
			},
			"build:test": [
				"...",
				"@fluidframework/container-runtime#build:test"
			]
		}
	},
	"typeValidation": {
		"disabled": true,
		"broken": {}
	}
}<|MERGE_RESOLUTION|>--- conflicted
+++ resolved
@@ -1,10 +1,6 @@
 {
 	"name": "@fluid-private/test-end-to-end-tests",
-<<<<<<< HEAD
 	"version": "2.0.0-internal.8.0.0",
-=======
-	"version": "2.0.0-internal.7.4.0",
->>>>>>> 7d931f1e
 	"description": "End to end tests",
 	"homepage": "https://fluidframework.com",
 	"repository": {
