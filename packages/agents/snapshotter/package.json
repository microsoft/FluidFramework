--- conflicted
+++ resolved
@@ -1,10 +1,6 @@
 {
   "name": "@fluid-example/snapshotter-agent",
-<<<<<<< HEAD
-  "version": "0.17.2",
-=======
   "version": "0.18.0",
->>>>>>> 11e596b6
   "description": "Snapshotter for Fluid container",
   "repository": "microsoft/FluidFramework",
   "license": "MIT",
@@ -25,11 +21,7 @@
     "tsc": "tsc"
   },
   "dependencies": {
-<<<<<<< HEAD
-    "@microsoft/fluid-container-runtime": "^0.17.2",
-=======
     "@microsoft/fluid-container-runtime": "^0.18.0",
->>>>>>> 11e596b6
     "@microsoft/fluid-protocol-definitions": "^0.1004.2"
   },
   "devDependencies": {
