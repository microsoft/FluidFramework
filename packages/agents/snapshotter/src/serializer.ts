--- conflicted
+++ resolved
@@ -5,15 +5,9 @@
 
 /* eslint-disable @typescript-eslint/no-non-null-assertion */
 
-<<<<<<< HEAD
 import assert from "assert";
-import { ContainerRuntime } from "@microsoft/fluid-container-runtime";
-import { ISequencedDocumentMessage, MessageType } from "@microsoft/fluid-protocol-definitions";
-=======
-import * as assert from "assert";
 import { ContainerRuntime } from "@fluidframework/container-runtime";
 import { ISequencedDocumentMessage, MessageType } from "@fluidframework/protocol-definitions";
->>>>>>> 179e6c92
 
 /**
  * Wrapper interface holding snapshot details for a given op
