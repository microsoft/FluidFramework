--- conflicted
+++ resolved
@@ -3,13 +3,8 @@
  * Licensed under the MIT License.
  */
 
-<<<<<<< HEAD
 import { FlowDocument } from "@fluid-example/webflow";
-import { ISharedMap } from "@prague/map";
-=======
-import { FlowDocument } from "@chaincode/webflow";
 import { ISharedMap } from "@microsoft/fluid-map";
->>>>>>> 572cd821
 import { IIntelligentService } from "./analytics";
 import { RateLimiter } from "./rateLimiter";
 
