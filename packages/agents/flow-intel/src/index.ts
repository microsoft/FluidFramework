/*!
 * Copyright (c) Microsoft Corporation. All rights reserved.
 * Licensed under the MIT License.
 */

<<<<<<< HEAD
import { FlowDocument } from "@fluid-example/webflow";
import {
    IComponentRouter,
    IComponentRunnable,
    IRequest,
    IResponse,
} from "@prague/component-core-interfaces";
import { ISharedMap } from "@prague/map";
=======
import { FlowDocument } from "@chaincode/webflow";
import { ISharedMap } from "@microsoft/fluid-map";
import { IComponentRouter, IComponentRunnable, IRequest, IResponse } from "@prague/component-core-interfaces";
>>>>>>> 572cd821
import { IntelRunner, ITokenConfig } from "./intelRunner";

export class TextAnalyzer implements IComponentRouter, IComponentRunnable {

    constructor(
        private readonly document: FlowDocument,
        private readonly insightsMap: ISharedMap,
        private readonly config: ITokenConfig) {}

    public get IComponentRouter() { return this; }
    public get IComponentRunnable() { return this; }

    public async run() {
        if (this.config === undefined || this.config.key === undefined || this.config.key.length === 0) {
            return Promise.reject("No intel key provided.");
        }
        const intelRunner = new IntelRunner(this.document, this.insightsMap, this.config);
        return intelRunner.start();
    }

    public async request(request: IRequest): Promise<IResponse> {
        return {
            mimeType: "fluid/component",
            status: 200,
            value: this,
        };
    }
}<|MERGE_RESOLUTION|>--- conflicted
+++ resolved
@@ -3,20 +3,9 @@
  * Licensed under the MIT License.
  */
 
-<<<<<<< HEAD
 import { FlowDocument } from "@fluid-example/webflow";
-import {
-    IComponentRouter,
-    IComponentRunnable,
-    IRequest,
-    IResponse,
-} from "@prague/component-core-interfaces";
-import { ISharedMap } from "@prague/map";
-=======
-import { FlowDocument } from "@chaincode/webflow";
 import { ISharedMap } from "@microsoft/fluid-map";
 import { IComponentRouter, IComponentRunnable, IRequest, IResponse } from "@prague/component-core-interfaces";
->>>>>>> 572cd821
 import { IntelRunner, ITokenConfig } from "./intelRunner";
 
 export class TextAnalyzer implements IComponentRouter, IComponentRunnable {
