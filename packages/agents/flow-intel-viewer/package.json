{
  "name": "@fluid-example/flow-intel-viewer",
<<<<<<< HEAD
  "version": "0.17.2",
=======
  "version": "0.18.0",
>>>>>>> 11e596b6
  "description": "Chaincode for viewing insights in flow-scroll",
  "repository": "microsoft/FluidFramework",
  "license": "MIT",
  "author": "Microsoft",
  "main": "dist/index.js",
  "module": "lib/index.js",
  "types": "dist/index.d.ts",
  "scripts": {
    "build": "concurrently npm:build:compile npm:lint",
    "build:compile": "concurrently npm:tsc npm:build:esnext",
    "build:esnext": "tsc --project ./tsconfig.esnext.json",
    "build:full": "concurrently npm:build npm:webpack",
    "build:full:compile": "concurrently npm:build:compile npm:webpack",
    "clean": "rimraf dist lib *.tsbuildinfo *.build.log",
    "deploy": "npm publish --registry https://packages.wu2.prague.office-int.com",
    "eslint": "eslint --ext=ts,tsx --format stylish src",
    "eslint:fix": "eslint --ext=ts,tsx --format stylish src --fix",
    "lint": "npm run eslint",
    "lint:fix": "npm run eslint:fix",
    "prepack": "npm run webpack",
    "tsc": "tsc",
    "webpack": "webpack --env=\"production\"",
    "webpack:dev": "webpack --env=\"development\""
  },
  "dependencies": {
<<<<<<< HEAD
    "@microsoft/fluid-map": "^0.17.2",
    "@microsoft/fluid-view-interfaces": "^0.17.2"
=======
    "@microsoft/fluid-map": "^0.18.0",
    "@microsoft/fluid-view-interfaces": "^0.18.0"
>>>>>>> 11e596b6
  },
  "devDependencies": {
    "@microsoft/eslint-config-fluid": "^0.16.0",
    "@microsoft/fluid-build-common": "^0.14.0",
    "@types/node": "^10.14.6",
    "@typescript-eslint/eslint-plugin": "~2.17.0",
    "@typescript-eslint/parser": "~2.17.0",
    "concurrently": "^4.1.0",
    "eslint": "~6.8.0",
    "eslint-plugin-eslint-comments": "~3.1.2",
    "eslint-plugin-import": "2.20.0",
    "eslint-plugin-no-null": "~1.0.2",
    "eslint-plugin-optimize-regex": "~1.1.7",
    "eslint-plugin-prefer-arrow": "~1.1.7",
    "eslint-plugin-react": "~7.18.0",
    "eslint-plugin-unicorn": "~15.0.1",
    "rimraf": "^2.6.2",
    "ts-loader": "^6.1.2",
    "typescript": "~3.7.4",
    "webpack": "^4.16.5",
    "webpack-cli": "^3.1.2",
    "webpack-merge": "^4.1.4"
  },
  "fluid": {
    "browser": {
      "umd": {
        "files": [
          "dist/main.bundle.js"
        ],
        "library": "main"
      }
    }
  }
}<|MERGE_RESOLUTION|>--- conflicted
+++ resolved
@@ -1,10 +1,6 @@
 {
   "name": "@fluid-example/flow-intel-viewer",
-<<<<<<< HEAD
-  "version": "0.17.2",
-=======
   "version": "0.18.0",
->>>>>>> 11e596b6
   "description": "Chaincode for viewing insights in flow-scroll",
   "repository": "microsoft/FluidFramework",
   "license": "MIT",
@@ -30,13 +26,8 @@
     "webpack:dev": "webpack --env=\"development\""
   },
   "dependencies": {
-<<<<<<< HEAD
-    "@microsoft/fluid-map": "^0.17.2",
-    "@microsoft/fluid-view-interfaces": "^0.17.2"
-=======
     "@microsoft/fluid-map": "^0.18.0",
     "@microsoft/fluid-view-interfaces": "^0.18.0"
->>>>>>> 11e596b6
   },
   "devDependencies": {
     "@microsoft/eslint-config-fluid": "^0.16.0",
