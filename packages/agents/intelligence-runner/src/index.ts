/*!
 * Copyright (c) Microsoft Corporation. All rights reserved.
 * Licensed under the MIT License.
 */

<<<<<<< HEAD
import { IComponentRouter, IComponentRunnable, IRequest, IResponse } from "@microsoft/fluid-component-core-interfaces";
import { ISharedMap } from "@microsoft/fluid-map";
import Sequence from "@microsoft/fluid-sequence";
=======
import { IComponentRouter, IComponentRunnable, IRequest, IResponse } from "@fluidframework/component-core-interfaces";
import { ISharedMap } from "@fluidframework/map";
import * as Sequence from "@fluidframework/sequence";
>>>>>>> 179e6c92
import { IntelRunner, ITokenConfig } from "./intelRunner";

export class TextAnalyzer implements IComponentRouter, IComponentRunnable {
    public get IComponentRouter() { return this; }
    public get IComponentRunnable() { return this; }

    private intelRunner: IntelRunner | undefined;

    constructor(
        private readonly sharedString: Sequence.SharedString,
        private readonly insightsMap: ISharedMap,
        private readonly config: ITokenConfig) { }

    public async run() {
        if (this.config === undefined || this.config.key === undefined || this.config.key.length === 0) {
            throw new Error("No intel key provided.");
        }
        this.intelRunner = new IntelRunner(this.sharedString, this.insightsMap, this.config);
        return this.intelRunner.start();
    }

    public stop() {
        if (this.intelRunner) {
            this.intelRunner.stop();
        }
    }

    public async request(request: IRequest): Promise<IResponse> {
        return {
            mimeType: "fluid/component",
            status: 200,
            value: this,
        };
    }
}<|MERGE_RESOLUTION|>--- conflicted
+++ resolved
@@ -3,15 +3,9 @@
  * Licensed under the MIT License.
  */
 
-<<<<<<< HEAD
-import { IComponentRouter, IComponentRunnable, IRequest, IResponse } from "@microsoft/fluid-component-core-interfaces";
-import { ISharedMap } from "@microsoft/fluid-map";
-import Sequence from "@microsoft/fluid-sequence";
-=======
 import { IComponentRouter, IComponentRunnable, IRequest, IResponse } from "@fluidframework/component-core-interfaces";
 import { ISharedMap } from "@fluidframework/map";
-import * as Sequence from "@fluidframework/sequence";
->>>>>>> 179e6c92
+import * as Sequence from "@microsoft/fluid-sequence";
 import { IntelRunner, ITokenConfig } from "./intelRunner";
 
 export class TextAnalyzer implements IComponentRouter, IComponentRunnable {
