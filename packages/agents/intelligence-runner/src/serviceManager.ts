--- conflicted
+++ resolved
@@ -3,17 +3,10 @@
  * Licensed under the MIT License.
  */
 
-<<<<<<< HEAD
-import { IComponentHandle } from "@microsoft/fluid-component-core-interfaces";
-import { ISharedMap } from "@microsoft/fluid-map";
-import { ISequencedDocumentMessage } from "@microsoft/fluid-protocol-definitions";
-import Sequence from "@microsoft/fluid-sequence";
-=======
 import { IComponentHandle } from "@fluidframework/component-core-interfaces";
 import { ISharedMap } from "@fluidframework/map";
 import { ISequencedDocumentMessage } from "@fluidframework/protocol-definitions";
-import * as Sequence from "@fluidframework/sequence";
->>>>>>> 179e6c92
+import * as Sequence from "@microsoft/fluid-sequence";
 import { IIntelligentService } from "./analytics";
 import { RateLimiter } from "./rateLimiter";
 
