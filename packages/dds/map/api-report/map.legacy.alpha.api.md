## Alpha API Report File for "@fluidframework/map"

> Do not edit this file. It is a report generated by [API Extractor](https://api-extractor.com/).

```ts

// @alpha @sealed @legacy
export class DirectoryFactory implements IChannelFactory<ISharedDirectory> {
    static readonly Attributes: IChannelAttributes;
    get attributes(): IChannelAttributes;
    create(runtime: IFluidDataStoreRuntime, id: string): ISharedDirectory;
    load(runtime: IFluidDataStoreRuntime, id: string, services: IChannelServices, attributes: IChannelAttributes): Promise<ISharedDirectory>;
    static readonly Type = "https://graph.microsoft.com/types/directory";
    get type(): string;
}

// @alpha @deprecated @legacy
export interface ICreateInfo {
    ccIds: string[];
    csn: number;
}

// @public @sealed @legacy
export interface IDirectory extends Map<string, any>, IEventProvider<IDirectoryEvents>, Partial<IDisposable> {
    readonly absolutePath: string;
    countSubDirectory?(): number;
    createSubDirectory(subdirName: string): IDirectory;
    deleteSubDirectory(subdirName: string): boolean;
    get<T = any>(key: string): T | undefined;
    getSubDirectory(subdirName: string): IDirectory | undefined;
    getWorkingDirectory(relativePath: string): IDirectory | undefined;
    hasSubDirectory(subdirName: string): boolean;
    set<T = unknown>(key: string, value: T): this;
    subdirectories(): IterableIterator<[string, IDirectory]>;
}

// @alpha @deprecated @legacy
export interface IDirectoryDataObject {
    ci?: ICreateInfo;
    storage?: Record<string, ISerializableValue>;
    subdirectories?: Record<string, IDirectoryDataObject>;
}

// @public @sealed @legacy
export interface IDirectoryEvents extends IEvent {
    (event: "containedValueChanged", listener: (changed: IValueChanged, local: boolean, target: IEventThisPlaceHolder) => void): any;
    (event: "subDirectoryCreated", listener: (path: string, local: boolean, target: IEventThisPlaceHolder) => void): any;
    (event: "subDirectoryDeleted", listener: (path: string, local: boolean, target: IEventThisPlaceHolder) => void): any;
    (event: "disposed", listener: (target: IEventThisPlaceHolder) => void): any;
    (event: "undisposed", listener: (target: IEventThisPlaceHolder) => void): any;
}

// @alpha @deprecated @legacy
export interface IDirectoryNewStorageFormat {
    blobs: string[];
    content: IDirectoryDataObject;
}

// @public @sealed @legacy
export interface IDirectoryValueChanged extends IValueChanged {
    path: string;
}

// @alpha @deprecated @legacy
export interface ISerializableValue {
    type: string;
    value: any;
}

// @alpha @sealed @legacy
export interface ISharedDirectory extends ISharedObject<ISharedDirectoryEvents & IDirectoryEvents>, Omit<IDirectory, "on" | "once" | "off"> {
    // (undocumented)
    [Symbol.iterator](): IterableIterator<[string, any]>;
    // (undocumented)
    readonly [Symbol.toStringTag]: string;
}

// @alpha @sealed @legacy
export interface ISharedDirectoryEvents extends ISharedObjectEvents {
    (event: "valueChanged", listener: (changed: IDirectoryValueChanged, local: boolean, target: IEventThisPlaceHolder) => void): any;
    (event: "clear", listener: (local: boolean, target: IEventThisPlaceHolder) => void): any;
    (event: "subDirectoryCreated", listener: (path: string, local: boolean, target: IEventThisPlaceHolder) => void): any;
    (event: "subDirectoryDeleted", listener: (path: string, local: boolean, target: IEventThisPlaceHolder) => void): any;
}

<<<<<<< HEAD
// @alpha @sealed
export interface ISharedMap extends ISharedObject<ISharedMapEvents>, ISharedMapCore {
}

// @alpha @sealed
export interface ISharedMapCore extends Map<string, any> {
=======
// @alpha @sealed @legacy
export interface ISharedMap extends ISharedObject<ISharedMapEvents>, Map<string, any> {
>>>>>>> 632d9427
    get<T = any>(key: string): T | undefined;
    set<T = unknown>(key: string, value: T): this;
}

// @alpha @sealed @legacy
export interface ISharedMapEvents extends ISharedObjectEvents {
    (event: "valueChanged", listener: (changed: IValueChanged, local: boolean, target: IEventThisPlaceHolder) => void): any;
    (event: "clear", listener: (local: boolean, target: IEventThisPlaceHolder) => void): any;
}

// @public @sealed @legacy
export interface IValueChanged {
    readonly key: string;
    readonly previousValue: any;
}

<<<<<<< HEAD
// @alpha @sealed
export const MapFactory: {
    new (): {
        readonly type: string;
        readonly attributes: IChannelAttributes;
        load(runtime: IFluidDataStoreRuntime, id: string, services: IChannelServices, attributes: IChannelAttributes): Promise<ISharedMap & IChannel>;
        create(runtime: IFluidDataStoreRuntime, id: string): ISharedMap & IChannel;
    };
    readonly Type: string;
    readonly Attributes: IChannelAttributes;
};

// @alpha @sealed
export type MapFactory = InstanceType<typeof MapFactory>;
=======
// @alpha @sealed @legacy
export class MapFactory implements IChannelFactory<ISharedMap> {
    static readonly Attributes: IChannelAttributes;
    get attributes(): IChannelAttributes;
    create(runtime: IFluidDataStoreRuntime, id: string): ISharedMap;
    load(runtime: IFluidDataStoreRuntime, id: string, services: IChannelServices, attributes: IChannelAttributes): Promise<ISharedMap>;
    static readonly Type = "https://graph.microsoft.com/types/map";
    get type(): string;
}
>>>>>>> 632d9427

// @alpha @legacy
export const SharedDirectory: ISharedObjectKind<ISharedDirectory> & SharedObjectKind<ISharedDirectory>;

// @alpha @legacy
export type SharedDirectory = ISharedDirectory;

// @alpha @legacy
export const SharedMap: ISharedObjectKind<ISharedMap> & SharedObjectKind<ISharedMap>;

// @alpha @legacy
export type SharedMap = ISharedMap;

```<|MERGE_RESOLUTION|>--- conflicted
+++ resolved
@@ -83,17 +83,8 @@
     (event: "subDirectoryDeleted", listener: (path: string, local: boolean, target: IEventThisPlaceHolder) => void): any;
 }
 
-<<<<<<< HEAD
-// @alpha @sealed
-export interface ISharedMap extends ISharedObject<ISharedMapEvents>, ISharedMapCore {
-}
-
-// @alpha @sealed
-export interface ISharedMapCore extends Map<string, any> {
-=======
 // @alpha @sealed @legacy
 export interface ISharedMap extends ISharedObject<ISharedMapEvents>, Map<string, any> {
->>>>>>> 632d9427
     get<T = any>(key: string): T | undefined;
     set<T = unknown>(key: string, value: T): this;
 }
@@ -110,22 +101,6 @@
     readonly previousValue: any;
 }
 
-<<<<<<< HEAD
-// @alpha @sealed
-export const MapFactory: {
-    new (): {
-        readonly type: string;
-        readonly attributes: IChannelAttributes;
-        load(runtime: IFluidDataStoreRuntime, id: string, services: IChannelServices, attributes: IChannelAttributes): Promise<ISharedMap & IChannel>;
-        create(runtime: IFluidDataStoreRuntime, id: string): ISharedMap & IChannel;
-    };
-    readonly Type: string;
-    readonly Attributes: IChannelAttributes;
-};
-
-// @alpha @sealed
-export type MapFactory = InstanceType<typeof MapFactory>;
-=======
 // @alpha @sealed @legacy
 export class MapFactory implements IChannelFactory<ISharedMap> {
     static readonly Attributes: IChannelAttributes;
@@ -135,7 +110,6 @@
     static readonly Type = "https://graph.microsoft.com/types/map";
     get type(): string;
 }
->>>>>>> 632d9427
 
 // @alpha @legacy
 export const SharedDirectory: ISharedObjectKind<ISharedDirectory> & SharedObjectKind<ISharedDirectory>;
