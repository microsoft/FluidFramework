/*!
 * Copyright (c) Microsoft Corporation and contributors. All rights reserved.
 * Licensed under the MIT License.
 */

import { strict as assert } from "node:assert";

<<<<<<< HEAD
import { isFluidHandle } from "@fluidframework/core-interfaces/internal";
=======
import { isFluidHandle } from "@fluidframework/runtime-utils/internal";
>>>>>>> 4f577897
import { isObject } from "@fluidframework/core-utils/internal";
import { IDirectory } from "../../interfaces.js";

export async function assertEquivalentDirectories(
	first: IDirectory,
	second: IDirectory,
): Promise<void> {
	await assertEventualConsistencyCore(
		first.getWorkingDirectory("/"),
		second.getWorkingDirectory("/"),
	);
}

async function assertEventualConsistencyCore(
	first: IDirectory | undefined,
	second: IDirectory | undefined,
): Promise<void> {
	assert(first !== undefined, "first root dir should be present");
	assert(second !== undefined, "second root dir should be present");

	// Check number of keys.
	assert.strictEqual(
		first.size,
		second.size,
		`Number of keys not same: Number of keys ` +
			`in first at path ${first.absolutePath}: ${first.size} and in second at path ${second.absolutePath}: ${second.size}`,
	);

	// Check key/value pairs in both directories.
	for (const key of first.keys()) {
		const firstVal: unknown = first.get(key);
		const secondVal: unknown = second.get(key);
		if (isObject(firstVal) === true) {
			assert(
				isObject(secondVal),
				`Values differ at key ${key}: first is an object, second is not`,
			);
			const firstHandle = isFluidHandle(firstVal) ? await firstVal.get() : firstVal;
			const secondHandle = isFluidHandle(secondVal) ? await secondVal.get() : secondVal;
			assert.equal(
				firstHandle,
				secondHandle,
				`Key not found or value not matching ` +
					`key: ${key}, value in dir first at path ${
						first.absolutePath
					}: ${JSON.stringify(firstHandle)} and in second at path ${
						second.absolutePath
					}: ${JSON.stringify(secondHandle)}`,
			);
		} else {
			assert.strictEqual(
				first.get(key),
				second.get(key),
				`Key not found or value not matching ` +
					`key: ${key}, value in dir first at path ${first.absolutePath}: ${first.get(
						key,
					)} and in second at path ${second.absolutePath}: ${second.get(key)}`,
			);
		}
	}

	// Check for number of subdirectores with both directories.
	assert(first.countSubDirectory !== undefined && second.countSubDirectory !== undefined);
	assert.strictEqual(
		first.countSubDirectory(),
		second.countSubDirectory(),
		`Number of subDirectories not same: Number of subdirectory in ` +
			`first at path ${first.absolutePath}: ${first.countSubDirectory()} and in second` +
			`at path ${second.absolutePath}: ${second.countSubDirectory()}`,
	);

	// Check for consistency of subdirectores with both directories.
	for (const [name, subDirectory1] of first.subdirectories()) {
		const subDirectory2 = second.getSubDirectory(name);
		assert(
			subDirectory2 !== undefined,
			`SubDirectory with name ${name} not present in second directory`,
		);
		await assertEventualConsistencyCore(subDirectory1, subDirectory2);
	}

	// Check for consistency of subdirectories ordering of both directories
	const firstSubdirNames = [...first.subdirectories()].map(([dirName, _]) => dirName);
	const secondSubdirNames = [...second.subdirectories()].map(([dirName, _]) => dirName);
	assert.deepStrictEqual(firstSubdirNames, secondSubdirNames);
}<|MERGE_RESOLUTION|>--- conflicted
+++ resolved
@@ -5,11 +5,7 @@
 
 import { strict as assert } from "node:assert";
 
-<<<<<<< HEAD
-import { isFluidHandle } from "@fluidframework/core-interfaces/internal";
-=======
 import { isFluidHandle } from "@fluidframework/runtime-utils/internal";
->>>>>>> 4f577897
 import { isObject } from "@fluidframework/core-utils/internal";
 import { IDirectory } from "../../interfaces.js";
 
