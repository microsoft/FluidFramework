--- conflicted
+++ resolved
@@ -17,12 +17,6 @@
 } from "@fluidframework/test-runtime-utils";
 
 import { AttachState } from "@fluidframework/container-definitions";
-<<<<<<< HEAD
-import type { IFluidHandleInternal } from "@fluidframework/core-interfaces";
-import { DirectoryFactory, IDirectoryNewStorageFormat, SharedDirectory } from "../../directory.js";
-import { IDirectory, IDirectoryValueChanged } from "../../interfaces.js";
-import { MapFactory, type SharedMap } from "../../map.js";
-=======
 import { IDirectoryNewStorageFormat } from "../../directory.js";
 import {
 	IDirectory,
@@ -32,7 +26,6 @@
 	SharedDirectory,
 	SharedMap,
 } from "../../index.js";
->>>>>>> ee3dd4c5
 import { assertEquivalentDirectories } from "./directoryEquivalenceUtils.js";
 
 export function createConnectedDirectory(
@@ -50,15 +43,9 @@
 	return directory;
 }
 
-<<<<<<< HEAD
-function createLocalMap(id: string): SharedMap {
-	const factory = new MapFactory();
-	return factory.create(new MockFluidDataStoreRuntime(), id) as SharedMap;
-=======
 function createLocalMap(id: string): ISharedMap {
 	const factory = SharedMap.getFactory();
-	return factory.create(new MockFluidDataStoreRuntime(), id);
->>>>>>> ee3dd4c5
+	return factory.create(new MockFluidDataStoreRuntime(), id) as SharedMap;
 }
 
 async function populate(content: unknown): Promise<ISharedDirectory> {
