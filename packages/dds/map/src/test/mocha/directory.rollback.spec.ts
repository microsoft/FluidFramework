/*!
 * Copyright (c) Microsoft Corporation and contributors. All rights reserved.
 * Licensed under the MIT License.
 */

import { strict as assert } from "node:assert";

import { AttachState } from "@fluidframework/container-definitions";
import {
	MockContainerRuntimeFactory,
	MockFluidDataStoreRuntime,
	MockStorage,
	type MockContainerRuntime,
} from "@fluidframework/test-runtime-utils/internal";

import { DirectoryFactory } from "../../directoryFactory.js";
import type { ISharedDirectory, IValueChanged } from "../../interfaces.js";

interface RollbackTestSetup {
	sharedDirectory: ISharedDirectory;
	dataStoreRuntime: MockFluidDataStoreRuntime;
	containerRuntimeFactory: MockContainerRuntimeFactory;
	containerRuntime: MockContainerRuntime;
}

interface SubDirectoryEvent {
	path: string;
	local: boolean;
}

const directoryFactory = new DirectoryFactory();

function setupRollbackTest(): RollbackTestSetup {
	const containerRuntimeFactory = new MockContainerRuntimeFactory({ flushMode: 1 }); // TurnBased
	const dataStoreRuntime = new MockFluidDataStoreRuntime({ clientId: "1" });
	const containerRuntime = containerRuntimeFactory.createContainerRuntime(dataStoreRuntime);
	const sharedDirectory = directoryFactory.create(dataStoreRuntime, "shared-directory-1");
	dataStoreRuntime.setAttachState(AttachState.Attached);
	sharedDirectory.connect({
		deltaConnection: dataStoreRuntime.createDeltaConnection(),
		objectStorage: new MockStorage(),
	});
	return {
		sharedDirectory,
		dataStoreRuntime,
		containerRuntimeFactory,
		containerRuntime,
	};
}

// Helper to create another client attached to the same containerRuntimeFactory
function createAdditionalClient(
	containerRuntimeFactory: MockContainerRuntimeFactory,
	id: string = "client-2",
): {
	sharedDirectory: ISharedDirectory;
	dataStoreRuntime: MockFluidDataStoreRuntime;
	containerRuntime: MockContainerRuntime;
} {
	const dataStoreRuntime = new MockFluidDataStoreRuntime({ clientId: id });
	const containerRuntime = containerRuntimeFactory.createContainerRuntime(dataStoreRuntime);
	const sharedDirectory = directoryFactory.create(dataStoreRuntime, `shared-directory-${id}`);
	dataStoreRuntime.setAttachState(AttachState.Attached);
	sharedDirectory.connect({
		deltaConnection: dataStoreRuntime.createDeltaConnection(),
		objectStorage: new MockStorage(),
	});
	return { sharedDirectory, dataStoreRuntime, containerRuntime };
}

describe("SharedDirectory rollback", () => {
	describe("Storage operations (root subdirectory)", () => {
		it("should rollback set operation", () => {
			const { sharedDirectory, containerRuntime } = setupRollbackTest();
			const valueChanges: IValueChanged[] = [];
			sharedDirectory.on("valueChanged", (event: IValueChanged) => {
				valueChanges.push(event);
			});
			sharedDirectory.set("key1", "value1");
			assert.strictEqual(
				sharedDirectory.get("key1"),
				"value1",
				"Failed getting pending value",
			);
			assert.strictEqual(valueChanges.length, 1, "Should have one value change event");
			containerRuntime.rollback?.();
			assert.strictEqual(
				sharedDirectory.get("key1"),
				undefined,
				"Value should be rolled back",
			);
			assert.strictEqual(valueChanges.length, 2, "Should have two value change events");
			assert.strictEqual(valueChanges[1].key, "key1", "Second event should be for key1");
			assert.strictEqual(
				valueChanges[1].previousValue,
				"value1",
				"Second event previousValue should be pre-rollback value",
			);
		});

		it("should rollback delete operation", () => {
			const { sharedDirectory, containerRuntimeFactory, containerRuntime } =
				setupRollbackTest();
			sharedDirectory.set("key1", "value1");
			containerRuntime.flush();
			containerRuntimeFactory.processAllMessages();
			const valueChanges: IValueChanged[] = [];
			sharedDirectory.on("valueChanged", (event: IValueChanged) => {
				valueChanges.push(event);
			});
			sharedDirectory.delete("key1");
			assert.strictEqual(
				sharedDirectory.get("key1"),
				undefined,
				"Pending value should reflect the delete",
			);
			assert.strictEqual(valueChanges.length, 1, "Should have one value change event");
			containerRuntime.rollback?.();
			assert.strictEqual(
				sharedDirectory.get("key1"),
				"value1",
				"Value should be restored by rollback",
			);
			assert.strictEqual(valueChanges.length, 2, "Should have two value change events");
			assert.strictEqual(valueChanges[1].key, "key1", "Second event should be for key1");
			assert.strictEqual(
				valueChanges[1].previousValue,
				undefined,
				"Second event previousValue should be pre-rollback value",
			);
		});

		it("should rollback clear operation", () => {
			const { sharedDirectory, containerRuntimeFactory, containerRuntime } =
				setupRollbackTest();
			sharedDirectory.set("key1", "value1");
			sharedDirectory.set("key2", "value2");
			containerRuntime.flush();
			containerRuntimeFactory.processAllMessages();
			const valueChanges: IValueChanged[] = [];
			let clears: number = 0;
			sharedDirectory.on("valueChanged", (event: IValueChanged) => {
				valueChanges.push(event);
			});
			sharedDirectory.on("clear", () => {
				clears++;
			});

			sharedDirectory.clear();

			assert.strictEqual(
				sharedDirectory.get("key1"),
				undefined,
				"Pending value for key1 should reflect the clear",
			);
			assert.strictEqual(
				sharedDirectory.get("key2"),
				undefined,
				"Pending value for key2 should reflect the clear",
			);
			assert.strictEqual(valueChanges.length, 0, "Should have no value change events");
			assert.strictEqual(clears, 1, "Should have one clear event");
			containerRuntime.rollback?.();
			assert.strictEqual(
				sharedDirectory.get("key1"),
				"value1",
				"Value should be restored by rollback",
			);
			assert.strictEqual(
				sharedDirectory.get("key2"),
				"value2",
				"Value should be restored by rollback",
			);
			assert.strictEqual(valueChanges.length, 2, "Should have two value change events");
			assert.strictEqual(valueChanges[0].key, "key1", "First event should be for key1");
			assert.strictEqual(
				valueChanges[0].previousValue,
				undefined,
				"First event previousValue should be pre-rollback value",
			);
			assert.strictEqual(valueChanges[1].key, "key2", "Second event should be for key2");
			assert.strictEqual(
				valueChanges[1].previousValue,
				undefined,
				"Second event previousValue should be pre-rollback value",
			);
		});

		it("should rollback multiple operations in sequence", () => {
			const { sharedDirectory, containerRuntimeFactory, containerRuntime } =
				setupRollbackTest();
			sharedDirectory.set("key1", "value1");
			sharedDirectory.set("key2", "value2");
			containerRuntime.flush();
			containerRuntimeFactory.processAllMessages();
			let valueChanges: IValueChanged[] = [];
			let clears: number = 0;
			sharedDirectory.on("valueChanged", (event: IValueChanged) => {
				valueChanges.push(event);
			});
			sharedDirectory.on("clear", () => {
				clears++;
			});

			sharedDirectory.set("key3", "value3");
			sharedDirectory.delete("key1");
			sharedDirectory.set("key2", "newValue2");
			sharedDirectory.clear();
			sharedDirectory.set("key4", "value4");

			assert.deepStrictEqual(
				[...sharedDirectory.entries()],
				[["key4", "value4"]],
				"Directory should have expected entries pre-rollback",
			);
			assert.deepStrictEqual(
				valueChanges,
				[
					// Set key3
					{ key: "key3", path: "/", previousValue: undefined },
					// Delete key1
					{ key: "key1", path: "/", previousValue: "value1" },
					// Set key2 to a new value
					{ key: "key2", path: "/", previousValue: "value2" },
					// Clear happens here, no valueChange event for clear
					// Set key4
					{ key: "key4", path: "/", previousValue: undefined },
				],
				"Value changes should match expected pre-rollback",
			);
			assert.strictEqual(clears, 1, "Should have one clear event");

			// Reset event monitoring and roll back.
			valueChanges = [];
			clears = 0;
			containerRuntime.rollback?.();

			assert.deepStrictEqual(
				[...sharedDirectory.entries()],
				[
					["key1", "value1"],
					["key2", "value2"],
				],
				"Directory should have expected entries post-rollback",
			);
			assert.deepStrictEqual(
				valueChanges,
				[
					// Roll back the final key4 set
					{ key: "key4", path: "/", previousValue: "value4" },
					// Roll back the clear
					{ key: "key2", path: "/", previousValue: undefined },
					{ key: "key3", path: "/", previousValue: undefined },
					// Roll back the key2 set
					{ key: "key2", path: "/", previousValue: "newValue2" },
					// Roll back the key1 delete
					{ key: "key1", path: "/", previousValue: undefined },
					// Roll back the key3 set
					{ key: "key3", path: "/", previousValue: "value3" },
				],
				"Value changes should match expected post-rollback",
			);
			assert.strictEqual(clears, 0, "Should have no clear events");
		});

		it("should rollback local changes in presence of remote changes from another client", () => {
			const { sharedDirectory, containerRuntimeFactory, containerRuntime } =
				setupRollbackTest();
			// Create a second client
			const { sharedDirectory: sharedDirectory2, containerRuntime: containerRuntime2 } =
				createAdditionalClient(containerRuntimeFactory);

			sharedDirectory.set("key1", "value1");
			sharedDirectory.set("key2", "value2");
			containerRuntime.flush();
			containerRuntimeFactory.processAllMessages();

			sharedDirectory.set("key3", "value3");
			sharedDirectory.delete("key1");
			sharedDirectory2.set("key4", "value4");
			sharedDirectory2.delete("key2");
			sharedDirectory2.set("key3", "otherValue3");
			sharedDirectory2.set("key1", "otherValue1");

			containerRuntime2.flush();
			containerRuntimeFactory.processAllMessages();

			assert.deepStrictEqual(
				[...sharedDirectory.entries()],
				[
					// Note key4 comes before key3 even though we have an optimistic value for it,
					// because sharedDirectory2 set them in that order. Iteration order matches the sequenced perspective.
					["key4", "value4"],
					["key3", "value3"],
				],
				"Directory should have expected entries pre-rollback",
			);

			containerRuntime.rollback?.();

			assert.deepStrictEqual(
				[...sharedDirectory.entries()],
				[
					["key1", "otherValue1"],
					["key4", "value4"],
					["key3", "otherValue3"],
				],
				"Directory should have expected entries post-rollback",
			);
		});
	});

	describe("Storage operations (nested subdirectories)", () => {
		it("should rollback all basic operations (set, delete, clear) in subdirectories and nested subdirectories", () => {
			const { sharedDirectory, containerRuntimeFactory, containerRuntime } =
				setupRollbackTest();

			const subDir = sharedDirectory.createSubDirectory("subdir");
			const level1 = sharedDirectory.createSubDirectory("level1");
			const level3 = level1.createSubDirectory("level2").createSubDirectory("level3");
			const absoluteDir = sharedDirectory.getWorkingDirectory("/level1/level2");
			assert(absoluteDir !== undefined, "Absolute path directory should exist");

			subDir.set("existingKey", "existingValue");
			level3.set("deepKey", "deepValue");
			containerRuntime.flush();
			containerRuntimeFactory.processAllMessages();

			const subDirChanges: IValueChanged[] = [];
			const level3Changes: IValueChanged[] = [];
			let clearEvents = 0;

			subDir.on("containedValueChanged", (event: IValueChanged) => subDirChanges.push(event));
			level3.on("containedValueChanged", (event: IValueChanged) => level3Changes.push(event));
			sharedDirectory.on("clear", () => clearEvents++);

			subDir.set("newKey", "newValue");
			subDir.delete("existingKey");
			level3.set("anotherKey", "anotherValue");
			absoluteDir.set("pathKey", "pathValue");
			subDir.clear(); // clear subdir

			const actualState = [
				["subDir.newKey", subDir.get("newKey")],
				["subDir.existingKey", subDir.get("existingKey")],
				["level3.deepKey", level3.get("deepKey")],
				["level3.anotherKey", level3.get("anotherKey")],
				["absoluteDir.pathKey", absoluteDir.get("pathKey")],
			];
			const expectedState = [
				["subDir.newKey", undefined], // Subdir should be cleared
				["subDir.existingKey", undefined], // Subdir should be cleared
				["level3.deepKey", "deepValue"], // Deep key should remain
				["level3.anotherKey", "anotherValue"], // Another key should exist
				["absoluteDir.pathKey", "pathValue"], // Path key should exist
			];
			assert.deepStrictEqual(
				actualState,
				expectedState,
				"Pre-rollback state should match expected values",
			);
			assert.strictEqual(clearEvents, 1, "Should have one clear event");

			containerRuntime.rollback?.();

			const actualState2 = [
				["subDir.newKey", subDir.get("newKey")],
				["subDir.existingKey", subDir.get("existingKey")],
				["level3.deepKey", level3.get("deepKey")],
				["level3.anotherKey", level3.get("anotherKey")],
				["absoluteDir.pathKey", absoluteDir.get("pathKey")],
			];
			const expectedState2 = [
				["subDir.newKey", undefined],
				["subDir.existingKey", "existingValue"],
				["level3.deepKey", "deepValue"],
				["level3.anotherKey", undefined],
				["absoluteDir.pathKey", undefined],
			];
			assert.deepStrictEqual(
				actualState2,
				expectedState2,
				"Post-rollback state should match expected values",
			);

			assert.strictEqual(subDirChanges.length, 5);
			assert.strictEqual(level3Changes.length, 2);
		});

		it("should rollback subdirectory operations with concurrent remote changes", () => {
			const { sharedDirectory, containerRuntimeFactory, containerRuntime } =
				setupRollbackTest();
			const { sharedDirectory: sharedDirectory2, containerRuntime: containerRuntime2 } =
				createAdditionalClient(containerRuntimeFactory);

			const subDir1 = sharedDirectory.createSubDirectory("shared");
			const nestedDir1 = subDir1.createSubDirectory("nested");

			subDir1.set("sharedKey", "initialValue");
			containerRuntime.flush();
			containerRuntimeFactory.processAllMessages();

			const subDir2 = sharedDirectory2.getSubDirectory("shared");
			const nestedDir2 = subDir2?.getSubDirectory("nested");
			assert(
				subDir2 !== undefined && nestedDir2 !== undefined,
				"Subdirectories should exist on second client",
			);

			subDir1.set("localKey", "localValue");
			nestedDir1.set("nestedLocal", "nestedLocalValue");
			subDir2.set("remoteKey", "remoteValue");
			nestedDir2.set("nestedRemote", "nestedRemoteValue");
			subDir2.set("sharedKey", "remoteValue");
			containerRuntime2.flush();
			containerRuntimeFactory.processAllMessages();

			// Verify pre-rollback state (local optimistic values)
			assert.strictEqual(subDir1.get("localKey"), "localValue", "Local key should exist");
			assert.strictEqual(subDir1.get("remoteKey"), "remoteValue", "Remote key should exist");
			assert.strictEqual(
				subDir1.get("sharedKey"),
				"remoteValue",
				"Pre-rollback state should match expected values",
			);

			containerRuntime.rollback?.();

			const actualState = [
				["localKey", subDir1.get("localKey")],
				["remoteKey", subDir1.get("remoteKey")],
				["sharedKey", subDir1.get("sharedKey")],
				["nestedLocal", nestedDir1.get("nestedLocal")],
				["nestedRemote", nestedDir1.get("nestedRemote")],
			];
			const expectedState = [
				["localKey", undefined],
				["remoteKey", "remoteValue"],
				["sharedKey", "remoteValue"],
				["nestedLocal", undefined],
				["nestedRemote", "nestedRemoteValue"],
			];
			assert.deepStrictEqual(
				actualState,
				expectedState,
				"Post-rollback state should match expected values",
			);
		});

		it("should rollback complex mixed operations across multiple subdirectory levels", () => {
			const { sharedDirectory, containerRuntimeFactory, containerRuntime } =
				setupRollbackTest();

			const dirA = sharedDirectory.createSubDirectory("dirA");
			const dirB = sharedDirectory.createSubDirectory("dirB");
			const nestedDir = dirA.createSubDirectory("nested");

			sharedDirectory.set("rootKey", "rootValue");
			dirA.set("dirAKey", "dirAValue");
			dirB.set("dirBKey", "dirBValue");
			nestedDir.set("nestedKey", "nestedValue");
			containerRuntime.flush();
			containerRuntimeFactory.processAllMessages();
<<<<<<< HEAD

			const allValueChanges: IValueChanged[] = [];
			let clearEvents = 0;
			sharedDirectory.on("valueChanged", (event: IValueChanged) =>
				allValueChanges.push(event),
			);
			sharedDirectory.on("clear", () => clearEvents++);

			sharedDirectory.delete("rootKey");
			dirA.set("dirAKey", "modifiedValue");
			dirB.clear();
			nestedDir.set("newKey", "newValue");
			sharedDirectory.set("newRoot", "newValue");
			dirA.delete("dirAKey");

			const actualState = [
				["rootKey", sharedDirectory.get("rootKey")],
				["newRoot", sharedDirectory.get("newRoot")],
				["dirAKey", dirA.get("dirAKey")],
				["dirBKey", dirB.get("dirBKey")],
				["nestedKey", nestedDir.get("nestedKey")],
				["newKey", nestedDir.get("newKey")],
			];
			const expectedState = [
				["rootKey", undefined],
				["newRoot", "newValue"],
				["dirAKey", undefined],
				["dirBKey", undefined],
				["nestedKey", "nestedValue"],
				["newKey", "newValue"],
			];
			assert.deepStrictEqual(
				actualState,
				expectedState,
				"Pre-rollback state should match expected values",
			);
			assert.strictEqual(clearEvents, 1);
			assert.strictEqual(allValueChanges.length, 5);

			containerRuntime.rollback?.();

			const actualState2 = [
				["rootKey", sharedDirectory.get("rootKey")],
				["newRoot", sharedDirectory.get("newRoot")],
				["dirAKey", dirA.get("dirAKey")],
				["dirBKey", dirB.get("dirBKey")],
				["nestedKey", nestedDir.get("nestedKey")],
				["newKey", nestedDir.get("newKey")],
			];
			const expectedState2 = [
				["rootKey", "rootValue"],
				["newRoot", undefined],
				["dirAKey", "dirAValue"],
				["dirBKey", "dirBValue"],
				["nestedKey", "nestedValue"],
				["newKey", undefined],
			];
			assert.deepStrictEqual(
				actualState2,
				expectedState2,
				"Post-rollback state should match expected values",
			);
			assert.strictEqual(clearEvents, 1);
			assert.strictEqual(allValueChanges.length, 11);
=======

			const allValueChanges: IValueChanged[] = [];
			let clearEvents = 0;
			sharedDirectory.on("valueChanged", (event: IValueChanged) =>
				allValueChanges.push(event),
			);
			sharedDirectory.on("clear", () => clearEvents++);

			sharedDirectory.delete("rootKey");
			dirA.set("dirAKey", "modifiedValue");
			dirB.clear();
			nestedDir.set("newKey", "newValue");
			sharedDirectory.set("newRoot", "newValue");
			dirA.delete("dirAKey");

			const actualState = [
				["rootKey", sharedDirectory.get("rootKey")],
				["newRoot", sharedDirectory.get("newRoot")],
				["dirAKey", dirA.get("dirAKey")],
				["dirBKey", dirB.get("dirBKey")],
				["nestedKey", nestedDir.get("nestedKey")],
				["newKey", nestedDir.get("newKey")],
			];
			const expectedState = [
				["rootKey", undefined],
				["newRoot", "newValue"],
				["dirAKey", undefined],
				["dirBKey", undefined],
				["nestedKey", "nestedValue"],
				["newKey", "newValue"],
			];
			assert.deepStrictEqual(
				actualState,
				expectedState,
				"Pre-rollback state should match expected values",
			);
			assert.strictEqual(clearEvents, 1);
			assert.strictEqual(allValueChanges.length, 5);

			containerRuntime.rollback?.();

			const actualState2 = [
				["rootKey", sharedDirectory.get("rootKey")],
				["newRoot", sharedDirectory.get("newRoot")],
				["dirAKey", dirA.get("dirAKey")],
				["dirBKey", dirB.get("dirBKey")],
				["nestedKey", nestedDir.get("nestedKey")],
				["newKey", nestedDir.get("newKey")],
			];
			const expectedState2 = [
				["rootKey", "rootValue"],
				["newRoot", undefined],
				["dirAKey", "dirAValue"],
				["dirBKey", "dirBValue"],
				["nestedKey", "nestedValue"],
				["newKey", undefined],
			];
			assert.deepStrictEqual(
				actualState2,
				expectedState2,
				"Post-rollback state should match expected values",
			);
			assert.strictEqual(clearEvents, 1);
			assert.strictEqual(allValueChanges.length, 11);
		});
	});

	describe("SubDirectory operations", () => {
		it("should rollback create subdirectory", () => {
			const { sharedDirectory, containerRuntime } = setupRollbackTest();

			const createEvents: SubDirectoryEvent[] = [];
			sharedDirectory.on("subDirectoryCreated", (event: SubDirectoryEvent) => {
				createEvents.push(event);
			});

			sharedDirectory.createSubDirectory("subdir1");
			assert(sharedDirectory.getSubDirectory("subdir1") !== undefined);
			assert.strictEqual(createEvents.length, 1);

			containerRuntime.rollback?.();
			assert(sharedDirectory.getSubDirectory("subdir1") === undefined);
			assert.strictEqual(createEvents.length, 1);
		});

		it("should rollback delete subdirectory", () => {
			const { sharedDirectory, containerRuntimeFactory, containerRuntime } =
				setupRollbackTest();

			sharedDirectory.createSubDirectory("subdir1");
			const subdir1 = sharedDirectory.getSubDirectory("subdir1");
			assert(subdir1 !== undefined);
			subdir1.set("key", "value");
			containerRuntime.flush();
			containerRuntimeFactory.processAllMessages();

			const deleteEvents: SubDirectoryEvent[] = [];
			sharedDirectory.on("subDirectoryDeleted", (event: SubDirectoryEvent) => {
				deleteEvents.push(event);
			});

			sharedDirectory.deleteSubDirectory("subdir1");
			assert(sharedDirectory.getSubDirectory("subdir1") === undefined);
			assert.strictEqual(deleteEvents.length, 1);

			containerRuntime.rollback?.();
			assert(
				sharedDirectory.getSubDirectory("subdir1") !== undefined,
				"Subdirectory should be restored post-rollback",
			);
			assert.strictEqual(
				subdir1.get("key"),
				"value",
				"key/value should be restored post-rollback",
			);
		});

		it("should rollback create subdirectory, delete subdirectory, and storage operations", () => {
			const { sharedDirectory, containerRuntimeFactory, containerRuntime } =
				setupRollbackTest();

			sharedDirectory.createSubDirectory("subdir1");
			const subdir1 = sharedDirectory.getSubDirectory("subdir1");
			assert(subdir1 !== undefined);
			subdir1.set("key1", "value1");
			containerRuntime.flush();
			containerRuntimeFactory.processAllMessages();

			const deleteEvents: SubDirectoryEvent[] = [];
			sharedDirectory.on("subDirectoryDeleted", (event: SubDirectoryEvent) => {
				deleteEvents.push(event);
			});

			subdir1.set("key1", "foo");
			subdir1.set("key2", "value2");
			sharedDirectory.deleteSubDirectory("subdir1");
			assert(sharedDirectory.getSubDirectory("subdir1") === undefined);
			assert.strictEqual(deleteEvents.length, 1);
			assert.strictEqual(subdir1.get("key1"), "foo");
			assert.strictEqual(subdir1.get("key2"), "value2");

			sharedDirectory.createSubDirectory("subdir2");
			const subdir2 = sharedDirectory.getSubDirectory("subdir2");
			assert(subdir2 !== undefined);
			subdir2.set("key3", "value3");
			assert.strictEqual(subdir2.get("key3"), "value3");

			containerRuntime.rollback?.();

			assert(
				sharedDirectory.getSubDirectory("subdir1") !== undefined,
				"subdir1 should be restored post-rollback",
			);
			assert(
				sharedDirectory.getSubDirectory("subdir2") === undefined,
				"subdir2 should not exist post-rollback",
			);
			assert.strictEqual(
				subdir1.get("key1"),
				"value1",
				"subdir1 key1/value1 should be restored post-rollback",
			);
			assert.strictEqual(subdir1.has("key2"), false, "key2 should not exist post-rollback");
		});

		it("should rollback nested subdirectory create operations", () => {
			const { sharedDirectory, containerRuntimeFactory, containerRuntime } =
				setupRollbackTest();

			sharedDirectory.createSubDirectory("child");
			const child = sharedDirectory.getSubDirectory("child");
			assert(child !== undefined);
			containerRuntime.flush();
			containerRuntimeFactory.processAllMessages();

			child.createSubDirectory("grandchild1");
			child.createSubDirectory("grandchild2");
			const grandchild1 = child.getSubDirectory("grandchild1");
			const grandchild2 = child.getSubDirectory("grandchild2");
			assert(
				grandchild1 !== undefined && grandchild2 !== undefined,
				"grandchild directories should exist pre-rollback",
			);

			containerRuntime.rollback?.();

			assert(
				child.getSubDirectory("grandchild1") === undefined &&
					child.getSubDirectory("grandchild2") === undefined,
				"grandchild directories should not exist post-rollback",
			);
		});

		it("should rollback nested subdirectory delete operations", () => {
			const { sharedDirectory, containerRuntimeFactory, containerRuntime } =
				setupRollbackTest();

			sharedDirectory.createSubDirectory("child");
			const child = sharedDirectory.getSubDirectory("child");
			assert(child !== undefined);

			child.createSubDirectory("grandchild1");
			child.createSubDirectory("grandchild2");
			const grandchild1 = child.getSubDirectory("grandchild1");
			const grandchild2 = child.getSubDirectory("grandchild2");
			assert(grandchild1 !== undefined && grandchild2 !== undefined);
			containerRuntime.flush();
			containerRuntimeFactory.processAllMessages();

			child.deleteSubDirectory("grandchild1");
			child.deleteSubDirectory("grandchild2");
			assert(
				child.getSubDirectory("grandchild1") === undefined &&
					child.getSubDirectory("grandchild2") === undefined,
				"grandchild directories should not exist pre-rollback",
			);

			containerRuntime.rollback?.();

			assert(
				child.getSubDirectory("grandchild1") !== undefined &&
					child.getSubDirectory("grandchild2") !== undefined,
				"grandchild directories should exist post-rollback",
			);
		});

		it("should rollback local subdirectory changes with remote changes", () => {
			const {
				sharedDirectory: localClient,
				containerRuntimeFactory,
				containerRuntime: localRuntime,
			} = setupRollbackTest();
			const { sharedDirectory: remoteClient, containerRuntime: remoteRuntime } =
				createAdditionalClient(containerRuntimeFactory);

			localClient.createSubDirectory("existing");
			const existingSubdir = localClient.getSubDirectory("existing");
			assert(existingSubdir !== undefined);
			existingSubdir.set("key", "value");
			localRuntime.flush();
			containerRuntimeFactory.processAllMessages();

			// Local operations (will be rolled back)
			localClient.createSubDirectory("localCreated");
			localClient.deleteSubDirectory("existing");

			// Remote operations (should persist)
			remoteClient.createSubDirectory("remoteCreated");
			const remoteCreatedSubdir = remoteClient.getSubDirectory("remoteCreated");
			assert(remoteCreatedSubdir !== undefined);
			remoteCreatedSubdir.set("remoteKey", "remoteValue");
			remoteRuntime.flush();
			containerRuntimeFactory.processAllMessages();

			// Verify pre-rollback
			assert.deepStrictEqual(
				[
					localClient.getSubDirectory("localCreated") === undefined,
					localClient.getSubDirectory("remoteCreated") === undefined,
					localClient.getSubDirectory("existing") === undefined,
					remoteClient.getSubDirectory("localCreated") === undefined,
					remoteClient.getSubDirectory("remoteCreated") === undefined,
					remoteClient.getSubDirectory("existing") === undefined,
				],
				[false, false, true, true, false, false],
				"verify subdirectory state pre-rollback",
			);

			localRuntime.rollback?.();

			// Verify post-rollback (only remote changes persist)
			const existingOnLocal = localClient.getSubDirectory("existing");
			const existingOnRemote = remoteClient.getSubDirectory("existing");
			const remoteCreatedOnLocal = localClient.getSubDirectory("remoteCreated");
			const remoteCreatedOnRemote = remoteClient.getSubDirectory("remoteCreated");
			const localCreatedOnLocal = localClient.getSubDirectory("localCreated");
			const localCreatedOnRemote = remoteClient.getSubDirectory("localCreated");

			// Subdirectory existence checks
			assert.deepStrictEqual(
				[
					existingOnLocal === undefined,
					existingOnRemote === undefined,
					remoteCreatedOnLocal === undefined,
					remoteCreatedOnRemote === undefined,
					localCreatedOnLocal === undefined,
					localCreatedOnRemote === undefined,
				],
				[false, false, false, false, true, true],
				"Subdirectory existence checks failed post-rollback",
			);

			// Key checks
			assert.deepStrictEqual(
				[
					existingOnLocal?.get("key"),
					existingOnRemote?.get("key"),
					remoteCreatedOnLocal?.get("remoteKey"),
					remoteCreatedOnRemote?.get("remoteKey"),
				],
				["value", "value", "remoteValue", "remoteValue"],
				"Subdirectory key values should match expected values post-rollback",
			);
		});

		it("should rollback local subdirectory changes with remote changes and storage operations", () => {
			const {
				sharedDirectory: localClient,
				containerRuntimeFactory,
				containerRuntime: localRuntime,
			} = setupRollbackTest();
			const { sharedDirectory: remoteClient, containerRuntime: remoteRuntime } =
				createAdditionalClient(containerRuntimeFactory);

			localClient.createSubDirectory("existing");
			const existingSubdir = localClient.getSubDirectory("existing");
			assert(existingSubdir !== undefined);
			existingSubdir.set("key", "value");
			localRuntime.flush();
			containerRuntimeFactory.processAllMessages();

			// Local operations (will be rolled back)
			localClient.createSubDirectory("localCreated");
			localClient.deleteSubDirectory("existing");

			// Remote operations (should persist)
			remoteClient.createSubDirectory("remoteCreated");
			const remoteCreatedSubdir = remoteClient.getSubDirectory("remoteCreated");
			assert(remoteCreatedSubdir !== undefined);
			remoteCreatedSubdir.set("remoteKey", "remoteValue");
			const existingFromRemote = remoteClient.getSubDirectory("existing");
			assert(existingFromRemote !== undefined);
			existingFromRemote.set("key", "foo");
			existingFromRemote.set("key2", "value2");
			remoteRuntime.flush();
			containerRuntimeFactory.processAllMessages();

			// Verify pre-rollback
			assert.deepStrictEqual(
				[
					localClient.getSubDirectory("localCreated") === undefined,
					localClient.getSubDirectory("remoteCreated") === undefined,
					localClient.getSubDirectory("existing") === undefined,
					remoteClient.getSubDirectory("localCreated") === undefined,
					remoteClient.getSubDirectory("remoteCreated") === undefined,
					remoteClient.getSubDirectory("existing") === undefined,
				],
				[false, false, true, true, false, false],
				"verify subdirectory state pre-rollback",
			);

			localRuntime.rollback?.();

			// Verify post-rollback (only remote changes persist)
			const existingOnLocal = localClient.getSubDirectory("existing");
			const existingOnRemote = remoteClient.getSubDirectory("existing");
			const remoteCreatedOnLocal = localClient.getSubDirectory("remoteCreated");
			const remoteCreatedOnRemote = remoteClient.getSubDirectory("remoteCreated");
			const localCreatedOnLocal = localClient.getSubDirectory("localCreated");
			const localCreatedOnRemote = remoteClient.getSubDirectory("localCreated");

			// Subdirectory existence checks
			assert.deepStrictEqual(
				[
					existingOnLocal === undefined,
					existingOnRemote === undefined,
					remoteCreatedOnLocal === undefined,
					remoteCreatedOnRemote === undefined,
					localCreatedOnLocal === undefined,
					localCreatedOnRemote === undefined,
				],
				[false, false, false, false, true, true],
				"Subdirectory existence checks failed post-rollback",
			);

			// Extra asserts to make compiler happy (doesn't recognize above asserts)
			assert(
				existingOnRemote && remoteCreatedOnRemote && existingOnLocal && remoteCreatedOnLocal,
			);

			assert.deepStrictEqual(
				[[...existingOnLocal.entries()], [...remoteCreatedOnLocal.entries()]],
				[
					[
						["key", "foo"],
						["key2", "value2"],
					],
					[["remoteKey", "remoteValue"]],
				],
				"Subdirectory entries on local client should match expected values post-rollback",
			);
			assert.deepStrictEqual(
				[[...existingOnRemote.entries()], [...remoteCreatedOnRemote.entries()]],
				[
					[
						["key", "foo"],
						["key2", "value2"],
					],
					[["remoteKey", "remoteValue"]],
				],
				"Subdirectory entries on remote client should match expected values post-rollback",
			);
>>>>>>> 1a77bce5
		});
	});
});<|MERGE_RESOLUTION|>--- conflicted
+++ resolved
@@ -461,72 +461,6 @@
 			nestedDir.set("nestedKey", "nestedValue");
 			containerRuntime.flush();
 			containerRuntimeFactory.processAllMessages();
-<<<<<<< HEAD
-
-			const allValueChanges: IValueChanged[] = [];
-			let clearEvents = 0;
-			sharedDirectory.on("valueChanged", (event: IValueChanged) =>
-				allValueChanges.push(event),
-			);
-			sharedDirectory.on("clear", () => clearEvents++);
-
-			sharedDirectory.delete("rootKey");
-			dirA.set("dirAKey", "modifiedValue");
-			dirB.clear();
-			nestedDir.set("newKey", "newValue");
-			sharedDirectory.set("newRoot", "newValue");
-			dirA.delete("dirAKey");
-
-			const actualState = [
-				["rootKey", sharedDirectory.get("rootKey")],
-				["newRoot", sharedDirectory.get("newRoot")],
-				["dirAKey", dirA.get("dirAKey")],
-				["dirBKey", dirB.get("dirBKey")],
-				["nestedKey", nestedDir.get("nestedKey")],
-				["newKey", nestedDir.get("newKey")],
-			];
-			const expectedState = [
-				["rootKey", undefined],
-				["newRoot", "newValue"],
-				["dirAKey", undefined],
-				["dirBKey", undefined],
-				["nestedKey", "nestedValue"],
-				["newKey", "newValue"],
-			];
-			assert.deepStrictEqual(
-				actualState,
-				expectedState,
-				"Pre-rollback state should match expected values",
-			);
-			assert.strictEqual(clearEvents, 1);
-			assert.strictEqual(allValueChanges.length, 5);
-
-			containerRuntime.rollback?.();
-
-			const actualState2 = [
-				["rootKey", sharedDirectory.get("rootKey")],
-				["newRoot", sharedDirectory.get("newRoot")],
-				["dirAKey", dirA.get("dirAKey")],
-				["dirBKey", dirB.get("dirBKey")],
-				["nestedKey", nestedDir.get("nestedKey")],
-				["newKey", nestedDir.get("newKey")],
-			];
-			const expectedState2 = [
-				["rootKey", "rootValue"],
-				["newRoot", undefined],
-				["dirAKey", "dirAValue"],
-				["dirBKey", "dirBValue"],
-				["nestedKey", "nestedValue"],
-				["newKey", undefined],
-			];
-			assert.deepStrictEqual(
-				actualState2,
-				expectedState2,
-				"Post-rollback state should match expected values",
-			);
-			assert.strictEqual(clearEvents, 1);
-			assert.strictEqual(allValueChanges.length, 11);
-=======
 
 			const allValueChanges: IValueChanged[] = [];
 			let clearEvents = 0;
@@ -929,7 +863,6 @@
 				],
 				"Subdirectory entries on remote client should match expected values post-rollback",
 			);
->>>>>>> 1a77bce5
 		});
 	});
 });