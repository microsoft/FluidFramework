/*!
 * Copyright (c) Microsoft Corporation and contributors. All rights reserved.
 * Licensed under the MIT License.
 */

import type {
	IDisposable,
	IEvent,
	IEventProvider,
	IEventThisPlaceHolder,
} from "@fluidframework/core-interfaces";
import type {
	ISharedObject,
	ISharedObjectEvents,
} from "@fluidframework/shared-object-base/internal";

/**
 * Type of "valueChanged" event parameter.
 * @sealed
 * @legacy
 * @public
 */
export interface IValueChanged {
	/**
	 * The key storing the value that changed.
	 */
	readonly key: string;

	/**
	 * The value that was stored at the key prior to the change.
	 */
	// TODO: Use `unknown` instead (breaking change).
	// eslint-disable-next-line @typescript-eslint/no-explicit-any
	readonly previousValue: any;
}

/**
 * Interface describing actions on a directory.
 *
 * @remarks When used as a Map, operates on its keys.
 * @sealed
 * @legacy
 * @public
 */
export interface IDirectory
	// TODO: Use `unknown` instead (breaking change).
	// eslint-disable-next-line @typescript-eslint/no-explicit-any
	extends Map<string, any>,
		IEventProvider<IDirectoryEvents>,
		Partial<IDisposable> {
	/**
	 * The absolute path of the directory.
	 */
	readonly absolutePath: string;

	/**
	 * Retrieves the value stored at the given key from the directory.
	 * @param key - Key to retrieve from
	 * @returns The stored value, or undefined if the key is not set
	 */
	// TODO: Use `unknown` instead (breaking change).
	// eslint-disable-next-line @typescript-eslint/no-explicit-any
	get<T = any>(key: string): T | undefined;

	/**
	 * Sets the value stored at key to the provided value.
	 * @param key - Key to set at
	 * @param value - Value to set
	 * @returns The IDirectory itself
	 */
	set<T = unknown>(key: string, value: T): this;

	/**
	 * Get the number of sub directory within the directory.
	 * @returns The number of sub directory within a directory.
	 */
	countSubDirectory?(): number;

	/**
	 * Creates an IDirectory child of this IDirectory, or retrieves the existing IDirectory child if one with the
	 * same name already exists.
	 * @param subdirName - Name of the new child directory to create
	 * @returns The IDirectory child that was created or retrieved
	 */
	createSubDirectory(subdirName: string): IDirectory;

	/**
	 * Gets an IDirectory child of this IDirectory, if it exists.
	 * @param subdirName - Name of the child directory to get
	 * @returns The requested IDirectory
	 */
	getSubDirectory(subdirName: string): IDirectory | undefined;

	/**
	 * Checks whether this directory has a child directory with the given name.
	 * @param subdirName - Name of the child directory to check
	 * @returns True if it exists, false otherwise
	 */
	hasSubDirectory(subdirName: string): boolean;

	/**
	 * Deletes an IDirectory child of this IDirectory, if it exists, along with all descendent keys and directories.
	 * @param subdirName - Name of the child directory to delete
	 * @returns True if the IDirectory existed and was deleted, false if it did not exist
	 */
	deleteSubDirectory(subdirName: string): boolean;

	/**
	 * Gets an iterator over the IDirectory children of this IDirectory.
	 * @returns The IDirectory iterator
	 */
	subdirectories(): IterableIterator<[string, IDirectory]>;

	/**
	 * Get an IDirectory within the directory, in order to use relative paths from that location.
	 * @param relativePath - Path of the IDirectory to get, relative to this IDirectory
	 * @returns The requested IDirectory
	 */
	getWorkingDirectory(relativePath: string): IDirectory | undefined;
}

/**
 * Events emitted in response to changes to the directory data.
 *
 * @remarks
 * These events only emit on the {@link ISharedDirectory} itself, and not on subdirectories.
 * @sealed
 * @legacy @beta
 */
export interface ISharedDirectoryEvents extends ISharedObjectEvents {
	/**
	 * Emitted when a key is set or deleted. This is emitted for any key in the {@link ISharedDirectory} or any
	 * subdirectory.
	 *
	 * @remarks Listener parameters:
	 *
	 * - `changed` - Information on the key that changed, its value prior to the change, and the path to the
	 * key that changed.
	 *
	 * - `local` - Whether the change originated from this client.
	 *
	 * - `target` - The {@link ISharedDirectory} itself.
	 */
	(
		event: "valueChanged",
		listener: (
			changed: IDirectoryValueChanged,
			local: boolean,
			target: IEventThisPlaceHolder,
		) => void,
	);

	/**
	 * Emitted when the {@link ISharedDirectory} is cleared.
	 *
	 * @remarks Listener parameters:
	 *
	 * - `local` - Whether the clear originated from this client.
	 *
	 * - `target` - The {@link ISharedDirectory} itself.
	 */
	(event: "clear", listener: (local: boolean, target: IEventThisPlaceHolder) => void);

	/**
	 * Emitted when a subdirectory is created.
	 *
	 * @remarks Listener parameters:
	 *
	 * - `path` - The relative path to the subdirectory that is created.
	 * It is relative from the object which raises the event.
	 *
	 * - `local` - Whether the create originated from the this client.
	 *
	 * - `target` - The {@link ISharedDirectory} itself.
	 */
	(
		event: "subDirectoryCreated",
		listener: (path: string, local: boolean, target: IEventThisPlaceHolder) => void,
	);

	/**
	 * Emitted when a subdirectory is deleted.
	 *
	 * @remarks Listener parameters:
	 *
	 * - `path` - The relative path to the subdirectory that is deleted.
	 * It is relative from the object which raises the event.
	 *
	 * - `local` - Whether the delete originated from the this client.
	 *
	 * - `target` - The {@link ISharedDirectory} itself.
	 */
	(
		event: "subDirectoryDeleted",
		listener: (path: string, local: boolean, target: IEventThisPlaceHolder) => void,
	);
}

/**
 * Events emitted in response to changes to the directory data.
 * @sealed
 * @legacy
 * @public
 */
export interface IDirectoryEvents extends IEvent {
	/**
	 * Emitted when a key is set or deleted. As opposed to the
	 * {@link ISharedDirectory}'s valueChanged event, this is emitted only on the {@link IDirectory} that directly
	 * contains the key.
	 *
	 * @remarks Listener parameters:
	 *
	 * - `changed` - Information on the key that changed and its value prior to the change.
	 *
	 * - `local` - Whether the change originated from this client.
	 *
	 * - `target` - The {@link IDirectory} itself.
	 */
	(
		event: "containedValueChanged",
		listener: (changed: IValueChanged, local: boolean, target: IEventThisPlaceHolder) => void,
	);

	/**
	 * Emitted when a subdirectory is created. Also emitted when a delete
	 * of a subdirectory is rolled back.
	 *
	 * @remarks Listener parameters:
	 *
	 * - `path` - The relative path to the subdirectory that is created.
	 * It is relative from the object which raises the event.
	 *
	 * - `local` - Whether the creation originated from the this client.
	 *
	 * - `target` - The {@link ISharedDirectory} itself.
	 */
	(
		event: "subDirectoryCreated",
		listener: (path: string, local: boolean, target: IEventThisPlaceHolder) => void,
	);

	/**
	 * Emitted when a subdirectory is deleted.
	 *
	 * @remarks Listener parameters:
	 *
	 * - `path` - The relative path to the subdirectory that is deleted.
	 * It is relative from the object which raises the event.
	 *
	 * - `local` - Whether the delete originated from the this client.
	 *
	 * - `target` - The {@link ISharedDirectory} itself.
	 */
	(
		event: "subDirectoryDeleted",
		listener: (path: string, local: boolean, target: IEventThisPlaceHolder) => void,
	);

	/**
	 * Emitted when this sub directory is deleted.
	 *
	 * @remarks Listener parameters:
	 *
	 * - `target` - The {@link IDirectory} itself.
	 */
	(event: "disposed", listener: (target: IEventThisPlaceHolder) => void);

	/**
	 * Emitted when this previously deleted sub directory is restored.
	 * This event only needs to be handled in the case of rollback. If your application does
	 * not use the local rollback feature, you can ignore this event.
	 *
	 * @remarks Listener parameters:
	 *
	 * - `target` - The {@link IDirectory} itself.
	 */
	(event: "undisposed", listener: (target: IEventThisPlaceHolder) => void);
}

/**
 * Internal events for {@link ISharedDirectory}.
 * @internal
 */
<<<<<<< HEAD
export interface ISharedDirectoryEventsInternal extends IEvent {
=======
export interface ISharedDirectoryEventsInternal extends ISharedDirectoryEvents {
>>>>>>> 7e80360d
	/**
	 * Emitted when the {@link ISharedDirectory} is cleared.
	 *
	 * @remarks Listener parameters:
	 *
	 * - `path` - The absolute path to the directory that was cleared.
	 *
	 * - `local` - Whether the clear originated from this client.
	 *
	 * - `target` - The {@link ISharedDirectory} itself.
	 */
	(
		event: "clearInternal",
		listener: (path: string, local: boolean, target: IEventThisPlaceHolder) => void,
	);
}

/**
 * Provides a hierarchical organization of map-like data structures as SubDirectories.
 * The values stored within can be accessed like a map, and the hierarchy can be navigated using path syntax.
 * SubDirectories can be retrieved for use as working directories.
 * @sealed
 * @legacy @beta
 */
export interface ISharedDirectory
	extends ISharedObject<ISharedDirectoryEvents & IDirectoryEvents>,
		Omit<IDirectory, "on" | "once" | "off"> {
	// The Omit type excludes symbols, which we don't want to exclude.  Adding them back here manually.
	// https://github.com/microsoft/TypeScript/issues/31671
	// TODO: Use `unknown` instead (breaking change).
	// eslint-disable-next-line @typescript-eslint/no-explicit-any
	[Symbol.iterator](): IterableIterator<[string, any]>;
	readonly [Symbol.toStringTag]: string;
}

/**
 * Type of "valueChanged" event parameter for {@link ISharedDirectory}.
 * @sealed
 * @legacy
 * @public
 */
export interface IDirectoryValueChanged extends IValueChanged {
	/**
	 * The absolute path to the IDirectory storing the key which changed.
	 * @readonly
	 * @privateRemarks
	 * When breaking changes can be made, `readonly` should be added.
	 */
	path: string;
}

/**
 * Events emitted in response to changes to the {@link ISharedMap | map} data.
 * @sealed
 * @legacy @beta
 */
export interface ISharedMapEvents extends ISharedObjectEvents {
	/**
	 * Emitted when a key is set or deleted.
	 *
	 * @remarks Listener parameters:
	 *
	 * - `changed` - Information on the key that changed and its value prior to the change.
	 *
	 * - `local` - Whether the change originated from this client.
	 *
	 * - `target` - The {@link ISharedMap} itself.
	 */
	(
		event: "valueChanged",
		listener: (changed: IValueChanged, local: boolean, target: IEventThisPlaceHolder) => void,
	);

	/**
	 * Emitted when the map is cleared.
	 *
	 * @remarks Listener parameters:
	 *
	 * - `local` - Whether the clear originated from this client.
	 *
	 * - `target` - The {@link ISharedMap} itself.
	 */
	(event: "clear", listener: (local: boolean, target: IEventThisPlaceHolder) => void);
}

/**
 * The SharedMap distributed data structure can be used to store key-value pairs.
 *
 * @remarks
 * SharedMap provides the same API for setting and retrieving values that JavaScript developers are accustomed to with the
 * {@link https://developer.mozilla.org/en-US/docs/Web/JavaScript/Reference/Global_Objects/Map | Map} built-in object.
 * However, the keys of a SharedMap must be strings, and the values must either be a JSON-serializable object or a
 * {@link @fluidframework/datastore#FluidObjectHandle}.
 *
 * Note: unlike JavaScript maps, SharedMap does not make any guarantees regarding enumeration order.
 *
 * For more information, including example usages, see {@link https://fluidframework.com/docs/data-structures/map/}.
 * @sealed
 * @legacy @beta
 */
// TODO: Use `unknown` instead (breaking change).
// eslint-disable-next-line @typescript-eslint/no-explicit-any
export interface ISharedMap extends ISharedObject<ISharedMapEvents>, Map<string, any> {
	/**
	 * Retrieves the given key from the map if it exists.
	 * @param key - Key to retrieve from
	 * @returns The stored value, or undefined if the key is not set
	 */
	// TODO: Use `unknown` instead (breaking change).
	// eslint-disable-next-line @typescript-eslint/no-explicit-any
	get<T = any>(key: string): T | undefined;

	/**
	 * Sets the value stored at key to the provided value.
	 * @param key - Key to set
	 * @param value - Value to set
	 * @returns The {@link ISharedMap} itself
	 */
	set<T = unknown>(key: string, value: T): this;
}<|MERGE_RESOLUTION|>--- conflicted
+++ resolved
@@ -281,11 +281,7 @@
  * Internal events for {@link ISharedDirectory}.
  * @internal
  */
-<<<<<<< HEAD
-export interface ISharedDirectoryEventsInternal extends IEvent {
-=======
 export interface ISharedDirectoryEventsInternal extends ISharedDirectoryEvents {
->>>>>>> 7e80360d
 	/**
 	 * Emitted when the {@link ISharedDirectory} is cleared.
 	 *
