--- conflicted
+++ resolved
@@ -133,8 +133,6 @@
  * ```
  * - `local` - Whether the clear originated from the this client.
  *
-<<<<<<< HEAD
-=======
  * - `target` - The ISharedDirectory itself.
  *
  * ### "subDirectoryCreated"
@@ -146,9 +144,9 @@
  * ```typescript
  * (path: string, local: boolean, target: IEventThisPlaceHolder) => void
  * ```
- * - `path` -  The relative path to the key that is created.It is relative from the object which raises the event.
- *
- * - `local` - Whether the clear originated from the this client.
+ * - `path` -  The relative path to the subdirectory that is created. It is relative from the object which raises the event.
+ *
+ * - `local` - Whether the create originated from the this client.
  *
  * - `target` - The ISharedDirectory itself.
  *
@@ -161,11 +159,10 @@
  * ```typescript
  * (path: string, local: boolean, target: IEventThisPlaceHolder) => void
  * ```
- * - `path` - The relative path to the key that is deleted.It is relative from the object which raises the event.
- *
- * - `local` - Whether the clear originated from the this client.
- *
->>>>>>> 5884f8dc
+ * - `path` - The relative path to the subdirectory that is deleted. It is relative from the object which raises the event.
+ *
+ * - `local` - Whether the delete originated from the this client.
+ *
  * - `target` - The ISharedDirectory itself.
  */
 export interface ISharedDirectoryEvents extends ISharedObjectEvents {
