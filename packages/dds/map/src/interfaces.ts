/*!
 * Copyright (c) Microsoft Corporation and contributors. All rights reserved.
 * Licensed under the MIT License.
 */

import { ISharedObject, ISharedObjectEvents } from "@fluidframework/shared-object-base";
import { IDisposable, IEvent, IEventProvider, IEventThisPlaceHolder } from "@fluidframework/common-definitions";

/**
 * Type of "valueChanged" event parameter.
 */
export interface IValueChanged {
    /**
     * The key storing the value that changed.
     */
    key: string;

    /**
     * The value that was stored at the key prior to the change.
     */
    previousValue: any;
}

/**
 * Interface describing actions on a directory.
 *
 * @remarks
 * When used as a Map, operates on its keys.
 */
export interface IDirectory extends Map<string, any>, IEventProvider<IDirectoryEvents>, Partial<IDisposable> {
    /**
     * The absolute path of the directory.
     */
    readonly absolutePath: string;

    /**
     * Retrieves the value stored at the given key from the directory.
     * @param key - Key to retrieve from
     * @returns The stored value, or undefined if the key is not set
     */
    get<T = any>(key: string): T | undefined;

    /**
     * Sets the value stored at key to the provided value.
     * @param key - Key to set at
     * @param value - Value to set
     * @returns The IDirectory itself
     */
    set<T = any>(key: string, value: T): this;

    /**
     * Get the number of sub directory within the directory.
     * @returns The number of sub directory within a directory.
     */
    countSubDirectory?(): number;

    /**
     * Creates an IDirectory child of this IDirectory, or retrieves the existing IDirectory child if one with the
     * same name already exists.
     * @param subdirName - Name of the new child directory to create
     * @returns The IDirectory child that was created or retrieved
     */
    createSubDirectory(subdirName: string): IDirectory;

    /**
     * Gets an IDirectory child of this IDirectory, if it exists.
     * @param subdirName - Name of the child directory to get
     * @returns The requested IDirectory
     */
    getSubDirectory(subdirName: string): IDirectory | undefined;

    /**
     * Checks whether this directory has a child directory with the given name.
     * @param subdirName - Name of the child directory to check
     * @returns True if it exists, false otherwise
     */
    hasSubDirectory(subdirName: string): boolean;

    /**
     * Deletes an IDirectory child of this IDirectory, if it exists, along with all descendent keys and directories.
     * @param subdirName - Name of the child directory to delete
     * @returns True if the IDirectory existed and was deleted, false if it did not exist
     */
    deleteSubDirectory(subdirName: string): boolean;

    /**
     * Gets an iterator over the IDirectory children of this IDirectory.
     * @returns The IDirectory iterator
     */
    subdirectories(): IterableIterator<[string, IDirectory]>;

    /**
     * Get an IDirectory within the directory, in order to use relative paths from that location.
     * @param relativePath - Path of the IDirectory to get, relative to this IDirectory
     * @returns The requested IDirectory
     */
    getWorkingDirectory(relativePath: string): IDirectory | undefined;
}

/**
 * Events emitted in response to changes to the directory data.  These events only emit on the ISharedDirectory itself,
 * and not on subdirectories.
 *
 * ### "valueChanged"
 *
 * The valueChanged event is emitted when a key is set or deleted.  This is emitted for any key in the ISharedDirectory
 * or any subdirectory.
 *
 * #### Listener signature
 *
 * ```typescript
 * (
 *     changed: IDirectoryValueChanged,
 *     local: boolean,
 *     target: IEventThisPlaceHolder,
 * ) => void
 * ```
 * - `changed` - Information on the key that changed, its value prior to the change, and the path to the key that
 *   changed.
 *
 * - `local` - Whether the change originated from this client.
 *
 * - `target` - The ISharedDirectory itself.
 *
 * ### "clear"
 *
 * The clear event is emitted when the ISharedDirectory is cleared.
 *
 * #### Listener signature
 *
 * ```typescript
 * (local: boolean, target: IEventThisPlaceHolder) => void
 * ```
 * - `local` - Whether the clear originated from this client.
 *
 * - `target` - The ISharedDirectory itself.
 *
 * ### "subDirectoryCreated"
 *
 * The subDirectoryCreated event is emitted when a subdirectory is created.
 *
 * #### Listener signature
 *
 * ```typescript
 * (path: string, local: boolean, target: IEventThisPlaceHolder) => void
 * ```
 * - `path` -  The relative path to the subdirectory that is created.
 *             It is relative from the object which raises the event.
 *
<<<<<<< HEAD
 * - `local` - Whether the clear originated from this client.
=======
 * - `local` - Whether the create originated from the this client.
>>>>>>> cb96e87d
 *
 * - `target` - The ISharedDirectory itself.
 *
 * * ### "subDirectoryDeleted"
 *
 * The subDirectoryDeleted event is emitted when a subdirectory is deleted.
 *
 * #### Listener signature
 *
 * ```typescript
 * (path: string, local: boolean, target: IEventThisPlaceHolder) => void
 * ```
 * - `path` - The relative path to the subdirectory that is deleted.
 *            It is relative from the object which raises the event.
 *
<<<<<<< HEAD
 * - `local` - Whether the clear originated from this client.
=======
 * - `local` - Whether the delete originated from the this client.
>>>>>>> cb96e87d
 *
 * - `target` - The ISharedDirectory itself.
 */
export interface ISharedDirectoryEvents extends ISharedObjectEvents {
    (event: "valueChanged", listener: (
        changed: IDirectoryValueChanged,
        local: boolean,
        target: IEventThisPlaceHolder,
    ) => void);
    (event: "clear", listener: (
        local: boolean,
        target: IEventThisPlaceHolder,
    ) => void);
    (event: "subDirectoryCreated", listener: (
        path: string,
        local: boolean,
        target: IEventThisPlaceHolder,
    ) => void);
    // eslint-disable-next-line @typescript-eslint/unified-signatures
    (event: "subDirectoryDeleted", listener: (
        path: string,
        local: boolean,
        target: IEventThisPlaceHolder,
    ) => void);
}

/**
 * Events emitted in response to changes to the directory data.
 *
 * ### "containedValueChanged"
 *
 * The containedValueChanged event is emitted when a key is set or deleted.  As opposed to the SharedDirectory's
 * valueChanged event, this is emitted only on the IDirectory that directly contains the key.
 *
 * #### Listener signature
 *
 * ```typescript
 * (changed: IValueChanged, local: boolean, target: IEventThisPlaceHolder) => void
 * ```
 * - `changed` - Information on the key that changed and its value prior to the change.
 *
 * - `local` - Whether the change originated from this client.
 *
 *
 * - `target` - The IDirectory itself.
 * ### "subDirectoryCreated"
 *
 * The subDirectoryCreated event is emitted when a subdirectory is created.
 *
 * #### Listener signature
 *
 * ```typescript
 * (path: string, local: boolean, target: IEventThisPlaceHolder) => void
 * ```
 * - `path` - The relative path to the subdirectory that is created.
 *            It is relative from the object which raises the event.
 *
<<<<<<< HEAD
 * - `local` - Whether the clear originated from this client.
=======
 * - `local` - Whether the creation originated from the this client.
>>>>>>> cb96e87d
 *
 * - `target` - The ISharedDirectory itself.
 *
 * * ### "subDirectoryDeleted"
 *
 * The subDirectoryDeleted event is emitted when a subdirectory is deleted.
 *
 * #### Listener signature
 *
 * ```typescript
 * (path: string, local: boolean, target: IEventThisPlaceHolder) => void
 * ```
 * - `path` - The relative path to the subdirectory that is deleted.
 *            It is relative from the object which raises the event.
 *
<<<<<<< HEAD
 * - `local` - Whether the clear originated from this client.
=======
 * - `local` - Whether the delete originated from the this client.
>>>>>>> cb96e87d
 *
 * - `target` - The ISharedDirectory itself.
 *
 * ### "disposed"
 *
 * The dispose event is emitted when this sub directory is deleted.
 *
 * #### Listener signature
 *
 * ```typescript
 * (local: boolean, target: IEventThisPlaceHolder) => void
 * ```
 *
 * - `target` - The IDirectory itself.
 */
export interface IDirectoryEvents extends IEvent {
    (event: "containedValueChanged", listener: (
        changed: IValueChanged,
        local: boolean,
        target: IEventThisPlaceHolder,
    ) => void);
    (event: "subDirectoryCreated", listener: (
        path: string,
        local: boolean,
        target: IEventThisPlaceHolder,
    ) => void);
    // eslint-disable-next-line @typescript-eslint/unified-signatures
    (event: "subDirectoryDeleted", listener: (
        path: string,
        local: boolean,
        target: IEventThisPlaceHolder,
    ) => void);
    (event: "disposed", listener: (
        target: IEventThisPlaceHolder,
    ) => void);
}

/**
 * Interface describing a shared directory.
 */
export interface ISharedDirectory extends
    ISharedObject<ISharedDirectoryEvents & IDirectoryEvents>,
    Omit<IDirectory, "on" | "once" | "off"> {
    // The Omit type excludes symbols, which we don't want to exclude.  Adding them back here manually.
    // https://github.com/microsoft/TypeScript/issues/31671
    [Symbol.iterator](): IterableIterator<[string, any]>;
    readonly [Symbol.toStringTag]: string;
}

/**
 * Type of "valueChanged" event parameter for SharedDirectory
 */
export interface IDirectoryValueChanged extends IValueChanged {
    /**
     * The absolute path to the IDirectory storing the key which changed.
     */
    path: string;
}

/**
 * Events emitted in response to changes to the map data.
 *
 * ### "valueChanged"
 *
 * The valueChanged event is emitted when a key is set or deleted.
 *
 * #### Listener signature
 *
 * ```typescript
 * (
 *     changed: IValueChanged,
 *     local: boolean,
 *     target: IEventThisPlaceHolder,
 * ) => void
 * ```
 * - `changed` - Information on the key that changed and its value prior to the change.
 *
 * - `local` - Whether the change originated from this client.
 *
 * - `target` - The map itself.
 *
 * ### "clear"
 *
 * The clear event is emitted when the map is cleared.
 *
 * #### Listener signature
 *
 * ```typescript
 * (local: boolean, target: IEventThisPlaceHolder) => void
 * ```
 * - `local` - Whether the clear originated from this client.
 *
 * - `target` - The map itself.
 */
export interface ISharedMapEvents extends ISharedObjectEvents {
    (event: "valueChanged", listener: (
        changed: IValueChanged,
        local: boolean,
        target: IEventThisPlaceHolder) => void);
    (event: "clear", listener: (
        local: boolean,
        target: IEventThisPlaceHolder) => void);
}

/**
 * Shared map interface
 */
export interface ISharedMap extends ISharedObject<ISharedMapEvents>, Map<string, any> {
    /**
     * Retrieves the given key from the map.
     * @param key - Key to retrieve from
     * @returns The stored value, or undefined if the key is not set
     */
    get<T = any>(key: string): T | undefined;

    /**
     * Sets the value stored at key to the provided value.
     * @param key - Key to set at
     * @param value - Value to set
     * @returns The ISharedMap itself
     */
    set<T = any>(key: string, value: T): this;
}

/**
 * The _ready-for-serialization_ format of values contained in DDS contents.  This allows us to use
 * ISerializableValue.type to understand whether they're storing a Plain JS object, a SharedObject, or a value type.
 * Note that the in-memory equivalent of ISerializableValue is ILocalValue (similarly holding a type, but with
 * the _in-memory representation_ of the value instead).  An ISerializableValue is what gets passed to
 * JSON.stringify and comes out of JSON.parse.  This format is used both for snapshots (loadCore/populate)
 * and ops (set).
 * If type is Plain, it must be a plain JS object that can survive a JSON.stringify/parse.  E.g. a URL object will
 * just get stringified to a URL string and not rehydrate as a URL object on the other side.  It may contain members
 * that are ISerializedHandle (the serialized form of a handle).
 * If type is a value type then it must be amongst the types registered via registerValueType or we won't know how
 * to serialize/deserialize it (we rely on its factory via .load() and .store()).  Its value will be type-dependent.
 * If type is Shared, then the in-memory value will just be a reference to the SharedObject.  Its value will be a
 * channel ID.  This type is legacy and deprecated.
 */
export interface ISerializableValue {
    /**
     * A type annotation to help indicate how the value serializes.
     */
    type: string;

    /**
     * The JSONable representation of the value.
     */
    value: any;
}

export interface ISerializedValue {
    /**
     * A type annotation to help indicate how the value serializes.
     */
    type: string;

    /**
     * String representation of the value.
     */
    value: string | undefined;
}<|MERGE_RESOLUTION|>--- conflicted
+++ resolved
@@ -147,11 +147,7 @@
  * - `path` -  The relative path to the subdirectory that is created.
  *             It is relative from the object which raises the event.
  *
-<<<<<<< HEAD
- * - `local` - Whether the clear originated from this client.
-=======
  * - `local` - Whether the create originated from the this client.
->>>>>>> cb96e87d
  *
  * - `target` - The ISharedDirectory itself.
  *
@@ -167,11 +163,7 @@
  * - `path` - The relative path to the subdirectory that is deleted.
  *            It is relative from the object which raises the event.
  *
-<<<<<<< HEAD
- * - `local` - Whether the clear originated from this client.
-=======
  * - `local` - Whether the delete originated from the this client.
->>>>>>> cb96e87d
  *
  * - `target` - The ISharedDirectory itself.
  */
@@ -229,11 +221,7 @@
  * - `path` - The relative path to the subdirectory that is created.
  *            It is relative from the object which raises the event.
  *
-<<<<<<< HEAD
- * - `local` - Whether the clear originated from this client.
-=======
  * - `local` - Whether the creation originated from the this client.
->>>>>>> cb96e87d
  *
  * - `target` - The ISharedDirectory itself.
  *
@@ -249,11 +237,7 @@
  * - `path` - The relative path to the subdirectory that is deleted.
  *            It is relative from the object which raises the event.
  *
-<<<<<<< HEAD
- * - `local` - Whether the clear originated from this client.
-=======
  * - `local` - Whether the delete originated from the this client.
->>>>>>> cb96e87d
  *
  * - `target` - The ISharedDirectory itself.
  *
