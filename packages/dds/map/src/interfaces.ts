/*!
 * Copyright (c) Microsoft Corporation and contributors. All rights reserved.
 * Licensed under the MIT License.
 */

import { ISharedObject, ISharedObjectEvents } from "@fluidframework/shared-object-base";
import {
	IDisposable,
	IEvent,
	IEventProvider,
	IEventThisPlaceHolder,
} from "@fluidframework/core-interfaces";

/**
 * Type of "valueChanged" event parameter.
 * @sealed
 * @public
 */
export interface IValueChanged {
	/**
	 * The key storing the value that changed.
	 */
	key: string;

	/**
	 * The value that was stored at the key prior to the change.
	 */
	// TODO: Use `unknown` instead (breaking change).
	// eslint-disable-next-line @typescript-eslint/no-explicit-any
	previousValue: any;
}

/**
 * Interface describing actions on a directory.
 *
 * @remarks When used as a Map, operates on its keys.
 * @alpha
 */
// TODO: Use `unknown` instead (breaking change).
// eslint-disable-next-line @typescript-eslint/no-explicit-any
export interface IDirectory
	extends Map<string, any>,
		IEventProvider<IDirectoryEvents>,
		Partial<IDisposable> {
	/**
	 * The absolute path of the directory.
	 */
	readonly absolutePath: string;

	/**
	 * Retrieves the value stored at the given key from the directory.
	 * @param key - Key to retrieve from
	 * @returns The stored value, or undefined if the key is not set
	 */
	// TODO: Use `unknown` instead (breaking change).
	// eslint-disable-next-line @typescript-eslint/no-explicit-any
	get<T = any>(key: string): T | undefined;

	/**
	 * Sets the value stored at key to the provided value.
	 * @param key - Key to set at
	 * @param value - Value to set
	 * @returns The IDirectory itself
	 */
	set<T = unknown>(key: string, value: T): this;

	/**
	 * Get the number of sub directory within the directory.
	 * @returns The number of sub directory within a directory.
	 */
	countSubDirectory?(): number;

	/**
	 * Creates an IDirectory child of this IDirectory, or retrieves the existing IDirectory child if one with the
	 * same name already exists.
	 * @param subdirName - Name of the new child directory to create
	 * @returns The IDirectory child that was created or retrieved
	 */
	createSubDirectory(subdirName: string): IDirectory;

	/**
	 * Gets an IDirectory child of this IDirectory, if it exists.
	 * @param subdirName - Name of the child directory to get
	 * @returns The requested IDirectory
	 */
	getSubDirectory(subdirName: string): IDirectory | undefined;

	/**
	 * Checks whether this directory has a child directory with the given name.
	 * @param subdirName - Name of the child directory to check
	 * @returns True if it exists, false otherwise
	 */
	hasSubDirectory(subdirName: string): boolean;

	/**
	 * Deletes an IDirectory child of this IDirectory, if it exists, along with all descendent keys and directories.
	 * @param subdirName - Name of the child directory to delete
	 * @returns True if the IDirectory existed and was deleted, false if it did not exist
	 */
	deleteSubDirectory(subdirName: string): boolean;

	/**
	 * Gets an iterator over the IDirectory children of this IDirectory.
	 * @returns The IDirectory iterator
	 */
	subdirectories(): IterableIterator<[string, IDirectory]>;

	/**
	 * Get an IDirectory within the directory, in order to use relative paths from that location.
	 * @param relativePath - Path of the IDirectory to get, relative to this IDirectory
	 * @returns The requested IDirectory
	 */
	getWorkingDirectory(relativePath: string): IDirectory | undefined;
}

/**
 * Events emitted in response to changes to the directory data.
 *
 * @remarks
 * These events only emit on the {@link ISharedDirectory} itself, and not on subdirectories.
 * @alpha
 */
export interface ISharedDirectoryEvents extends ISharedObjectEvents {
	/**
	 * Emitted when a key is set or deleted. This is emitted for any key in the {@link ISharedDirectory} or any
	 * subdirectory.
	 *
	 * @remarks Listener parameters:
	 *
	 * - `changed` - Information on the key that changed, its value prior to the change, and the path to the
	 * key that changed.
	 *
	 * - `local` - Whether the change originated from this client.
	 *
	 * - `target` - The {@link ISharedDirectory} itself.
	 */
	(
		event: "valueChanged",
		listener: (
			changed: IDirectoryValueChanged,
			local: boolean,
			target: IEventThisPlaceHolder,
		) => void,
	);

	/**
	 * Emitted when the {@link ISharedDirectory} is cleared.
	 *
	 * @remarks Listener parameters:
	 *
	 * - `local` - Whether the clear originated from this client.
	 *
	 * - `target` - The {@link ISharedDirectory} itself.
	 */
	(event: "clear", listener: (local: boolean, target: IEventThisPlaceHolder) => void);

	/**
	 * Emitted when a subdirectory is created.
	 *
	 * @remarks Listener parameters:
	 *
	 * - `path` - The relative path to the subdirectory that is created.
	 * It is relative from the object which raises the event.
	 *
	 * - `local` - Whether the create originated from the this client.
	 *
	 * - `target` - The {@link ISharedDirectory} itself.
	 */
	(
		event: "subDirectoryCreated",
		listener: (path: string, local: boolean, target: IEventThisPlaceHolder) => void,
	);

	/**
	 * Emitted when a subdirectory is deleted.
	 *
	 * @remarks Listener parameters:
	 *
	 * - `path` - The relative path to the subdirectory that is deleted.
	 * It is relative from the object which raises the event.
	 *
	 * - `local` - Whether the delete originated from the this client.
	 *
	 * - `target` - The {@link ISharedDirectory} itself.
	 */
	(
		event: "subDirectoryDeleted",
		listener: (path: string, local: boolean, target: IEventThisPlaceHolder) => void,
	);
}

/**
 * Events emitted in response to changes to the directory data.
 * @alpha
 */
export interface IDirectoryEvents extends IEvent {
	/**
	 * Emitted when a key is set or deleted. As opposed to the
	 * {@link SharedDirectory}'s valueChanged event, this is emitted only on the {@link IDirectory} that directly
	 * contains the key.
	 *
	 * @remarks Listener parameters:
	 *
	 * - `changed` - Information on the key that changed and its value prior to the change.
	 *
	 * - `local` - Whether the change originated from this client.
	 *
	 * - `target` - The {@link IDirectory} itself.
	 */
	(
		event: "containedValueChanged",
		listener: (changed: IValueChanged, local: boolean, target: IEventThisPlaceHolder) => void,
	);

	/**
	 * Emitted when a subdirectory is created. Also emitted when a delete
	 * of a subdirectory is rolled back.
	 *
	 * @remarks Listener parameters:
	 *
	 * - `path` - The relative path to the subdirectory that is created.
	 * It is relative from the object which raises the event.
	 *
	 * - `local` - Whether the creation originated from the this client.
	 *
	 * - `target` - The {@link ISharedDirectory} itself.
	 */
	(
		event: "subDirectoryCreated",
		listener: (path: string, local: boolean, target: IEventThisPlaceHolder) => void,
	);

	/**
	 * Emitted when a subdirectory is deleted.
	 *
	 * @remarks Listener parameters:
	 *
	 * - `path` - The relative path to the subdirectory that is deleted.
	 * It is relative from the object which raises the event.
	 *
	 * - `local` - Whether the delete originated from the this client.
	 *
	 * - `target` - The {@link ISharedDirectory} itself.
	 */
	(
		event: "subDirectoryDeleted",
		listener: (path: string, local: boolean, target: IEventThisPlaceHolder) => void,
	);

	/**
	 * Emitted when this sub directory is deleted.
	 *
	 * @remarks Listener parameters:
	 *
	 * - `target` - The {@link IDirectory} itself.
	 */
	(event: "disposed", listener: (target: IEventThisPlaceHolder) => void);

	/**
	 * Emitted when this previously deleted sub directory is restored.
	 * This event only needs to be handled in the case of rollback. If your application does
	 * not use the local rollback feature, you can ignore this event.
	 *
	 * @remarks Listener parameters:
	 *
	 * - `target` - The {@link IDirectory} itself.
	 */
	(event: "undisposed", listener: (target: IEventThisPlaceHolder) => void);
}

/**
 * Provides a hierarchical organization of map-like data structures as SubDirectories.
 * The values stored within can be accessed like a map, and the hierarchy can be navigated using path syntax.
 * SubDirectories can be retrieved for use as working directories.
 * @alpha
 */
export interface ISharedDirectory
	extends ISharedObject<ISharedDirectoryEvents & IDirectoryEvents>,
		Omit<IDirectory, "on" | "once" | "off"> {
	// The Omit type excludes symbols, which we don't want to exclude.  Adding them back here manually.
	// https://github.com/microsoft/TypeScript/issues/31671
	// TODO: Use `unknown` instead (breaking change).
	// eslint-disable-next-line @typescript-eslint/no-explicit-any
	[Symbol.iterator](): IterableIterator<[string, any]>;
	readonly [Symbol.toStringTag]: string;
}

/**
 * Type of "valueChanged" event parameter for {@link ISharedDirectory}.
 * @alpha
 */
export interface IDirectoryValueChanged extends IValueChanged {
	/**
	 * The absolute path to the IDirectory storing the key which changed.
	 */
	path: string;
}

/**
 * Events emitted in response to changes to the {@link ISharedMap | map} data.
 * @sealed
 * @public
 */
export interface ISharedMapEvents extends ISharedObjectEvents {
	/**
	 * Emitted when a key is set or deleted.
	 *
	 * @remarks Listener parameters:
	 *
	 * - `changed` - Information on the key that changed and its value prior to the change.
	 *
	 * - `local` - Whether the change originated from this client.
	 *
	 * - `target` - The {@link ISharedMap} itself.
	 */
	(
		event: "valueChanged",
		listener: (changed: IValueChanged, local: boolean, target: IEventThisPlaceHolder) => void,
	);

	/**
	 * Emitted when the map is cleared.
	 *
	 * @remarks Listener parameters:
	 *
	 * - `local` - Whether the clear originated from this client.
	 *
	 * - `target` - The {@link ISharedMap} itself.
	 */
	(event: "clear", listener: (local: boolean, target: IEventThisPlaceHolder) => void);
}

/**
 * The SharedMap distributed data structure can be used to store key-value pairs. It provides the same API for setting
 * and retrieving values that JavaScript developers are accustomed to with the
 * {@link https://developer.mozilla.org/en-US/docs/Web/JavaScript/Reference/Global_Objects/Map | Map} built-in object.
 * However, the keys of a SharedMap must be strings, and the values must either be a JSON-serializable object or a
 * {@link @fluidframework/datastore#FluidObjectHandle}.
 *
 * For more information, including example usages, see {@link https://fluidframework.com/docs/data-structures/map/}.
<<<<<<< HEAD
 *
 * @remarks
 * Like JS maps, SharedMap orders its iteration methods by key insertion order whenever possible.
 * However, due to the nature of collaborative editing, two keys might switch order due to concurrent edits to the map.
 * Consider the scenario starting from an empty SharedMap:
 * 1. Client 1 sets "foo" -- 2
 * 2. Client 1 sets "bar" -- 3
 * 3. Client 1 receives a message from the server that Client 2 has set "bar" to 1
 * 4. Client 1 receives an 'ack' for each of its two ops.
 *
 * From the perspective of a third party, read-only client, the ops happened in the following order:
 * - Set "bar" to 1
 * - Set "foo" to 2
 * - Set "bar" to 3
 * SharedMap guarantees that iteration orders the keys ["bar", "foo"] at this point.
 * However, when client 1 initially set "foo" and "bar" but before it received client 2's change,
 * it would have ordered the keys ["foo", "bar"].
 *
 * In general, key ordering is only guaranteed to remain stable if there are no concurrent edits of the same key.
 *
=======
 * @sealed
>>>>>>> dd9ff166
 * @public
 */
// TODO: Use `unknown` instead (breaking change).
// eslint-disable-next-line @typescript-eslint/no-explicit-any
export interface ISharedMap extends ISharedObject<ISharedMapEvents>, Map<string, any> {
	/**
	 * Retrieves the given key from the map if it exists.
	 * @param key - Key to retrieve from
	 * @returns The stored value, or undefined if the key is not set
	 */
	// TODO: Use `unknown` instead (breaking change).
	// eslint-disable-next-line @typescript-eslint/no-explicit-any
	get<T = any>(key: string): T | undefined;

	/**
	 * Sets the value stored at key to the provided value.
	 * @param key - Key to set
	 * @param value - Value to set
	 * @returns The {@link ISharedMap} itself
	 */
	set<T = unknown>(key: string, value: T): this;
}

/**
 * The _ready-for-serialization_ format of values contained in DDS contents. This allows us to use
 * {@link ISerializableValue."type"} to understand whether they're storing a Plain JavaScript object,
 * a {@link @fluidframework/shared-object-base#SharedObject}, or a value type.
 *
 * @remarks
 *
 * Note that the in-memory equivalent of ISerializableValue is ILocalValue (similarly holding a type, but with
 * the _in-memory representation_ of the value instead).  An ISerializableValue is what gets passed to
 * JSON.stringify and comes out of JSON.parse. This format is used both for snapshots (loadCore/populate)
 * and ops (set).
 *
 * If type is Plain, it must be a plain JS object that can survive a JSON.stringify/parse.  E.g. a URL object will
 * just get stringified to a URL string and not rehydrate as a URL object on the other side. It may contain members
 * that are ISerializedHandle (the serialized form of a handle).
 *
 * If type is a value type then it must be amongst the types registered via registerValueType or we won't know how
 * to serialize/deserialize it (we rely on its factory via .load() and .store()).  Its value will be type-dependent.
 * If type is Shared, then the in-memory value will just be a reference to the SharedObject.  Its value will be a
 * channel ID.
 *
 * @deprecated This type is legacy and deprecated.
 * @alpha
 */
export interface ISerializableValue {
	/**
	 * A type annotation to help indicate how the value serializes.
	 */
	type: string;

	/**
	 * The JSONable representation of the value.
	 */
	// eslint-disable-next-line @typescript-eslint/no-explicit-any
	value: any;

	/**
	 * The index (original position) of the value in DDS, ordered by key insertion order.
	 * Back-compat: older versions of FF did not include this data in the summary.
	 */
	index?: number;
}

/**
 * Serialized {@link ISerializableValue} counterpart.
 * @alpha
 */
export interface ISerializedValue {
	/**
	 * A type annotation to help indicate how the value serializes.
	 */
	type: string;

	/**
	 * String representation of the value.
	 *
	 * @remarks Will be undefined if the original value was undefined.
	 */
	value: string | undefined;

	/**
	 * The index at which this entry was created. For detached case, it indicates
	 * the internal creation order of the data.
	 *
	 * TODO: it can be replaced with sequence number for the potential attribution support purpose.
	 */
	index?: number;
}<|MERGE_RESOLUTION|>--- conflicted
+++ resolved
@@ -338,7 +338,6 @@
  * {@link @fluidframework/datastore#FluidObjectHandle}.
  *
  * For more information, including example usages, see {@link https://fluidframework.com/docs/data-structures/map/}.
-<<<<<<< HEAD
  *
  * @remarks
  * Like JS maps, SharedMap orders its iteration methods by key insertion order whenever possible.
@@ -358,10 +357,7 @@
  * it would have ordered the keys ["foo", "bar"].
  *
  * In general, key ordering is only guaranteed to remain stable if there are no concurrent edits of the same key.
- *
-=======
  * @sealed
->>>>>>> dd9ff166
  * @public
  */
 // TODO: Use `unknown` instead (breaking change).
