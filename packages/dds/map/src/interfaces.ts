/*!
 * Copyright (c) Microsoft Corporation and contributors. All rights reserved.
 * Licensed under the MIT License.
 */

import { ISharedObject, ISharedObjectEvents } from "@fluidframework/shared-object-base";
import { IDisposable, IEvent, IEventProvider, IEventThisPlaceHolder } from "@fluidframework/common-definitions";

/**
 * Type of "valueChanged" event parameter.
 */
export interface IValueChanged {
    /**
     * The key storing the value that changed.
     */
    key: string;

    /**
     * The value that was stored at the key prior to the change.
     */
    previousValue: any;
}

/**
 * Interface describing actions on a directory.
 *
 * @remarks
 * When used as a Map, operates on its keys.
 */
export interface IDirectory extends Map<string, any>, IEventProvider<IDirectoryEvents>, IDisposable {
    /**
     * The absolute path of the directory.
     */
    readonly absolutePath: string;

    /**
     * Retrieves the value stored at the given key from the directory.
     * @param key - Key to retrieve from
     * @returns The stored value, or undefined if the key is not set
     */
    get<T = any>(key: string): T | undefined;

    /**
     * Sets the value stored at key to the provided value.
     * @param key - Key to set at
     * @param value - Value to set
     * @returns The IDirectory itself
     */
    set<T = any>(key: string, value: T): this;

    /**
     * Creates an IDirectory child of this IDirectory, or retrieves the existing IDirectory child if one with the
     * same name already exists.
     * @param subdirName - Name of the new child directory to create
     * @returns The IDirectory child that was created or retrieved
     */
    createSubDirectory(subdirName: string): IDirectory;

    /**
     * Gets an IDirectory child of this IDirectory, if it exists.
     * @param subdirName - Name of the child directory to get
     * @returns The requested IDirectory
     */
    getSubDirectory(subdirName: string): IDirectory | undefined;

    /**
     * Checks whether this directory has a child directory with the given name.
     * @param subdirName - Name of the child directory to check
     * @returns True if it exists, false otherwise
     */
    hasSubDirectory(subdirName: string): boolean;

    /**
     * Deletes an IDirectory child of this IDirectory, if it exists, along with all descendent keys and directories.
     * @param subdirName - Name of the child directory to delete
     * @returns True if the IDirectory existed and was deleted, false if it did not exist
     */
    deleteSubDirectory(subdirName: string): boolean;

    /**
     * Gets an iterator over the IDirectory children of this IDirectory.
     * @returns The IDirectory iterator
     */
    subdirectories(): IterableIterator<[string, IDirectory]>;

    /**
     * Get an IDirectory within the directory, in order to use relative paths from that location.
     * @param relativePath - Path of the IDirectory to get, relative to this IDirectory
     * @returns The requested IDirectory
     */
    getWorkingDirectory(relativePath: string): IDirectory | undefined;
}

/**
 * Events emitted in response to changes to the directory data.  These events only emit on the ISharedDirectory itself,
 * and not on subdirectories.
 *
 * ### "valueChanged"
 *
 * The valueChanged event is emitted when a key is set or deleted.  This is emitted for any key in the ISharedDirectory
 * or any subdirectory.
 *
 * #### Listener signature
 *
 * ```typescript
 * (
 *     changed: IDirectoryValueChanged,
 *     local: boolean,
 *     target: IEventThisPlaceHolder,
 * ) => void
 * ```
 * - `changed` - Information on the key that changed, its value prior to the change, and the path to the key that
 *   changed.
 *
 * - `local` - Whether the change originated from the this client.
 *
 * - `target` - The ISharedDirectory itself.
 *
 * ### "clear"
 *
 * The clear event is emitted when the ISharedDirectory is cleared.
 *
 * #### Listener signature
 *
 * ```typescript
 * (local: boolean, target: IEventThisPlaceHolder) => void
 * ```
 * - `local` - Whether the clear originated from the this client.
 *
 * - `target` - The ISharedDirectory itself.
 * 
 * ### "subDirectoryCreated"
 *
 * The subDirectoryCreated event is emitted when a subdirectory is created.
 *
 * #### Listener signature
 *
 * ```typescript
 * (changed: ISubDirectoryCreated, local: boolean, target: IEventThisPlaceHolder) => void
 * ```
 * - `changed` - Information on the key that is added, and the path to the key that changed.
 *
 * - `local` - Whether the clear originated from the this client.
 *
 * - `target` - The ISharedDirectory itself.
 * 
 * * ### "subDirectoryDeleted"
 *
 * The subDirectoryDeleted event is emitted when a subdirectory is deleted.
 *
 * #### Listener signature
 *
 * ```typescript
 * (changed: ISubDirectoryDeleted, local: boolean, target: IEventThisPlaceHolder) => void
 * ```
 * - `changed` - Information on the key that is deleted, its previous value and the path to the 
 * key that is deleted.
 *
 * - `local` - Whether the clear originated from the this client.
 *
 * - `target` - The ISharedDirectory itself.
 */
export interface ISharedDirectoryEvents extends ISharedObjectEvents {
    (event: "valueChanged", listener: (
        changed: IDirectoryValueChanged,
        local: boolean,
        target: IEventThisPlaceHolder,
    ) => void);
    (event: "clear", listener: (
        local: boolean,
        target: IEventThisPlaceHolder,
    ) => void);
    (event: "subDirectoryCreated", listener: (
        changed: ISubDirectoryCreated,
        local: boolean,
        target: IEventThisPlaceHolder,
    ) => void);
    (event: "subDirectoryDeleted", listener: (
        changed: ISubDirectoryDeleted,
        local: boolean,
        target: IEventThisPlaceHolder,
    ) => void);
}

/**
 * Events emitted in response to changes to the directory data.
 *
 * ### "containedValueChanged"
 *
 * The containedValueChanged event is emitted when a key is set or deleted.  As opposed to the SharedDirectory's
 * valueChanged event, this is emitted only on the IDirectory that directly contains the key.
 *
 * #### Listener signature
 *
 * ```typescript
 * (changed: IValueChanged, local: boolean, target: IEventThisPlaceHolder) => void
 * ```
 * - `changed` - Information on the key that changed and its value prior to the change.
 *
 * - `local` - Whether the change originated from the this client.
 *
 * - `target` - The IDirectory itself.
<<<<<<< HEAD
 * ### "subDirectoryCreated"
 *
 * The subDirectoryCreated event is emitted when a subdirectory is created.
 *
 * #### Listener signature
 *
 * ```typescript
 * (changed: ISubDirectoryCreated, local: boolean, target: IEventThisPlaceHolder) => void
 * ```
 * - `changed` - Information on the key that is added, and the path to the key that changed.
 *
 * - `local` - Whether the clear originated from the this client.
 *
 * - `target` - The ISharedDirectory itself.
 * 
 * * ### "subDirectoryDeleted"
 *
 * The subDirectoryDeleted event is emitted when a subdirectory is deleted.
=======
 *
 * ### "disposed"
 *
 * The dispose event is emitted when this sub directory is deleted.
>>>>>>> ce3b0ac1
 *
 * #### Listener signature
 *
 * ```typescript
<<<<<<< HEAD
 * (changed: ISubDirectoryDeleted, local: boolean, target: IEventThisPlaceHolder) => void
 * ```
 * - `changed` - Information on the key that is deleted, its previous value and the path to the 
 * key that is deleted.
 *
 * - `local` - Whether the clear originated from the this client.
 *
 * - `target` - The ISharedDirectory itself.
=======
 * (local: boolean, target: IEventThisPlaceHolder) => void
 * ```
 *
 * - `target` - The IDirectory itself.
>>>>>>> ce3b0ac1
 */
export interface IDirectoryEvents extends IEvent {
    (event: "containedValueChanged", listener: (
        changed: IValueChanged,
        local: boolean,
        target: IEventThisPlaceHolder,
    ) => void);
<<<<<<< HEAD
    (event: "containedDirectoryCreated", listener: (
        changed: IDirectoryCreated,
        local: boolean,
        target: IEventThisPlaceHolder,
    ) => void);
    (event: "containedDirectoryDeleted", listener: (
        changed: IDirectoryDeleted,
        local: boolean,
=======
    (event: "disposed", listener: (
>>>>>>> ce3b0ac1
        target: IEventThisPlaceHolder,
    ) => void);
}

/**
 * Interface describing a shared directory.
 */
export interface ISharedDirectory extends
    ISharedObject<ISharedDirectoryEvents & IDirectoryEvents>,
    Omit<IDirectory, "on" | "once" | "off"> {
    // The Omit type excludes symbols, which we don't want to exclude.  Adding them back here manually.
    // https://github.com/microsoft/TypeScript/issues/31671
    [Symbol.iterator](): IterableIterator<[string, any]>;
    readonly [Symbol.toStringTag]: string;
}

/**
 * Type of "valueChanged" event parameter for SharedDirectory
 */
export interface IDirectoryValueChanged extends IValueChanged {
    /**
     * The absolute path to the IDirectory storing the key which changed.
     */
    path: string;
}

/**
 *  Event parameter for when a directory is created.
 */
 export interface IDirectoryCreated {
    /**
     * The key storing the directory which is added.
     */
    key: string;
}

/**
 *  Event parameter for when a sub directory is created.
 */
export interface ISubDirectoryCreated extends IDirectoryCreated {
    /**
     * The key storing the directory which is added.
     */
    key: string;

    /**
     * The path at which the sub directory is added.
     */
    path: string;
}

/**
 *  Event parameter for when a directory is deleted.
 */
 export interface IDirectoryDeleted {
    /**
     * The key storing the directory which is deleted.
     */
    key: string;

    /**
     * The sub directory which was stored at the key prior to deletion.
     */
    previousValue: IDirectory;
}

/**
 *  Event parameter for when a sub directory is deleted.
 */
export interface ISubDirectoryDeleted extends IDirectoryDeleted {
    /**
     * The path at which the sub directory is deleted.
     */
    path: string;
}

/**
 * Events emitted in response to changes to the map data.
 *
 * ### "valueChanged"
 *
 * The valueChanged event is emitted when a key is set or deleted.
 *
 * #### Listener signature
 *
 * ```typescript
 * (
 *     changed: IValueChanged,
 *     local: boolean,
 *     op: ISequencedDocumentMessage | null,
 *     target: IEventThisPlaceHolder,
 * ) => void
 * ```
 * - `changed` - Information on the key that changed and its value prior to the change.
 *
 * - `local` - Whether the change originated from the this client.
 *
 * - `op` - The op that caused the change in value.
 *
 * - `target` - The map itself.
 *
 * ### "clear"
 *
 * The clear event is emitted when the map is cleared.
 *
 * #### Listener signature
 *
 * ```typescript
 * (local: boolean, op: ISequencedDocumentMessage | null, target: IEventThisPlaceHolder) => void
 * ```
 * - `local` - Whether the clear originated from the this client.
 *
 * - `op` - The op that caused the clear.
 *
 * - `target` - The map itself.
 */
export interface ISharedMapEvents extends ISharedObjectEvents {
    (event: "valueChanged", listener: (
        changed: IValueChanged,
        local: boolean,
        target: IEventThisPlaceHolder) => void);
    (event: "clear", listener: (
        local: boolean,
        target: IEventThisPlaceHolder
    ) => void);
}

/**
 * Shared map interface
 */
export interface ISharedMap extends ISharedObject<ISharedMapEvents>, Map<string, any> {
    /**
     * Retrieves the given key from the map.
     * @param key - Key to retrieve from
     * @returns The stored value, or undefined if the key is not set
     */
    get<T = any>(key: string): T | undefined;

    /**
     * Sets the value stored at key to the provided value.
     * @param key - Key to set at
     * @param value - Value to set
     * @returns The ISharedMap itself
     */
    set<T = any>(key: string, value: T): this;
}

/**
 * The _ready-for-serialization_ format of values contained in DDS contents.  This allows us to use
 * ISerializableValue.type to understand whether they're storing a Plain JS object, a SharedObject, or a value type.
 * Note that the in-memory equivalent of ISerializableValue is ILocalValue (similarly holding a type, but with
 * the _in-memory representation_ of the value instead).  An ISerializableValue is what gets passed to
 * JSON.stringify and comes out of JSON.parse.  This format is used both for snapshots (loadCore/populate)
 * and ops (set).
 * If type is Plain, it must be a plain JS object that can survive a JSON.stringify/parse.  E.g. a URL object will
 * just get stringified to a URL string and not rehydrate as a URL object on the other side.  It may contain members
 * that are ISerializedHandle (the serialized form of a handle).
 * If type is a value type then it must be amongst the types registered via registerValueType or we won't know how
 * to serialize/deserialize it (we rely on its factory via .load() and .store()).  Its value will be type-dependent.
 * If type is Shared, then the in-memory value will just be a reference to the SharedObject.  Its value will be a
 * channel ID.  This type is legacy and deprecated.
 */
export interface ISerializableValue {
    /**
     * A type annotation to help indicate how the value serializes.
     */
    type: string;

    /**
     * The JSONable representation of the value.
     */
    value: any;
}

export interface ISerializedValue {
    /**
     * A type annotation to help indicate how the value serializes.
     */
    type: string;

    /**
     * String representation of the value.
     */
    value: string | undefined;
}<|MERGE_RESOLUTION|>--- conflicted
+++ resolved
@@ -200,7 +200,6 @@
  * - `local` - Whether the change originated from the this client.
  *
  * - `target` - The IDirectory itself.
-<<<<<<< HEAD
  * ### "subDirectoryCreated"
  *
  * The subDirectoryCreated event is emitted when a subdirectory is created.
@@ -219,17 +218,10 @@
  * * ### "subDirectoryDeleted"
  *
  * The subDirectoryDeleted event is emitted when a subdirectory is deleted.
-=======
- *
- * ### "disposed"
- *
- * The dispose event is emitted when this sub directory is deleted.
->>>>>>> ce3b0ac1
- *
- * #### Listener signature
- *
- * ```typescript
-<<<<<<< HEAD
+ *
+ * #### Listener signature
+ *
+ * ```typescript
  * (changed: ISubDirectoryDeleted, local: boolean, target: IEventThisPlaceHolder) => void
  * ```
  * - `changed` - Information on the key that is deleted, its previous value and the path to the 
@@ -238,12 +230,18 @@
  * - `local` - Whether the clear originated from the this client.
  *
  * - `target` - The ISharedDirectory itself.
-=======
+ * 
+ * ### "disposed"
+ *
+ * The dispose event is emitted when this sub directory is deleted.
+ *
+ * #### Listener signature
+ *
+ * ```typescript
  * (local: boolean, target: IEventThisPlaceHolder) => void
  * ```
  *
  * - `target` - The IDirectory itself.
->>>>>>> ce3b0ac1
  */
 export interface IDirectoryEvents extends IEvent {
     (event: "containedValueChanged", listener: (
@@ -251,7 +249,6 @@
         local: boolean,
         target: IEventThisPlaceHolder,
     ) => void);
-<<<<<<< HEAD
     (event: "containedDirectoryCreated", listener: (
         changed: IDirectoryCreated,
         local: boolean,
@@ -260,9 +257,9 @@
     (event: "containedDirectoryDeleted", listener: (
         changed: IDirectoryDeleted,
         local: boolean,
-=======
+        target: IEventThisPlaceHolder,
+    ) => void);
     (event: "disposed", listener: (
->>>>>>> ce3b0ac1
         target: IEventThisPlaceHolder,
     ) => void);
 }
