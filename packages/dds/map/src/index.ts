--- conflicted
+++ resolved
@@ -50,11 +50,7 @@
 	IChannelFactory,
 	IFluidDataStoreRuntime,
 } from "@fluidframework/datastore-definitions";
-<<<<<<< HEAD
 import type { ISharedObjectKind } from "@fluidframework/shared-object-base";
-import { MapFactory } from "./map.js";
-=======
->>>>>>> 2822c6b8
 import { ISharedMap } from "./interfaces.js";
 import { MapFactory } from "./map.js";
 
