/*!
 * Copyright (c) Microsoft Corporation and contributors. All rights reserved.
 * Licensed under the MIT License.
 */

import { TypedEventEmitter } from "@fluid-internal/client-utils";
import { assert, unreachableCase } from "@fluidframework/core-utils/internal";
import type {
	IChannelAttributes,
	IFluidDataStoreRuntime,
	IChannelStorageService,
} from "@fluidframework/datastore-definitions/internal";
import {
	MessageType,
	type ISequencedDocumentMessage,
} from "@fluidframework/driver-definitions/internal";
import { readAndParse } from "@fluidframework/driver-utils/internal";
import type {
	ISummaryTreeWithStats,
	ITelemetryContext,
} from "@fluidframework/runtime-definitions/internal";
import { SummaryTreeBuilder } from "@fluidframework/runtime-utils/internal";
import type { IFluidSerializer } from "@fluidframework/shared-object-base/internal";
import {
	SharedObject,
	ValueType,
	bindHandles,
	parseHandles,
} from "@fluidframework/shared-object-base/internal";
import {
	type ITelemetryLoggerExt,
	UsageError,
} from "@fluidframework/telemetry-utils/internal";
import path from "path-browserify";

import type {
	IDirectory,
	IDirectoryEvents,
	IDirectoryValueChanged,
	ISharedDirectory,
	ISharedDirectoryEvents,
	IValueChanged,
} from "./interfaces.js";
import type {
	// eslint-disable-next-line import/no-deprecated
	ISerializableValue,
	ISerializedValue,
} from "./internalInterfaces.js";
import { serializeValue, migrateIfSharedSerializable } from "./localValues.js";
import { findLast, findLastIndex } from "./utils.js";

// We use path-browserify since this code can run safely on the server or the browser.
// We standardize on using posix slashes everywhere.
const posix = path.posix;

const snapshotFileName = "header";

/**
 * Defines the means to process and submit a given op on a directory.
 */
interface IDirectoryMessageHandler {
	/**
	 * Apply the given operation.
	 * @param msg - The message from the server to apply.
	 * @param op - The directory operation to apply
	 * @param local - Whether the message originated from the local client
	 * @param localOpMetadata - For local client messages, this is the metadata that was submitted with the message.
	 * For messages from a remote client, this will be undefined.
	 */
	process(
		msg: ISequencedDocumentMessage,
		op: IDirectoryOperation,
		local: boolean,
		localOpMetadata: DirectoryLocalOpMetadata | undefined,
	): void;

	/**
	 * Resubmit a previously submitted operation that was not delivered.
	 * @param op - The directory operation to resubmit
	 * @param localOpMetadata - The metadata that was originally submitted with the message.
	 */
	resubmit(op: IDirectoryOperation, localOpMetadata: DirectoryLocalOpMetadata): void;
}

/**
 * Operation indicating a value should be set for a key.
 */
export interface IDirectorySetOperation {
	/**
	 * String identifier of the operation type.
	 */
	type: "set";

	/**
	 * Directory key being modified.
	 */
	key: string;

	/**
	 * Absolute path of the directory where the modified key is located.
	 */
	path: string;

	/**
	 * Value to be set on the key.
	 */
	// eslint-disable-next-line import/no-deprecated
	value: ISerializableValue;
}

/**
 * Operation indicating a key should be deleted from the directory.
 */
export interface IDirectoryDeleteOperation {
	/**
	 * String identifier of the operation type.
	 */
	type: "delete";

	/**
	 * Directory key being modified.
	 */
	key: string;

	/**
	 * Absolute path of the directory where the modified key is located.
	 */
	path: string;
}

/**
 * An operation on a specific key within a directory.
 */
export type IDirectoryKeyOperation = IDirectorySetOperation | IDirectoryDeleteOperation;

/**
 * Operation indicating the directory should be cleared.
 */
export interface IDirectoryClearOperation {
	/**
	 * String identifier of the operation type.
	 */
	type: "clear";

	/**
	 * Absolute path of the directory being cleared.
	 */
	path: string;
}

/**
 * An operation on one or more of the keys within a directory.
 */
export type IDirectoryStorageOperation = IDirectoryKeyOperation | IDirectoryClearOperation;

/**
 * Operation indicating a subdirectory should be created.
 */
export interface IDirectoryCreateSubDirectoryOperation {
	/**
	 * String identifier of the operation type.
	 */
	type: "createSubDirectory";

	/**
	 * Absolute path of the directory that will contain the new subdirectory.
	 */
	path: string;

	/**
	 * Name of the new subdirectory.
	 */
	subdirName: string;
}

/**
 * Operation indicating a subdirectory should be deleted.
 */
export interface IDirectoryDeleteSubDirectoryOperation {
	/**
	 * String identifier of the operation type.
	 */
	type: "deleteSubDirectory";

	/**
	 * Absolute path of the directory that contains the directory to be deleted.
	 */
	path: string;

	/**
	 * Name of the subdirectory to be deleted.
	 */
	subdirName: string;
}

/**
 * An operation on the subdirectories within a directory.
 */
export type IDirectorySubDirectoryOperation =
	| IDirectoryCreateSubDirectoryOperation
	| IDirectoryDeleteSubDirectoryOperation;

/**
 * Any operation on a directory.
 */
export type IDirectoryOperation = IDirectoryStorageOperation | IDirectorySubDirectoryOperation;

interface PendingKeySet {
	type: "set";
	path: string;
	value: unknown;
}

interface PendingKeyDelete {
	type: "delete";
	path: string;
	key: string;
}

interface PendingClear {
	type: "clear";
	path: string;
}

/**
 * Represents the "lifetime" of a series of pending set operations before the pending
 * set operations are ack'd.
 */
interface PendingKeyLifetime {
	type: "lifetime";
	key: string;
	path: string;
	/**
	 * A non-empty array of pending key sets that occurred during this lifetime.  If the list
	 * becomes empty (e.g. during processing or rollback), the lifetime no longer exists and
	 * must be removed from the pending data.
	 */
	keySets: PendingKeySet[];
}

/**
 * A member of the pendingStorageData array, which tracks outstanding changes and can be used to
 * compute optimistic values. Local sets are aggregated into lifetimes.
 */
type PendingStorageEntry = PendingKeyLifetime | PendingKeyDelete | PendingClear;

interface PendingSubDirectoryCreate {
	type: "createSubDirectory";
	path: string;
	subdirName: string;
	subdir: SubDirectory;
}

interface PendingSubDirectoryDelete {
	type: "deleteSubDirectory";
	path: string;
	subdirName: string;
}

type PendingSubDirectoryEntry = PendingSubDirectoryCreate | PendingSubDirectoryDelete;

/**
 * Create info for the subdirectory.
 *
 * @deprecated - This interface will no longer be exported in the future(AB#8004).
 *
 * @legacy
 * @alpha
 */
export interface ICreateInfo {
	/**
	 * Sequence number at which this subdirectory was created.
	 */
	csn: number;

	/**
	 * clientids of the clients which created this sub directory.
	 */
	ccIds: string[];
}

/**
 * Defines the in-memory object structure to be used for the conversion to/from serialized.
 *
 * @remarks Directly used in
 * {@link https://developer.mozilla.org/en-US/docs/Web/JavaScript/Reference/Global_Objects/JSON/stringify
 * | JSON.stringify}, direct result from
 * {@link https://developer.mozilla.org/en-US/docs/Web/JavaScript/Reference/Global_Objects/JSON/parse | JSON.parse}.
 *
 * @deprecated - This interface will no longer be exported in the future(AB#8004).
 *
 * @legacy
 * @alpha
 */
export interface IDirectoryDataObject {
	/**
	 * Key/value date set by the user.
	 */
	// eslint-disable-next-line import/no-deprecated
	storage?: Record<string, ISerializableValue>;

	/**
	 * Recursive sub-directories {@link IDirectoryDataObject | objects}.
	 */
	subdirectories?: Record<string, IDirectoryDataObject>;

	/**
	 * Create info for the sub directory. Since directories with same name can get deleted/created by multiple clients
	 * asynchronously, this info helps us to determine whether the ops where for the current instance of sub directory
	 * or not and whether to process them or not based on that. Summaries which were not produced which this change
	 * will not have this info and in that case we can still run in eventual consistency issues but that is no worse
	 * than the state before this change.
	 */
	ci?: ICreateInfo;
}

/**
 * {@link IDirectory} storage format.
 *
 * @deprecated - This interface will no longer be exported in the future(AB#8004).
 *
 * @legacy
 * @alpha
 */
export interface IDirectoryNewStorageFormat {
	/**
	 * Blob IDs representing larger directory data that was serialized.
	 */
	blobs: string[];

	/**
	 * Storage content representing directory data that was not serialized.
	 */
	content: IDirectoryDataObject;
}

/**
 * The comparator essentially performs the following procedure to determine the order of subdirectory creation:
 * 1. If subdirectory A has a non-negative 'seq' and subdirectory B has a negative 'seq', subdirectory A is always placed first due to
 * the policy that acknowledged subdirectories precede locally created ones that have not been committed yet.
 *
 * 2. When both subdirectories A and B have a non-negative 'seq', they are compared as follows:
 * - If A and B have different 'seq', they are ordered based on 'seq', and the one with the lower 'seq' will be positioned ahead. Notably this rule
 * should not be applied in the directory ordering, since the lowest 'seq' is -1, when the directory is created locally but not acknowledged yet.
 * - In the case where A and B have equal 'seq', the one with the lower 'clientSeq' will be positioned ahead. This scenario occurs when grouped
 * batching is enabled, and a lower 'clientSeq' indicates that it was processed earlier after the batch was ungrouped.
 *
 * 3. When both subdirectories A and B have a negative 'seq', they are compared as follows:
 * - If A and B have different 'seq', the one with lower 'seq' will be positioned ahead, which indicates the corresponding creation message was
 * acknowledged by the server earlier.
 * - If A and B have equal 'seq', the one with lower 'clientSeq' will be placed at the front. This scenario suggests that both subdirectories A
 * and B were created locally and not acknowledged yet, with the one possessing the lower 'clientSeq' being created earlier.
 *
 * 4. A 'seq' value of zero indicates that the subdirectory was created in detached state, and it is considered acknowledged for the
 * purpose of ordering.
 */
const seqDataComparator = (a: SequenceData, b: SequenceData): number => {
	if (isAcknowledgedOrDetached(a)) {
		if (isAcknowledgedOrDetached(b)) {
			// eslint-disable-next-line @typescript-eslint/no-non-null-assertion
			return a.seq === b.seq ? a.clientSeq! - b.clientSeq! : a.seq - b.seq;
		} else {
			return -1;
		}
	} else {
		if (isAcknowledgedOrDetached(b)) {
			return 1;
		} else {
			// eslint-disable-next-line @typescript-eslint/no-non-null-assertion
			return a.seq === b.seq ? a.clientSeq! - b.clientSeq! : a.seq - b.seq;
		}
	}
};

function isAcknowledgedOrDetached(seqData: SequenceData): boolean {
	return seqData.seq >= 0;
}

/**
 * The combination of sequence numebr and client sequence number of a subdirectory
 */
interface SequenceData {
	seq: number;
	clientSeq?: number;
}

/**
 * {@inheritDoc ISharedDirectory}
 *
 * @example
 *
 * ```typescript
 * mySharedDirectory.createSubDirectory("a").createSubDirectory("b").createSubDirectory("c").set("foo", val1);
 * const mySubDir = mySharedDirectory.getWorkingDirectory("/a/b/c");
 * mySubDir.get("foo"); // returns val1
 * ```
 *
 * @sealed
 */
export class SharedDirectory
	extends SharedObject<ISharedDirectoryEvents>
	implements ISharedDirectory
{
	/**
	 * String representation for the class.
	 */
	public [Symbol.toStringTag]: string = "SharedDirectory";

	/**
	 * {@inheritDoc IDirectory.absolutePath}
	 */
	public get absolutePath(): string {
		return this.root.absolutePath;
	}

	/**
	 * Root of the SharedDirectory, most operations on the SharedDirectory itself act on the root.
	 */
	private readonly root: SubDirectory = new SubDirectory(
		{ seq: 0, clientSeq: 0 },
		new Set(),
		this,
		this.runtime,
		this.serializer,
		posix.sep,
		this.logger,
	);

	/**
	 * Mapping of op types to message handlers.
	 */
	private readonly messageHandlers = new Map<string, IDirectoryMessageHandler>();

	/**
	 * Constructs a new shared directory. If the object is non-local an id and service interfaces will
	 * be provided.
	 * @param id - String identifier for the SharedDirectory
	 * @param runtime - Data store runtime
	 * @param type - Type identifier
	 */
	public constructor(
		id: string,
		runtime: IFluidDataStoreRuntime,
		attributes: IChannelAttributes,
	) {
		super(id, runtime, attributes, "fluid_directory_");
		this.setMessageHandlers();
		// Mirror the containedValueChanged op on the SharedDirectory
		this.root.on("containedValueChanged", (changed: IValueChanged, local: boolean) => {
			this.emit("containedValueChanged", changed, local, this);
		});
		this.root.on("subDirectoryCreated", (relativePath: string, local: boolean) => {
			this.emit("subDirectoryCreated", relativePath, local, this);
		});
		this.root.on("subDirectoryDeleted", (relativePath: string, local: boolean) => {
			this.emit("subDirectoryDeleted", relativePath, local, this);
		});
	}

	/**
	 * {@inheritDoc IDirectory.get}
	 */
	// TODO: Use `unknown` instead (breaking change).
	// eslint-disable-next-line @typescript-eslint/no-explicit-any
	public get<T = any>(key: string): T | undefined {
		return this.root.get<T>(key);
	}

	/**
	 * {@inheritDoc IDirectory.set}
	 */
	public set<T = unknown>(key: string, value: T): this {
		this.root.set(key, value);
		return this;
	}

	public dispose(error?: Error): void {
		this.root.dispose(error);
	}

	public get disposed(): boolean {
		return this.root.disposed;
	}

	/**
	 * Deletes the given key from within this IDirectory.
	 * @param key - The key to delete
	 * @returns True if the key existed and was deleted, false if it did not exist
	 */
	public delete(key: string): boolean {
		return this.root.delete(key);
	}

	/**
	 * Deletes all keys from within this IDirectory.
	 */
	public clear(): void {
		this.root.clear();
	}

	/**
	 * Checks whether the given key exists in this IDirectory.
	 * @param key - The key to check
	 * @returns True if the key exists, false otherwise
	 */
	public has(key: string): boolean {
		return this.root.has(key);
	}

	/**
	 * The number of entries under this IDirectory.
	 */
	public get size(): number {
		return this.root.size;
	}

	/**
	 * Issue a callback on each entry under this IDirectory.
	 * @param callback - Callback to issue
	 */
	// TODO: Use `unknown` instead (breaking change).
	// eslint-disable-next-line @typescript-eslint/no-explicit-any
	public forEach(callback: (value: any, key: string, map: Map<string, any>) => void): void {
		// eslint-disable-next-line unicorn/no-array-for-each, unicorn/no-array-callback-reference
		this.root.forEach(callback);
	}

	/**
	 * Get an iterator over the entries under this IDirectory.
	 * @returns The iterator
	 */
	// TODO: Use `unknown` instead (breaking change).
	// eslint-disable-next-line @typescript-eslint/no-explicit-any
	public [Symbol.iterator](): IterableIterator<[string, any]> {
		return this.root[Symbol.iterator]();
	}

	/**
	 * Get an iterator over the entries under this IDirectory.
	 * @returns The iterator
	 */
	// TODO: Use `unknown` instead (breaking change).
	// eslint-disable-next-line @typescript-eslint/no-explicit-any
	public entries(): IterableIterator<[string, any]> {
		return this.root.entries();
	}

	/**
	 * {@inheritDoc IDirectory.countSubDirectory}
	 */
	public countSubDirectory(): number {
		return this.root.countSubDirectory();
	}

	/**
	 * Get an iterator over the keys under this IDirectory.
	 * @returns The iterator
	 */
	public keys(): IterableIterator<string> {
		return this.root.keys();
	}

	/**
	 * Get an iterator over the values under this IDirectory.
	 * @returns The iterator
	 */
	// TODO: Use `unknown` instead (breaking change).
	// eslint-disable-next-line @typescript-eslint/no-explicit-any
	public values(): IterableIterator<any> {
		return this.root.values();
	}

	/**
	 * {@inheritDoc IDirectory.createSubDirectory}
	 */
	public createSubDirectory(subdirName: string): IDirectory {
		return this.root.createSubDirectory(subdirName);
	}

	/**
	 * {@inheritDoc IDirectory.getSubDirectory}
	 */
	public getSubDirectory(subdirName: string): IDirectory | undefined {
		return this.root.getSubDirectory(subdirName);
	}

	/**
	 * {@inheritDoc IDirectory.hasSubDirectory}
	 */
	public hasSubDirectory(subdirName: string): boolean {
		return this.root.hasSubDirectory(subdirName);
	}

	/**
	 * {@inheritDoc IDirectory.deleteSubDirectory}
	 */
	public deleteSubDirectory(subdirName: string): boolean {
		return this.root.deleteSubDirectory(subdirName);
	}

	/**
	 * {@inheritDoc IDirectory.subdirectories}
	 */
	public subdirectories(): IterableIterator<[string, IDirectory]> {
		return this.root.subdirectories();
	}

	/**
	 * {@inheritDoc IDirectory.getWorkingDirectory}
	 */
	public getWorkingDirectory(relativePath: string): IDirectory | undefined {
		const absolutePath = this.makeAbsolute(relativePath);
		if (absolutePath === posix.sep) {
			return this.root;
		}

		let currentSubDir = this.root;
		const subdirs = absolutePath.slice(1).split(posix.sep);
		for (const subdir of subdirs) {
			currentSubDir = currentSubDir.getSubDirectory(subdir) as SubDirectory;
			if (!currentSubDir) {
				return undefined;
			}
		}
		return currentSubDir;
	}

	private getWorkingDirectoryEvenIfPendingDelete(
		relativePath: string,
	): IDirectory | undefined {
		const absolutePath = this.makeAbsolute(relativePath);
		if (absolutePath === posix.sep) {
			return this.root;
		}

		let currentSubDir = this.root;
		const subdirs = absolutePath.slice(1).split(posix.sep);
		for (const subdir of subdirs) {
			currentSubDir = currentSubDir.getSubDirectoryEvenIfPendingDelete(subdir) as SubDirectory;
			if (!currentSubDir) {
				return undefined;
			}
		}
		return currentSubDir;
	}

	/**
	 * {@inheritDoc @fluidframework/shared-object-base#SharedObject.summarizeCore}
	 */
	protected summarizeCore(
		serializer: IFluidSerializer,
		telemetryContext?: ITelemetryContext,
	): ISummaryTreeWithStats {
		return this.serializeDirectory(this.root, serializer);
	}

	/**
	 * Submits an operation
	 * @param op - Op to submit
	 * @param localOpMetadata - The local metadata associated with the op. We send a unique id that is used to track
	 * this op while it has not been ack'd. This will be sent when we receive this op back from the server.
	 */
	public submitDirectoryMessage(
		op: IDirectoryOperation,
		localOpMetadata: DirectoryLocalOpMetadata,
	): void {
		this.submitLocalMessage(op, localOpMetadata);
	}

	/**
	 * {@inheritDoc @fluidframework/shared-object-base#SharedObject.onDisconnect}
	 */
	protected onDisconnect(): void {}

	/**
	 * {@inheritDoc @fluidframework/shared-object-base#SharedObject.reSubmitCore}
	 */
	protected override reSubmitCore(
		content: unknown,
		localOpMetadata: DirectoryLocalOpMetadata,
	): void {
		const message = content as IDirectoryOperation;
		const handler = this.messageHandlers.get(message.type);
		assert(handler !== undefined, 0x00d /* Missing message handler for message type */);
		handler.resubmit(message, localOpMetadata);
	}

	/**
	 * {@inheritDoc @fluidframework/shared-object-base#SharedObject.loadCore}
	 */
	protected async loadCore(storage: IChannelStorageService): Promise<void> {
		const data = await readAndParse(storage, snapshotFileName);
		const newFormat = data as IDirectoryNewStorageFormat;
		if (Array.isArray(newFormat.blobs)) {
			// New storage format
			this.populate(newFormat.content);
			const blobContents = await Promise.all(
				newFormat.blobs.map(async (blobName) => readAndParse(storage, blobName)),
			);
			for (const blobContent of blobContents) {
				this.populate(blobContent as IDirectoryDataObject);
			}
		} else {
			// Old storage format
			this.populate(data as IDirectoryDataObject);
		}
	}

	/**
	 * Populate the directory with the given directory data.
	 * @param data - A JSON string containing serialized directory data
	 */
	protected populate(data: IDirectoryDataObject): void {
		const stack: [SubDirectory, IDirectoryDataObject][] = [];
		stack.push([this.root, data]);

		while (stack.length > 0) {
			// eslint-disable-next-line @typescript-eslint/no-non-null-assertion
			const [currentSubDir, currentSubDirObject] = stack.pop()!;
			if (currentSubDirObject.subdirectories) {
				// Utilize a map to store the seq -> clientSeq for the newly created subdirectory
				const tempSeqNums = new Map<number, number>();
				for (const [subdirName, subdirObject] of Object.entries(
					currentSubDirObject.subdirectories,
				)) {
					let newSubDir = currentSubDir.getSubDirectory(subdirName) as SubDirectory;
					let seqData: SequenceData;
					if (!newSubDir) {
						const createInfo = subdirObject.ci;
						// We do not store the client sequence number in the storage because the order has already been
						// guaranteed during the serialization process. As a result, it is only essential to utilize the
						// "fake" client sequence number to signify the loading order, and there is no need to retain
						// the actual client sequence number at this point.
						if (createInfo !== undefined && createInfo.csn > 0) {
							if (!tempSeqNums.has(createInfo.csn)) {
								tempSeqNums.set(createInfo.csn, 0);
							}
							let fakeClientSeq = tempSeqNums.get(createInfo.csn) as number;
							seqData = { seq: createInfo.csn, clientSeq: fakeClientSeq };
							tempSeqNums.set(createInfo.csn, ++fakeClientSeq);
						} else {
							/**
							 * 1. If csn is -1, then initialize it with 0, otherwise we will never process ops for this
							 * sub directory. This could be done at serialization time too, but we need to maintain
							 * back compat too and also we will actually know the state when it was serialized.
							 * 2. We need to make the csn = -1 and csn = 0 share the same counter, there are cases
							 * where both -1 and 0 coexist within a single document.
							 */
							seqData = {
								seq: 0,
								clientSeq: ++currentSubDir.localCreationSeq,
							};
						}
						newSubDir = new SubDirectory(
							seqData,
							createInfo === undefined ? new Set() : new Set<string>(createInfo.ccIds),
							this,
							this.runtime,
							this.serializer,
							posix.join(currentSubDir.absolutePath, subdirName),
							this.logger,
						);
						currentSubDir.populateSubDirectory(subdirName, newSubDir);
					}
					stack.push([newSubDir, subdirObject]);
				}
			}

			if (currentSubDirObject.storage) {
				for (const [key, serializable] of Object.entries(currentSubDirObject.storage)) {
					const parsedSerializable = parseHandles(
						serializable,
						this.serializer,
						// eslint-disable-next-line import/no-deprecated
					) as ISerializableValue;
					migrateIfSharedSerializable(parsedSerializable, this.serializer, this.handle);
					currentSubDir.populateStorage(key, parsedSerializable.value);
				}
			}
		}
	}

	/**
	 * {@inheritDoc @fluidframework/shared-object-base#SharedObject.processCore}
	 */
	protected processCore(
		message: ISequencedDocumentMessage,
		local: boolean,
		localOpMetadata: DirectoryLocalOpMetadata,
	): void {
		// eslint-disable-next-line @typescript-eslint/no-unsafe-enum-comparison
		if (message.type === MessageType.Operation) {
			const op: IDirectoryOperation = message.contents as IDirectoryOperation;
			const handler = this.messageHandlers.get(op.type);
			assert(
				handler !== undefined,
				0x00e /* "Missing message handler for message type: op may be from a newer version */,
			);
			handler.process(message, op, local, localOpMetadata);
		}
	}

	/**
	 * {@inheritDoc @fluidframework/shared-object-base#SharedObject.rollback}
	 */
	protected override rollback(
		content: unknown,
		localOpMetadata: DirectoryLocalOpMetadata,
	): void {
		const op: IDirectoryOperation = content as IDirectoryOperation;
		const subdir = this.getWorkingDirectory(op.path) as SubDirectory | undefined;
		if (subdir) {
			subdir.rollback(op, localOpMetadata);
		}
	}

	/**
	 * Converts the given relative path to absolute against the root.
	 * @param relativePath - The path to convert
	 */
	private makeAbsolute(relativePath: string): string {
		return posix.resolve(posix.sep, relativePath);
	}

	/**
	 * This checks if there is pending delete op for local delete for a any subdir in the relative path.
	 * @param relativePath - path of sub directory.
	 * @returns `true` if there is pending delete, `false` otherwise.
	 */
	private isSubDirectoryDeletePending(relativePath: string): boolean {
		const absolutePath = this.makeAbsolute(relativePath);
		if (absolutePath === posix.sep) {
			return false;
		}
		let currentParent = this.root;
		const pathParts = absolutePath.split(posix.sep).slice(1);
		for (const dirName of pathParts) {
			if (currentParent.isSubDirectoryDeletePending(dirName)) {
				return true;
			}
			currentParent = currentParent.getSubDirectory(dirName) as SubDirectory;
			if (currentParent === undefined) {
				return true;
			}
		}
		return false;
	}

	/**
	 * Set the message handlers for the directory.
	 */
	private setMessageHandlers(): void {
		this.messageHandlers.set("clear", {
			process: (
				msg: ISequencedDocumentMessage,
				op: IDirectoryClearOperation,
				local: boolean,
				localOpMetadata: ClearLocalOpMetadata | undefined,
			) => {
<<<<<<< HEAD
				const subdir = this.getWorkingDirectory(op.path) as SubDirectory | undefined;
				// If there is pending delete op for any subDirectory in the op.path, then don't apply the this op
				// as we are going to delete this subDirectory.
				if (subdir && !this.isSubDirectoryDeletePending(op.path)) {
=======
				const subdir = this.getWorkingDirectoryEvenIfPendingDelete(op.path) as
					| SubDirectory
					| undefined;
				// Note: We allow processing **remote** messages of subdirectories that are pending delete.
				// This is because if we rollback the pending delete, we want to make sure we still processed the
				// messages that would now be visible.
				if (subdir && (!this.isSubDirectoryDeletePending(op.path) || !local)) {
>>>>>>> aa25867c
					subdir.processClearMessage(msg, op, local, localOpMetadata);
				}
			},
			resubmit: (op: IDirectoryClearOperation, localOpMetadata: ClearLocalOpMetadata) => {
				const subdir = this.getWorkingDirectory(op.path) as SubDirectory | undefined;
				if (subdir) {
					subdir.resubmitClearMessage(op, localOpMetadata);
				}
			},
		});
		this.messageHandlers.set("delete", {
			process: (
				msg: ISequencedDocumentMessage,
				op: IDirectoryDeleteOperation,
				local: boolean,
				localOpMetadata: EditLocalOpMetadata | undefined,
			) => {
<<<<<<< HEAD
				const subdir = this.getWorkingDirectory(op.path) as SubDirectory | undefined;
				// If there is pending delete op for any subDirectory in the op.path, then don't apply the this op
				// as we are going to delete this subDirectory.
				if (subdir && !this.isSubDirectoryDeletePending(op.path)) {
=======
				const subdir = this.getWorkingDirectoryEvenIfPendingDelete(op.path) as
					| SubDirectory
					| undefined;
				// Note: We allow processing **remote** messages of subdirectories that are pending delete.
				// This is because if we rollback the pending delete, we want to make sure we still processed the
				// messages that would now be visible.
				if (subdir && (!this.isSubDirectoryDeletePending(op.path) || !local)) {
>>>>>>> aa25867c
					subdir.processDeleteMessage(msg, op, local, localOpMetadata);
				}
			},
			resubmit: (op: IDirectoryDeleteOperation, localOpMetadata: EditLocalOpMetadata) => {
				const subdir = this.getWorkingDirectory(op.path) as SubDirectory | undefined;
				if (subdir) {
					subdir.resubmitKeyMessage(op, localOpMetadata);
				}
			},
		});
		this.messageHandlers.set("set", {
			process: (
				msg: ISequencedDocumentMessage,
				op: IDirectorySetOperation,
				local: boolean,
				localOpMetadata: EditLocalOpMetadata | undefined,
			) => {
				const subdir = this.getWorkingDirectoryEvenIfPendingDelete(op.path) as
					| SubDirectory
					| undefined;
				// Note: We allow processing **remote** messages of subdirectories that are pending delete.
				// This is because if we rollback the pending delete, we want to make sure we still processed the
				// messages that would now be visible.
				if (subdir && (!this.isSubDirectoryDeletePending(op.path) || !local)) {
					migrateIfSharedSerializable(op.value, this.serializer, this.handle);
					const localValue: unknown = local ? undefined : op.value.value;
					subdir.processSetMessage(msg, op, localValue, local, localOpMetadata);
				}
			},
			resubmit: (op: IDirectorySetOperation, localOpMetadata: EditLocalOpMetadata) => {
				const subdir = this.getWorkingDirectory(op.path) as SubDirectory | undefined;
				if (subdir) {
					subdir.resubmitKeyMessage(op, localOpMetadata);
				}
			},
		});

		this.messageHandlers.set("createSubDirectory", {
			process: (
				msg: ISequencedDocumentMessage,
				op: IDirectoryCreateSubDirectoryOperation,
				local: boolean,
				localOpMetadata: SubDirLocalOpMetadata | undefined,
			) => {
				const parentSubdir = this.getWorkingDirectory(op.path) as SubDirectory | undefined;
<<<<<<< HEAD
				// If there is pending delete op for any subDirectory in the op.path, then don't apply the this op
				// as we are going to delete this subDirectory.
				if (parentSubdir && !this.isSubDirectoryDeletePending(op.path)) {
=======
				// Note: We allow processing **remote** messages of subdirectories that are pending delete.
				// This is because if we rollback the pending delete, we want to make sure we still processed the
				// messages that would now be visible.
				if (parentSubdir && (!this.isSubDirectoryDeletePending(op.path) || !local)) {
>>>>>>> aa25867c
					parentSubdir.processCreateSubDirectoryMessage(msg, op, local, localOpMetadata);
				}
			},
			resubmit: (
				op: IDirectoryCreateSubDirectoryOperation,
				localOpMetadata: SubDirLocalOpMetadata,
			) => {
				const parentSubdir = this.getWorkingDirectory(op.path) as SubDirectory | undefined;
				if (parentSubdir) {
					// We don't reuse the metadata but send a new one on each submit.
					parentSubdir.resubmitSubDirectoryMessage(op, localOpMetadata);
				}
			},
		});

		this.messageHandlers.set("deleteSubDirectory", {
			process: (
				msg: ISequencedDocumentMessage,
				op: IDirectoryDeleteSubDirectoryOperation,
				local: boolean,
				localOpMetadata: SubDirLocalOpMetadata | undefined,
			) => {
				const parentSubdir = this.getWorkingDirectory(op.path) as SubDirectory | undefined;
<<<<<<< HEAD
				// If there is pending delete op for any subDirectory in the op.path, then don't apply the this op
				// as we are going to delete this subDirectory.
				if (parentSubdir && !this.isSubDirectoryDeletePending(op.path)) {
=======
				// Note: We allow processing **remote** messages of subdirectories that are pending delete.
				// This is because if we rollback the pending delete, we want to make sure we still processed the
				// messages that would now be visible.
				if (parentSubdir && (!this.isSubDirectoryDeletePending(op.path) || !local)) {
>>>>>>> aa25867c
					parentSubdir.processDeleteSubDirectoryMessage(msg, op, local, localOpMetadata);
				}
			},
			resubmit: (
				op: IDirectoryDeleteSubDirectoryOperation,
				localOpMetadata: SubDirLocalOpMetadata,
			) => {
				const parentSubdir = this.getWorkingDirectory(op.path) as SubDirectory | undefined;
				if (parentSubdir) {
					// We don't reuse the metadata but send a new one on each submit.
					parentSubdir.resubmitSubDirectoryMessage(op, localOpMetadata);
				}
			},
		});
	}

	/**
	 * {@inheritDoc @fluidframework/shared-object-base#SharedObjectCore.applyStashedOp}
	 */
	protected applyStashedOp(op: unknown): void {
		const directoryOp = op as IDirectoryOperation;
		const dir = this.getWorkingDirectory(directoryOp.path);
		switch (directoryOp.type) {
			case "clear": {
				dir?.clear();
				break;
			}
			case "createSubDirectory": {
				dir?.createSubDirectory(directoryOp.subdirName);
				break;
			}
			case "delete": {
				dir?.delete(directoryOp.key);
				break;
			}
			case "deleteSubDirectory": {
				dir?.deleteSubDirectory(directoryOp.subdirName);
				break;
			}
			case "set": {
				migrateIfSharedSerializable(directoryOp.value, this.serializer, this.handle);
				dir?.set(directoryOp.key, directoryOp.value.value);
				break;
			}
			default: {
				unreachableCase(directoryOp);
			}
		}
	}

	private serializeDirectory(
		root: SubDirectory,
		serializer: IFluidSerializer,
		telemetryContext?: ITelemetryContext,
	): ISummaryTreeWithStats {
		const MinValueSizeSeparateSnapshotBlob = 8 * 1024;

		const builder = new SummaryTreeBuilder();
		let counter = 0;
		const blobs: string[] = [];

		const stack: [SubDirectory, IDirectoryDataObject][] = [];
		const content: IDirectoryDataObject = {};
		stack.push([root, content]);

		while (stack.length > 0) {
			// eslint-disable-next-line @typescript-eslint/no-non-null-assertion
			const [currentSubDir, currentSubDirObject] = stack.pop()!;
			currentSubDirObject.ci = currentSubDir.getSerializableCreateInfo();
			for (const [key, value] of currentSubDir.getSerializedStorage(serializer)) {
				if (!currentSubDirObject.storage) {
					currentSubDirObject.storage = {};
				}
				// eslint-disable-next-line import/no-deprecated
				const result: ISerializableValue = {
					type: value.type,
					value: value.value && (JSON.parse(value.value) as object),
				};
				if (value.value && value.value.length >= MinValueSizeSeparateSnapshotBlob) {
					const extraContent: IDirectoryDataObject = {};
					let largeContent = extraContent;
					if (currentSubDir.absolutePath !== posix.sep) {
						for (const dir of currentSubDir.absolutePath.slice(1).split(posix.sep)) {
							const subDataObject: IDirectoryDataObject = {};
							largeContent.subdirectories = { [dir]: subDataObject };
							largeContent = subDataObject;
						}
					}
					largeContent.storage = { [key]: result };
					const blobName = `blob${counter}`;
					counter++;
					blobs.push(blobName);
					builder.addBlob(blobName, JSON.stringify(extraContent));
				} else {
					currentSubDirObject.storage[key] = result;
				}
			}

			for (const [subdirName, subdir] of currentSubDir.subdirectories()) {
				if (!currentSubDirObject.subdirectories) {
					currentSubDirObject.subdirectories = {};
				}
				const subDataObject: IDirectoryDataObject = {};
				currentSubDirObject.subdirectories[subdirName] = subDataObject;
				stack.push([subdir as SubDirectory, subDataObject]);
			}
		}

		const newFormat: IDirectoryNewStorageFormat = {
			blobs,
			content,
		};
		builder.addBlob(snapshotFileName, JSON.stringify(newFormat));

		return builder.getSummaryTree();
	}
}

interface ICreateSubDirLocalOpMetadata {
	type: "createSubDir";
}

interface IDeleteSubDirLocalOpMetadata {
	type: "deleteSubDir";
	subDirectory: SubDirectory | undefined;
}

type SubDirLocalOpMetadata = ICreateSubDirLocalOpMetadata | IDeleteSubDirLocalOpMetadata;

type EditLocalOpMetadata = PendingKeySet | PendingKeyDelete;

type ClearLocalOpMetadata = PendingClear;

type StorageLocalOpMetadata = EditLocalOpMetadata | ClearLocalOpMetadata;

/**
 * Types of local op metadata.
 */
export type DirectoryLocalOpMetadata = StorageLocalOpMetadata | SubDirLocalOpMetadata;

// eslint-disable-next-line @rushstack/no-new-null
function assertNonNullClientId(clientId: string | null): asserts clientId is string {
	assert(clientId !== null, 0x6af /* client id should never be null */);
}

/**
 * Node of the directory tree.
 * @sealed
 */
class SubDirectory extends TypedEventEmitter<IDirectoryEvents> implements IDirectory {
	/**
	 * Tells if the sub directory is deleted or not.
	 */
	private _deleted = false;

	/**
	 * String representation for the class.
	 */
	public [Symbol.toStringTag]: string = "SubDirectory";

	/**
	 * The subdirectories the directory is holding.
	 */
	private readonly sequencedSubdirectories = new Map<string, SubDirectory>();

	/**
	 * Assigns a unique ID to each subdirectory created locally but pending for acknowledgement, facilitating the tracking
	 * of the creation order.
	 */
	public localCreationSeq: number = 0;

	/**
	 * Constructor.
	 * @param sequenceNumber - Message seq number at which this was created.
	 * @param clientIds - Ids of client which created this directory.
	 * @param directory - Reference back to the SharedDirectory to perform operations
	 * @param runtime - The data store runtime this directory is associated with
	 * @param serializer - The serializer to serialize / parse handles
	 * @param absolutePath - The absolute path of this IDirectory
	 */
	public constructor(
		private readonly seqData: SequenceData,
		private readonly clientIds: Set<string>,
		private readonly directory: SharedDirectory,
		private readonly runtime: IFluidDataStoreRuntime,
		private readonly serializer: IFluidSerializer,
		public readonly absolutePath: string,
		private readonly logger: ITelemetryLoggerExt,
	) {
		super();
	}

	public dispose(error?: Error): void {
		this._deleted = true;
		this.emit("disposed", this);
	}

	/**
	 * Unmark the deleted property only when rolling back delete.
	 */
	private undispose(): void {
		this._deleted = false;
		this.emit("undisposed", this);
	}

	public get disposed(): boolean {
		return this._deleted;
	}

	private throwIfDisposed(): void {
		if (this._deleted) {
			throw new UsageError("Cannot access Disposed subDirectory");
		}
	}

	/**
	 * Checks whether the given key exists in this IDirectory.
	 * @param key - The key to check
	 * @returns True if the key exists, false otherwise
	 */
	public has(key: string): boolean {
		this.throwIfDisposed();
		return this.optimisticallyHas(key);
	}

	/**
	 * {@inheritDoc IDirectory.get}
	 */
	public get<T = unknown>(key: string): T | undefined {
		return this.getOptimisticValue(key) as T | undefined;
	}

	/**
	 * {@inheritDoc IDirectory.set}
	 */
	public set<T = unknown>(key: string, value: T): this {
		this.throwIfDisposed();
		// Undefined/null keys can't be serialized to JSON in the manner we currently snapshot.
		if (key === undefined || key === null) {
			throw new Error("Undefined and null keys are not supported");
		}
		const previousOptimisticLocalValue = this.getOptimisticValue(key);

		// Create a local value and serialize it.
		bindHandles(value, this.serializer, this.directory.handle);

		// If we are not attached, don't submit the op.
		if (!this.directory.isAttached()) {
			this.sequencedStorageData.set(key, value);
			const event: IDirectoryValueChanged = {
				key,
				path: this.absolutePath,
				previousValue: previousOptimisticLocalValue,
			};
			this.directory.emit("valueChanged", event, true, this.directory);
			const containedEvent: IValueChanged = {
				key,
				previousValue: previousOptimisticLocalValue,
			};
			this.emit("containedValueChanged", containedEvent, true, this);
			return this;
		}

		// A new pending key lifetime is created if:
		// 1. There isn't any pending entry for the key yet
		// 2. The most recent pending entry for the key was a deletion (as this terminates the prior lifetime)
		// 3. A clear was sent after the last pending entry for the key (which also terminates the prior lifetime)
		let latestPendingEntry = findLast(
			this.pendingStorageData,
			(entry) => entry.type === "clear" || entry.key === key,
		);
		if (
			latestPendingEntry === undefined ||
			latestPendingEntry.type === "delete" ||
			latestPendingEntry.type === "clear"
		) {
			latestPendingEntry = { type: "lifetime", path: this.absolutePath, key, keySets: [] };
			this.pendingStorageData.push(latestPendingEntry);
		}
		const pendingKeySet: PendingKeySet = {
			type: "set",
			path: this.absolutePath,
			value,
		};
		latestPendingEntry.keySets.push(pendingKeySet);

		const op: IDirectoryOperation = {
			key,
			path: this.absolutePath,
			type: "set",
			value: { type: ValueType[ValueType.Plain], value },
		};
		this.submitKeyMessage(op, pendingKeySet);

		const directoryValueChanged: IDirectoryValueChanged = {
			key,
			path: this.absolutePath,
			previousValue: previousOptimisticLocalValue,
		};
		this.directory.emit("valueChanged", directoryValueChanged, true, this.directory);
		const valueChanged: IValueChanged = {
			key,
			previousValue: previousOptimisticLocalValue,
		};
		this.emit("containedValueChanged", valueChanged, true, this);
		return this;
	}

	/**
	 * {@inheritDoc IDirectory.countSubDirectory}
	 */
	public countSubDirectory(): number {
		return [...this.subdirectories()].length;
	}

	/**
	 * {@inheritDoc IDirectory.createSubDirectory}
	 */
	public createSubDirectory(subdirName: string): IDirectory {
		this.throwIfDisposed();
		// Undefined/null subdirectory names can't be serialized to JSON in the manner we currently snapshot.
		if (subdirName === undefined || subdirName === null) {
			throw new Error("SubDirectory name may not be undefined or null");
		}

		if (subdirName.includes(posix.sep)) {
			throw new Error(`SubDirectory name may not contain ${posix.sep}`);
		}

		let subDir = this.getOptimisticSubDirectoryEvenIfDisposed(subdirName);
		const seqData = this.getLocalSeq();
		const clientId = this.runtime.clientId ?? "detached";
		const isNewSubDirectory = subDir === undefined;

		if (subDir === undefined) {
			const absolutePath = posix.join(this.absolutePath, subdirName);
			subDir = new SubDirectory(
				{ ...seqData },
				new Set([clientId]),
				this.directory,
				this.runtime,
				this.serializer,
				absolutePath,
				this.logger,
			);
		} else {
			if (subDir.disposed) {
				this.undisposeSubdirectoryTree(subDir);
			}
			subDir.clientIds.add(clientId);
		}
		this.registerEventsOnSubDirectory(subDir, subdirName);

		assert(subDir !== undefined, "subdirectory should exist");

		// If we are not attached, don't submit the op.
		if (!this.directory.isAttached()) {
			if (isNewSubDirectory) {
				this.sequencedSubdirectories.set(subdirName, subDir);
				this.emit("subDirectoryCreated", subdirName, true, this);
			}
			return subDir;
		}

		if (isNewSubDirectory) {
			const pendingSubDirectoryCreate: PendingSubDirectoryCreate = {
				type: "createSubDirectory",
				path: this.absolutePath,
				subdirName,
				subdir: subDir,
			};
			this.pendingSubDirectoryData.push(pendingSubDirectoryCreate);
			const op: IDirectoryCreateSubDirectoryOperation = {
				subdirName,
				path: this.absolutePath,
				type: "createSubDirectory",
			};
			this.submitCreateSubDirectoryMessage(op);
			this.emit("subDirectoryCreated", subdirName, true, this);
		}

		return subDir;
	}

	/**
	 * Gets the Sequence Data which should be used for local changes.
	 *
	 * @remarks While detached, 0 is used rather than -1 to represent a change which should be universally known (as opposed to known
	 * only by the local client). This ensures that if the directory is later attached, none of its data needs to be updated (the values
	 * last set while detached will now be known to any new client, until they are changed).
	 *
	 * The client sequence number is incremented by 1 for maintaining the internal order of locally created subdirectories
	 *
	 * @privateRemarks TODO: Convert these conventions to named constants. The semantics used here match those for merge-tree.
	 */
	private getLocalSeq(): SequenceData {
		return this.directory.isAttached()
			? { seq: -1, clientSeq: ++this.localCreationSeq }
			: { seq: 0, clientSeq: ++this.localCreationSeq };
	}

	/**
	 * {@inheritDoc IDirectory.getSubDirectory}
	 */
	public getSubDirectory(subdirName: string): IDirectory | undefined {
		this.throwIfDisposed();
		const subDir = this.getOptimisticSubDirectory(subdirName);
		return subDir;
	}

	/**
	 * {@inheritDoc IDirectory.hasSubDirectory}
	 */
	public hasSubDirectory(subdirName: string): boolean {
		this.throwIfDisposed();
		return this.getOptimisticSubDirectory(subdirName) !== undefined;
	}

	/**
	 * {@inheritDoc IDirectory.deleteSubDirectory}
	 */
	public deleteSubDirectory(subdirName: string): boolean {
		this.throwIfDisposed();

		if (!this.directory.isAttached()) {
			const previousValue = this.sequencedSubdirectories.get(subdirName);
			const successfullyRemoved = this.sequencedSubdirectories.delete(subdirName);
			// Only emit if we actually deleted something.
			if (successfullyRemoved) {
				this.disposeSubDirectoryTree(previousValue);
				this.emit("subDirectoryDeleted", subdirName, true, this);
			}
			return successfullyRemoved;
		}

		const previousOptimisticSubDirectory = this.getOptimisticSubDirectory(subdirName);
		if (previousOptimisticSubDirectory === undefined) {
			return false;
		}
		const pendingSubdirDelete: PendingSubDirectoryDelete = {
			type: "deleteSubDirectory",
			path: this.absolutePath,
			subdirName,
		};
		this.pendingSubDirectoryData.push(pendingSubdirDelete);

		const op: IDirectoryOperation = {
			subdirName,
			type: "deleteSubDirectory",
			path: this.absolutePath,
		};
		this.submitDeleteSubDirectoryMessage(op, previousOptimisticSubDirectory);
		this.emit("subDirectoryDeleted", subdirName, true, this);
		// We don't want to fully dispose the subdir tree since this is only a pending
		// local delete. Instead we will only emit the dispose event to reflect the
		// local state.
		this.emitDisposeForSubdirTree(previousOptimisticSubDirectory);
		return true;
	}

	/**
	 * {@inheritDoc IDirectory.subdirectories}
	 */
	public subdirectories(): IterableIterator<[string, IDirectory]> {
		this.throwIfDisposed();
		const sequencedSubdirs: [string, SubDirectory][] = [];
		const sequencedSubdirNames = new Set([...this.sequencedSubdirectories.keys()]);
		for (const subdirName of sequencedSubdirNames) {
			const optimisticSubdir = this.getOptimisticSubDirectory(subdirName);
			if (optimisticSubdir !== undefined) {
				sequencedSubdirs.push([subdirName, optimisticSubdir]);
			}
		}

		const pendingSubdirNames = [
			...new Set(
				this.pendingSubDirectoryData
					.map((entry) => entry.subdirName)
					.filter((subdirName) => !sequencedSubdirNames.has(subdirName)),
			),
		];
		const pendingSubdirs: [string, SubDirectory][] = [];
		for (const subdirName of pendingSubdirNames) {
			const optimisticSubdir = this.getOptimisticSubDirectory(subdirName);
			if (optimisticSubdir !== undefined) {
				pendingSubdirs.push([subdirName, optimisticSubdir]);
			}
		}

		const allSubdirs = [...sequencedSubdirs, ...pendingSubdirs];

		const orderedSubdirs = allSubdirs.sort((a, b) => {
			const aSeqData = a[1].seqData;
			const bSeqData = b[1].seqData;
			assert(aSeqData !== undefined && bSeqData !== undefined, "seqData should be defined");
			return seqDataComparator(aSeqData, bSeqData);
		});

		return orderedSubdirs[Symbol.iterator]();
	}

	/**
	 * {@inheritDoc IDirectory.getWorkingDirectory}
	 */
	public getWorkingDirectory(relativePath: string): IDirectory | undefined {
		this.throwIfDisposed();
		return this.directory.getWorkingDirectory(this.makeAbsolute(relativePath));
	}

	/**
	 * This checks if there is pending delete op for local delete for a given child subdirectory.
	 * @param subDirName - directory name.
	 * @returns true if there is pending delete.
	 */
	public isSubDirectoryDeletePending(subDirName: string): boolean {
		const lastPendingEntry = findLast(this.pendingSubDirectoryData, (entry) => {
			return entry.subdirName === subDirName && entry.type === "deleteSubDirectory";
		});
		return lastPendingEntry !== undefined;
	}

	/**
	 * Deletes the given key from within this IDirectory.
	 * @param key - The key to delete
	 * @returns True if the key existed and was deleted, false if it did not exist
	 */
	public delete(key: string): boolean {
		this.throwIfDisposed();
		const previousOptimisticLocalValue = this.getOptimisticValue(key);

		if (!this.directory.isAttached()) {
			const successfullyRemoved = this.sequencedStorageData.delete(key);
			// Only emit if we actually deleted something.
			if (previousOptimisticLocalValue !== undefined && successfullyRemoved) {
				const event: IDirectoryValueChanged = {
					key,
					path: this.absolutePath,
					previousValue: previousOptimisticLocalValue,
				};
				this.directory.emit("valueChanged", event, true, this.directory);
				const containedEvent: IValueChanged = {
					key,
					previousValue: previousOptimisticLocalValue,
				};
				this.emit("containedValueChanged", containedEvent, true, this);
			}
			return successfullyRemoved;
		}

		const pendingKeyDelete: PendingKeyDelete = {
			type: "delete",
			path: this.absolutePath,
			key,
		};
		this.pendingStorageData.push(pendingKeyDelete);

		const op: IDirectoryOperation = {
			key,
			type: "delete",
			path: this.absolutePath,
		};
		this.submitKeyMessage(op, pendingKeyDelete);
		// Only emit if we locally believe we deleted something.  Otherwise we still send the op
		// (permitting speculative deletion even if we don't see anything locally) but don't emit
		// a valueChanged since we in fact did not locally observe a value change.
		if (previousOptimisticLocalValue !== undefined) {
			const event: IDirectoryValueChanged = {
				key,
				path: this.absolutePath,
				previousValue: previousOptimisticLocalValue,
			};
			this.directory.emit("valueChanged", event, true, this.directory);
			const containedEvent: IValueChanged = {
				key,
				previousValue: previousOptimisticLocalValue,
			};
			this.emit("containedValueChanged", containedEvent, true, this);
		}
		return true;
	}

	/**
	 * Deletes all keys from within this IDirectory.
	 */
	public clear(): void {
		this.throwIfDisposed();

		if (!this.directory.isAttached()) {
			this.sequencedStorageData.clear();
			this.directory.emit("clear", true, this.directory);
			return;
		}

		const pendingClear: PendingClear = {
			type: "clear",
			path: this.absolutePath,
		};
		this.pendingStorageData.push(pendingClear);

		this.directory.emit("clear", true, this.directory);
		const op: IDirectoryOperation = {
			type: "clear",
			path: this.absolutePath,
		};
		this.submitClearMessage(op, pendingClear);
	}

	/**
	 * Issue a callback on each entry under this IDirectory.
	 * @param callback - Callback to issue
	 */
	public forEach(
		callback: (value: unknown, key: string, map: Map<string, unknown>) => void,
	): void {
		this.throwIfDisposed();
		for (const [key, localValue] of this.internalIterator()) {
			callback((localValue as { value: unknown }).value, key, this);
		}
	}

	/**
	 * The number of entries under this IDirectory.
	 */
	public get size(): number {
		this.throwIfDisposed();
		return [...this.internalIterator()].length;
	}

	/**
	 * Get an iterator over the entries under this IDirectory.
	 * @returns The iterator
	 */
	public entries(): IterableIterator<[string, unknown]> {
		this.throwIfDisposed();
		const internalIterator = this.internalIterator();
		const next = (): IteratorResult<[string, unknown]> => {
			const nextResult = internalIterator.next();
			if (nextResult.done) {
				return { value: undefined, done: true };
			}
			// Unpack the stored value
			const [key, localValue] = nextResult.value;
			return { value: [key, localValue], done: false };
		};

		const iterator = {
			next,
			[Symbol.iterator](): IterableIterator<[string, unknown]> {
				return this;
			},
		};
		return iterator;
	}

	/**
	 * Get an iterator over the keys under this IDirectory.
	 * @returns The iterator
	 */
	public keys(): IterableIterator<string> {
		this.throwIfDisposed();
		const internalIterator = this.internalIterator();
		const next = (): IteratorResult<string> => {
			const nextResult = internalIterator.next();
			if (nextResult.done) {
				return { value: undefined, done: true };
			}
			const [key] = nextResult.value;
			return { value: key, done: false };
		};
		const iterator = {
			next,
			[Symbol.iterator](): IterableIterator<string> {
				return this;
			},
		};
		return iterator;
	}

	/**
	 * Get an iterator over the values under this IDirectory.
	 * @returns The iterator
	 */
	public values(): IterableIterator<unknown> {
		this.throwIfDisposed();
		const internalIterator = this.internalIterator();
		const next = (): IteratorResult<unknown> => {
			const nextResult = internalIterator.next();
			if (nextResult.done) {
				return { value: undefined, done: true };
			}
			const [, localValue] = nextResult.value;
			return { value: localValue, done: false };
		};
		const iterator = {
			next,
			[Symbol.iterator](): IterableIterator<unknown> {
				return this;
			},
		};
		return iterator;
	}

	/**
	 * Get an iterator over the entries under this IDirectory.
	 * @returns The iterator
	 */
	public [Symbol.iterator](): IterableIterator<[string, unknown]> {
		this.throwIfDisposed();
		return this.internalIterator();
	}

	/**
	 * The data this SubDirectory instance is storing, but only including sequenced values (no local pending
	 * modifications are included).
	 */
	private readonly sequencedStorageData = new Map<string, unknown>();

	/**
	 * A data structure containing all local pending storage modifications, which is used in combination
	 * with the sequencedStorageData to compute optimistic values.
	 *
	 * Pending sets are aggregated into "lifetimes", which permit correct relative iteration order
	 * even across remote operations and rollbacks.
	 */
	private readonly pendingStorageData: PendingStorageEntry[] = [];

	/**
	 * A data structure containing all local pending subdirectory modifications, which is used in combination
	 * with the sequencedSubdirectories to compute optimistic values.
	 *
	 * Pending subdirectory creates are aggregated into "lifetimes", which permit correct relative iteration order
	 * even across remote operations and rollbacks.
	 */
	private readonly pendingSubDirectoryData: PendingSubDirectoryEntry[] = [];

	/**
	 * An internal iterator that iterates over the entries in the directory.
	 */
	private readonly internalIterator = (): IterableIterator<[string, unknown]> => {
		// We perform iteration in two steps - first by iterating over members of the sequenced storage data that are not
		// optimistically deleted or cleared, and then over the pending data lifetimes that have not subsequently
		// been deleted or cleared.  In total, this give an ordering of members based on when they were initially
		// added to the sub directory (even if they were later modified), similar to the native Map.
		const sequencedStorageDataIterator = this.sequencedStorageData.keys();
		const pendingStorageDataIterator = this.pendingStorageData.values();
		const next = (): IteratorResult<[string, unknown]> => {
			let nextSequencedKey = sequencedStorageDataIterator.next();
			while (!nextSequencedKey.done) {
				const key = nextSequencedKey.value;
				// If we have any pending deletes or clears, then we won't iterate to this key yet (if at all).
				// Either it is optimistically deleted and will not be part of the iteration, or it was
				// re-added later and we'll iterate to it when we get to the pending data.
				if (
					!this.pendingStorageData.some(
						(entry) =>
							entry.type === "clear" || (entry.type === "delete" && entry.key === key),
					)
				) {
					assert(this.has(key), "key should exist in sequenced or pending data");
					const optimisticValue = this.getOptimisticValue(key);
					return { value: [key, optimisticValue], done: false };
				}
				nextSequencedKey = sequencedStorageDataIterator.next();
			}

			let nextPending = pendingStorageDataIterator.next();
			while (!nextPending.done) {
				const nextPendingEntry = nextPending.value;
				// A lifetime entry may need to be iterated.
				if (nextPendingEntry.type === "lifetime") {
					const nextPendingEntryIndex = this.pendingStorageData.indexOf(nextPendingEntry);
					const mostRecentDeleteOrClearIndex = findLastIndex(
						this.pendingStorageData,
						(entry) =>
							entry.type === "clear" ||
							(entry.type === "delete" && entry.key === nextPendingEntry.key),
					);
					// Only iterate the pending entry now if it hasn't been deleted or cleared.
					if (nextPendingEntryIndex > mostRecentDeleteOrClearIndex) {
						const latestPendingValue =
							// eslint-disable-next-line @typescript-eslint/no-non-null-assertion
							nextPendingEntry.keySets[nextPendingEntry.keySets.length - 1]!;
						// Skip iterating if we would have would have already iterated it as part of the sequenced data.
						// This is not a perfect check in the case the map has changed since the iterator was created
						// (e.g. if a remote client added the same key in the meantime).
						if (
							!this.sequencedStorageData.has(nextPendingEntry.key) ||
							mostRecentDeleteOrClearIndex !== -1
						) {
							return { value: [nextPendingEntry.key, latestPendingValue.value], done: false };
						}
					}
				}
				nextPending = pendingStorageDataIterator.next();
			}

			return { value: undefined, done: true };
		};

		const iterator = {
			next,
			[Symbol.iterator](): IterableIterator<[string, unknown]> {
				return this;
			},
		};
		return iterator;
	};

	/**
	 * Compute the optimistic local value for a given key. This combines the sequenced data with
	 * any pending changes that have not yet been sequenced.
	 */
	private readonly getOptimisticValue = (key: string): unknown => {
		const latestPendingEntry = findLast(
			this.pendingStorageData,
			(entry) => entry.type === "clear" || entry.key === key,
		);

		if (latestPendingEntry === undefined) {
			return this.sequencedStorageData.get(key);
		} else if (latestPendingEntry.type === "lifetime") {
			const latestPendingSet =
				// eslint-disable-next-line @typescript-eslint/no-non-null-assertion
				latestPendingEntry.keySets[latestPendingEntry.keySets.length - 1]!;
			return latestPendingSet.value;
		} else {
			// Delete or clear
			return undefined;
		}
	};

	/**
	 * Determine if the directory optimistically has the key.
	 * This will return true even if the value is undefined.
	 */
	private readonly optimisticallyHas = (key: string): boolean => {
		const latestPendingEntry = findLast(
			this.pendingStorageData,
			(entry) => entry.type === "clear" || entry.key === key,
		);

		return latestPendingEntry === undefined
			? this.sequencedStorageData.has(key)
			: latestPendingEntry.type === "lifetime";
	};

	private readonly getOptimisticSubDirectory = (
		subdirName: string,
	): SubDirectory | undefined => {
		const latestPendingEntry = findLast(
			this.pendingSubDirectoryData,
			(entry) => entry.subdirName === subdirName,
		);
		let subdir: SubDirectory | undefined;
		if (latestPendingEntry === undefined) {
			subdir = this.sequencedSubdirectories.get(subdirName);
		} else if (latestPendingEntry.type === "createSubDirectory") {
			subdir = latestPendingEntry.subdir;
			assert(subdir !== undefined, "Subdirectory should exist in pending data");
		} else {
			// Pending delete
			return undefined;
		}

		// If the subdirectory is disposed, treat it as non-existent for optimistic reads
		if (subdir?.disposed) {
			return undefined;
		}

		return subdir;
	};

	// TODO: Consider merging this with getOptimisticSubDirectory fn
	private readonly getOptimisticSubDirectoryEvenIfDisposed = (
		subdirName: string,
	): SubDirectory | undefined => {
		const latestPendingEntry = findLast(
			this.pendingSubDirectoryData,
			(entry) => entry.subdirName === subdirName,
		);
		let subdir: SubDirectory | undefined;
		if (latestPendingEntry === undefined) {
			subdir = this.sequencedSubdirectories.get(subdirName);
		} else if (latestPendingEntry.type === "createSubDirectory") {
			subdir = latestPendingEntry.subdir;
			assert(subdir !== undefined, "Subdirectory should exist in pending data");
		} else {
			// Pending delete
			return undefined;
		}

		return subdir;
	};

	public readonly getSubDirectoryEvenIfPendingDelete = (
		subdirName: string,
	): SubDirectory | undefined => {
		const latestPendingEntry = findLast(
			this.pendingSubDirectoryData,
			(entry) => entry.subdirName === subdirName && entry.type === "createSubDirectory",
		);
		if (latestPendingEntry === undefined) {
			return this.sequencedSubdirectories.get(subdirName);
		} else {
			assert(
				latestPendingEntry.type === "createSubDirectory",
				"Expected pending entry to be a create subdirectory",
			);
			const latestPendingSubdirCreate = latestPendingEntry.subdir;
			assert(latestPendingSubdirCreate !== undefined, "Subdirectory should exist");
			return latestPendingSubdirCreate;
		}
	};

	/**
	 * Process a clear operation.
	 * @param msg - The message from the server to apply.
	 * @param op - The op to process
	 * @param local - Whether the message originated from the local client
	 * @param localOpMetadata - For local client messages, this is the metadata that was submitted with the message.
	 * For messages from a remote client, this will be undefined.
	 */
	public processClearMessage(
		msg: ISequencedDocumentMessage,
		op: IDirectoryClearOperation,
		local: boolean,
		localOpMetadata: ClearLocalOpMetadata | undefined,
	): void {
		this.throwIfDisposed();
		if (!this.isMessageForCurrentInstanceOfSubDirectory(msg)) {
			return;
		}

		if (local) {
			this.sequencedStorageData.clear();
			const pendingClear = this.pendingStorageData.shift();
			assert(
				pendingClear !== undefined &&
					pendingClear.type === "clear" &&
					pendingClear === localOpMetadata,
				"Got a local clear message we weren't expecting",
			);
		} else {
			// For pending set operations, collect the previous values before clearing sequenced data
			const pendingSets: { key: string; previousValue: unknown }[] = [];
			for (const entry of this.pendingStorageData) {
				if (entry.type === "lifetime") {
					const previousValue = this.sequencedStorageData.get(entry.key);
					pendingSets.push({ key: entry.key, previousValue });
				}
			}
			this.sequencedStorageData.clear();

			// Only emit for remote ops, we would have already emitted for local ops. Only emit if there
			// is no optimistically-applied local pending clear that would supersede this remote clear.
			if (!this.pendingStorageData.some((entry) => entry.type === "clear")) {
				this.directory.emit("clear", local, this.directory);
			}

			// For pending set operations, emit valueChanged events
			for (const { key, previousValue } of pendingSets) {
				this.directory.emit(
					"valueChanged",
					{
						key,
						previousValue,
					},
					local,
					this.directory,
				);
			}
		}
	}

	/**
	 * Process a delete operation.
	 * @param msg - The message from the server to apply.
	 * @param op - The op to process
	 * @param local - Whether the message originated from the local client
	 * @param localOpMetadata - For local client messages, this is the metadata that was submitted with the message.
	 * For messages from a remote client, this will be undefined.
	 */
	public processDeleteMessage(
		msg: ISequencedDocumentMessage,
		op: IDirectoryDeleteOperation,
		local: boolean,
		localOpMetadata: EditLocalOpMetadata | undefined,
	): void {
		this.throwIfDisposed();
		if (!this.isMessageForCurrentInstanceOfSubDirectory(msg)) {
			return;
		}
		if (local) {
			const pendingEntryIndex = this.pendingStorageData.findIndex(
				(entry) => entry.type !== "clear" && entry.key === op.key,
			);
			const pendingEntry = this.pendingStorageData[pendingEntryIndex];
			assert(
				pendingEntry !== undefined &&
					pendingEntry.type === "delete" &&
					pendingEntry.key === op.key,
				"Got a local delete message we weren't expecting",
			);
			this.pendingStorageData.splice(pendingEntryIndex, 1);
			this.sequencedStorageData.delete(op.key);
		} else {
			const previousValue: unknown = this.sequencedStorageData.get(op.key);
			this.sequencedStorageData.delete(op.key);
			// Suppress the event if local changes would cause the incoming change to be invisible optimistically.
			if (
				!this.pendingStorageData.some(
					(entry) => entry.type === "clear" || entry.key === op.key,
				)
			) {
				const event: IDirectoryValueChanged = {
					key: op.key,
					path: this.absolutePath,
					previousValue,
				};
				this.directory.emit("valueChanged", event, local, this.directory);
				const containedEvent: IValueChanged = { key: op.key, previousValue };
				this.emit("containedValueChanged", containedEvent, local, this);
			}
		}
	}

	/**
	 * Process a set operation.
	 * @param msg - The message from the server to apply.
	 * @param op - The op to process
	 * @param local - Whether the message originated from the local client
	 * @param localOpMetadata - For local client messages, this is the metadata that was submitted with the message.
	 * For messages from a remote client, this will be undefined.
	 */
	public processSetMessage(
		msg: ISequencedDocumentMessage,
		op: IDirectorySetOperation,
		value: unknown,
		local: boolean,
		localOpMetadata: EditLocalOpMetadata | undefined,
	): void {
		this.throwIfDisposed();
		if (!this.isMessageForCurrentInstanceOfSubDirectory(msg)) {
			return;
		}

		const { key } = op;

		if (local) {
			const pendingEntryIndex = this.pendingStorageData.findIndex(
				(entry) => entry.type !== "clear" && entry.key === key,
			);
			const pendingEntry = this.pendingStorageData[pendingEntryIndex];
			assert(
				pendingEntry !== undefined && pendingEntry.type === "lifetime",
				"Couldn't match local set message to pending lifetime",
			);
			const pendingKeySet = pendingEntry.keySets.shift();
			assert(
				pendingKeySet !== undefined && pendingKeySet === localOpMetadata,
				"Got a local set message we weren't expecting",
			);
			assert(pendingKeySet !== undefined, "pending lifetime should exist");
			if (pendingEntry.keySets.length === 0) {
				this.pendingStorageData.splice(pendingEntryIndex, 1);
			}
			this.sequencedStorageData.set(key, pendingKeySet.value);
		} else {
			// Get the previous value before setting the new value
			const previousValue: unknown = this.sequencedStorageData.get(key);
			this.sequencedStorageData.set(key, value);

			// Suppress the event if local changes would cause the incoming change to be invisible optimistically.
			if (
				!this.pendingStorageData.some((entry) => entry.type === "clear" || entry.key === key)
			) {
				const event: IDirectoryValueChanged = { key, path: this.absolutePath, previousValue };
				this.directory.emit("valueChanged", event, local, this.directory);
				const containedEvent: IValueChanged = { key, previousValue };
				this.emit("containedValueChanged", containedEvent, local, this);
			}
		}
	}

	/**
	 * Process a create subdirectory operation.
	 * @param msg - The message from the server to apply.
	 * @param op - The op to process
	 * @param local - Whether the message originated from the local client
	 * @param localOpMetadata - For local client messages, this is the metadata that was submitted with the message.
	 * For messages from a remote client, this will be undefined.
	 */
	public processCreateSubDirectoryMessage(
		msg: ISequencedDocumentMessage,
		op: IDirectoryCreateSubDirectoryOperation,
		local: boolean,
		localOpMetadata: SubDirLocalOpMetadata | undefined,
	): void {
		this.throwIfDisposed();

		if (!this.isMessageForCurrentInstanceOfSubDirectory(msg)) {
			return;
		}
		assertNonNullClientId(msg.clientId);

		let subDir: SubDirectory | undefined;
		if (local) {
			const pendingEntryIndex = this.pendingSubDirectoryData.findIndex(
				(entry) => entry.subdirName === op.subdirName,
			);
			const pendingEntry = this.pendingSubDirectoryData[pendingEntryIndex];
			assert(
				pendingEntry !== undefined &&
					pendingEntry.type === "createSubDirectory" &&
					pendingEntry.subdir !== undefined &&
					localOpMetadata !== undefined,
				"Got a local subdir create message we weren't expecting",
			);
			this.pendingSubDirectoryData.splice(pendingEntryIndex, 1);

			subDir = pendingEntry.subdir;

			const existingSubdir = this.sequencedSubdirectories.get(op.subdirName);
			if (existingSubdir !== undefined) {
				// If the subdirectory already exists, we don't need to create it again.
				// This can happen if remote clients also create the same subdir and we processed
				// that message first.
				return;
			}

			if (subDir.disposed) {
				this.undisposeSubdirectoryTree(subDir);
			}

			this.sequencedSubdirectories.set(op.subdirName, subDir);

			this.emit("subDirectoryCreated", op.subdirName, local, this);
		} else {
			subDir = this.getOptimisticSubDirectoryEvenIfDisposed(op.subdirName);
			if (subDir === undefined) {
				const absolutePath = posix.join(this.absolutePath, op.subdirName);
				subDir = new SubDirectory(
					{ seq: msg.sequenceNumber, clientSeq: msg.clientSequenceNumber },
					new Set([msg.clientId]),
					this.directory,
					this.runtime,
					this.serializer,
					absolutePath,
					this.logger,
				);
			} else {
				// If the subdirectory already optimistically exists, we don't need to create it again.
				// This can happen if remote clients also create the same subdir
				if (subDir.disposed) {
					this.undisposeSubdirectoryTree(subDir);
				}
				subDir.clientIds.add(msg.clientId);
			}
			this.registerEventsOnSubDirectory(subDir, op.subdirName);
			this.sequencedSubdirectories.set(op.subdirName, subDir);

			// Suppress the event if local changes would cause the incoming change to be invisible optimistically.
			if (!this.pendingSubDirectoryData.some((entry) => entry.subdirName === op.subdirName)) {
				this.emit("subDirectoryCreated", op.subdirName, local, this);
			}
		}

		// Ensure correct seqData
		if (this.seqData.seq !== -1 && this.seqData.seq <= msg.sequenceNumber) {
			if (subDir.seqData.seq === -1) {
				subDir.seqData.seq = msg.sequenceNumber;
				subDir.seqData.clientSeq = msg.clientSequenceNumber;
			}
			// The client created the dir at or after the dirs seq, so list its client id as a creator.
			if (
				subDir !== undefined &&
				!subDir.clientIds.has(msg.clientId) &&
				subDir.seqData.seq <= msg.sequenceNumber
			) {
				// subDir.clientIds.add(msg.clientId);
			}
		}
	}

	/**
	 * Process a delete subdirectory operation.
	 * @param msg - The message from the server to apply.
	 * @param op - The op to process
	 * @param local - Whether the message originated from the local client
	 * @param localOpMetadata - For local client messages, this is the metadata that was submitted with the message.
	 * For messages from a remote client, this will be undefined.
	 */
	public processDeleteSubDirectoryMessage(
		msg: ISequencedDocumentMessage,
		op: IDirectoryDeleteSubDirectoryOperation,
		local: boolean,
		localOpMetadata: SubDirLocalOpMetadata | undefined,
	): void {
		this.throwIfDisposed();
		if (!this.isMessageForCurrentInstanceOfSubDirectory(msg)) {
			return;
		}

		const previousValue = this.sequencedSubdirectories.get(op.subdirName);
		if (previousValue === undefined) {
			// We are trying to delete a subdirectory that does not exist.
			// If this is a local delete, we should remove the pending delete entry.
			// This could happen if we already processed a remote delete message for
			// the same subdirectory.
			if (local) {
				const pendingEntryIndex = this.pendingSubDirectoryData.findIndex(
					(entry) => entry.subdirName === op.subdirName,
				);
				const pendingEntry = this.pendingSubDirectoryData[pendingEntryIndex];
				assert(
					pendingEntry !== undefined &&
						pendingEntry.type === "deleteSubDirectory" &&
						pendingEntry.subdirName === op.subdirName,
					"Got a local deleteSubDirectory message we weren't expecting",
				);
				this.pendingSubDirectoryData.splice(pendingEntryIndex, 1);
			}
			return;
		}

		this.sequencedSubdirectories.delete(op.subdirName);
		this.disposeSubDirectoryTree(previousValue);

		if (local) {
			const pendingEntryIndex = this.pendingSubDirectoryData.findIndex(
				(entry) => entry.subdirName === op.subdirName,
			);
			const pendingEntry = this.pendingSubDirectoryData[pendingEntryIndex];
			assert(
				pendingEntry !== undefined &&
					pendingEntry.type === "deleteSubDirectory" &&
					pendingEntry.subdirName === op.subdirName,
				"Got a local deleteSubDirectory message we weren't expecting",
			);
			this.pendingSubDirectoryData.splice(pendingEntryIndex, 1);
		} else {
			// Suppress the event if local changes would cause the incoming change to be invisible optimistically.
			const pendingEntryIndex = this.pendingSubDirectoryData.findIndex(
				(entry) => entry.subdirName === op.subdirName && entry.type === "deleteSubDirectory",
			);
			const pendingEntry = this.pendingSubDirectoryData[pendingEntryIndex];
			if (pendingEntry === undefined) {
				this.emit("subDirectoryDeleted", op.subdirName, local, this);
			}
		}
	}

	/**
	 * Submit a clear operation.
	 * @param op - The operation
	 * @param localOpMetadata - The pending operation metadata
	 */
	private submitClearMessage(
		op: IDirectoryClearOperation,
		localOpMetadata: ClearLocalOpMetadata,
	): void {
		this.throwIfDisposed();
		this.directory.submitDirectoryMessage(op, localOpMetadata);
	}

	/**
	 * Resubmit a clear operation.
	 * @param op - The operation
	 */
	public resubmitClearMessage(
		op: IDirectoryClearOperation,
		localOpMetadata: ClearLocalOpMetadata,
	): void {
		// Don't resubmit if this subdirectory is disposed
		if (this.disposed) {
			return;
		}

		// Only submit the op, if we have record for it, otherwise it is possible that the older instance
		// is already deleted, in which case we don't need to submit the op.
		const pendingEntryIndex = this.pendingStorageData.findIndex(
			(entry) => entry.type === "clear",
		);
		const pendingEntry = this.pendingStorageData[pendingEntryIndex];
		if (pendingEntry !== undefined) {
			this.submitClearMessage(op, localOpMetadata);
		}
	}

	/**
	 * Submit a key operation.
	 * @param op - The operation
	 * @param localOpMetadata - The pending operation metadata
	 */
	private submitKeyMessage(
		op: IDirectoryKeyOperation,
		localOpMetadata: PendingKeySet | PendingKeyDelete,
	): void {
		this.throwIfDisposed();
		this.directory.submitDirectoryMessage(op, localOpMetadata);
	}

	/**
	 * Submit a key message to remote clients based on a previous submit.
	 * @param op - The map key message
	 * @param localOpMetadata - Metadata from the previous submit
	 */
	public resubmitKeyMessage(
		op: IDirectoryKeyOperation,
		localOpMetadata: EditLocalOpMetadata,
	): void {
		// Only submit the op, if we have record for it, otherwise it is possible that the older instance
		// is already deleted, in which case we don't need to submit the op.
		const pendingEntryIndex = this.pendingStorageData.findIndex(
			(entry) => entry.type !== "clear" && entry.key === op.key,
		);
		const pendingEntry = this.pendingStorageData[pendingEntryIndex];
		if (pendingEntry !== undefined) {
			this.submitKeyMessage(op, localOpMetadata as PendingKeySet | PendingKeyDelete);
		}
	}
	/**
	 * Submit a create subdirectory operation.
	 * @param op - The operation
	 */
	private submitCreateSubDirectoryMessage(op: IDirectorySubDirectoryOperation): void {
		this.throwIfDisposed();

		const localOpMetadata: ICreateSubDirLocalOpMetadata = {
			type: "createSubDir",
		};
		this.directory.submitDirectoryMessage(op, localOpMetadata);
	}

	/**
	 * Submit a delete subdirectory operation.
	 * @param op - The operation
	 * @param subDir - Any subdirectory deleted by the op
	 */
	private submitDeleteSubDirectoryMessage(
		op: IDirectorySubDirectoryOperation,
		subDir: SubDirectory | undefined,
	): void {
		this.throwIfDisposed();

		const localOpMetadata: IDeleteSubDirLocalOpMetadata = {
			type: "deleteSubDir",
			subDirectory: subDir,
		};
		this.directory.submitDirectoryMessage(op, localOpMetadata);
	}

	/**
	 * Submit a subdirectory operation again
	 * @param op - The operation
	 * @param localOpMetadata - metadata submitted with the op originally
	 */
	public resubmitSubDirectoryMessage(
		op: IDirectorySubDirectoryOperation,
		localOpMetadata: SubDirLocalOpMetadata,
	): void {
		// Don't resubmit if this subdirectory is disposed
		if (this.disposed) {
			return;
		}

		// Only submit the op, if we have record for it, otherwise it is possible that the older instance
		// is already deleted, in which case we don't need to submit the op.
		if (localOpMetadata.type === "createSubDir") {
			// For create operations, look specifically for lifetimeSubDirectory entries
			const pendingEntryIndex = this.pendingSubDirectoryData.findIndex(
				(entry) => entry.subdirName === op.subdirName && entry.type === "createSubDirectory",
			);
			const pendingEntry = this.pendingSubDirectoryData[pendingEntryIndex];
			if (pendingEntry !== undefined) {
				assert(
					pendingEntry.type === "createSubDirectory",
					"pending entry should be createSubDirectory",
				);
				// We should add the client id, since when reconnecting it can be different
				pendingEntry.subdir.clientIds.add(this.runtime.clientId ?? "detached");
				// We also need to undelete the subdirectory tree if it was previously deleted
				this.undisposeSubdirectoryTree(pendingEntry.subdir);
				this.submitCreateSubDirectoryMessage(op);
			}
		} else if (localOpMetadata.type === "deleteSubDir") {
			// For delete operations, look specifically for deleteSubDirectory entries
			const pendingEntryIndex = this.pendingSubDirectoryData.findIndex(
				(entry) => entry.subdirName === op.subdirName && entry.type === "deleteSubDirectory",
			);
			const pendingEntry = this.pendingSubDirectoryData[pendingEntryIndex];
			if (pendingEntry !== undefined) {
				this.submitDeleteSubDirectoryMessage(op, localOpMetadata.subDirectory);
			}
		}
	}

	/**
	 * Get the storage of this subdirectory in a serializable format, to be used in snapshotting.
	 * @param serializer - The serializer to use to serialize handles in its values.
	 * @returns The JSONable string representing the storage of this subdirectory
	 */
	public *getSerializedStorage(
		serializer: IFluidSerializer,
	): Generator<[string, ISerializedValue], void> {
		this.throwIfDisposed();
		for (const [key, value] of this.sequencedStorageData.entries()) {
			const serializedValue = serializeValue(value, serializer, this.directory.handle);
			const res: [string, ISerializedValue] = [key, serializedValue];
			yield res;
		}
	}

	public getSerializableCreateInfo(): ICreateInfo {
		this.throwIfDisposed();
		const createInfo: ICreateInfo = {
			csn: this.seqData.seq,
			ccIds: [...this.clientIds],
		};
		return createInfo;
	}

	/**
	 * Populate a key value in this subdirectory's storage, to be used when loading from snapshot.
	 * @param key - The key to populate
	 * @param localValue - The local value to populate into it
	 */
	public populateStorage(key: string, value: unknown): void {
		this.throwIfDisposed();
		this.sequencedStorageData.set(key, value);
	}

	/**
	 * Populate a subdirectory into this subdirectory, to be used when loading from snapshot.
	 * @param subdirName - The name of the subdirectory to add
	 * @param newSubDir - The new subdirectory to add
	 */
	public populateSubDirectory(subdirName: string, newSubDir: SubDirectory): void {
		this.throwIfDisposed();
		this.registerEventsOnSubDirectory(newSubDir, subdirName);
		this.sequencedSubdirectories.set(subdirName, newSubDir);
	}

	/**
	 * Rollback a local op
	 * @param op - The operation to rollback
	 * @param localOpMetadata - The local metadata associated with the op.
	 */
	// eslint-disable-next-line @typescript-eslint/no-explicit-any
	public rollback(op: any, localOpMetadata: DirectoryLocalOpMetadata): void {
		const directoryOp = op as IDirectoryOperation;

		if (directoryOp.type === "clear") {
			// A pending clear will be last in the list, since it terminates all prior lifetimes.
			const pendingClear = this.pendingStorageData.pop();
			assert(
				pendingClear !== undefined &&
					pendingClear.type === "clear" &&
					localOpMetadata.type === "clear",
				"Unexpected clear rollback",
			);
			for (const [key] of this.internalIterator()) {
				const event: IDirectoryValueChanged = {
					key,
					path: this.absolutePath,
					previousValue: undefined,
				};
				this.directory.emit("valueChanged", event, true, this.directory);
				const containedEvent: IValueChanged = { key, previousValue: undefined };
				this.emit("containedValueChanged", containedEvent, true, this);
			}
		} else if (
			(directoryOp.type === "delete" || directoryOp.type === "set") &&
			(localOpMetadata.type === "set" || localOpMetadata.type === "delete")
		) {
			// A pending set/delete may not be last in the list, as the lifetimes' order is based on when
			// they were created, not when they were last modified.
			const pendingEntryIndex = findLastIndex(
				this.pendingStorageData,
				(entry) => entry.type !== "clear" && entry.key === directoryOp.key,
			);
			const pendingEntry = this.pendingStorageData[pendingEntryIndex];
			assert(
				pendingEntry !== undefined &&
					(pendingEntry.type === "delete" || pendingEntry.type === "lifetime"),
				"Unexpected pending data for set/delete op",
			);
			if (pendingEntry.type === "delete") {
				assert(pendingEntry === localOpMetadata, "Unexpected delete rollback");
				this.pendingStorageData.splice(pendingEntryIndex, 1);
				// Only emit if rolling back the delete actually results in a value becoming visible.
				if (this.getOptimisticValue(directoryOp.key) !== undefined) {
					const event: IDirectoryValueChanged = {
						key: directoryOp.key,
						path: this.absolutePath,
						previousValue: undefined,
					};
					this.directory.emit("valueChanged", event, true, this.directory);
					const containedEvent: IValueChanged = {
						key: directoryOp.key,
						previousValue: undefined,
					};
					this.emit("containedValueChanged", containedEvent, true, this);
				}
			} else if (pendingEntry.type === "lifetime") {
				const pendingKeySet = pendingEntry.keySets.pop();
				assert(
					pendingKeySet !== undefined && pendingKeySet === localOpMetadata,
					"Unexpected set rollback",
				);
				if (pendingEntry.keySets.length === 0) {
					this.pendingStorageData.splice(pendingEntryIndex, 1);
				}
				const event: IDirectoryValueChanged = {
					key: directoryOp.key,
					path: this.absolutePath,
					previousValue: pendingKeySet.value,
				};
				this.directory.emit("valueChanged", event, true, this.directory);
				const containedEvent: IValueChanged = {
					key: directoryOp.key,
					previousValue: pendingKeySet.value,
				};
				this.emit("containedValueChanged", containedEvent, true, this);
			}
		} else if (
			directoryOp.type === "createSubDirectory" &&
			localOpMetadata.type === "createSubDir"
		) {
			const subdirName = directoryOp.subdirName;

			const pendingEntryIndex = findLastIndex(
				this.pendingSubDirectoryData,
				(entry) => entry.type === "createSubDirectory" && entry.subdirName === subdirName,
			);
			const pendingEntry = this.pendingSubDirectoryData[pendingEntryIndex];
			assert(
				pendingEntry !== undefined && pendingEntry.type === "createSubDirectory",
				"Unexpected pending data for createSubDirectory op",
			);
			this.pendingSubDirectoryData.splice(pendingEntryIndex, 1);
			this.emit("subDirectoryDeleted", subdirName, true, this);
		} else if (
			directoryOp.type === "deleteSubDirectory" &&
			localOpMetadata.type === "deleteSubDir"
		) {
			const subdirName = directoryOp.subdirName;

			const pendingEntryIndex = findLastIndex(
				this.pendingSubDirectoryData,
				(entry) => entry.type === "deleteSubDirectory" && entry.subdirName === subdirName,
			);
			const pendingEntry = this.pendingSubDirectoryData[pendingEntryIndex];
			assert(
				pendingEntry !== undefined && pendingEntry.type === "deleteSubDirectory",
				"Unexpected pending data for deleteSubDirectory op",
			);
			this.pendingSubDirectoryData.splice(pendingEntryIndex, 1);

			// Restore the subdirectory from the metadata if available
			const subDirectoryToRestore = localOpMetadata.subDirectory;
			if (subDirectoryToRestore !== undefined) {
				// Recursively undispose all nested subdirectories before adding to the map
				// This ensures the subdirectory is properly restored before being exposed
				this.undisposeSubdirectoryTree(subDirectoryToRestore);

				if (isAcknowledgedOrDetached(subDirectoryToRestore.seqData)) {
					// Since this was an ack'd subdirectory, we need to re-add it to the sequenced subdirectories
					this.sequencedSubdirectories.set(subdirName, subDirectoryToRestore);
				}

				// Re-register events
				this.registerEventsOnSubDirectory(subDirectoryToRestore, subdirName);
				this.emit("subDirectoryCreated", subdirName, true, this);
			}
		} else {
			throw new Error("Unsupported op for rollback");
		}
	}

	/**
	 * Converts the given relative path into an absolute path.
	 * @param path - Relative path to convert
	 * @returns The equivalent absolute path
	 */
	private makeAbsolute(relativePath: string): string {
		return posix.resolve(this.absolutePath, relativePath);
	}

	/**
	 * This return true if the message is for the current instance of this sub directory. As the sub directory
	 * can be deleted and created again, then this finds if the message is for current instance of directory or not.
	 * @param msg - message for the directory
	 */
	private isMessageForCurrentInstanceOfSubDirectory(msg: ISequencedDocumentMessage): boolean {
		// If the message is either from the creator of directory or this directory was created when
		// container was detached or in case this directory is already live(known to other clients)
		// and the op was created after the directory was created then apply this op.
		return (
			(msg.clientId !== null && this.clientIds.has(msg.clientId)) ||
			this.clientIds.has("detached") ||
			(this.seqData.seq !== -1 && this.seqData.seq <= msg.referenceSequenceNumber)
		);
	}

	private registerEventsOnSubDirectory(subDirectory: SubDirectory, subDirName: string): void {
		subDirectory.on("subDirectoryCreated", (relativePath: string, local: boolean) => {
			this.emit("subDirectoryCreated", posix.join(subDirName, relativePath), local, this);
		});
		subDirectory.on("subDirectoryDeleted", (relativePath: string, local: boolean) => {
			this.emit("subDirectoryDeleted", posix.join(subDirName, relativePath), local, this);
		});
	}

	private disposeSubDirectoryTree(directory: SubDirectory | undefined): void {
		if (directory === undefined) {
			return;
		}
		// Dispose the subdirectory tree. This will dispose the subdirectories from bottom to top.
		const subDirectories = directory.subdirectories();
		for (const [_, subDirectory] of subDirectories) {
			this.disposeSubDirectoryTree(subDirectory as SubDirectory);
		}

		// We need to reset the seqData as the previous directory is getting deleted and we will
		// initialize again when we will receive op for the create again.
		directory.seqData.seq = -1;
		directory.seqData.clientSeq = -1;
		directory.clearSubDirectorySequencedData();

		if (typeof directory.dispose === "function") {
			directory.dispose();
		}
	}

	private emitDisposeForSubdirTree(directory: SubDirectory): void {
		if (directory === undefined) {
			return;
		}
		// Dispose the subdirectory tree. This will dispose the subdirectories from bottom to top.
		const subDirectories = directory.subdirectories();
		for (const [_, subDirectory] of subDirectories) {
			this.emitDisposeForSubdirTree(subDirectory as SubDirectory);
		}

		if (typeof directory.dispose === "function") {
			directory.emit("disposed", directory);
		}
	}

	private undisposeSubdirectoryTree(directory: SubDirectory): void {
		// Restore deleted subdirectory tree. Need to undispose the current directory first, then get access to the iterator.
		// This will unmark "deleted" from the subdirectories from top to bottom.
		directory.undispose();
		for (const [_, subDirectory] of directory.subdirectories()) {
			this.undisposeSubdirectoryTree(subDirectory as SubDirectory);
		}
	}

	/**
	 * Clears the sequenced data of a subdirectory.
	 * We do this when a subdirectory is deleted.
	 * Notably we keep the pendingStorageData in case the delete
	 * operation is rolled back.
	 */
	public clearSubDirectorySequencedData(): void {
		this.sequencedStorageData.clear();
		this.sequencedSubdirectories.clear();
		// Also clear the pending subdirectory data
		// this.pendingSubDirectoryData.length = 0;
		this.clientIds.clear();
		this.clientIds.add(this.runtime.clientId ?? "detached");
	}
}<|MERGE_RESOLUTION|>--- conflicted
+++ resolved
@@ -857,12 +857,6 @@
 				local: boolean,
 				localOpMetadata: ClearLocalOpMetadata | undefined,
 			) => {
-<<<<<<< HEAD
-				const subdir = this.getWorkingDirectory(op.path) as SubDirectory | undefined;
-				// If there is pending delete op for any subDirectory in the op.path, then don't apply the this op
-				// as we are going to delete this subDirectory.
-				if (subdir && !this.isSubDirectoryDeletePending(op.path)) {
-=======
 				const subdir = this.getWorkingDirectoryEvenIfPendingDelete(op.path) as
 					| SubDirectory
 					| undefined;
@@ -870,7 +864,6 @@
 				// This is because if we rollback the pending delete, we want to make sure we still processed the
 				// messages that would now be visible.
 				if (subdir && (!this.isSubDirectoryDeletePending(op.path) || !local)) {
->>>>>>> aa25867c
 					subdir.processClearMessage(msg, op, local, localOpMetadata);
 				}
 			},
@@ -888,12 +881,6 @@
 				local: boolean,
 				localOpMetadata: EditLocalOpMetadata | undefined,
 			) => {
-<<<<<<< HEAD
-				const subdir = this.getWorkingDirectory(op.path) as SubDirectory | undefined;
-				// If there is pending delete op for any subDirectory in the op.path, then don't apply the this op
-				// as we are going to delete this subDirectory.
-				if (subdir && !this.isSubDirectoryDeletePending(op.path)) {
-=======
 				const subdir = this.getWorkingDirectoryEvenIfPendingDelete(op.path) as
 					| SubDirectory
 					| undefined;
@@ -901,7 +888,6 @@
 				// This is because if we rollback the pending delete, we want to make sure we still processed the
 				// messages that would now be visible.
 				if (subdir && (!this.isSubDirectoryDeletePending(op.path) || !local)) {
->>>>>>> aa25867c
 					subdir.processDeleteMessage(msg, op, local, localOpMetadata);
 				}
 			},
@@ -928,6 +914,11 @@
 				if (subdir && (!this.isSubDirectoryDeletePending(op.path) || !local)) {
 					migrateIfSharedSerializable(op.value, this.serializer, this.handle);
 					const localValue: unknown = local ? undefined : op.value.value;
+					assert(
+						localOpMetadata === undefined ||
+							(localOpMetadata !== undefined && localOpMetadata.type === "set"),
+						"unexpected localOpMetadata",
+					);
 					subdir.processSetMessage(msg, op, localValue, local, localOpMetadata);
 				}
 			},
@@ -947,16 +938,10 @@
 				localOpMetadata: SubDirLocalOpMetadata | undefined,
 			) => {
 				const parentSubdir = this.getWorkingDirectory(op.path) as SubDirectory | undefined;
-<<<<<<< HEAD
-				// If there is pending delete op for any subDirectory in the op.path, then don't apply the this op
-				// as we are going to delete this subDirectory.
-				if (parentSubdir && !this.isSubDirectoryDeletePending(op.path)) {
-=======
 				// Note: We allow processing **remote** messages of subdirectories that are pending delete.
 				// This is because if we rollback the pending delete, we want to make sure we still processed the
 				// messages that would now be visible.
 				if (parentSubdir && (!this.isSubDirectoryDeletePending(op.path) || !local)) {
->>>>>>> aa25867c
 					parentSubdir.processCreateSubDirectoryMessage(msg, op, local, localOpMetadata);
 				}
 			},
@@ -980,16 +965,10 @@
 				localOpMetadata: SubDirLocalOpMetadata | undefined,
 			) => {
 				const parentSubdir = this.getWorkingDirectory(op.path) as SubDirectory | undefined;
-<<<<<<< HEAD
-				// If there is pending delete op for any subDirectory in the op.path, then don't apply the this op
-				// as we are going to delete this subDirectory.
-				if (parentSubdir && !this.isSubDirectoryDeletePending(op.path)) {
-=======
 				// Note: We allow processing **remote** messages of subdirectories that are pending delete.
 				// This is because if we rollback the pending delete, we want to make sure we still processed the
 				// messages that would now be visible.
 				if (parentSubdir && (!this.isSubDirectoryDeletePending(op.path) || !local)) {
->>>>>>> aa25867c
 					parentSubdir.processDeleteSubDirectoryMessage(msg, op, local, localOpMetadata);
 				}
 			},
@@ -2431,6 +2410,17 @@
 		this.throwIfDisposed();
 		this.registerEventsOnSubDirectory(newSubDir, subdirName);
 		this.sequencedSubdirectories.set(subdirName, newSubDir);
+	}
+
+	/**
+	 * Retrieve the local value at the given key.  This is used to get value type information stashed on the local
+	 * value so op handlers can be retrieved
+	 * @param key - The key to retrieve from
+	 * @returns The local value
+	 */
+	public getLocalValue<T>(key: string): T {
+		this.throwIfDisposed();
+		return this.getOptimisticValue(key) as T;
 	}
 
 	/**
