/*!
 * Copyright (c) Microsoft Corporation and contributors. All rights reserved.
 * Licensed under the MIT License.
 */

import { TypedEventEmitter } from "@fluid-internal/client-utils";
import { assert, unreachableCase } from "@fluidframework/core-utils/internal";
import type {
	IChannelAttributes,
	IFluidDataStoreRuntime,
	IChannelStorageService,
} from "@fluidframework/datastore-definitions/internal";
import {
	MessageType,
	type ISequencedDocumentMessage,
} from "@fluidframework/driver-definitions/internal";
import { readAndParse } from "@fluidframework/driver-utils/internal";
import type {
	ISummaryTreeWithStats,
	ITelemetryContext,
} from "@fluidframework/runtime-definitions/internal";
import { SummaryTreeBuilder } from "@fluidframework/runtime-utils/internal";
import type { IFluidSerializer } from "@fluidframework/shared-object-base/internal";
import {
	SharedObject,
	ValueType,
	bindHandles,
	parseHandles,
} from "@fluidframework/shared-object-base/internal";
import {
	type ITelemetryLoggerExt,
	UsageError,
} from "@fluidframework/telemetry-utils/internal";
import path from "path-browserify";

import type {
	IDirectory,
	IDirectoryEvents,
	IDirectoryValueChanged,
	ISharedDirectory,
	ISharedDirectoryEvents,
	IValueChanged,
} from "./interfaces.js";
import type {
	// eslint-disable-next-line import/no-deprecated
	ISerializableValue,
	ISerializedValue,
} from "./internalInterfaces.js";
import { serializeValue, migrateIfSharedSerializable } from "./localValues.js";
import { findLast, findLastIndex } from "./utils.js";

// We use path-browserify since this code can run safely on the server or the browser.
// We standardize on using posix slashes everywhere.
const posix = path.posix;

const snapshotFileName = "header";

/**
 * Defines the means to process and submit a given op on a directory.
 */
interface IDirectoryMessageHandler {
	/**
	 * Apply the given operation.
	 * @param msg - The message from the server to apply.
	 * @param op - The directory operation to apply
	 * @param local - Whether the message originated from the local client
	 * @param localOpMetadata - For local client messages, this is the metadata that was submitted with the message.
	 * For messages from a remote client, this will be undefined.
	 */
	process(
		msg: ISequencedDocumentMessage,
		op: IDirectoryOperation,
		local: boolean,
		localOpMetadata: DirectoryLocalOpMetadata | undefined,
	): void;

	/**
	 * Resubmit a previously submitted operation that was not delivered.
	 * @param op - The directory operation to resubmit
	 * @param localOpMetadata - The metadata that was originally submitted with the message.
	 */
	resubmit(op: IDirectoryOperation, localOpMetadata: DirectoryLocalOpMetadata): void;
}

/**
 * Operation indicating a value should be set for a key.
 */
export interface IDirectorySetOperation {
	/**
	 * String identifier of the operation type.
	 */
	type: "set";

	/**
	 * Directory key being modified.
	 */
	key: string;

	/**
	 * Absolute path of the directory where the modified key is located.
	 */
	path: string;

	/**
	 * Value to be set on the key.
	 */
	// eslint-disable-next-line import/no-deprecated
	value: ISerializableValue;
}

/**
 * Operation indicating a key should be deleted from the directory.
 */
export interface IDirectoryDeleteOperation {
	/**
	 * String identifier of the operation type.
	 */
	type: "delete";

	/**
	 * Directory key being modified.
	 */
	key: string;

	/**
	 * Absolute path of the directory where the modified key is located.
	 */
	path: string;
}

/**
 * An operation on a specific key within a directory.
 */
export type IDirectoryKeyOperation = IDirectorySetOperation | IDirectoryDeleteOperation;

/**
 * Operation indicating the directory should be cleared.
 */
export interface IDirectoryClearOperation {
	/**
	 * String identifier of the operation type.
	 */
	type: "clear";

	/**
	 * Absolute path of the directory being cleared.
	 */
	path: string;
}

/**
 * An operation on one or more of the keys within a directory.
 */
export type IDirectoryStorageOperation = IDirectoryKeyOperation | IDirectoryClearOperation;

/**
 * Operation indicating a subdirectory should be created.
 */
export interface IDirectoryCreateSubDirectoryOperation {
	/**
	 * String identifier of the operation type.
	 */
	type: "createSubDirectory";

	/**
	 * Absolute path of the directory that will contain the new subdirectory.
	 */
	path: string;

	/**
	 * Name of the new subdirectory.
	 */
	subdirName: string;
}

/**
 * Operation indicating a subdirectory should be deleted.
 */
export interface IDirectoryDeleteSubDirectoryOperation {
	/**
	 * String identifier of the operation type.
	 */
	type: "deleteSubDirectory";

	/**
	 * Absolute path of the directory that contains the directory to be deleted.
	 */
	path: string;

	/**
	 * Name of the subdirectory to be deleted.
	 */
	subdirName: string;
}

/**
 * An operation on the subdirectories within a directory.
 */
export type IDirectorySubDirectoryOperation =
	| IDirectoryCreateSubDirectoryOperation
	| IDirectoryDeleteSubDirectoryOperation;

/**
 * Any operation on a directory.
 */
export type IDirectoryOperation = IDirectoryStorageOperation | IDirectorySubDirectoryOperation;

interface PendingKeySet {
	type: "set";
	path: string;
	value: unknown;
}

interface PendingKeyDelete {
	type: "delete";
	path: string;
	key: string;
}

interface PendingClear {
	type: "clear";
	path: string;
}

/**
 * Represents the "lifetime" of a series of pending set operations before the pending
 * set operations are ack'd.
 */
interface PendingKeyLifetime {
	type: "lifetime";
	key: string;
	path: string;
	/**
	 * A non-empty array of pending key sets that occurred during this lifetime.  If the list
	 * becomes empty (e.g. during processing or rollback), the lifetime no longer exists and
	 * must be removed from the pending data.
	 */
	keySets: PendingKeySet[];
}

/**
 * A member of the pendingStorageData array, which tracks outstanding changes and can be used to
 * compute optimistic values. Local sets are aggregated into lifetimes.
 */
type PendingStorageEntry = PendingKeyLifetime | PendingKeyDelete | PendingClear;

interface PendingSubDirectoryCreate {
	type: "createSubDirectory";
	path: string;
	subdirName: string;
	subdir: SubDirectory;
}

interface PendingSubDirectoryDelete {
	type: "deleteSubDirectory";
	path: string;
	subdirName: string;
}

type PendingSubDirectoryEntry = PendingSubDirectoryCreate | PendingSubDirectoryDelete;

/**
 * Create info for the subdirectory.
 *
 * @deprecated - This interface will no longer be exported in the future(AB#8004).
 *
 * @legacy
 * @alpha
 */
export interface ICreateInfo {
	/**
	 * Sequence number at which this subdirectory was created.
	 */
	csn: number;

	/**
	 * clientids of the clients which created this sub directory.
	 */
	ccIds: string[];
}

/**
 * Defines the in-memory object structure to be used for the conversion to/from serialized.
 *
 * @remarks Directly used in
 * {@link https://developer.mozilla.org/en-US/docs/Web/JavaScript/Reference/Global_Objects/JSON/stringify
 * | JSON.stringify}, direct result from
 * {@link https://developer.mozilla.org/en-US/docs/Web/JavaScript/Reference/Global_Objects/JSON/parse | JSON.parse}.
 *
 * @deprecated - This interface will no longer be exported in the future(AB#8004).
 *
 * @legacy
 * @alpha
 */
export interface IDirectoryDataObject {
	/**
	 * Key/value date set by the user.
	 */
	// eslint-disable-next-line import/no-deprecated
	storage?: Record<string, ISerializableValue>;

	/**
	 * Recursive sub-directories {@link IDirectoryDataObject | objects}.
	 */
	subdirectories?: Record<string, IDirectoryDataObject>;

	/**
	 * Create info for the sub directory. Since directories with same name can get deleted/created by multiple clients
	 * asynchronously, this info helps us to determine whether the ops where for the current instance of sub directory
	 * or not and whether to process them or not based on that. Summaries which were not produced which this change
	 * will not have this info and in that case we can still run in eventual consistency issues but that is no worse
	 * than the state before this change.
	 */
	ci?: ICreateInfo;
}

/**
 * {@link IDirectory} storage format.
 *
 * @deprecated - This interface will no longer be exported in the future(AB#8004).
 *
 * @legacy
 * @alpha
 */
export interface IDirectoryNewStorageFormat {
	/**
	 * Blob IDs representing larger directory data that was serialized.
	 */
	blobs: string[];

	/**
	 * Storage content representing directory data that was not serialized.
	 */
	content: IDirectoryDataObject;
}

/**
 * The comparator essentially performs the following procedure to determine the order of subdirectory creation:
 * 1. If subdirectory A has a non-negative 'seq' and subdirectory B has a negative 'seq', subdirectory A is always placed first due to
 * the policy that acknowledged subdirectories precede locally created ones that have not been committed yet.
 *
 * 2. When both subdirectories A and B have a non-negative 'seq', they are compared as follows:
 * - If A and B have different 'seq', they are ordered based on 'seq', and the one with the lower 'seq' will be positioned ahead. Notably this rule
 * should not be applied in the directory ordering, since the lowest 'seq' is -1, when the directory is created locally but not acknowledged yet.
 * - In the case where A and B have equal 'seq', the one with the lower 'clientSeq' will be positioned ahead. This scenario occurs when grouped
 * batching is enabled, and a lower 'clientSeq' indicates that it was processed earlier after the batch was ungrouped.
 *
 * 3. When both subdirectories A and B have a negative 'seq', they are compared as follows:
 * - If A and B have different 'seq', the one with lower 'seq' will be positioned ahead, which indicates the corresponding creation message was
 * acknowledged by the server earlier.
 * - If A and B have equal 'seq', the one with lower 'clientSeq' will be placed at the front. This scenario suggests that both subdirectories A
 * and B were created locally and not acknowledged yet, with the one possessing the lower 'clientSeq' being created earlier.
 *
 * 4. A 'seq' value of zero indicates that the subdirectory was created in detached state, and it is considered acknowledged for the
 * purpose of ordering.
 */
const seqDataComparator = (a: SequenceData, b: SequenceData): number => {
	if (isAcknowledgedOrDetached(a)) {
		if (isAcknowledgedOrDetached(b)) {
			// eslint-disable-next-line @typescript-eslint/no-non-null-assertion
			return a.seq === b.seq ? a.clientSeq! - b.clientSeq! : a.seq - b.seq;
		} else {
			return -1;
		}
	} else {
		if (isAcknowledgedOrDetached(b)) {
			return 1;
		} else {
			// eslint-disable-next-line @typescript-eslint/no-non-null-assertion
			return a.seq === b.seq ? a.clientSeq! - b.clientSeq! : a.seq - b.seq;
		}
	}
};

function isAcknowledgedOrDetached(seqData: SequenceData): boolean {
	return seqData.seq >= 0;
}

/**
 * The combination of sequence numebr and client sequence number of a subdirectory
 */
interface SequenceData {
	seq: number;
	clientSeq?: number;
}

/**
 * {@inheritDoc ISharedDirectory}
 *
 * @example
 *
 * ```typescript
 * mySharedDirectory.createSubDirectory("a").createSubDirectory("b").createSubDirectory("c").set("foo", val1);
 * const mySubDir = mySharedDirectory.getWorkingDirectory("/a/b/c");
 * mySubDir.get("foo"); // returns val1
 * ```
 *
 * @sealed
 */
export class SharedDirectory
	extends SharedObject<ISharedDirectoryEvents>
	implements ISharedDirectory
{
	/**
	 * String representation for the class.
	 */
	public [Symbol.toStringTag]: string = "SharedDirectory";

	/**
	 * {@inheritDoc IDirectory.absolutePath}
	 */
	public get absolutePath(): string {
		return this.root.absolutePath;
	}

	/**
	 * Root of the SharedDirectory, most operations on the SharedDirectory itself act on the root.
	 */
	private readonly root: SubDirectory = new SubDirectory(
		{ seq: 0, clientSeq: 0 },
		new Set(),
		this,
		this.runtime,
		this.serializer,
		posix.sep,
		this.logger,
	);

	/**
	 * Mapping of op types to message handlers.
	 */
	private readonly messageHandlers = new Map<string, IDirectoryMessageHandler>();

	/**
	 * Constructs a new shared directory. If the object is non-local an id and service interfaces will
	 * be provided.
	 * @param id - String identifier for the SharedDirectory
	 * @param runtime - Data store runtime
	 * @param type - Type identifier
	 */
	public constructor(
		id: string,
		runtime: IFluidDataStoreRuntime,
		attributes: IChannelAttributes,
	) {
		super(id, runtime, attributes, "fluid_directory_");
		this.setMessageHandlers();
		// Mirror the containedValueChanged op on the SharedDirectory
		this.root.on("containedValueChanged", (changed: IValueChanged, local: boolean) => {
			this.emit("containedValueChanged", changed, local, this);
		});
		this.root.on("subDirectoryCreated", (relativePath: string, local: boolean) => {
			this.emit("subDirectoryCreated", relativePath, local, this);
		});
		this.root.on("subDirectoryDeleted", (relativePath: string, local: boolean) => {
			this.emit("subDirectoryDeleted", relativePath, local, this);
		});
	}

	/**
	 * {@inheritDoc IDirectory.get}
	 */
	// TODO: Use `unknown` instead (breaking change).
	// eslint-disable-next-line @typescript-eslint/no-explicit-any
	public get<T = any>(key: string): T | undefined {
		return this.root.get<T>(key);
	}

	/**
	 * {@inheritDoc IDirectory.set}
	 */
	public set<T = unknown>(key: string, value: T): this {
		this.root.set(key, value);
		return this;
	}

	public dispose(error?: Error): void {
		this.root.dispose(error);
	}

	public get disposed(): boolean {
		return this.root.disposed;
	}

	/**
	 * Deletes the given key from within this IDirectory.
	 * @param key - The key to delete
	 * @returns True if the key existed and was deleted, false if it did not exist
	 */
	public delete(key: string): boolean {
		return this.root.delete(key);
	}

	/**
	 * Deletes all keys from within this IDirectory.
	 */
	public clear(): void {
		this.root.clear();
	}

	/**
	 * Checks whether the given key exists in this IDirectory.
	 * @param key - The key to check
	 * @returns True if the key exists, false otherwise
	 */
	public has(key: string): boolean {
		return this.root.has(key);
	}

	/**
	 * The number of entries under this IDirectory.
	 */
	public get size(): number {
		return this.root.size;
	}

	/**
	 * Issue a callback on each entry under this IDirectory.
	 * @param callback - Callback to issue
	 */
	// TODO: Use `unknown` instead (breaking change).
	// eslint-disable-next-line @typescript-eslint/no-explicit-any
	public forEach(callback: (value: any, key: string, map: Map<string, any>) => void): void {
		// eslint-disable-next-line unicorn/no-array-for-each, unicorn/no-array-callback-reference
		this.root.forEach(callback);
	}

	/**
	 * Get an iterator over the entries under this IDirectory.
	 * @returns The iterator
	 */
	// TODO: Use `unknown` instead (breaking change).
	// eslint-disable-next-line @typescript-eslint/no-explicit-any
	public [Symbol.iterator](): IterableIterator<[string, any]> {
		return this.root[Symbol.iterator]();
	}

	/**
	 * Get an iterator over the entries under this IDirectory.
	 * @returns The iterator
	 */
	// TODO: Use `unknown` instead (breaking change).
	// eslint-disable-next-line @typescript-eslint/no-explicit-any
	public entries(): IterableIterator<[string, any]> {
		return this.root.entries();
	}

	/**
	 * {@inheritDoc IDirectory.countSubDirectory}
	 */
	public countSubDirectory(): number {
		return this.root.countSubDirectory();
	}

	/**
	 * Get an iterator over the keys under this IDirectory.
	 * @returns The iterator
	 */
	public keys(): IterableIterator<string> {
		return this.root.keys();
	}

	/**
	 * Get an iterator over the values under this IDirectory.
	 * @returns The iterator
	 */
	// TODO: Use `unknown` instead (breaking change).
	// eslint-disable-next-line @typescript-eslint/no-explicit-any
	public values(): IterableIterator<any> {
		return this.root.values();
	}

	/**
	 * {@inheritDoc IDirectory.createSubDirectory}
	 */
	public createSubDirectory(subdirName: string): IDirectory {
		return this.root.createSubDirectory(subdirName);
	}

	/**
	 * {@inheritDoc IDirectory.getSubDirectory}
	 */
	public getSubDirectory(subdirName: string): IDirectory | undefined {
		return this.root.getSubDirectory(subdirName);
	}

	/**
	 * {@inheritDoc IDirectory.hasSubDirectory}
	 */
	public hasSubDirectory(subdirName: string): boolean {
		return this.root.hasSubDirectory(subdirName);
	}

	/**
	 * {@inheritDoc IDirectory.deleteSubDirectory}
	 */
	public deleteSubDirectory(subdirName: string): boolean {
		return this.root.deleteSubDirectory(subdirName);
	}

	/**
	 * {@inheritDoc IDirectory.subdirectories}
	 */
	public subdirectories(): IterableIterator<[string, IDirectory]> {
		return this.root.subdirectories();
	}

	/**
	 * {@inheritDoc IDirectory.getWorkingDirectory}
	 */
	public getWorkingDirectory(relativePath: string): IDirectory | undefined {
		const absolutePath = this.makeAbsolute(relativePath);
		if (absolutePath === posix.sep) {
			return this.root;
		}

		let currentSubDir = this.root;
		const subdirs = absolutePath.slice(1).split(posix.sep);
		for (const subdir of subdirs) {
			currentSubDir = currentSubDir.getSubDirectory(subdir) as SubDirectory;
			if (!currentSubDir) {
				return undefined;
			}
		}
		return currentSubDir;
	}

	private getWorkingDirectoryEvenIfPendingDelete(
		relativePath: string,
	): IDirectory | undefined {
		const absolutePath = this.makeAbsolute(relativePath);
		if (absolutePath === posix.sep) {
			return this.root;
		}

		let currentSubDir = this.root;
		const subdirs = absolutePath.slice(1).split(posix.sep);
		for (const subdir of subdirs) {
			currentSubDir = currentSubDir.getSubDirectoryEvenIfPendingDelete(subdir) as SubDirectory;
			if (!currentSubDir) {
				return undefined;
			}
		}
		return currentSubDir;
	}

	/**
	 * {@inheritDoc @fluidframework/shared-object-base#SharedObject.summarizeCore}
	 */
	protected summarizeCore(
		serializer: IFluidSerializer,
		telemetryContext?: ITelemetryContext,
	): ISummaryTreeWithStats {
		return this.serializeDirectory(this.root, serializer);
	}

	/**
	 * Submits an operation
	 * @param op - Op to submit
	 * @param localOpMetadata - The local metadata associated with the op. We send a unique id that is used to track
	 * this op while it has not been ack'd. This will be sent when we receive this op back from the server.
	 */
	public submitDirectoryMessage(
		op: IDirectoryOperation,
		localOpMetadata: DirectoryLocalOpMetadata,
	): void {
		this.submitLocalMessage(op, localOpMetadata);
	}

	/**
	 * {@inheritDoc @fluidframework/shared-object-base#SharedObject.onDisconnect}
	 */
	protected onDisconnect(): void {}

	/**
	 * {@inheritDoc @fluidframework/shared-object-base#SharedObject.reSubmitCore}
	 */
	protected override reSubmitCore(
		content: unknown,
		localOpMetadata: DirectoryLocalOpMetadata,
	): void {
		const message = content as IDirectoryOperation;
		const handler = this.messageHandlers.get(message.type);
		assert(handler !== undefined, 0x00d /* Missing message handler for message type */);
		handler.resubmit(message, localOpMetadata);
	}

	/**
	 * {@inheritDoc @fluidframework/shared-object-base#SharedObject.loadCore}
	 */
	protected async loadCore(storage: IChannelStorageService): Promise<void> {
		const data = await readAndParse(storage, snapshotFileName);
		const newFormat = data as IDirectoryNewStorageFormat;
		if (Array.isArray(newFormat.blobs)) {
			// New storage format
			this.populate(newFormat.content);
			const blobContents = await Promise.all(
				newFormat.blobs.map(async (blobName) => readAndParse(storage, blobName)),
			);
			for (const blobContent of blobContents) {
				this.populate(blobContent as IDirectoryDataObject);
			}
		} else {
			// Old storage format
			this.populate(data as IDirectoryDataObject);
		}
	}

	/**
	 * Populate the directory with the given directory data.
	 * @param data - A JSON string containing serialized directory data
	 */
	protected populate(data: IDirectoryDataObject): void {
		const stack: [SubDirectory, IDirectoryDataObject][] = [];
		stack.push([this.root, data]);

		while (stack.length > 0) {
			// eslint-disable-next-line @typescript-eslint/no-non-null-assertion
			const [currentSubDir, currentSubDirObject] = stack.pop()!;
			if (currentSubDirObject.subdirectories) {
				// Utilize a map to store the seq -> clientSeq for the newly created subdirectory
				const tempSeqNums = new Map<number, number>();

				// Sort subdirectories by their sequence number to maintain proper iteration order
				// TODO: can probably just use iterator
				const subdirEntries = Object.entries(currentSubDirObject.subdirectories);
				subdirEntries.sort(([, a], [, b]) => {
					const aSeq = a.ci?.csn ?? 0;
					const bSeq = b.ci?.csn ?? 0;
					if (aSeq !== bSeq) {
						return aSeq - bSeq;
					}
					// If sequence numbers are equal, sort by client sequence if available (ccsn)
					const aCi = a.ci as { csn: number; ccIds: string[]; ccsn?: number };
					const bCi = b.ci as { csn: number; ccIds: string[]; ccsn?: number };
					const aClientSeq = aCi?.ccsn ?? 0;
					const bClientSeq = bCi?.ccsn ?? 0;
					return aClientSeq - bClientSeq;
				});

				for (const [subdirName, subdirObject] of subdirEntries) {
					let newSubDir = currentSubDir.getSubDirectory(subdirName) as SubDirectory;
					let seqData: SequenceData;
					if (!newSubDir) {
						const createInfo = subdirObject.ci;
						// We do not store the client sequence number in the storage because the order has already been
						// guaranteed during the serialization process. As a result, it is only essential to utilize the
						// "fake" client sequence number to signify the loading order, and there is no need to retain
						// the actual client sequence number at this point.
						if (createInfo !== undefined && createInfo.csn > 0) {
							if (!tempSeqNums.has(createInfo.csn)) {
								tempSeqNums.set(createInfo.csn, 0);
							}
							let fakeClientSeq = tempSeqNums.get(createInfo.csn) as number;
							seqData = { seq: createInfo.csn, clientSeq: fakeClientSeq };
							tempSeqNums.set(createInfo.csn, ++fakeClientSeq);
						} else {
							/**
							 * 1. If csn is -1, then initialize it with 0, otherwise we will never process ops for this
							 * sub directory. This could be done at serialization time too, but we need to maintain
							 * back compat too and also we will actually know the state when it was serialized.
							 * 2. We need to make the csn = -1 and csn = 0 share the same counter, there are cases
							 * where both -1 and 0 coexist within a single document.
							 */
							seqData = {
								seq: 0,
								clientSeq: ++currentSubDir.localCreationSeq,
							};
						}
						newSubDir = new SubDirectory(
							seqData,
							createInfo === undefined ? new Set() : new Set<string>(createInfo.ccIds),
							this,
							this.runtime,
							this.serializer,
							posix.join(currentSubDir.absolutePath, subdirName),
							this.logger,
						);
						currentSubDir.populateSubDirectory(subdirName, newSubDir);
					}
					stack.push([newSubDir, subdirObject]);
				}
			}

			if (currentSubDirObject.storage) {
				for (const [key, serializable] of Object.entries(currentSubDirObject.storage)) {
					const parsedSerializable = parseHandles(
						serializable,
						this.serializer,
						// eslint-disable-next-line import/no-deprecated
					) as ISerializableValue;
					migrateIfSharedSerializable(parsedSerializable, this.serializer, this.handle);
					currentSubDir.populateStorage(key, parsedSerializable.value);
				}
			}
		}
	}

	/**
	 * {@inheritDoc @fluidframework/shared-object-base#SharedObject.processCore}
	 */
	protected processCore(
		message: ISequencedDocumentMessage,
		local: boolean,
		localOpMetadata: DirectoryLocalOpMetadata,
	): void {
		// eslint-disable-next-line @typescript-eslint/no-unsafe-enum-comparison
		if (message.type === MessageType.Operation) {
			const op: IDirectoryOperation = message.contents as IDirectoryOperation;
			const handler = this.messageHandlers.get(op.type);
			assert(
				handler !== undefined,
				0x00e /* "Missing message handler for message type: op may be from a newer version */,
			);
			handler.process(message, op, local, localOpMetadata);
		}
	}

	/**
	 * {@inheritDoc @fluidframework/shared-object-base#SharedObject.rollback}
	 */
	protected override rollback(
		content: unknown,
		localOpMetadata: DirectoryLocalOpMetadata,
	): void {
		const op: IDirectoryOperation = content as IDirectoryOperation;
		const subdir = this.getWorkingDirectory(op.path) as SubDirectory | undefined;
		if (subdir) {
			subdir.rollback(op, localOpMetadata);
		}
	}

	/**
	 * Converts the given relative path to absolute against the root.
	 * @param relativePath - The path to convert
	 */
	private makeAbsolute(relativePath: string): string {
		return posix.resolve(posix.sep, relativePath);
	}

	/**
	 * This checks if there is pending delete op for local delete for a any subdir in the relative path.
	 * @param relativePath - path of sub directory.
	 * @returns `true` if there is pending delete, `false` otherwise.
	 */
	private isSubDirectoryDeletePending(relativePath: string): boolean {
		const absolutePath = this.makeAbsolute(relativePath);
		if (absolutePath === posix.sep) {
			return false;
		}
		let currentParent = this.root;
		const pathParts = absolutePath.split(posix.sep).slice(1);
		for (const dirName of pathParts) {
			if (currentParent.isSubDirectoryDeletePending(dirName)) {
				return true;
			}
			currentParent = currentParent.getSubDirectory(dirName) as SubDirectory;
			if (currentParent === undefined) {
				return true;
			}
		}
		return false;
	}

	/**
	 * Set the message handlers for the directory.
	 */
	private setMessageHandlers(): void {
		this.messageHandlers.set("clear", {
			process: (
				msg: ISequencedDocumentMessage,
				op: IDirectoryClearOperation,
				local,
				localOpMetadata,
			) => {
<<<<<<< HEAD
				const subdir = this.getWorkingDirectory(op.path) as SubDirectory | undefined;
				assert(
					localOpMetadata === undefined ||
						(localOpMetadata !== undefined && localOpMetadata.type === "clear"),
					"unexpected localOpMetadata",
				);
				// If there is pending delete op for any subDirectory in the op.path, then don't apply the this op
				// as we are going to delete this subDirectory.
				if (subdir && !this.isSubDirectoryDeletePending(op.path)) {
=======
				const subdir = this.getWorkingDirectoryEvenIfPendingDelete(op.path) as
					| SubDirectory
					| undefined;
				// Note: We allow processing **remote** messages of subdirectories that are pending delete.
				// This is because if we rollback the pending delete, we want to make sure we still processed the
				// messages that would now be visible.
				if (subdir && (!this.isSubDirectoryDeletePending(op.path) || !local)) {
>>>>>>> 1a77bce5
					subdir.processClearMessage(msg, op, local, localOpMetadata);
				}
			},
			resubmit: (op: IDirectoryClearOperation, localOpMetadata: ClearLocalOpMetadata) => {
				const subdir = this.getWorkingDirectory(op.path) as SubDirectory | undefined;
				if (subdir) {
					subdir.resubmitClearMessage(op, localOpMetadata);
				}
			},
		});
		this.messageHandlers.set("delete", {
			process: (
				msg: ISequencedDocumentMessage,
				op: IDirectoryDeleteOperation,
				local,
				localOpMetadata,
			) => {
<<<<<<< HEAD
				const subdir = this.getWorkingDirectory(op.path) as SubDirectory | undefined;
				// If there is pending delete op for any subDirectory in the op.path, then don't apply the this op
				// as we are going to delete this subDirectory.
				if (subdir && !this.isSubDirectoryDeletePending(op.path)) {
					assert(
						localOpMetadata === undefined ||
							(localOpMetadata !== undefined && localOpMetadata.type === "delete"),
						"unexpected localOpMetadata",
					);
=======
				const subdir = this.getWorkingDirectoryEvenIfPendingDelete(op.path) as
					| SubDirectory
					| undefined;
				// Note: We allow processing **remote** messages of subdirectories that are pending delete.
				// This is because if we rollback the pending delete, we want to make sure we still processed the
				// messages that would now be visible.
				if (subdir && (!this.isSubDirectoryDeletePending(op.path) || !local)) {
>>>>>>> 1a77bce5
					subdir.processDeleteMessage(msg, op, local, localOpMetadata);
				}
			},
			resubmit: (op: IDirectoryDeleteOperation, localOpMetadata: EditLocalOpMetadata) => {
				const subdir = this.getWorkingDirectory(op.path) as SubDirectory | undefined;
				if (subdir) {
					subdir.resubmitKeyMessage(op, localOpMetadata);
				}
			},
		});
		this.messageHandlers.set("set", {
			process: (
				msg: ISequencedDocumentMessage,
				op: IDirectorySetOperation,
				local,
				localOpMetadata,
			) => {
				const subdir = this.getWorkingDirectoryEvenIfPendingDelete(op.path) as
					| SubDirectory
					| undefined;
				// Note: We allow processing **remote** messages of subdirectories that are pending delete.
				// This is because if we rollback the pending delete, we want to make sure we still processed the
				// messages that would now be visible.
				if (subdir && (!this.isSubDirectoryDeletePending(op.path) || !local)) {
					migrateIfSharedSerializable(op.value, this.serializer, this.handle);
					const localValue: unknown = local ? undefined : op.value.value;
					assert(
						localOpMetadata === undefined ||
							(localOpMetadata !== undefined && localOpMetadata.type === "set"),
						"unexpected localOpMetadata",
					);
					subdir.processSetMessage(msg, op, localValue, local, localOpMetadata);
				}
			},
			resubmit: (op: IDirectorySetOperation, localOpMetadata: EditLocalOpMetadata) => {
				const subdir = this.getWorkingDirectory(op.path) as SubDirectory | undefined;
				if (subdir) {
					subdir.resubmitKeyMessage(op, localOpMetadata);
				}
			},
		});

		this.messageHandlers.set("createSubDirectory", {
			process: (
				msg: ISequencedDocumentMessage,
				op: IDirectoryCreateSubDirectoryOperation,
				local,
				localOpMetadata,
			) => {
				const parentSubdir = this.getWorkingDirectory(op.path) as SubDirectory | undefined;
<<<<<<< HEAD
				// If there is pending delete op for any subDirectory in the op.path, then don't apply the this op
				// as we are going to delete this subDirectory.
				if (parentSubdir && !this.isSubDirectoryDeletePending(op.path)) {
					assert(
						localOpMetadata === undefined ||
							(localOpMetadata !== undefined && localOpMetadata.type === "createSubDir"),
						"unexpected localOpMetadata",
					);
=======
				// Note: We allow processing **remote** messages of subdirectories that are pending delete.
				// This is because if we rollback the pending delete, we want to make sure we still processed the
				// messages that would now be visible.
				if (parentSubdir && (!this.isSubDirectoryDeletePending(op.path) || !local)) {
>>>>>>> 1a77bce5
					parentSubdir.processCreateSubDirectoryMessage(msg, op, local, localOpMetadata);
				}
			},
			resubmit: (
				op: IDirectoryCreateSubDirectoryOperation,
				localOpMetadata: SubDirLocalOpMetadata,
			) => {
				const parentSubdir = this.getWorkingDirectory(op.path) as SubDirectory | undefined;
				if (parentSubdir) {
					// We don't reuse the metadata but send a new one on each submit.
					parentSubdir.resubmitSubDirectoryMessage(op, localOpMetadata);
				}
			},
		});

		this.messageHandlers.set("deleteSubDirectory", {
			process: (
				msg: ISequencedDocumentMessage,
				op: IDirectoryDeleteSubDirectoryOperation,
				local,
				localOpMetadata,
			) => {
				const parentSubdir = this.getWorkingDirectory(op.path) as SubDirectory | undefined;
<<<<<<< HEAD
				// If there is pending delete op for any subDirectory in the op.path, then don't apply the this op
				// as we are going to delete this subDirectory.
				if (parentSubdir && !this.isSubDirectoryDeletePending(op.path)) {
					assert(
						localOpMetadata === undefined ||
							(localOpMetadata !== undefined && localOpMetadata.type === "deleteSubDir"),
						"unexpected localOpMetadata",
					);
=======
				// Note: We allow processing **remote** messages of subdirectories that are pending delete.
				// This is because if we rollback the pending delete, we want to make sure we still processed the
				// messages that would now be visible.
				if (parentSubdir && (!this.isSubDirectoryDeletePending(op.path) || !local)) {
>>>>>>> 1a77bce5
					parentSubdir.processDeleteSubDirectoryMessage(msg, op, local, localOpMetadata);
				}
			},
			resubmit: (
				op: IDirectoryDeleteSubDirectoryOperation,
				localOpMetadata: SubDirLocalOpMetadata,
			) => {
				const parentSubdir = this.getWorkingDirectory(op.path) as SubDirectory | undefined;
				if (parentSubdir) {
					// We don't reuse the metadata but send a new one on each submit.
					parentSubdir.resubmitSubDirectoryMessage(op, localOpMetadata);
				}
			},
		});
	}

	/**
	 * {@inheritDoc @fluidframework/shared-object-base#SharedObjectCore.applyStashedOp}
	 */
	protected applyStashedOp(op: unknown): void {
		const directoryOp = op as IDirectoryOperation;
		const dir = this.getWorkingDirectory(directoryOp.path);
		switch (directoryOp.type) {
			case "clear": {
				dir?.clear();
				break;
			}
			case "createSubDirectory": {
				dir?.createSubDirectory(directoryOp.subdirName);
				break;
			}
			case "delete": {
				dir?.delete(directoryOp.key);
				break;
			}
			case "deleteSubDirectory": {
				dir?.deleteSubDirectory(directoryOp.subdirName);
				break;
			}
			case "set": {
				migrateIfSharedSerializable(directoryOp.value, this.serializer, this.handle);
				dir?.set(directoryOp.key, directoryOp.value.value);
				break;
			}
			default: {
				unreachableCase(directoryOp);
			}
		}
	}

	private serializeDirectory(
		root: SubDirectory,
		serializer: IFluidSerializer,
		telemetryContext?: ITelemetryContext,
	): ISummaryTreeWithStats {
		const MinValueSizeSeparateSnapshotBlob = 8 * 1024;

		const builder = new SummaryTreeBuilder();
		let counter = 0;
		const blobs: string[] = [];

		const stack: [SubDirectory, IDirectoryDataObject][] = [];
		const content: IDirectoryDataObject = {};
		stack.push([root, content]);

		while (stack.length > 0) {
			// eslint-disable-next-line @typescript-eslint/no-non-null-assertion
			const [currentSubDir, currentSubDirObject] = stack.pop()!;
			currentSubDirObject.ci = currentSubDir.getSerializableCreateInfo();
			for (const [key, value] of currentSubDir.getSerializedStorage(serializer)) {
				if (!currentSubDirObject.storage) {
					currentSubDirObject.storage = {};
				}
				// eslint-disable-next-line import/no-deprecated
				const result: ISerializableValue = {
					type: value.type,
					value: value.value && (JSON.parse(value.value) as object),
				};
				if (value.value && value.value.length >= MinValueSizeSeparateSnapshotBlob) {
					const extraContent: IDirectoryDataObject = {};
					let largeContent = extraContent;
					if (currentSubDir.absolutePath !== posix.sep) {
						for (const dir of currentSubDir.absolutePath.slice(1).split(posix.sep)) {
							const subDataObject: IDirectoryDataObject = {};
							largeContent.subdirectories = { [dir]: subDataObject };
							largeContent = subDataObject;
						}
					}
					largeContent.storage = { [key]: result };
					const blobName = `blob${counter}`;
					counter++;
					blobs.push(blobName);
					builder.addBlob(blobName, JSON.stringify(extraContent));
				} else {
					currentSubDirObject.storage[key] = result;
				}
			}

			for (const [subdirName, subdir] of currentSubDir.subdirectories()) {
				if (!currentSubDirObject.subdirectories) {
					currentSubDirObject.subdirectories = {};
				}
				const subDataObject: IDirectoryDataObject = {};
				currentSubDirObject.subdirectories[subdirName] = subDataObject;
				stack.push([subdir as SubDirectory, subDataObject]);
			}
		}

		const newFormat: IDirectoryNewStorageFormat = {
			blobs,
			content,
		};
		builder.addBlob(snapshotFileName, JSON.stringify(newFormat));

		return builder.getSummaryTree();
	}
}

interface ICreateSubDirLocalOpMetadata {
	type: "createSubDir";
}

interface IDeleteSubDirLocalOpMetadata {
	type: "deleteSubDir";
	subDirectory: SubDirectory | undefined;
}

type SubDirLocalOpMetadata = ICreateSubDirLocalOpMetadata | IDeleteSubDirLocalOpMetadata;

type EditLocalOpMetadata = PendingKeySet | PendingKeyDelete;

type ClearLocalOpMetadata = PendingClear;

type StorageLocalOpMetadata = EditLocalOpMetadata | ClearLocalOpMetadata;

/**
 * Types of local op metadata.
 */
export type DirectoryLocalOpMetadata = StorageLocalOpMetadata | SubDirLocalOpMetadata;

// eslint-disable-next-line @rushstack/no-new-null
function assertNonNullClientId(clientId: string | null): asserts clientId is string {
	assert(clientId !== null, 0x6af /* client id should never be null */);
}

/**
 * Node of the directory tree.
 * @sealed
 */
class SubDirectory extends TypedEventEmitter<IDirectoryEvents> implements IDirectory {
	/**
	 * Tells if the sub directory is deleted or not.
	 */
	private _deleted = false;

	/**
	 * String representation for the class.
	 */
	public [Symbol.toStringTag]: string = "SubDirectory";

	/**
	 * The subdirectories the directory is holding.
	 */
	private readonly sequencedSubdirectories = new Map<string, SubDirectory>();

	/**
	 * Assigns a unique ID to each subdirectory created locally but pending for acknowledgement, facilitating the tracking
	 * of the creation order.
	 */
	public localCreationSeq: number = 0;

	/**
	 * Constructor.
	 * @param sequenceNumber - Message seq number at which this was created.
	 * @param clientIds - Ids of client which created this directory.
	 * @param directory - Reference back to the SharedDirectory to perform operations
	 * @param runtime - The data store runtime this directory is associated with
	 * @param serializer - The serializer to serialize / parse handles
	 * @param absolutePath - The absolute path of this IDirectory
	 */
	public constructor(
		private readonly seqData: SequenceData,
		private readonly clientIds: Set<string>,
		private readonly directory: SharedDirectory,
		private readonly runtime: IFluidDataStoreRuntime,
		private readonly serializer: IFluidSerializer,
		public readonly absolutePath: string,
		private readonly logger: ITelemetryLoggerExt,
	) {
		super();
		// Ensure seqData is properly copied to avoid shared references
		// this.seqData = { ...seqData };
	}

	public dispose(error?: Error): void {
		this._deleted = true;
		this.emit("disposed", this);
	}

	/**
	 * Unmark the deleted property only when rolling back delete.
	 */
	private undispose(): void {
		this._deleted = false;
		this.emit("undisposed", this);
	}

	public get disposed(): boolean {
		return this._deleted;
	}

	private throwIfDisposed(): void {
		if (this._deleted) {
			throw new UsageError("Cannot access Disposed subDirectory");
		}
	}

	/**
	 * Checks whether the given key exists in this IDirectory.
	 * @param key - The key to check
	 * @returns True if the key exists, false otherwise
	 */
	public has(key: string): boolean {
		this.throwIfDisposed();
		return this.optimisticallyHas(key);
	}

	/**
	 * {@inheritDoc IDirectory.get}
	 */
	public get<T = unknown>(key: string): T | undefined {
		return this.getOptimisticValue(key) as T | undefined;
	}

	/**
	 * {@inheritDoc IDirectory.set}
	 */
	public set<T = unknown>(key: string, value: T): this {
		this.throwIfDisposed();
		// Undefined/null keys can't be serialized to JSON in the manner we currently snapshot.
		if (key === undefined || key === null) {
			throw new Error("Undefined and null keys are not supported");
		}
		const previousOptimisticLocalValue = this.getOptimisticValue(key);

		// Create a local value and serialize it.
		bindHandles(value, this.serializer, this.directory.handle);

		// If we are not attached, don't submit the op.
		if (!this.directory.isAttached()) {
<<<<<<< HEAD
			this.sequencedStorageData.set(key, value);
=======
			this.sequencedStorageData.set(key, localValue);
>>>>>>> 1a77bce5
			const event: IDirectoryValueChanged = {
				key,
				path: this.absolutePath,
				previousValue: previousOptimisticLocalValue,
			};
			this.directory.emit("valueChanged", event, true, this.directory);
			const containedEvent: IValueChanged = {
				key,
				previousValue: previousOptimisticLocalValue,
			};
			this.emit("containedValueChanged", containedEvent, true, this);
			return this;
		}

		// A new pending key lifetime is created if:
		// 1. There isn't any pending entry for the key yet
		// 2. The most recent pending entry for the key was a deletion (as this terminates the prior lifetime)
		// 3. A clear was sent after the last pending entry for the key (which also terminates the prior lifetime)
		let latestPendingEntry = findLast(
			this.pendingStorageData,
			(entry) => entry.type === "clear" || entry.key === key,
		);
		if (
			latestPendingEntry === undefined ||
			latestPendingEntry.type === "delete" ||
			latestPendingEntry.type === "clear"
		) {
			latestPendingEntry = { type: "lifetime", path: this.absolutePath, key, keySets: [] };
			this.pendingStorageData.push(latestPendingEntry);
		}
		const pendingKeySet: PendingKeySet = {
			type: "set",
			path: this.absolutePath,
			value,
		};
		latestPendingEntry.keySets.push(pendingKeySet);

		const op: IDirectoryOperation = {
			key,
			path: this.absolutePath,
			type: "set",
			value: { type: ValueType[ValueType.Plain], value },
		};
		this.submitKeyMessage(op, pendingKeySet);

		const directoryValueChanged: IDirectoryValueChanged = {
			key,
			path: this.absolutePath,
			previousValue: previousOptimisticLocalValue,
		};
		this.directory.emit("valueChanged", directoryValueChanged, true, this.directory);
		const valueChanged: IValueChanged = {
			key,
			previousValue: previousOptimisticLocalValue,
		};
		this.emit("containedValueChanged", valueChanged, true, this);
		return this;
	}

	/**
	 * {@inheritDoc IDirectory.countSubDirectory}
	 */
	public countSubDirectory(): number {
		return [...this.subdirectories()].length;
	}

	/**
	 * {@inheritDoc IDirectory.createSubDirectory}
	 */
	public createSubDirectory(subdirName: string): IDirectory {
		this.throwIfDisposed();
		// Undefined/null subdirectory names can't be serialized to JSON in the manner we currently snapshot.
		if (subdirName === undefined || subdirName === null) {
			throw new Error("SubDirectory name may not be undefined or null");
		}

		if (subdirName.includes(posix.sep)) {
			throw new Error(`SubDirectory name may not contain ${posix.sep}`);
		}

		let subDir = this.getOptimisticSubDirectoryEvenIfDisposed(subdirName);
		const seqData = this.getLocalSeq();
		const clientId = this.runtime.clientId ?? "detached";
		const isNewSubDirectory = subDir === undefined;

		if (subDir === undefined) {
			const absolutePath = posix.join(this.absolutePath, subdirName);
			subDir = new SubDirectory(
				{ ...seqData },
				new Set([clientId]),
				this.directory,
				this.runtime,
				this.serializer,
				absolutePath,
				this.logger,
			);
		} else {
			if (subDir.disposed) {
				this.undeleteSubDirectoryTree(subDir);
			}
			subDir.clientIds.add(clientId);
		}
		this.registerEventsOnSubDirectory(subDir, subdirName);

		assert(subDir !== undefined, "subdirectory should exist");

		// If we are not attached, don't submit the op.
		if (!this.directory.isAttached()) {
			if (isNewSubDirectory) {
				this.sequencedSubdirectories.set(subdirName, subDir);
				this.emit("subDirectoryCreated", subdirName, true, this);
			}
			return subDir;
		}

		if (isNewSubDirectory) {
			const pendingSubDirectoryCreate: PendingSubDirectoryCreate = {
				type: "createSubDirectory",
				path: this.absolutePath,
				subdirName,
				subdir: subDir,
			};
			this.pendingSubDirectoryData.push(pendingSubDirectoryCreate);
			const op: IDirectoryCreateSubDirectoryOperation = {
				subdirName,
				path: this.absolutePath,
				type: "createSubDirectory",
			};
			this.submitCreateSubDirectoryMessage(op);
			this.emit("subDirectoryCreated", subdirName, true, this);
		}

		return subDir;
	}

	/**
	 * Gets the Sequence Data which should be used for local changes.
	 *
	 * @remarks While detached, 0 is used rather than -1 to represent a change which should be universally known (as opposed to known
	 * only by the local client). This ensures that if the directory is later attached, none of its data needs to be updated (the values
	 * last set while detached will now be known to any new client, until they are changed).
	 *
	 * The client sequence number is incremented by 1 for maintaining the internal order of locally created subdirectories
	 *
	 * @privateRemarks TODO: Convert these conventions to named constants. The semantics used here match those for merge-tree.
	 */
	private getLocalSeq(): SequenceData {
		return this.directory.isAttached()
			? { seq: -1, clientSeq: ++this.localCreationSeq }
			: { seq: 0, clientSeq: ++this.localCreationSeq };
	}

	/**
	 * {@inheritDoc IDirectory.getSubDirectory}
	 */
	public getSubDirectory(subdirName: string): IDirectory | undefined {
		this.throwIfDisposed();
		const subDir = this.getOptimisticSubDirectory(subdirName);
		return subDir;
	}

	/**
	 * {@inheritDoc IDirectory.hasSubDirectory}
	 */
	public hasSubDirectory(subdirName: string): boolean {
		this.throwIfDisposed();
		return this.getOptimisticSubDirectory(subdirName) !== undefined;
	}

	/**
	 * {@inheritDoc IDirectory.deleteSubDirectory}
	 */
	public deleteSubDirectory(subdirName: string): boolean {
		this.throwIfDisposed();

		if (!this.directory.isAttached()) {
			const previousValue = this.sequencedSubdirectories.get(subdirName);
			const successfullyRemoved = this.sequencedSubdirectories.delete(subdirName);
			// Only emit if we actually deleted something.
			if (successfullyRemoved) {
				this.disposeSubDirectoryTree(previousValue);
				this.emit("subDirectoryDeleted", subdirName, true, this);
			}
			return successfullyRemoved;
		}

		const previousOptimisticSubDirectory = this.getOptimisticSubDirectory(subdirName);
		if (previousOptimisticSubDirectory === undefined) {
			return false;
		}
		const pendingSubdirDelete: PendingSubDirectoryDelete = {
			type: "deleteSubDirectory",
			path: this.absolutePath,
			subdirName,
		};
		this.pendingSubDirectoryData.push(pendingSubdirDelete);

		const op: IDirectoryOperation = {
			subdirName,
			type: "deleteSubDirectory",
			path: this.absolutePath,
		};
		this.submitDeleteSubDirectoryMessage(op, previousOptimisticSubDirectory);
		this.emit("subDirectoryDeleted", subdirName, true, this);
		return true;
	}

	/**
	 * {@inheritDoc IDirectory.subdirectories}
	 */
	public subdirectories(): IterableIterator<[string, IDirectory]> {
		this.throwIfDisposed();
		const sequencedSubdirs: [string, SubDirectory][] = [];
		const sequencedSubdirNames = new Set([...this.sequencedSubdirectories.keys()]);
		for (const subdirName of sequencedSubdirNames) {
			const optimisticSubdir = this.getOptimisticSubDirectory(subdirName);
			if (optimisticSubdir !== undefined) {
				sequencedSubdirs.push([subdirName, optimisticSubdir]);
			}
		}

		const pendingSubdirNames = [
			...new Set(
				this.pendingSubDirectoryData
					.map((entry) => entry.subdirName)
					.filter((subdirName) => !sequencedSubdirNames.has(subdirName)),
			),
		];
		const pendingSubdirs: [string, SubDirectory][] = [];
		for (const subdirName of pendingSubdirNames) {
			const optimisticSubdir = this.getOptimisticSubDirectory(subdirName);
			if (optimisticSubdir !== undefined) {
				pendingSubdirs.push([subdirName, optimisticSubdir]);
			}
		}

		const allSubdirs = [...sequencedSubdirs, ...pendingSubdirs];

		const orderedSubdirs = allSubdirs.sort((a, b) => {
			const aSeqData = a[1].seqData;
			const bSeqData = b[1].seqData;
			assert(aSeqData !== undefined && bSeqData !== undefined, "seqData should be defined");
			return seqDataComparator(aSeqData, bSeqData);
		});

		return orderedSubdirs[Symbol.iterator]();
	}

	/**
	 * {@inheritDoc IDirectory.getWorkingDirectory}
	 */
	public getWorkingDirectory(relativePath: string): IDirectory | undefined {
		this.throwIfDisposed();
		return this.directory.getWorkingDirectory(this.makeAbsolute(relativePath));
	}

	/**
	 * This checks if there is pending delete op for local delete for a given child subdirectory.
	 * @param subDirName - directory name.
	 * @returns true if there is pending delete.
	 */
	public isSubDirectoryDeletePending(subDirName: string): boolean {
		const lastPendingEntry = findLast(this.pendingSubDirectoryData, (entry) => {
			return entry.subdirName === subDirName && entry.type === "deleteSubDirectory";
		});
		return lastPendingEntry !== undefined;
	}

	/**
	 * Deletes the given key from within this IDirectory.
	 * @param key - The key to delete
	 * @returns True if the key existed and was deleted, false if it did not exist
	 */
	public delete(key: string): boolean {
		this.throwIfDisposed();
		const previousOptimisticLocalValue = this.getOptimisticValue(key);

		if (!this.directory.isAttached()) {
			const successfullyRemoved = this.sequencedStorageData.delete(key);
			// Only emit if we actually deleted something.
			if (previousOptimisticLocalValue !== undefined && successfullyRemoved) {
				const event: IDirectoryValueChanged = {
					key,
					path: this.absolutePath,
					previousValue: previousOptimisticLocalValue,
				};
				this.directory.emit("valueChanged", event, true, this.directory);
				const containedEvent: IValueChanged = {
					key,
					previousValue: previousOptimisticLocalValue,
				};
				this.emit("containedValueChanged", containedEvent, true, this);
			}
			return successfullyRemoved;
		}

		const pendingKeyDelete: PendingKeyDelete = {
			type: "delete",
			path: this.absolutePath,
			key,
		};
		this.pendingStorageData.push(pendingKeyDelete);

		const op: IDirectoryOperation = {
			key,
			type: "delete",
			path: this.absolutePath,
		};
		this.submitKeyMessage(op, pendingKeyDelete);
		// Only emit if we locally believe we deleted something.  Otherwise we still send the op
		// (permitting speculative deletion even if we don't see anything locally) but don't emit
		// a valueChanged since we in fact did not locally observe a value change.
		if (previousOptimisticLocalValue !== undefined) {
			const event: IDirectoryValueChanged = {
				key,
				path: this.absolutePath,
				previousValue: previousOptimisticLocalValue,
			};
			this.directory.emit("valueChanged", event, true, this.directory);
			const containedEvent: IValueChanged = {
				key,
				previousValue: previousOptimisticLocalValue,
			};
			this.emit("containedValueChanged", containedEvent, true, this);
		}
		return true;
	}

	/**
	 * Deletes all keys from within this IDirectory.
	 */
	public clear(): void {
		this.throwIfDisposed();

		if (!this.directory.isAttached()) {
			this.sequencedStorageData.clear();
			this.directory.emit("clear", true, this.directory);
			return;
		}

		const pendingClear: PendingClear = {
			type: "clear",
			path: this.absolutePath,
		};
		this.pendingStorageData.push(pendingClear);

<<<<<<< HEAD
=======
		const copy = new Map<string, unknown>(this.sequencedStorageData);
>>>>>>> 1a77bce5
		this.directory.emit("clear", true, this.directory);
		const op: IDirectoryOperation = {
			type: "clear",
			path: this.absolutePath,
		};
		this.submitClearMessage(op, pendingClear);
	}

	/**
	 * Issue a callback on each entry under this IDirectory.
	 * @param callback - Callback to issue
	 */
	public forEach(
		callback: (value: unknown, key: string, map: Map<string, unknown>) => void,
	): void {
		this.throwIfDisposed();
		for (const [key, localValue] of this.internalIterator()) {
			callback((localValue as { value: unknown }).value, key, this);
		}
	}

	/**
	 * The number of entries under this IDirectory.
	 */
	public get size(): number {
		this.throwIfDisposed();
		return [...this.internalIterator()].length;
	}

	/**
	 * Get an iterator over the entries under this IDirectory.
	 * @returns The iterator
	 */
	public entries(): IterableIterator<[string, unknown]> {
		this.throwIfDisposed();
		const internalIterator = this.internalIterator();
		const next = (): IteratorResult<[string, unknown]> => {
			const nextResult = internalIterator.next();
			if (nextResult.done) {
				return { value: undefined, done: true };
			}
			// Unpack the stored value
			const [key, localValue] = nextResult.value;
			return { value: [key, localValue], done: false };
		};

		const iterator = {
			next,
			[Symbol.iterator](): IterableIterator<[string, unknown]> {
				return this;
			},
		};
		return iterator;
	}

	/**
	 * Get an iterator over the keys under this IDirectory.
	 * @returns The iterator
	 */
	public keys(): IterableIterator<string> {
		this.throwIfDisposed();
		const internalIterator = this.internalIterator();
		const next = (): IteratorResult<string> => {
			const nextResult = internalIterator.next();
			if (nextResult.done) {
				return { value: undefined, done: true };
			}
			const [key] = nextResult.value;
			return { value: key, done: false };
		};
		const iterator = {
			next,
			[Symbol.iterator](): IterableIterator<string> {
				return this;
			},
		};
		return iterator;
	}

	/**
	 * Get an iterator over the values under this IDirectory.
	 * @returns The iterator
	 */
	public values(): IterableIterator<unknown> {
		this.throwIfDisposed();
		const internalIterator = this.internalIterator();
		const next = (): IteratorResult<unknown> => {
			const nextResult = internalIterator.next();
			if (nextResult.done) {
				return { value: undefined, done: true };
			}
			const [, localValue] = nextResult.value;
			return { value: localValue, done: false };
		};
		const iterator = {
			next,
			[Symbol.iterator](): IterableIterator<unknown> {
				return this;
			},
		};
		return iterator;
	}

	/**
	 * Get an iterator over the entries under this IDirectory.
	 * @returns The iterator
	 */
	public [Symbol.iterator](): IterableIterator<[string, unknown]> {
		this.throwIfDisposed();
		return this.internalIterator();
	}

	/**
	 * The data this SubDirectory instance is storing, but only including sequenced values (no local pending
	 * modifications are included).
	 */
	private readonly sequencedStorageData = new Map<string, unknown>();

	/**
	 * A data structure containing all local pending storage modifications, which is used in combination
	 * with the sequencedStorageData to compute optimistic values.
	 *
	 * Pending sets are aggregated into "lifetimes", which permit correct relative iteration order
	 * even across remote operations and rollbacks.
	 */
	private readonly pendingStorageData: PendingStorageEntry[] = [];

	/**
	 * A data structure containing all local pending subdirectory modifications, which is used in combination
	 * with the sequencedSubdirectories to compute optimistic values.
	 *
	 * Pending subdirectory creates are aggregated into "lifetimes", which permit correct relative iteration order
	 * even across remote operations and rollbacks.
	 */
	private readonly pendingSubDirectoryData: PendingSubDirectoryEntry[] = [];

	/**
	 * An internal iterator that iterates over the entries in the directory.
	 */
	private readonly internalIterator = (): IterableIterator<[string, unknown]> => {
		// We perform iteration in two steps - first by iterating over members of the sequenced storage data that are not
		// optimistically deleted or cleared, and then over the pending data lifetimes that have not subsequently
		// been deleted or cleared.  In total, this give an ordering of members based on when they were initially
<<<<<<< HEAD
		// added to the sub directory (even if they were later modified), similar to the native Map.
=======
		// added to the map (even if they were later modified), similar to the native Map.
>>>>>>> 1a77bce5
		const sequencedStorageDataIterator = this.sequencedStorageData.keys();
		const pendingStorageDataIterator = this.pendingStorageData.values();
		const next = (): IteratorResult<[string, unknown]> => {
			let nextSequencedKey = sequencedStorageDataIterator.next();
			while (!nextSequencedKey.done) {
				const key = nextSequencedKey.value;
				// If we have any pending deletes or clears, then we won't iterate to this key yet (if at all).
				// Either it is optimistically deleted and will not be part of the iteration, or it was
				// re-added later and we'll iterate to it when we get to the pending data.
				if (
					!this.pendingStorageData.some(
						(entry) =>
							entry.type === "clear" || (entry.type === "delete" && entry.key === key),
					)
				) {
					assert(this.has(key), "key should exist in sequenced or pending data");
					const optimisticValue = this.getOptimisticValue(key);
					return { value: [key, optimisticValue], done: false };
				}
				nextSequencedKey = sequencedStorageDataIterator.next();
			}

			let nextPending = pendingStorageDataIterator.next();
			while (!nextPending.done) {
				const nextPendingEntry = nextPending.value;
				// A lifetime entry may need to be iterated.
				if (nextPendingEntry.type === "lifetime") {
					const nextPendingEntryIndex = this.pendingStorageData.indexOf(nextPendingEntry);
					const mostRecentDeleteOrClearIndex = findLastIndex(
						this.pendingStorageData,
						(entry) =>
							entry.type === "clear" ||
							(entry.type === "delete" && entry.key === nextPendingEntry.key),
					);
					// Only iterate the pending entry now if it hasn't been deleted or cleared.
					if (nextPendingEntryIndex > mostRecentDeleteOrClearIndex) {
						const latestPendingValue =
							// eslint-disable-next-line @typescript-eslint/no-non-null-assertion
							nextPendingEntry.keySets[nextPendingEntry.keySets.length - 1]!;
						// Skip iterating if we would have would have already iterated it as part of the sequenced data.
						// This is not a perfect check in the case the map has changed since the iterator was created
						// (e.g. if a remote client added the same key in the meantime).
						if (
							!this.sequencedStorageData.has(nextPendingEntry.key) ||
							mostRecentDeleteOrClearIndex !== -1
						) {
							return { value: [nextPendingEntry.key, latestPendingValue.value], done: false };
						}
					}
				}
				nextPending = pendingStorageDataIterator.next();
			}

			return { value: undefined, done: true };
		};

		const iterator = {
			next,
			[Symbol.iterator](): IterableIterator<[string, unknown]> {
				return this;
			},
		};
		return iterator;
	};

	/**
	 * Compute the optimistic local value for a given key. This combines the sequenced data with
	 * any pending changes that have not yet been sequenced.
	 */
	private readonly getOptimisticValue = (key: string): unknown => {
		const latestPendingEntry = findLast(
			this.pendingStorageData,
			(entry) => entry.type === "clear" || entry.key === key,
		);

		if (latestPendingEntry === undefined) {
			return this.sequencedStorageData.get(key);
		} else if (latestPendingEntry.type === "lifetime") {
			const latestPendingSet =
				// eslint-disable-next-line @typescript-eslint/no-non-null-assertion
				latestPendingEntry.keySets[latestPendingEntry.keySets.length - 1]!;
			return latestPendingSet.value;
		} else {
			// Delete or clear
			return undefined;
		}
	};

	/**
	 * Determine if the directory optimistically has the key.
	 * This will return true even if the value is undefined.
	 */
	private readonly optimisticallyHas = (key: string): boolean => {
		const latestPendingEntry = findLast(
			this.pendingStorageData,
			(entry) => entry.type === "clear" || entry.key === key,
		);

		return latestPendingEntry === undefined
			? this.sequencedStorageData.has(key)
			: latestPendingEntry.type === "lifetime";
	};

	// TODO: Add separate fn for getIfDisposed
	private readonly getOptimisticSubDirectory = (
		subdirName: string,
	): SubDirectory | undefined => {
		const latestPendingEntry = findLast(
			this.pendingSubDirectoryData,
			(entry) => entry.subdirName === subdirName,
		);
		let subdir: SubDirectory | undefined;
		if (latestPendingEntry === undefined) {
			subdir = this.sequencedSubdirectories.get(subdirName);
		} else if (latestPendingEntry.type === "createSubDirectory") {
			subdir = latestPendingEntry.subdir;
			assert(subdir !== undefined, "Subdirectory should exist in pending data");
		} else {
			// Pending delete
			return undefined;
		}

		// If the subdirectory is disposed, treat it as non-existent for optimistic reads
		if (subdir?.disposed) {
			return undefined;
		}

		return subdir;
	};

	// TODO: maybe merge with above
	private readonly getOptimisticSubDirectoryEvenIfDisposed = (
		subdirName: string,
	): SubDirectory | undefined => {
		const latestPendingEntry = findLast(
			this.pendingSubDirectoryData,
			(entry) => entry.subdirName === subdirName,
		);
		let subdir: SubDirectory | undefined;
		if (latestPendingEntry === undefined) {
			subdir = this.sequencedSubdirectories.get(subdirName);
		} else if (latestPendingEntry.type === "createSubDirectory") {
			subdir = latestPendingEntry.subdir;
			assert(subdir !== undefined, "Subdirectory should exist in pending data");
		} else {
			// Pending delete
			return undefined;
		}

		return subdir;
	};

	public readonly getSubDirectoryEvenIfPendingDelete = (
		subdirName: string,
	): SubDirectory | undefined => {
		const latestPendingEntry = findLast(
			this.pendingSubDirectoryData,
			(entry) => entry.subdirName === subdirName && entry.type === "createSubDirectory",
		);
		if (latestPendingEntry === undefined) {
			return this.sequencedSubdirectories.get(subdirName);
		} else {
			assert(
				latestPendingEntry.type === "createSubDirectory",
				"Expected pending entry to be a create subdirectory",
			);
			const latestPendingSubdirCreate = latestPendingEntry.subdir;
			assert(latestPendingSubdirCreate !== undefined, "Subdirectory should exist");
			return latestPendingSubdirCreate;
		}
	};

	/**
	 * Process a clear operation.
	 * @param msg - The message from the server to apply.
	 * @param op - The op to process
	 * @param local - Whether the message originated from the local client
	 * @param localOpMetadata - For local client messages, this is the metadata that was submitted with the message.
	 * For messages from a remote client, this will be undefined.
	 */
	public processClearMessage(
		msg: ISequencedDocumentMessage,
		op: IDirectoryClearOperation,
		local: boolean,
		localOpMetadata: ClearLocalOpMetadata | undefined,
	): void {
		this.throwIfDisposed();
		if (!this.isMessageForCurrentInstanceOfSubDirectory(msg)) {
			return;
		}

		if (local) {
			this.sequencedStorageData.clear();
			const pendingClear = this.pendingStorageData.shift();
			assert(
				pendingClear !== undefined &&
					pendingClear.type === "clear" &&
					pendingClear === localOpMetadata,
				"Got a local clear message we weren't expecting",
			);
		} else {
			// For pending set operations, collect the previous values before clearing sequenced data
			const pendingSets: { key: string; previousValue: unknown }[] = [];
			for (const entry of this.pendingStorageData) {
				if (entry.type === "lifetime") {
					const previousValue = this.sequencedStorageData.get(entry.key);
					pendingSets.push({ key: entry.key, previousValue });
				}
			}
			this.sequencedStorageData.clear();

			// Only emit for remote ops, we would have already emitted for local ops. Only emit if there
			// is no optimistically-applied local pending clear that would supersede this remote clear.
			if (!this.pendingStorageData.some((entry) => entry.type === "clear")) {
				this.directory.emit("clear", local, this.directory);
			}

			// For pending set operations, emit valueChanged events
			for (const { key, previousValue } of pendingSets) {
				this.directory.emit(
					"valueChanged",
					{
						key,
						previousValue,
					},
					local,
					this.directory,
				);
			}
		}
	}

	/**
	 * Process a delete operation.
	 * @param msg - The message from the server to apply.
	 * @param op - The op to process
	 * @param local - Whether the message originated from the local client
	 * @param localOpMetadata - For local client messages, this is the metadata that was submitted with the message.
	 * For messages from a remote client, this will be undefined.
	 */
	public processDeleteMessage(
		msg: ISequencedDocumentMessage,
		op: IDirectoryDeleteOperation,
		local: boolean,
		localOpMetadata: EditLocalOpMetadata | undefined,
	): void {
		this.throwIfDisposed();
		if (!this.isMessageForCurrentInstanceOfSubDirectory(msg)) {
			return;
		}
		if (local) {
			const pendingEntryIndex = this.pendingStorageData.findIndex(
				(entry) => entry.type !== "clear" && entry.key === op.key,
			);
			const pendingEntry = this.pendingStorageData[pendingEntryIndex];
			assert(
				pendingEntry !== undefined &&
					pendingEntry.type === "delete" &&
					pendingEntry.key === op.key,
				"Got a local delete message we weren't expecting",
			);
			this.pendingStorageData.splice(pendingEntryIndex, 1);
			this.sequencedStorageData.delete(op.key);
		} else {
			const previousValue: unknown = this.sequencedStorageData.get(op.key);
			this.sequencedStorageData.delete(op.key);
			// Suppress the event if local changes would cause the incoming change to be invisible optimistically.
			if (
				!this.pendingStorageData.some(
					(entry) => entry.type === "clear" || entry.key === op.key,
				)
			) {
				const event: IDirectoryValueChanged = {
					key: op.key,
					path: this.absolutePath,
					previousValue,
				};
				this.directory.emit("valueChanged", event, local, this.directory);
				const containedEvent: IValueChanged = { key: op.key, previousValue };
				this.emit("containedValueChanged", containedEvent, local, this);
			}
		}
	}

	/**
	 * Process a set operation.
	 * @param msg - The message from the server to apply.
	 * @param op - The op to process
	 * @param local - Whether the message originated from the local client
	 * @param localOpMetadata - For local client messages, this is the metadata that was submitted with the message.
	 * For messages from a remote client, this will be undefined.
	 */
	public processSetMessage(
		msg: ISequencedDocumentMessage,
		op: IDirectorySetOperation,
		value: unknown,
		local: boolean,
		localOpMetadata: EditLocalOpMetadata | undefined,
	): void {
		this.throwIfDisposed();
		if (!this.isMessageForCurrentInstanceOfSubDirectory(msg)) {
			return;
		}

		const { key } = op;

		if (local) {
			const pendingEntryIndex = this.pendingStorageData.findIndex(
				(entry) => entry.type !== "clear" && entry.key === key,
			);
			const pendingEntry = this.pendingStorageData[pendingEntryIndex];
			assert(
				pendingEntry !== undefined && pendingEntry.type === "lifetime",
<<<<<<< HEAD
				"Couldn't match local set message to pending lifetime",
			);
			const pendingKeySet = pendingEntry.keySets.shift();
			assert(
				pendingKeySet !== undefined && pendingKeySet === localOpMetadata,
=======
>>>>>>> 1a77bce5
				"Got a local set message we weren't expecting",
			);
			const pendingKeySet = pendingEntry.keySets.shift();
			assert(pendingKeySet !== undefined, "pending lifetime should exist");
			if (pendingEntry.keySets.length === 0) {
				this.pendingStorageData.splice(pendingEntryIndex, 1);
			}
<<<<<<< HEAD

=======
>>>>>>> 1a77bce5
			this.sequencedStorageData.set(key, pendingKeySet.value);
		} else {
			// Get the previous value before setting the new value
			const previousValue: unknown = this.sequencedStorageData.get(key);
			this.sequencedStorageData.set(key, value);

			// Suppress the event if local changes would cause the incoming change to be invisible optimistically.
			if (
				!this.pendingStorageData.some((entry) => entry.type === "clear" || entry.key === key)
			) {
				const event: IDirectoryValueChanged = { key, path: this.absolutePath, previousValue };
				this.directory.emit("valueChanged", event, local, this.directory);
				const containedEvent: IValueChanged = { key, previousValue };
				this.emit("containedValueChanged", containedEvent, local, this);
			}
		}
	}

	/**
	 * Process a create subdirectory operation.
	 * @param msg - The message from the server to apply.
	 * @param op - The op to process
	 * @param local - Whether the message originated from the local client
	 * @param localOpMetadata - For local client messages, this is the metadata that was submitted with the message.
	 * For messages from a remote client, this will be undefined.
	 */
	public processCreateSubDirectoryMessage(
		msg: ISequencedDocumentMessage,
		op: IDirectoryCreateSubDirectoryOperation,
		local: boolean,
		localOpMetadata: SubDirLocalOpMetadata | undefined,
	): void {
		this.throwIfDisposed();

		if (!this.isMessageForCurrentInstanceOfSubDirectory(msg)) {
			return;
		}
		assertNonNullClientId(msg.clientId);

		let subDir: SubDirectory | undefined;
		if (local) {
			const pendingEntryIndex = this.pendingSubDirectoryData.findIndex(
				(entry) => entry.subdirName === op.subdirName,
			);
			const pendingEntry = this.pendingSubDirectoryData[pendingEntryIndex];
			assert(
				pendingEntry !== undefined &&
					pendingEntry.type === "createSubDirectory" &&
					pendingEntry.subdir !== undefined &&
					isSubDirLocalOpMetadata(localOpMetadata) &&
					localOpMetadata.type === "createSubDir",
				"Got a local subdir create message we weren't expecting",
			);
			this.pendingSubDirectoryData.splice(pendingEntryIndex, 1);

			subDir = pendingEntry.subdir;

			const existingSubdir = this.sequencedSubdirectories.get(op.subdirName);
			if (existingSubdir !== undefined) {
				// If the subdirectory already exists, we don't need to create it again.
				// This can happen if remote clients also create the same subdir and we processed
				// that message first.
				return;
			}

			if (subDir.disposed) {
				this.undeleteSubDirectoryTree(subDir);
			}

			this.sequencedSubdirectories.set(op.subdirName, subDir);

			this.emit("subDirectoryCreated", op.subdirName, local, this);
		} else {
			subDir = this.getOptimisticSubDirectoryEvenIfDisposed(op.subdirName);
			if (subDir === undefined) {
				const absolutePath = posix.join(this.absolutePath, op.subdirName);
				subDir = new SubDirectory(
					{ seq: msg.sequenceNumber, clientSeq: msg.clientSequenceNumber },
					new Set([msg.clientId]),
					this.directory,
					this.runtime,
					this.serializer,
					absolutePath,
					this.logger,
				);
			} else {
				// If the subdirectory already optimistically exists, we don't need to create it again.
				// This can happen if remote clients also create the same subdir
				if (subDir.disposed) {
					this.undeleteSubDirectoryTree(subDir);
				}
				subDir.clientIds.add(msg.clientId);
			}
			this.registerEventsOnSubDirectory(subDir, op.subdirName);
			this.sequencedSubdirectories.set(op.subdirName, subDir);

			// Suppress the event if local changes would cause the incoming change to be invisible optimistically.
			if (!this.pendingSubDirectoryData.some((entry) => entry.subdirName === op.subdirName)) {
				this.emit("subDirectoryCreated", op.subdirName, local, this);
			}
		}

		// Ensure correct seqData
		if (this.seqData.seq !== -1 && this.seqData.seq <= msg.sequenceNumber) {
			if (subDir.seqData.seq === -1) {
				subDir.seqData.seq = msg.sequenceNumber;
				subDir.seqData.clientSeq = msg.clientSequenceNumber;
			}
			// The client created the dir at or after the dirs seq, so list its client id as a creator.
			if (
				subDir !== undefined &&
				!subDir.clientIds.has(msg.clientId) &&
				subDir.seqData.seq <= msg.sequenceNumber
			) {
				// subDir.clientIds.add(msg.clientId);
			}
		}
	}

	/**
	 * Process a delete subdirectory operation.
	 * @param msg - The message from the server to apply.
	 * @param op - The op to process
	 * @param local - Whether the message originated from the local client
	 * @param localOpMetadata - For local client messages, this is the metadata that was submitted with the message.
	 * For messages from a remote client, this will be undefined.
	 */
	public processDeleteSubDirectoryMessage(
		msg: ISequencedDocumentMessage,
		op: IDirectoryDeleteSubDirectoryOperation,
		local: boolean,
		localOpMetadata: SubDirLocalOpMetadata | undefined,
	): void {
		this.throwIfDisposed();
		if (!this.isMessageForCurrentInstanceOfSubDirectory(msg)) {
			return;
		}

		const previousValue = this.sequencedSubdirectories.get(op.subdirName);
		if (previousValue === undefined) {
			// We are trying to delete a subdirectory that does not exist.
			// If this is a local delete, we should remove the pending delete entry.
			// This could happen if we already processed a remote delete message for
			// the same subdirectory.
			if (local) {
				const pendingEntryIndex = this.pendingSubDirectoryData.findIndex(
					(entry) => entry.subdirName === op.subdirName,
				);
				const pendingEntry = this.pendingSubDirectoryData[pendingEntryIndex];
				assert(
					pendingEntry !== undefined &&
						pendingEntry.type === "deleteSubDirectory" &&
						pendingEntry.subdirName === op.subdirName,
					"Got a local deleteSubDirectory message we weren't expecting",
				);
				this.pendingSubDirectoryData.splice(pendingEntryIndex, 1);
			}
			return;
		}

		this.sequencedSubdirectories.delete(op.subdirName);
		this.disposeSubDirectoryTree(previousValue);

		if (local) {
			const pendingEntryIndex = this.pendingSubDirectoryData.findIndex(
				(entry) => entry.subdirName === op.subdirName,
			);
			const pendingEntry = this.pendingSubDirectoryData[pendingEntryIndex];
			assert(
				pendingEntry !== undefined &&
					pendingEntry.type === "deleteSubDirectory" &&
					pendingEntry.subdirName === op.subdirName,
				"Got a local deleteSubDirectory message we weren't expecting",
			);
			this.pendingSubDirectoryData.splice(pendingEntryIndex, 1);
		} else {
			// Suppress the event if local changes would cause the incoming change to be invisible optimistically.
			const pendingEntryIndex = this.pendingSubDirectoryData.findIndex(
				(entry) => entry.subdirName === op.subdirName && entry.type === "deleteSubDirectory",
			);
			const pendingEntry = this.pendingSubDirectoryData[pendingEntryIndex];
			if (pendingEntry === undefined) {
				this.emit("subDirectoryDeleted", op.subdirName, local, this);
			}
		}
	}

	/**
	 * Submit a clear operation.
	 * @param op - The operation
	 * @param localOpMetadata - The pending operation metadata
	 */
	private submitClearMessage(
		op: IDirectoryClearOperation,
		localOpMetadata: ClearLocalOpMetadata,
	): void {
		this.throwIfDisposed();
		this.directory.submitDirectoryMessage(op, localOpMetadata);
	}

	/**
	 * Resubmit a clear operation.
	 * @param op - The operation
	 */
<<<<<<< HEAD
	public resubmitClearMessage(
		op: IDirectoryClearOperation,
		localOpMetadata: ClearLocalOpMetadata,
	): void {
=======
	public resubmitClearMessage(op: IDirectoryClearOperation, localOpMetadata: unknown): void {
		assert(
			isClearLocalOpMetadata(localOpMetadata),
			0x32b /* Invalid localOpMetadata for clear */,
		);

		// Don't resubmit if this subdirectory is disposed
		if (this.disposed) {
			return;
		}

>>>>>>> 1a77bce5
		// Only submit the op, if we have record for it, otherwise it is possible that the older instance
		// is already deleted, in which case we don't need to submit the op.
		const pendingEntryIndex = this.pendingStorageData.findIndex(
			(entry) => entry.type === "clear",
		);
		const pendingEntry = this.pendingStorageData[pendingEntryIndex];
		if (pendingEntry !== undefined) {
			this.submitClearMessage(op, localOpMetadata);
		}
	}

	/**
	 * Submit a key operation.
	 * @param op - The operation
	 * @param localOpMetadata - The pending operation metadata
	 */
	private submitKeyMessage(
		op: IDirectoryKeyOperation,
		localOpMetadata: PendingKeySet | PendingKeyDelete,
	): void {
		this.throwIfDisposed();
		this.directory.submitDirectoryMessage(op, localOpMetadata);
	}

	/**
	 * Submit a key message to remote clients based on a previous submit.
	 * @param op - The map key message
	 * @param localOpMetadata - Metadata from the previous submit
	 */
<<<<<<< HEAD
	public resubmitKeyMessage(
		op: IDirectoryKeyOperation,
		localOpMetadata: EditLocalOpMetadata,
	): void {
=======
	public resubmitKeyMessage(op: IDirectoryKeyOperation, localOpMetadata: unknown): void {
		assert(
			isKeyEditLocalOpMetadata(localOpMetadata),
			0x32d /* Invalid localOpMetadata in submit */,
		);

		// Don't resubmit if this subdirectory is disposed
		if (this.disposed) {
			return;
		}

>>>>>>> 1a77bce5
		// Only submit the op, if we have record for it, otherwise it is possible that the older instance
		// is already deleted, in which case we don't need to submit the op.
		const pendingEntryIndex = this.pendingStorageData.findIndex(
			(entry) => entry.type !== "clear" && entry.key === op.key,
		);
		const pendingEntry = this.pendingStorageData[pendingEntryIndex];
		if (pendingEntry !== undefined) {
			this.submitKeyMessage(op, localOpMetadata as PendingKeySet | PendingKeyDelete);
		}
	}
	/**
	 * Submit a create subdirectory operation.
	 * @param op - The operation
	 */
	private submitCreateSubDirectoryMessage(op: IDirectorySubDirectoryOperation): void {
		this.throwIfDisposed();

		const localOpMetadata: ICreateSubDirLocalOpMetadata = {
			type: "createSubDir",
		};
		this.directory.submitDirectoryMessage(op, localOpMetadata);
	}

	/**
	 * Submit a delete subdirectory operation.
	 * @param op - The operation
	 * @param subDir - Any subdirectory deleted by the op
	 */
	private submitDeleteSubDirectoryMessage(
		op: IDirectorySubDirectoryOperation,
		subDir: SubDirectory,
	): void {
		this.throwIfDisposed();

		const localOpMetadata: IDeleteSubDirLocalOpMetadata = {
			type: "deleteSubDir",
			subDirectory: subDir,
		};
		this.directory.submitDirectoryMessage(op, localOpMetadata);
	}

	/**
	 * Submit a subdirectory operation again
	 * @param op - The operation
	 * @param localOpMetadata - metadata submitted with the op originally
	 */
	public resubmitSubDirectoryMessage(
		op: IDirectorySubDirectoryOperation,
		localOpMetadata: SubDirLocalOpMetadata,
	): void {
<<<<<<< HEAD
		// Only submit the op, if we have record for it, otherwise it is possible that the older instance
		// is already deleted, in which case we don't need to submit the op.
		if (
			localOpMetadata.type === "createSubDir" &&
			!this.pendingCreateSubDirectoriesTracker.has(op.subdirName)
		) {
			return;
		} else if (
			localOpMetadata.type === "deleteSubDir" &&
			!this.pendingDeleteSubDirectoriesTracker.has(op.subdirName)
		) {
=======
		assert(
			isSubDirLocalOpMetadata(localOpMetadata),
			0x32f /* Invalid localOpMetadata for sub directory op */,
		);

		// Don't resubmit if this subdirectory is disposed
		if (this.disposed) {
>>>>>>> 1a77bce5
			return;
		}

		// Only submit the op, if we have record for it, otherwise it is possible that the older instance
		// is already deleted, in which case we don't need to submit the op.
		if (localOpMetadata.type === "createSubDir") {
<<<<<<< HEAD
			this.decrementPendingSubDirCount(this.pendingCreateSubDirectoriesTracker, op.subdirName);
			this.submitCreateSubDirectoryMessage(op);
		} else if (localOpMetadata.type === "deleteSubDir") {
			this.decrementPendingSubDirCount(this.pendingDeleteSubDirectoriesTracker, op.subdirName);
			assert(
				localOpMetadata.subDirectory !== undefined,
				"localOpMetadata.subDirectory should be defined",
			);
			this.submitDeleteSubDirectoryMessage(op, localOpMetadata.subDirectory);
=======
			// For create operations, look specifically for lifetimeSubDirectory entries
			const pendingEntryIndex = this.pendingSubDirectoryData.findIndex(
				(entry) => entry.subdirName === op.subdirName && entry.type === "createSubDirectory",
			);
			const pendingEntry = this.pendingSubDirectoryData[pendingEntryIndex];
			if (pendingEntry !== undefined) {
				assert(
					pendingEntry.type === "createSubDirectory",
					"pending entry should be createSubDirectory",
				);
				// We should add the client id, since when reconnecting it can be different
				pendingEntry.subdir.clientIds.add(this.runtime.clientId ?? "detached");
				// We also need to undelete the subdirectory tree if it was previously deleted
				this.undeleteSubDirectoryTree(pendingEntry.subdir);
				this.submitCreateSubDirectoryMessage(op);
			}
		} else if (localOpMetadata.type === "deleteSubDir") {
			// For delete operations, look specifically for deleteSubDirectory entries
			const pendingEntryIndex = this.pendingSubDirectoryData.findIndex(
				(entry) => entry.subdirName === op.subdirName && entry.type === "deleteSubDirectory",
			);
			const pendingEntry = this.pendingSubDirectoryData[pendingEntryIndex];
			if (pendingEntry !== undefined) {
				this.submitDeleteSubDirectoryMessage(op, localOpMetadata.subDirectory);
			}
>>>>>>> 1a77bce5
		}
	}

	/**
	 * Get the storage of this subdirectory in a serializable format, to be used in snapshotting.
	 * @param serializer - The serializer to use to serialize handles in its values.
	 * @returns The JSONable string representing the storage of this subdirectory
	 */
	public *getSerializedStorage(
		serializer: IFluidSerializer,
	): Generator<[string, ISerializedValue], void> {
		this.throwIfDisposed();
		for (const [key, value] of this.sequencedStorageData.entries()) {
			const serializedValue = serializeValue(value, serializer, this.directory.handle);
			const res: [string, ISerializedValue] = [key, serializedValue];
			yield res;
		}
	}

	public getSerializableCreateInfo(): ICreateInfo {
		this.throwIfDisposed();
		const createInfo: ICreateInfo = {
			csn: this.seqData.seq,
			ccIds: [...this.clientIds],
		};
		return createInfo;
	}

	/**
	 * Populate a key value in this subdirectory's storage, to be used when loading from snapshot.
	 * @param key - The key to populate
	 * @param localValue - The local value to populate into it
	 */
	public populateStorage(key: string, value: unknown): void {
		this.throwIfDisposed();
		this.sequencedStorageData.set(key, value);
	}

	/**
	 * Populate a subdirectory into this subdirectory, to be used when loading from snapshot.
	 * @param subdirName - The name of the subdirectory to add
	 * @param newSubDir - The new subdirectory to add
	 */
	public populateSubDirectory(subdirName: string, newSubDir: SubDirectory): void {
		this.throwIfDisposed();
		this.registerEventsOnSubDirectory(newSubDir, subdirName);
		this.sequencedSubdirectories.set(subdirName, newSubDir);
	}

	/**
	 * Retrieve the local value at the given key.  This is used to get value type information stashed on the local
	 * value so op handlers can be retrieved
	 * @param key - The key to retrieve from
	 * @returns The local value
	 */
	public getLocalValue<T>(key: string): T {
		this.throwIfDisposed();
		return this.getOptimisticValue(key) as T;
	}

	/**
	 * Rollback a local op
	 * @param op - The operation to rollback
	 * @param localOpMetadata - The local metadata associated with the op.
	 */
	// eslint-disable-next-line @typescript-eslint/no-explicit-any
	public rollback(op: any, localOpMetadata: DirectoryLocalOpMetadata): void {
		const directoryOp = op as IDirectoryOperation;

		if (directoryOp.type === "clear") {
			// A pending clear will be last in the list, since it terminates all prior lifetimes.
			const pendingClear = this.pendingStorageData.pop();
			assert(
				pendingClear !== undefined &&
					pendingClear.type === "clear" &&
					localOpMetadata.type === "clear",
				"Unexpected clear rollback",
			);
			for (const [key] of this.internalIterator()) {
				const event: IDirectoryValueChanged = {
					key,
					path: this.absolutePath,
					previousValue: undefined,
				};
				this.directory.emit("valueChanged", event, true, this.directory);
				const containedEvent: IValueChanged = { key, previousValue: undefined };
				this.emit("containedValueChanged", containedEvent, true, this);
			}
		} else if (
			(directoryOp.type === "delete" || directoryOp.type === "set") &&
			(localOpMetadata.type === "set" || localOpMetadata.type === "delete")
		) {
			// A pending set/delete may not be last in the list, as the lifetimes' order is based on when
			// they were created, not when they were last modified.
			const pendingEntryIndex = findLastIndex(
				this.pendingStorageData,
				(entry) => entry.type !== "clear" && entry.key === directoryOp.key,
			);
			const pendingEntry = this.pendingStorageData[pendingEntryIndex];
			assert(
				pendingEntry !== undefined &&
					(pendingEntry.type === "delete" || pendingEntry.type === "lifetime"),
				"Unexpected pending data for set/delete op",
			);
			if (pendingEntry.type === "delete") {
				assert(pendingEntry === localOpMetadata, "Unexpected delete rollback");
				this.pendingStorageData.splice(pendingEntryIndex, 1);
				// Only emit if rolling back the delete actually results in a value becoming visible.
				if (this.getOptimisticValue(directoryOp.key) !== undefined) {
					const event: IDirectoryValueChanged = {
						key: directoryOp.key,
						path: this.absolutePath,
						previousValue: undefined,
					};
					this.directory.emit("valueChanged", event, true, this.directory);
					const containedEvent: IValueChanged = {
						key: directoryOp.key,
						previousValue: undefined,
					};
					this.emit("containedValueChanged", containedEvent, true, this);
				}
			} else if (pendingEntry.type === "lifetime") {
				const pendingKeySet = pendingEntry.keySets.pop();
				assert(
					pendingKeySet !== undefined && pendingKeySet === localOpMetadata,
					"Unexpected set rollback",
				);
				if (pendingEntry.keySets.length === 0) {
					this.pendingStorageData.splice(pendingEntryIndex, 1);
				}
				const event: IDirectoryValueChanged = {
					key: directoryOp.key,
					path: this.absolutePath,
					previousValue: pendingKeySet.value,
				};
				this.directory.emit("valueChanged", event, true, this.directory);
				const containedEvent: IValueChanged = {
					key: directoryOp.key,
					previousValue: pendingKeySet.value,
				};
				this.emit("containedValueChanged", containedEvent, true, this);
			}
		} else if (
			directoryOp.type === "createSubDirectory" &&
			localOpMetadata.type === "createSubDir"
		) {
			const subdirName = directoryOp.subdirName;

			const pendingEntryIndex = findLastIndex(
				this.pendingSubDirectoryData,
				(entry) => entry.type === "createSubDirectory" && entry.subdirName === subdirName,
			);
			const pendingEntry = this.pendingSubDirectoryData[pendingEntryIndex];
			assert(
				pendingEntry !== undefined && pendingEntry.type === "createSubDirectory",
				"Unexpected pending data for createSubDirectory op",
			);
			this.pendingSubDirectoryData.splice(pendingEntryIndex, 1);
			this.emit("subDirectoryDeleted", subdirName, true, this);
		} else if (
			directoryOp.type === "deleteSubDirectory" &&
			localOpMetadata.type === "deleteSubDir"
		) {
			const subdirName = directoryOp.subdirName;

			const pendingEntryIndex = findLastIndex(
				this.pendingSubDirectoryData,
				(entry) => entry.type === "deleteSubDirectory" && entry.subdirName === subdirName,
			);
			const pendingEntry = this.pendingSubDirectoryData[pendingEntryIndex];
			assert(
				pendingEntry !== undefined && pendingEntry.type === "deleteSubDirectory",
				"Unexpected pending data for deleteSubDirectory op",
			);
			this.pendingSubDirectoryData.splice(pendingEntryIndex, 1);

			// Restore the subdirectory from the metadata if available
			const subDirectoryToRestore = localOpMetadata.subDirectory;
			if (subDirectoryToRestore !== undefined) {
				// Recursively undispose all nested subdirectories before adding to the map
				// This ensures the subdirectory is properly restored before being exposed
				this.undeleteSubDirectoryTree(subDirectoryToRestore);

				// TODO: Do. we need this check?
				if (isAcknowledgedOrDetached(subDirectoryToRestore.seqData)) {
					// Since this was an ack'd subdirectory, we need to re-add it to the sequenced subdirectories
					this.sequencedSubdirectories.set(subdirName, subDirectoryToRestore);
				}

				// Re-register events
				this.registerEventsOnSubDirectory(subDirectoryToRestore, subdirName);
				this.emit("subDirectoryCreated", subdirName, true, this);
			}
		} else {
			throw new Error("Unsupported op for rollback");
		}
	}

	/**
	 * Converts the given relative path into an absolute path.
	 * @param path - Relative path to convert
	 * @returns The equivalent absolute path
	 */
	private makeAbsolute(relativePath: string): string {
		return posix.resolve(this.absolutePath, relativePath);
	}

	/**
	 * This return true if the message is for the current instance of this sub directory. As the sub directory
	 * can be deleted and created again, then this finds if the message is for current instance of directory or not.
	 * @param msg - message for the directory
	 */
	private isMessageForCurrentInstanceOfSubDirectory(msg: ISequencedDocumentMessage): boolean {
		// If the message is either from the creator of directory or this directory was created when
		// container was detached or in case this directory is already live(known to other clients)
		// and the op was created after the directory was created then apply this op.
		return (
			(msg.clientId !== null && this.clientIds.has(msg.clientId)) ||
			this.clientIds.has("detached") ||
			(this.seqData.seq !== -1 && this.seqData.seq <= msg.referenceSequenceNumber)
		);
	}

<<<<<<< HEAD
	/**
	 * If our local operations that have not yet been ack'd will eventually overwrite an incoming operation, we should
	 * not process the incoming operation.
	 * @param op - Operation to check
	 * @param local - Whether the message originated from the local client
	 * @param message - The message
	 * @param localOpMetadata - For local client messages, this is the metadata that was submitted with the message.
	 * For messages from a remote client, this will be undefined.
	 * @returns True if the operation should be processed, false otherwise
	 */
	private needProcessSubDirectoryOperation(
		msg: ISequencedDocumentMessage,
		op: IDirectorySubDirectoryOperation,
		local: boolean,
		localOpMetadata: SubDirLocalOpMetadata | undefined,
	): boolean {
		assertNonNullClientId(msg.clientId);
		const pendingDeleteCount = this.pendingDeleteSubDirectoriesTracker.get(op.subdirName);
		const pendingCreateCount = this.pendingCreateSubDirectoriesTracker.get(op.subdirName);
		if (
			(pendingDeleteCount !== undefined && pendingDeleteCount > 0) ||
			(pendingCreateCount !== undefined && pendingCreateCount > 0)
		) {
			if (local) {
				assert(localOpMetadata !== undefined, "localOpMetadata should be defined");
				if (localOpMetadata.type === "deleteSubDir") {
					assert(
						pendingDeleteCount !== undefined && pendingDeleteCount > 0,
						0x6c2 /* pendingDeleteCount should exist */,
					);
					this.decrementPendingSubDirCount(
						this.pendingDeleteSubDirectoriesTracker,
						op.subdirName,
					);
				} else if (localOpMetadata.type === "createSubDir") {
					assert(
						pendingCreateCount !== undefined && pendingCreateCount > 0,
						0x6c3 /* pendingCreateCount should exist */,
					);
					this.decrementPendingSubDirCount(
						this.pendingCreateSubDirectoriesTracker,
						op.subdirName,
					);
				}
			}
			if (op.type === "deleteSubDirectory") {
				const resetSubDirectoryTree = (directory: SubDirectory | undefined): void => {
					if (!directory) {
						return;
					}
					// If this is delete op and we have keys in this subDirectory, then we need to delete these
					// keys except the pending ones as they will be sequenced after this delete.
					directory.sequencedStorageData.clear();
					directory.emit("clear", true, directory);

					// In case of delete op, we need to reset the creation seqNum, clientSeqNum and client ids of
					// creators as the previous directory is getting deleted and we will initialize again when
					// we will receive op for the create again.
					directory.seqData.seq = -1;
					directory.seqData.clientSeq = -1;
					directory.clientIds.clear();
					// Do the same thing for the subtree of the directory. If create is not pending for a child, then just
					// delete it.
					const subDirectories = directory.subdirectories();
					for (const [subDirName, subDir] of subDirectories) {
						if (directory.pendingCreateSubDirectoriesTracker.has(subDirName)) {
							resetSubDirectoryTree(subDir as SubDirectory);
							continue;
						}
						directory.deleteSubDirectoryCore(subDirName, false);
					}
				};
				const subDirectory = this._subdirectories.get(op.subdirName);
				// Clear the creation tracker record
				this.ackedCreationSeqTracker.delete(op.subdirName);
				resetSubDirectoryTree(subDirectory);
			}
			if (op.type === "createSubDirectory") {
				const dir = this._subdirectories.get(op.subdirName);
				// Child sub directory create seq number can't be lower than the parent subdirectory.
				// The sequence number for multiple ops can be the same when multiple createSubDirectory occurs with grouped batching enabled, thus <= and not just <.
				if (this.seqData.seq !== -1 && this.seqData.seq <= msg.sequenceNumber) {
					if (dir?.seqData.seq === -1) {
						// Only set the sequence data based on the first message
						dir.seqData.seq = msg.sequenceNumber;
						dir.seqData.clientSeq = msg.clientSequenceNumber;

						// set the creation seq in tracker
						if (
							!this.ackedCreationSeqTracker.has(op.subdirName) &&
							!this.pendingDeleteSubDirectoriesTracker.has(op.subdirName)
						) {
							this.ackedCreationSeqTracker.set(op.subdirName, {
								seq: msg.sequenceNumber,
								clientSeq: msg.clientSequenceNumber,
							});
							if (local) {
								this.localCreationSeqTracker.delete(op.subdirName);
							}
						}
					}
					// The client created the dir at or after the dirs seq, so list its client id as a creator.
					if (
						dir !== undefined &&
						!dir.clientIds.has(msg.clientId) &&
						dir.seqData.seq <= msg.sequenceNumber
					) {
						dir.clientIds.add(msg.clientId);
					}
				}
			}
			return false;
		}

		return !local;
	}

	/**
	 * Create subdirectory implementation used for both locally sourced creation as well as incoming remote creation.
	 * @param subdirName - The name of the subdirectory being created
	 * @param local - Whether the message originated from the local client
	 * @param seqData - Sequence number and client sequence number at which this directory is created
	 * @param clientId - Id of client which created this directory.
	 * @returns True if is newly created, false if it already existed.
	 */
	private createSubDirectoryCore(
		subdirName: string,
		local: boolean,
		seqData: SequenceData,
		clientId: string,
	): boolean {
		const subdir = this._subdirectories.get(subdirName);
		if (subdir === undefined) {
			const absolutePath = posix.join(this.absolutePath, subdirName);
			const subDir = new SubDirectory(
				{ ...seqData },
				new Set([clientId]),
				this.directory,
				this.runtime,
				this.serializer,
				absolutePath,
				this.logger,
			);
			/**
			 * Store the sequence numbers of newly created subdirectory to the proper creation tracker, based
			 * on whether the creation behavior has been ack'd or not
			 */
			if (isAcknowledgedOrDetached(seqData)) {
				this.ackedCreationSeqTracker.set(subdirName, { ...seqData });
			} else {
				this.localCreationSeqTracker.set(subdirName, { ...seqData });
			}

			this.registerEventsOnSubDirectory(subDir, subdirName);
			this._subdirectories.set(subdirName, subDir);
			this.emit("subDirectoryCreated", subdirName, local, this);
			return true;
		} else {
			subdir.clientIds.add(clientId);
		}
		return false;
	}

=======
>>>>>>> 1a77bce5
	private registerEventsOnSubDirectory(subDirectory: SubDirectory, subDirName: string): void {
		subDirectory.on("subDirectoryCreated", (relativePath: string, local: boolean) => {
			this.emit("subDirectoryCreated", posix.join(subDirName, relativePath), local, this);
		});
		subDirectory.on("subDirectoryDeleted", (relativePath: string, local: boolean) => {
			this.emit("subDirectoryDeleted", posix.join(subDirName, relativePath), local, this);
		});
	}

	private disposeSubDirectoryTree(directory: SubDirectory | undefined): void {
		if (directory === undefined) {
			return;
		}
		// Dispose the subdirectory tree. This will dispose the subdirectories from bottom to top.
		const subDirectories = directory.subdirectories();
		for (const [_, subDirectory] of subDirectories) {
			this.disposeSubDirectoryTree(subDirectory as SubDirectory);
		}

		// We need to reset the seqData as the previous directory is getting deleted and we will
		// initialize again when we will receive op for the create again.
		directory.seqData.seq = -1;
		directory.seqData.clientSeq = -1;
		directory.clearSubDirectorySequencedData();

		if (typeof directory.dispose === "function") {
			directory.dispose();
		}
	}

	private undeleteSubDirectoryTree(directory: SubDirectory): void {
		// Restore deleted subdirectory tree. Need to undispose the current directory first, then get access to the iterator.
		// This will unmark "deleted" from the subdirectories from top to bottom.
		directory.undispose();
		for (const [_, subDirectory] of directory.subdirectories()) {
			this.undeleteSubDirectoryTree(subDirectory as SubDirectory);
		}
	}

	/**
	 * Clears the sequenced data of a subdirectory.
	 * We do this when a subdirectory is deleted.
	 * Notably we keep the pendingStorageData in case the delete
	 * operation is rolled back.
	 */
	public clearSubDirectorySequencedData(): void {
		this.sequencedStorageData.clear();
		this.sequencedSubdirectories.clear();
		// Also clear the pending subdirectory data
		// this.pendingSubDirectoryData.length = 0;
		this.clientIds.clear();
		this.clientIds.add(this.runtime.clientId ?? "detached");
	}
}<|MERGE_RESOLUTION|>--- conflicted
+++ resolved
@@ -720,25 +720,9 @@
 			if (currentSubDirObject.subdirectories) {
 				// Utilize a map to store the seq -> clientSeq for the newly created subdirectory
 				const tempSeqNums = new Map<number, number>();
-
-				// Sort subdirectories by their sequence number to maintain proper iteration order
-				// TODO: can probably just use iterator
-				const subdirEntries = Object.entries(currentSubDirObject.subdirectories);
-				subdirEntries.sort(([, a], [, b]) => {
-					const aSeq = a.ci?.csn ?? 0;
-					const bSeq = b.ci?.csn ?? 0;
-					if (aSeq !== bSeq) {
-						return aSeq - bSeq;
-					}
-					// If sequence numbers are equal, sort by client sequence if available (ccsn)
-					const aCi = a.ci as { csn: number; ccIds: string[]; ccsn?: number };
-					const bCi = b.ci as { csn: number; ccIds: string[]; ccsn?: number };
-					const aClientSeq = aCi?.ccsn ?? 0;
-					const bClientSeq = bCi?.ccsn ?? 0;
-					return aClientSeq - bClientSeq;
-				});
-
-				for (const [subdirName, subdirObject] of subdirEntries) {
+				for (const [subdirName, subdirObject] of Object.entries(
+					currentSubDirObject.subdirectories,
+				)) {
 					let newSubDir = currentSubDir.getSubDirectory(subdirName) as SubDirectory;
 					let seqData: SequenceData;
 					if (!newSubDir) {
@@ -870,20 +854,9 @@
 			process: (
 				msg: ISequencedDocumentMessage,
 				op: IDirectoryClearOperation,
-				local,
-				localOpMetadata,
+				local: boolean,
+				localOpMetadata: ClearLocalOpMetadata | undefined,
 			) => {
-<<<<<<< HEAD
-				const subdir = this.getWorkingDirectory(op.path) as SubDirectory | undefined;
-				assert(
-					localOpMetadata === undefined ||
-						(localOpMetadata !== undefined && localOpMetadata.type === "clear"),
-					"unexpected localOpMetadata",
-				);
-				// If there is pending delete op for any subDirectory in the op.path, then don't apply the this op
-				// as we are going to delete this subDirectory.
-				if (subdir && !this.isSubDirectoryDeletePending(op.path)) {
-=======
 				const subdir = this.getWorkingDirectoryEvenIfPendingDelete(op.path) as
 					| SubDirectory
 					| undefined;
@@ -891,7 +864,6 @@
 				// This is because if we rollback the pending delete, we want to make sure we still processed the
 				// messages that would now be visible.
 				if (subdir && (!this.isSubDirectoryDeletePending(op.path) || !local)) {
->>>>>>> 1a77bce5
 					subdir.processClearMessage(msg, op, local, localOpMetadata);
 				}
 			},
@@ -906,20 +878,9 @@
 			process: (
 				msg: ISequencedDocumentMessage,
 				op: IDirectoryDeleteOperation,
-				local,
-				localOpMetadata,
+				local: boolean,
+				localOpMetadata: EditLocalOpMetadata | undefined,
 			) => {
-<<<<<<< HEAD
-				const subdir = this.getWorkingDirectory(op.path) as SubDirectory | undefined;
-				// If there is pending delete op for any subDirectory in the op.path, then don't apply the this op
-				// as we are going to delete this subDirectory.
-				if (subdir && !this.isSubDirectoryDeletePending(op.path)) {
-					assert(
-						localOpMetadata === undefined ||
-							(localOpMetadata !== undefined && localOpMetadata.type === "delete"),
-						"unexpected localOpMetadata",
-					);
-=======
 				const subdir = this.getWorkingDirectoryEvenIfPendingDelete(op.path) as
 					| SubDirectory
 					| undefined;
@@ -927,7 +888,6 @@
 				// This is because if we rollback the pending delete, we want to make sure we still processed the
 				// messages that would now be visible.
 				if (subdir && (!this.isSubDirectoryDeletePending(op.path) || !local)) {
->>>>>>> 1a77bce5
 					subdir.processDeleteMessage(msg, op, local, localOpMetadata);
 				}
 			},
@@ -942,8 +902,8 @@
 			process: (
 				msg: ISequencedDocumentMessage,
 				op: IDirectorySetOperation,
-				local,
-				localOpMetadata,
+				local: boolean,
+				localOpMetadata: EditLocalOpMetadata | undefined,
 			) => {
 				const subdir = this.getWorkingDirectoryEvenIfPendingDelete(op.path) as
 					| SubDirectory
@@ -974,25 +934,14 @@
 			process: (
 				msg: ISequencedDocumentMessage,
 				op: IDirectoryCreateSubDirectoryOperation,
-				local,
-				localOpMetadata,
+				local: boolean,
+				localOpMetadata: SubDirLocalOpMetadata | undefined,
 			) => {
 				const parentSubdir = this.getWorkingDirectory(op.path) as SubDirectory | undefined;
-<<<<<<< HEAD
-				// If there is pending delete op for any subDirectory in the op.path, then don't apply the this op
-				// as we are going to delete this subDirectory.
-				if (parentSubdir && !this.isSubDirectoryDeletePending(op.path)) {
-					assert(
-						localOpMetadata === undefined ||
-							(localOpMetadata !== undefined && localOpMetadata.type === "createSubDir"),
-						"unexpected localOpMetadata",
-					);
-=======
 				// Note: We allow processing **remote** messages of subdirectories that are pending delete.
 				// This is because if we rollback the pending delete, we want to make sure we still processed the
 				// messages that would now be visible.
 				if (parentSubdir && (!this.isSubDirectoryDeletePending(op.path) || !local)) {
->>>>>>> 1a77bce5
 					parentSubdir.processCreateSubDirectoryMessage(msg, op, local, localOpMetadata);
 				}
 			},
@@ -1012,25 +961,14 @@
 			process: (
 				msg: ISequencedDocumentMessage,
 				op: IDirectoryDeleteSubDirectoryOperation,
-				local,
-				localOpMetadata,
+				local: boolean,
+				localOpMetadata: SubDirLocalOpMetadata | undefined,
 			) => {
 				const parentSubdir = this.getWorkingDirectory(op.path) as SubDirectory | undefined;
-<<<<<<< HEAD
-				// If there is pending delete op for any subDirectory in the op.path, then don't apply the this op
-				// as we are going to delete this subDirectory.
-				if (parentSubdir && !this.isSubDirectoryDeletePending(op.path)) {
-					assert(
-						localOpMetadata === undefined ||
-							(localOpMetadata !== undefined && localOpMetadata.type === "deleteSubDir"),
-						"unexpected localOpMetadata",
-					);
-=======
 				// Note: We allow processing **remote** messages of subdirectories that are pending delete.
 				// This is because if we rollback the pending delete, we want to make sure we still processed the
 				// messages that would now be visible.
 				if (parentSubdir && (!this.isSubDirectoryDeletePending(op.path) || !local)) {
->>>>>>> 1a77bce5
 					parentSubdir.processDeleteSubDirectoryMessage(msg, op, local, localOpMetadata);
 				}
 			},
@@ -1221,8 +1159,6 @@
 		private readonly logger: ITelemetryLoggerExt,
 	) {
 		super();
-		// Ensure seqData is properly copied to avoid shared references
-		// this.seqData = { ...seqData };
 	}
 
 	public dispose(error?: Error): void {
@@ -1281,11 +1217,7 @@
 
 		// If we are not attached, don't submit the op.
 		if (!this.directory.isAttached()) {
-<<<<<<< HEAD
 			this.sequencedStorageData.set(key, value);
-=======
-			this.sequencedStorageData.set(key, localValue);
->>>>>>> 1a77bce5
 			const event: IDirectoryValueChanged = {
 				key,
 				path: this.absolutePath,
@@ -1632,10 +1564,6 @@
 		};
 		this.pendingStorageData.push(pendingClear);
 
-<<<<<<< HEAD
-=======
-		const copy = new Map<string, unknown>(this.sequencedStorageData);
->>>>>>> 1a77bce5
 		this.directory.emit("clear", true, this.directory);
 		const op: IDirectoryOperation = {
 			type: "clear",
@@ -1779,11 +1707,7 @@
 		// We perform iteration in two steps - first by iterating over members of the sequenced storage data that are not
 		// optimistically deleted or cleared, and then over the pending data lifetimes that have not subsequently
 		// been deleted or cleared.  In total, this give an ordering of members based on when they were initially
-<<<<<<< HEAD
 		// added to the sub directory (even if they were later modified), similar to the native Map.
-=======
-		// added to the map (even if they were later modified), similar to the native Map.
->>>>>>> 1a77bce5
 		const sequencedStorageDataIterator = this.sequencedStorageData.keys();
 		const pendingStorageDataIterator = this.pendingStorageData.values();
 		const next = (): IteratorResult<[string, unknown]> => {
@@ -2097,25 +2021,17 @@
 			const pendingEntry = this.pendingStorageData[pendingEntryIndex];
 			assert(
 				pendingEntry !== undefined && pendingEntry.type === "lifetime",
-<<<<<<< HEAD
 				"Couldn't match local set message to pending lifetime",
 			);
 			const pendingKeySet = pendingEntry.keySets.shift();
 			assert(
 				pendingKeySet !== undefined && pendingKeySet === localOpMetadata,
-=======
->>>>>>> 1a77bce5
 				"Got a local set message we weren't expecting",
 			);
-			const pendingKeySet = pendingEntry.keySets.shift();
 			assert(pendingKeySet !== undefined, "pending lifetime should exist");
 			if (pendingEntry.keySets.length === 0) {
 				this.pendingStorageData.splice(pendingEntryIndex, 1);
 			}
-<<<<<<< HEAD
-
-=======
->>>>>>> 1a77bce5
 			this.sequencedStorageData.set(key, pendingKeySet.value);
 		} else {
 			// Get the previous value before setting the new value
@@ -2165,8 +2081,7 @@
 				pendingEntry !== undefined &&
 					pendingEntry.type === "createSubDirectory" &&
 					pendingEntry.subdir !== undefined &&
-					isSubDirLocalOpMetadata(localOpMetadata) &&
-					localOpMetadata.type === "createSubDir",
+					localOpMetadata !== undefined,
 				"Got a local subdir create message we weren't expecting",
 			);
 			this.pendingSubDirectoryData.splice(pendingEntryIndex, 1);
@@ -2320,24 +2235,15 @@
 	 * Resubmit a clear operation.
 	 * @param op - The operation
 	 */
-<<<<<<< HEAD
 	public resubmitClearMessage(
 		op: IDirectoryClearOperation,
 		localOpMetadata: ClearLocalOpMetadata,
 	): void {
-=======
-	public resubmitClearMessage(op: IDirectoryClearOperation, localOpMetadata: unknown): void {
-		assert(
-			isClearLocalOpMetadata(localOpMetadata),
-			0x32b /* Invalid localOpMetadata for clear */,
-		);
-
 		// Don't resubmit if this subdirectory is disposed
 		if (this.disposed) {
 			return;
 		}
 
->>>>>>> 1a77bce5
 		// Only submit the op, if we have record for it, otherwise it is possible that the older instance
 		// is already deleted, in which case we don't need to submit the op.
 		const pendingEntryIndex = this.pendingStorageData.findIndex(
@@ -2367,24 +2273,10 @@
 	 * @param op - The map key message
 	 * @param localOpMetadata - Metadata from the previous submit
 	 */
-<<<<<<< HEAD
 	public resubmitKeyMessage(
 		op: IDirectoryKeyOperation,
 		localOpMetadata: EditLocalOpMetadata,
 	): void {
-=======
-	public resubmitKeyMessage(op: IDirectoryKeyOperation, localOpMetadata: unknown): void {
-		assert(
-			isKeyEditLocalOpMetadata(localOpMetadata),
-			0x32d /* Invalid localOpMetadata in submit */,
-		);
-
-		// Don't resubmit if this subdirectory is disposed
-		if (this.disposed) {
-			return;
-		}
-
->>>>>>> 1a77bce5
 		// Only submit the op, if we have record for it, otherwise it is possible that the older instance
 		// is already deleted, in which case we don't need to submit the op.
 		const pendingEntryIndex = this.pendingStorageData.findIndex(
@@ -2415,7 +2307,7 @@
 	 */
 	private submitDeleteSubDirectoryMessage(
 		op: IDirectorySubDirectoryOperation,
-		subDir: SubDirectory,
+		subDir: SubDirectory | undefined,
 	): void {
 		this.throwIfDisposed();
 
@@ -2435,44 +2327,14 @@
 		op: IDirectorySubDirectoryOperation,
 		localOpMetadata: SubDirLocalOpMetadata,
 	): void {
-<<<<<<< HEAD
-		// Only submit the op, if we have record for it, otherwise it is possible that the older instance
-		// is already deleted, in which case we don't need to submit the op.
-		if (
-			localOpMetadata.type === "createSubDir" &&
-			!this.pendingCreateSubDirectoriesTracker.has(op.subdirName)
-		) {
-			return;
-		} else if (
-			localOpMetadata.type === "deleteSubDir" &&
-			!this.pendingDeleteSubDirectoriesTracker.has(op.subdirName)
-		) {
-=======
-		assert(
-			isSubDirLocalOpMetadata(localOpMetadata),
-			0x32f /* Invalid localOpMetadata for sub directory op */,
-		);
-
 		// Don't resubmit if this subdirectory is disposed
 		if (this.disposed) {
->>>>>>> 1a77bce5
 			return;
 		}
 
 		// Only submit the op, if we have record for it, otherwise it is possible that the older instance
 		// is already deleted, in which case we don't need to submit the op.
 		if (localOpMetadata.type === "createSubDir") {
-<<<<<<< HEAD
-			this.decrementPendingSubDirCount(this.pendingCreateSubDirectoriesTracker, op.subdirName);
-			this.submitCreateSubDirectoryMessage(op);
-		} else if (localOpMetadata.type === "deleteSubDir") {
-			this.decrementPendingSubDirCount(this.pendingDeleteSubDirectoriesTracker, op.subdirName);
-			assert(
-				localOpMetadata.subDirectory !== undefined,
-				"localOpMetadata.subDirectory should be defined",
-			);
-			this.submitDeleteSubDirectoryMessage(op, localOpMetadata.subDirectory);
-=======
 			// For create operations, look specifically for lifetimeSubDirectory entries
 			const pendingEntryIndex = this.pendingSubDirectoryData.findIndex(
 				(entry) => entry.subdirName === op.subdirName && entry.type === "createSubDirectory",
@@ -2498,7 +2360,6 @@
 			if (pendingEntry !== undefined) {
 				this.submitDeleteSubDirectoryMessage(op, localOpMetadata.subDirectory);
 			}
->>>>>>> 1a77bce5
 		}
 	}
 
@@ -2722,172 +2583,6 @@
 		);
 	}
 
-<<<<<<< HEAD
-	/**
-	 * If our local operations that have not yet been ack'd will eventually overwrite an incoming operation, we should
-	 * not process the incoming operation.
-	 * @param op - Operation to check
-	 * @param local - Whether the message originated from the local client
-	 * @param message - The message
-	 * @param localOpMetadata - For local client messages, this is the metadata that was submitted with the message.
-	 * For messages from a remote client, this will be undefined.
-	 * @returns True if the operation should be processed, false otherwise
-	 */
-	private needProcessSubDirectoryOperation(
-		msg: ISequencedDocumentMessage,
-		op: IDirectorySubDirectoryOperation,
-		local: boolean,
-		localOpMetadata: SubDirLocalOpMetadata | undefined,
-	): boolean {
-		assertNonNullClientId(msg.clientId);
-		const pendingDeleteCount = this.pendingDeleteSubDirectoriesTracker.get(op.subdirName);
-		const pendingCreateCount = this.pendingCreateSubDirectoriesTracker.get(op.subdirName);
-		if (
-			(pendingDeleteCount !== undefined && pendingDeleteCount > 0) ||
-			(pendingCreateCount !== undefined && pendingCreateCount > 0)
-		) {
-			if (local) {
-				assert(localOpMetadata !== undefined, "localOpMetadata should be defined");
-				if (localOpMetadata.type === "deleteSubDir") {
-					assert(
-						pendingDeleteCount !== undefined && pendingDeleteCount > 0,
-						0x6c2 /* pendingDeleteCount should exist */,
-					);
-					this.decrementPendingSubDirCount(
-						this.pendingDeleteSubDirectoriesTracker,
-						op.subdirName,
-					);
-				} else if (localOpMetadata.type === "createSubDir") {
-					assert(
-						pendingCreateCount !== undefined && pendingCreateCount > 0,
-						0x6c3 /* pendingCreateCount should exist */,
-					);
-					this.decrementPendingSubDirCount(
-						this.pendingCreateSubDirectoriesTracker,
-						op.subdirName,
-					);
-				}
-			}
-			if (op.type === "deleteSubDirectory") {
-				const resetSubDirectoryTree = (directory: SubDirectory | undefined): void => {
-					if (!directory) {
-						return;
-					}
-					// If this is delete op and we have keys in this subDirectory, then we need to delete these
-					// keys except the pending ones as they will be sequenced after this delete.
-					directory.sequencedStorageData.clear();
-					directory.emit("clear", true, directory);
-
-					// In case of delete op, we need to reset the creation seqNum, clientSeqNum and client ids of
-					// creators as the previous directory is getting deleted and we will initialize again when
-					// we will receive op for the create again.
-					directory.seqData.seq = -1;
-					directory.seqData.clientSeq = -1;
-					directory.clientIds.clear();
-					// Do the same thing for the subtree of the directory. If create is not pending for a child, then just
-					// delete it.
-					const subDirectories = directory.subdirectories();
-					for (const [subDirName, subDir] of subDirectories) {
-						if (directory.pendingCreateSubDirectoriesTracker.has(subDirName)) {
-							resetSubDirectoryTree(subDir as SubDirectory);
-							continue;
-						}
-						directory.deleteSubDirectoryCore(subDirName, false);
-					}
-				};
-				const subDirectory = this._subdirectories.get(op.subdirName);
-				// Clear the creation tracker record
-				this.ackedCreationSeqTracker.delete(op.subdirName);
-				resetSubDirectoryTree(subDirectory);
-			}
-			if (op.type === "createSubDirectory") {
-				const dir = this._subdirectories.get(op.subdirName);
-				// Child sub directory create seq number can't be lower than the parent subdirectory.
-				// The sequence number for multiple ops can be the same when multiple createSubDirectory occurs with grouped batching enabled, thus <= and not just <.
-				if (this.seqData.seq !== -1 && this.seqData.seq <= msg.sequenceNumber) {
-					if (dir?.seqData.seq === -1) {
-						// Only set the sequence data based on the first message
-						dir.seqData.seq = msg.sequenceNumber;
-						dir.seqData.clientSeq = msg.clientSequenceNumber;
-
-						// set the creation seq in tracker
-						if (
-							!this.ackedCreationSeqTracker.has(op.subdirName) &&
-							!this.pendingDeleteSubDirectoriesTracker.has(op.subdirName)
-						) {
-							this.ackedCreationSeqTracker.set(op.subdirName, {
-								seq: msg.sequenceNumber,
-								clientSeq: msg.clientSequenceNumber,
-							});
-							if (local) {
-								this.localCreationSeqTracker.delete(op.subdirName);
-							}
-						}
-					}
-					// The client created the dir at or after the dirs seq, so list its client id as a creator.
-					if (
-						dir !== undefined &&
-						!dir.clientIds.has(msg.clientId) &&
-						dir.seqData.seq <= msg.sequenceNumber
-					) {
-						dir.clientIds.add(msg.clientId);
-					}
-				}
-			}
-			return false;
-		}
-
-		return !local;
-	}
-
-	/**
-	 * Create subdirectory implementation used for both locally sourced creation as well as incoming remote creation.
-	 * @param subdirName - The name of the subdirectory being created
-	 * @param local - Whether the message originated from the local client
-	 * @param seqData - Sequence number and client sequence number at which this directory is created
-	 * @param clientId - Id of client which created this directory.
-	 * @returns True if is newly created, false if it already existed.
-	 */
-	private createSubDirectoryCore(
-		subdirName: string,
-		local: boolean,
-		seqData: SequenceData,
-		clientId: string,
-	): boolean {
-		const subdir = this._subdirectories.get(subdirName);
-		if (subdir === undefined) {
-			const absolutePath = posix.join(this.absolutePath, subdirName);
-			const subDir = new SubDirectory(
-				{ ...seqData },
-				new Set([clientId]),
-				this.directory,
-				this.runtime,
-				this.serializer,
-				absolutePath,
-				this.logger,
-			);
-			/**
-			 * Store the sequence numbers of newly created subdirectory to the proper creation tracker, based
-			 * on whether the creation behavior has been ack'd or not
-			 */
-			if (isAcknowledgedOrDetached(seqData)) {
-				this.ackedCreationSeqTracker.set(subdirName, { ...seqData });
-			} else {
-				this.localCreationSeqTracker.set(subdirName, { ...seqData });
-			}
-
-			this.registerEventsOnSubDirectory(subDir, subdirName);
-			this._subdirectories.set(subdirName, subDir);
-			this.emit("subDirectoryCreated", subdirName, local, this);
-			return true;
-		} else {
-			subdir.clientIds.add(clientId);
-		}
-		return false;
-	}
-
-=======
->>>>>>> 1a77bce5
 	private registerEventsOnSubDirectory(subDirectory: SubDirectory, subDirName: string): void {
 		subDirectory.on("subDirectoryCreated", (relativePath: string, local: boolean) => {
 			this.emit("subDirectoryCreated", posix.join(subDirName, relativePath), local, this);
