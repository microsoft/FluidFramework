/*!
 * Copyright (c) Microsoft Corporation and contributors. All rights reserved.
 * Licensed under the MIT License.
 */

import { assert,TypedEventEmitter } from "@fluidframework/common-utils";
import { UsageError } from "@fluidframework/container-utils";
import { readAndParse } from "@fluidframework/driver-utils";
import {
    ISequencedDocumentMessage,
    MessageType,
} from "@fluidframework/protocol-definitions";
import {
    IChannelAttributes,
    IFluidDataStoreRuntime,
    IChannelStorageService,
    IChannelServices,
    IChannelFactory,
} from "@fluidframework/datastore-definitions";
import { ISummaryTreeWithStats } from "@fluidframework/runtime-definitions";
import { IFluidSerializer, SharedObject, ValueType } from "@fluidframework/shared-object-base";
import { SummaryTreeBuilder } from "@fluidframework/runtime-utils";
import * as path from "path-browserify";
import {
    IDirectory,
    IDirectoryCreated,
    IDirectoryDeleted,
    IDirectoryEvents,
    IDirectoryValueChanged,
    ISerializableValue,
    ISerializedValue,
    ISharedDirectory,
    ISharedDirectoryEvents,
    ISubDirectoryCreated,
    ISubDirectoryDeleted,
    IValueChanged,
} from "./interfaces";
import {
    ILocalValue,
    LocalValueMaker,
    makeSerializable,
} from "./localValues";
import { pkgVersion } from "./packageVersion";

// We use path-browserify since this code can run safely on the server or the browser.
// We standardize on using posix slashes everywhere.
const posix: typeof import("path").posix = path.posix;

const snapshotFileName = "header";

/**
 * Defines the means to process and submit a given op on a directory.
 */
interface IDirectoryMessageHandler {
    /**
     * Apply the given operation.
     * @param op - The directory operation to apply
     * @param local - Whether the message originated from the local client
     * @param localOpMetadata - For local client messages, this is the metadata that was submitted with the message.
     * For messages from a remote client, this will be undefined.
     */
    process(
        op: IDirectoryOperation,
        local: boolean,
        localOpMetadata: unknown,
    ): void;

    /**
     * Communicate the operation to remote clients.
     * @param op - The directory operation to submit
     * @param localOpMetadata - The metadata to be submitted with the message.
     */
    submit(op: IDirectoryOperation, localOpMetadata: unknown): void;
}

/**
 * Operation indicating a value should be set for a key.
 */
interface IDirectorySetOperation {
    /**
     * String identifier of the operation type.
     */
    type: "set";

    /**
     * Directory key being modified.
     */
    key: string;

    /**
     * Absolute path of the directory where the modified key is located.
     */
    path: string;

    /**
     * Value to be set on the key.
     */
    value: ISerializableValue;
}

/**
 * Operation indicating a key should be deleted from the directory.
 */
interface IDirectoryDeleteOperation {
    /**
     * String identifier of the operation type.
     */
    type: "delete";

    /**
     * Directory key being modified.
     */
    key: string;

    /**
     * Absolute path of the directory where the modified key is located.
     */
    path: string;
}

/**
 * An operation on a specific key within a directory
 */
type IDirectoryKeyOperation = IDirectorySetOperation | IDirectoryDeleteOperation;

/**
 * Operation indicating the directory should be cleared.
 */
interface IDirectoryClearOperation {
    /**
     * String identifier of the operation type.
     */
    type: "clear";

    /**
     * Absolute path of the directory being cleared.
     */
    path: string;
}

/**
 * An operation on one or more of the keys within a directory
 */
type IDirectoryStorageOperation = IDirectoryKeyOperation | IDirectoryClearOperation;

/**
 * Operation indicating a subdirectory should be created.
 */
interface IDirectoryCreateSubDirectoryOperation {
    /**
     * String identifier of the operation type.
     */
    type: "createSubDirectory";

    /**
     * Absolute path of the directory that will contain the new subdirectory.
     */
    path: string;

    /**
     * Name of the new subdirectory.
     */
    subdirName: string;
}

/**
 * Operation indicating a subdirectory should be deleted.
 */
interface IDirectoryDeleteSubDirectoryOperation {
    /**
     * String identifier of the operation type.
     */
    type: "deleteSubDirectory";

    /**
     * Absolute path of the directory that contains the directory to be deleted.
     */
    path: string;

    /**
     * Name of the subdirectory to be deleted.
     */
    subdirName: string;
}

/**
 * An operation on the subdirectories within a directory
 */
type IDirectorySubDirectoryOperation = IDirectoryCreateSubDirectoryOperation | IDirectoryDeleteSubDirectoryOperation;

/**
 * Any operation on a directory
 */
export type IDirectoryOperation = IDirectoryStorageOperation | IDirectorySubDirectoryOperation;

/**
 * Defines the in-memory object structure to be used for the conversion to/from serialized.
 * @privateRemarks
 * Directly used in JSON.stringify, direct result from JSON.parse.
 */
export interface IDirectoryDataObject {
    storage?: { [key: string]: ISerializableValue };
    subdirectories?: { [subdirName: string]: IDirectoryDataObject };
}

export interface IDirectoryNewStorageFormat {
    blobs: string[];
    content: IDirectoryDataObject;
}

function serializeDirectory(root: SubDirectory, serializer: IFluidSerializer): ISummaryTreeWithStats {
    const MinValueSizeSeparateSnapshotBlob = 8 * 1024;

    const builder = new SummaryTreeBuilder();
    let counter = 0;
    const blobs: string[] = [];

    const stack: [SubDirectory, IDirectoryDataObject][] = [];
    const content: IDirectoryDataObject = {};
    stack.push([root, content]);

    while (stack.length > 0) {
        // eslint-disable-next-line @typescript-eslint/no-non-null-assertion
        const [currentSubDir, currentSubDirObject] = stack.pop()!;
        for (const [key, value] of currentSubDir.getSerializedStorage(serializer)) {
            if (!currentSubDirObject.storage) {
                currentSubDirObject.storage = {};
            }
            const result: ISerializableValue = {
                type: value.type,
                // eslint-disable-next-line @typescript-eslint/ban-types
                value: value.value && JSON.parse(value.value) as object,
            };
            if (value.value && value.value.length >= MinValueSizeSeparateSnapshotBlob) {
                const extraContent: IDirectoryDataObject = {};
                let largeContent = extraContent;
                if (currentSubDir.absolutePath !== posix.sep) {
                    for (const dir of currentSubDir.absolutePath.substr(1).split(posix.sep)) {
                        const subDataObject: IDirectoryDataObject = {};
                        largeContent.subdirectories = { [dir]: subDataObject };
                        largeContent = subDataObject;
                    }
                }
                largeContent.storage = { [key]: result };
                const blobName = `blob${counter}`;
                counter++;
                blobs.push(blobName);
                builder.addBlob(blobName, JSON.stringify(extraContent));
            } else {
                currentSubDirObject.storage[key] = result;
            }
        }

        for (const [subdirName, subdir] of currentSubDir.subdirectories()) {
            if (!currentSubDirObject.subdirectories) {
                currentSubDirObject.subdirectories = {};
            }
            const subDataObject: IDirectoryDataObject = {};
            currentSubDirObject.subdirectories[subdirName] = subDataObject;
            stack.push([subdir as SubDirectory, subDataObject]);
        }
    }

    const newFormat: IDirectoryNewStorageFormat = {
        blobs,
        content,
    };
    builder.addBlob(snapshotFileName, JSON.stringify(newFormat));

    return builder.getSummaryTree();
}

/**
 * The factory that defines the directory.
 * @sealed
 */
export class DirectoryFactory {
    /**
     * {@inheritDoc @fluidframework/datastore-definitions#IChannelFactory."type"}
     */
    public static readonly Type = "https://graph.microsoft.com/types/directory";

    /**
     * {@inheritDoc @fluidframework/datastore-definitions#IChannelFactory.attributes}
     */
    public static readonly Attributes: IChannelAttributes = {
        type: DirectoryFactory.Type,
        snapshotFormatVersion: "0.1",
        packageVersion: pkgVersion,
    };

    /**
     * {@inheritDoc @fluidframework/datastore-definitions#IChannelFactory."type"}
     */
    public get type() {
        return DirectoryFactory.Type;
    }

    /**
     * {@inheritDoc @fluidframework/datastore-definitions#IChannelFactory.attributes}
     */
    public get attributes() {
        return DirectoryFactory.Attributes;
    }

    /**
     * {@inheritDoc @fluidframework/datastore-definitions#IChannelFactory.load}
     */
    public async load(
        runtime: IFluidDataStoreRuntime,
        id: string,
        services: IChannelServices,
        attributes: IChannelAttributes): Promise<ISharedDirectory> {
        const directory = new SharedDirectory(id, runtime, attributes);
        await directory.load(services);

        return directory;
    }

    /**
     * {@inheritDoc @fluidframework/datastore-definitions#IChannelFactory.create}
     */
    public create(runtime: IFluidDataStoreRuntime, id: string): ISharedDirectory {
        const directory = new SharedDirectory(id, runtime, DirectoryFactory.Attributes);
        directory.initializeLocal();

        return directory;
    }
}

/**
 * SharedDirectory provides a hierarchical organization of map-like data structures as SubDirectories.
 * The values stored within can be accessed like a map, and the hierarchy can be navigated using path syntax.
 * SubDirectories can be retrieved for use as working directories.
 *
 * @example
 * ```ts
 * mySharedDirectory.createSubDirectory("a").createSubDirectory("b").createSubDirectory("c").set("foo", val1);
 * const mySubDir = mySharedDirectory.getWorkingDirectory("/a/b/c");
 * mySubDir.get("foo"); // returns val1
 * ```
 *
 * @sealed
 */
export class SharedDirectory extends SharedObject<ISharedDirectoryEvents> implements ISharedDirectory {
    /**
     * Create a new shared directory
     *
     * @param runtime - Data store runtime the new shared directory belongs to
     * @param id - Optional name of the shared directory
     * @returns Newly create shared directory (but not attached yet)
     */
    public static create(runtime: IFluidDataStoreRuntime, id?: string): SharedDirectory {
        return runtime.createChannel(id, DirectoryFactory.Type) as SharedDirectory;
    }

    /**
     * Get a factory for SharedDirectory to register with the data store.
     *
     * @returns A factory that creates and load SharedDirectory
     */
    public static getFactory(): IChannelFactory {
        return new DirectoryFactory();
    }

    /**
     * String representation for the class.
     */
    public [Symbol.toStringTag]: string = "SharedDirectory";

    /**
     * {@inheritDoc IDirectory.absolutePath}
     */
    public get absolutePath(): string {
        return this.root.absolutePath;
    }

    /**
     * @internal
     */
    public readonly localValueMaker: LocalValueMaker;

    /**
     * Root of the SharedDirectory, most operations on the SharedDirectory itself act on the root.
     */
    private readonly root: SubDirectory = new SubDirectory(this, this.runtime, this.serializer, posix.sep);

    /**
     * Mapping of op types to message handlers.
     */
    private readonly messageHandlers: Map<string, IDirectoryMessageHandler> = new Map();

    /**
     * Constructs a new shared directory. If the object is non-local an id and service interfaces will
     * be provided.
     * @param id - String identifier for the SharedDirectory
     * @param runtime - Data store runtime
     * @param type - Type identifier
     */
    constructor(
        id: string,
        runtime: IFluidDataStoreRuntime,
        attributes: IChannelAttributes,
    ) {
        super(id, runtime, attributes);
        this.localValueMaker = new LocalValueMaker(this.serializer);
        this.setMessageHandlers();
        // Mirror the containedValueChanged op on the SharedDirectory
        this.root.on(
            "containedValueChanged",
            (changed: IValueChanged, local: boolean) => {
                this.emit("containedValueChanged", changed, local, this);
            },
        );
    }

    /**
     * {@inheritDoc IDirectory.get}
     */
    public get<T = any>(key: string): T | undefined {
        return this.root.get<T>(key);
    }

    /**
     * {@inheritDoc IDirectory.set}
     */
    public set<T = any>(key: string, value: T): this {
        this.root.set(key, value);
        return this;
    }

    public dispose(error?: Error): void {
        this.root.dispose(error);
    }

    public get disposed(): boolean {
        return this.root.disposed;
    }

    /**
     * Deletes the given key from within this IDirectory.
     * @param key - The key to delete
     * @returns True if the key existed and was deleted, false if it did not exist
     */
    public delete(key: string): boolean {
        return this.root.delete(key);
    }

    /**
     * Deletes all keys from within this IDirectory.
     */
    public clear(): void {
        this.root.clear();
    }

    /**
     * Checks whether the given key exists in this IDirectory.
     * @param key - The key to check
     * @returns True if the key exists, false otherwise
     */
    public has(key: string): boolean {
        return this.root.has(key);
    }

    /**
     * The number of entries under this IDirectory.
     */
    public get size(): number {
        return this.root.size;
    }

    /**
     * Issue a callback on each entry under this IDirectory.
     * @param callback - Callback to issue
     */
    public forEach(callback: (value: any, key: string, map: Map<string, any>) => void): void {
        this.root.forEach(callback);
    }

    /**
     * Get an iterator over the entries under this IDirectory.
     * @returns The iterator
     */
    public [Symbol.iterator](): IterableIterator<[string, any]> {
        return this.root[Symbol.iterator]();
    }

    /**
     * Get an iterator over the entries under this IDirectory.
     * @returns The iterator
     */
    public entries(): IterableIterator<[string, any]> {
        return this.root.entries();
    }

    /**
     * Get an iterator over the keys under this IDirectory.
     * @returns The iterator
     */
    public keys(): IterableIterator<string> {
        return this.root.keys();
    }

    /**
     * Get an iterator over the values under this IDirectory.
     * @returns The iterator
     */
    public values(): IterableIterator<any> {
        return this.root.values();
    }

    /**
     * {@inheritDoc IDirectory.createSubDirectory}
     */
    public createSubDirectory(subdirName: string): IDirectory {
        return this.root.createSubDirectory(subdirName);
    }

    /**
     * {@inheritDoc IDirectory.getSubDirectory}
     */
    public getSubDirectory(subdirName: string): IDirectory | undefined {
        return this.root.getSubDirectory(subdirName);
    }

    /**
     * {@inheritDoc IDirectory.hasSubDirectory}
     */
    public hasSubDirectory(subdirName: string): boolean {
        return this.root.hasSubDirectory(subdirName);
    }

    /**
     * {@inheritDoc IDirectory.deleteSubDirectory}
     */
    public deleteSubDirectory(subdirName: string): boolean {
        return this.root.deleteSubDirectory(subdirName);
    }

    /**
     * {@inheritDoc IDirectory.subdirectories}
     */
    public subdirectories(): IterableIterator<[string, IDirectory]> {
        return this.root.subdirectories();
    }

    /**
     * {@inheritDoc IDirectory.getWorkingDirectory}
     */
    public getWorkingDirectory(relativePath: string): IDirectory | undefined {
        const absolutePath = this.makeAbsolute(relativePath);
        if (absolutePath === posix.sep) {
            return this.root;
        }

        let currentSubDir = this.root;
        const subdirs = absolutePath.substr(1).split(posix.sep);
        for (const subdir of subdirs) {
            currentSubDir = currentSubDir.getSubDirectory(subdir) as SubDirectory;
            if (!currentSubDir) {
                return undefined;
            }
        }
        return currentSubDir;
    }

    /**
     * {@inheritDoc @fluidframework/shared-object-base#SharedObject.summarizeCore}
     * @internal
     */
    protected summarizeCore(serializer: IFluidSerializer): ISummaryTreeWithStats {
        return serializeDirectory(this.root, serializer);
    }

    /**
     * Submits an operation
     * @param op - Op to submit
     * @param localOpMetadata - The local metadata associated with the op. We send a unique id that is used to track
     * this op while it has not been ack'd. This will be sent when we receive this op back from the server.
     * @internal
     */
    public submitDirectoryMessage(op: IDirectoryOperation, localOpMetadata: unknown) {
        this.submitLocalMessage(op, localOpMetadata);
    }

    /**
     * {@inheritDoc @fluidframework/shared-object-base#SharedObject.onDisconnect}
     * @internal
     */
    protected onDisconnect() {}

    /**
     * {@inheritDoc @fluidframework/shared-object-base#SharedObject.reSubmitCore}
     * @internal
     */
    protected reSubmitCore(content: any, localOpMetadata: unknown) {
        const message = content as IDirectoryOperation;
        const handler = this.messageHandlers.get(message.type);
        assert(handler !== undefined, 0x00d /* `Missing message handler for message type: ${message.type}` */);
        handler.submit(message, localOpMetadata);
    }

    /**
     * {@inheritDoc @fluidframework/shared-object-base#SharedObject.loadCore}
     * @internal
     */
    protected async loadCore(storage: IChannelStorageService) {
        const data = await readAndParse(storage, snapshotFileName);
        const newFormat = data as IDirectoryNewStorageFormat;
        if (Array.isArray(newFormat.blobs)) {
            // New storage format
            this.populate(newFormat.content);
            await Promise.all(newFormat.blobs.map(async (value) => {
                const dataExtra = await readAndParse(storage, value);
                this.populate(dataExtra as IDirectoryDataObject);
            }));
        } else {
            // Old storage format
            this.populate(data as IDirectoryDataObject);
        }
    }

    /**
     * Populate the directory with the given directory data.
     * @param data - A JSON string containing serialized directory data
     * @internal
     */
    protected populate(data: IDirectoryDataObject) {
        const stack: [SubDirectory, IDirectoryDataObject][] = [];
        stack.push([this.root, data]);
        while (stack.length > 0) {
            // eslint-disable-next-line @typescript-eslint/no-non-null-assertion
            const [currentSubDir, currentSubDirObject] = stack.pop()!;
            if (currentSubDirObject.subdirectories) {
                for (const [subdirName, subdirObject] of Object.entries(currentSubDirObject.subdirectories)) {
                    let newSubDir = currentSubDir.getSubDirectory(subdirName) as SubDirectory;
                    if (!newSubDir) {
                        newSubDir = new SubDirectory(
                            this,
                            this.runtime,
                            this.serializer,
                            posix.join(currentSubDir.absolutePath, subdirName),
                        );
                        currentSubDir.populateSubDirectory(subdirName, newSubDir);
                    }
                    stack.push([newSubDir, subdirObject]);
                }
            }

            if (currentSubDirObject.storage) {
                for (const [key, serializable] of Object.entries(currentSubDirObject.storage)) {
                    const localValue = this.makeLocal(
                        key,
                        currentSubDir.absolutePath,
                        serializable,
                    );
                    currentSubDir.populateStorage(key, localValue);
                }
            }
        }
    }

    /**
     * {@inheritDoc @fluidframework/shared-object-base#SharedObject.processCore}
     * @internal
     */
    protected processCore(message: ISequencedDocumentMessage, local: boolean, localOpMetadata: unknown): void {
        if (message.type === MessageType.Operation) {
            const op: IDirectoryOperation = message.contents as IDirectoryOperation;
            const handler = this.messageHandlers.get(op.type);
            assert(handler !== undefined, 0x00e /* `Missing message handler for message type: ${message.type}` */);
            handler.process(op, local, localOpMetadata);
        }
    }

    /**
     * Converts the given relative path to absolute against the root.
     * @param relativePath - The path to convert
     */
    private makeAbsolute(relativePath: string): string {
        return posix.resolve(posix.sep, relativePath);
    }

    /**
     * The remote ISerializableValue we're receiving (either as a result of a snapshot load or an incoming set op)
     * will have the information we need to create a real object, but will not be the real object yet.  For example,
     * we might know it's a map and the ID but not have the actual map or its data yet.  makeLocal's job
     * is to convert that information into a real object for local usage.
     * @param key - Key of element being converted
     * @param absolutePath - Path of element being converted
     * @param serializable - The remote information that we can convert into a real object
     * @returns The local value that was produced
     */
    private makeLocal(
        key: string,
        absolutePath: string,
        serializable: ISerializableValue,
    ): ILocalValue {
        assert(
            serializable.type === ValueType[ValueType.Plain] || serializable.type === ValueType[ValueType.Shared],
            0x1e4 /* "Unexpected serializable type" */,
        );
        return this.localValueMaker.fromSerializable(serializable);
    }

    /**
     * Set the message handlers for the directory.
     */
    private setMessageHandlers(): void {
        this.messageHandlers.set(
            "clear",
            {
                process: (op: IDirectoryClearOperation, local, localOpMetadata) => {
                    const subdir = this.getWorkingDirectory(op.path) as SubDirectory | undefined;
                    if (subdir) {
                        subdir.processClearMessage(op, local, localOpMetadata);
                    }
                },
                submit: (op: IDirectoryClearOperation, localOpMetadata: unknown) => {
                    const subdir = this.getWorkingDirectory(op.path) as SubDirectory | undefined;
                    if (subdir) {
                        // We don't reuse the metadata but send a new one on each submit.
                        subdir.submitClearMessage(op);
                    }
                },
            },
        );
        this.messageHandlers.set(
            "delete",
            {
                process: (op: IDirectoryDeleteOperation, local, localOpMetadata) => {
                    const subdir = this.getWorkingDirectory(op.path) as SubDirectory | undefined;
                    if (subdir) {
                        subdir.processDeleteMessage(op, local, localOpMetadata);
                    }
                },
                submit: (op: IDirectoryDeleteOperation, localOpMetadata: unknown) => {
                    const subdir = this.getWorkingDirectory(op.path) as SubDirectory | undefined;
                    if (subdir) {
                        // We don't reuse the metadata but send a new one on each submit.
                        subdir.submitKeyMessage(op);
                    }
                },
            },
        );
        this.messageHandlers.set(
            "set",
            {
                process: (op: IDirectorySetOperation, local, localOpMetadata) => {
                    const subdir = this.getWorkingDirectory(op.path) as SubDirectory | undefined;
                    if (subdir) {
                        const context = local ? undefined : this.makeLocal(op.key, op.path, op.value);
                        subdir.processSetMessage(op, context, local, localOpMetadata);
                    }
                },
                submit: (op: IDirectorySetOperation, localOpMetadata: unknown) => {
                    const subdir = this.getWorkingDirectory(op.path) as SubDirectory | undefined;
                    if (subdir) {
                        // We don't reuse the metadata but send a new one on each submit.
                        subdir.submitKeyMessage(op);
                    }
                },
            },
        );

        this.messageHandlers.set(
            "createSubDirectory",
            {
                process: (op: IDirectoryCreateSubDirectoryOperation, local, localOpMetadata) => {
                    const parentSubdir = this.getWorkingDirectory(op.path) as SubDirectory | undefined;
                    if (parentSubdir) {
                        parentSubdir.processCreateSubDirectoryMessage(op, local, localOpMetadata);
                    }
                },
                submit: (op: IDirectoryCreateSubDirectoryOperation, localOpMetadata: unknown) => {
                    const parentSubdir = this.getWorkingDirectory(op.path) as SubDirectory | undefined;
                    if (parentSubdir) {
                        // We don't reuse the metadata but send a new one on each submit.
                        parentSubdir.submitSubDirectoryMessage(op);
                    }
                },
            },
        );

        this.messageHandlers.set(
            "deleteSubDirectory",
            {
                process: (op: IDirectoryDeleteSubDirectoryOperation, local, localOpMetadata) => {
                    const parentSubdir = this.getWorkingDirectory(op.path) as SubDirectory | undefined;
                    if (parentSubdir) {
                        parentSubdir.processDeleteSubDirectoryMessage(op, local, localOpMetadata);
                    }
                },
                submit: (op: IDirectoryDeleteSubDirectoryOperation, localOpMetadata: unknown) => {
                    const parentSubdir = this.getWorkingDirectory(op.path) as SubDirectory | undefined;
                    if (parentSubdir) {
                        // We don't reuse the metadata but send a new one on each submit.
                        parentSubdir.submitSubDirectoryMessage(op);
                    }
                },
            },
        );
    }

    /**
     * @internal
     */
    protected applyStashedOp() {
        throw new Error("not implemented");
    }
}

/**
 * Node of the directory tree.
 * @sealed
 */
class SubDirectory extends TypedEventEmitter<IDirectoryEvents> implements IDirectory {
    /**
     * Tells if the sub directory is disposed or not.
     */
    private _disposed = false;

    /**
     * String representation for the class.
     */
    public [Symbol.toStringTag]: string = "SubDirectory";

    /**
     * The in-memory data the directory is storing.
     */
    private readonly _storage: Map<string, ILocalValue> = new Map();

    /**
     * The subdirectories the directory is holding.
     */
    private readonly _subdirectories: Map<string, SubDirectory> = new Map();

    /**
     * Keys that have been modified locally but not yet ack'd from the server.
     */
    private readonly pendingKeys: Map<string, number> = new Map();

    /**
     * Subdirectories that have been modified locally but not yet ack'd from the server.
     */
    private readonly pendingSubDirectories: Map<string, number> = new Map();

    /**
     * This is used to assign a unique id to every outgoing operation and helps in tracking unack'd ops.
     */
    private pendingMessageId: number = -1;

    /**
     * If a clear has been performed locally but not yet ack'd from the server, then this stores the pending id
     * of that clear operation. Otherwise, is -1.
     */
    private pendingClearMessageId: number = -1;

    /**
     * Constructor.
     * @param directory - Reference back to the SharedDirectory to perform operations
     * @param runtime - The data store runtime this directory is associated with
     * @param serializer - The serializer to serialize / parse handles
     * @param absolutePath - The absolute path of this IDirectory
     */
    constructor(
        private readonly directory: SharedDirectory,
        private readonly runtime: IFluidDataStoreRuntime,
        private readonly serializer: IFluidSerializer,
        public readonly absolutePath: string,
    ) {
        super();
    }

    public dispose(error?: Error): void {
        this._disposed = true;
        this.emit("disposed", this);
    }

    public get disposed(): boolean {
        return this._disposed;
    }

    private throwIfDisposed() {
        if (this._disposed) {
            throw new UsageError("Cannot access Disposed subDirectory");
        }
    }

    /**
     * Checks whether the given key exists in this IDirectory.
     * @param key - The key to check
     * @returns True if the key exists, false otherwise
     */
    public has(key: string): boolean {
        this.throwIfDisposed();
        return this._storage.has(key);
    }

    /**
     * {@inheritDoc IDirectory.get}
     */
    public get<T = any>(key: string): T | undefined {
        this.throwIfDisposed();
        return this._storage.get(key)?.value as T | undefined;
    }

    /**
     * {@inheritDoc IDirectory.set}
     */
    public set<T = any>(key: string, value: T): this {
        this.throwIfDisposed();
        // Undefined/null keys can't be serialized to JSON in the manner we currently snapshot.
        if (key === undefined || key === null) {
            throw new Error("Undefined and null keys are not supported");
        }

        // Create a local value and serialize it.
        const localValue = this.directory.localValueMaker.fromInMemory(value);
        const serializableValue = makeSerializable(
            localValue,
            this.serializer,
            this.directory.handle);

        // Set the value locally.
        this.setCore(
            key,
            localValue,
            true,
        );

        // If we are not attached, don't submit the op.
        if (!this.directory.isAttached()) {
            return this;
        }

        const op: IDirectorySetOperation = {
            key,
            path: this.absolutePath,
            type: "set",
            value: serializableValue,
        };
        this.submitKeyMessage(op);
        return this;
    }

    /**
     * {@inheritDoc IDirectory.createSubDirectory}
     */
    public createSubDirectory(subdirName: string): IDirectory {
        this.throwIfDisposed();
        // Undefined/null subdirectory names can't be serialized to JSON in the manner we currently snapshot.
        if (subdirName === undefined || subdirName === null) {
            throw new Error("SubDirectory name may not be undefined or null");
        }

        if (subdirName.includes(posix.sep)) {
            throw new Error(`SubDirectory name may not contain ${posix.sep}`);
        }

        // Create the sub directory locally first.
        this.createSubDirectoryCore(subdirName, true);

        // eslint-disable-next-line @typescript-eslint/no-non-null-assertion
        const subDir: IDirectory = this._subdirectories.get(subdirName)!;

        // If we are not attached, don't submit the op.
        if (!this.directory.isAttached()) {
            return subDir;
        }

        const op: IDirectoryCreateSubDirectoryOperation = {
            path: this.absolutePath,
            subdirName,
            type: "createSubDirectory",
        };
        this.submitSubDirectoryMessage(op);

        return subDir;
    }

    /**
     * {@inheritDoc IDirectory.getSubDirectory}
     */
    public getSubDirectory(subdirName: string): IDirectory | undefined {
        this.throwIfDisposed();
        return this._subdirectories.get(subdirName);
    }

    /**
     * {@inheritDoc IDirectory.hasSubDirectory}
     */
    public hasSubDirectory(subdirName: string): boolean {
        this.throwIfDisposed();
        return this._subdirectories.has(subdirName);
    }

    /**
     * {@inheritDoc IDirectory.deleteSubDirectory}
     */
    public deleteSubDirectory(subdirName: string): boolean {
        this.throwIfDisposed();
        // Delete the sub directory locally first.
        const successfullyRemoved = this.deleteSubDirectoryCore(subdirName, true);

        // If we are not attached, don't submit the op.
        if (!this.directory.isAttached()) {
            return successfullyRemoved;
        }

        const op: IDirectoryDeleteSubDirectoryOperation = {
            path: this.absolutePath,
            subdirName,
            type: "deleteSubDirectory",
        };

        this.submitSubDirectoryMessage(op);
        return successfullyRemoved;
    }

    /**
     * {@inheritDoc IDirectory.subdirectories}
     */
    public subdirectories(): IterableIterator<[string, IDirectory]> {
        this.throwIfDisposed();
        return this._subdirectories.entries();
    }

    /**
     * {@inheritDoc IDirectory.getWorkingDirectory}
     */
    public getWorkingDirectory(relativePath: string): IDirectory | undefined {
        this.throwIfDisposed();
        return this.directory.getWorkingDirectory(this.makeAbsolute(relativePath));
    }

    /**
     * Deletes the given key from within this IDirectory.
     * @param key - The key to delete
     * @returns True if the key existed and was deleted, false if it did not exist
     */
    public delete(key: string): boolean {
        this.throwIfDisposed();
        // Delete the key locally first.
        const successfullyRemoved = this.deleteCore(key, true);

        // If we are not attached, don't submit the op.
        if (!this.directory.isAttached()) {
            return successfullyRemoved;
        }

        const op: IDirectoryDeleteOperation = {
            key,
            path: this.absolutePath,
            type: "delete",
        };

        this.submitKeyMessage(op);
        return successfullyRemoved;
    }

    /**
     * Deletes all keys from within this IDirectory.
     */
    public clear(): void {
        this.throwIfDisposed();
        // Clear the data locally first.
        this.clearCore(true);

        // If we are not attached, don't submit the op.
        if (!this.directory.isAttached()) {
            return;
        }

        const op: IDirectoryClearOperation = {
            path: this.absolutePath,
            type: "clear",
        };
        this.submitClearMessage(op);
    }

    /**
     * Issue a callback on each entry under this IDirectory.
     * @param callback - Callback to issue
     */
    public forEach(callback: (value: any, key: string, map: Map<string, any>) => void): void {
        this.throwIfDisposed();
        this._storage.forEach((localValue, key, map) => {
            callback(localValue.value, key, map);
        });
    }

    /**
     * The number of entries under this IDirectory.
     */
    public get size(): number {
        this.throwIfDisposed();
        return this._storage.size;
    }

    /**
     * Get an iterator over the entries under this IDirectory.
     * @returns The iterator
     */
    public entries(): IterableIterator<[string, any]> {
        this.throwIfDisposed();
        const localEntriesIterator = this._storage.entries();
        const iterator = {
            next(): IteratorResult<[string, any]> {
                const nextVal = localEntriesIterator.next();
                if (nextVal.done) {
                    return { value: undefined, done: true };
                } else {
                    // Unpack the stored value
                    return { value: [nextVal.value[0], nextVal.value[1].value], done: false };
                }
            },
            [Symbol.iterator]() {
                return this;
            },
        };
        return iterator;
    }

    /**
     * Get an iterator over the keys under this IDirectory.
     * @returns The iterator
     */
    public keys(): IterableIterator<string> {
        this.throwIfDisposed();
        return this._storage.keys();
    }

    /**
     * Get an iterator over the values under this IDirectory.
     * @returns The iterator
     */
    public values(): IterableIterator<any> {
        this.throwIfDisposed();
        const localValuesIterator = this._storage.values();
        const iterator = {
            next(): IteratorResult<any> {
                const nextVal = localValuesIterator.next();
                if (nextVal.done) {
                    return { value: undefined, done: true };
                } else {
                    // Unpack the stored value
                    return { value: nextVal.value.value, done: false };
                }
            },
            [Symbol.iterator]() {
                return this;
            },
        };
        return iterator;
    }

    /**
     * Get an iterator over the entries under this IDirectory.
     * @returns The iterator
     */
    public [Symbol.iterator](): IterableIterator<[string, any]> {
        this.throwIfDisposed();
        return this.entries();
    }

    /**
     * Process a clear operation.
     * @param op - The op to process
     * @param local - Whether the message originated from the local client
     * @param message - The message
     * @param localOpMetadata - For local client messages, this is the metadata that was submitted with the message.
     * For messages from a remote client, this will be undefined.
     * @internal
     */
    public processClearMessage(
        op: IDirectoryClearOperation,
        local: boolean,
        localOpMetadata: unknown,
    ): void {
        this.throwIfDisposed();
        if (local) {
            assert(localOpMetadata !== undefined,
                0x00f /* `pendingMessageId is missing from the local client's ${op.type} operation` */);
            const pendingMessageId = localOpMetadata as number;
            if (this.pendingClearMessageId === pendingMessageId) {
                this.pendingClearMessageId = -1;
            }
            return;
        }
        this.clearExceptPendingKeys();
        this.directory.emit("clear", local, this.directory);
    }

    /**
     * Process a delete operation.
     * @param op - The op to process
     * @param local - Whether the message originated from the local client
     * @param message - The message
     * @param localOpMetadata - For local client messages, this is the metadata that was submitted with the message.
     * For messages from a remote client, this will be undefined.
     * @internal
     */
    public processDeleteMessage(
        op: IDirectoryDeleteOperation,
        local: boolean,
        localOpMetadata: unknown,
    ): void {
        this.throwIfDisposed();
        if (!this.needProcessStorageOperation(op, local, localOpMetadata)) {
            return;
        }
        this.deleteCore(op.key, local);
    }

    /**
     * Process a set operation.
     * @param op - The op to process
     * @param local - Whether the message originated from the local client
     * @param message - The message
     * @param localOpMetadata - For local client messages, this is the metadata that was submitted with the message.
     * For messages from a remote client, this will be undefined.
     * @internal
     */
    public processSetMessage(
        op: IDirectorySetOperation,
        context: ILocalValue | undefined,
        local: boolean,
        localOpMetadata: unknown,
    ): void {
        this.throwIfDisposed();
        if (!this.needProcessStorageOperation(op, local, localOpMetadata)) {
            return;
        }

        // needProcessStorageOperation should have returned false if local is true
        // so we can assume context is not undefined

        // eslint-disable-next-line @typescript-eslint/no-non-null-assertion
        this.setCore(op.key, context!, local);
    }

    /**
     * Process a create subdirectory operation.
     * @param op - The op to process
     * @param local - Whether the message originated from the local client
     * @param message - The message
     * @param localOpMetadata - For local client messages, this is the metadata that was submitted with the message.
     * For messages from a remote client, this will be undefined.
     * @internal
     */
    public processCreateSubDirectoryMessage(
        op: IDirectoryCreateSubDirectoryOperation,
        local: boolean,
        localOpMetadata: unknown,
    ): void {
        this.throwIfDisposed();
        if (!this.needProcessSubDirectoryOperations(op, local, localOpMetadata)) {
            return;
        }
        this.createSubDirectoryCore(op.subdirName, local);
    }

    /**
     * Process a delete subdirectory operation.
     * @param op - The op to process
     * @param local - Whether the message originated from the local client
     * @param message - The message
     * @param localOpMetadata - For local client messages, this is the metadata that was submitted with the message.
     * For messages from a remote client, this will be undefined.
     * @internal
     */
    public processDeleteSubDirectoryMessage(
        op: IDirectoryDeleteSubDirectoryOperation,
        local: boolean,
        localOpMetadata: unknown,
    ): void {
        this.throwIfDisposed();
        if (!this.needProcessSubDirectoryOperations(op, local, localOpMetadata)) {
            return;
        }
        this.deleteSubDirectoryCore(op.subdirName, local);
    }

    /**
     * Submit a clear operation.
     * @param op - The operation
     * @internal
     */
    public submitClearMessage(op: IDirectoryClearOperation): void {
        this.throwIfDisposed();
        const pendingMessageId = ++this.pendingMessageId;
        this.directory.submitDirectoryMessage(op, pendingMessageId);
        this.pendingClearMessageId = pendingMessageId;
    }

    /**
     * Submit a key operation.
     * @param op - The operation
     * @internal
     */
    public submitKeyMessage(op: IDirectoryKeyOperation): void {
        this.throwIfDisposed();
        const pendingMessageId = ++this.pendingMessageId;
        this.directory.submitDirectoryMessage(op, pendingMessageId);
        this.pendingKeys.set(op.key, pendingMessageId);
    }

    /**
     * Submit a subdirectory operation.
     * @param op - The operation
     * @internal
     */
    public submitSubDirectoryMessage(op: IDirectorySubDirectoryOperation): void {
        this.throwIfDisposed();
        const pendingMessageId = ++this.pendingMessageId;
        this.directory.submitDirectoryMessage(op, pendingMessageId);
        this.pendingSubDirectories.set(op.subdirName, pendingMessageId);
    }

    /**
     * Get the storage of this subdirectory in a serializable format, to be used in snapshotting.
     * @param serializer - The serializer to use to serialize handles in its values.
     * @returns The JSONable string representing the storage of this subdirectory
     * @internal
     */
    public *getSerializedStorage(serializer: IFluidSerializer) {
        this.throwIfDisposed();
        for (const [key, localValue] of this._storage) {
            const value = localValue.makeSerialized(serializer, this.directory.handle);
            const res: [string, ISerializedValue] = [key, value];
            yield res;
        }
    }

    /**
     * Populate a key value in this subdirectory's storage, to be used when loading from snapshot.
     * @param key - The key to populate
     * @param localValue - The local value to populate into it
     * @internal
     */
    public populateStorage(key: string, localValue: ILocalValue): void {
        this.throwIfDisposed();
        this._storage.set(key, localValue);
    }

    /**
     * Populate a subdirectory into this subdirectory, to be used when loading from snapshot.
     * @param subdirName - The name of the subdirectory to add
     * @param newSubDir - The new subdirectory to add
     * @internal
     */
    public populateSubDirectory(subdirName: string, newSubDir: SubDirectory): void {
        this.throwIfDisposed();
        this._subdirectories.set(subdirName, newSubDir);
    }

    /**
     * Retrieve the local value at the given key.  This is used to get value type information stashed on the local
     * value so op handlers can be retrieved
     * @param key - The key to retrieve from
     * @returns The local value
     * @internal
     */
    public getLocalValue<T extends ILocalValue = ILocalValue>(key: string): T {
        this.throwIfDisposed();
        return this._storage.get(key) as T;
    }

    /**
     * Converts the given relative path into an absolute path.
     * @param path - Relative path to convert
     * @returns The equivalent absolute path
     */
    private makeAbsolute(relativePath: string): string {
        return posix.resolve(this.absolutePath, relativePath);
    }

    /**
     * If our local operations that have not yet been ack'd will eventually overwrite an incoming operation, we should
     * not process the incoming operation.
     * @param op - Operation to check
     * @param local - Whether the message originated from the local client
     * @param message - The message
     * @param localOpMetadata - For local client messages, this is the metadata that was submitted with the message.
     * For messages from a remote client, this will be undefined.
     * @returns True if the operation should be processed, false otherwise
     */
    private needProcessStorageOperation(
        op: IDirectoryKeyOperation,
        local: boolean,
        localOpMetadata: unknown,
    ): boolean {
        if (this.pendingClearMessageId !== -1) {
            if (local) {
                assert(localOpMetadata !== undefined && localOpMetadata as number < this.pendingClearMessageId,
                    0x010 /* "Received out of order storage op when there is an unackd clear message" */);
            }
            // If I have a NACK clear, we can ignore all ops.
            return false;
        }

        if (this.pendingKeys.has(op.key)) {
            // Found an NACK op, clear it from the directory if the latest sequence number in the directory
            // match the message's and don't process the op.
            if (local) {
                assert(localOpMetadata !== undefined,
                    0x011 /* `pendingMessageId is missing from the local client's ${op.type} operation` */);
                const pendingMessageId = localOpMetadata as number;
                const pendingKeyMessageId = this.pendingKeys.get(op.key);
                if (pendingKeyMessageId === pendingMessageId) {
                    this.pendingKeys.delete(op.key);
                }
            }
            return false;
        }

        // If we don't have a NACK op on the key, we need to process the remote ops.
        return !local;
    }

    /**
     * If our local operations that have not yet been ack'd will eventually overwrite an incoming operation, we should
     * not process the incoming operation.
     * @param op - Operation to check
     * @param local - Whether the message originated from the local client
     * @param message - The message
     * @param localOpMetadata - For local client messages, this is the metadata that was submitted with the message.
     * For messages from a remote client, this will be undefined.
     * @returns True if the operation should be processed, false otherwise
     */
    private needProcessSubDirectoryOperations(
        op: IDirectorySubDirectoryOperation,
        local: boolean,
        localOpMetadata: unknown,
    ): boolean {
        if (this.pendingSubDirectories.has(op.subdirName)) {
            if (local) {
                assert(localOpMetadata !== undefined,
                    0x012 /* `pendingMessageId is missing from the local client's ${op.type} operation` */);
                const pendingMessageId = localOpMetadata as number;
                const pendingSubDirectoryMessageId = this.pendingSubDirectories.get(op.subdirName);
                if (pendingSubDirectoryMessageId === pendingMessageId) {
                    this.pendingSubDirectories.delete(op.subdirName);
                }
            }
            return false;
        }

        return !local;
    }

    /**
     * Clear all keys in memory in response to a remote clear, but retain keys we have modified but not yet been ack'd.
     */
    private clearExceptPendingKeys() {
        // Assuming the pendingKeys is small and the map is large
        // we will get the value for the pendingKeys and clear the map
        const temp = new Map<string, ILocalValue>();
        this.pendingKeys.forEach((value, key, map) => {
            // eslint-disable-next-line @typescript-eslint/no-non-null-assertion
            temp.set(key, this._storage.get(key)!);
        });
        this._storage.clear();
        temp.forEach((value, key, map) => {
            this._storage.set(key, value);
        });
    }

    /**
     * Clear implementation used for both locally sourced clears as well as incoming remote clears.
     * @param local - Whether the message originated from the local client
     * @param op - The message if from a remote clear, or null if from a local clear
     */
    private clearCore(local: boolean) {
        this._storage.clear();
        this.directory.emit("clear", local, this.directory);
    }

    /**
     * Delete implementation used for both locally sourced deletes as well as incoming remote deletes.
     * @param key - The key being deleted
     * @param local - Whether the message originated from the local client
     * @param op - The message if from a remote delete, or null if from a local delete
     * @returns True if the key existed and was deleted, false if it did not exist
     */
    private deleteCore(key: string, local: boolean) {
        const previousValue = this.get(key);
        const successfullyRemoved = this._storage.delete(key);
        if (successfullyRemoved) {
            const event: IDirectoryValueChanged = { key, path: this.absolutePath, previousValue };
            this.directory.emit("valueChanged", event, local, this.directory);
            const containedEvent: IValueChanged = { key, previousValue };
            this.emit("containedValueChanged", containedEvent, local, this);
        }
        return successfullyRemoved;
    }

    /**
     * Set implementation used for both locally sourced sets as well as incoming remote sets.
     * @param key - The key being set
     * @param value - The value being set
     * @param local - Whether the message originated from the local client
     * @param op - The message if from a remote set, or null if from a local set
     */
    private setCore(key: string, value: ILocalValue, local: boolean) {
        const previousValue = this.get(key);
        this._storage.set(key, value);
        const event: IDirectoryValueChanged = { key, path: this.absolutePath, previousValue };
        this.directory.emit("valueChanged", event, local, this.directory);
        const containedEvent: IValueChanged = { key, previousValue };
        this.emit("containedValueChanged", containedEvent, local, this);
    }

    /**
     * Create subdirectory implementation used for both locally sourced creation as well as incoming remote creation.
     * @param subdirName - The name of the subdirectory being created
     * @param local - Whether the message originated from the local client
     */
    private createSubDirectoryCore(subdirName: string, local: boolean) {
        if (!this._subdirectories.has(subdirName)) {
            this._subdirectories.set(
                subdirName,
                new SubDirectory(
                    this.directory,
                    this.runtime,
                    this.serializer,
                    posix.join(this.absolutePath, subdirName)),
            );
            const event: ISubDirectoryCreated = {
                key: subdirName,
                path: this.absolutePath,
            };
            this.directory.emit("subDirectoryCreated", event, local, this.directory);
            const containedEvent: IDirectoryCreated = { key: subdirName };
            this.emit("containedDirectoryCreated", containedEvent, local, this);
        }
    }

    /**
     * Delete subdirectory implementation used for both locally sourced creation as well as incoming remote creation.
     * @param subdirName - The name of the subdirectory being deleted
     * @param local - Whether the message originated from the local client
     * @param op - The message if from a remote delete, or null if from a local delete
     */
    private deleteSubDirectoryCore(subdirName: string, local: boolean) {
        const previousValue = this.getSubDirectory(subdirName);
        // This should make the subdirectory structure unreachable so it can be GC'd and won't appear in snapshots
        // Might want to consider cleaning out the structure more exhaustively though?
        const successfullyRemoved = this._subdirectories.delete(subdirName);
<<<<<<< HEAD
        if (previousValue !== undefined) {
            previousValue.dispose();
            const event: ISubDirectoryDeleted = {
                key: subdirName,
                path: this.absolutePath,
                previousValue,
            };
            this.directory.emit("subDirectoryDeleted", event, local, this.directory);
            const containedEvent: IDirectoryDeleted = { key: subdirName, previousValue };
            this.emit("containedDirectoryDeleted", containedEvent, local, this);
        }
=======
        this.disposeSubDirectoryTree(previousValue);
>>>>>>> eeb358a3
        return successfullyRemoved;
    }

    private disposeSubDirectoryTree(directory: IDirectory | undefined) {
        if (!directory) {
            return;
        }
        // Dispose the subdirectory tree. This will dispose the subdirectories from bottom to top.
        const subDirectories = directory.subdirectories();
        for (const [_, subDirectory] of subDirectories) {
            this.disposeSubDirectoryTree(subDirectory);
        }
        directory.dispose();
    }
}<|MERGE_RESOLUTION|>--- conflicted
+++ resolved
@@ -1548,9 +1548,8 @@
         // This should make the subdirectory structure unreachable so it can be GC'd and won't appear in snapshots
         // Might want to consider cleaning out the structure more exhaustively though?
         const successfullyRemoved = this._subdirectories.delete(subdirName);
-<<<<<<< HEAD
         if (previousValue !== undefined) {
-            previousValue.dispose();
+            this.disposeSubDirectoryTree(previousValue);
             const event: ISubDirectoryDeleted = {
                 key: subdirName,
                 path: this.absolutePath,
@@ -1560,9 +1559,6 @@
             const containedEvent: IDirectoryDeleted = { key: subdirName, previousValue };
             this.emit("containedDirectoryDeleted", containedEvent, local, this);
         }
-=======
-        this.disposeSubDirectoryTree(previousValue);
->>>>>>> eeb358a3
         return successfullyRemoved;
     }
 
