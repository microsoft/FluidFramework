--- conflicted
+++ resolved
@@ -244,7 +244,6 @@
  */
 type PendingStorageEntry = PendingKeyLifetime | PendingKeyDelete | PendingClear;
 
-<<<<<<< HEAD
 interface PendingSubDirectoryCreate {
 	type: "createSubDirectory";
 	path: string;
@@ -260,8 +259,6 @@
 
 type PendingSubDirectoryEntry = PendingSubDirectoryCreate | PendingSubDirectoryDelete;
 
-=======
->>>>>>> 006d1139
 /**
  * Create info for the subdirectory.
  *
@@ -1142,25 +1139,7 @@
 	/**
 	 * The subdirectories the directory is holding.
 	 */
-<<<<<<< HEAD
 	private readonly sequencedSubdirectories = new Map<string, SubDirectory>();
-=======
-	private readonly _subdirectories = new Map<string, SubDirectory>();
-
-	/**
-	 * Subdirectories that have been deleted locally but not yet ack'd from the server. This maintains the record
-	 * of delete op that are pending or yet to be acked from server. This is maintained just to track the locally
-	 * deleted sub directory.
-	 */
-	private readonly pendingDeleteSubDirectoriesTracker = new Map<string, number>();
-
-	/**
-	 * Subdirectories that have been created locally but not yet ack'd from the server. This maintains the record
-	 * of create op that are pending or yet to be acked from server. This is maintained just to track the locally
-	 * created sub directory.
-	 */
-	private readonly pendingCreateSubDirectoriesTracker = new Map<string, number>();
->>>>>>> 006d1139
 
 	/**
 	 * Assigns a unique ID to each subdirectory created locally but pending for acknowledgement, facilitating the tracking
@@ -1711,139 +1690,6 @@
 	/**
 	 * The data this SubDirectory instance is storing, but only including sequenced values (no local pending
 	 * modifications are included).
-<<<<<<< HEAD
-=======
-	 */
-	private readonly sequencedStorageData = new Map<string, unknown>();
-
-	/**
-	 * A data structure containing all local pending storage modifications, which is used in combination
-	 * with the sequencedStorageData to compute optimistic values.
-	 *
-	 * Pending sets are aggregated into "lifetimes", which permit correct relative iteration order
-	 * even across remote operations and rollbacks.
-	 */
-	private readonly pendingStorageData: PendingStorageEntry[] = [];
-
-	/**
-	 * An internal iterator that iterates over the entries in the directory.
-	 */
-	private readonly internalIterator = (): IterableIterator<[string, unknown]> => {
-		// We perform iteration in two steps - first by iterating over members of the sequenced storage data that are not
-		// optimistically deleted or cleared, and then over the pending data lifetimes that have not subsequently
-		// been deleted or cleared.  In total, this give an ordering of members based on when they were initially
-		// added to the sub directory (even if they were later modified), similar to the native Map.
-		const sequencedStorageDataIterator = this.sequencedStorageData.keys();
-		const pendingStorageDataIterator = this.pendingStorageData.values();
-		const next = (): IteratorResult<[string, unknown]> => {
-			let nextSequencedKey = sequencedStorageDataIterator.next();
-			while (!nextSequencedKey.done) {
-				const key = nextSequencedKey.value;
-				// If we have any pending deletes or clears, then we won't iterate to this key yet (if at all).
-				// Either it is optimistically deleted and will not be part of the iteration, or it was
-				// re-added later and we'll iterate to it when we get to the pending data.
-				if (
-					!this.pendingStorageData.some(
-						(entry) =>
-							entry.type === "clear" || (entry.type === "delete" && entry.key === key),
-					)
-				) {
-					assert(this.has(key), "key should exist in sequenced or pending data");
-					const optimisticValue = this.getOptimisticValue(key);
-					return { value: [key, optimisticValue], done: false };
-				}
-				nextSequencedKey = sequencedStorageDataIterator.next();
-			}
-
-			let nextPending = pendingStorageDataIterator.next();
-			while (!nextPending.done) {
-				const nextPendingEntry = nextPending.value;
-				// A lifetime entry may need to be iterated.
-				if (nextPendingEntry.type === "lifetime") {
-					const nextPendingEntryIndex = this.pendingStorageData.indexOf(nextPendingEntry);
-					const mostRecentDeleteOrClearIndex = findLastIndex(
-						this.pendingStorageData,
-						(entry) =>
-							entry.type === "clear" ||
-							(entry.type === "delete" && entry.key === nextPendingEntry.key),
-					);
-					// Only iterate the pending entry now if it hasn't been deleted or cleared.
-					if (nextPendingEntryIndex > mostRecentDeleteOrClearIndex) {
-						const latestPendingValue =
-							// eslint-disable-next-line @typescript-eslint/no-non-null-assertion
-							nextPendingEntry.keySets[nextPendingEntry.keySets.length - 1]!;
-						// Skip iterating if we would have would have already iterated it as part of the sequenced data.
-						// This is not a perfect check in the case the map has changed since the iterator was created
-						// (e.g. if a remote client added the same key in the meantime).
-						if (
-							!this.sequencedStorageData.has(nextPendingEntry.key) ||
-							mostRecentDeleteOrClearIndex !== -1
-						) {
-							return { value: [nextPendingEntry.key, latestPendingValue.value], done: false };
-						}
-					}
-				}
-				nextPending = pendingStorageDataIterator.next();
-			}
-
-			return { value: undefined, done: true };
-		};
-
-		const iterator = {
-			next,
-			[Symbol.iterator](): IterableIterator<[string, unknown]> {
-				return this;
-			},
-		};
-		return iterator;
-	};
-
-	/**
-	 * Compute the optimistic local value for a given key. This combines the sequenced data with
-	 * any pending changes that have not yet been sequenced.
-	 */
-	private readonly getOptimisticValue = (key: string): unknown => {
-		const latestPendingEntry = findLast(
-			this.pendingStorageData,
-			(entry) => entry.type === "clear" || entry.key === key,
-		);
-
-		if (latestPendingEntry === undefined) {
-			return this.sequencedStorageData.get(key);
-		} else if (latestPendingEntry.type === "lifetime") {
-			const latestPendingSet =
-				// eslint-disable-next-line @typescript-eslint/no-non-null-assertion
-				latestPendingEntry.keySets[latestPendingEntry.keySets.length - 1]!;
-			return latestPendingSet.value;
-		} else {
-			// Delete or clear
-			return undefined;
-		}
-	};
-
-	/**
-	 * Determine if the directory optimistically has the key.
-	 * This will return true even if the value is undefined.
-	 */
-	private readonly optimisticallyHas = (key: string): boolean => {
-		const latestPendingEntry = findLast(
-			this.pendingStorageData,
-			(entry) => entry.type === "clear" || entry.key === key,
-		);
-
-		return latestPendingEntry === undefined
-			? this.sequencedStorageData.has(key)
-			: latestPendingEntry.type === "lifetime";
-	};
-
-	/**
-	 * Process a clear operation.
-	 * @param msg - The message from the server to apply.
-	 * @param op - The op to process
-	 * @param local - Whether the message originated from the local client
-	 * @param localOpMetadata - For local client messages, this is the metadata that was submitted with the message.
-	 * For messages from a remote client, this will be undefined.
->>>>>>> 006d1139
 	 */
 	private readonly sequencedStorageData = new Map<string, unknown>();
 
@@ -2192,17 +2038,10 @@
 				pendingKeySet !== undefined && pendingKeySet === localOpMetadata,
 				"Got a local set message we weren't expecting",
 			);
-<<<<<<< HEAD
 			assert(pendingKeySet !== undefined, "pending lifetime should exist");
 			if (pendingEntry.keySets.length === 0) {
 				this.pendingStorageData.splice(pendingEntryIndex, 1);
 			}
-=======
-			if (pendingEntry.keySets.length === 0) {
-				this.pendingStorageData.splice(pendingEntryIndex, 1);
-			}
-
->>>>>>> 006d1139
 			this.sequencedStorageData.set(key, pendingKeySet.value);
 		} else {
 			// Get the previous value before setting the new value
@@ -2401,14 +2240,11 @@
 		op: IDirectoryClearOperation,
 		localOpMetadata: ClearLocalOpMetadata,
 	): void {
-<<<<<<< HEAD
 		// Don't resubmit if this subdirectory is disposed
 		if (this.disposed) {
 			return;
 		}
 
-=======
->>>>>>> 006d1139
 		// Only submit the op, if we have record for it, otherwise it is possible that the older instance
 		// is already deleted, in which case we don't need to submit the op.
 		const pendingEntryIndex = this.pendingStorageData.findIndex(
@@ -2450,34 +2286,6 @@
 		const pendingEntry = this.pendingStorageData[pendingEntryIndex];
 		if (pendingEntry !== undefined) {
 			this.submitKeyMessage(op, localOpMetadata as PendingKeySet | PendingKeyDelete);
-<<<<<<< HEAD
-=======
-		}
-	}
-
-	private incrementPendingSubDirCount(map: Map<string, number>, subDirName: string): void {
-		const count = map.get(subDirName) ?? 0;
-		map.set(subDirName, count + 1);
-	}
-
-	private decrementPendingSubDirCount(map: Map<string, number>, subDirName: string): void {
-		const count = map.get(subDirName) ?? 0;
-		map.set(subDirName, count - 1);
-		if (count <= 1) {
-			map.delete(subDirName);
-		}
-	}
-
-	/**
-	 * Update the count for pending create/delete of the sub directory so that it can be validated on receiving op
-	 * or while resubmitting the op.
-	 */
-	private updatePendingSubDirMessageCount(op: IDirectorySubDirectoryOperation): void {
-		if (op.type === "deleteSubDirectory") {
-			this.incrementPendingSubDirCount(this.pendingDeleteSubDirectoriesTracker, op.subdirName);
-		} else if (op.type === "createSubDirectory") {
-			this.incrementPendingSubDirCount(this.pendingCreateSubDirectoriesTracker, op.subdirName);
->>>>>>> 006d1139
 		}
 	}
 	/**
@@ -2520,29 +2328,14 @@
 		op: IDirectorySubDirectoryOperation,
 		localOpMetadata: SubDirLocalOpMetadata,
 	): void {
-<<<<<<< HEAD
 		// Don't resubmit if this subdirectory is disposed
 		if (this.disposed) {
-=======
-		// Only submit the op, if we have record for it, otherwise it is possible that the older instance
-		// is already deleted, in which case we don't need to submit the op.
-		if (
-			localOpMetadata.type === "createSubDir" &&
-			!this.pendingCreateSubDirectoriesTracker.has(op.subdirName)
-		) {
-			return;
-		} else if (
-			localOpMetadata.type === "deleteSubDir" &&
-			!this.pendingDeleteSubDirectoriesTracker.has(op.subdirName)
-		) {
->>>>>>> 006d1139
 			return;
 		}
 
 		// Only submit the op, if we have record for it, otherwise it is possible that the older instance
 		// is already deleted, in which case we don't need to submit the op.
 		if (localOpMetadata.type === "createSubDir") {
-<<<<<<< HEAD
 			// For create operations, look specifically for lifetimeSubDirectory entries
 			const pendingEntryIndex = this.pendingSubDirectoryData.findIndex(
 				(entry) => entry.subdirName === op.subdirName && entry.type === "createSubDirectory",
@@ -2560,6 +2353,7 @@
 				this.submitCreateSubDirectoryMessage(op);
 			}
 		} else if (localOpMetadata.type === "deleteSubDir") {
+			assert(localOpMetadata.subDirectory !== undefined, "Subdirectory should exist");
 			// For delete operations, look specifically for deleteSubDirectory entries
 			const pendingEntryIndex = this.pendingSubDirectoryData.findIndex(
 				(entry) => entry.subdirName === op.subdirName && entry.type === "deleteSubDirectory",
@@ -2568,17 +2362,6 @@
 			if (pendingEntry !== undefined) {
 				this.submitDeleteSubDirectoryMessage(op, localOpMetadata.subDirectory);
 			}
-=======
-			this.decrementPendingSubDirCount(this.pendingCreateSubDirectoriesTracker, op.subdirName);
-			this.submitCreateSubDirectoryMessage(op);
-		} else if (localOpMetadata.type === "deleteSubDir") {
-			this.decrementPendingSubDirCount(this.pendingDeleteSubDirectoriesTracker, op.subdirName);
-			assert(
-				localOpMetadata.subDirectory !== undefined,
-				"localOpMetadata.subDirectory should be defined",
-			);
-			this.submitDeleteSubDirectoryMessage(op, localOpMetadata.subDirectory);
->>>>>>> 006d1139
 		}
 	}
 
@@ -2625,11 +2408,7 @@
 	public populateSubDirectory(subdirName: string, newSubDir: SubDirectory): void {
 		this.throwIfDisposed();
 		this.registerEventsOnSubDirectory(newSubDir, subdirName);
-<<<<<<< HEAD
 		this.sequencedSubdirectories.set(subdirName, newSubDir);
-=======
-		this._subdirectories.set(subdirName, newSubDir);
->>>>>>> 006d1139
 	}
 
 	/**
@@ -2718,18 +2497,11 @@
 			directoryOp.type === "createSubDirectory" &&
 			localOpMetadata.type === "createSubDir"
 		) {
-<<<<<<< HEAD
 			const subdirName = directoryOp.subdirName;
 
 			const pendingEntryIndex = findLastIndex(
 				this.pendingSubDirectoryData,
 				(entry) => entry.type === "createSubDirectory" && entry.subdirName === subdirName,
-=======
-			const subdirName: unknown = directoryOp.subdirName;
-			assert(
-				subdirName !== undefined,
-				0x8af /* "subdirName" property is missing from "createSubDirectory" operation. */,
->>>>>>> 006d1139
 			);
 			const pendingEntry = this.pendingSubDirectoryData[pendingEntryIndex];
 			assert(
@@ -2737,7 +2509,6 @@
 				"Unexpected pending data for createSubDirectory op",
 			);
 
-<<<<<<< HEAD
 			// We still need to emit the disposed event for any locally created (and now
 			// rolled back) subdirectory trees so listeners can observer the lifecycle
 			// changes properly.
@@ -2745,26 +2516,15 @@
 
 			this.pendingSubDirectoryData.splice(pendingEntryIndex, 1);
 			this.emit("subDirectoryDeleted", subdirName, true, this);
-=======
-			this.deleteSubDirectoryCore(subdirName, true);
-			this.decrementPendingSubDirCount(this.pendingCreateSubDirectoriesTracker, subdirName);
->>>>>>> 006d1139
 		} else if (
 			directoryOp.type === "deleteSubDirectory" &&
 			localOpMetadata.type === "deleteSubDir"
 		) {
-<<<<<<< HEAD
 			const subdirName = directoryOp.subdirName;
 
 			const pendingEntryIndex = findLastIndex(
 				this.pendingSubDirectoryData,
 				(entry) => entry.type === "deleteSubDirectory" && entry.subdirName === subdirName,
-=======
-			const subdirName: unknown = directoryOp.subdirName;
-			assert(
-				subdirName !== undefined,
-				0x8b1 /* "subdirName" property is missing from "deleteSubDirectory" operation. */,
->>>>>>> 006d1139
 			);
 			const pendingEntry = this.pendingSubDirectoryData[pendingEntryIndex];
 			assert(
@@ -2819,172 +2579,6 @@
 		);
 	}
 
-<<<<<<< HEAD
-=======
-	/**
-	 * If our local operations that have not yet been ack'd will eventually overwrite an incoming operation, we should
-	 * not process the incoming operation.
-	 * @param op - Operation to check
-	 * @param local - Whether the message originated from the local client
-	 * @param message - The message
-	 * @param localOpMetadata - For local client messages, this is the metadata that was submitted with the message.
-	 * For messages from a remote client, this will be undefined.
-	 * @returns True if the operation should be processed, false otherwise
-	 */
-	private needProcessSubDirectoryOperation(
-		msg: ISequencedDocumentMessage,
-		op: IDirectorySubDirectoryOperation,
-		local: boolean,
-		localOpMetadata: SubDirLocalOpMetadata | undefined,
-	): boolean {
-		assertNonNullClientId(msg.clientId);
-		const pendingDeleteCount = this.pendingDeleteSubDirectoriesTracker.get(op.subdirName);
-		const pendingCreateCount = this.pendingCreateSubDirectoriesTracker.get(op.subdirName);
-		if (
-			(pendingDeleteCount !== undefined && pendingDeleteCount > 0) ||
-			(pendingCreateCount !== undefined && pendingCreateCount > 0)
-		) {
-			if (local) {
-				assert(localOpMetadata !== undefined, "localOpMetadata should be defined");
-				if (localOpMetadata.type === "deleteSubDir") {
-					assert(
-						pendingDeleteCount !== undefined && pendingDeleteCount > 0,
-						0x6c2 /* pendingDeleteCount should exist */,
-					);
-					this.decrementPendingSubDirCount(
-						this.pendingDeleteSubDirectoriesTracker,
-						op.subdirName,
-					);
-				} else if (localOpMetadata.type === "createSubDir") {
-					assert(
-						pendingCreateCount !== undefined && pendingCreateCount > 0,
-						0x6c3 /* pendingCreateCount should exist */,
-					);
-					this.decrementPendingSubDirCount(
-						this.pendingCreateSubDirectoriesTracker,
-						op.subdirName,
-					);
-				}
-			}
-			if (op.type === "deleteSubDirectory") {
-				const resetSubDirectoryTree = (directory: SubDirectory | undefined): void => {
-					if (!directory) {
-						return;
-					}
-					// If this is delete op and we have keys in this subDirectory, then we need to delete these
-					// keys except the pending ones as they will be sequenced after this delete.
-					directory.sequencedStorageData.clear();
-					directory.emit("clear", true, directory);
-
-					// In case of delete op, we need to reset the creation seqNum, clientSeqNum and client ids of
-					// creators as the previous directory is getting deleted and we will initialize again when
-					// we will receive op for the create again.
-					directory.seqData.seq = -1;
-					directory.seqData.clientSeq = -1;
-					directory.clientIds.clear();
-					// Do the same thing for the subtree of the directory. If create is not pending for a child, then just
-					// delete it.
-					const subDirectories = directory.subdirectories();
-					for (const [subDirName, subDir] of subDirectories) {
-						if (directory.pendingCreateSubDirectoriesTracker.has(subDirName)) {
-							resetSubDirectoryTree(subDir as SubDirectory);
-							continue;
-						}
-						directory.deleteSubDirectoryCore(subDirName, false);
-					}
-				};
-				const subDirectory = this._subdirectories.get(op.subdirName);
-				// Clear the creation tracker record
-				this.ackedCreationSeqTracker.delete(op.subdirName);
-				resetSubDirectoryTree(subDirectory);
-			}
-			if (op.type === "createSubDirectory") {
-				const dir = this._subdirectories.get(op.subdirName);
-				// Child sub directory create seq number can't be lower than the parent subdirectory.
-				// The sequence number for multiple ops can be the same when multiple createSubDirectory occurs with grouped batching enabled, thus <= and not just <.
-				if (this.seqData.seq !== -1 && this.seqData.seq <= msg.sequenceNumber) {
-					if (dir?.seqData.seq === -1) {
-						// Only set the sequence data based on the first message
-						dir.seqData.seq = msg.sequenceNumber;
-						dir.seqData.clientSeq = msg.clientSequenceNumber;
-
-						// set the creation seq in tracker
-						if (
-							!this.ackedCreationSeqTracker.has(op.subdirName) &&
-							!this.pendingDeleteSubDirectoriesTracker.has(op.subdirName)
-						) {
-							this.ackedCreationSeqTracker.set(op.subdirName, {
-								seq: msg.sequenceNumber,
-								clientSeq: msg.clientSequenceNumber,
-							});
-							if (local) {
-								this.localCreationSeqTracker.delete(op.subdirName);
-							}
-						}
-					}
-					// The client created the dir at or after the dirs seq, so list its client id as a creator.
-					if (
-						dir !== undefined &&
-						!dir.clientIds.has(msg.clientId) &&
-						dir.seqData.seq <= msg.sequenceNumber
-					) {
-						dir.clientIds.add(msg.clientId);
-					}
-				}
-			}
-			return false;
-		}
-
-		return !local;
-	}
-
-	/**
-	 * Create subdirectory implementation used for both locally sourced creation as well as incoming remote creation.
-	 * @param subdirName - The name of the subdirectory being created
-	 * @param local - Whether the message originated from the local client
-	 * @param seqData - Sequence number and client sequence number at which this directory is created
-	 * @param clientId - Id of client which created this directory.
-	 * @returns True if is newly created, false if it already existed.
-	 */
-	private createSubDirectoryCore(
-		subdirName: string,
-		local: boolean,
-		seqData: SequenceData,
-		clientId: string,
-	): boolean {
-		const subdir = this._subdirectories.get(subdirName);
-		if (subdir === undefined) {
-			const absolutePath = posix.join(this.absolutePath, subdirName);
-			const subDir = new SubDirectory(
-				{ ...seqData },
-				new Set([clientId]),
-				this.directory,
-				this.runtime,
-				this.serializer,
-				absolutePath,
-				this.logger,
-			);
-			/**
-			 * Store the sequence numbers of newly created subdirectory to the proper creation tracker, based
-			 * on whether the creation behavior has been ack'd or not
-			 */
-			if (isAcknowledgedOrDetached(seqData)) {
-				this.ackedCreationSeqTracker.set(subdirName, { ...seqData });
-			} else {
-				this.localCreationSeqTracker.set(subdirName, { ...seqData });
-			}
-
-			this.registerEventsOnSubDirectory(subDir, subdirName);
-			this._subdirectories.set(subdirName, subDir);
-			this.emit("subDirectoryCreated", subdirName, local, this);
-			return true;
-		} else {
-			subdir.clientIds.add(clientId);
-		}
-		return false;
-	}
-
->>>>>>> 006d1139
 	private registerEventsOnSubDirectory(subDirectory: SubDirectory, subDirName: string): void {
 		subDirectory.on("subDirectoryCreated", (relativePath: string, local: boolean) => {
 			this.emit("subDirectoryCreated", posix.join(subDirName, relativePath), local, this);
