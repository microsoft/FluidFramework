--- conflicted
+++ resolved
@@ -1164,23 +1164,9 @@
 	 */
 	public localCreationSeq: number = 0;
 
-	/**
-<<<<<<< HEAD
-=======
-	 * Maintains a bidirectional association between ack'd subdirectories and their seqData.
-	 * This helps to ensure iteration order which is consistent with the JS map spec.
-	 */
-	public readonly ackedCreationSeqTracker: DirectoryCreationTracker;
-
-	/**
-	 * Similar to {@link ackedCreationSeqTracker}, but for local (unacked) entries.
-	 */
-	public readonly localCreationSeqTracker: DirectoryCreationTracker;
-
 	private readonly mc: MonitoringContext;
 
 	/**
->>>>>>> 6bc5072b
 	 * Constructor.
 	 * @param sequenceNumber - Message seq number at which this was created.
 	 * @param clientIds - Ids of client which created this directory.
@@ -1199,12 +1185,7 @@
 		logger: ITelemetryLoggerExt,
 	) {
 		super();
-<<<<<<< HEAD
-=======
-		this.localCreationSeqTracker = new DirectoryCreationTracker();
-		this.ackedCreationSeqTracker = new DirectoryCreationTracker();
 		this.mc = createChildMonitoringContext({ logger, namespace: "Directory" });
->>>>>>> 6bc5072b
 	}
 
 	public dispose(error?: Error): void {
@@ -1364,7 +1345,7 @@
 				this.runtime,
 				this.serializer,
 				absolutePath,
-				this.logger,
+				this.mc.logger,
 			);
 		} else {
 			if (subDir.disposed) {
@@ -1483,7 +1464,6 @@
 	public subdirectories(): IterableIterator<[string, IDirectory]> {
 		this.throwIfDisposed();
 
-<<<<<<< HEAD
 		// subdirectories() should reflect the optimistic state of subdirectories.
 		// This means that we should return both sequenced and pending subdirectories
 		// that do not also have a pending deletion.
@@ -1493,24 +1473,6 @@
 			const optimisticSubdir = this.getOptimisticSubDirectory(subdirName);
 			if (optimisticSubdir !== undefined) {
 				sequencedSubdirs.push([subdirName, optimisticSubdir]);
-=======
-		const subdirNames = [...ackedSubdirsInOrder, ...localSubdirsInOrder];
-
-		if (subdirNames.length !== this._subdirectories.size) {
-			// TODO: AB#7022: Hitting this block indicates that the eventual consistency scheme for ordering subdirectories
-			// has failed. Fall back to previous directory behavior, which didn't guarantee ordering.
-			// It's not currently clear how to reach this state, so log some diagnostics to help understand the issue.
-			// This whole block should eventually be replaced by an assert that the two sizes align.
-			if (!hasLoggedDirectoryInconsistency) {
-				this.mc.logger.sendTelemetryEvent({
-					eventName: "inconsistentSubdirectoryOrdering",
-					localKeyCount: this.localCreationSeqTracker.size,
-					ackedKeyCount: this.ackedCreationSeqTracker.size,
-					subdirNamesLength: subdirNames.length,
-					subdirectoriesSize: this._subdirectories.size,
-				});
-				hasLoggedDirectoryInconsistency = true;
->>>>>>> 6bc5072b
 			}
 		}
 		const pendingSubdirNames = [
@@ -2168,7 +2130,7 @@
 					this.runtime,
 					this.serializer,
 					absolutePath,
-					this.logger,
+					this.mc.logger,
 				);
 			} else {
 				// If the subdirectory already optimistically exists, we don't need to create it again.
@@ -2622,172 +2584,6 @@
 		);
 	}
 
-<<<<<<< HEAD
-=======
-	/**
-	 * If our local operations that have not yet been ack'd will eventually overwrite an incoming operation, we should
-	 * not process the incoming operation.
-	 * @param op - Operation to check
-	 * @param local - Whether the message originated from the local client
-	 * @param message - The message
-	 * @param localOpMetadata - For local client messages, this is the metadata that was submitted with the message.
-	 * For messages from a remote client, this will be undefined.
-	 * @returns True if the operation should be processed, false otherwise
-	 */
-	private needProcessSubDirectoryOperation(
-		msg: ISequencedDocumentMessage,
-		op: IDirectorySubDirectoryOperation,
-		local: boolean,
-		localOpMetadata: SubDirLocalOpMetadata | undefined,
-	): boolean {
-		assertNonNullClientId(msg.clientId);
-		const pendingDeleteCount = this.pendingDeleteSubDirectoriesTracker.get(op.subdirName);
-		const pendingCreateCount = this.pendingCreateSubDirectoriesTracker.get(op.subdirName);
-		if (
-			(pendingDeleteCount !== undefined && pendingDeleteCount > 0) ||
-			(pendingCreateCount !== undefined && pendingCreateCount > 0)
-		) {
-			if (local) {
-				assert(localOpMetadata !== undefined, 0xc0d /* localOpMetadata should be defined */);
-				if (localOpMetadata.type === "deleteSubDir") {
-					assert(
-						pendingDeleteCount !== undefined && pendingDeleteCount > 0,
-						0x6c2 /* pendingDeleteCount should exist */,
-					);
-					this.decrementPendingSubDirCount(
-						this.pendingDeleteSubDirectoriesTracker,
-						op.subdirName,
-					);
-				} else if (localOpMetadata.type === "createSubDir") {
-					assert(
-						pendingCreateCount !== undefined && pendingCreateCount > 0,
-						0x6c3 /* pendingCreateCount should exist */,
-					);
-					this.decrementPendingSubDirCount(
-						this.pendingCreateSubDirectoriesTracker,
-						op.subdirName,
-					);
-				}
-			}
-			if (op.type === "deleteSubDirectory") {
-				const resetSubDirectoryTree = (directory: SubDirectory | undefined): void => {
-					if (!directory) {
-						return;
-					}
-					// If this is delete op and we have keys in this subDirectory, then we need to delete these
-					// keys except the pending ones as they will be sequenced after this delete.
-					directory.sequencedStorageData.clear();
-					directory.emit("clear", true, directory);
-
-					// In case of delete op, we need to reset the creation seqNum, clientSeqNum and client ids of
-					// creators as the previous directory is getting deleted and we will initialize again when
-					// we will receive op for the create again.
-					directory.seqData.seq = -1;
-					directory.seqData.clientSeq = -1;
-					directory.clientIds.clear();
-					// Do the same thing for the subtree of the directory. If create is not pending for a child, then just
-					// delete it.
-					const subDirectories = directory.subdirectories();
-					for (const [subDirName, subDir] of subDirectories) {
-						if (directory.pendingCreateSubDirectoriesTracker.has(subDirName)) {
-							resetSubDirectoryTree(subDir as SubDirectory);
-							continue;
-						}
-						directory.deleteSubDirectoryCore(subDirName, false);
-					}
-				};
-				const subDirectory = this._subdirectories.get(op.subdirName);
-				// Clear the creation tracker record
-				this.ackedCreationSeqTracker.delete(op.subdirName);
-				resetSubDirectoryTree(subDirectory);
-			}
-			if (op.type === "createSubDirectory") {
-				const dir = this._subdirectories.get(op.subdirName);
-				// Child sub directory create seq number can't be lower than the parent subdirectory.
-				// The sequence number for multiple ops can be the same when multiple createSubDirectory occurs with grouped batching enabled, thus <= and not just <.
-				if (this.seqData.seq !== -1 && this.seqData.seq <= msg.sequenceNumber) {
-					if (dir?.seqData.seq === -1) {
-						// Only set the sequence data based on the first message
-						dir.seqData.seq = msg.sequenceNumber;
-						dir.seqData.clientSeq = msg.clientSequenceNumber;
-
-						// set the creation seq in tracker
-						if (
-							!this.ackedCreationSeqTracker.has(op.subdirName) &&
-							!this.pendingDeleteSubDirectoriesTracker.has(op.subdirName)
-						) {
-							this.ackedCreationSeqTracker.set(op.subdirName, {
-								seq: msg.sequenceNumber,
-								clientSeq: msg.clientSequenceNumber,
-							});
-							if (local) {
-								this.localCreationSeqTracker.delete(op.subdirName);
-							}
-						}
-					}
-					// The client created the dir at or after the dirs seq, so list its client id as a creator.
-					if (
-						dir !== undefined &&
-						!dir.clientIds.has(msg.clientId) &&
-						dir.seqData.seq <= msg.sequenceNumber
-					) {
-						dir.clientIds.add(msg.clientId);
-					}
-				}
-			}
-			return false;
-		}
-
-		return !local;
-	}
-
-	/**
-	 * Create subdirectory implementation used for both locally sourced creation as well as incoming remote creation.
-	 * @param subdirName - The name of the subdirectory being created
-	 * @param local - Whether the message originated from the local client
-	 * @param seqData - Sequence number and client sequence number at which this directory is created
-	 * @param clientId - Id of client which created this directory.
-	 * @returns True if is newly created, false if it already existed.
-	 */
-	private createSubDirectoryCore(
-		subdirName: string,
-		local: boolean,
-		seqData: SequenceData,
-		clientId: string,
-	): boolean {
-		const subdir = this._subdirectories.get(subdirName);
-		if (subdir === undefined) {
-			const absolutePath = posix.join(this.absolutePath, subdirName);
-			const subDir = new SubDirectory(
-				{ ...seqData },
-				new Set([clientId]),
-				this.directory,
-				this.runtime,
-				this.serializer,
-				absolutePath,
-				this.mc.logger,
-			);
-			/**
-			 * Store the sequence numbers of newly created subdirectory to the proper creation tracker, based
-			 * on whether the creation behavior has been ack'd or not
-			 */
-			if (isAcknowledgedOrDetached(seqData)) {
-				this.ackedCreationSeqTracker.set(subdirName, { ...seqData });
-			} else {
-				this.localCreationSeqTracker.set(subdirName, { ...seqData });
-			}
-
-			this.registerEventsOnSubDirectory(subDir, subdirName);
-			this._subdirectories.set(subdirName, subDir);
-			this.emit("subDirectoryCreated", subdirName, local, this);
-			return true;
-		} else {
-			subdir.clientIds.add(clientId);
-		}
-		return false;
-	}
-
->>>>>>> 6bc5072b
 	private registerEventsOnSubDirectory(subDirectory: SubDirectory, subDirName: string): void {
 		subDirectory.on("subDirectoryCreated", (relativePath: string, local: boolean) => {
 			this.emit("subDirectoryCreated", posix.join(subDirName, relativePath), local, this);
