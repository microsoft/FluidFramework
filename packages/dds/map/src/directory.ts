/*!
 * Copyright (c) Microsoft Corporation and contributors. All rights reserved.
 * Licensed under the MIT License.
 */

import { TypedEventEmitter } from "@fluid-internal/client-utils";
import { assert, unreachableCase } from "@fluidframework/core-utils/internal";
import type {
	IChannelAttributes,
	IFluidDataStoreRuntime,
	IChannelStorageService,
} from "@fluidframework/datastore-definitions/internal";
import { MessageType } from "@fluidframework/driver-definitions/internal";
import { readAndParse } from "@fluidframework/driver-utils/internal";
import type {
	ISummaryTreeWithStats,
	ITelemetryContext,
	IRuntimeMessageCollection,
	IRuntimeMessagesContent,
	ISequencedMessageEnvelope,
} from "@fluidframework/runtime-definitions/internal";
import { SummaryTreeBuilder } from "@fluidframework/runtime-utils/internal";
import type { IFluidSerializer } from "@fluidframework/shared-object-base/internal";
import {
	SharedObject,
	ValueType,
	bindHandles,
	parseHandles,
} from "@fluidframework/shared-object-base/internal";
import {
	createChildMonitoringContext,
	type ITelemetryLoggerExt,
	type MonitoringContext,
	UsageError,
} from "@fluidframework/telemetry-utils/internal";
import path from "path-browserify";

import type {
	IDirectory,
	IDirectoryEvents,
	IDirectoryValueChanged,
	ISharedDirectory,
<<<<<<< HEAD
	ISharedDirectoryEvents,
=======
>>>>>>> 7e80360d
	ISharedDirectoryEventsInternal,
	IValueChanged,
} from "./interfaces.js";
import type {
	// eslint-disable-next-line import-x/no-deprecated
	ISerializableValue,
	ISerializedValue,
} from "./internalInterfaces.js";
import { serializeValue, migrateIfSharedSerializable } from "./localValues.js";
import { findLast, findLastIndex } from "./utils.js";

// We use path-browserify since this code can run safely on the server or the browser.
// We standardize on using posix slashes everywhere.
const posix = path.posix;

const snapshotFileName = "header";

/**
 * Defines the means to process and submit a given op on a directory.
 */
interface IDirectoryMessageHandler {
	/**
	 * Apply the given operation.
	 * @param msgEnvelope - The envelope of the message from the server to apply.
	 * @param op - The directory operation to apply
	 * @param local - Whether the message originated from the local client
	 * @param localOpMetadata - For local client messages, this is the metadata that was submitted with the message.
	 * For messages from a remote client, this will be undefined.
	 * @param clientSequenceNumber - The client sequence number of the message.
	 */
	process(
		msgEnvelope: ISequencedMessageEnvelope,
		op: IDirectoryOperation,
		local: boolean,
		localOpMetadata: DirectoryLocalOpMetadata | undefined,
		clientSequenceNumber: number,
	): void;

	/**
	 * Resubmit a previously submitted operation that was not delivered.
	 * @param op - The directory operation to resubmit
	 * @param localOpMetadata - The metadata that was originally submitted with the message.
	 */
	resubmit(op: IDirectoryOperation, localOpMetadata: DirectoryLocalOpMetadata): void;
}

/**
 * Operation indicating a value should be set for a key.
 */
export interface IDirectorySetOperation {
	/**
	 * String identifier of the operation type.
	 */
	type: "set";

	/**
	 * Directory key being modified.
	 */
	key: string;

	/**
	 * Absolute path of the directory where the modified key is located.
	 */
	path: string;

	/**
	 * Value to be set on the key.
	 */
	// eslint-disable-next-line import-x/no-deprecated
	value: ISerializableValue;
}

/**
 * Operation indicating a key should be deleted from the directory.
 */
export interface IDirectoryDeleteOperation {
	/**
	 * String identifier of the operation type.
	 */
	type: "delete";

	/**
	 * Directory key being modified.
	 */
	key: string;

	/**
	 * Absolute path of the directory where the modified key is located.
	 */
	path: string;
}

/**
 * An operation on a specific key within a directory.
 */
export type IDirectoryKeyOperation = IDirectorySetOperation | IDirectoryDeleteOperation;

/**
 * Operation indicating the directory should be cleared.
 */
export interface IDirectoryClearOperation {
	/**
	 * String identifier of the operation type.
	 */
	type: "clear";

	/**
	 * Absolute path of the directory being cleared.
	 */
	path: string;
}

/**
 * An operation on one or more of the keys within a directory.
 */
export type IDirectoryStorageOperation = IDirectoryKeyOperation | IDirectoryClearOperation;

/**
 * Operation indicating a subdirectory should be created.
 */
export interface IDirectoryCreateSubDirectoryOperation {
	/**
	 * String identifier of the operation type.
	 */
	type: "createSubDirectory";

	/**
	 * Absolute path of the directory that will contain the new subdirectory.
	 */
	path: string;

	/**
	 * Name of the new subdirectory.
	 */
	subdirName: string;
}

/**
 * Operation indicating a subdirectory should be deleted.
 */
export interface IDirectoryDeleteSubDirectoryOperation {
	/**
	 * String identifier of the operation type.
	 */
	type: "deleteSubDirectory";

	/**
	 * Absolute path of the directory that contains the directory to be deleted.
	 */
	path: string;

	/**
	 * Name of the subdirectory to be deleted.
	 */
	subdirName: string;
}

/**
 * An operation on the subdirectories within a directory.
 */
export type IDirectorySubDirectoryOperation =
	| IDirectoryCreateSubDirectoryOperation
	| IDirectoryDeleteSubDirectoryOperation;

/**
 * Any operation on a directory.
 */
export type IDirectoryOperation = IDirectoryStorageOperation | IDirectorySubDirectoryOperation;

interface PendingKeySet {
	type: "set";
	path: string;
	value: unknown;
	subdir: SubDirectory;
}

interface PendingKeyDelete {
	type: "delete";
	path: string;
	key: string;
	subdir: SubDirectory;
}

interface PendingClear {
	type: "clear";
	path: string;
	subdir: SubDirectory;
}

/**
 * Represents the "lifetime" of a series of pending set operations before the pending
 * set operations are ack'd.
 */
interface PendingKeyLifetime {
	type: "lifetime";
	key: string;
	path: string;
	/**
	 * A non-empty array of pending key sets that occurred during this lifetime.  If the list
	 * becomes empty (e.g. during processing or rollback), the lifetime no longer exists and
	 * must be removed from the pending data.
	 */
	keySets: PendingKeySet[];
	subdir: SubDirectory;
}

/**
 * A member of the pendingStorageData array, which tracks outstanding changes and can be used to
 * compute optimistic values. Local sets are aggregated into lifetimes.
 */
type PendingStorageEntry = PendingKeyLifetime | PendingKeyDelete | PendingClear;

interface PendingSubDirectoryCreate {
	type: "createSubDirectory";
	subdirName: string;
	subdir: SubDirectory;
}

interface PendingSubDirectoryDelete {
	type: "deleteSubDirectory";
	subdirName: string;
	subdir: SubDirectory;
}

type PendingSubDirectoryEntry = PendingSubDirectoryCreate | PendingSubDirectoryDelete;

/**
 * Create info for the subdirectory.
 *
 * @deprecated This interface will no longer be exported in the future(AB#8004).
 *
 * @legacy @beta
 */
export interface ICreateInfo {
	/**
	 * Sequence number at which this subdirectory was created.
	 */
	csn: number;

	/**
	 * clientids of the clients which created this sub directory.
	 */
	ccIds: string[];
}

/**
 * Defines the in-memory object structure to be used for the conversion to/from serialized.
 *
 * @remarks Directly used in
 * {@link https://developer.mozilla.org/en-US/docs/Web/JavaScript/Reference/Global_Objects/JSON/stringify
 * | JSON.stringify}, direct result from
 * {@link https://developer.mozilla.org/en-US/docs/Web/JavaScript/Reference/Global_Objects/JSON/parse | JSON.parse}.
 *
 * @deprecated This interface will no longer be exported in the future(AB#8004).
 *
 * @legacy @beta
 */
export interface IDirectoryDataObject {
	/**
	 * Key/value date set by the user.
	 */
	// eslint-disable-next-line import-x/no-deprecated
	storage?: Record<string, ISerializableValue>;

	/**
	 * Recursive sub-directories {@link IDirectoryDataObject | objects}.
	 */
	subdirectories?: Record<string, IDirectoryDataObject>;

	/**
	 * Create info for the sub directory. Since directories with same name can get deleted/created by multiple clients
	 * asynchronously, this info helps us to determine whether the ops where for the current instance of sub directory
	 * or not and whether to process them or not based on that. Summaries which were not produced which this change
	 * will not have this info and in that case we can still run in eventual consistency issues but that is no worse
	 * than the state before this change.
	 */
	ci?: ICreateInfo;
}

/**
 * {@link IDirectory} storage format.
 *
 * @deprecated This interface will no longer be exported in the future(AB#8004).
 *
 * @legacy @beta
 */
export interface IDirectoryNewStorageFormat {
	/**
	 * Blob IDs representing larger directory data that was serialized.
	 */
	blobs: string[];

	/**
	 * Storage content representing directory data that was not serialized.
	 */
	content: IDirectoryDataObject;
}

/**
 * The comparator essentially performs the following procedure to determine the order of subdirectory creation:
 * 1. If subdirectory A has a non-negative 'seq' and subdirectory B has a negative 'seq', subdirectory A is always placed first due to
 * the policy that acknowledged subdirectories precede locally created ones that have not been committed yet.
 *
 * 2. When both subdirectories A and B have a non-negative 'seq', they are compared as follows:
 * - If A and B have different 'seq', they are ordered based on 'seq', and the one with the lower 'seq' will be positioned ahead. Notably this rule
 * should not be applied in the directory ordering, since the lowest 'seq' is -1, when the directory is created locally but not acknowledged yet.
 * - In the case where A and B have equal 'seq', the one with the lower 'clientSeq' will be positioned ahead. This scenario occurs when grouped
 * batching is enabled, and a lower 'clientSeq' indicates that it was processed earlier after the batch was ungrouped.
 *
 * 3. When both subdirectories A and B have a negative 'seq', they are compared as follows:
 * - If A and B have different 'seq', the one with lower 'seq' will be positioned ahead, which indicates the corresponding creation message was
 * acknowledged by the server earlier.
 * - If A and B have equal 'seq', the one with lower 'clientSeq' will be placed at the front. This scenario suggests that both subdirectories A
 * and B were created locally and not acknowledged yet, with the one possessing the lower 'clientSeq' being created earlier.
 *
 * 4. A 'seq' value of zero indicates that the subdirectory was created in detached state, and it is considered acknowledged for the
 * purpose of ordering.
 */
const seqDataComparator = (a: SequenceData, b: SequenceData): number => {
	if (isAcknowledgedOrDetached(a)) {
		if (isAcknowledgedOrDetached(b)) {
			// eslint-disable-next-line @typescript-eslint/no-non-null-assertion
			return a.seq === b.seq ? a.clientSeq! - b.clientSeq! : a.seq - b.seq;
		} else {
			return -1;
		}
	} else {
		if (isAcknowledgedOrDetached(b)) {
			return 1;
		} else {
			// eslint-disable-next-line @typescript-eslint/no-non-null-assertion
			return a.seq === b.seq ? a.clientSeq! - b.clientSeq! : a.seq - b.seq;
		}
	}
};

function isAcknowledgedOrDetached(seqData: SequenceData): boolean {
	return seqData.seq >= 0;
}

/**
 * The combination of sequence numebr and client sequence number of a subdirectory
 */
interface SequenceData {
	seq: number;
	clientSeq?: number;
}

/**
 * {@inheritDoc ISharedDirectory}
 *
 * @example
 *
 * ```typescript
 * mySharedDirectory.createSubDirectory("a").createSubDirectory("b").createSubDirectory("c").set("foo", val1);
 * const mySubDir = mySharedDirectory.getWorkingDirectory("/a/b/c");
 * mySubDir.get("foo"); // returns val1
 * ```
 *
 * @sealed
 */
export class SharedDirectory
<<<<<<< HEAD
	extends SharedObject<ISharedDirectoryEvents & ISharedDirectoryEventsInternal>
=======
	extends SharedObject<ISharedDirectoryEventsInternal>
>>>>>>> 7e80360d
	implements ISharedDirectory
{
	/**
	 * String representation for the class.
	 */
	public [Symbol.toStringTag]: string = "SharedDirectory";

	/**
	 * {@inheritDoc IDirectory.absolutePath}
	 */
	public get absolutePath(): string {
		return this.root.absolutePath;
	}

	/**
	 * Root of the SharedDirectory, most operations on the SharedDirectory itself act on the root.
	 */
	private readonly root: SubDirectory = new SubDirectory(
		{ seq: 0, clientSeq: 0 },
		new Set(),
		this,
		this.runtime,
		this.serializer,
		posix.sep,
		this.logger,
	);

	/**
	 * Mapping of op types to message handlers.
	 */
	private readonly messageHandlers = new Map<string, IDirectoryMessageHandler>();

	/**
	 * Constructs a new shared directory. If the object is non-local an id and service interfaces will
	 * be provided.
	 * @param id - String identifier for the SharedDirectory
	 * @param runtime - Data store runtime
	 * @param type - Type identifier
	 */
	public constructor(
		id: string,
		runtime: IFluidDataStoreRuntime,
		attributes: IChannelAttributes,
	) {
		super(id, runtime, attributes, "fluid_directory_");
		this.setMessageHandlers();
		// Mirror the containedValueChanged op on the SharedDirectory
		this.root.on("containedValueChanged", (changed: IValueChanged, local: boolean) => {
			this.emit("containedValueChanged", changed, local, this);
		});
		this.root.on("subDirectoryCreated", (relativePath: string, local: boolean) => {
			this.emit("subDirectoryCreated", relativePath, local, this);
		});
		this.root.on("subDirectoryDeleted", (relativePath: string, local: boolean) => {
			this.emit("subDirectoryDeleted", relativePath, local, this);
		});
	}

	/**
	 * {@inheritDoc IDirectory.get}
	 */
	// TODO: Use `unknown` instead (breaking change).
	// eslint-disable-next-line @typescript-eslint/no-explicit-any
	public get<T = any>(key: string): T | undefined {
		return this.root.get<T>(key);
	}

	/**
	 * {@inheritDoc IDirectory.set}
	 */
	public set<T = unknown>(key: string, value: T): this {
		this.root.set(key, value);
		return this;
	}

	public dispose(error?: Error): void {
		this.root.dispose(error);
	}

	public get disposed(): boolean {
		return this.root.disposed;
	}

	/**
	 * Deletes the given key from within this IDirectory.
	 * @param key - The key to delete
	 * @returns True if the key existed and was deleted, false if it did not exist
	 */
	public delete(key: string): boolean {
		return this.root.delete(key);
	}

	/**
	 * Deletes all keys from within this IDirectory.
	 */
	public clear(): void {
		this.root.clear();
	}

	/**
	 * Checks whether the given key exists in this IDirectory.
	 * @param key - The key to check
	 * @returns True if the key exists, false otherwise
	 */
	public has(key: string): boolean {
		return this.root.has(key);
	}

	/**
	 * The number of entries under this IDirectory.
	 */
	public get size(): number {
		return this.root.size;
	}

	/**
	 * Issue a callback on each entry under this IDirectory.
	 * @param callback - Callback to issue
	 */
	// TODO: Use `unknown` instead (breaking change).
	// eslint-disable-next-line @typescript-eslint/no-explicit-any
	public forEach(callback: (value: any, key: string, map: Map<string, any>) => void): void {
		// eslint-disable-next-line unicorn/no-array-for-each, unicorn/no-array-callback-reference
		this.root.forEach(callback);
	}

	/**
	 * Get an iterator over the entries under this IDirectory.
	 * @returns The iterator
	 */
	// TODO: Use `unknown` instead (breaking change).
	// eslint-disable-next-line @typescript-eslint/no-explicit-any
	public [Symbol.iterator](): IterableIterator<[string, any]> {
		return this.root[Symbol.iterator]();
	}

	/**
	 * Get an iterator over the entries under this IDirectory.
	 * @returns The iterator
	 */
	// TODO: Use `unknown` instead (breaking change).
	// eslint-disable-next-line @typescript-eslint/no-explicit-any
	public entries(): IterableIterator<[string, any]> {
		return this.root.entries();
	}

	/**
	 * {@inheritDoc IDirectory.countSubDirectory}
	 */
	public countSubDirectory(): number {
		return this.root.countSubDirectory();
	}

	/**
	 * Get an iterator over the keys under this IDirectory.
	 * @returns The iterator
	 */
	public keys(): IterableIterator<string> {
		return this.root.keys();
	}

	/**
	 * Get an iterator over the values under this IDirectory.
	 * @returns The iterator
	 */
	// TODO: Use `unknown` instead (breaking change).
	// eslint-disable-next-line @typescript-eslint/no-explicit-any
	public values(): IterableIterator<any> {
		return this.root.values();
	}

	/**
	 * {@inheritDoc IDirectory.createSubDirectory}
	 */
	public createSubDirectory(subdirName: string): IDirectory {
		return this.root.createSubDirectory(subdirName);
	}

	/**
	 * {@inheritDoc IDirectory.getSubDirectory}
	 */
	public getSubDirectory(subdirName: string): IDirectory | undefined {
		return this.root.getSubDirectory(subdirName);
	}

	/**
	 * {@inheritDoc IDirectory.hasSubDirectory}
	 */
	public hasSubDirectory(subdirName: string): boolean {
		return this.root.hasSubDirectory(subdirName);
	}

	/**
	 * {@inheritDoc IDirectory.deleteSubDirectory}
	 */
	public deleteSubDirectory(subdirName: string): boolean {
		return this.root.deleteSubDirectory(subdirName);
	}

	/**
	 * {@inheritDoc IDirectory.subdirectories}
	 */
	public subdirectories(): IterableIterator<[string, IDirectory]> {
		return this.root.subdirectories();
	}

	/**
	 * {@inheritDoc IDirectory.getWorkingDirectory}
	 */
	public getWorkingDirectory(relativePath: string): IDirectory | undefined {
		const absolutePath = this.makeAbsolute(relativePath);
		if (absolutePath === posix.sep) {
			return this.root;
		}

		let currentSubDir = this.root;
		const subdirs = absolutePath.slice(1).split(posix.sep);
		for (const subdir of subdirs) {
			currentSubDir = currentSubDir.getSubDirectory(subdir) as SubDirectory;
			if (!currentSubDir) {
				return undefined;
			}
		}
		return currentSubDir;
	}

	/**
	 * Similar to `getWorkingDirectory`, but only returns directories that are sequenced.
	 * This can be useful for op processing since we only process ops on sequenced directories.
	 */
	private getSequencedWorkingDirectory(relativePath: string): IDirectory | undefined {
		const absolutePath = this.makeAbsolute(relativePath);
		if (absolutePath === posix.sep) {
			return this.root;
		}

		let currentSubDir: SubDirectory | undefined = this.root;
		const subdirs = absolutePath.slice(1).split(posix.sep);
		for (const subdir of subdirs) {
			currentSubDir = currentSubDir.sequencedSubdirectories.get(subdir);
			if (!currentSubDir) {
				return undefined;
			}
		}
		return currentSubDir;
	}

	/**
	 * {@inheritDoc @fluidframework/shared-object-base#SharedObject.summarizeCore}
	 */
	protected summarizeCore(
		serializer: IFluidSerializer,
		telemetryContext?: ITelemetryContext,
	): ISummaryTreeWithStats {
		return this.serializeDirectory(this.root, serializer);
	}

	/**
	 * Submits an operation
	 * @param op - Op to submit
	 * @param localOpMetadata - The local metadata associated with the op. We send a unique id that is used to track
	 * this op while it has not been ack'd. This will be sent when we receive this op back from the server.
	 */
	public submitDirectoryMessage(
		op: IDirectoryOperation,
		localOpMetadata: DirectoryLocalOpMetadata,
	): void {
		this.submitLocalMessage(op, localOpMetadata);
	}

	/**
	 * {@inheritDoc @fluidframework/shared-object-base#SharedObject.onDisconnect}
	 */
	protected onDisconnect(): void {}

	/**
	 * {@inheritDoc @fluidframework/shared-object-base#SharedObject.reSubmitCore}
	 */
	protected override reSubmitCore(
		content: unknown,
		localOpMetadata: DirectoryLocalOpMetadata,
	): void {
		const message = content as IDirectoryOperation;
		const handler = this.messageHandlers.get(message.type);
		assert(handler !== undefined, 0x00d /* Missing message handler for message type */);
		handler.resubmit(message, localOpMetadata);
	}

	/**
	 * {@inheritDoc @fluidframework/shared-object-base#SharedObject.loadCore}
	 */
	protected async loadCore(storage: IChannelStorageService): Promise<void> {
		const data = await readAndParse(storage, snapshotFileName);
		const newFormat = data as IDirectoryNewStorageFormat;
		if (Array.isArray(newFormat.blobs)) {
			// New storage format
			this.populate(newFormat.content);
			const blobContents = await Promise.all(
				newFormat.blobs.map(async (blobName) => readAndParse(storage, blobName)),
			);
			for (const blobContent of blobContents) {
				this.populate(blobContent as IDirectoryDataObject);
			}
		} else {
			// Old storage format
			this.populate(data as IDirectoryDataObject);
		}
	}

	/**
	 * Populate the directory with the given directory data.
	 * @param data - A JSON string containing serialized directory data
	 */
	protected populate(data: IDirectoryDataObject): void {
		const stack: [SubDirectory, IDirectoryDataObject][] = [];
		stack.push([this.root, data]);

		while (stack.length > 0) {
			// eslint-disable-next-line @typescript-eslint/no-non-null-assertion
			const [currentSubDir, currentSubDirObject] = stack.pop()!;
			if (currentSubDirObject.subdirectories) {
				// Utilize a map to store the seq -> clientSeq for the newly created subdirectory
				const tempSeqNums = new Map<number, number>();
				for (const [subdirName, subdirObject] of Object.entries(
					currentSubDirObject.subdirectories,
				)) {
					let newSubDir = currentSubDir.getSubDirectory(subdirName) as SubDirectory;
					let seqData: SequenceData;
					if (!newSubDir) {
						const createInfo = subdirObject.ci;
						// We do not store the client sequence number in the storage because the order has already been
						// guaranteed during the serialization process. As a result, it is only essential to utilize the
						// "fake" client sequence number to signify the loading order, and there is no need to retain
						// the actual client sequence number at this point.
						if (createInfo !== undefined && createInfo.csn > 0) {
							if (!tempSeqNums.has(createInfo.csn)) {
								tempSeqNums.set(createInfo.csn, 0);
							}
							let fakeClientSeq = tempSeqNums.get(createInfo.csn) as number;
							seqData = { seq: createInfo.csn, clientSeq: fakeClientSeq };
							tempSeqNums.set(createInfo.csn, ++fakeClientSeq);
						} else {
							/**
							 * 1. If csn is -1, then initialize it with 0, otherwise we will never process ops for this
							 * sub directory. This could be done at serialization time too, but we need to maintain
							 * back compat too and also we will actually know the state when it was serialized.
							 * 2. We need to make the csn = -1 and csn = 0 share the same counter, there are cases
							 * where both -1 and 0 coexist within a single document.
							 */
							seqData = {
								seq: 0,
								clientSeq: ++currentSubDir.localCreationSeq,
							};
						}
						newSubDir = new SubDirectory(
							seqData,
							createInfo === undefined ? new Set() : new Set<string>(createInfo.ccIds),
							this,
							this.runtime,
							this.serializer,
							posix.join(currentSubDir.absolutePath, subdirName),
							this.logger,
						);
						currentSubDir.populateSubDirectory(subdirName, newSubDir);
					}
					stack.push([newSubDir, subdirObject]);
				}
			}

			if (currentSubDirObject.storage) {
				for (const [key, serializable] of Object.entries(currentSubDirObject.storage)) {
					const parsedSerializable = parseHandles(
						serializable,
						this.serializer,
						// eslint-disable-next-line import-x/no-deprecated
					) as ISerializableValue;
					migrateIfSharedSerializable(parsedSerializable, this.serializer, this.handle);
					currentSubDir.populateStorage(key, parsedSerializable.value);
				}
			}
		}
	}

	/**
	 * {@inheritDoc @fluidframework/shared-object-base#SharedObject.processMessagesCore}
	 */
	protected override processMessagesCore(messagesCollection: IRuntimeMessageCollection): void {
		const { envelope, local, messagesContent } = messagesCollection;
		for (const messageContent of messagesContent) {
			this.processMessage(envelope, messageContent, local);
		}
	}

	private processMessage(
		messageEnvelope: ISequencedMessageEnvelope,
		messageContent: IRuntimeMessagesContent,
		local: boolean,
	): void {
		// eslint-disable-next-line @typescript-eslint/no-unsafe-enum-comparison
		if (messageEnvelope.type === MessageType.Operation) {
			const op: IDirectoryOperation = messageContent.contents as IDirectoryOperation;
			const handler = this.messageHandlers.get(op.type);
			assert(
				handler !== undefined,
				0x00e /* "Missing message handler for message type: op may be from a newer version */,
			);
			handler.process(
				messageEnvelope,
				op,
				local,
				messageContent.localOpMetadata as DirectoryLocalOpMetadata | undefined,
				messageContent.clientSequenceNumber,
			);
		}
	}

	/**
	 * {@inheritDoc @fluidframework/shared-object-base#SharedObject.rollback}
	 */
	protected override rollback(
		content: unknown,
		localOpMetadata: DirectoryLocalOpMetadata,
	): void {
		const op: IDirectoryOperation = content as IDirectoryOperation;
		const subdir = this.getWorkingDirectory(op.path) as SubDirectory | undefined;
		if (subdir) {
			subdir.rollback(op, localOpMetadata);
		}
	}

	/**
	 * Converts the given relative path to absolute against the root.
	 * @param relativePath - The path to convert
	 */
	private makeAbsolute(relativePath: string): string {
		return posix.resolve(posix.sep, relativePath);
	}

	/**
	 * Set the message handlers for the directory.
	 */
	private setMessageHandlers(): void {
		// Notes on how we target the correct subdirectory:
		// `process`: When processing ops, we only ever want to process ops on sequenced directories. This prevents
		// scenarios where ops could be processed on a pending directory instead of a sequenced directory,
		// leading to ops effectively being processed out of order.
		// `resubmit`: When resubmitting ops, we use `localOpMetadata` to get a reference to the subdirectory that
		// the op was originally targeting.
		this.messageHandlers.set("clear", {
			process: (
				msgEnvelope: ISequencedMessageEnvelope,
				op: IDirectoryClearOperation,
				local: boolean,
				localOpMetadata: ClearLocalOpMetadata | undefined,
				clientSequenceNumber: number,
			) => {
				const subdir = this.getSequencedWorkingDirectory(op.path) as SubDirectory | undefined;
				if (subdir !== undefined && !subdir?.disposed) {
					subdir.processClearMessage(msgEnvelope, op, local, localOpMetadata);
				}
			},
			resubmit: (op: IDirectoryClearOperation, localOpMetadata: ClearLocalOpMetadata) => {
				const targetSubdir = localOpMetadata.subdir;
				if (!targetSubdir.disposed) {
					targetSubdir.resubmitClearMessage(op, localOpMetadata);
				}
			},
		});

		this.messageHandlers.set("delete", {
			process: (
				msgEnvelope: ISequencedMessageEnvelope,
				op: IDirectoryDeleteOperation,
				local: boolean,
				localOpMetadata: EditLocalOpMetadata | undefined,
				clientSequenceNumber: number,
			) => {
				const subdir = this.getSequencedWorkingDirectory(op.path) as SubDirectory | undefined;
				if (subdir !== undefined && !subdir?.disposed) {
					subdir.processDeleteMessage(msgEnvelope, op, local, localOpMetadata);
				}
			},
			resubmit: (op: IDirectoryDeleteOperation, localOpMetadata: EditLocalOpMetadata) => {
				const targetSubdir = localOpMetadata.subdir;
				if (!targetSubdir.disposed) {
					targetSubdir.resubmitKeyMessage(op, localOpMetadata);
				}
			},
		});
		this.messageHandlers.set("set", {
			process: (
				msgEnvelope: ISequencedMessageEnvelope,
				op: IDirectorySetOperation,
				local: boolean,
				localOpMetadata: EditLocalOpMetadata | undefined,
				clientSequenceNumber: number,
			) => {
				const subdir = this.getSequencedWorkingDirectory(op.path) as SubDirectory | undefined;
				if (subdir !== undefined && !subdir?.disposed) {
					migrateIfSharedSerializable(op.value, this.serializer, this.handle);
					const localValue: unknown = local ? undefined : op.value.value;
					subdir.processSetMessage(msgEnvelope, op, localValue, local, localOpMetadata);
				}
			},
			resubmit: (op: IDirectorySetOperation, localOpMetadata: EditLocalOpMetadata) => {
				const targetSubdir = localOpMetadata.subdir;
				if (!targetSubdir.disposed) {
					targetSubdir.resubmitKeyMessage(op, localOpMetadata);
				}
			},
		});

		this.messageHandlers.set("createSubDirectory", {
			process: (
				msgEnvelope: ISequencedMessageEnvelope,
				op: IDirectoryCreateSubDirectoryOperation,
				local: boolean,
				localOpMetadata: SubDirLocalOpMetadata | undefined,
				clientSequenceNumber: number,
			) => {
				const parentSubdir = this.getSequencedWorkingDirectory(op.path) as
					| SubDirectory
					| undefined;
				if (parentSubdir !== undefined && !parentSubdir?.disposed) {
					parentSubdir.processCreateSubDirectoryMessage(
						msgEnvelope,
						op,
						local,
						localOpMetadata,
						clientSequenceNumber,
					);
				}
			},
			resubmit: (
				op: IDirectoryCreateSubDirectoryOperation,
				localOpMetadata: SubDirLocalOpMetadata,
			) => {
				const targetSubdir = localOpMetadata.parentSubdir;
				if (!targetSubdir.disposed) {
					// We don't reuse the metadata but send a new one on each submit.
					targetSubdir.resubmitSubDirectoryMessage(op, localOpMetadata);
				}
			},
		});

		this.messageHandlers.set("deleteSubDirectory", {
			process: (
				msgEnvelope: ISequencedMessageEnvelope,
				op: IDirectoryDeleteSubDirectoryOperation,
				local: boolean,
				localOpMetadata: SubDirLocalOpMetadata | undefined,
			) => {
				const parentSubdir = this.getSequencedWorkingDirectory(op.path) as
					| SubDirectory
					| undefined;
				if (parentSubdir !== undefined && !parentSubdir?.disposed) {
					parentSubdir.processDeleteSubDirectoryMessage(
						msgEnvelope,
						op,
						local,
						localOpMetadata,
					);
				}
			},
			resubmit: (
				op: IDirectoryDeleteSubDirectoryOperation,
				localOpMetadata: SubDirLocalOpMetadata,
			) => {
				const targetSubdir = localOpMetadata.parentSubdir;
				if (!targetSubdir.disposed) {
					// We don't reuse the metadata but send a new one on each submit.
					targetSubdir.resubmitSubDirectoryMessage(op, localOpMetadata);
				}
			},
		});
	}

	/**
	 * {@inheritDoc @fluidframework/shared-object-base#SharedObjectCore.applyStashedOp}
	 */
	protected applyStashedOp(op: unknown): void {
		const directoryOp = op as IDirectoryOperation;
		const dir = this.getWorkingDirectory(directoryOp.path);
		switch (directoryOp.type) {
			case "clear": {
				dir?.clear();
				break;
			}
			case "createSubDirectory": {
				dir?.createSubDirectory(directoryOp.subdirName);
				break;
			}
			case "delete": {
				dir?.delete(directoryOp.key);
				break;
			}
			case "deleteSubDirectory": {
				dir?.deleteSubDirectory(directoryOp.subdirName);
				break;
			}
			case "set": {
				migrateIfSharedSerializable(directoryOp.value, this.serializer, this.handle);
				dir?.set(directoryOp.key, directoryOp.value.value);
				break;
			}
			default: {
				unreachableCase(directoryOp);
			}
		}
	}

	private serializeDirectory(
		root: SubDirectory,
		serializer: IFluidSerializer,
		telemetryContext?: ITelemetryContext,
	): ISummaryTreeWithStats {
		const MinValueSizeSeparateSnapshotBlob = 8 * 1024;

		const builder = new SummaryTreeBuilder();
		let counter = 0;
		const blobs: string[] = [];

		const stack: [SubDirectory, IDirectoryDataObject][] = [];
		const content: IDirectoryDataObject = {};
		stack.push([root, content]);

		while (stack.length > 0) {
			// eslint-disable-next-line @typescript-eslint/no-non-null-assertion
			const [currentSubDir, currentSubDirObject] = stack.pop()!;
			currentSubDirObject.ci = currentSubDir.getSerializableCreateInfo();
			for (const [key, value] of currentSubDir.getSerializedStorage(serializer)) {
				if (!currentSubDirObject.storage) {
					currentSubDirObject.storage = {};
				}
				// eslint-disable-next-line import-x/no-deprecated
				const result: ISerializableValue = {
					type: value.type,
					value: value.value && (JSON.parse(value.value) as object),
				};
				if (value.value && value.value.length >= MinValueSizeSeparateSnapshotBlob) {
					const extraContent: IDirectoryDataObject = {};
					let largeContent = extraContent;
					if (currentSubDir.absolutePath !== posix.sep) {
						for (const dir of currentSubDir.absolutePath.slice(1).split(posix.sep)) {
							const subDataObject: IDirectoryDataObject = {};
							largeContent.subdirectories = { [dir]: subDataObject };
							largeContent = subDataObject;
						}
					}
					largeContent.storage = { [key]: result };
					const blobName = `blob${counter}`;
					counter++;
					blobs.push(blobName);
					builder.addBlob(blobName, JSON.stringify(extraContent));
				} else {
					currentSubDirObject.storage[key] = result;
				}
			}

			for (const [subdirName, subdir] of currentSubDir.subdirectories()) {
				if (!currentSubDirObject.subdirectories) {
					currentSubDirObject.subdirectories = {};
				}
				const subDataObject: IDirectoryDataObject = {};
				currentSubDirObject.subdirectories[subdirName] = subDataObject;
				stack.push([subdir as SubDirectory, subDataObject]);
			}
		}

		const newFormat: IDirectoryNewStorageFormat = {
			blobs,
			content,
		};
		builder.addBlob(snapshotFileName, JSON.stringify(newFormat));

		return builder.getSummaryTree();
	}
}

interface ICreateSubDirLocalOpMetadata {
	type: "createSubDir";
	parentSubdir: SubDirectory;
}

interface IDeleteSubDirLocalOpMetadata {
	type: "deleteSubDir";
	subDirectory: SubDirectory | undefined;
	parentSubdir: SubDirectory;
}

type SubDirLocalOpMetadata = ICreateSubDirLocalOpMetadata | IDeleteSubDirLocalOpMetadata;

type EditLocalOpMetadata = PendingKeySet | PendingKeyDelete;

type ClearLocalOpMetadata = PendingClear;

type StorageLocalOpMetadata = EditLocalOpMetadata | ClearLocalOpMetadata;

/**
 * Types of local op metadata.
 */
export type DirectoryLocalOpMetadata = StorageLocalOpMetadata | SubDirLocalOpMetadata;

// eslint-disable-next-line @rushstack/no-new-null
function assertNonNullClientId(clientId: string | null): asserts clientId is string {
	assert(clientId !== null, 0x6af /* client id should never be null */);
}

/**
 * Node of the directory tree.
 * @sealed
 */
class SubDirectory extends TypedEventEmitter<IDirectoryEvents> implements IDirectory {
	/**
	 * Tells if the sub directory is deleted or not.
	 */
	private _deleted = false;

	/**
	 * String representation for the class.
	 */
	public [Symbol.toStringTag]: string = "SubDirectory";

	/**
	 * The sequenced subdirectories the directory is holding independent of any pending
	 * create/delete subdirectory operations.
	 */
	private readonly _sequencedSubdirectories = new Map<string, SubDirectory>();

	/**
	 * Assigns a unique ID to each subdirectory created locally but pending for acknowledgement, facilitating the tracking
	 * of the creation order.
	 */
	public localCreationSeq: number = 0;

	private readonly mc: MonitoringContext;

	/**
	 * Constructor.
	 * @param sequenceNumber - Message seq number at which this was created.
	 * @param clientIds - Ids of client which created this directory.
	 * @param directory - Reference back to the SharedDirectory to perform operations
	 * @param runtime - The data store runtime this directory is associated with
	 * @param serializer - The serializer to serialize / parse handles
	 * @param absolutePath - The absolute path of this IDirectory
	 */
	public constructor(
		private readonly seqData: SequenceData,
		private readonly clientIds: Set<string>,
		private readonly directory: SharedDirectory,
		private readonly runtime: IFluidDataStoreRuntime,
		private readonly serializer: IFluidSerializer,
		public readonly absolutePath: string,
		logger: ITelemetryLoggerExt,
	) {
		super();
		this.mc = createChildMonitoringContext({ logger, namespace: "Directory" });
	}

	public dispose(error?: Error): void {
		this._deleted = true;
		this.emit("disposed", this);
	}

	/**
	 * Unmark the deleted property only when rolling back delete.
	 */
	private undispose(): void {
		this._deleted = false;
		this.emit("undisposed", this);
	}

	public get disposed(): boolean {
		return this._deleted;
	}

	private throwIfDisposed(): void {
		if (this._deleted) {
			throw new UsageError("Cannot access Disposed subDirectory");
		}
	}

	/**
	 * Checks whether the given key exists in this IDirectory.
	 * @param key - The key to check
	 * @returns True if the key exists, false otherwise
	 */
	public has(key: string): boolean {
		this.throwIfDisposed();
		return this.optimisticallyHas(key);
	}

	/**
	 * {@inheritDoc IDirectory.get}
	 */
	public get<T = unknown>(key: string): T | undefined {
		return this.getOptimisticValue(key) as T | undefined;
	}

	/**
	 * {@inheritDoc IDirectory.set}
	 */
	public set<T = unknown>(key: string, value: T): this {
		this.throwIfDisposed();
		// Undefined/null keys can't be serialized to JSON in the manner we currently snapshot.
		if (key === undefined || key === null) {
			throw new Error("Undefined and null keys are not supported");
		}
		const previousOptimisticLocalValue = this.getOptimisticValue(key);

		const detachedBind =
			this.mc.config.getBoolean("Fluid.Directory.AllowDetachedResolve") ?? false;
		if (detachedBind) {
			// Create a local value and serialize it.
			// AB#47081: This will be removed once we can validate that it is no longer needed.
			bindHandles(value, this.directory.handle);
		}

		// If we are not attached, don't submit the op.
		if (!this.directory.isAttached()) {
			this.sequencedStorageData.set(key, value);
			const event: IDirectoryValueChanged = {
				key,
				path: this.absolutePath,
				previousValue: previousOptimisticLocalValue,
			};
			this.directory.emit("valueChanged", event, true, this.directory);
			const containedEvent: IValueChanged = {
				key,
				previousValue: previousOptimisticLocalValue,
			};
			this.emit("containedValueChanged", containedEvent, true, this);
			return this;
		}

		// A new pending key lifetime is created if:
		// 1. There isn't any pending entry for the key yet
		// 2. The most recent pending entry for the key was a deletion (as this terminates the prior lifetime)
		// 3. A clear was sent after the last pending entry for the key (which also terminates the prior lifetime)
		let latestPendingEntry = findLast(
			this.pendingStorageData,
			(entry) => entry.type === "clear" || entry.key === key,
		);
		if (
			latestPendingEntry === undefined ||
			latestPendingEntry.type === "delete" ||
			latestPendingEntry.type === "clear"
		) {
			latestPendingEntry = {
				type: "lifetime",
				path: this.absolutePath,
				key,
				keySets: [],
				subdir: this,
			};
			this.pendingStorageData.push(latestPendingEntry);
		}
		const pendingKeySet: PendingKeySet = {
			type: "set",
			path: this.absolutePath,
			value,
			subdir: this,
		};
		latestPendingEntry.keySets.push(pendingKeySet);

		const op: IDirectoryOperation = {
			key,
			path: this.absolutePath,
			type: "set",
			value: { type: ValueType[ValueType.Plain], value },
		};
		this.submitKeyMessage(op, pendingKeySet);

		const directoryValueChanged: IDirectoryValueChanged = {
			key,
			path: this.absolutePath,
			previousValue: previousOptimisticLocalValue,
		};
		this.directory.emit("valueChanged", directoryValueChanged, true, this.directory);
		const valueChanged: IValueChanged = {
			key,
			previousValue: previousOptimisticLocalValue,
		};
		this.emit("containedValueChanged", valueChanged, true, this);
		return this;
	}

	/**
	 * {@inheritDoc IDirectory.countSubDirectory}
	 */
	public countSubDirectory(): number {
		return [...this.subdirectories()].length;
	}

	/**
	 * {@inheritDoc IDirectory.createSubDirectory}
	 */
	public createSubDirectory(subdirName: string): IDirectory {
		this.throwIfDisposed();
		// Undefined/null subdirectory names can't be serialized to JSON in the manner we currently snapshot.
		if (subdirName === undefined || subdirName === null) {
			throw new Error("SubDirectory name may not be undefined or null");
		}

		if (subdirName.includes(posix.sep)) {
			throw new Error(`SubDirectory name may not contain ${posix.sep}`);
		}

		let subDir = this.getOptimisticSubDirectory(subdirName, true);
		const seqData = this.getLocalSeq();
		const clientId = this.runtime.clientId ?? "detached";
		const isNewSubDirectory = subDir === undefined;

		if (subDir === undefined) {
			// If we do not have optimistically have this subdirectory yet, we should create a new one
			const absolutePath = posix.join(this.absolutePath, subdirName);
			subDir = new SubDirectory(
				{ ...seqData },
				new Set([clientId]),
				this.directory,
				this.runtime,
				this.serializer,
				absolutePath,
				this.mc.logger,
			);
		} else {
			if (subDir.disposed) {
				// In the case that the subdir exists but is disposed, we should
				// still use the existing subdir to maintain any pending changes but
				// ensure it is no longer disposed.
				this.undisposeSubdirectoryTree(subDir);
			}
			subDir.clientIds.add(clientId);
		}

		this.registerEventsOnSubDirectory(subDir, subdirName);

		// Only submit the op/emit event if we actually created a new subdir.
		if (isNewSubDirectory) {
			if (this.directory.isAttached()) {
				const pendingSubDirectoryCreate: PendingSubDirectoryCreate = {
					type: "createSubDirectory",
					subdirName,
					subdir: subDir,
				};
				this.pendingSubDirectoryData.push(pendingSubDirectoryCreate);
				const op: IDirectoryCreateSubDirectoryOperation = {
					subdirName,
					path: this.absolutePath,
					type: "createSubDirectory",
				};
				this.submitCreateSubDirectoryMessage(op);
			} else {
				// If we are detached, don't submit the op and directly commit
				// the subdir to _sequencedSubdirectories.
				this._sequencedSubdirectories.set(subdirName, subDir);
			}
			this.emit("subDirectoryCreated", subdirName, true, this);
		}
		return subDir;
	}

	/**
	 * Gets the Sequence Data which should be used for local changes.
	 *
	 * @remarks While detached, 0 is used rather than -1 to represent a change which should be universally known (as opposed to known
	 * only by the local client). This ensures that if the directory is later attached, none of its data needs to be updated (the values
	 * last set while detached will now be known to any new client, until they are changed).
	 *
	 * The client sequence number is incremented by 1 for maintaining the internal order of locally created subdirectories
	 *
	 * @privateRemarks TODO: Convert these conventions to named constants. The semantics used here match those for merge-tree.
	 */
	private getLocalSeq(): SequenceData {
		return this.directory.isAttached()
			? { seq: -1, clientSeq: ++this.localCreationSeq }
			: { seq: 0, clientSeq: ++this.localCreationSeq };
	}

	/**
	 * {@inheritDoc IDirectory.getSubDirectory}
	 */
	public getSubDirectory(subdirName: string): IDirectory | undefined {
		this.throwIfDisposed();
		return this.getOptimisticSubDirectory(subdirName);
	}

	/**
	 * {@inheritDoc IDirectory.hasSubDirectory}
	 */
	public hasSubDirectory(subdirName: string): boolean {
		this.throwIfDisposed();
		return this.getOptimisticSubDirectory(subdirName) !== undefined;
	}

	/**
	 * {@inheritDoc IDirectory.deleteSubDirectory}
	 */
	public deleteSubDirectory(subdirName: string): boolean {
		this.throwIfDisposed();

		if (!this.directory.isAttached()) {
			const previousValue = this._sequencedSubdirectories.get(subdirName);
			const successfullyRemoved = this._sequencedSubdirectories.delete(subdirName);
			// Only emit if we actually deleted something.
			if (successfullyRemoved) {
				this.disposeSubDirectoryTree(previousValue);
				this.emit("subDirectoryDeleted", subdirName, true, this);
			}
			return successfullyRemoved;
		}

		const previousOptimisticSubDirectory = this.getOptimisticSubDirectory(subdirName);
		if (previousOptimisticSubDirectory === undefined) {
			return false;
		}
		const pendingSubdirDelete: PendingSubDirectoryDelete = {
			type: "deleteSubDirectory",
			subdirName,
			subdir: this,
		};
		this.pendingSubDirectoryData.push(pendingSubdirDelete);

		const op: IDirectoryOperation = {
			subdirName,
			type: "deleteSubDirectory",
			path: this.absolutePath,
		};
		this.submitDeleteSubDirectoryMessage(op, previousOptimisticSubDirectory);
		this.emit("subDirectoryDeleted", subdirName, true, this);
		// We don't want to fully dispose the subdir tree since this is only a pending
		// local delete. Instead we will only emit the dispose event to reflect the
		// local state.
		this.emitDisposeForSubdirTree(previousOptimisticSubDirectory);
		return true;
	}

	/**
	 * {@inheritDoc IDirectory.subdirectories}
	 */
	public subdirectories(): IterableIterator<[string, IDirectory]> {
		this.throwIfDisposed();

		// subdirectories() should reflect the optimistic state of subdirectories.
		// This means that we should return both sequenced and pending subdirectories
		// that do not also have a pending deletion.
		const sequencedSubdirs: [string, SubDirectory][] = [];
		const sequencedSubdirNames = new Set([...this._sequencedSubdirectories.keys()]);
		for (const subdirName of sequencedSubdirNames) {
			const optimisticSubdir = this.getOptimisticSubDirectory(subdirName);
			if (optimisticSubdir !== undefined) {
				sequencedSubdirs.push([subdirName, optimisticSubdir]);
			}
		}
		const pendingSubdirNames = [
			...new Set(
				this.pendingSubDirectoryData
					.map((entry) => entry.subdirName)
					.filter((subdirName) => !sequencedSubdirNames.has(subdirName)),
			),
		];
		const pendingSubdirs: [string, SubDirectory][] = [];
		for (const subdirName of pendingSubdirNames) {
			const optimisticSubdir = this.getOptimisticSubDirectory(subdirName);
			if (optimisticSubdir !== undefined) {
				pendingSubdirs.push([subdirName, optimisticSubdir]);
			}
		}
		const allSubdirs = [...sequencedSubdirs, ...pendingSubdirs];
		const orderedSubdirs = allSubdirs.sort((a, b) => {
			const aSeqData = a[1].seqData;
			const bSeqData = b[1].seqData;
			return seqDataComparator(aSeqData, bSeqData);
		});

		return orderedSubdirs[Symbol.iterator]();
	}

	/**
	 * {@inheritDoc IDirectory.getWorkingDirectory}
	 */
	public getWorkingDirectory(relativePath: string): IDirectory | undefined {
		this.throwIfDisposed();
		return this.directory.getWorkingDirectory(this.makeAbsolute(relativePath));
	}

	/**
	 * This checks if there is pending delete op for local delete for a given child subdirectory.
	 * @param subDirName - directory name.
	 * @returns true if there is pending delete.
	 */
	public isSubDirectoryDeletePending(subDirName: string): boolean {
		const lastPendingEntry = findLast(this.pendingSubDirectoryData, (entry) => {
			return entry.subdirName === subDirName && entry.type === "deleteSubDirectory";
		});
		return lastPendingEntry !== undefined;
	}

	/**
	 * Deletes the given key from within this IDirectory.
	 * @param key - The key to delete
	 * @returns True if the key existed and was deleted, false if it did not exist
	 */
	public delete(key: string): boolean {
		this.throwIfDisposed();
		const previousOptimisticLocalValue = this.getOptimisticValue(key);

		if (!this.directory.isAttached()) {
			const successfullyRemoved = this.sequencedStorageData.delete(key);
			// Only emit if we actually deleted something.
			if (previousOptimisticLocalValue !== undefined && successfullyRemoved) {
				const event: IDirectoryValueChanged = {
					key,
					path: this.absolutePath,
					previousValue: previousOptimisticLocalValue,
				};
				this.directory.emit("valueChanged", event, true, this.directory);
				const containedEvent: IValueChanged = {
					key,
					previousValue: previousOptimisticLocalValue,
				};
				this.emit("containedValueChanged", containedEvent, true, this);
			}
			return successfullyRemoved;
		}

		const pendingKeyDelete: PendingKeyDelete = {
			type: "delete",
			path: this.absolutePath,
			key,
			subdir: this,
		};
		this.pendingStorageData.push(pendingKeyDelete);

		const op: IDirectoryOperation = {
			key,
			type: "delete",
			path: this.absolutePath,
		};
		this.submitKeyMessage(op, pendingKeyDelete);
		// Only emit if we locally believe we deleted something.  Otherwise we still send the op
		// (permitting speculative deletion even if we don't see anything locally) but don't emit
		// a valueChanged since we in fact did not locally observe a value change.
		if (previousOptimisticLocalValue !== undefined) {
			const event: IDirectoryValueChanged = {
				key,
				path: this.absolutePath,
				previousValue: previousOptimisticLocalValue,
			};
			this.directory.emit("valueChanged", event, true, this.directory);
			const containedEvent: IValueChanged = {
				key,
				previousValue: previousOptimisticLocalValue,
			};
			this.emit("containedValueChanged", containedEvent, true, this);
		}
		return true;
	}

	/**
	 * Deletes all keys from within this IDirectory.
	 */
	public clear(): void {
		this.throwIfDisposed();

		if (!this.directory.isAttached()) {
			this.sequencedStorageData.clear();
			this.directory.emit("clear", true, this.directory);
			this.directory.emit("clearInternal", this.absolutePath, true, this.directory);
			return;
		}

		const pendingClear: PendingClear = {
			type: "clear",
			path: this.absolutePath,
			subdir: this,
		};
		this.pendingStorageData.push(pendingClear);

		this.directory.emit("clear", true, this.directory);
		this.directory.emit("clearInternal", this.absolutePath, true, this.directory);
		const op: IDirectoryOperation = {
			type: "clear",
			path: this.absolutePath,
		};
		this.submitClearMessage(op, pendingClear);
	}

	/**
	 * Issue a callback on each entry under this IDirectory.
	 * @param callback - Callback to issue
	 */
	public forEach(
		callback: (value: unknown, key: string, map: Map<string, unknown>) => void,
	): void {
		this.throwIfDisposed();
		for (const [key, localValue] of this.internalIterator()) {
			callback(localValue, key, this);
		}
	}

	/**
	 * The number of entries under this IDirectory.
	 */
	public get size(): number {
		this.throwIfDisposed();
		return [...this.internalIterator()].length;
	}

	/**
	 * Get an iterator over the entries under this IDirectory.
	 * @returns The iterator
	 */
	public entries(): IterableIterator<[string, unknown]> {
		this.throwIfDisposed();
		const internalIterator = this.internalIterator();
		const next = (): IteratorResult<[string, unknown]> => {
			const nextResult = internalIterator.next();
			if (nextResult.done) {
				return { value: undefined, done: true };
			}
			// Unpack the stored value
			const [key, localValue] = nextResult.value;
			return { value: [key, localValue], done: false };
		};

		const iterator = {
			next,
			[Symbol.iterator](): IterableIterator<[string, unknown]> {
				return this;
			},
		};
		return iterator;
	}

	/**
	 * Get an iterator over the keys under this IDirectory.
	 * @returns The iterator
	 */
	public keys(): IterableIterator<string> {
		this.throwIfDisposed();
		const internalIterator = this.internalIterator();
		const next = (): IteratorResult<string> => {
			const nextResult = internalIterator.next();
			if (nextResult.done) {
				return { value: undefined, done: true };
			}
			const [key] = nextResult.value;
			return { value: key, done: false };
		};
		const iterator = {
			next,
			[Symbol.iterator](): IterableIterator<string> {
				return this;
			},
		};
		return iterator;
	}

	/**
	 * Get an iterator over the values under this IDirectory.
	 * @returns The iterator
	 */
	public values(): IterableIterator<unknown> {
		this.throwIfDisposed();
		const internalIterator = this.internalIterator();
		const next = (): IteratorResult<unknown> => {
			const nextResult = internalIterator.next();
			if (nextResult.done) {
				return { value: undefined, done: true };
			}
			const [, localValue] = nextResult.value;
			return { value: localValue, done: false };
		};
		const iterator = {
			next,
			[Symbol.iterator](): IterableIterator<unknown> {
				return this;
			},
		};
		return iterator;
	}

	/**
	 * Get an iterator over the entries under this IDirectory.
	 * @returns The iterator
	 */
	public [Symbol.iterator](): IterableIterator<[string, unknown]> {
		this.throwIfDisposed();
		return this.internalIterator();
	}

	/**
	 * The data this SubDirectory instance is storing, but only including sequenced values (no local pending
	 * modifications are included).
	 */
	private readonly sequencedStorageData = new Map<string, unknown>();

	/**
	 * A data structure containing all local pending storage modifications, which is used in combination
	 * with the sequencedStorageData to compute optimistic values.
	 *
	 * Pending sets are aggregated into "lifetimes", which permit correct relative iteration order
	 * even across remote operations and rollbacks.
	 */
	private readonly pendingStorageData: PendingStorageEntry[] = [];

	/**
	 * A data structure containing all local pending subdirectory create/deletes, which is used in combination
	 * with the _sequencedSubdirectories to compute optimistic values.
	 */
	private readonly pendingSubDirectoryData: PendingSubDirectoryEntry[] = [];

	/**
	 * An internal iterator that iterates over the entries in the directory.
	 */
	private readonly internalIterator = (): IterableIterator<[string, unknown]> => {
		// We perform iteration in two steps - first by iterating over members of the sequenced storage data that are not
		// optimistically deleted or cleared, and then over the pending data lifetimes that have not subsequently
		// been deleted or cleared.  In total, this give an ordering of members based on when they were initially
		// added to the sub directory (even if they were later modified), similar to the native Map.
		const sequencedStorageDataIterator = this.sequencedStorageData.keys();
		const pendingStorageDataIterator = this.pendingStorageData.values();
		const next = (): IteratorResult<[string, unknown]> => {
			let nextSequencedKey = sequencedStorageDataIterator.next();
			while (!nextSequencedKey.done) {
				const key = nextSequencedKey.value;
				// If we have any pending deletes or clears, then we won't iterate to this key yet (if at all).
				// Either it is optimistically deleted and will not be part of the iteration, or it was
				// re-added later and we'll iterate to it when we get to the pending data.
				if (
					!this.pendingStorageData.some(
						(entry) =>
							entry.type === "clear" || (entry.type === "delete" && entry.key === key),
					)
				) {
					assert(this.has(key), 0xc03 /* key should exist in sequenced or pending data */);
					const optimisticValue = this.getOptimisticValue(key);
					return { value: [key, optimisticValue], done: false };
				}
				nextSequencedKey = sequencedStorageDataIterator.next();
			}

			let nextPending = pendingStorageDataIterator.next();
			while (!nextPending.done) {
				const nextPendingEntry = nextPending.value;
				// A lifetime entry may need to be iterated.
				if (nextPendingEntry.type === "lifetime") {
					const nextPendingEntryIndex = this.pendingStorageData.indexOf(nextPendingEntry);
					const mostRecentDeleteOrClearIndex = findLastIndex(
						this.pendingStorageData,
						(entry) =>
							entry.type === "clear" ||
							(entry.type === "delete" && entry.key === nextPendingEntry.key),
					);
					// Only iterate the pending entry now if it hasn't been deleted or cleared.
					if (nextPendingEntryIndex > mostRecentDeleteOrClearIndex) {
						const latestPendingValue =
							// eslint-disable-next-line @typescript-eslint/no-non-null-assertion
							nextPendingEntry.keySets[nextPendingEntry.keySets.length - 1]!;
						// Skip iterating if we would have would have already iterated it as part of the sequenced data.
						// This is not a perfect check in the case the map has changed since the iterator was created
						// (e.g. if a remote client added the same key in the meantime).
						if (
							!this.sequencedStorageData.has(nextPendingEntry.key) ||
							mostRecentDeleteOrClearIndex !== -1
						) {
							return { value: [nextPendingEntry.key, latestPendingValue.value], done: false };
						}
					}
				}
				nextPending = pendingStorageDataIterator.next();
			}

			return { value: undefined, done: true };
		};

		const iterator = {
			next,
			[Symbol.iterator](): IterableIterator<[string, unknown]> {
				return this;
			},
		};
		return iterator;
	};

	/**
	 * Compute the optimistic local value for a given key. This combines the sequenced data with
	 * any pending changes that have not yet been sequenced.
	 */
	private readonly getOptimisticValue = (key: string): unknown => {
		const latestPendingEntry = findLast(
			this.pendingStorageData,
			(entry) => entry.type === "clear" || entry.key === key,
		);

		if (latestPendingEntry === undefined) {
			return this.sequencedStorageData.get(key);
		} else if (latestPendingEntry.type === "lifetime") {
			const latestPendingSet =
				// eslint-disable-next-line @typescript-eslint/no-non-null-assertion
				latestPendingEntry.keySets[latestPendingEntry.keySets.length - 1]!;
			return latestPendingSet.value;
		} else {
			// Delete or clear
			return undefined;
		}
	};

	/**
	 * Determine if the directory optimistically has the key.
	 * This will return true even if the value is undefined.
	 */
	private readonly optimisticallyHas = (key: string): boolean => {
		const latestPendingEntry = findLast(
			this.pendingStorageData,
			(entry) => entry.type === "clear" || entry.key === key,
		);

		return latestPendingEntry === undefined
			? this.sequencedStorageData.has(key)
			: latestPendingEntry.type === "lifetime";
	};

	/**
	 * Get the optimistic local subdirectory. This combines the sequenced data with
	 * any pending changes that have not yet been sequenced. By default, we do not
	 * consider disposed directories as optimistically existing, but if `getIfDisposed`
	 * is true, we will include them since some scenarios require this.
	 */
	private readonly getOptimisticSubDirectory = (
		subdirName: string,
		getIfDisposed: boolean = false,
	): SubDirectory | undefined => {
		const latestPendingEntry = findLast(
			this.pendingSubDirectoryData,
			(entry) => entry.subdirName === subdirName,
		);
		let subdir: SubDirectory | undefined;
		if (latestPendingEntry === undefined) {
			subdir = this._sequencedSubdirectories.get(subdirName);
		} else if (latestPendingEntry.type === "createSubDirectory") {
			subdir = latestPendingEntry.subdir;
			assert(subdir !== undefined, 0xc2f /* Subdirectory should exist in pending data */);
		} else {
			// Pending delete
			return undefined;
		}

		// If the subdirectory is disposed, treat it as non-existent for optimistic reads (unless specified otherwise)
		if (subdir?.disposed && !getIfDisposed) {
			return undefined;
		}

		return subdir;
	};

	public get sequencedSubdirectories(): ReadonlyMap<string, SubDirectory> {
		this.throwIfDisposed();
		return this._sequencedSubdirectories;
	}

	/**
	 * Process a clear operation.
	 * @param msgEnvelope - The envelope of the message from the server to apply.
	 * @param op - The op to process
	 * @param local - Whether the message originated from the local client
	 * @param localOpMetadata - For local client messages, this is the metadata that was submitted with the message.
	 * For messages from a remote client, this will be undefined.
	 */
	public processClearMessage(
		msgEnvelope: ISequencedMessageEnvelope,
		op: IDirectoryClearOperation,
		local: boolean,
		localOpMetadata: ClearLocalOpMetadata | undefined,
	): void {
		this.throwIfDisposed();
		if (
			!this.isMessageForCurrentInstanceOfSubDirectory(msgEnvelope, localOpMetadata?.subdir)
		) {
			return;
		}

		if (local) {
			this.sequencedStorageData.clear();
			const pendingClear = this.pendingStorageData.shift();
			assert(
				pendingClear !== undefined &&
					pendingClear.type === "clear" &&
					pendingClear === localOpMetadata,
				0xc04 /* Got a local clear message we weren't expecting */,
			);
		} else {
			// For pending set operations, collect the previous values before clearing sequenced data
			const pendingSets: { key: string; previousValue: unknown }[] = [];
			for (const entry of this.pendingStorageData) {
				if (entry.type === "lifetime") {
					const previousValue = this.sequencedStorageData.get(entry.key);
					pendingSets.push({ key: entry.key, previousValue });
				}
			}
			this.sequencedStorageData.clear();

			// Only emit for remote ops, we would have already emitted for local ops. Only emit if there
			// is no optimistically-applied local pending clear that would supersede this remote clear.
			if (!this.pendingStorageData.some((entry) => entry.type === "clear")) {
				this.directory.emit("clear", local, this.directory);
				this.directory.emit("clearInternal", this.absolutePath, local, this.directory);
			}

			// For pending set operations, emit valueChanged events
			for (const { key, previousValue } of pendingSets) {
				this.directory.emit(
					"valueChanged",
					{
						key,
						previousValue,
					},
					local,
					this.directory,
				);
			}
		}
	}

	/**
	 * Process a delete operation.
	 * @param msgEnvelope - The envelope of the message from the server to apply.
	 * @param op - The op to process
	 * @param local - Whether the message originated from the local client
	 * @param localOpMetadata - For local client messages, this is the metadata that was submitted with the message.
	 * For messages from a remote client, this will be undefined.
	 */
	public processDeleteMessage(
		msgEnvelope: ISequencedMessageEnvelope,
		op: IDirectoryDeleteOperation,
		local: boolean,
		localOpMetadata: EditLocalOpMetadata | undefined,
	): void {
		this.throwIfDisposed();
		if (
			!this.isMessageForCurrentInstanceOfSubDirectory(msgEnvelope, localOpMetadata?.subdir)
		) {
			return;
		}
		if (local) {
			const pendingEntryIndex = this.pendingStorageData.findIndex(
				(entry) => entry.type !== "clear" && entry.key === op.key,
			);
			const pendingEntry = this.pendingStorageData[pendingEntryIndex];
			assert(
				pendingEntry !== undefined &&
					pendingEntry.type === "delete" &&
					pendingEntry.key === op.key,
				0xc05 /* Got a local delete message we weren't expecting */,
			);
			this.pendingStorageData.splice(pendingEntryIndex, 1);
			this.sequencedStorageData.delete(op.key);
		} else {
			const previousValue: unknown = this.sequencedStorageData.get(op.key);
			this.sequencedStorageData.delete(op.key);
			// Suppress the event if local changes would cause the incoming change to be invisible optimistically.
			if (
				!this.pendingStorageData.some(
					(entry) => entry.type === "clear" || entry.key === op.key,
				)
			) {
				const event: IDirectoryValueChanged = {
					key: op.key,
					path: this.absolutePath,
					previousValue,
				};
				this.directory.emit("valueChanged", event, local, this.directory);
				const containedEvent: IValueChanged = { key: op.key, previousValue };
				this.emit("containedValueChanged", containedEvent, local, this);
			}
		}
	}

	/**
	 * Process a set operation.
	 * @param msgEnvelope - The envelope of the message from the server to apply.
	 * @param op - The op to process
	 * @param local - Whether the message originated from the local client
	 * @param localOpMetadata - For local client messages, this is the metadata that was submitted with the message.
	 * For messages from a remote client, this will be undefined.
	 */
	public processSetMessage(
		msgEnvelope: ISequencedMessageEnvelope,
		op: IDirectorySetOperation,
		value: unknown,
		local: boolean,
		localOpMetadata: EditLocalOpMetadata | undefined,
	): void {
		this.throwIfDisposed();
		if (
			!this.isMessageForCurrentInstanceOfSubDirectory(msgEnvelope, localOpMetadata?.subdir)
		) {
			return;
		}

		const { key } = op;

		if (local) {
			const pendingEntryIndex = this.pendingStorageData.findIndex(
				(entry) => entry.type !== "clear" && entry.key === key,
			);
			const pendingEntry = this.pendingStorageData[pendingEntryIndex];
			assert(
				pendingEntry !== undefined && pendingEntry.type === "lifetime",
				0xc06 /* Couldn't match local set message to pending lifetime */,
			);
			const pendingKeySet = pendingEntry.keySets.shift();
			assert(
				pendingKeySet !== undefined && pendingKeySet === localOpMetadata,
				0xc07 /* Got a local set message we weren't expecting */,
			);
			if (pendingEntry.keySets.length === 0) {
				this.pendingStorageData.splice(pendingEntryIndex, 1);
			}
			this.sequencedStorageData.set(key, pendingKeySet.value);
		} else {
			// Get the previous value before setting the new value
			const previousValue: unknown = this.sequencedStorageData.get(key);
			this.sequencedStorageData.set(key, value);

			// Suppress the event if local changes would cause the incoming change to be invisible optimistically.
			if (
				!this.pendingStorageData.some((entry) => entry.type === "clear" || entry.key === key)
			) {
				const event: IDirectoryValueChanged = { key, path: this.absolutePath, previousValue };
				this.directory.emit("valueChanged", event, local, this.directory);
				const containedEvent: IValueChanged = { key, previousValue };
				this.emit("containedValueChanged", containedEvent, local, this);
			}
		}
	}

	/**
	 * Process a create subdirectory operation.
	 * @param msgEnvelope - The envelope of the message from the server to apply.
	 * @param op - The op to process
	 * @param local - Whether the message originated from the local client
	 * @param localOpMetadata - For local client messages, this is the metadata that was submitted with the message.
	 * For messages from a remote client, this will be undefined.
	 * @param clientSequenceNumber - The client sequence number of the message.
	 */
	public processCreateSubDirectoryMessage(
		msgEnvelope: ISequencedMessageEnvelope,
		op: IDirectoryCreateSubDirectoryOperation,
		local: boolean,
		localOpMetadata: SubDirLocalOpMetadata | undefined,
		clientSequenceNumber: number,
	): void {
		this.throwIfDisposed();

		if (
			!this.isMessageForCurrentInstanceOfSubDirectory(
				msgEnvelope,
				localOpMetadata?.parentSubdir,
			)
		) {
			return;
		}
		assertNonNullClientId(msgEnvelope.clientId);

		let subDir: SubDirectory | undefined;
		if (local) {
			const pendingEntryIndex = this.pendingSubDirectoryData.findIndex(
				(entry) => entry.subdirName === op.subdirName,
			);
			const pendingEntry = this.pendingSubDirectoryData[pendingEntryIndex];
			assert(
				pendingEntry !== undefined && pendingEntry.type === "createSubDirectory",
				0xc30 /* Got a local subdir create message we weren't expecting */,
			);
			this.pendingSubDirectoryData.splice(pendingEntryIndex, 1);
			subDir = pendingEntry.subdir;

			const existingSubdir = this._sequencedSubdirectories.get(op.subdirName);
			if (existingSubdir !== undefined) {
				// If the subdirectory already exists, we don't need to create it again.
				// This can happen if remote clients also create the same subdir and we processed
				// that message first.
				return;
			}

			if (subDir.disposed) {
				this.undisposeSubdirectoryTree(subDir);
			}

			this._sequencedSubdirectories.set(op.subdirName, subDir);
		} else {
			subDir = this.getOptimisticSubDirectory(op.subdirName, true);
			if (subDir === undefined) {
				const absolutePath = posix.join(this.absolutePath, op.subdirName);
				subDir = new SubDirectory(
					{ seq: msgEnvelope.sequenceNumber, clientSeq: clientSequenceNumber },
					new Set([msgEnvelope.clientId]),
					this.directory,
					this.runtime,
					this.serializer,
					absolutePath,
					this.mc.logger,
				);
			} else {
				// If the subdirectory already optimistically exists, we don't need to create it again.
				// This can happen if remote clients also created the same subdir.
				if (subDir.disposed) {
					this.undisposeSubdirectoryTree(subDir);
				}
				subDir.clientIds.add(msgEnvelope.clientId);
			}
			this.registerEventsOnSubDirectory(subDir, op.subdirName);
			this._sequencedSubdirectories.set(op.subdirName, subDir);

			// Suppress the event if local changes would cause the incoming change to be invisible optimistically.
			if (!this.pendingSubDirectoryData.some((entry) => entry.subdirName === op.subdirName)) {
				this.emit("subDirectoryCreated", op.subdirName, local, this);
			}
		}

		// Ensure correct seqData. This can be necessary if in scenarios where a subdir was created, deleted, and
		// then later recreated.
		if (
			this.seqData.seq !== -1 &&
			this.seqData.seq <= msgEnvelope.sequenceNumber &&
			subDir.seqData.seq === -1
		) {
			subDir.seqData.seq = msgEnvelope.sequenceNumber;
			subDir.seqData.clientSeq = clientSequenceNumber;
		}
	}

	/**
	 * Process a delete subdirectory operation.
	 * @param msgEnvelope - The envelope of the message from the server to apply.
	 * @param op - The op to process
	 * @param local - Whether the message originated from the local client
	 * @param localOpMetadata - For local client messages, this is the metadata that was submitted with the message.
	 * For messages from a remote client, this will be undefined.
	 */
	public processDeleteSubDirectoryMessage(
		msgEnvelope: ISequencedMessageEnvelope,
		op: IDirectoryDeleteSubDirectoryOperation,
		local: boolean,
		localOpMetadata: SubDirLocalOpMetadata | undefined,
	): void {
		this.throwIfDisposed();
		if (
			!this.isMessageForCurrentInstanceOfSubDirectory(
				msgEnvelope,
				localOpMetadata?.parentSubdir,
			)
		) {
			return;
		}

		const previousValue = this._sequencedSubdirectories.get(op.subdirName);
		if (previousValue === undefined) {
			// We are trying to delete a subdirectory that does not exist.
			// If this is a local delete, we should remove the pending delete entry.
			// This could happen if we already processed a remote delete op for
			// the same subdirectory.
			if (local) {
				const pendingEntryIndex = this.pendingSubDirectoryData.findIndex(
					(entry) => entry.subdirName === op.subdirName,
				);
				const pendingEntry = this.pendingSubDirectoryData[pendingEntryIndex];
				assert(
					pendingEntry !== undefined &&
						pendingEntry.type === "deleteSubDirectory" &&
						pendingEntry.subdirName === op.subdirName,
					0xc31 /* Got a local deleteSubDirectory message we weren't expecting */,
				);
				this.pendingSubDirectoryData.splice(pendingEntryIndex, 1);
			}
			return;
		}

		this._sequencedSubdirectories.delete(op.subdirName);
		this.disposeSubDirectoryTree(previousValue);

		if (local) {
			const pendingEntryIndex = this.pendingSubDirectoryData.findIndex(
				(entry) => entry.subdirName === op.subdirName,
			);
			const pendingEntry = this.pendingSubDirectoryData[pendingEntryIndex];
			assert(
				pendingEntry !== undefined &&
					pendingEntry.type === "deleteSubDirectory" &&
					pendingEntry.subdirName === op.subdirName,
				0xc32 /* Got a local deleteSubDirectory message we weren't expecting */,
			);
			this.pendingSubDirectoryData.splice(pendingEntryIndex, 1);
		} else {
			// Suppress the event if local changes would cause the incoming change to be invisible optimistically.
			const pendingEntryIndex = this.pendingSubDirectoryData.findIndex(
				(entry) => entry.subdirName === op.subdirName && entry.type === "deleteSubDirectory",
			);
			const pendingEntry = this.pendingSubDirectoryData[pendingEntryIndex];
			if (pendingEntry === undefined) {
				this.emit("subDirectoryDeleted", op.subdirName, local, this);
			}
		}
	}

	/**
	 * Submit a clear operation.
	 * @param op - The operation
	 * @param localOpMetadata - The pending operation metadata
	 */
	private submitClearMessage(
		op: IDirectoryClearOperation,
		localOpMetadata: ClearLocalOpMetadata,
	): void {
		this.throwIfDisposed();
		this.directory.submitDirectoryMessage(op, localOpMetadata);
	}

	/**
	 * Resubmit a clear operation.
	 * @param op - The operation
	 */
	public resubmitClearMessage(
		op: IDirectoryClearOperation,
		localOpMetadata: ClearLocalOpMetadata,
	): void {
		// Only submit the op, if we have record for it, otherwise it is possible that the older instance
		// is already deleted, in which case we don't need to submit the op.
		const pendingEntryIndex = this.pendingStorageData.findIndex(
			(entry) => entry.type === "clear",
		);
		const pendingEntry = this.pendingStorageData[pendingEntryIndex];
		if (pendingEntry !== undefined) {
			this.submitClearMessage(op, localOpMetadata);
		}
	}

	/**
	 * Submit a key operation.
	 * @param op - The operation
	 * @param localOpMetadata - The pending operation metadata
	 */
	private submitKeyMessage(
		op: IDirectoryKeyOperation,
		localOpMetadata: PendingKeySet | PendingKeyDelete,
	): void {
		this.throwIfDisposed();
		this.directory.submitDirectoryMessage(op, localOpMetadata);
	}

	/**
	 * Submit a key message to remote clients based on a previous submit.
	 * @param op - The map key message
	 * @param localOpMetadata - Metadata from the previous submit
	 */
	public resubmitKeyMessage(
		op: IDirectoryKeyOperation,
		localOpMetadata: EditLocalOpMetadata,
	): void {
		// Only submit the op, if we have record for it, otherwise it is possible that the older instance
		// is already deleted, in which case we don't need to submit the op.
		const pendingEntryIndex = this.pendingStorageData.findIndex((entry) => {
			return op.type === "set"
				? entry.type === "lifetime" &&
						entry.key === op.key &&
						// We also check that the keySets include the localOpMetadata. It's possible we have new
						// pending key sets that are not the op we are looking for.
						entry.keySets.includes(localOpMetadata as PendingKeySet)
				: entry.type === "delete" && entry.key === op.key;
		});
		const pendingEntry = this.pendingStorageData[pendingEntryIndex];
		if (pendingEntry !== undefined) {
			this.submitKeyMessage(op, localOpMetadata as PendingKeySet | PendingKeyDelete);
		}
	}
	/**
	 * Submit a create subdirectory operation.
	 * @param op - The operation
	 */
	private submitCreateSubDirectoryMessage(op: IDirectorySubDirectoryOperation): void {
		const localOpMetadata: ICreateSubDirLocalOpMetadata = {
			type: "createSubDir",
			parentSubdir: this,
		};
		this.directory.submitDirectoryMessage(op, localOpMetadata);
	}

	/**
	 * Submit a delete subdirectory operation.
	 * @param op - The operation
	 * @param subDir - Any subdirectory deleted by the op
	 */
	private submitDeleteSubDirectoryMessage(
		op: IDirectorySubDirectoryOperation,
		subDir: SubDirectory,
	): void {
		const localOpMetadata: IDeleteSubDirLocalOpMetadata = {
			type: "deleteSubDir",
			subDirectory: subDir,
			parentSubdir: this,
		};
		this.directory.submitDirectoryMessage(op, localOpMetadata);
	}

	/**
	 * Submit a subdirectory operation again
	 * @param op - The operation
	 * @param localOpMetadata - metadata submitted with the op originally
	 */
	public resubmitSubDirectoryMessage(
		op: IDirectorySubDirectoryOperation,
		localOpMetadata: SubDirLocalOpMetadata,
	): void {
		// Only submit the op, if we have record for it, otherwise it is possible that the older instance
		// is already deleted, in which case we don't need to submit the op.
		if (localOpMetadata.type === "createSubDir") {
			// For create operations, look specifically for createSubDirectory entries
			const pendingEntry = findLast(
				this.pendingSubDirectoryData,
				(entry) => entry.subdirName === op.subdirName && entry.type === "createSubDirectory",
			);
			if (pendingEntry !== undefined) {
				assert(
					pendingEntry.type === "createSubDirectory",
					0xc33 /* pending entry should be createSubDirectory */,
				);
				// We should add the client id, since when reconnecting it can have a different client id.
				pendingEntry.subdir.clientIds.add(this.runtime.clientId ?? "detached");
				// We also need to undelete the subdirectory tree if it was previously deleted
				this.undisposeSubdirectoryTree(pendingEntry.subdir);
				this.submitCreateSubDirectoryMessage(op);
			}
		} else if (localOpMetadata.type === "deleteSubDir") {
			assert(
				localOpMetadata.subDirectory !== undefined,
				0xc34 /* Subdirectory should exist */,
			);
			// For delete operations, look specifically for deleteSubDirectory entries
			const pendingEntry = findLast(
				this.pendingSubDirectoryData,
				(entry) => entry.subdirName === op.subdirName && entry.type === "deleteSubDirectory",
			);
			if (pendingEntry !== undefined) {
				this.submitDeleteSubDirectoryMessage(op, localOpMetadata.subDirectory);
			}
		}
	}

	/**
	 * Get the storage of this subdirectory in a serializable format, to be used in snapshotting.
	 * @param serializer - The serializer to use to serialize handles in its values.
	 * @returns The JSONable string representing the storage of this subdirectory
	 */
	public *getSerializedStorage(
		serializer: IFluidSerializer,
	): Generator<[string, ISerializedValue], void> {
		this.throwIfDisposed();
		for (const [key, value] of this.sequencedStorageData.entries()) {
			const serializedValue = serializeValue(value, serializer, this.directory.handle);
			const res: [string, ISerializedValue] = [key, serializedValue];
			yield res;
		}
	}

	public getSerializableCreateInfo(): ICreateInfo {
		this.throwIfDisposed();
		const createInfo: ICreateInfo = {
			csn: this.seqData.seq,
			ccIds: [...this.clientIds],
		};
		return createInfo;
	}

	/**
	 * Populate a key value in this subdirectory's storage, to be used when loading from snapshot.
	 * @param key - The key to populate
	 * @param localValue - The local value to populate into it
	 */
	public populateStorage(key: string, value: unknown): void {
		this.throwIfDisposed();
		this.sequencedStorageData.set(key, value);
	}

	/**
	 * Populate a subdirectory into this subdirectory, to be used when loading from snapshot.
	 * @param subdirName - The name of the subdirectory to add
	 * @param newSubDir - The new subdirectory to add
	 */
	public populateSubDirectory(subdirName: string, newSubDir: SubDirectory): void {
		this.throwIfDisposed();
		this.registerEventsOnSubDirectory(newSubDir, subdirName);
		this._sequencedSubdirectories.set(subdirName, newSubDir);
	}

	/**
	 * Rollback a local op
	 * @param op - The operation to rollback
	 * @param localOpMetadata - The local metadata associated with the op.
	 */
	// eslint-disable-next-line @typescript-eslint/no-explicit-any
	public rollback(op: any, localOpMetadata: DirectoryLocalOpMetadata): void {
		const directoryOp = op as IDirectoryOperation;

		if (directoryOp.type === "clear") {
			// A pending clear will be last in the list, since it terminates all prior lifetimes.
			const pendingClear = this.pendingStorageData.pop();
			if (pendingClear === undefined) {
				// If we can't find a pending entry then it's possible that we deleted an ack'd subdir
				// from a remote delete subdir op. If that's the case then there is nothing to rollback
				// since the pending data was removed with the subdirectory deletion.
				return;
			}
			assert(
				pendingClear.type === "clear" && localOpMetadata.type === "clear",
				0xc35 /* Unexpected clear rollback */,
			);
			for (const [key] of this.internalIterator()) {
				const event: IDirectoryValueChanged = {
					key,
					path: this.absolutePath,
					previousValue: undefined,
				};
				this.directory.emit("valueChanged", event, true, this.directory);
				const containedEvent: IValueChanged = { key, previousValue: undefined };
				this.emit("containedValueChanged", containedEvent, true, this);
			}
		} else if (
			(directoryOp.type === "delete" || directoryOp.type === "set") &&
			(localOpMetadata.type === "set" || localOpMetadata.type === "delete")
		) {
			// A pending set/delete may not be last in the list, as the lifetimes' order is based on when
			// they were created, not when they were last modified.
			const pendingEntryIndex = findLastIndex(
				this.pendingStorageData,
				(entry) => entry.type !== "clear" && entry.key === directoryOp.key,
			);
			const pendingEntry = this.pendingStorageData[pendingEntryIndex];
			if (pendingEntry === undefined) {
				// If we can't find a pending entry then it's possible that we deleted an ack'd subdir
				// from a remote delete subdir op. If that's the case then there is nothing to rollback
				// since the pending data was removed with the subdirectory deletion.
				return;
			}
			assert(
				pendingEntry.type === "delete" || pendingEntry.type === "lifetime",
				0xc36 /* Unexpected pending data for set/delete op */,
			);
			if (pendingEntry.type === "delete") {
				assert(pendingEntry === localOpMetadata, 0xc0b /* Unexpected delete rollback */);
				this.pendingStorageData.splice(pendingEntryIndex, 1);
				// Only emit if rolling back the delete actually results in a value becoming visible.
				if (this.getOptimisticValue(directoryOp.key) !== undefined) {
					const event: IDirectoryValueChanged = {
						key: directoryOp.key,
						path: this.absolutePath,
						previousValue: undefined,
					};
					this.directory.emit("valueChanged", event, true, this.directory);
					const containedEvent: IValueChanged = {
						key: directoryOp.key,
						previousValue: undefined,
					};
					this.emit("containedValueChanged", containedEvent, true, this);
				}
			} else if (pendingEntry.type === "lifetime") {
				const pendingKeySet = pendingEntry.keySets.pop();
				assert(
					pendingKeySet !== undefined && pendingKeySet === localOpMetadata,
					0xc0c /* Unexpected set rollback */,
				);
				if (pendingEntry.keySets.length === 0) {
					this.pendingStorageData.splice(pendingEntryIndex, 1);
				}
				const event: IDirectoryValueChanged = {
					key: directoryOp.key,
					path: this.absolutePath,
					previousValue: pendingKeySet.value,
				};
				this.directory.emit("valueChanged", event, true, this.directory);
				const containedEvent: IValueChanged = {
					key: directoryOp.key,
					previousValue: pendingKeySet.value,
				};
				this.emit("containedValueChanged", containedEvent, true, this);
			}
		} else if (
			directoryOp.type === "createSubDirectory" &&
			localOpMetadata.type === "createSubDir"
		) {
			const subdirName = directoryOp.subdirName;

			const pendingEntryIndex = findLastIndex(
				this.pendingSubDirectoryData,
				(entry) => entry.type === "createSubDirectory" && entry.subdirName === subdirName,
			);
			const pendingEntry = this.pendingSubDirectoryData[pendingEntryIndex];
			if (pendingEntry === undefined) {
				// If we can't find a pending entry then it's likely we deleted and re-created this
				// subdirectory from a remote delete subdir op. If that's the case then there is
				// nothing to rollback since the pending data was removed with the subdirectory deletion.
				return;
			}
			assert(
				pendingEntry.type === "createSubDirectory",
				0xc71 /* Unexpected pending data for createSubDirectory op */,
			);

			// We still need to emit the disposed event for any locally created (and now
			// rolled back) subdirectory trees so listeners can observer the lifecycle
			// changes properly. We don't want to fully delete in case there is another
			// operation that references the same subdirectory.
			this.emitDisposeForSubdirTree(pendingEntry.subdir);

			this.pendingSubDirectoryData.splice(pendingEntryIndex, 1);
			this.emit("subDirectoryDeleted", subdirName, true, this);
		} else if (
			directoryOp.type === "deleteSubDirectory" &&
			localOpMetadata.type === "deleteSubDir"
		) {
			const subdirName = directoryOp.subdirName;

			const pendingEntryIndex = findLastIndex(
				this.pendingSubDirectoryData,
				(entry) => entry.type === "deleteSubDirectory" && entry.subdirName === subdirName,
			);
			const pendingEntry = this.pendingSubDirectoryData[pendingEntryIndex];
			if (pendingEntry === undefined) {
				// If we can't find a pending entry then it's likely we deleted and re-created this
				// subdirectory from a remote delete subdir op. If that's the case then there is
				// nothing to rollback since the pending data was removed with the subdirectory deletion.
				return;
			}
			assert(
				pendingEntry.type === "deleteSubDirectory",
				0xc72 /* Unexpected pending data for deleteSubDirectory op */,
			);
			this.pendingSubDirectoryData.splice(pendingEntryIndex, 1);

			// Restore the subdirectory
			const subDirectoryToRestore = localOpMetadata.subDirectory;
			assert(subDirectoryToRestore !== undefined, 0xc39 /* Subdirectory should exist */);
			// Recursively undispose all nested subdirectories before adding to the map
			// This ensures the subdirectory is properly restored before being exposed
			this.undisposeSubdirectoryTree(subDirectoryToRestore);
			// Re-register events
			this.registerEventsOnSubDirectory(subDirectoryToRestore, subdirName);
			this.emit("subDirectoryCreated", subdirName, true, this);
		} else {
			throw new Error("Unsupported op for rollback");
		}
	}

	/**
	 * Converts the given relative path into an absolute path.
	 * @param path - Relative path to convert
	 * @returns The equivalent absolute path
	 */
	private makeAbsolute(relativePath: string): string {
		return posix.resolve(this.absolutePath, relativePath);
	}

	/**
	 * This return true if the message is for the current instance of this sub directory. As the sub directory
	 * can be deleted and created again, then this finds if the message is for current instance of directory or not.
	 * @param msgEnvelope - message envelope for the directory
	 * @param targetSubdir - subdirectory instance we are targeting from local op metadata (if a local op)
	 */
	private isMessageForCurrentInstanceOfSubDirectory(
		msgEnvelope: ISequencedMessageEnvelope,
		targetSubdir?: SubDirectory | undefined,
	): boolean {
		// The message must be from this instance of the directory (if a local op) AND one of the following must be true:
		// 1. The message was from the creator of this directory
		// 2. This directory was created while detached
		// 3. This directory was already live (known to other clients) and the op was created after the directory was created.
		return (
			(targetSubdir === undefined || targetSubdir === this) &&
			((msgEnvelope.clientId !== null && this.clientIds.has(msgEnvelope.clientId)) ||
				this.clientIds.has("detached") ||
				(this.seqData.seq !== -1 && this.seqData.seq <= msgEnvelope.referenceSequenceNumber))
		);
	}

	private registerEventsOnSubDirectory(subDirectory: SubDirectory, subDirName: string): void {
		subDirectory.on("subDirectoryCreated", (relativePath: string, local: boolean) => {
			this.emit("subDirectoryCreated", posix.join(subDirName, relativePath), local, this);
		});
		subDirectory.on("subDirectoryDeleted", (relativePath: string, local: boolean) => {
			this.emit("subDirectoryDeleted", posix.join(subDirName, relativePath), local, this);
		});
	}

	private disposeSubDirectoryTree(directory: SubDirectory | undefined): void {
		if (directory === undefined) {
			return;
		}
		// Dispose the subdirectory tree. This will dispose the subdirectories from bottom to top.
		const subDirectories = directory.subdirectories();
		for (const [_, subDirectory] of subDirectories) {
			this.disposeSubDirectoryTree(subDirectory as SubDirectory);
		}

		// We need to reset the sequenced data as the previous directory is getting deleted and we will
		// initialize again when we will receive op for the create again.
		directory.clearSubDirectorySequencedData();

		directory.dispose();
	}

	private emitDisposeForSubdirTree(directory: SubDirectory): void {
		if (directory === undefined || directory.disposed) {
			return;
		}
		// Dispose the subdirectory tree. This will dispose the subdirectories from bottom to top.
		const subDirectories = directory.subdirectories();
		for (const [_, subDirectory] of subDirectories) {
			this.emitDisposeForSubdirTree(subDirectory as SubDirectory);
		}

		if (typeof directory.dispose === "function") {
			directory.emit("disposed", directory);
		}
	}

	private undisposeSubdirectoryTree(directory: SubDirectory): void {
		// This will unmark "deleted" from the subdirectories from bottom to top.
		for (const [_, subDirectory] of directory.getSubdirectoriesEvenIfDisposed()) {
			this.undisposeSubdirectoryTree(subDirectory as SubDirectory);
		}
		directory.undispose();
	}

	/**
	 * Similar to {@link subdirectories}, but also includes subdirectories that are disposed.
	 */
	private getSubdirectoriesEvenIfDisposed(): IterableIterator<[string, IDirectory]> {
		const sequencedSubdirs: [string, SubDirectory][] = [];
		const sequencedSubdirNames = new Set([...this._sequencedSubdirectories.keys()]);
		for (const subdirName of sequencedSubdirNames) {
			const optimisticSubdir = this.getOptimisticSubDirectory(subdirName, true);
			if (optimisticSubdir !== undefined) {
				sequencedSubdirs.push([subdirName, optimisticSubdir]);
			}
		}

		const pendingSubdirNames = [
			...new Set(
				this.pendingSubDirectoryData
					.map((entry) => entry.subdirName)
					.filter((subdirName) => !sequencedSubdirNames.has(subdirName)),
			),
		];
		const pendingSubdirs: [string, SubDirectory][] = [];
		for (const subdirName of pendingSubdirNames) {
			const optimisticSubdir = this.getOptimisticSubDirectory(subdirName, true);
			if (optimisticSubdir !== undefined) {
				pendingSubdirs.push([subdirName, optimisticSubdir]);
			}
		}

		const allSubdirs = [...sequencedSubdirs, ...pendingSubdirs];

		const orderedSubdirs = allSubdirs.sort((a, b) => {
			const aSeqData = a[1].seqData;
			const bSeqData = b[1].seqData;
			assert(
				aSeqData !== undefined && bSeqData !== undefined,
				0xc3a /* seqData should be defined */,
			);
			return seqDataComparator(aSeqData, bSeqData);
		});

		return orderedSubdirs[Symbol.iterator]();
	}

	/**
	 * Clears the sequenced data of a subdirectory but notably retains the pending
	 * storage data. This is done when disposing of a directory so if we need to
	 * re-create it, then we still have the pending ops.
	 */
	public clearSubDirectorySequencedData(): void {
		this.seqData.seq = -1;
		this.seqData.clientSeq = -1;
		this.sequencedStorageData.clear();
		this._sequencedSubdirectories.clear();
		this.clientIds.clear();
		this.clientIds.add(this.runtime.clientId ?? "detached");
	}
}<|MERGE_RESOLUTION|>--- conflicted
+++ resolved
@@ -40,10 +40,6 @@
 	IDirectoryEvents,
 	IDirectoryValueChanged,
 	ISharedDirectory,
-<<<<<<< HEAD
-	ISharedDirectoryEvents,
-=======
->>>>>>> 7e80360d
 	ISharedDirectoryEventsInternal,
 	IValueChanged,
 } from "./interfaces.js";
@@ -406,11 +402,7 @@
  * @sealed
  */
 export class SharedDirectory
-<<<<<<< HEAD
-	extends SharedObject<ISharedDirectoryEvents & ISharedDirectoryEventsInternal>
-=======
 	extends SharedObject<ISharedDirectoryEventsInternal>
->>>>>>> 7e80360d
 	implements ISharedDirectory
 {
 	/**
@@ -879,7 +871,6 @@
 				}
 			},
 		});
-
 		this.messageHandlers.set("delete", {
 			process: (
 				msgEnvelope: ISequencedMessageEnvelope,
