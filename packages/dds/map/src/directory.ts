--- conflicted
+++ resolved
@@ -1295,17 +1295,11 @@
 		if (key === undefined || key === null) {
 			throw new Error("Undefined and null keys are not supported");
 		}
-<<<<<<< HEAD
 		const localValue = value;
 		const previousOptimisticLocalValue = this.getOptimisticLocalValue(key);
-=======
 
 		// Create a local value and serialize it.
 		bindHandles(value, this.serializer, this.directory.handle);
-
-		// Set the value locally.
-		const previousValue = this.setCore(key, value, true);
->>>>>>> 3336b5dc
 
 		// If we are not attached, don't submit the op.
 		if (!this.directory.isAttached()) {
