--- conflicted
+++ resolved
@@ -1844,21 +1844,10 @@
 			this.sequencedStorageData.clear();
 			const pendingClear = this.pendingStorageData.shift();
 			assert(
-<<<<<<< HEAD
-				isClearLocalOpMetadata(localOpMetadata),
-				0x00f /* pendingMessageId is missing from the local client's operation */,
-			);
-
-			const pendingClearMessageId = this.pendingClearMessageIds.shift();
-			assert(
-				pendingClearMessageId === localOpMetadata.pendingMessageId,
-				0x32a /* pendingMessageId does not match */,
-=======
 				pendingClear !== undefined &&
 					pendingClear.type === "clear" &&
 					pendingClear === localOpMetadata,
 				"Got a local clear message we weren't expecting",
->>>>>>> 8c58a950
 			);
 		} else {
 			// For pending set operations, collect the previous values before clearing sequenced data
