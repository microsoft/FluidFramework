--- conflicted
+++ resolved
@@ -1686,16 +1686,11 @@
             if (local) {
                 assert(localOpMetadata !== undefined && isKeyEditLocalOpMetadata(localOpMetadata),
                     0x011 /* pendingMessageId is missing from the local client's operation */);
-<<<<<<< HEAD
                 const pendingMessageIds = this.pendingKeys.get(op.key);
                 assert(pendingMessageIds !== undefined && pendingMessageIds[0] === localOpMetadata.pendingMessageId,
                     "Unexpected pending message received");
                 pendingMessageIds.shift();
                 if (pendingMessageIds.length === 0) {
-=======
-                const pendingMessageId = localOpMetadata as number;
-                if (pendingKeyMessageId === pendingMessageId) {
->>>>>>> cb96e87d
                     this.pendingKeys.delete(op.key);
                 }
             }
@@ -1726,16 +1721,11 @@
             if (local) {
                 assert(isSubDirLocalOpMetadata(localOpMetadata),
                     0x012 /* pendingMessageId is missing from the local client's operation */);
-<<<<<<< HEAD
                 const pendingMessageIds = this.pendingSubDirectories.get(op.subdirName);
                 assert(pendingMessageIds !== undefined && pendingMessageIds[0] === localOpMetadata.pendingMessageId,
                     "Unexpected pending message received");
                 pendingMessageIds.shift();
                 if (pendingMessageIds.length === 0) {
-=======
-                const pendingMessageId = localOpMetadata as number;
-                if (pendingSubDirectoryMessageId === pendingMessageId) {
->>>>>>> cb96e87d
                     this.pendingSubDirectories.delete(op.subdirName);
                 }
             }
