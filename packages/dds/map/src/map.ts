/*!
 * Copyright (c) Microsoft Corporation. All rights reserved.
 * Licensed under the MIT License.
 */

<<<<<<< HEAD
=======
import { bufferToString } from "@fluidframework/common-utils";
>>>>>>> d6af3e35
import { IFluidSerializer } from "@fluidframework/core-interfaces";
import { bufferToString } from "@fluidframework/driver-utils";
import { addBlobToTree } from "@fluidframework/protocol-base";
import {
    ISequencedDocumentMessage,
    ITree,
    MessageType,
} from "@fluidframework/protocol-definitions";
import {
    IChannelAttributes,
    IFluidDataStoreRuntime,
    IChannelStorageService,
    IChannelServices,
    IChannelFactory,
} from "@fluidframework/datastore-definitions";
import {
    SharedObject,
} from "@fluidframework/shared-object-base";
import { debug } from "./debug";
import {
    ISharedMap,
    ISharedMapEvents,
} from "./interfaces";
import { IMapDataObjectSerializable, MapKernel } from "./mapKernel";
import { pkgVersion } from "./packageVersion";

interface IMapSerializationFormat {
    blobs?: string[];
    content: IMapDataObjectSerializable;
}

const snapshotFileName = "header";

/**
 * The factory that defines the map.
 * @sealed
 */
export class MapFactory implements IChannelFactory {
    /**
    * {@inheritDoc @fluidframework/datastore-definitions#IChannelFactory."type"}
    */
    public static readonly Type = "https://graph.microsoft.com/types/map";

    /**
    * {@inheritDoc @fluidframework/datastore-definitions#IChannelFactory.attributes}
    */
    public static readonly Attributes: IChannelAttributes = {
        type: MapFactory.Type,
        snapshotFormatVersion: "0.2",
        packageVersion: pkgVersion,
    };

    /**
    * {@inheritDoc @fluidframework/datastore-definitions#IChannelFactory."type"}
    */
    public get type() {
        return MapFactory.Type;
    }

    /**
    * {@inheritDoc @fluidframework/datastore-definitions#IChannelFactory.attributes}
    */
    public get attributes() {
        return MapFactory.Attributes;
    }

    /**
    * {@inheritDoc @fluidframework/datastore-definitions#IChannelFactory.load}
    */
    public async load(
        runtime: IFluidDataStoreRuntime,
        id: string,
        services: IChannelServices,
        attributes: IChannelAttributes): Promise<ISharedMap> {
        const map = new SharedMap(id, runtime, attributes);
        await map.load(services);

        return map;
    }

    /**
    * {@inheritDoc @fluidframework/datastore-definitions#IChannelFactory.create}
    */
    public create(runtime: IFluidDataStoreRuntime, id: string): ISharedMap {
        const map = new SharedMap(id, runtime, MapFactory.Attributes);
        map.initializeLocal();

        return map;
    }
}

/**
 * The SharedMap distributed data structure can be used to store key-value pairs. It provides the same API for setting
 * and retrieving values that JavaScript developers are accustomed to with the
 * {@link https://developer.mozilla.org/en-US/docs/Web/JavaScript/Reference/Global_Objects/Map | Map} built-in object.
 * However, the keys of a SharedMap must be strings.
 */
export class SharedMap extends SharedObject<ISharedMapEvents> implements ISharedMap {
    /**
     * Create a new shared map.
     * @param runtime - The data store runtime that the new shared map belongs to.
     * @param id - Optional name of the shared map.
     * @returns Newly created shared map.
     *
     * @example
     * To create a `SharedMap`, call the static create method:
     *
     * ```typescript
     * const myMap = SharedMap.create(this.runtime, id);
     * ```
     *
     */
    public static create(runtime: IFluidDataStoreRuntime, id?: string): SharedMap {
        return runtime.createChannel(id, MapFactory.Type) as SharedMap;
    }

    /**
     * Get a factory for SharedMap to register with the data store.
     * @returns A factory that creates SharedMaps and loads them from storage.
     */
    public static getFactory(): IChannelFactory {
        return new MapFactory();
    }

    /**
    * String representation for the class.
    */
    public readonly [Symbol.toStringTag]: string = "SharedMap";

    /**
    * MapKernel which manages actual map operations.
    */
    private readonly kernel: MapKernel;

    /**
    * Do not call the constructor. Instead, you should use the {@link SharedMap.create | create method}.
    *
    * @param id - String identifier.
    * @param runtime - Data store runtime.
    * @param attributes - The attributes for the map.
    */
    constructor(
        id: string,
        runtime: IFluidDataStoreRuntime,
        attributes: IChannelAttributes,
    ) {
        super(id, runtime, attributes);
        this.kernel = new MapKernel(
            this.serializer,
            this.handle,
            (op, localOpMetadata) => this.submitLocalMessage(op, localOpMetadata),
            () => this.isAttached(),
            [],
            this,
        );
    }

    /**
    * {@inheritDoc MapKernel.keys}
    */
    public keys(): IterableIterator<string> {
        return this.kernel.keys();
    }

    /**
    * {@inheritDoc MapKernel.entries}
    */
    public entries(): IterableIterator<[string, any]> {
        return this.kernel.entries();
    }

    /**
    * {@inheritDoc MapKernel.values}
    */
    public values(): IterableIterator<any> {
        return this.kernel.values();
    }

    /**
    * Get an iterator over the entries in this map.
    * @returns The iterator
    */
    public [Symbol.iterator](): IterableIterator<[string, any]> {
        return this.kernel.entries();
    }

    /**
    * {@inheritDoc MapKernel.size}
    */
    public get size() {
        return this.kernel.size;
    }

    /**
    * {@inheritDoc MapKernel.forEach}
    */
    public forEach(callbackFn: (value: any, key: string, map: Map<string, any>) => void): void {
        this.kernel.forEach(callbackFn);
    }

    /**
    * {@inheritDoc ISharedMap.get}
    */
    public get<T = any>(key: string): T | undefined {
        return this.kernel.get<T>(key);
    }

    /**
    * {@inheritDoc ISharedMap.wait}
    */
    public async wait<T = any>(key: string): Promise<T> {
        return this.kernel.wait<T>(key);
    }

    /**
    * {@inheritDoc MapKernel.has}
    */
    public has(key: string): boolean {
        return this.kernel.has(key);
    }

    /**
    * {@inheritDoc ISharedMap.set}
    */
    public set(key: string, value: any): this {
        this.kernel.set(key, value);
        return this;
    }

    /**
    * {@inheritDoc MapKernel.delete}
    */
    public delete(key: string): boolean {
        return this.kernel.delete(key);
    }

    /**
    * {@inheritDoc MapKernel.clear}
    */
    public clear(): void {
        this.kernel.clear();
    }

    /**
    * {@inheritDoc @fluidframework/shared-object-base#SharedObject.snapshotCore}
    */
   protected snapshotCore(serializer: IFluidSerializer): ITree {
        let currentSize = 0;
        let counter = 0;
        let headerBlob: IMapDataObjectSerializable = {};
        const blobs: string[] = [];

        const tree: ITree = {
            entries: [],
        };

        const data = this.kernel.getSerializedStorage(serializer);

        // If single property exceeds this size, it goes into its own blob
        const MinValueSizeSeparateSnapshotBlob = 8 * 1024;

        // Maximum blob size for multiple map properties
        // Should be bigger than MinValueSizeSeparateSnapshotBlob
        const MaxSnapshotBlobSize = 16 * 1024;

        // Partitioning algorithm:
        // 1) Split large (over MinValueSizeSeparateSnapshotBlob = 8K) properties into their own blobs.
        //    Naming (across snapshots) of such blob does not have to be stable across snapshots,
        //    As de-duping process (in driver) should not care about paths, only content.
        // 2) Split remaining properties into blobs of MaxSnapshotBlobSize (16K) size.
        //    This process does not produce stable partitioning. This means
        //    modification (including addition / deletion) of property can shift properties across blobs
        //    and result in non-incremental snapshot.
        //    This can be improved in the future, without being format breaking change, as loading sequence
        //    loads all blobs at once and partitioning schema has no impact on that process.
        for (const key of Object.keys(data)) {
            const value = data[key];
            if (value.value && value.value.length >= MinValueSizeSeparateSnapshotBlob) {
                const blobName = `blob${counter}`;
                counter++;
                blobs.push(blobName);
                const content: IMapDataObjectSerializable = {
                    [key]: {
                        type: value.type,
                        value: JSON.parse(value.value),
                    },
                };
                addBlobToTree(tree, blobName, content);
            } else {
                currentSize += value.type.length + 21; // Approximation cost of property header
                if (value.value) {
                    currentSize += value.value.length;
                }

                if (currentSize > MaxSnapshotBlobSize) {
                    const blobName = `blob${counter}`;
                    counter++;
                    blobs.push(blobName);
                    addBlobToTree(tree, blobName, headerBlob);
                    headerBlob = {};
                    currentSize = 0;
                }
                headerBlob[key] = {
                    type: value.type,
                    value: value.value === undefined ? undefined : JSON.parse(value.value),
                };
            }
        }

        const header: IMapSerializationFormat = {
            blobs,
            content: headerBlob,
        };
        addBlobToTree(tree, snapshotFileName, header);

        return tree;
    }

    public getSerializableStorage(): IMapDataObjectSerializable {
        return this.kernel.getSerializableStorage(this.serializer);
    }

    /**
    * {@inheritDoc @fluidframework/shared-object-base#SharedObject.loadCore}
    */
    protected async loadCore(storage: IChannelStorageService) {
        const blob = await storage.readBlob(snapshotFileName);
<<<<<<< HEAD
        const header = bufferToString(blob);
=======
        const data = bufferToString(blob, "utf8");

>>>>>>> d6af3e35
        // eslint-disable-next-line @typescript-eslint/ban-types
        const json = JSON.parse(header) as object;
        const newFormat = json as IMapSerializationFormat;
        if (Array.isArray(newFormat.blobs)) {
            this.kernel.populateFromSerializable(newFormat.content);
            await Promise.all(newFormat.blobs.map(async (value) => {
                const newBlob = await storage.readBlob(value);
<<<<<<< HEAD
                const rawContent = bufferToString(newBlob);
                this.kernel.populateFromSerializable(JSON.parse(rawContent) as IMapDataObjectSerializable);
=======
                const blobData = bufferToString(newBlob, "utf8");
                this.kernel.populateFromSerializable(JSON.parse(blobData) as IMapDataObjectSerializable);
>>>>>>> d6af3e35
            }));
        } else {
            this.kernel.populateFromSerializable(json as IMapDataObjectSerializable);
        }
    }

    /**
    * {@inheritDoc @fluidframework/shared-object-base#SharedObject.onDisconnect}
    */
    protected onDisconnect() {
        debug(`Map ${this.id} is now disconnected`);
    }

    /**
      * {@inheritDoc @fluidframework/shared-object-base#SharedObject.reSubmitCore}
      */
    protected reSubmitCore(content: any, localOpMetadata: unknown) {
        this.kernel.trySubmitMessage(content, localOpMetadata);
    }

    /**
    * {@inheritDoc @fluidframework/shared-object-base#SharedObject.processCore}
    */
    protected processCore(message: ISequencedDocumentMessage, local: boolean, localOpMetadata: unknown) {
        if (message.type === MessageType.Operation) {
            this.kernel.tryProcessMessage(message, local, localOpMetadata);
        }
    }

    /**
    * {@inheritDoc @fluidframework/shared-object-base#SharedObject.registerCore}
    */
    protected registerCore() {
        for (const value of this.values()) {
            if (SharedObject.is(value)) {
                value.bindToContext();
            }
        }
    }
}<|MERGE_RESOLUTION|>--- conflicted
+++ resolved
@@ -3,10 +3,7 @@
  * Licensed under the MIT License.
  */
 
-<<<<<<< HEAD
-=======
 import { bufferToString } from "@fluidframework/common-utils";
->>>>>>> d6af3e35
 import { IFluidSerializer } from "@fluidframework/core-interfaces";
 import { bufferToString } from "@fluidframework/driver-utils";
 import { addBlobToTree } from "@fluidframework/protocol-base";
@@ -334,12 +331,8 @@
     */
     protected async loadCore(storage: IChannelStorageService) {
         const blob = await storage.readBlob(snapshotFileName);
-<<<<<<< HEAD
-        const header = bufferToString(blob);
-=======
         const data = bufferToString(blob, "utf8");
 
->>>>>>> d6af3e35
         // eslint-disable-next-line @typescript-eslint/ban-types
         const json = JSON.parse(header) as object;
         const newFormat = json as IMapSerializationFormat;
@@ -347,13 +340,8 @@
             this.kernel.populateFromSerializable(newFormat.content);
             await Promise.all(newFormat.blobs.map(async (value) => {
                 const newBlob = await storage.readBlob(value);
-<<<<<<< HEAD
-                const rawContent = bufferToString(newBlob);
-                this.kernel.populateFromSerializable(JSON.parse(rawContent) as IMapDataObjectSerializable);
-=======
                 const blobData = bufferToString(newBlob, "utf8");
                 this.kernel.populateFromSerializable(JSON.parse(blobData) as IMapDataObjectSerializable);
->>>>>>> d6af3e35
             }));
         } else {
             this.kernel.populateFromSerializable(json as IMapDataObjectSerializable);
