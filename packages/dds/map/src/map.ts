/*!
 * Copyright (c) Microsoft Corporation and contributors. All rights reserved.
 * Licensed under the MIT License.
 */

import {
	IChannelAttributes,
	IChannelStorageService,
	IFluidDataStoreRuntime,
} from "@fluidframework/datastore-definitions";
import { readAndParse } from "@fluidframework/driver-utils/internal";
import { ISequencedDocumentMessage, MessageType } from "@fluidframework/protocol-definitions";
import { ISummaryTreeWithStats, ITelemetryContext } from "@fluidframework/runtime-definitions";
import { SummaryTreeBuilder } from "@fluidframework/runtime-utils/internal";
import { IFluidSerializer } from "@fluidframework/shared-object-base";
import { SharedObject } from "@fluidframework/shared-object-base/internal";

import { ISharedMap, ISharedMapEvents } from "./interfaces.js";
import { IMapDataObjectSerializable, IMapOperation, MapKernel } from "./mapKernel.js";

interface IMapSerializationFormat {
	blobs?: string[];
	content: IMapDataObjectSerializable;
}

const snapshotFileName = "header";

/**
 * {@inheritDoc ISharedMap}
<<<<<<< HEAD
 * @deprecated Please use SharedTree for new containers.  SharedMap is supported for loading preexisting Fluid Framework 1.0 containers only.
=======
 * @alpha
>>>>>>> 4f577897
 */
export class SharedMap extends SharedObject<ISharedMapEvents> implements ISharedMap {
	/**
	 * String representation for the class.
	 */
	public readonly [Symbol.toStringTag]: string = "SharedMap";

	/**
	 * MapKernel which manages actual map operations.
	 */
	private readonly kernel: MapKernel;

	/**
	 * Do not call the constructor. Instead, you should use the {@link SharedMap.create | create method}.
	 *
	 * @param id - String identifier.
	 * @param runtime - Data store runtime.
	 * @param attributes - The attributes for the map.
	 */
	public constructor(
		id: string,
		runtime: IFluidDataStoreRuntime,
		attributes: IChannelAttributes,
	) {
		super(id, runtime, attributes, "fluid_map_");
		this.kernel = new MapKernel(
			this.serializer,
			this.handle,
			(op, localOpMetadata) => this.submitLocalMessage(op, localOpMetadata),
			() => this.isAttached(),
			this,
		);
	}

	/**
	 * Get an iterator over the keys in this map.
	 * @returns The iterator
	 */
	public keys(): IterableIterator<string> {
		return this.kernel.keys();
	}

	/**
	 * Get an iterator over the entries in this map.
	 * @returns The iterator
	 */
	// TODO: Use `unknown` instead (breaking change).
	// eslint-disable-next-line @typescript-eslint/no-explicit-any
	public entries(): IterableIterator<[string, any]> {
		return this.kernel.entries();
	}

	/**
	 * Get an iterator over the values in this map.
	 * @returns The iterator
	 */
	// TODO: Use `unknown` instead (breaking change).
	// eslint-disable-next-line @typescript-eslint/no-explicit-any
	public values(): IterableIterator<any> {
		return this.kernel.values();
	}

	/**
	 * Get an iterator over the entries in this map.
	 * @returns The iterator
	 */
	// TODO: Use `unknown` instead (breaking change).
	// eslint-disable-next-line @typescript-eslint/no-explicit-any
	public [Symbol.iterator](): IterableIterator<[string, any]> {
		return this.kernel.entries();
	}

	/**
	 * The number of key/value pairs stored in the map.
	 */
	public get size(): number {
		return this.kernel.size;
	}

	/**
	 * Executes the given callback on each entry in the map.
	 * @param callbackFn - Callback function
	 */
	// TODO: Use `unknown` instead (breaking change).
	// eslint-disable-next-line @typescript-eslint/no-explicit-any
	public forEach(callbackFn: (value: any, key: string, map: Map<string, any>) => void): void {
		// eslint-disable-next-line unicorn/no-array-for-each, unicorn/no-array-callback-reference
		this.kernel.forEach(callbackFn);
	}

	/**
	 * {@inheritDoc ISharedMap.get}
	 */
	// TODO: Use `unknown` instead (breaking change).
	// eslint-disable-next-line @typescript-eslint/no-explicit-any
	public get<T = any>(key: string): T | undefined {
		return this.kernel.get<T>(key);
	}

	/**
	 * Check if a key exists in the map.
	 * @param key - The key to check
	 * @returns True if the key exists, false otherwise
	 */
	public has(key: string): boolean {
		return this.kernel.has(key);
	}

	/**
	 * {@inheritDoc ISharedMap.set}
	 */
	public set(key: string, value: unknown): this {
		this.kernel.set(key, value);
		return this;
	}

	/**
	 * Delete a key from the map.
	 * @param key - Key to delete
	 * @returns True if the key existed and was deleted, false if it did not exist
	 */
	public delete(key: string): boolean {
		return this.kernel.delete(key);
	}

	/**
	 * Clear all data from the map.
	 */
	public clear(): void {
		this.kernel.clear();
	}

	/**
	 * {@inheritDoc @fluidframework/shared-object-base#SharedObject.summarizeCore}
	 */
	protected summarizeCore(
		serializer: IFluidSerializer,
		telemetryContext?: ITelemetryContext,
	): ISummaryTreeWithStats {
		let currentSize = 0;
		let counter = 0;
		let headerBlob: IMapDataObjectSerializable = {};
		const blobs: string[] = [];

		const builder = new SummaryTreeBuilder();

		const data = this.kernel.getSerializedStorage(serializer);

		// If single property exceeds this size, it goes into its own blob
		const MinValueSizeSeparateSnapshotBlob = 8 * 1024;

		// Maximum blob size for multiple map properties
		// Should be bigger than MinValueSizeSeparateSnapshotBlob
		const MaxSnapshotBlobSize = 16 * 1024;

		// Partitioning algorithm:
		// 1) Split large (over MinValueSizeSeparateSnapshotBlob = 8K) properties into their own blobs.
		//    Naming (across snapshots) of such blob does not have to be stable across snapshots,
		//    As de-duping process (in driver) should not care about paths, only content.
		// 2) Split remaining properties into blobs of MaxSnapshotBlobSize (16K) size.
		//    This process does not produce stable partitioning. This means
		//    modification (including addition / deletion) of property can shift properties across blobs
		//    and result in non-incremental snapshot.
		//    This can be improved in the future, without being format breaking change, as loading sequence
		//    loads all blobs at once and partitioning schema has no impact on that process.
		for (const key of Object.keys(data)) {
			const value = data[key];
			if (value.value && value.value.length >= MinValueSizeSeparateSnapshotBlob) {
				const blobName = `blob${counter}`;
				counter++;
				blobs.push(blobName);
				const content: IMapDataObjectSerializable = {
					[key]: {
						type: value.type,
						value: JSON.parse(value.value) as unknown,
					},
				};
				builder.addBlob(blobName, JSON.stringify(content));
			} else {
				currentSize += value.type.length + 21; // Approximation cost of property header
				if (value.value) {
					currentSize += value.value.length;
				}

				if (currentSize > MaxSnapshotBlobSize) {
					const blobName = `blob${counter}`;
					counter++;
					blobs.push(blobName);
					builder.addBlob(blobName, JSON.stringify(headerBlob));
					headerBlob = {};
					currentSize = 0;
				}
				headerBlob[key] = {
					type: value.type,
					value:
						value.value === undefined
							? undefined
							: (JSON.parse(value.value) as unknown),
				};
			}
		}

		const header: IMapSerializationFormat = {
			blobs,
			content: headerBlob,
		};
		builder.addBlob(snapshotFileName, JSON.stringify(header));

		return builder.getSummaryTree();
	}

	/**
	 * {@inheritDoc @fluidframework/shared-object-base#SharedObject.loadCore}
	 */
	protected async loadCore(storage: IChannelStorageService): Promise<void> {
		const json = await readAndParse<object>(storage, snapshotFileName);
		const newFormat = json as IMapSerializationFormat;
		if (Array.isArray(newFormat.blobs)) {
			this.kernel.populateFromSerializable(newFormat.content);
			await Promise.all(
				newFormat.blobs.map(async (value) => {
					const content = await readAndParse<IMapDataObjectSerializable>(storage, value);
					this.kernel.populateFromSerializable(content);
				}),
			);
		} else {
			this.kernel.populateFromSerializable(json as IMapDataObjectSerializable);
		}
	}

	/**
	 * {@inheritDoc @fluidframework/shared-object-base#SharedObject.onDisconnect}
	 */
	protected onDisconnect(): void {}

	/**
	 * {@inheritDoc @fluidframework/shared-object-base#SharedObject.reSubmitCore}
	 */
	protected reSubmitCore(content: unknown, localOpMetadata: unknown): void {
		this.kernel.trySubmitMessage(content as IMapOperation, localOpMetadata);
	}

	/**
	 * {@inheritDoc @fluidframework/shared-object-base#SharedObjectCore.applyStashedOp}
	 */
	protected applyStashedOp(content: unknown): void {
		this.kernel.tryApplyStashedOp(content as IMapOperation);
	}

	/**
	 * {@inheritDoc @fluidframework/shared-object-base#SharedObject.processCore}
	 */
	protected processCore(
		message: ISequencedDocumentMessage,
		local: boolean,
		localOpMetadata: unknown,
	): void {
		if (message.type === MessageType.Operation) {
			this.kernel.tryProcessMessage(
				message.contents as IMapOperation,
				local,
				localOpMetadata,
			);
		}
	}

	/**
	 * {@inheritDoc @fluidframework/shared-object-base#SharedObject.rollback}
	 */
	protected rollback(content: unknown, localOpMetadata: unknown): void {
		this.kernel.rollback(content, localOpMetadata);
	}
}<|MERGE_RESOLUTION|>--- conflicted
+++ resolved
@@ -27,11 +27,7 @@
 
 /**
  * {@inheritDoc ISharedMap}
-<<<<<<< HEAD
- * @deprecated Please use SharedTree for new containers.  SharedMap is supported for loading preexisting Fluid Framework 1.0 containers only.
-=======
  * @alpha
->>>>>>> 4f577897
  */
 export class SharedMap extends SharedObject<ISharedMapEvents> implements ISharedMap {
 	/**
