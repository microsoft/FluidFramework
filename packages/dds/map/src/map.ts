/*!
 * Copyright (c) Microsoft Corporation and contributors. All rights reserved.
 * Licensed under the MIT License.
 */

<<<<<<< HEAD
import { addBlobToTree } from "@fluidframework/protocol-base";
import {
    ISequencedDocumentMessage,
    ITree,
    MessageType,
} from "@fluidframework/protocol-definitions";
=======
import { IFluidSerializer } from "@fluidframework/core-interfaces";
import { ISequencedDocumentMessage, MessageType } from "@fluidframework/protocol-definitions";
>>>>>>> 3d87ea53
import {
    IChannelAttributes,
    IFluidDataStoreRuntime,
    IChannelStorageService,
    IChannelServices,
    IChannelFactory,
} from "@fluidframework/datastore-definitions";
import { ISummaryTreeWithStats } from "@fluidframework/runtime-definitions";
import { readAndParse } from "@fluidframework/driver-utils";
import {
    IFluidSerializer,
    SharedObject,
} from "@fluidframework/shared-object-base";
import { SummaryTreeBuilder } from "@fluidframework/runtime-utils";
import {
    ISharedMap,
    ISharedMapEvents,
} from "./interfaces";
import { IMapDataObjectSerializable, MapKernel } from "./mapKernel";
import { pkgVersion } from "./packageVersion";

interface IMapSerializationFormat {
    blobs?: string[];
    content: IMapDataObjectSerializable;
}

const snapshotFileName = "header";

/**
 * The factory that defines the map.
 * @sealed
 */
export class MapFactory implements IChannelFactory {
    /**
     * {@inheritDoc @fluidframework/datastore-definitions#IChannelFactory."type"}
     */
    public static readonly Type = "https://graph.microsoft.com/types/map";

    /**
     * {@inheritDoc @fluidframework/datastore-definitions#IChannelFactory.attributes}
     */
    public static readonly Attributes: IChannelAttributes = {
        type: MapFactory.Type,
        snapshotFormatVersion: "0.2",
        packageVersion: pkgVersion,
    };

    /**
     * {@inheritDoc @fluidframework/datastore-definitions#IChannelFactory."type"}
     */
    public get type() {
        return MapFactory.Type;
    }

    /**
     * {@inheritDoc @fluidframework/datastore-definitions#IChannelFactory.attributes}
     */
    public get attributes() {
        return MapFactory.Attributes;
    }

    /**
     * {@inheritDoc @fluidframework/datastore-definitions#IChannelFactory.load}
     */
    public async load(
        runtime: IFluidDataStoreRuntime,
        id: string,
        services: IChannelServices,
        attributes: IChannelAttributes): Promise<ISharedMap> {
        const map = new SharedMap(id, runtime, attributes);
        await map.load(services);

        return map;
    }

    /**
     * {@inheritDoc @fluidframework/datastore-definitions#IChannelFactory.create}
     */
    public create(runtime: IFluidDataStoreRuntime, id: string): ISharedMap {
        const map = new SharedMap(id, runtime, MapFactory.Attributes);
        map.initializeLocal();

        return map;
    }
}

/**
 * The SharedMap distributed data structure can be used to store key-value pairs. It provides the same API for setting
 * and retrieving values that JavaScript developers are accustomed to with the
 * {@link https://developer.mozilla.org/en-US/docs/Web/JavaScript/Reference/Global_Objects/Map | Map} built-in object.
 * However, the keys of a SharedMap must be strings.
 */
export class SharedMap extends SharedObject<ISharedMapEvents> implements ISharedMap {
    /**
     * Create a new shared map.
     * @param runtime - The data store runtime that the new shared map belongs to.
     * @param id - Optional name of the shared map.
     * @returns Newly created shared map.
     *
     * @example
     * To create a `SharedMap`, call the static create method:
     *
     * ```typescript
     * const myMap = SharedMap.create(this.runtime, id);
     * ```
     */
    public static create(runtime: IFluidDataStoreRuntime, id?: string): SharedMap {
        return runtime.createChannel(id, MapFactory.Type) as SharedMap;
    }

    /**
     * Get a factory for SharedMap to register with the data store.
     * @returns A factory that creates SharedMaps and loads them from storage.
     */
    public static getFactory(): IChannelFactory {
        return new MapFactory();
    }

    /**
     * String representation for the class.
     */
    public readonly [Symbol.toStringTag]: string = "SharedMap";

    /**
     * MapKernel which manages actual map operations.
     */
    private readonly kernel: MapKernel;

    /**
     * Do not call the constructor. Instead, you should use the {@link SharedMap.create | create method}.
     *
     * @param id - String identifier.
     * @param runtime - Data store runtime.
     * @param attributes - The attributes for the map.
     */
    constructor(
        id: string,
        runtime: IFluidDataStoreRuntime,
        attributes: IChannelAttributes,
    ) {
        super(id, runtime, attributes);
        this.kernel = new MapKernel(
            this.serializer,
            this.handle,
            (op, localOpMetadata) => this.submitLocalMessage(op, localOpMetadata),
            () => this.isAttached(),
            this,
        );
    }

    /**
     * Get an iterator over the keys in this map.
     * @returns The iterator
     */
    public keys(): IterableIterator<string> {
        return this.kernel.keys();
    }

    /**
     * Get an iterator over the entries in this map.
     * @returns The iterator
     */
    public entries(): IterableIterator<[string, any]> {
        return this.kernel.entries();
    }

    /**
     * Get an iterator over the values in this map.
     * @returns The iterator
     */
    public values(): IterableIterator<any> {
        return this.kernel.values();
    }

    /**
     * Get an iterator over the entries in this map.
     * @returns The iterator
     */
    public [Symbol.iterator](): IterableIterator<[string, any]> {
        return this.kernel.entries();
    }

    /**
     * The number of key/value pairs stored in the map.
     */
    public get size() {
        return this.kernel.size;
    }

    /**
     * Executes the given callback on each entry in the map.
     * @param callbackFn - Callback function
     */
    public forEach(callbackFn: (value: any, key: string, map: Map<string, any>) => void): void {
        this.kernel.forEach(callbackFn);
    }

    /**
     * {@inheritDoc ISharedMap.get}
     */
    public get<T = any>(key: string): T | undefined {
        return this.kernel.get<T>(key);
    }

    /**
     * {@inheritDoc ISharedMap.wait}
     */
    public async wait<T = any>(key: string): Promise<T> {
        return this.kernel.wait<T>(key);
    }

    /**
     * Check if a key exists in the map.
     * @param key - The key to check
     * @returns True if the key exists, false otherwise
     */
    public has(key: string): boolean {
        return this.kernel.has(key);
    }

    /**
     * {@inheritDoc ISharedMap.set}
     */
    public set(key: string, value: any): this {
        this.kernel.set(key, value);
        return this;
    }

    /**
     * Delete a key from the map.
     * @param key - Key to delete
     * @returns True if the key existed and was deleted, false if it did not exist
     */
    public delete(key: string): boolean {
        return this.kernel.delete(key);
    }

    /**
     * Clear all data from the map.
     */
    public clear(): void {
        this.kernel.clear();
    }

    /**
     * {@inheritDoc @fluidframework/shared-object-base#SharedObject.summarizeCore}
     * @internal
     */
    protected summarizeCore(serializer: IFluidSerializer, fullTree: boolean): ISummaryTreeWithStats {
        let currentSize = 0;
        let counter = 0;
        let headerBlob: IMapDataObjectSerializable = {};
        const blobs: string[] = [];

        const builder = new SummaryTreeBuilder();

        const data = this.kernel.getSerializedStorage(serializer);

        // If single property exceeds this size, it goes into its own blob
        const MinValueSizeSeparateSnapshotBlob = 8 * 1024;

        // Maximum blob size for multiple map properties
        // Should be bigger than MinValueSizeSeparateSnapshotBlob
        const MaxSnapshotBlobSize = 16 * 1024;

        // Partitioning algorithm:
        // 1) Split large (over MinValueSizeSeparateSnapshotBlob = 8K) properties into their own blobs.
        //    Naming (across snapshots) of such blob does not have to be stable across snapshots,
        //    As de-duping process (in driver) should not care about paths, only content.
        // 2) Split remaining properties into blobs of MaxSnapshotBlobSize (16K) size.
        //    This process does not produce stable partitioning. This means
        //    modification (including addition / deletion) of property can shift properties across blobs
        //    and result in non-incremental snapshot.
        //    This can be improved in the future, without being format breaking change, as loading sequence
        //    loads all blobs at once and partitioning schema has no impact on that process.
        for (const key of Object.keys(data)) {
            const value = data[key];
            if (value.value && value.value.length >= MinValueSizeSeparateSnapshotBlob) {
                const blobName = `blob${counter}`;
                counter++;
                blobs.push(blobName);
                const content: IMapDataObjectSerializable = {
                    [key]: {
                        type: value.type,
                        value: JSON.parse(value.value),
                    },
                };
                builder.addBlob(blobName, JSON.stringify(content));
            } else {
                currentSize += value.type.length + 21; // Approximation cost of property header
                if (value.value) {
                    currentSize += value.value.length;
                }

                if (currentSize > MaxSnapshotBlobSize) {
                    const blobName = `blob${counter}`;
                    counter++;
                    blobs.push(blobName);
                    builder.addBlob(blobName, JSON.stringify(headerBlob));
                    headerBlob = {};
                    currentSize = 0;
                }
                headerBlob[key] = {
                    type: value.type,
                    value: value.value === undefined ? undefined : JSON.parse(value.value),
                };
            }
        }

        const header: IMapSerializationFormat = {
            blobs,
            content: headerBlob,
        };
        builder.addBlob(snapshotFileName, JSON.stringify(header));

        return builder.getSummaryTree();
    }

    /**
     * {@inheritDoc @fluidframework/shared-object-base#SharedObject.loadCore}
     * @internal
     */
    protected async loadCore(storage: IChannelStorageService) {
        // eslint-disable-next-line @typescript-eslint/ban-types
        const json = await readAndParse<object>(storage, snapshotFileName);
        const newFormat = json as IMapSerializationFormat;
        if (Array.isArray(newFormat.blobs)) {
            this.kernel.populateFromSerializable(newFormat.content);
            await Promise.all(newFormat.blobs.map(async (value) => {
                const content = await readAndParse<IMapDataObjectSerializable>(storage, value);
                this.kernel.populateFromSerializable(content);
            }));
        } else {
            this.kernel.populateFromSerializable(json as IMapDataObjectSerializable);
        }
    }

    /**
     * {@inheritDoc @fluidframework/shared-object-base#SharedObject.onDisconnect}
     * @internal
     */
    protected onDisconnect() {}

    /**
     * {@inheritDoc @fluidframework/shared-object-base#SharedObject.reSubmitCore}
     * @internal
     */
    protected reSubmitCore(content: any, localOpMetadata: unknown) {
        this.kernel.trySubmitMessage(content, localOpMetadata);
    }

    /**
     * @internal
     */
    protected applyStashedOp(content: any): unknown {
        this.kernel.tryProcessMessage(content, false, undefined);
        return this.kernel.tryGetStashedOpLocalMetadata(content);
    }

    /**
     * {@inheritDoc @fluidframework/shared-object-base#SharedObject.processCore}
     * @internal
     */
    protected processCore(message: ISequencedDocumentMessage, local: boolean, localOpMetadata: unknown) {
        if (message.type === MessageType.Operation) {
            this.kernel.tryProcessMessage(message.contents, local, localOpMetadata);
        }
    }

    /**
     * {@inheritDoc @fluidframework/shared-object-base#SharedObject.registerCore}
     * @internal
     */
    protected registerCore() {
        for (const value of this.values()) {
            if (SharedObject.is(value)) {
                value.bindToContext();
            }
        }
    }
}<|MERGE_RESOLUTION|>--- conflicted
+++ resolved
@@ -3,17 +3,7 @@
  * Licensed under the MIT License.
  */
 
-<<<<<<< HEAD
-import { addBlobToTree } from "@fluidframework/protocol-base";
-import {
-    ISequencedDocumentMessage,
-    ITree,
-    MessageType,
-} from "@fluidframework/protocol-definitions";
-=======
-import { IFluidSerializer } from "@fluidframework/core-interfaces";
 import { ISequencedDocumentMessage, MessageType } from "@fluidframework/protocol-definitions";
->>>>>>> 3d87ea53
 import {
     IChannelAttributes,
     IFluidDataStoreRuntime,
