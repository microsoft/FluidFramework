/*!
 * Copyright (c) Microsoft Corporation and contributors. All rights reserved.
 * Licensed under the MIT License.
 */

import { ISequencedDocumentMessage, MessageType } from "@fluidframework/protocol-definitions";
import {
    IChannelAttributes,
    IFluidDataStoreRuntime,
    IChannelStorageService,
    IChannelServices,
    IChannelFactory,
} from "@fluidframework/datastore-definitions";
import { ISummaryTreeWithStats, ITelemetryContext } from "@fluidframework/runtime-definitions";
import { readAndParse } from "@fluidframework/driver-utils";
import {
    IFluidSerializer,
    SharedObject,
} from "@fluidframework/shared-object-base";
import { SummaryTreeBuilder } from "@fluidframework/runtime-utils";
import {
    ISharedMap,
    ISharedMapEvents,
} from "./interfaces";
import { IMapDataObjectSerializable, MapKernel } from "./mapKernel";
import { pkgVersion } from "./packageVersion";

interface IMapSerializationFormat {
    blobs?: string[];
    content: IMapDataObjectSerializable;
}

const snapshotFileName = "header";

/**
 * The factory that defines the map.
 * TODO: what are the semantics of this?
<<<<<<< HEAD
=======
 *
>>>>>>> d9528fba
 * @sealed
 */
export class MapFactory implements IChannelFactory {
    /**
     * {@inheritDoc @fluidframework/datastore-definitions#IChannelFactory."type"}
     */
    public static readonly Type = "https://graph.microsoft.com/types/map";

    /**
     * {@inheritDoc @fluidframework/datastore-definitions#IChannelFactory.attributes}
     */
    public static readonly Attributes: IChannelAttributes = {
        type: MapFactory.Type,
        snapshotFormatVersion: "0.2",
        packageVersion: pkgVersion,
    };

    /**
     * {@inheritDoc @fluidframework/datastore-definitions#IChannelFactory."type"}
     */
    public get type() {
        return MapFactory.Type;
    }

    /**
     * {@inheritDoc @fluidframework/datastore-definitions#IChannelFactory.attributes}
     */
    public get attributes() {
        return MapFactory.Attributes;
    }

    /**
     * {@inheritDoc @fluidframework/datastore-definitions#IChannelFactory.load}
     */
    public async load(
        runtime: IFluidDataStoreRuntime,
        id: string,
        services: IChannelServices,
        attributes: IChannelAttributes): Promise<ISharedMap> {
        const map = new SharedMap(id, runtime, attributes);
        await map.load(services);

        return map;
    }

    /**
     * {@inheritDoc @fluidframework/datastore-definitions#IChannelFactory.create}
     */
    public create(runtime: IFluidDataStoreRuntime, id: string): ISharedMap {
        const map = new SharedMap(id, runtime, MapFactory.Attributes);
        map.initializeLocal();

        return map;
    }
}

/**
 * {@inheritDoc ISharedMap}
 */
export class SharedMap extends SharedObject<ISharedMapEvents> implements ISharedMap {
    /**
     * Create a new shared map.
     * @param runtime - The data store runtime that the new shared map belongs to.
     * @param id - Optional name of the shared map.
     * @returns Newly created shared map.
     *
     * @example
     * To create a `SharedMap`, call the static create method:
     *
     * ```typescript
     * const myMap = SharedMap.create(this.runtime, id);
     * ```
     */
    public static create(runtime: IFluidDataStoreRuntime, id?: string): SharedMap {
        return runtime.createChannel(id, MapFactory.Type) as SharedMap;
    }

    /**
     * Get a factory for SharedMap to register with the data store.
     * @returns A factory that creates SharedMaps and loads them from storage.
     */
    public static getFactory(): IChannelFactory {
        return new MapFactory();
    }

    /**
     * String representation for the class.
     */
    public readonly [Symbol.toStringTag]: string = "SharedMap";

    /**
     * MapKernel which manages actual map operations.
     */
    private readonly kernel: MapKernel;

    /**
     * Do not call the constructor. Instead, you should use the {@link SharedMap.create | create method}.
     *
     * @param id - String identifier.
     * @param runtime - Data store runtime.
     * @param attributes - The attributes for the map.
     */
    constructor(
        id: string,
        runtime: IFluidDataStoreRuntime,
        attributes: IChannelAttributes,
    ) {
        super(id, runtime, attributes, "fluid_map_");
        this.kernel = new MapKernel(
            this.serializer,
            this.handle,
            (op, localOpMetadata) => this.submitLocalMessage(op, localOpMetadata),
            () => this.isAttached(),
            this,
        );
    }

    /**
     * Get an iterator over the keys in this map.
     * @returns The iterator
     */
    public keys(): IterableIterator<string> {
        return this.kernel.keys();
    }

    /**
     * Get an iterator over the entries in this map.
     * @returns The iterator
     */
    public entries(): IterableIterator<[string, any]> {
        return this.kernel.entries();
    }

    /**
     * Get an iterator over the values in this map.
     * @returns The iterator
     */
    public values(): IterableIterator<any> {
        return this.kernel.values();
    }

    /**
     * Get an iterator over the entries in this map.
     * @returns The iterator
     */
    public [Symbol.iterator](): IterableIterator<[string, any]> {
        return this.kernel.entries();
    }

    /**
     * The number of key/value pairs stored in the map.
     */
    public get size() {
        return this.kernel.size;
    }

    /**
     * Executes the given callback on each entry in the map.
     * @param callbackFn - Callback function
     */
    public forEach(callbackFn: (value: any, key: string, map: Map<string, any>) => void): void {
        this.kernel.forEach(callbackFn);
    }

    /**
     * {@inheritDoc ISharedMap.get}
     */
    public get<T = any>(key: string): T | undefined {
        return this.kernel.get<T>(key);
    }

    /**
     * Check if a key exists in the map.
     * @param key - The key to check
     * @returns True if the key exists, false otherwise
     */
    public has(key: string): boolean {
        return this.kernel.has(key);
    }

    /**
     * {@inheritDoc ISharedMap.set}
     */
    public set(key: string, value: any): this {
        this.kernel.set(key, value);
        return this;
    }

    /**
     * Delete a key from the map.
     * @param key - Key to delete
     * @returns True if the key existed and was deleted, false if it did not exist
     */
    public delete(key: string): boolean {
        return this.kernel.delete(key);
    }

    /**
     * Clear all data from the map.
     */
    public clear(): void {
        this.kernel.clear();
    }

    /**
     * {@inheritDoc @fluidframework/shared-object-base#SharedObject.summarizeCore}
     * @internal
     */
    protected summarizeCore(
        serializer: IFluidSerializer,
        telemetryContext?: ITelemetryContext,
    ): ISummaryTreeWithStats {
        let currentSize = 0;
        let counter = 0;
        let headerBlob: IMapDataObjectSerializable = {};
        const blobs: string[] = [];

        const builder = new SummaryTreeBuilder();

        const data = this.kernel.getSerializedStorage(serializer);

        // If single property exceeds this size, it goes into its own blob
        const MinValueSizeSeparateSnapshotBlob = 8 * 1024;

        // Maximum blob size for multiple map properties
        // Should be bigger than MinValueSizeSeparateSnapshotBlob
        const MaxSnapshotBlobSize = 16 * 1024;

        // Partitioning algorithm:
        // 1) Split large (over MinValueSizeSeparateSnapshotBlob = 8K) properties into their own blobs.
        //    Naming (across snapshots) of such blob does not have to be stable across snapshots,
        //    As de-duping process (in driver) should not care about paths, only content.
        // 2) Split remaining properties into blobs of MaxSnapshotBlobSize (16K) size.
        //    This process does not produce stable partitioning. This means
        //    modification (including addition / deletion) of property can shift properties across blobs
        //    and result in non-incremental snapshot.
        //    This can be improved in the future, without being format breaking change, as loading sequence
        //    loads all blobs at once and partitioning schema has no impact on that process.
        for (const key of Object.keys(data)) {
            const value = data[key];
            if (value.value && value.value.length >= MinValueSizeSeparateSnapshotBlob) {
                const blobName = `blob${counter}`;
                counter++;
                blobs.push(blobName);
                const content: IMapDataObjectSerializable = {
                    [key]: {
                        type: value.type,
                        value: JSON.parse(value.value),
                    },
                };
                builder.addBlob(blobName, JSON.stringify(content));
            } else {
                currentSize += value.type.length + 21; // Approximation cost of property header
                if (value.value) {
                    currentSize += value.value.length;
                }

                if (currentSize > MaxSnapshotBlobSize) {
                    const blobName = `blob${counter}`;
                    counter++;
                    blobs.push(blobName);
                    builder.addBlob(blobName, JSON.stringify(headerBlob));
                    headerBlob = {};
                    currentSize = 0;
                }
                headerBlob[key] = {
                    type: value.type,
                    value: value.value === undefined ? undefined : JSON.parse(value.value),
                };
            }
        }

        const header: IMapSerializationFormat = {
            blobs,
            content: headerBlob,
        };
        builder.addBlob(snapshotFileName, JSON.stringify(header));

        return builder.getSummaryTree();
    }

    /**
     * {@inheritDoc @fluidframework/shared-object-base#SharedObject.loadCore}
     * @internal
     */
    protected async loadCore(storage: IChannelStorageService) {
        const json = await readAndParse<object>(storage, snapshotFileName);
        const newFormat = json as IMapSerializationFormat;
        if (Array.isArray(newFormat.blobs)) {
            this.kernel.populateFromSerializable(newFormat.content);
            await Promise.all(newFormat.blobs.map(async (value) => {
                const content = await readAndParse<IMapDataObjectSerializable>(storage, value);
                this.kernel.populateFromSerializable(content);
            }));
        } else {
            this.kernel.populateFromSerializable(json as IMapDataObjectSerializable);
        }
    }

    /**
     * {@inheritDoc @fluidframework/shared-object-base#SharedObject.onDisconnect}
     * @internal
     */
    protected onDisconnect() { }

    /**
     * {@inheritDoc @fluidframework/shared-object-base#SharedObject.reSubmitCore}
     * @internal
     */
    protected reSubmitCore(content: any, localOpMetadata: unknown) {
        this.kernel.trySubmitMessage(content, localOpMetadata);
    }

    /**
     * {@inheritDoc @fluidframework/shared-object-base#SharedObjectCore.applyStashedOp}
     * @internal
     */
    protected applyStashedOp(content: any): unknown {
        this.kernel.tryProcessMessage(content, false, undefined);
        return this.kernel.tryGetStashedOpLocalMetadata(content);
    }

    /**
     * {@inheritDoc @fluidframework/shared-object-base#SharedObject.processCore}
     * @internal
     */
    protected processCore(message: ISequencedDocumentMessage, local: boolean, localOpMetadata: unknown) {
        if (message.type === MessageType.Operation) {
            this.kernel.tryProcessMessage(message.contents, local, localOpMetadata);
        }
    }

    /**
     * {@inheritDoc @fluidframework/shared-object-base#SharedObject.rollback}
     * @internal
    */
    protected rollback(content: any, localOpMetadata: unknown) {
        this.kernel.rollback(content, localOpMetadata);
    }
}<|MERGE_RESOLUTION|>--- conflicted
+++ resolved
@@ -35,10 +35,7 @@
 /**
  * The factory that defines the map.
  * TODO: what are the semantics of this?
-<<<<<<< HEAD
-=======
  *
->>>>>>> d9528fba
  * @sealed
  */
 export class MapFactory implements IChannelFactory {
