--- conflicted
+++ resolved
@@ -36,15 +36,11 @@
 	ISerializableValue,
 	ISerializedValue,
 } from "./internalInterfaces.js";
-<<<<<<< HEAD
-import { type ILocalValue, LocalValueMaker } from "./localValues.js";
-=======
 import {
 	type ILocalValue,
 	serializeValue,
 	migrateIfSharedSerializable,
 } from "./localValues.js";
->>>>>>> 2dbb40de
 
 /**
  * Defines the means to process and submit a given op on a map.
@@ -414,21 +410,12 @@
 	 * @param serializer - The serializer to use to serialize handles in its values.
 	 * @returns A JSON string containing serialized map data
 	 */
-<<<<<<< HEAD
 	private getSerializedStorage(serializer: IFluidSerializer): IMapDataObjectSerialized {
-		const serializableMapData: IMapDataObjectSerialized = {};
-=======
-	public getSerializedStorage(serializer: IFluidSerializer): IMapDataObjectSerialized {
 		const serializedMapData: IMapDataObjectSerialized = {};
->>>>>>> 2dbb40de
 		for (const [key, localValue] of this.data.entries()) {
 			serializedMapData[key] = serializeValue(localValue.value, serializer, this.handle);
 		}
-<<<<<<< HEAD
-		return serializableMapData;
-=======
 		return serializedMapData;
->>>>>>> 2dbb40de
 	}
 
 	/**
@@ -911,12 +898,14 @@
 		const newFormat = json as IMapSerializationFormat;
 		if (Array.isArray(newFormat.blobs)) {
 			this.populateFromSerializable(newFormat.content);
-			await Promise.all(
-				newFormat.blobs.map(async (value) => {
-					const content = await readAndParse<IMapDataObjectSerializable>(storage, value);
-					this.populateFromSerializable(content);
-				}),
+			const blobContents = await Promise.all(
+				newFormat.blobs.map(async (blobName) =>
+					readAndParse<IMapDataObjectSerializable>(storage, blobName),
+				),
 			);
+			for (const blobContent of blobContents) {
+				this.populateFromSerializable(blobContent);
+			}
 		} else {
 			this.populateFromSerializable(json as IMapDataObjectSerializable);
 		}
