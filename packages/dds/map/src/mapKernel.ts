/*!
 * Copyright (c) Microsoft Corporation and contributors. All rights reserved.
 * Licensed under the MIT License.
 */

import type { TypedEventEmitter } from "@fluid-internal/client-utils";
import type { IFluidHandle } from "@fluidframework/core-interfaces";
import {
	assert,
	DoublyLinkedList,
	type ListNode,
	unreachableCase,
} from "@fluidframework/core-utils/internal";
import type { IFluidSerializer } from "@fluidframework/shared-object-base/internal";
import { ValueType } from "@fluidframework/shared-object-base/internal";

import type { ISharedMapEvents } from "./interfaces.js";
import type {
	IMapClearOperation,
	IMapDeleteOperation,
	IMapSetOperation,
	// eslint-disable-next-line import/no-deprecated
	ISerializableValue,
	ISerializedValue,
} from "./internalInterfaces.js";
import {
	type ILocalValue,
	serializeValue,
	migrateIfSharedSerializable,
} from "./localValues.js";

/**
 * Defines the means to process and resubmit a given op on a map.
 */
interface IMapMessageHandler {
	/**
	 * Apply the given operation.
	 * @param op - The map operation to apply
	 * @param local - Whether the message originated from the local client
	 * @param localOpMetadata - For local client messages, this is the metadata that was submitted with the message.
	 * For messages from a remote client, this will be undefined.
	 */
	process(
		op: IMapOperation,
		local: boolean,
		localOpMetadata: ListNode<PendingLocalOpMetadata> | undefined,
	): void;

	/**
	 * Resubmit a previously submitted operation that was not delivered.
	 * @param op - The map operation to resubmit
	 * @param localOpMetadata - The metadata that was originally submitted with the message.
	 */
	resubmit(op: IMapOperation, localOpMetadata: ListNode<PendingLocalOpMetadata>): void;
}

/**
 * Map key operations are one of several types.
 */
export type IMapKeyOperation = IMapSetOperation | IMapDeleteOperation;

/**
 * Description of a map delta operation
 */
export type IMapOperation = IMapKeyOperation | IMapClearOperation;

/**
 * Defines the in-memory object structure to be used for the conversion to/from serialized.
 *
 * @remarks Directly used in
 * {@link https://developer.mozilla.org/en-US/docs/Web/JavaScript/Reference/Global_Objects/JSON/stringify
 * | JSON.stringify}, direct result from
 * {@link https://developer.mozilla.org/en-US/docs/Web/JavaScript/Reference/Global_Objects/JSON/parse | JSON.parse}.
 */
// eslint-disable-next-line import/no-deprecated
export type IMapDataObjectSerializable = Record<string, ISerializableValue>;

/**
 * Serialized key/value data.
 */
export type IMapDataObjectSerialized = Record<string, ISerializedValue>;

interface PendingKeySet {
	pendingMessageId: number;
	type: "set";
	value: ILocalValue;
}

interface PendingKeyDelete {
	pendingMessageId: number;
	type: "delete";
}

type PendingKeyChange = PendingKeySet | PendingKeyDelete;

// TODO: Just exporting these for the metadata test, should they be exported and should that be tested?
/**
 * Metadata submitted along with set/delete operations.
 */
export interface PendingKeyChangeMetadata {
	pendingMessageId: number;
	// TODO: This is a weird type
	type: "key";
	change: PendingKeyChange;
}
/**
 * Metadata submitted along with clear operations.
 */
export interface PendingClearMetadata {
	pendingMessageId: number;
	type: "clear";
}
/**
 * Metadata submitted along with local operations.
 */
export type PendingLocalOpMetadata = PendingKeyChangeMetadata | PendingClearMetadata;

interface PendingKeyLifetime {
	key: string;
	keyChanges: PendingKeyChange[]; // Expected to either be all sets or conclude with a delete.
}

// Rough polyfill for Array.findLastIndex until we target ES2023 or greater.
const findLastIndex = <T>(array: T[], callbackFn: (value: T) => boolean): number => {
	for (let i = array.length - 1; i >= 0; i--) {
		// eslint-disable-next-line @typescript-eslint/no-non-null-assertion
		if (callbackFn(array[i]!)) {
			return i;
		}
	}
	return -1;
};

// Rough polyfill for Array.findLast until we target ES2023 or greater.
const findLast = <T>(array: T[], callbackFn: (value: T) => boolean): T | undefined =>
	array[findLastIndex(array, callbackFn)];

/**
 * A SharedMap is a map-like distributed data structure.
 */
export class MapKernel {
	/**
	 * The number of key/value pairs stored in the map.
	 */
	public get size(): number {
		// TODO: Consider some better implementation
		const iterableItems = [...this.internalIterator()];
		return iterableItems.length;
	}

	/**
	 * Mapping of op types to message handlers.
	 */
	private readonly messageHandlers: ReadonlyMap<string, IMapMessageHandler> = new Map();

	/**
	 * The in-memory data the map is storing.
	 */
	private readonly sequencedData = new Map<string, ILocalValue>();
	private readonly pendingData: PendingKeyLifetime[] = [];
	/**
	 * The pending ids of any clears that have been performed locally but not yet ack'd from the server
	 */
	private readonly pendingClearMessageIds: number[] = [];

	/**
	 * This is used to assign a unique id to every outgoing operation and helps in tracking unack'd ops.
	 */
	private nextPendingMessageId: number = 0;

	/**
	 * The pending metadata for any local operations that have not yet been ack'd from the server, in order.
	 */
	private readonly pendingLocalOpMetadata: DoublyLinkedList<PendingLocalOpMetadata> =
		new DoublyLinkedList<PendingLocalOpMetadata>();

	/**
	 * Create a new shared map kernel.
	 * @param serializer - The serializer to serialize / parse handles
	 * @param handle - The handle of the shared object using the kernel
	 * @param submitMessage - A callback to submit a message through the shared object
	 * @param isAttached - To query whether the shared object should generate ops
	 * @param valueTypes - The value types to register
	 * @param eventEmitter - The object that will emit map events
	 */
	public constructor(
		private readonly serializer: IFluidSerializer,
		private readonly handle: IFluidHandle,
		private readonly submitMessage: (op: unknown, localOpMetadata: unknown) => void,
		private readonly isAttached: () => boolean,
		private readonly eventEmitter: TypedEventEmitter<ISharedMapEvents>,
	) {
		this.messageHandlers = this.getMessageHandlers();
	}

	private readonly internalIterator = (): IterableIterator<[string, ILocalValue]> => {
		const sequencedDataIterator = this.sequencedData.entries();
		const pendingDataIterator = this.pendingData.values();
		const next = (): IteratorResult<[string, ILocalValue]> => {
			if (this.pendingClearMessageIds.length === 0) {
				let nextSequencedVal = sequencedDataIterator.next();
				while (!nextSequencedVal.done) {
					const [key] = nextSequencedVal.value;
					// If we have any pending deletes, then we won't iterate to this key yet (if at all).
					// Either it is optimistically deleted and will not be part of the iteration, or it was
					// re-added later and we'll iterate to it when we get to the pending data.
					if (
						!this.pendingData.some(
							(lifetime) =>
								lifetime.key === key &&
								// eslint-disable-next-line @typescript-eslint/no-non-null-assertion
								lifetime.keyChanges[lifetime.keyChanges.length - 1]!.type === "delete",
						)
					) {
						const optimisticValue = this.getOptimisticLocalValue(key);
						assert(
							optimisticValue !== undefined,
							"optimisticValue should be skipped if undefined",
						);
						return { value: [key, optimisticValue], done: false };
					}
					nextSequencedVal = sequencedDataIterator.next();
				}
			}

			let nextPendingVal = pendingDataIterator.next();
			while (!nextPendingVal.done) {
				const pendingLifetime = nextPendingVal.value;
				const latestPendingValue =
					// eslint-disable-next-line @typescript-eslint/no-non-null-assertion
					pendingLifetime.keyChanges[pendingLifetime.keyChanges.length - 1]!;
				const latestPendingClearMessageId =
					this.pendingClearMessageIds[this.pendingClearMessageIds.length - 1];
				// Skip iterating for lifetimes that have been terminated with a delete.
				if (
					latestPendingValue.type !== "delete" &&
					(latestPendingClearMessageId === undefined ||
						latestPendingClearMessageId < latestPendingValue.pendingMessageId)
				) {
					// TODO: clean up
					// Skip iterating if we would have would have iterated it as part of the sequenced data.
					// eslint-disable-next-line unicorn/no-lonely-if
					if (
						!this.sequencedData.has(pendingLifetime.key) ||
						this.pendingData.some(
							(lifetime) =>
								lifetime.key === pendingLifetime.key &&
								// eslint-disable-next-line @typescript-eslint/no-non-null-assertion
								lifetime.keyChanges[lifetime.keyChanges.length - 1]!.type === "delete",
						)
					) {
						return { value: [pendingLifetime.key, latestPendingValue.value], done: false };
					}
				}
				nextPendingVal = pendingDataIterator.next();
			}

			return { value: undefined, done: true };
		};

		// TODO: Consider just tracking sequenced adds and tacking them on at the end.
		const iterator = {
			next,
			[Symbol.iterator](): IterableIterator<[string, ILocalValue]> {
				return this;
			},
		};
		return iterator;
	};

	/**
	 * Get an iterator over the entries in this map.
	 * @returns The iterator
	 */
	public entries(): IterableIterator<[string, unknown]> {
		const internalIterator = this.internalIterator();
		const next = (): IteratorResult<[string, unknown]> => {
			const nextResult = internalIterator.next();
			if (nextResult.done) {
				return { value: undefined, done: true };
			}
			// Unpack the stored value
			const [key, localValue] = nextResult.value;
			return { value: [key, localValue.value], done: false };
		};

		// TODO: Consider just tracking sequenced adds and tacking them on at the end.
		const iterator = {
			next,
			[Symbol.iterator](): IterableIterator<[string, unknown]> {
				return this;
			},
		};
		return iterator;
	}

	/**
	 * Get an iterator over the keys in this map.
	 * @returns The iterator
	 */
	public keys(): IterableIterator<string> {
		const internalIterator = this.internalIterator();
		const next = (): IteratorResult<string> => {
			const nextResult = internalIterator.next();
			if (nextResult.done) {
				return { value: undefined, done: true };
			}
			const [key] = nextResult.value;
			return { value: key, done: false };
		};
		const iterator = {
			next,
			[Symbol.iterator](): IterableIterator<string> {
				return this;
			},
		};
		return iterator;
	}

	/**
	 * Get an iterator over the values in this map.
	 * @returns The iterator
	 */
	public values(): IterableIterator<unknown> {
		const internalIterator = this.internalIterator();
		const next = (): IteratorResult<unknown> => {
			const nextResult = internalIterator.next();
			if (nextResult.done) {
				return { value: undefined, done: true };
			}
			const [, value] = nextResult.value;
			return { value, done: false };
		};
		const iterator = {
			next,
			[Symbol.iterator](): IterableIterator<unknown> {
				return this;
			},
		};
		return iterator;
	}

	/**
	 * Get an iterator over the entries in this map.
	 * @returns The iterator
	 */
	public [Symbol.iterator](): IterableIterator<[string, unknown]> {
		return this.entries();
	}

	/**
	 * Executes the given callback on each entry in the map.
	 * @param callbackFn - Callback function
	 */
	public forEach(
		callbackFn: (value: unknown, key: string, map: Map<string, unknown>) => void,
	): void {
		// TODO: Would be better to iterate over the data without a temp map.  However,
		// we don't have a valid map to pass for the third argument here (really, it should probably should
		// be a reference to the SharedMap). This is already kind of a bug since we leak access to this.data
		// in the current implementation.
		const tempMap = new Map(this.internalIterator());
		// eslint-disable-next-line unicorn/no-array-for-each
		tempMap.forEach((localValue, key, m) => {
			callbackFn(localValue.value, key, m);
		});
	}

	private readonly getOptimisticLocalValue = (key: string): ILocalValue | undefined => {
		const latestPendingLifetime = findLast(
			this.pendingData,
			(lifetime) => lifetime.key === key,
		);
		const latestPendingKeyChange =
			latestPendingLifetime?.keyChanges[latestPendingLifetime.keyChanges.length - 1];
		const latestPendingClearMessageId =
			this.pendingClearMessageIds[this.pendingClearMessageIds.length - 1];

		if (latestPendingKeyChange === undefined) {
			return latestPendingClearMessageId === undefined
				? this.sequencedData.get(key)
				: undefined;
		} else {
			if (
				latestPendingClearMessageId !== undefined &&
				latestPendingClearMessageId > latestPendingKeyChange.pendingMessageId
			) {
				return undefined;
			} else if (latestPendingKeyChange.type === "set") {
				return latestPendingKeyChange.value;
			} else if (latestPendingKeyChange.type === "delete") {
				return undefined;
			}
			unreachableCase(latestPendingKeyChange, "Unknown pending value type");
		}
	};

	/**
	 * {@inheritDoc ISharedMap.get}
	 */
	public get<T = unknown>(key: string): T | undefined {
		const localValue = this.getOptimisticLocalValue(key);
		return localValue === undefined ? undefined : (localValue.value as T);
	}

	/**
	 * Check if a key exists in the map.
	 * @param key - The key to check
	 * @returns True if the key exists, false otherwise
	 */
	public has(key: string): boolean {
		return this.getOptimisticLocalValue(key) !== undefined;
	}

	/**
	 * {@inheritDoc ISharedMap.set}
	 */
	public set(key: string, value: unknown): void {
		// Undefined/null keys can't be serialized to JSON in the manner we currently snapshot.
		if (key === undefined || key === null) {
			throw new Error("Undefined and null keys are not supported");
		}

		const localValue: ILocalValue = { value };
		const previousOptimisticLocalValue = this.getOptimisticLocalValue(key);

		// If we are not attached, don't submit the op.
		if (!this.isAttached()) {
			this.sequencedData.set(key, localValue);
			this.eventEmitter.emit(
				"valueChanged",
				{ key, previousValue: previousOptimisticLocalValue?.value },
				true,
				this.eventEmitter,
			);
			return;
		}

		// A new pending key lifetime is created if:
		// 1. There isn't one yet
		// 2. The most recent change was a deletion (as this terminates the prior lifetime)
		// 3. A clear was sent after the last change (which also terminates the prior lifetime)
		// TODO: Should I just check the optimistic value?
		let pendingKeyLifetime = findLast(this.pendingData, (lifetime) => lifetime.key === key);
		const latestPendingClearMessageId =
			this.pendingClearMessageIds[this.pendingClearMessageIds.length - 1];
		if (
			pendingKeyLifetime === undefined ||
			// eslint-disable-next-line @typescript-eslint/no-non-null-assertion
			pendingKeyLifetime.keyChanges[pendingKeyLifetime.keyChanges.length - 1]!.type ===
				"delete" ||
			(latestPendingClearMessageId !== undefined &&
				// eslint-disable-next-line @typescript-eslint/no-non-null-assertion
				pendingKeyLifetime.keyChanges[pendingKeyLifetime.keyChanges.length - 1]!
					.pendingMessageId < latestPendingClearMessageId)
		) {
			pendingKeyLifetime = { key, keyChanges: [] };
			this.pendingData.push(pendingKeyLifetime);
		}
		const pendingMessageId = this.nextPendingMessageId++;
		const keyChange: PendingKeySet = {
			pendingMessageId,
			type: "set",
			value: localValue,
		};
		pendingKeyLifetime.keyChanges.push(keyChange);
		const localMetadata: PendingKeyChangeMetadata = {
			pendingMessageId,
			type: "key",
			change: keyChange,
		};
		const listNode = this.pendingLocalOpMetadata.push(localMetadata).first;

		const op: IMapSetOperation = {
			key,
			type: "set",
			value: { type: ValueType[ValueType.Plain], value: localValue.value },
		};
		this.submitMessage(op, listNode);
		this.eventEmitter.emit(
			"valueChanged",
			{ key, previousValue: previousOptimisticLocalValue?.value },
			true,
			this.eventEmitter,
		);
	}

	/**
	 * Delete a key from the map.
	 * @param key - Key to delete
	 * @returns True if the key existed and was deleted, false if it did not exist
	 */
	public delete(key: string): boolean {
		const previousOptimisticLocalValue = this.getOptimisticLocalValue(key);

		if (!this.isAttached()) {
			const successfullyRemoved = this.sequencedData.delete(key);
			this.eventEmitter.emit(
				"valueChanged",
				{ key, previousValue: previousOptimisticLocalValue?.value },
				true,
				this.eventEmitter,
			);
			// Should always return true here or else we would have early-exited above
			return successfullyRemoved;
		}

		let pendingKeyLifetime = findLast(this.pendingData, (lifetime) => lifetime.key === key);
		if (pendingKeyLifetime === undefined) {
			// Deletion only creates a new lifetime in the case of directly deleting a sequenced value
			pendingKeyLifetime = { key, keyChanges: [] };
			this.pendingData.push(pendingKeyLifetime);
		}
		const pendingMessageId = this.nextPendingMessageId++;
		const keyChange: PendingKeyDelete = {
			pendingMessageId,
			type: "delete",
		};
		pendingKeyLifetime.keyChanges.push(keyChange);
		const localMetadata: PendingKeyChangeMetadata = {
			pendingMessageId,
			type: "key",
			change: keyChange,
		};
		const listNode = this.pendingLocalOpMetadata.push(localMetadata).first;

		const op: IMapDeleteOperation = {
			key,
			type: "delete",
		};
		this.submitMessage(op, listNode);
		// Only emit if we locally believe we deleted something.  Otherwise we still send the op
		// (permitting speculative deletion even if we don't see anything locally) but don't emit
		// a valueChanged since we in fact did not locally observe a value change.
		if (previousOptimisticLocalValue !== undefined) {
			this.eventEmitter.emit(
				"valueChanged",
				{ key, previousValue: previousOptimisticLocalValue.value },
				true,
				this.eventEmitter,
			);
		}

		return true;
	}

	/**
	 * Clear all data from the map.
	 */
	public clear(): void {
		// TODO: Consider putting it in pending but then simulating an immediate ack instead
		if (!this.isAttached()) {
			this.sequencedData.clear();
			// TODO: Should this also emit deletes or something?  Given the pending behavior.
			this.eventEmitter.emit("clear", true, this.eventEmitter);
			return;
		}

		const op: IMapClearOperation = {
			type: "clear",
		};

		const pendingMessageId = this.nextPendingMessageId++;
		this.pendingClearMessageIds.push(pendingMessageId);
		const localMetadata: PendingClearMetadata = {
			type: "clear",
			pendingMessageId,
		};
		const listNode = this.pendingLocalOpMetadata.push(localMetadata).first;
		this.submitMessage(op, listNode);
		this.eventEmitter.emit("clear", true, this.eventEmitter);
	}

	/**
	 * Serializes the data stored in the shared map to a JSON string
	 * @param serializer - The serializer to use to serialize handles in its values.
	 * @returns A JSON string containing serialized map data
	 */
	public getSerializedStorage(serializer: IFluidSerializer): IMapDataObjectSerialized {
		const serializedMapData: IMapDataObjectSerialized = {};
		for (const [key, localValue] of this.sequencedData.entries()) {
			serializedMapData[key] = serializeValue(localValue.value, serializer, this.handle);
		}
		return serializedMapData;
	}

	/**
	 * Populate the kernel with the given map data.
	 * @param data - A JSON string containing serialized map data
	 */
	public populateFromSerializable(json: IMapDataObjectSerializable): void {
		for (const [key, serializable] of Object.entries(
			this.serializer.decode(json) as IMapDataObjectSerializable,
		)) {
			migrateIfSharedSerializable(serializable, this.serializer, this.handle);
			this.sequencedData.set(key, { value: serializable.value });
		}
	}

	/**
	 * Resubmit the given op if a handler is registered.
	 * @param op - The operation to attempt to submit
	 * @param localOpMetadata - The local metadata associated with the op. This is kept locally by the runtime
	 * and not sent to the server. This will be sent back when this message is received back from the server. This is
	 * also sent if we are asked to resubmit the message.
	 * @returns True if the operation was submitted, false otherwise.
	 */
	public tryResubmitMessage(op: IMapOperation, localOpMetadata: unknown): boolean {
		const handler = this.messageHandlers.get(op.type);
		if (handler === undefined) {
			return false;
		}
		handler.resubmit(op, localOpMetadata as ListNode<PendingLocalOpMetadata>);
		return true;
	}

	public tryApplyStashedOp(op: IMapOperation): void {
		switch (op.type) {
			case "clear": {
				this.clear();
				break;
			}
			case "delete": {
				this.delete(op.key);
				break;
			}
			case "set": {
				migrateIfSharedSerializable(op.value, this.serializer, this.handle);
				this.set(op.key, op.value.value);
				break;
			}
			default: {
				unreachableCase(op);
			}
		}
	}

	/**
	 * Process the given op if a handler is registered.
	 * @param message - The message to process
	 * @param local - Whether the message originated from the local client
	 * @param localOpMetadata - For local client messages, this is the metadata that was submitted with the message.
	 * For messages from a remote client, this will be undefined.
	 * @returns True if the operation was recognized and thus processed, false otherwise.
	 *
	 * @remarks
	 * When this returns false and the caller doesn't handle the op itself, then the op could be from a different version of this code.
	 * In such a case, not applying the op would result in this client becoming out of sync with clients that do handle the op
	 * and could result in data corruption or data loss as well.
	 * Therefore, in such cases the caller should typically throw an error, ensuring that this client treats the situation as data corruption
	 * (since its data no longer matches what other clients think the data should be) and will avoid overriding document content or misleading the users into thinking their current state is accurate.
	 */
	public tryProcessMessage(
		op: IMapOperation,
		local: boolean,
		localOpMetadata: unknown,
	): boolean {
		const handler = this.messageHandlers.get(op.type);
		if (handler === undefined) {
			return false;
		}
		handler.process(
			op,
			local,
			localOpMetadata as ListNode<PendingLocalOpMetadata> | undefined,
		);
		return true;
	}

	/**
	 * Rollback a local op
	 * @param op - The operation to rollback
	 * @param localOpMetadata - The local metadata associated with the op.
	 */
	public rollback(op: unknown, localOpMetadata: unknown): void {
		const mapOp: IMapOperation = op as IMapOperation;
		const listNodeLocalOpMetadata = localOpMetadata as ListNode<PendingLocalOpMetadata>;
		const removedListNode = this.pendingLocalOpMetadata.pop();
		assert(
<<<<<<< HEAD
			removedListNode !== undefined && removedListNode === listNodeLocalOpMetadata,
			"Rolling back unexpected op",
=======
			removedLocalOpMetadata !== undefined &&
				removedLocalOpMetadata === listNodeLocalOpMetadata,
			0xbcb /* Rolling back unexpected op */,
>>>>>>> 6bd4339a
		);
		const pendingLocalOpMetadata = removedListNode.data;

		if (mapOp.type === "clear") {
			const pendingClear = this.pendingClearMessageIds.pop();
			// TODO: Really need to assert all this?
			assert(
				pendingLocalOpMetadata.type === "clear" &&
					pendingClear !== undefined &&
					pendingClear === pendingLocalOpMetadata.pendingMessageId,
				"Unexpected clear rollback",
			);
			for (const [key] of this.internalIterator()) {
				// TODO: Consider if it's weird that all the values are immediately visible when the first
				// event is emitted, rather than becoming visible one-by-one as the event is raised.
				this.eventEmitter.emit(
					"valueChanged",
					{ key, previousValue: undefined },
					true,
					this.eventEmitter,
				);
			}
		} else {
			const pendingLifetimeIndex = findLastIndex(
				this.pendingData,
				(lifetime) => lifetime.key === mapOp.key,
			);
			const pendingLifetime = this.pendingData[pendingLifetimeIndex];
			assert(pendingLifetime !== undefined, "Unexpected rollback for key");
			const previousLocalValue = this.getOptimisticLocalValue(mapOp.key);
			const pendingKeyChange = pendingLifetime.keyChanges.pop();
			if (pendingLifetime.keyChanges.length === 0) {
				this.pendingData.splice(pendingLifetimeIndex, 1);
			}
			assert(
				pendingKeyChange !== undefined &&
					pendingLocalOpMetadata.type === "key" &&
					pendingKeyChange === pendingLocalOpMetadata.change,
				"Unexpected rollback for key",
			);
			this.eventEmitter.emit(
				"valueChanged",
				{ key: mapOp.key, previousValue: previousLocalValue?.value },
				true,
				this.eventEmitter,
			);
		}
	}

	/**
	 * Get the message handlers for the map.
	 * @returns A map of string op names to IMapMessageHandlers for those ops
	 */
	private getMessageHandlers(): Map<string, IMapMessageHandler> {
		const messageHandlers = new Map<string, IMapMessageHandler>();
		messageHandlers.set("clear", {
			process: (
				op: IMapClearOperation,
				local: boolean,
				localOpMetadata: ListNode<PendingLocalOpMetadata> | undefined,
			) => {
				this.sequencedData.clear();
				if (local) {
					const removedLocalOpMetadata = this.pendingLocalOpMetadata.shift();
					assert(
						removedLocalOpMetadata !== undefined && removedLocalOpMetadata === localOpMetadata,
						0xbcc /* Processing unexpected local clear op */,
					);
					assert(
						localOpMetadata.data.type === "clear" &&
							typeof localOpMetadata.data.pendingMessageId === "number",
						0x015 /* "pendingMessageId is missing from the local client's clear operation" */,
					);
					const pendingClearMessageId = this.pendingClearMessageIds.shift();
					assert(
						pendingClearMessageId === localOpMetadata.data.pendingMessageId,
						0x2fb /* pendingMessageId does not match */,
					);
				} else {
					// Only emit for remote ops, we would have already emitted for local ops.
					// TODO: Should also only emit if there are no local pending clears which would mask the remote clear?
					this.eventEmitter.emit("clear", local, this.eventEmitter);
				}
			},
			resubmit: (
				op: IMapClearOperation,
				localOpMetadata: ListNode<PendingLocalOpMetadata>,
			) => {
				const removedLocalOpMetadata = localOpMetadata.remove()?.data;
				assert(
					removedLocalOpMetadata !== undefined,
					0xbcd /* Resubmitting unexpected local clear op */,
				);
				assert(
					localOpMetadata.data.type === "clear" &&
						typeof localOpMetadata.data.pendingMessageId === "number",
					0x2fc /* Invalid localOpMetadata for clear */,
				);
				// We don't reuse the metadata pendingMessageId but send a new one on each submit.
				const pendingClearMessageId = this.pendingClearMessageIds.shift();
				assert(
					pendingClearMessageId === localOpMetadata.data.pendingMessageId,
					0x2fd /* pendingMessageId does not match */,
				);
				const pendingMessageId = this.nextPendingMessageId++;
				this.pendingClearMessageIds.push(pendingMessageId);
				const localMetadata: PendingClearMetadata = { type: "clear", pendingMessageId };
				const listNode = this.pendingLocalOpMetadata.push(localMetadata).first;
				this.submitMessage(op, listNode);
			},
		});
		messageHandlers.set("delete", {
			process: (
				op: IMapDeleteOperation,
				local: boolean,
				localOpMetadata: ListNode<PendingLocalOpMetadata> | undefined,
			) => {
				const { key } = op;
				const pendingKeyLifetimeIndex = this.pendingData.findIndex(
					(lifetime) => lifetime.key === key,
				);
				if (local) {
					const removedLocalOpMetadata = this.pendingLocalOpMetadata.shift();
					assert(
						removedLocalOpMetadata !== undefined && removedLocalOpMetadata === localOpMetadata,
						0xbce /* Processing unexpected local delete op */,
					);
					const pendingKeyLifetime = this.pendingData[pendingKeyLifetimeIndex];
					assert(
						pendingKeyLifetime !== undefined,
						"Got a delete message we weren't expecting",
					);
					const pendingValue = pendingKeyLifetime.keyChanges.shift();
					if (pendingKeyLifetime.keyChanges.length === 0) {
						this.pendingData.splice(pendingKeyLifetimeIndex, 1);
					}
					assert(pendingValue !== undefined, "Got a delete message we weren't expecting");
					assert(
						localOpMetadata !== undefined &&
							pendingValue.pendingMessageId === localOpMetadata.data.pendingMessageId,
						"pendingMessageId does not match",
					);
					assert(pendingValue.type === "delete", "pendingValue type is incorrect");
					this.sequencedData.delete(key);
				} else {
					const previousSequencedLocalValue = this.sequencedData.get(key);
					const previousValue: unknown = previousSequencedLocalValue?.value;
					this.sequencedData.delete(key);
					// Suppress the event if local changes would cause the incoming change to be invisible optimistically.
					if (pendingKeyLifetimeIndex === -1 && this.pendingClearMessageIds.length === 0) {
						this.eventEmitter.emit(
							"valueChanged",
							{ key, previousValue },
							local,
							this.eventEmitter,
						);
					}
				}
			},
			resubmit: (
				op: IMapDeleteOperation,
				localOpMetadata: ListNode<PendingLocalOpMetadata>,
			) => {
				const removedLocalOpMetadata = localOpMetadata.remove()?.data;
				assert(
<<<<<<< HEAD
					removedLocalOpMetadata !== undefined && removedLocalOpMetadata.type === "key",
					"Resubmitting unexpected op",
=======
					removedLocalOpMetadata !== undefined,
					0xbcf /* Resubmitting unexpected local delete op */,
>>>>>>> 6bd4339a
				);

				const pendingMessageId = this.nextPendingMessageId++;

				// TODO: How do I feel about mutating here?
				removedLocalOpMetadata.change.pendingMessageId = pendingMessageId;
				const listNode = this.pendingLocalOpMetadata.push(removedLocalOpMetadata).first;

				this.submitMessage(op, listNode);
			},
		});
		messageHandlers.set("set", {
			process: (
				op: IMapSetOperation,
				local: boolean,
				localOpMetadata: ListNode<PendingLocalOpMetadata> | undefined,
			) => {
				const { key, value } = op;
				const pendingKeyLifetimeIndex = this.pendingData.findIndex(
					(lifetime) => lifetime.key === key,
				);
				if (local) {
					const removedLocalOpMetadata = this.pendingLocalOpMetadata.shift();
					assert(
						removedLocalOpMetadata !== undefined && removedLocalOpMetadata === localOpMetadata,
						0xbd0 /* Processing unexpected local set op */,
					);
					const pendingKeyLifetime = this.pendingData[pendingKeyLifetimeIndex];
					assert(pendingKeyLifetime !== undefined, "Got a set message we weren't expecting");
					const pendingValue = pendingKeyLifetime.keyChanges.shift();
					if (pendingKeyLifetime.keyChanges.length === 0) {
						this.pendingData.splice(pendingKeyLifetimeIndex, 1);
					}
					assert(pendingValue !== undefined, "Got a set message we weren't expecting");
					assert(
						localOpMetadata !== undefined &&
							pendingValue.pendingMessageId === localOpMetadata.data.pendingMessageId,
						"pendingMessageId does not match",
					);
					assert(pendingValue.type === "set", "pendingValue type is incorrect");
					// TODO: Choosing to reuse the object reference here rather than create a new one from the incoming op?
					this.sequencedData.set(key, pendingValue.value);
				} else {
					const localValue: ILocalValue = { value: value.value };
					const previousSequencedLocalValue = this.sequencedData.get(key);
					const previousValue: unknown = previousSequencedLocalValue?.value;
					this.sequencedData.set(key, localValue);
					// Suppress the event if local changes would cause the incoming change to be invisible optimistically.
					if (pendingKeyLifetimeIndex === -1 && this.pendingClearMessageIds.length === 0) {
						this.eventEmitter.emit(
							"valueChanged",
							{ key, previousValue },
							local,
							this.eventEmitter,
						);
					}
				}
			},
			resubmit: (op: IMapSetOperation, localOpMetadata: ListNode<PendingLocalOpMetadata>) => {
				const removedLocalOpMetadata = localOpMetadata.remove()?.data;
				assert(
<<<<<<< HEAD
					removedLocalOpMetadata !== undefined && removedLocalOpMetadata.type === "key",
					"Resubmitting unexpected op",
				);
=======
					removedLocalOpMetadata !== undefined,
					0xbd1 /* Resubmitting unexpected local set op */,
				);
				this.resubmitMapKeyMessage(op, localOpMetadata.data);
			},
		});

		return messageHandlers;
	}

	private getMapClearMessageId(): number {
		const pendingMessageId = this.nextPendingMessageId++;
		this.pendingClearMessageIds.push(pendingMessageId);
		return pendingMessageId;
	}

	/**
	 * Submit a clear message to remote clients.
	 * @param op - The clear message
	 */
	private submitMapClearMessage(
		op: IMapClearOperation,
		previousMap?: Map<string, ILocalValue>,
	): void {
		const pendingMessageId = this.getMapClearMessageId();
		const localMetadata = createClearLocalOpMetadata(op, pendingMessageId, previousMap);
		const listNode = this.pendingMapLocalOpMetadata.push(localMetadata).first;
		this.submitMessage(op, listNode);
	}

	private getMapKeyMessageId(op: IMapKeyOperation): number {
		const pendingMessageId = this.nextPendingMessageId++;
		const pendingMessageIds = this.pendingKeys.get(op.key);
		if (pendingMessageIds === undefined) {
			this.pendingKeys.set(op.key, [pendingMessageId]);
		} else {
			pendingMessageIds.push(pendingMessageId);
		}
		return pendingMessageId;
	}

	/**
	 * Submit a map key message to remote clients.
	 * @param op - The map key message
	 * @param previousValue - The value of the key before this op
	 */
	private submitMapKeyMessage(op: IMapKeyOperation, previousValue?: ILocalValue): void {
		const pendingMessageId = this.getMapKeyMessageId(op);
		const localMetadata = createKeyLocalOpMetadata(op, pendingMessageId, previousValue);
		const listNode = this.pendingMapLocalOpMetadata.push(localMetadata).first;
		this.submitMessage(op, listNode);
	}

	/**
	 * Submit a map key message to remote clients based on a previous submit.
	 * @param op - The map key message
	 * @param localOpMetadata - Metadata from the previous submit
	 */
	private resubmitMapKeyMessage(
		op: IMapKeyOperation,
		localOpMetadata: MapLocalOpMetadata,
	): void {
		assert(
			isMapKeyLocalOpMetadata(localOpMetadata),
			0x2fe /* Invalid localOpMetadata in submit */,
		);
>>>>>>> 6bd4339a

				const pendingMessageId = this.nextPendingMessageId++;

				// TODO: How do I feel about mutating here?
				removedLocalOpMetadata.change.pendingMessageId = pendingMessageId;
				const listNode = this.pendingLocalOpMetadata.push(removedLocalOpMetadata).first;

				this.submitMessage(op, listNode);
			},
		});

		return messageHandlers;
	}
}<|MERGE_RESOLUTION|>--- conflicted
+++ resolved
@@ -677,14 +677,8 @@
 		const listNodeLocalOpMetadata = localOpMetadata as ListNode<PendingLocalOpMetadata>;
 		const removedListNode = this.pendingLocalOpMetadata.pop();
 		assert(
-<<<<<<< HEAD
 			removedListNode !== undefined && removedListNode === listNodeLocalOpMetadata,
-			"Rolling back unexpected op",
-=======
-			removedLocalOpMetadata !== undefined &&
-				removedLocalOpMetadata === listNodeLocalOpMetadata,
 			0xbcb /* Rolling back unexpected op */,
->>>>>>> 6bd4339a
 		);
 		const pendingLocalOpMetadata = removedListNode.data;
 
@@ -850,20 +844,19 @@
 			) => {
 				const removedLocalOpMetadata = localOpMetadata.remove()?.data;
 				assert(
-<<<<<<< HEAD
 					removedLocalOpMetadata !== undefined && removedLocalOpMetadata.type === "key",
-					"Resubmitting unexpected op",
-=======
-					removedLocalOpMetadata !== undefined,
 					0xbcf /* Resubmitting unexpected local delete op */,
->>>>>>> 6bd4339a
 				);
 
 				const pendingMessageId = this.nextPendingMessageId++;
 
 				// TODO: How do I feel about mutating here?
 				removedLocalOpMetadata.change.pendingMessageId = pendingMessageId;
-				const listNode = this.pendingLocalOpMetadata.push(removedLocalOpMetadata).first;
+				const localMetadata: PendingKeyChangeMetadata = {
+					...removedLocalOpMetadata,
+					pendingMessageId,
+				};
+				const listNode = this.pendingLocalOpMetadata.push(localMetadata).first;
 
 				this.submitMessage(op, listNode);
 			},
@@ -918,84 +911,19 @@
 			resubmit: (op: IMapSetOperation, localOpMetadata: ListNode<PendingLocalOpMetadata>) => {
 				const removedLocalOpMetadata = localOpMetadata.remove()?.data;
 				assert(
-<<<<<<< HEAD
 					removedLocalOpMetadata !== undefined && removedLocalOpMetadata.type === "key",
-					"Resubmitting unexpected op",
-				);
-=======
-					removedLocalOpMetadata !== undefined,
 					0xbd1 /* Resubmitting unexpected local set op */,
 				);
-				this.resubmitMapKeyMessage(op, localOpMetadata.data);
-			},
-		});
-
-		return messageHandlers;
-	}
-
-	private getMapClearMessageId(): number {
-		const pendingMessageId = this.nextPendingMessageId++;
-		this.pendingClearMessageIds.push(pendingMessageId);
-		return pendingMessageId;
-	}
-
-	/**
-	 * Submit a clear message to remote clients.
-	 * @param op - The clear message
-	 */
-	private submitMapClearMessage(
-		op: IMapClearOperation,
-		previousMap?: Map<string, ILocalValue>,
-	): void {
-		const pendingMessageId = this.getMapClearMessageId();
-		const localMetadata = createClearLocalOpMetadata(op, pendingMessageId, previousMap);
-		const listNode = this.pendingMapLocalOpMetadata.push(localMetadata).first;
-		this.submitMessage(op, listNode);
-	}
-
-	private getMapKeyMessageId(op: IMapKeyOperation): number {
-		const pendingMessageId = this.nextPendingMessageId++;
-		const pendingMessageIds = this.pendingKeys.get(op.key);
-		if (pendingMessageIds === undefined) {
-			this.pendingKeys.set(op.key, [pendingMessageId]);
-		} else {
-			pendingMessageIds.push(pendingMessageId);
-		}
-		return pendingMessageId;
-	}
-
-	/**
-	 * Submit a map key message to remote clients.
-	 * @param op - The map key message
-	 * @param previousValue - The value of the key before this op
-	 */
-	private submitMapKeyMessage(op: IMapKeyOperation, previousValue?: ILocalValue): void {
-		const pendingMessageId = this.getMapKeyMessageId(op);
-		const localMetadata = createKeyLocalOpMetadata(op, pendingMessageId, previousValue);
-		const listNode = this.pendingMapLocalOpMetadata.push(localMetadata).first;
-		this.submitMessage(op, listNode);
-	}
-
-	/**
-	 * Submit a map key message to remote clients based on a previous submit.
-	 * @param op - The map key message
-	 * @param localOpMetadata - Metadata from the previous submit
-	 */
-	private resubmitMapKeyMessage(
-		op: IMapKeyOperation,
-		localOpMetadata: MapLocalOpMetadata,
-	): void {
-		assert(
-			isMapKeyLocalOpMetadata(localOpMetadata),
-			0x2fe /* Invalid localOpMetadata in submit */,
-		);
->>>>>>> 6bd4339a
 
 				const pendingMessageId = this.nextPendingMessageId++;
 
 				// TODO: How do I feel about mutating here?
 				removedLocalOpMetadata.change.pendingMessageId = pendingMessageId;
-				const listNode = this.pendingLocalOpMetadata.push(removedLocalOpMetadata).first;
+				const localMetadata: PendingKeyChangeMetadata = {
+					...removedLocalOpMetadata,
+					pendingMessageId,
+				};
+				const listNode = this.pendingLocalOpMetadata.push(localMetadata).first;
 
 				this.submitMessage(op, listNode);
 			},
