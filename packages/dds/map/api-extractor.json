{
  "$schema": "https://developer.microsoft.com/json-schemas/api-extractor/v7/api-extractor.schema.json",
<<<<<<< HEAD
  "extends": "@fluidframework/build-common/api-extractor-common-report.json",
  // TODO: Use strict config once it has been published, and remove the below.
  "messages": {
    "extractorMessageReporting": {
      "default": {
        "logLevel": "error",
        "addToApiReportFile": false
      },
      // A documentation comment should contain at most one release tag.
      "ae-extra-release-tag": {
        "logLevel": "error",
        "addToApiReportFile": false
      },
      // A type signature should not reference another types whose release tag is less visible.
      "ae-incompatible-release-tags": {
        "logLevel": "error",
        "addToApiReportFile": true
      },
      // Multiple function overloads should not have @internal tags with other tags.
      "ae-internal-mixed-release-tag": {
        "logLevel": "error",
        "addToApiReportFile": false
      },
      // The @inheritDoc tag needs a TSDoc declaration reference.
      "ae-unresolved-inheritdoc-base": {
        "logLevel": "error",
        "addToApiReportFile": false
      },
      "ae-unresolved-inheritdoc-reference": {
        "logLevel": "error",
        "addToApiReportFile": false
      }
    }
  }
=======
  "extends": "@fluidframework/build-common/api-extractor-common-strict.json"
>>>>>>> f6a957e0
}<|MERGE_RESOLUTION|>--- conflicted
+++ resolved
@@ -1,41 +1,4 @@
 {
   "$schema": "https://developer.microsoft.com/json-schemas/api-extractor/v7/api-extractor.schema.json",
-<<<<<<< HEAD
-  "extends": "@fluidframework/build-common/api-extractor-common-report.json",
-  // TODO: Use strict config once it has been published, and remove the below.
-  "messages": {
-    "extractorMessageReporting": {
-      "default": {
-        "logLevel": "error",
-        "addToApiReportFile": false
-      },
-      // A documentation comment should contain at most one release tag.
-      "ae-extra-release-tag": {
-        "logLevel": "error",
-        "addToApiReportFile": false
-      },
-      // A type signature should not reference another types whose release tag is less visible.
-      "ae-incompatible-release-tags": {
-        "logLevel": "error",
-        "addToApiReportFile": true
-      },
-      // Multiple function overloads should not have @internal tags with other tags.
-      "ae-internal-mixed-release-tag": {
-        "logLevel": "error",
-        "addToApiReportFile": false
-      },
-      // The @inheritDoc tag needs a TSDoc declaration reference.
-      "ae-unresolved-inheritdoc-base": {
-        "logLevel": "error",
-        "addToApiReportFile": false
-      },
-      "ae-unresolved-inheritdoc-reference": {
-        "logLevel": "error",
-        "addToApiReportFile": false
-      }
-    }
-  }
-=======
   "extends": "@fluidframework/build-common/api-extractor-common-strict.json"
->>>>>>> f6a957e0
 }