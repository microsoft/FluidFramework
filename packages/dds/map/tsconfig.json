--- conflicted
+++ resolved
@@ -5,14 +5,10 @@
 	"compilerOptions": {
 		"rootDir": "./src",
 		"outDir": "./lib",
-<<<<<<< HEAD
 		// Allow unused locals.
 		// This is needed for type assertions.
 		"noUnusedLocals": false,
 		"noImplicitOverride": true,
-		"noUncheckedIndexedAccess": false,
-=======
->>>>>>> 8c11bdc6
 		"exactOptionalPropertyTypes": false,
 	},
 }