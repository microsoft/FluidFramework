--- conflicted
+++ resolved
@@ -78,12 +78,8 @@
     "path-browserify": "^1.0.1"
   },
   "devDependencies": {
-<<<<<<< HEAD
-    "@fluid-internal/stochastic-test-utils": ">=2.0.0-internal.2.4.0 <2.0.0-internal.3.0.0",
-    "@fluid-internal/test-dds-utils": ">=2.0.0-internal.2.4.0 <2.0.0-internal.3.0.0",
-=======
+    "@fluid-internal/stochastic-test-utils": ">=2.0.0-internal.3.0.0 <2.0.0-internal.4.0.0",
     "@fluid-internal/test-dds-utils": ">=2.0.0-internal.3.0.0 <2.0.0-internal.4.0.0",
->>>>>>> 75f34d04
     "@fluid-tools/benchmark": "^0.45.0",
     "@fluid-tools/build-cli": "^0.7.0",
     "@fluidframework/build-common": "^1.1.0",
