--- conflicted
+++ resolved
@@ -106,9 +106,8 @@
 	"typeValidation": {
 		"version": "2.0.0-internal.3.2.0",
 		"previousVersionStyle": "~previousMinor",
-<<<<<<< HEAD
-		"baselineRange": ">=2.0.0-internal.3.0.0 <2.0.0-internal.3.1.0",
-		"baselineVersion": "2.0.0-internal.3.0.0",
+		"baselineRange": ">=2.0.0-internal.3.1.0 <2.0.0-internal.3.2.0",
+		"baselineVersion": "2.0.0-internal.3.1.0",
 		"broken": {
 			"ClassDeclaration_SharedDirectory": {
 				"forwardCompat": false
@@ -117,10 +116,5 @@
 				"forwardCompat": false
 			}
 		}
-=======
-		"baselineRange": ">=2.0.0-internal.3.1.0 <2.0.0-internal.3.2.0",
-		"baselineVersion": "2.0.0-internal.3.1.0",
-		"broken": {}
->>>>>>> d79849fc
 	}
 }