{
	"name": "@fluidframework/map",
	"version": "2.0.0-rc.4.0.0",
	"description": "Distributed map",
	"homepage": "https://fluidframework.com",
	"repository": {
		"type": "git",
		"url": "https://github.com/microsoft/FluidFramework.git",
		"directory": "packages/dds/map"
	},
	"license": "MIT",
	"author": "Microsoft and contributors",
	"sideEffects": false,
	"type": "module",
	"exports": {
		".": {
			"import": {
				"types": "./lib/public.d.ts",
				"default": "./lib/index.js"
			},
			"require": {
				"types": "./dist/public.d.ts",
				"default": "./dist/index.js"
			}
		},
		"./legacy": {
			"import": {
				"types": "./lib/legacy.d.ts",
				"default": "./lib/index.js"
			},
			"require": {
				"types": "./dist/legacy.d.ts",
				"default": "./dist/index.js"
			}
		},
		"./internal": {
			"import": {
				"types": "./lib/index.d.ts",
				"default": "./lib/index.js"
			},
			"require": {
				"types": "./dist/index.d.ts",
				"default": "./dist/index.js"
			}
		}
	},
	"main": "lib/index.js",
	"types": "lib/public.d.ts",
	"scripts": {
		"api": "fluid-build . --task api",
		"api-extractor:commonjs": "flub generate entrypoints --outFileAlpha legacy --outDir ./dist",
		"api-extractor:esnext": "flub generate entrypoints --outFileAlpha legacy --outDir ./lib --node10TypeCompat",
		"build": "fluid-build . --task build",
		"build:commonjs": "fluid-build . --task commonjs",
		"build:compile": "fluid-build . --task compile",
		"build:docs": "api-extractor run --local",
		"build:esnext": "tsc --project ./tsconfig.json",
		"build:genver": "gen-version",
		"build:test": "npm run build:test:esm && npm run build:test:cjs",
		"build:test:cjs": "fluid-tsc commonjs --project ./src/test/tsconfig.cjs.json",
		"build:test:esm": "tsc --project ./src/test/tsconfig.json",
		"check:are-the-types-wrong": "attw --pack .",
		"check:prettier": "prettier --check . --cache --ignore-path ../../../.prettierignore",
		"check:release-tags": "api-extractor run --local --config ./api-extractor-lint.json",
		"ci:build:docs": "api-extractor run",
		"clean": "rimraf --glob dist lib \"*.d.ts\" \"**/*.tsbuildinfo\" \"**/*.build.log\" _api-extractor-temp nyc",
		"eslint": "eslint --format stylish src",
		"eslint:fix": "eslint --format stylish src --fix --fix-type problem,suggestion,layout",
		"format": "fluid-build --task format .",
		"format:prettier": "prettier --write . --cache --ignore-path ../../../.prettierignore",
		"lint": "fluid-build . --task lint",
		"lint:fix": "fluid-build . --task eslint:fix --task format",
		"postpack": "tar -cf ./map.test-files.tar ./src/test ./dist/test ./lib/test",
		"test": "npm run test:mocha",
		"test:coverage": "c8 npm test",
		"test:memory": "mocha --config ./src/test/memory/.mocharc.cjs",
		"test:memory-profiling:report": "mocha --config ./src/test/memory/.mocharc.cjs",
		"test:mocha": "npm run test:mocha:esm && echo skipping cjs to avoid overhead - npm run test:mocha:cjs",
		"test:mocha:cjs": "mocha --recursive \"dist/test/**/*.spec.*js\" --exit",
		"test:mocha:esm": "mocha --recursive \"lib/test/**/*.spec.*js\" --exit",
		"test:mocha:verbose": "cross-env FLUID_TEST_VERBOSE=1 npm run test:mocha",
		"test:snapshots:regen": "npm run test:mocha:esm -- --snapshot",
		"tsc": "fluid-tsc commonjs --project ./tsconfig.cjs.json && copyfiles -f ../../../common/build/build-common/src/cjs/package.json ./dist",
		"typetests:gen": "flub generate typetests --dir . -v --publicFallback",
		"typetests:prepare": "flub typetests --dir . --reset --previous --normalize"
	},
	"c8": {
		"all": true,
		"cache-dir": "nyc/.cache",
		"exclude": [
			"src/test/**/*.*ts",
			"dist/test/**/*.*js"
		],
		"exclude-after-remap": false,
		"include": [
			"src/**/*.*ts",
			"dist/**/*.*js"
		],
		"report-dir": "nyc/report",
		"reporter": [
			"cobertura",
			"html",
			"text"
		],
		"temp-directory": "nyc/.nyc_output"
	},
	"dependencies": {
		"@fluid-internal/client-utils": "workspace:~",
		"@fluidframework/core-interfaces": "workspace:~",
		"@fluidframework/core-utils": "workspace:~",
		"@fluidframework/datastore-definitions": "workspace:~",
		"@fluidframework/driver-utils": "workspace:~",
		"@fluidframework/merge-tree": "workspace:~",
		"@fluidframework/protocol-definitions": "^3.2.0",
		"@fluidframework/runtime-definitions": "workspace:~",
		"@fluidframework/runtime-utils": "workspace:~",
		"@fluidframework/shared-object-base": "workspace:~",
		"@fluidframework/telemetry-utils": "workspace:~",
		"path-browserify": "^1.0.1"
	},
	"devDependencies": {
		"@arethetypeswrong/cli": "^0.15.2",
		"@biomejs/biome": "^1.6.2",
		"@fluid-internal/mocha-test-setup": "workspace:~",
		"@fluid-private/stochastic-test-utils": "workspace:~",
		"@fluid-private/test-dds-utils": "workspace:~",
		"@fluid-tools/benchmark": "^0.48.0",
		"@fluid-tools/build-cli": "0.38.0-259537",
		"@fluidframework/build-common": "^2.0.3",
		"@fluidframework/build-tools": "0.38.0-259537",
		"@fluidframework/container-definitions": "workspace:~",
		"@fluidframework/eslint-config-fluid": "^5.1.0",
		"@fluidframework/map-previous": "npm:@fluidframework/map@2.0.0-rc.3.0.0",
		"@fluidframework/test-runtime-utils": "workspace:~",
		"@microsoft/api-extractor": "^7.42.3",
		"@types/mocha": "^9.1.1",
		"@types/node": "^18.19.0",
		"@types/path-browserify": "^1.0.0",
		"c8": "^8.0.1",
		"copyfiles": "^2.4.1",
		"cross-env": "^7.0.3",
		"eslint": "~8.55.0",
		"mocha": "^10.2.0",
		"mocha-json-output-reporter": "^2.0.1",
		"mocha-multi-reporters": "^1.5.1",
		"moment": "^2.21.0",
		"prettier": "~3.0.3",
		"replace-in-file": "^6.3.5",
		"rimraf": "^4.4.0",
		"typescript": "~5.1.6"
	},
	"typeValidation": {
<<<<<<< HEAD
		"broken": {
			"RemovedClassDeclaration_SharedMap": {
				"forwardCompat": false,
				"backCompat": false
			},
			"ClassDeclaration_SharedMap": {
				"backCompat": false
			},
			"InterfaceDeclaration_ISharedDirectory": {
				"forwardCompat": false,
				"backCompat": false
			},
			"InterfaceDeclaration_ISharedMap": {
				"forwardCompat": false,
				"backCompat": false
			},
			"ClassDeclaration_SharedDirectory": {
				"forwardCompat": false
			},
			"RemovedClassDeclaration_SharedDirectory": {
				"backCompat": false,
				"forwardCompat": false
			},
			"RemovedInterfaceDeclaration_ICreateInfo": {
				"forwardCompat": false,
				"backCompat": false
			},
			"RemovedInterfaceDeclaration_IDirectoryClearOperation": {
				"forwardCompat": false,
				"backCompat": false
			},
			"RemovedInterfaceDeclaration_IDirectoryCreateSubDirectoryOperation": {
				"forwardCompat": false,
				"backCompat": false
			},
			"RemovedInterfaceDeclaration_IDirectoryDataObject": {
				"forwardCompat": false,
				"backCompat": false
			},
			"RemovedInterfaceDeclaration_IDirectoryDeleteOperation": {
				"forwardCompat": false,
				"backCompat": false
			},
			"RemovedInterfaceDeclaration_IDirectoryDeleteSubDirectoryOperation": {
				"forwardCompat": false,
				"backCompat": false
			},
			"RemovedTypeAliasDeclaration_IDirectoryKeyOperation": {
				"forwardCompat": false,
				"backCompat": false
			},
			"RemovedInterfaceDeclaration_IDirectoryNewStorageFormat": {
				"forwardCompat": false,
				"backCompat": false
			},
			"RemovedTypeAliasDeclaration_IDirectoryOperation": {
				"forwardCompat": false,
				"backCompat": false
			},
			"RemovedInterfaceDeclaration_IDirectorySetOperation": {
				"forwardCompat": false,
				"backCompat": false
			},
			"RemovedTypeAliasDeclaration_IDirectoryStorageOperation": {
				"forwardCompat": false,
				"backCompat": false
			},
			"RemovedTypeAliasDeclaration_IDirectorySubDirectoryOperation": {
				"forwardCompat": false,
				"backCompat": false
			},
			"RemovedInterfaceDeclaration_ILocalValue": {
				"forwardCompat": false,
				"backCompat": false
			},
			"RemovedClassDeclaration_LocalValueMaker": {
				"forwardCompat": false,
				"backCompat": false
			},
			"RemovedInterfaceDeclaration_ISerializableValue": {
				"forwardCompat": false,
				"backCompat": false
			},
			"RemovedInterfaceDeclaration_ISerializedValue": {
				"forwardCompat": false,
				"backCompat": false
			}
		}
=======
		"broken": {}
>>>>>>> 701ada99
	}
}<|MERGE_RESOLUTION|>--- conflicted
+++ resolved
@@ -150,15 +150,7 @@
 		"typescript": "~5.1.6"
 	},
 	"typeValidation": {
-<<<<<<< HEAD
 		"broken": {
-			"RemovedClassDeclaration_SharedMap": {
-				"forwardCompat": false,
-				"backCompat": false
-			},
-			"ClassDeclaration_SharedMap": {
-				"backCompat": false
-			},
 			"InterfaceDeclaration_ISharedDirectory": {
 				"forwardCompat": false,
 				"backCompat": false
@@ -173,74 +165,7 @@
 			"RemovedClassDeclaration_SharedDirectory": {
 				"backCompat": false,
 				"forwardCompat": false
-			},
-			"RemovedInterfaceDeclaration_ICreateInfo": {
-				"forwardCompat": false,
-				"backCompat": false
-			},
-			"RemovedInterfaceDeclaration_IDirectoryClearOperation": {
-				"forwardCompat": false,
-				"backCompat": false
-			},
-			"RemovedInterfaceDeclaration_IDirectoryCreateSubDirectoryOperation": {
-				"forwardCompat": false,
-				"backCompat": false
-			},
-			"RemovedInterfaceDeclaration_IDirectoryDataObject": {
-				"forwardCompat": false,
-				"backCompat": false
-			},
-			"RemovedInterfaceDeclaration_IDirectoryDeleteOperation": {
-				"forwardCompat": false,
-				"backCompat": false
-			},
-			"RemovedInterfaceDeclaration_IDirectoryDeleteSubDirectoryOperation": {
-				"forwardCompat": false,
-				"backCompat": false
-			},
-			"RemovedTypeAliasDeclaration_IDirectoryKeyOperation": {
-				"forwardCompat": false,
-				"backCompat": false
-			},
-			"RemovedInterfaceDeclaration_IDirectoryNewStorageFormat": {
-				"forwardCompat": false,
-				"backCompat": false
-			},
-			"RemovedTypeAliasDeclaration_IDirectoryOperation": {
-				"forwardCompat": false,
-				"backCompat": false
-			},
-			"RemovedInterfaceDeclaration_IDirectorySetOperation": {
-				"forwardCompat": false,
-				"backCompat": false
-			},
-			"RemovedTypeAliasDeclaration_IDirectoryStorageOperation": {
-				"forwardCompat": false,
-				"backCompat": false
-			},
-			"RemovedTypeAliasDeclaration_IDirectorySubDirectoryOperation": {
-				"forwardCompat": false,
-				"backCompat": false
-			},
-			"RemovedInterfaceDeclaration_ILocalValue": {
-				"forwardCompat": false,
-				"backCompat": false
-			},
-			"RemovedClassDeclaration_LocalValueMaker": {
-				"forwardCompat": false,
-				"backCompat": false
-			},
-			"RemovedInterfaceDeclaration_ISerializableValue": {
-				"forwardCompat": false,
-				"backCompat": false
-			},
-			"RemovedInterfaceDeclaration_ISerializedValue": {
-				"forwardCompat": false,
-				"backCompat": false
 			}
 		}
-=======
-		"broken": {}
->>>>>>> 701ada99
 	}
 }