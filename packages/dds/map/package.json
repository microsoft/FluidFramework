--- conflicted
+++ resolved
@@ -75,12 +75,8 @@
     "path-browserify": "^1.0.1"
   },
   "devDependencies": {
-<<<<<<< HEAD
     "@fluid-internal/test-dds-utils": ">=2.0.0-internal.1.1.0 <2.0.0-internal.2.0.0",
-=======
-    "@fluid-internal/test-dds-utils": ">=2.0.0-internal.1.2.0 <2.0.0-internal.2.0.0",
->>>>>>> 25dc9e47
-    "@fluid-tools/benchmark": "^0.43.0",
+    "@fluid-tools/benchmark": "^0.42.0",
     "@fluidframework/build-common": "^0.24.0",
     "@fluidframework/build-tools": "^0.3.1000",
     "@fluidframework/eslint-config-fluid": "^0.28.2000",
