--- conflicted
+++ resolved
@@ -346,16 +346,13 @@
     }
 
     public queued(taskId: string) {
-<<<<<<< HEAD
+        if (!this.connected) {
+            return false;
+        }
+
         assert(this.runtime.clientId !== undefined,
             0x07f /* "clientId undefined" */); // TODO, handle disconnected/detached case
-=======
-        if (!this.connected) {
-            return false;
-        }
-
-        assert(this.runtime.clientId !== undefined, "clientId undefined"); // TODO, handle disconnected/detached case
->>>>>>> 4f984412
+
         const clientQueue = this.taskQueues.get(taskId);
         // If we have no queue for the taskId, then no one has signed up for it.
         return (
