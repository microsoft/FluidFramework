--- conflicted
+++ resolved
@@ -4,22 +4,16 @@
  */
 
 module.exports = {
-<<<<<<< HEAD
     "extends": [
         require.resolve("@fluidframework/eslint-config-fluid/minimal"),
         "prettier"
     ],
     "parserOptions": {
         "project": ["./tsconfig.json", "./src/test/tsconfig.json"]
-=======
-    extends: [require.resolve("@fluidframework/eslint-config-fluid")],
-    parserOptions: {
-        project: ["./tsconfig.json", "./src/test/tsconfig.json"],
     },
     rules: {
         // This library is used in the browser, so we don't want dependencies on most node libraries.
         "import/no-nodejs-modules": ["error", { allow: ["events"] }],
->>>>>>> 7bddf454
     },
     overrides: [
         {
