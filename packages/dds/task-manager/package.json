--- conflicted
+++ resolved
@@ -142,7 +142,6 @@
 		"typescript": "~5.1.6"
 	},
 	"typeValidation": {
-<<<<<<< HEAD
 		"broken": {
 			"ClassDeclaration_TaskManager": {
 				"backCompat": false,
@@ -153,8 +152,5 @@
 				"backCompat": false
 			}
 		}
-=======
-		"broken": {}
->>>>>>> 701ada99
 	}
 }