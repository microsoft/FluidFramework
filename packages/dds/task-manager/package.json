--- conflicted
+++ resolved
@@ -99,17 +99,12 @@
   },
   "typeValidation": {
     "version": "2.0.0-internal.2.2.0",
-<<<<<<< HEAD
-    "baselineRange": "2.0.0-internal.2.0.0",
+    "baselineRange": ">=2.0.0-internal.2.1.0 <2.0.0-internal.2.2.0",
+    "baselineVersion": "2.0.0-internal.2.1.0",
     "broken": {
       "ClassDeclaration_TaskManager": {
         "backCompat": false
       }
     }
-=======
-    "baselineRange": ">=2.0.0-internal.2.1.0 <2.0.0-internal.2.2.0",
-    "baselineVersion": "2.0.0-internal.2.1.0",
-    "broken": {}
->>>>>>> c3e1c90d
   }
 }