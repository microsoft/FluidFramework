{
  "name": "@fluidframework/ordered-collection",
  "version": "0.59.2000",
  "description": "Consensus Collection",
  "homepage": "https://fluidframework.com",
  "repository": {
    "type": "git",
    "url": "https://github.com/microsoft/FluidFramework.git",
    "directory": "packages/dds/ordered-collection"
  },
  "license": "MIT",
  "author": "Microsoft and contributors",
  "sideEffects": false,
  "main": "dist/index.js",
  "module": "lib/index.js",
  "types": "dist/index.d.ts",
  "scripts": {
    "build": "npm run build:genver && concurrently npm:build:compile npm:lint && npm run build:docs",
    "build:commonjs": "npm run tsc && npm run typetests:gen && npm run build:test",
    "build:compile": "concurrently npm:build:commonjs npm:build:esnext",
    "build:docs": "api-extractor run --local --typescript-compiler-folder ../../../node_modules/typescript && copyfiles -u 1 ./_api-extractor-temp/doc-models/* ../../../_api-extractor-temp/",
    "build:esnext": "tsc --project ./tsconfig.esnext.json",
    "build:full": "npm run build",
    "build:full:compile": "npm run build:compile",
    "build:genver": "gen-version",
    "build:test": "tsc --project ./src/test/tsconfig.json",
    "ci:build:docs": "api-extractor run --typescript-compiler-folder ../../../node_modules/typescript && copyfiles -u 1 ./_api-extractor-temp/* ../../../_api-extractor-temp/",
    "clean": "rimraf dist lib *.tsbuildinfo *.build.log",
    "eslint": "eslint --format stylish src",
    "eslint:fix": "eslint --format stylish src --fix --fix-type problem,suggestion,layout",
    "lint": "npm run eslint",
    "lint:fix": "npm run eslint:fix",
    "test": "npm run test:mocha",
    "test:coverage": "nyc npm test -- --reporter xunit --reporter-option output=nyc/junit-report.xml",
    "test:mocha": "mocha --ignore 'dist/test/types/*' --recursive dist/test -r node_modules/@fluidframework/mocha-test-setup --unhandled-rejections=strict",
    "test:mocha:verbose": "cross-env FLUID_TEST_VERBOSE=1 npm run test:mocha",
    "tsc": "tsc",
    "tsfmt": "tsfmt --verify",
    "tsfmt:fix": "tsfmt --replace",
    "typetests:gen": "fluid-type-validator -g -d ."
  },
  "nyc": {
    "all": true,
    "cache-dir": "nyc/.cache",
    "exclude": [
      "src/test/**/*.ts",
      "dist/test/**/*.js"
    ],
    "exclude-after-remap": false,
    "include": [
      "src/**/*.ts",
      "dist/**/*.js"
    ],
    "report-dir": "nyc/report",
    "reporter": [
      "cobertura",
      "html",
      "text"
    ],
    "temp-directory": "nyc/.nyc_output"
  },
  "dependencies": {
    "@fluidframework/common-utils": "^0.32.1",
    "@fluidframework/core-interfaces": "^0.43.1000",
    "@fluidframework/datastore-definitions": "^0.59.2000",
    "@fluidframework/protocol-definitions": "^0.1028.1000",
    "@fluidframework/runtime-definitions": "^0.59.2000",
    "@fluidframework/runtime-utils": "^0.59.2000",
    "@fluidframework/shared-object-base": "^0.59.2000",
    "uuid": "^8.3.1"
  },
  "devDependencies": {
    "@fluid-internal/test-dds-utils": "^0.59.2000",
    "@fluidframework/build-common": "^0.23.0",
    "@fluidframework/eslint-config-fluid": "^0.28.1000",
    "@fluidframework/mocha-test-setup": "^0.59.2000",
    "@fluidframework/ordered-collection-previous": "npm:@fluidframework/ordered-collection@0.59.1000",
    "@fluidframework/test-runtime-utils": "^0.59.2000",
<<<<<<< HEAD
    "@microsoft/api-extractor": "^7.21.3",
=======
    "@microsoft/api-extractor": "^7.22.2",
>>>>>>> 965b4608
    "@rushstack/eslint-config": "^2.5.1",
    "@types/mocha": "^8.2.2",
    "@types/node": "^14.18.0",
    "@typescript-eslint/eslint-plugin": "~5.9.0",
    "@typescript-eslint/parser": "~5.9.0",
    "concurrently": "^6.2.0",
    "copyfiles": "^2.1.0",
    "cross-env": "^7.0.2",
    "eslint": "~8.6.0",
    "eslint-plugin-editorconfig": "~3.2.0",
    "eslint-plugin-eslint-comments": "~3.2.0",
    "eslint-plugin-import": "~2.25.4",
    "eslint-plugin-no-null": "~1.0.2",
    "eslint-plugin-react": "~7.28.0",
    "eslint-plugin-unicorn": "~40.0.0",
    "mocha": "^8.4.0",
    "nyc": "^15.0.0",
    "rimraf": "^2.6.2",
    "typescript": "~4.5.5",
    "typescript-formatter": "7.1.0"
  },
  "typeValidation": {
    "version": "0.59.2000",
    "broken": {}
  }
}<|MERGE_RESOLUTION|>--- conflicted
+++ resolved
@@ -76,11 +76,7 @@
     "@fluidframework/mocha-test-setup": "^0.59.2000",
     "@fluidframework/ordered-collection-previous": "npm:@fluidframework/ordered-collection@0.59.1000",
     "@fluidframework/test-runtime-utils": "^0.59.2000",
-<<<<<<< HEAD
-    "@microsoft/api-extractor": "^7.21.3",
-=======
     "@microsoft/api-extractor": "^7.22.2",
->>>>>>> 965b4608
     "@rushstack/eslint-config": "^2.5.1",
     "@types/mocha": "^8.2.2",
     "@types/node": "^14.18.0",
