--- conflicted
+++ resolved
@@ -75,13 +75,8 @@
     "@fluidframework/eslint-config-fluid": "^0.28.1000-61189",
     "@fluidframework/mocha-test-setup": "^0.59.2000",
     "@fluidframework/ordered-collection-previous": "npm:@fluidframework/ordered-collection@^0.58.0",
-<<<<<<< HEAD
-    "@fluidframework/test-runtime-utils": "^0.59.1000",
+    "@fluidframework/test-runtime-utils": "^0.59.2000",
     "@microsoft/api-extractor": "^7.21.3",
-=======
-    "@fluidframework/test-runtime-utils": "^0.59.2000",
-    "@microsoft/api-extractor": "^7.16.1",
->>>>>>> 9b91c92b
     "@rushstack/eslint-config": "^2.5.1",
     "@types/mocha": "^8.2.2",
     "@types/node": "^14.18.0",
