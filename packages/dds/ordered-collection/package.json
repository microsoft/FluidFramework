--- conflicted
+++ resolved
@@ -1,10 +1,6 @@
 {
   "name": "@fluidframework/ordered-collection",
-<<<<<<< HEAD
   "version": "0.60.1000",
-=======
-  "version": "0.59.3000",
->>>>>>> cef3bf83
   "description": "Consensus Collection",
   "homepage": "https://fluidframework.com",
   "repository": {
@@ -66,7 +62,6 @@
   "dependencies": {
     "@fluidframework/common-utils": "^0.32.1",
     "@fluidframework/core-interfaces": "^0.43.1000",
-<<<<<<< HEAD
     "@fluidframework/datastore-definitions": "^0.60.1000",
     "@fluidframework/protocol-definitions": "^0.1028.1000",
     "@fluidframework/runtime-definitions": "^0.60.1000",
@@ -77,27 +72,10 @@
   "devDependencies": {
     "@fluid-internal/test-dds-utils": "^0.60.1000",
     "@fluidframework/build-common": "^0.23.0",
-    "@fluidframework/eslint-config-fluid": "^0.28.1000",
+    "@fluidframework/eslint-config-fluid": "^0.28.2000-0",
     "@fluidframework/mocha-test-setup": "^0.60.1000",
     "@fluidframework/ordered-collection-previous": "npm:@fluidframework/ordered-collection@^0.59.0",
     "@fluidframework/test-runtime-utils": "^0.60.1000",
-=======
-    "@fluidframework/datastore-definitions": "^0.59.3000",
-    "@fluidframework/protocol-definitions": "^0.1028.1000",
-    "@fluidframework/runtime-definitions": "^0.59.3000",
-    "@fluidframework/runtime-utils": "^0.59.3000",
-    "@fluidframework/shared-object-base": "^0.59.3000",
-    "uuid": "^8.3.1"
-  },
-  "devDependencies": {
-    "@fluid-internal/test-dds-utils": "^0.59.3000",
-    "@fluidframework/build-common": "^0.23.0",
-    "@fluidframework/build-tools": "^0.2.66048",
-    "@fluidframework/eslint-config-fluid": "^0.28.2000-0",
-    "@fluidframework/mocha-test-setup": "^0.59.3000",
-    "@fluidframework/ordered-collection-previous": "npm:@fluidframework/ordered-collection@0.59.2000",
-    "@fluidframework/test-runtime-utils": "^0.59.3000",
->>>>>>> cef3bf83
     "@microsoft/api-extractor": "^7.22.2",
     "@rushstack/eslint-config": "^2.5.1",
     "@types/mocha": "^8.2.2",
@@ -111,24 +89,17 @@
     "eslint-plugin-editorconfig": "~3.2.0",
     "eslint-plugin-eslint-comments": "~3.2.0",
     "eslint-plugin-import": "~2.25.4",
-    "eslint-plugin-jest": "~26.1.3",
-    "eslint-plugin-mocha": "~10.0.3",
-    "eslint-plugin-promise": "~6.0.0",
+    "eslint-plugin-no-null": "~1.0.2",
     "eslint-plugin-react": "~7.28.0",
-    "eslint-plugin-tsdoc": "~0.2.14",
     "eslint-plugin-unicorn": "~40.0.0",
     "mocha": "^8.4.0",
     "nyc": "^15.0.0",
     "rimraf": "^2.6.2",
-    "typescript": "~4.5.5",
+    "typescript": "~4.1.3",
     "typescript-formatter": "7.1.0"
   },
   "typeValidation": {
-<<<<<<< HEAD
     "version": "0.60.1000",
-=======
-    "version": "0.59.3000",
->>>>>>> cef3bf83
     "broken": {}
   }
 }