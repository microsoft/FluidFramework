{
	"name": "@fluidframework/shared-object-base",
	"version": "2.0.0-internal.7.3.0",
	"description": "Fluid base class for shared distributed data structures",
	"homepage": "https://fluidframework.com",
	"repository": {
		"type": "git",
		"url": "https://github.com/microsoft/FluidFramework.git",
		"directory": "packages/dds/shared-object-base"
	},
	"license": "MIT",
	"author": "Microsoft and contributors",
	"sideEffects": false,
	"exports": {
		".": {
			"import": {
				"types": "./lib/index.d.ts",
				"default": "./lib/index.mjs"
			},
			"require": {
				"types": "./dist/index.d.ts",
				"default": "./dist/index.cjs"
			}
		}
	},
	"main": "dist/index.cjs",
	"module": "lib/index.mjs",
	"types": "dist/index.d.ts",
	"scripts": {
		"api": "fluid-build . --task api",
		"api-extractor:commonjs": "api-extractor run --local",
		"api-extractor:esnext": "copyfiles -u 1 \"dist/**/*-@(alpha|beta|public|untrimmed).d.ts\" lib",
		"bench": "ts-node bench/src/index.ts",
		"build": "fluid-build . --task build",
		"build:commonjs": "fluid-build . --task commonjs",
		"build:compile": "fluid-build . --task compile",
<<<<<<< HEAD
		"build:docs": "api-extractor run --local",
		"build:esnext": "tsc-multi --config ../../../common/build/build-common/tsc-multi.esm.json",
=======
		"build:docs": "fluid-build . --task api",
		"build:esnext": "tsc --project ./tsconfig.esnext.json",
>>>>>>> b86a4e63
		"build:genver": "gen-version",
		"build:test": "tsc-multi --config ./tsc-multi.test.json",
		"ci:build:docs": "api-extractor run",
		"clean": "rimraf --glob dist lib \"**/*.tsbuildinfo\" \"**/*.build.log\" _api-extractor-temp nyc",
		"eslint": "eslint --format stylish src",
		"eslint:fix": "eslint --format stylish src --fix --fix-type problem,suggestion,layout",
		"format": "npm run prettier:fix",
		"lint": "npm run prettier && npm run eslint",
		"lint:fix": "npm run prettier:fix && npm run eslint:fix",
		"prettier": "prettier --check . --ignore-path ../../../.prettierignore",
		"prettier:fix": "prettier --write . --ignore-path ../../../.prettierignore",
		"test": "npm run test:mocha",
		"test:coverage": "c8 npm test",
		"test:mocha": "mocha --ignore \"dist/test/types/*\" --recursive dist/test -r node_modules/@fluidframework/mocha-test-setup",
		"test:mocha:verbose": "cross-env FLUID_TEST_VERBOSE=1 npm run test:mocha",
		"tsc": "tsc-multi --config ../../../common/build/build-common/tsc-multi.cjs.json",
		"typetests:gen": "fluid-type-test-generator",
		"typetests:prepare": "flub typetests --dir . --reset --previous --normalize"
	},
	"c8": {
		"all": true,
		"cache-dir": "nyc/.cache",
		"exclude": [
			"src/test/**/*.ts",
			"dist/test/**/*.js"
		],
		"exclude-after-remap": false,
		"include": [
			"src/**/*.ts",
			"dist/**/*.js"
		],
		"report-dir": "nyc/report",
		"reporter": [
			"cobertura",
			"html",
			"text"
		],
		"temp-directory": "nyc/.nyc_output"
	},
	"dependencies": {
		"@fluid-internal/client-utils": "workspace:~",
		"@fluidframework/container-definitions": "workspace:~",
		"@fluidframework/container-runtime": "workspace:~",
		"@fluidframework/core-interfaces": "workspace:~",
		"@fluidframework/core-utils": "workspace:~",
		"@fluidframework/datastore": "workspace:~",
		"@fluidframework/datastore-definitions": "workspace:~",
		"@fluidframework/protocol-definitions": "^3.0.0",
		"@fluidframework/runtime-definitions": "workspace:~",
		"@fluidframework/runtime-utils": "workspace:~",
		"@fluidframework/telemetry-utils": "workspace:~",
		"uuid": "^9.0.0"
	},
	"devDependencies": {
		"@fluid-tools/build-cli": "0.28.0-210888",
		"@fluidframework/build-common": "^2.0.3",
		"@fluidframework/build-tools": "0.28.0-210888",
		"@fluidframework/eslint-config-fluid": "^3.1.0",
		"@fluidframework/mocha-test-setup": "workspace:~",
		"@fluidframework/shared-object-base-previous": "npm:@fluidframework/shared-object-base@2.0.0-internal.7.2.0",
		"@fluidframework/test-runtime-utils": "workspace:~",
		"@microsoft/api-extractor": "^7.38.3",
		"@types/benchmark": "^2.1.0",
		"@types/mocha": "^9.1.1",
		"@types/node": "^16.18.38",
		"benchmark": "^2.1.4",
		"c8": "^7.7.1",
		"copyfiles": "^2.4.1",
		"cross-env": "^7.0.3",
		"eslint": "~8.50.0",
		"mocha": "^10.2.0",
		"mocha-json-output-reporter": "^2.0.1",
		"mocha-multi-reporters": "^1.5.1",
		"moment": "^2.21.0",
		"prettier": "~3.0.3",
		"rimraf": "^4.4.0",
		"ts-node": "^10.9.1",
		"tsc-multi": "^1.1.0",
		"typescript": "~5.1.6"
	},
	"fluidBuild": {
		"tasks": {
			"build:docs": {
				"dependsOn": [
					"...",
					"api-extractor:commonjs",
					"api-extractor:esnext"
				],
				"script": false
			}
		}
	},
	"typeValidation": {
		"broken": {}
	}
}<|MERGE_RESOLUTION|>--- conflicted
+++ resolved
@@ -34,13 +34,8 @@
 		"build": "fluid-build . --task build",
 		"build:commonjs": "fluid-build . --task commonjs",
 		"build:compile": "fluid-build . --task compile",
-<<<<<<< HEAD
-		"build:docs": "api-extractor run --local",
+		"build:docs": "fluid-build . --task api",
 		"build:esnext": "tsc-multi --config ../../../common/build/build-common/tsc-multi.esm.json",
-=======
-		"build:docs": "fluid-build . --task api",
-		"build:esnext": "tsc --project ./tsconfig.esnext.json",
->>>>>>> b86a4e63
 		"build:genver": "gen-version",
 		"build:test": "tsc-multi --config ./tsc-multi.test.json",
 		"ci:build:docs": "api-extractor run",
