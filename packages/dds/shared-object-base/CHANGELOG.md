--- conflicted
+++ resolved
@@ -1,7 +1,5 @@
 # @fluidframework/shared-object-base
 
-<<<<<<< HEAD
-=======
 ## 2.22.0
 
 ### Minor Changes
@@ -20,7 +18,6 @@
 
     Implementations of `SharedObject` and `SharedObjectCore` must now also implement `processMessagesCore`. A basic implementation could be to iterate over the messages' content and process them one by one as it happens now. Note that some DDS may be able to optimize processing by processing the messages together.
 
->>>>>>> 02f812a8
 ## 2.21.0
 
 Dependency updates only.
