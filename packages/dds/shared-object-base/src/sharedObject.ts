--- conflicted
+++ resolved
@@ -533,11 +533,7 @@
 				"Fluid.SharedObject.AllowStagingModeWithoutSquashing",
 			) ??
 			(this.runtime.options.allowStagingModeWithoutSquashing as boolean | undefined) ??
-<<<<<<< HEAD
-			false;
-=======
 			true;
->>>>>>> 85485adc
 		if (allowStagingModeWithoutSquashing) {
 			this.reSubmitCore(content, localOpMetadata);
 		} else {
