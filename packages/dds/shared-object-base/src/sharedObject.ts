/*!
 * Copyright (c) Microsoft Corporation and contributors. All rights reserved.
 * Licensed under the MIT License.
 */

import { v4 as uuid } from "uuid";
import { ITelemetryLogger } from "@fluidframework/common-definitions";
import { assert, EventEmitterEventType } from "@fluidframework/common-utils";
import { AttachState } from "@fluidframework/container-definitions";
import { IFluidHandle } from "@fluidframework/core-interfaces";
import {
    IChannelAttributes,
    IFluidDataStoreRuntime,
    IChannelStorageService,
    IChannelServices,
} from "@fluidframework/datastore-definitions";
import { ISequencedDocumentMessage } from "@fluidframework/protocol-definitions";
import {
    IGarbageCollectionData,
    ISummaryTreeWithStats,
} from "@fluidframework/runtime-definitions";
import { ChildLogger, EventEmitterWithErrorHandling } from "@fluidframework/telemetry-utils";
import { DataProcessingError } from "@fluidframework/container-utils";
import { FluidSerializer, IFluidSerializer } from "./serializer";
import { SharedObjectHandle } from "./handle";
import { SummarySerializer } from "./summarySerializer";
import { ISharedObject, ISharedObjectEvents } from "./types";

/**
 *  Base class from which all shared objects derive
 */
export abstract class SharedObjectCore<TEvent extends ISharedObjectEvents = ISharedObjectEvents>
    extends EventEmitterWithErrorHandling<TEvent> implements ISharedObject<TEvent> {
    public get IFluidLoadable() { return this; }

    /**
     * The handle referring to this SharedObject
     */
    public readonly handle: IFluidHandle;

    /**
     * Telemetry logger for the shared object
     */
    protected readonly logger: ITelemetryLogger;

    /**
     * Connection state
     */
    private _connected = false;

    /**
     * Services used by the shared object
     */
    private services: IChannelServices | undefined;

    /**
     * True if the dds is bound to its parent.
     */
    private _isBoundToContext: boolean = false;

    /**
     * Tracks error that closed this object.
     */
    private closeError?: ReturnType<typeof DataProcessingError.wrapIfUnrecognized>;

    /**
     * Gets the connection state
     * @returns The state of the connection
     */
    public get connected(): boolean {
        return this._connected;
    }

    /**
     * @param id - The id of the shared object
     * @param runtime - The IFluidDataStoreRuntime which contains the shared object
     * @param attributes - Attributes of the shared object
     */
    constructor(
        public id: string,
        protected runtime: IFluidDataStoreRuntime,
        public readonly attributes: IChannelAttributes) {
        super((event: EventEmitterEventType, e: any) => this.eventListenerErrorHandler(event, e));

        this.handle = new SharedObjectHandle(
            this,
            id,
            runtime.IFluidHandleContext);

        this.logger = ChildLogger.create(
            runtime.logger,
            undefined,
            { all: { sharedObjectId: uuid() } },
        );

        this.attachListeners();
    }

    /**
     * Marks this objects as closed. Any attempt to change it (local changes or processing remote ops)
     * would result in same error thrown. If called multiple times, only first error is remembered.
     * @param error - error object that is thrown whenever an attempt is made to modify this object
     */
    private closeWithError(error: any) {
        if (this.closeError === undefined) {
            this.closeError = error;
        }
    }

    /**
     * Verifies that this object is not closed via closeWithError(). If it is, throws an error used to close it.
     */
    private verifyNotClosed() {
        if (this.closeError !== undefined) {
            throw this.closeError;
        }
    }

    /**
     * Event listener handler helper that can be used to react to exceptions thrown from event listeners
     * It wraps error with DataProcessingError, closes this object and throws resulting error.
     * See closeWithError() for more details
     * Ideally such situation never happens, as consumers of DDS should never throw exceptions
     * in event listeners (i.e. catch any of the issues and make determination on how to handle it).
     * When such exceptions propagate through, most likely data model is no longer consistent, i.e.
     * DDS state does not match what user sees. Because of it DDS moves to "corrupted state" and does not
     * allow processing of ops or local changes, which very quickly results in container closure.
     */
    private eventListenerErrorHandler(event: EventEmitterEventType, e: any) {
        const error = DataProcessingError.wrapIfUnrecognized(
            e,
            "SharedObjectEventListenerException");
        error.addTelemetryProperties({ emittedEventName: String(event) });

        this.closeWithError(error);
        throw error;
    }

    private attachListeners() {
        // Only listen to these events if not attached.
        if (!this.isAttached()) {
            this.runtime.once("attaching", () => {
                // Calling this will let the dds to do any custom processing based on attached
                // like starting generating ops.
                this.didAttach();
            });
        }
    }

    /**
     * A shared object, after construction, can either be loaded in the case that it is already part of
     * a shared document. Or later attached if it is being newly added.
     * @param services - Services used by the shared object
     */
    public async load(services: IChannelServices): Promise<void> {
        if (this.runtime.attachState !== AttachState.Detached) {
            this.services = services;
        }
        await this.loadCore(services.objectStorage);
        if (this.runtime.attachState !== AttachState.Detached) {
            this.attachDeltaHandler();
        }
    }

    /**
     * Initializes the object as a local, non-shared object. This object can become shared after
     * it is attached to the document.
     */
    public initializeLocal(): void {
        this.initializeLocalCore();
    }

    /**
     * {@inheritDoc (ISharedObject:interface).bindToContext}
     */
    public bindToContext(): void {
        if (this._isBoundToContext) {
            return;
        }

        this._isBoundToContext = true;

        this.runtime.bindChannel(this);
    }

    /**
     * {@inheritDoc @fluidframework/datastore-definitions#(IChannel:interface).connect}
     */
    public connect(services: IChannelServices) {
        this.services = services;
        this.attachDeltaHandler();
    }

    /**
     * {@inheritDoc @fluidframework/datastore-definitions#(IChannel:interface).isAttached}
     */
    public isAttached(): boolean {
        return this.services !== undefined && this.runtime.attachState !== AttachState.Detached;
    }

    /**
     * {@inheritDoc @fluidframework/datastore-definitions#(IChannel:interface).getAttachSummary}
     */
    public abstract getAttachSummary(fullTree?: boolean, trackState?: boolean): ISummaryTreeWithStats;

    /**
     * {@inheritDoc @fluidframework/datastore-definitions#(IChannel:interface).summarize}
     */
    public abstract summarize(fullTree?: boolean, trackState?: boolean): Promise<ISummaryTreeWithStats>;

    /**
     * {@inheritDoc (ISharedObject:interface).getGCData}
     */
    public abstract getGCData(fullGC?: boolean): IGarbageCollectionData;

    /**
     * Called when a handle is decoded by this object. A handle in the object's data represents an outbound reference
     * to another object in the container.
     * @param decodedHandle - The handle of the Fluid object that is decoded.
     */
    protected handleDecoded(decodedHandle: IFluidHandle) {
        if (this.isAttached()) {
            // This represents an outbound reference from this object to the node represented by decodedHandle.
            this.services?.deltaConnection.addedGCOutboundReference?.(this.handle, decodedHandle);
        }
    }

    /**
     * Allows the distributed data type to perform custom loading
     * @param services - Storage used by the shared object
     */
    protected abstract loadCore(services: IChannelStorageService): Promise<void>;

    /**
     * Allows the distributed data type to perform custom local loading.
     */
    protected initializeLocalCore() {
        return;
    }

    /**
     * Allows the distributive data type the ability to perform custom processing once an attach has happened.
     * Also called after non-local data type get loaded.
     */
    protected didAttach() {
        return;
    }

    /**
     * Derived classes must override this to do custom processing on a remote message.
     * @param message - The message to process
     * @param local - True if the shared object is local
     * @param localOpMetadata - For local client messages, this is the metadata that was submitted with the message.
     * For messages from a remote client, this will be undefined.
     */
    protected abstract processCore(message: ISequencedDocumentMessage, local: boolean, localOpMetadata: unknown);

    /**
     * Called when the object has disconnected from the delta stream.
     */
    protected abstract onDisconnect();

    /**
     * Submits a message by the local client to the runtime.
     * @param content - Content of the message
     * @param localOpMetadata - The local metadata associated with the message. This is kept locally by the runtime
     * and not sent to the server. This will be sent back when this message is received back from the server. This is
     * also sent if we are asked to resubmit the message.
     */
    protected submitLocalMessage(content: any, localOpMetadata: unknown = undefined): void {
        this.verifyNotClosed();
        if (this.isAttached()) {
            // eslint-disable-next-line @typescript-eslint/no-non-null-assertion
            this.services!.deltaConnection.submit(content, localOpMetadata);
        }
    }

    /**
     * Marks this object as dirty so that it is part of the next summary. It is called by a SharedSummaryBlock
     * that want to be part of summary but does not generate ops.
     */
    protected dirty(): void {
        if (!this.isAttached()) {
            return;
        }

        // eslint-disable-next-line @typescript-eslint/no-non-null-assertion
        this.services!.deltaConnection.dirty();
    }

    /**
     * Called when the object has fully connected to the delta stream
     * Default implementation for DDS, override if different behavior is required.
     */
    protected onConnect() { }

    /**
     * Called when a message has to be resubmitted. This typically happens after a reconnection for unacked messages.
     * The default implementation here is to resubmit the same message. The client can override if different behavior
     * is required. It can choose to resubmit the same message, submit different / multiple messages or not submit
     * anything at all.
     * @param content - The content of the original message.
     * @param localOpMetadata - The local metadata associated with the original message.
     */
    protected reSubmitCore(content: any, localOpMetadata: unknown) {
        this.submitLocalMessage(content, localOpMetadata);
    }

    /**
     * Promises that are waiting for an ack from the server before resolving should use this instead of new Promise.
     * It ensures that if something changes that will interrupt that ack (e.g. the FluidDataStoreRuntime disposes),
     * the Promise will reject.
     * If runtime is disposed when this call is made, executor is not run and promise is rejected right away.
     */
    protected async newAckBasedPromise<T>(
        executor: (resolve: (value: T | PromiseLike<T>) => void, reject: (reason?: any) => void) => void,
    ): Promise<T> {
        let rejectBecauseDispose: () => void;
        return new Promise<T>((resolve, reject) => {
            rejectBecauseDispose =
                () => reject(new Error("FluidDataStoreRuntime disposed while this ack-based Promise was pending"));

            if (this.runtime.disposed) {
                rejectBecauseDispose();
                return;
            }

            this.runtime.on("dispose", rejectBecauseDispose);
            executor(resolve, reject);
        }).finally(() => {
            // Note: rejectBecauseDispose will never be undefined here
            this.runtime.off("dispose", rejectBecauseDispose);
        });
    }

    private attachDeltaHandler() {
        // Services should already be there in case we are attaching delta handler.
        assert(this.services !== undefined, 0x07a /* "Services should be there to attach delta handler" */);
        this._isBoundToContext = true;
        // Allows objects to do any custom processing if it is attached.
        this.didAttach();

        // attachDeltaHandler is only called after services is assigned
        this.services.deltaConnection.attach({
            process: (message: ISequencedDocumentMessage, local: boolean, localOpMetadata: unknown) => {
                this.process(message, local, localOpMetadata);
            },
            setConnectionState: (connected: boolean) => {
                this.setConnectionState(connected);
            },
            reSubmit: (content: any, localOpMetadata: unknown) => {
                this.reSubmit(content, localOpMetadata);
            },
            applyStashedOp: (content: any): unknown => {
                return this.applyStashedOp(content);
            },
            rollback:  (content: any, localOpMetadata: unknown) => {
                this.rollback(content, localOpMetadata);
            },
        });

        // Trigger initial state
        // attachDeltaHandler is only called after services is assigned
        this.setConnectionState(this.services.deltaConnection.connected);
    }

    /**
     * Set the state of connection to services.
     * @param connected - true if connected, false otherwise.
     */
    private setConnectionState(connected: boolean) {
        if (this._connected === connected) {
            // Not changing state, nothing the same.
            return;
        }

        // Should I change the state at the end? So that we *can't* send new stuff before we send old?
        this._connected = connected;

        if (!connected) {
            // Things that are true now...
            // - if we had a connection we can no longer send messages over it
            // - if we had outbound messages some may or may not be ACK'd. Won't know until next message
            //
            // - nack could get a new msn - but might as well do it in the join?
            this.onDisconnect();
        } else {
            // Call this for now so that DDSes like ConsensusOrderedCollection that maintain their own pending
            // messages will work.
            this.onConnect();
        }
    }

    /**
     * Handles a message being received from the remote delta server.
     * @param message - The message to process
     * @param local - Whether the message originated from the local client
     * @param localOpMetadata - For local client messages, this is the metadata that was submitted with the message.
     * For messages from a remote client, this will be undefined.
     */
    private process(message: ISequencedDocumentMessage, local: boolean, localOpMetadata: unknown) {
        this.verifyNotClosed(); // This will result in container closure.
        this.emit("pre-op", message, local, this);
        this.processCore(message, local, localOpMetadata);
        this.emit("op", message, local, this);
    }

    /**
     * Called when a message has to be resubmitted. This typically happens for unacked messages after a
     * reconnection.
     * @param content - The content of the original message.
     * @param localOpMetadata - The local metadata associated with the original message.
     */
    private reSubmit(content: any, localOpMetadata: unknown) {
        this.reSubmitCore(content, localOpMetadata);
    }

    /**
<<<<<<< HEAD
     * Revert an op
     */
    protected rollback(content: any, localOpMetadata: unknown) {
        throw new Error("rollback not supported");
    }

    /**
=======
>>>>>>> 24231532
     * Apply changes from an op. Used when rehydrating an attached container
     * with pending changes. This prepares the SharedObject for seeing an ACK
     * for the op or resubmitting the op upon reconnection.
     * @param content - Contents of a stashed op.
     * @returns localMetadata of the op, to be passed to process() or resubmit()
     * when the op is ACKed or resubmitted, respectively
     */
    protected abstract applyStashedOp(content: any): unknown;
}

/**
 * SharedObject with simplified, synchronous summarization and GC.
 * DDS implementations with async and incremental summarization should extend SharedObjectCore directly instead.
 */
export abstract class SharedObject<TEvent extends ISharedObjectEvents = ISharedObjectEvents>
    extends SharedObjectCore<TEvent> {
    /**
     * True while we are garbage collecting this object's data.
     */
    private _isGCing: boolean = false;

    /**
     * The serializer to use to serialize / parse handles, if any.
     */
    private readonly _serializer: IFluidSerializer;

    protected get serializer(): IFluidSerializer {
        /**
         * During garbage collection, the SummarySerializer keeps track of IFluidHandles that are serialized. These
         * handles represent references to other Fluid objects.
         *
         * This is fine for now. However, if we implement delay loading in DDss, they may load and de-serialize content
         * in summarize. When that happens, they may incorrectly hit this assert and we will have to change this.
         */
        assert(!this._isGCing,
            0x075 /* "SummarySerializer should be used for serializing data during summary." */);
        return this._serializer;
    }

    /**
     * @param id - The id of the shared object
     * @param runtime - The IFluidDataStoreRuntime which contains the shared object
     * @param attributes - Attributes of the shared object
     */
    constructor(
        id: string,
        runtime: IFluidDataStoreRuntime,
        attributes: IChannelAttributes) {
        super(id, runtime, attributes);

        this._serializer = new FluidSerializer(
            this.runtime.channelsRoutingContext,
            (handle: IFluidHandle) => this.handleDecoded(handle),
        );
    }

    /**
     * {@inheritDoc @fluidframework/datastore-definitions#(IChannel:interface).getAttachSummary}
     */
    public getAttachSummary(fullTree: boolean = false, trackState: boolean = false): ISummaryTreeWithStats {
        return this.summarizeCore(this.serializer);
    }

    /**
     * {@inheritDoc @fluidframework/datastore-definitions#(IChannel:interface).summarize}
     */
    public async summarize(fullTree: boolean = false, trackState: boolean = false): Promise<ISummaryTreeWithStats> {
        return this.summarizeCore(this.serializer);
    }

    /**
     * {@inheritDoc (ISharedObject:interface).getGCData}
     */
    public getGCData(fullGC: boolean = false): IGarbageCollectionData {
        // Set _isGCing to true. This flag is used to ensure that we only use SummarySerializer to serialize handles
        // in this object's data.
        assert(!this._isGCing, 0x078 /* "Possible re-entrancy! Summary should not already be in progress." */);
        this._isGCing = true;

        let gcData: IGarbageCollectionData;
        try {
            const serializer = new SummarySerializer(
                this.runtime.channelsRoutingContext,
                (handle: IFluidHandle) => this.handleDecoded(handle),
            );
            this.processGCDataCore(serializer);
            // The GC data for this shared object contains a single GC node. The outbound routes of this node are the
            // routes of handles serialized during summarization.
            gcData = { gcNodes: { "/": serializer.getSerializedRoutes() } };
            assert(this._isGCing, 0x079 /* "Possible re-entrancy! Summary should have been in progress." */);
        } finally {
            this._isGCing = false;
        }

        return gcData;
    }

    /**
     * Calls the serializer over all data in this object that reference other GC nodes.
     * Derived classes must override this to provide custom list of references to other GC nodes.
     */
    protected processGCDataCore(serializer: SummarySerializer) {
        // We run the full summarize logic to get the list of outbound routes from this object. This is a little
        // expensive but its okay for now. It will be updated to not use full summarize and make it more efficient.
        // See: https://github.com/microsoft/FluidFramework/issues/4547
        this.summarizeCore(serializer);
    }

    /**
     * Gets a form of the object that can be serialized.
     * @returns A tree representing the snapshot of the shared object.
     */
    protected abstract summarizeCore(serializer: IFluidSerializer): ISummaryTreeWithStats;
}<|MERGE_RESOLUTION|>--- conflicted
+++ resolved
@@ -416,16 +416,6 @@
     }
 
     /**
-<<<<<<< HEAD
-     * Revert an op
-     */
-    protected rollback(content: any, localOpMetadata: unknown) {
-        throw new Error("rollback not supported");
-    }
-
-    /**
-=======
->>>>>>> 24231532
      * Apply changes from an op. Used when rehydrating an attached container
      * with pending changes. This prepares the SharedObject for seeing an ACK
      * for the op or resubmitting the op upon reconnection.
