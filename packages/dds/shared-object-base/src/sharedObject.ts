--- conflicted
+++ resolved
@@ -473,13 +473,8 @@
 			reSubmit: (content: any, localOpMetadata: unknown) => {
 				this.reSubmit(content, localOpMetadata);
 			},
-<<<<<<< HEAD
-			applyStashedOp: (content: any): unknown => {
-				return this.applyStashedOp(parseHandles(content, this.serializer));
-=======
 			applyStashedOp: (content: any): void => {
-				this.applyStashedOp(content);
->>>>>>> 219adef1
+				this.applyStashedOp(parseHandles(content, this.serializer));
 			},
 			rollback: (content: any, localOpMetadata: unknown) => {
 				this.rollback(content, localOpMetadata);
