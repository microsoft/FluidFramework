/*!
 * Copyright (c) Microsoft Corporation and contributors. All rights reserved.
 * Licensed under the MIT License.
 */

import { v4 as uuid } from "uuid";
import { ITelemetryLogger, ITelemetryProperties } from "@fluidframework/common-definitions";
import { assert, EventEmitterEventType } from "@fluidframework/common-utils";
import { AttachState } from "@fluidframework/container-definitions";
import { IFluidHandle } from "@fluidframework/core-interfaces";
import {
	IChannelAttributes,
	IFluidDataStoreRuntime,
	IChannelStorageService,
	IChannelServices,
} from "@fluidframework/datastore-definitions";
import { ISequencedDocumentMessage } from "@fluidframework/protocol-definitions";
import {
<<<<<<< HEAD
    IGarbageCollectionData,
    ISummaryTreeWithStats,
    ITelemetryContext,
    blobCountPropertyName,
    totalBlobSizePropertyName,
    IIdCompressor,
=======
	IGarbageCollectionData,
	ISummaryTreeWithStats,
	ITelemetryContext,
	blobCountPropertyName,
	totalBlobSizePropertyName,
>>>>>>> 6d77824b
} from "@fluidframework/runtime-definitions";
import {
	ChildLogger,
	EventEmitterWithErrorHandling,
	loggerToMonitoringContext,
	MonitoringContext,
	SampledTelemetryHelper,
	TelemetryDataTag,
} from "@fluidframework/telemetry-utils";
import { DataProcessingError } from "@fluidframework/container-utils";
import { FluidSerializer, IFluidSerializer } from "./serializer";
import { SharedObjectHandle } from "./handle";
import { SummarySerializer } from "./summarySerializer";
import { ISharedObject, ISharedObjectEvents } from "./types";

/**
 * Base class from which all shared objects derive.
 */
export abstract class SharedObjectCore<TEvent extends ISharedObjectEvents = ISharedObjectEvents>
<<<<<<< HEAD
    extends EventEmitterWithErrorHandling<TEvent> implements ISharedObject<TEvent> {
    public get IFluidLoadable() { return this; }

    private readonly opProcessingHelper: SampledTelemetryHelper;
    private readonly callbacksHelper: SampledTelemetryHelper;

    /**
     * The handle referring to this SharedObject
     */
    public readonly handle: IFluidHandle;

    /**
     * Telemetry logger for the shared object
     */
    protected readonly logger: ITelemetryLogger;
    private readonly mc: MonitoringContext;

    /**
     * Connection state
     */
    private _connected = false;

    /**
     * Services used by the shared object
     */
    private services: IChannelServices | undefined;

    /**
     * True if the dds is bound to its parent.
     */
    private _isBoundToContext: boolean = false;

    /**
     * Tracks error that closed this object.
     */
    private closeError?: ReturnType<typeof DataProcessingError.wrapIfUnrecognized>;

    /**
     * Gets the connection state
     * @returns The state of the connection
     */
    public get connected(): boolean {
        return this._connected;
    }

    public get idCompressor(): IIdCompressor | undefined {
        return this.runtime.idCompressor;
    }

    /**
     * @param id - The id of the shared object
     * @param runtime - The IFluidDataStoreRuntime which contains the shared object
     * @param attributes - Attributes of the shared object
     */
    constructor(
        public id: string,
        protected runtime: IFluidDataStoreRuntime,
        public readonly attributes: IChannelAttributes) {
        super((event: EventEmitterEventType, e: any) => this.eventListenerErrorHandler(event, e));

        assert(!id.includes("/"), 0x304 /* Id cannot contain slashes */);

        this.handle = new SharedObjectHandle(
            this,
            id,
            runtime.IFluidHandleContext);

        this.logger = ChildLogger.create(
            runtime.logger,
            undefined,
            {
                all: {
                    sharedObjectId: uuid(),
                    ddsType: {
                        value: this.attributes.type,
                        tag: TelemetryDataTag.CodeArtifact,
                    },
                },
            },
        );
        this.mc = loggerToMonitoringContext(this.logger);

        [this.opProcessingHelper, this.callbacksHelper] = this.setUpSampledTelemetryHelpers();

        this.attachListeners();
    }

    /**
     * This function is only supposed to be called from SharedObjectCore's constructor and
     * depends on a few things being set already. assert() calls make sure of it.
     * @returns The telemetry sampling helpers, so the constructor can be the one to assign them
     * to variables to avoid complaints from TypeScript.
     */
    private setUpSampledTelemetryHelpers(): SampledTelemetryHelper[] {
        assert(this.mc !== undefined && this.logger !== undefined,
            0x349 /* this.mc and/or this.logger has not been set */);
        const opProcessingHelper = new SampledTelemetryHelper(
            {
                eventName: "ddsOpProcessing",
                category: "performance",
            },
            this.logger,
            this.mc.config.getNumber("Fluid.SharedObject.OpProcessingTelemetrySampling") ?? 100,
            true,
            new Map<string, ITelemetryProperties>([
                ["local", { localOp: true }],
                ["remote", { localOp: false }],
            ]));
        const callbacksHelper = new SampledTelemetryHelper(
            {
                eventName: "ddsEventCallbacks",
                category: "performance",
            },
            this.logger,
            this.mc.config.getNumber("Fluid.SharedObject.DdsCallbacksTelemetrySampling") ?? 100,
            true);

        this.runtime.once("dispose", () => {
            this.callbacksHelper.dispose();
            this.opProcessingHelper.dispose();
        });

        return [opProcessingHelper, callbacksHelper];
    }

    /**
     * Marks this objects as closed. Any attempt to change it (local changes or processing remote ops)
     * would result in same error thrown. If called multiple times, only first error is remembered.
     * @param error - error object that is thrown whenever an attempt is made to modify this object
     */
    private closeWithError(error: any) {
        if (this.closeError === undefined) {
            this.closeError = error;
        }
    }

    /**
     * Verifies that this object is not closed via closeWithError(). If it is, throws an error used to close it.
     */
    private verifyNotClosed() {
        if (this.closeError !== undefined) {
            throw this.closeError;
        }
    }

    /**
     * Event listener handler helper that can be used to react to exceptions thrown from event listeners
     * It wraps error with DataProcessingError, closes this object and throws resulting error.
     * See closeWithError() for more details
     * Ideally such situation never happens, as consumers of DDS should never throw exceptions
     * in event listeners (i.e. catch any of the issues and make determination on how to handle it).
     * When such exceptions propagate through, most likely data model is no longer consistent, i.e.
     * DDS state does not match what user sees. Because of it DDS moves to "corrupted state" and does not
     * allow processing of ops or local changes, which very quickly results in container closure.
     */
    private eventListenerErrorHandler(event: EventEmitterEventType, e: any) {
        const error = DataProcessingError.wrapIfUnrecognized(
            e,
            "SharedObjectEventListenerException");
        error.addTelemetryProperties({ emittedEventName: String(event) });

        this.closeWithError(error);
        throw error;
    }

    private attachListeners() {
        // Only listen to these events if not attached.
        if (!this.isAttached()) {
            this.runtime.once("attaching", () => {
                // Calling this will let the dds to do any custom processing based on attached
                // like starting generating ops.
                this.didAttach();
            });
        }
    }

    /**
     * A shared object, after construction, can either be loaded in the case that it is already part of
     * a shared document. Or later attached if it is being newly added.
     * @param services - Services used by the shared object
     */
    public async load(services: IChannelServices): Promise<void> {
        if (this.runtime.attachState !== AttachState.Detached) {
            this.services = services;
        }
        await this.loadCore(services.objectStorage);
        if (this.runtime.attachState !== AttachState.Detached) {
            this.attachDeltaHandler();
        }
    }

    /**
     * Initializes the object as a local, non-shared object. This object can become shared after
     * it is attached to the document.
     */
    public initializeLocal(): void {
        this.initializeLocalCore();
    }

    /**
     * {@inheritDoc (ISharedObject:interface).bindToContext}
     */
    public bindToContext(): void {
        if (this._isBoundToContext) {
            return;
        }

        this._isBoundToContext = true;

        this.runtime.bindChannel(this);
    }

    /**
     * {@inheritDoc @fluidframework/datastore-definitions#(IChannel:interface).connect}
     */
    public connect(services: IChannelServices) {
        this.services = services;
        this.attachDeltaHandler();
    }

    /**
     * {@inheritDoc @fluidframework/datastore-definitions#(IChannel:interface).isAttached}
     */
    public isAttached(): boolean {
        return this.services !== undefined && this.runtime.attachState !== AttachState.Detached;
    }

    /**
     * {@inheritDoc @fluidframework/datastore-definitions#(IChannel:interface).getAttachSummary}
     */
    public abstract getAttachSummary(
        fullTree?: boolean,
        trackState?: boolean,
        telemetryContext?: ITelemetryContext,
    ): ISummaryTreeWithStats;

    /**
     * {@inheritDoc @fluidframework/datastore-definitions#(IChannel:interface).summarize}
     */
    public abstract summarize(
        fullTree?: boolean,
        trackState?: boolean,
        telemetryContext?: ITelemetryContext,
    ): Promise<ISummaryTreeWithStats>;

    /**
     * {@inheritDoc (ISharedObject:interface).getGCData}
     */
    public abstract getGCData(fullGC?: boolean): IGarbageCollectionData;

    /**
     * Called when a handle is decoded by this object. A handle in the object's data represents an outbound reference
     * to another object in the container.
     * @param decodedHandle - The handle of the Fluid object that is decoded.
     */
    protected handleDecoded(decodedHandle: IFluidHandle) {
        if (this.isAttached()) {
            // This represents an outbound reference from this object to the node represented by decodedHandle.
            this.services?.deltaConnection.addedGCOutboundReference?.(this.handle, decodedHandle);
        }
    }

    /**
     * Allows the distributed data type to perform custom loading
     * @param services - Storage used by the shared object
     */
    protected abstract loadCore(services: IChannelStorageService): Promise<void>;

    /**
     * Allows the distributed data type to perform custom local loading.
     */
    protected initializeLocalCore() {
        return;
    }

    /**
     * Allows the distributive data type the ability to perform custom processing once an attach has happened.
     * Also called after non-local data type get loaded.
     */
    protected didAttach() {
        return;
    }

    /**
     * Derived classes must override this to do custom processing on a remote message.
     * @param message - The message to process
     * @param local - True if the shared object is local
     * @param localOpMetadata - For local client messages, this is the metadata that was submitted with the message.
     * For messages from a remote client, this will be undefined.
     */
    protected abstract processCore(message: ISequencedDocumentMessage, local: boolean, localOpMetadata: unknown);

    /**
     * Called when the object has disconnected from the delta stream.
     */
    protected abstract onDisconnect();

    /**
     * Submits a message by the local client to the runtime.
     * @param content - Content of the message
     * @param localOpMetadata - The local metadata associated with the message. This is kept locally by the runtime
     * and not sent to the server. This will be sent back when this message is received back from the server. This is
     * also sent if we are asked to resubmit the message.
     */
    protected submitLocalMessage(content: any, localOpMetadata: unknown = undefined): void {
        this.verifyNotClosed();
        if (this.isAttached()) {
            if (this.runtime.idCompressor !== undefined
                && content.idRange === undefined) {
                const range = this.runtime.idCompressor.takeNextCreationRange();
                content.idRange = range.ids?.first !== undefined ? range : undefined;
            }

            // eslint-disable-next-line @typescript-eslint/no-non-null-assertion
            this.services!.deltaConnection.submit(content, localOpMetadata);
        }
    }

    /**
     * Marks this object as dirty so that it is part of the next summary. It is called by a SharedSummaryBlock
     * that want to be part of summary but does not generate ops.
     */
    protected dirty(): void {
        if (!this.isAttached()) {
            return;
        }

        // eslint-disable-next-line @typescript-eslint/no-non-null-assertion
        this.services!.deltaConnection.dirty();
    }

    /**
     * Called when the object has fully connected to the delta stream
     * Default implementation for DDS, override if different behavior is required.
     */
    protected onConnect() { }

    /**
     * Called when a message has to be resubmitted. This typically happens after a reconnection for unacked messages.
     * The default implementation here is to resubmit the same message. The client can override if different behavior
     * is required. It can choose to resubmit the same message, submit different / multiple messages or not submit
     * anything at all.
     * @param content - The content of the original message.
     * @param localOpMetadata - The local metadata associated with the original message.
     */
    protected reSubmitCore(content: any, localOpMetadata: unknown) {
        this.submitLocalMessage(content, localOpMetadata);
    }

    /**
     * Promises that are waiting for an ack from the server before resolving should use this instead of new Promise.
     * It ensures that if something changes that will interrupt that ack (e.g. the FluidDataStoreRuntime disposes),
     * the Promise will reject.
     * If runtime is disposed when this call is made, executor is not run and promise is rejected right away.
     */
    protected async newAckBasedPromise<T>(
        executor: (resolve: (value: T | PromiseLike<T>) => void, reject: (reason?: any) => void) => void,
    ): Promise<T> {
        let rejectBecauseDispose: () => void;
        return new Promise<T>((resolve, reject) => {
            rejectBecauseDispose =
                () => reject(new Error("FluidDataStoreRuntime disposed while this ack-based Promise was pending"));

            if (this.runtime.disposed) {
                rejectBecauseDispose();
                return;
            }

            this.runtime.on("dispose", rejectBecauseDispose);
            executor(resolve, reject);
        }).finally(() => {
            // Note: rejectBecauseDispose will never be undefined here
            this.runtime.off("dispose", rejectBecauseDispose);
        });
    }

    private attachDeltaHandler() {
        // Services should already be there in case we are attaching delta handler.
        assert(this.services !== undefined, 0x07a /* "Services should be there to attach delta handler" */);
        this._isBoundToContext = true;
        // Allows objects to do any custom processing if it is attached.
        this.didAttach();

        // attachDeltaHandler is only called after services is assigned
        this.services.deltaConnection.attach({
            process: (message: ISequencedDocumentMessage, local: boolean, localOpMetadata: unknown) => {
                this.process(message, local, localOpMetadata);
            },
            setConnectionState: (connected: boolean) => {
                this.setConnectionState(connected);
            },
            reSubmit: (content: any, localOpMetadata: unknown) => {
                this.reSubmit(content, localOpMetadata);
            },
            applyStashedOp: (content: any): unknown => {
                return this.applyStashedOp(content);
            },
            rollback: (content: any, localOpMetadata: unknown) => {
                this.rollback(content, localOpMetadata);
            },
        });

        // Trigger initial state
        // attachDeltaHandler is only called after services is assigned
        this.setConnectionState(this.services.deltaConnection.connected);
    }

    /**
     * Set the state of connection to services.
     * @param connected - true if connected, false otherwise.
     */
    private setConnectionState(connected: boolean) {
        if (this._connected === connected) {
            // Not changing state, nothing the same.
            return;
        }

        // Should I change the state at the end? So that we *can't* send new stuff before we send old?
        this._connected = connected;

        if (!connected) {
            // Things that are true now...
            // - if we had a connection we can no longer send messages over it
            // - if we had outbound messages some may or may not be ACK'd. Won't know until next message
            //
            // - nack could get a new msn - but might as well do it in the join?
            this.onDisconnect();
        } else {
            // Call this for now so that DDSes like ConsensusOrderedCollection that maintain their own pending
            // messages will work.
            this.onConnect();
        }
    }

    /**
     * Handles a message being received from the remote delta server.
     * @param message - The message to process
     * @param local - Whether the message originated from the local client
     * @param localOpMetadata - For local client messages, this is the metadata that was submitted with the message.
     * For messages from a remote client, this will be undefined.
     */
    private process(message: ISequencedDocumentMessage, local: boolean, localOpMetadata: unknown) {
        this.verifyNotClosed(); // This will result in container closure.
        this.emitInternal("pre-op", message, local, this);

        if (message.contents.idRange !== undefined) {
            this.runtime.idCompressor?.finalizeCreationRange(message.contents.idRange);
        }

        this.opProcessingHelper.measure(
            () => { this.processCore(message, local, localOpMetadata); },
            local ? "local" : "remote");

        this.emitInternal("op", message, local, this);
    }

    /**
     * Called when a message has to be resubmitted. This typically happens for unacked messages after a
     * reconnection.
     * @param content - The content of the original message.
     * @param localOpMetadata - The local metadata associated with the original message.
     */
    private reSubmit(content: any, localOpMetadata: unknown) {
        this.reSubmitCore(content, localOpMetadata);
    }

    /**
     * Revert an op
     */
    protected rollback(content: any, localOpMetadata: unknown) {
        throw new Error("rollback not supported");
    }

    /**
     * Apply changes from an op. Used when rehydrating an attached container
     * with pending changes. This prepares the SharedObject for seeing an ACK
     * for the op or resubmitting the op upon reconnection.
     * @param content - Contents of a stashed op.
     * @returns localMetadata of the op, to be passed to process() or resubmit()
     * when the op is ACKed or resubmitted, respectively
     */
    protected abstract applyStashedOp(content: any): unknown;

    /**
     * Emit an event. This function is only intended for use by DDS classes that extend SharedObject/SharedObjectCore,
     * specifically to emit events that are part of the public interface of the DDS (i.e. those that can have listeners
     * attached to them by the consumers of the DDS). It should not be called from outside the class or to emit events
     * which are only internal to the DDS. Support for calling it from outside the DDS instance might be removed in the
     * future.
     *
     * @internal
     *
     * @param event - The event to emit.
     * @param args - Arguments to pass to the event listeners.
     * @returns `true` if the event had listeners, `false` otherwise.
     */
    public emit(event: EventEmitterEventType, ...args: any[]): boolean {
        return this.callbacksHelper.measure(() => {
            // Creating ops while handling a DDS event can lead
            // to undefined behavior and events observed in the wrong order.
            // For example, we have two callbacks registered for a DDS, A and B.
            // Then if on change #1 callback A creates change #2, the invocation flow will be:
            //
            // A because of #1
            // A because of #2
            // B because of #2
            // B because of #1
            //
            // The runtime must enforce op coherence by not allowing any ops to be created during
            // the event handler
            return this.runtime.ensureNoDataModelChanges(() => super.emit(event, ...args));
        });
    }

    /**
     * Use to emit events inside {@link SharedObjectCore}, with no telemetry measurement
     * done on the duration of the callbacks. Simply calls `super.emit()`.
     * @param event - Event to emit
     * @param args - Arguments for the event
     * @returns Whatever `super.emit()` returns.
     */
    private emitInternal(
        event: EventEmitterEventType,
        ...args: any[]): boolean {
        return super.emit(event, ...args);
    }
=======
	extends EventEmitterWithErrorHandling<TEvent>
	implements ISharedObject<TEvent>
{
	public get IFluidLoadable() {
		return this;
	}

	private readonly opProcessingHelper: SampledTelemetryHelper;
	private readonly callbacksHelper: SampledTelemetryHelper;

	/**
	 * The handle referring to this SharedObject
	 */
	public readonly handle: IFluidHandle;

	/**
	 * Telemetry logger for the shared object
	 */
	protected readonly logger: ITelemetryLogger;
	private readonly mc: MonitoringContext;

	/**
	 * Connection state
	 */
	private _connected = false;

	/**
	 * Services used by the shared object
	 */
	private services: IChannelServices | undefined;

	/**
	 * True if the dds is bound to its parent.
	 */
	private _isBoundToContext: boolean = false;

	/**
	 * Tracks error that closed this object.
	 */
	private closeError?: ReturnType<typeof DataProcessingError.wrapIfUnrecognized>;

	/**
	 * Gets the connection state
	 * @returns The state of the connection
	 */
	public get connected(): boolean {
		return this._connected;
	}

	/**
	 * @param id - The id of the shared object
	 * @param runtime - The IFluidDataStoreRuntime which contains the shared object
	 * @param attributes - Attributes of the shared object
	 */
	constructor(
		public id: string,
		protected runtime: IFluidDataStoreRuntime,
		public readonly attributes: IChannelAttributes,
	) {
		super((event: EventEmitterEventType, e: any) => this.eventListenerErrorHandler(event, e));

		assert(!id.includes("/"), 0x304 /* Id cannot contain slashes */);

		this.handle = new SharedObjectHandle(this, id, runtime.IFluidHandleContext);

		this.logger = ChildLogger.create(runtime.logger, undefined, {
			all: {
				sharedObjectId: uuid(),
				ddsType: {
					value: this.attributes.type,
					tag: TelemetryDataTag.CodeArtifact,
				},
			},
		});
		this.mc = loggerToMonitoringContext(this.logger);

		[this.opProcessingHelper, this.callbacksHelper] = this.setUpSampledTelemetryHelpers();

		this.attachListeners();
	}

	/**
	 * This function is only supposed to be called from SharedObjectCore's constructor and
	 * depends on a few things being set already. assert() calls make sure of it.
	 * @returns The telemetry sampling helpers, so the constructor can be the one to assign them
	 * to variables to avoid complaints from TypeScript.
	 */
	private setUpSampledTelemetryHelpers(): SampledTelemetryHelper[] {
		assert(
			this.mc !== undefined && this.logger !== undefined,
			0x349 /* this.mc and/or this.logger has not been set */,
		);
		const opProcessingHelper = new SampledTelemetryHelper(
			{
				eventName: "ddsOpProcessing",
				category: "performance",
			},
			this.logger,
			this.mc.config.getNumber("Fluid.SharedObject.OpProcessingTelemetrySampling") ?? 100,
			true,
			new Map<string, ITelemetryProperties>([
				["local", { localOp: true }],
				["remote", { localOp: false }],
			]),
		);
		const callbacksHelper = new SampledTelemetryHelper(
			{
				eventName: "ddsEventCallbacks",
				category: "performance",
			},
			this.logger,
			this.mc.config.getNumber("Fluid.SharedObject.DdsCallbacksTelemetrySampling") ?? 100,
			true,
		);

		this.runtime.once("dispose", () => {
			this.callbacksHelper.dispose();
			this.opProcessingHelper.dispose();
		});

		return [opProcessingHelper, callbacksHelper];
	}

	/**
	 * Marks this objects as closed. Any attempt to change it (local changes or processing remote ops)
	 * would result in same error thrown. If called multiple times, only first error is remembered.
	 * @param error - error object that is thrown whenever an attempt is made to modify this object
	 */
	private closeWithError(error: any) {
		if (this.closeError === undefined) {
			this.closeError = error;
		}
	}

	/**
	 * Verifies that this object is not closed via closeWithError(). If it is, throws an error used to close it.
	 */
	private verifyNotClosed() {
		if (this.closeError !== undefined) {
			throw this.closeError;
		}
	}

	/**
	 * Event listener handler helper that can be used to react to exceptions thrown from event listeners
	 * It wraps error with DataProcessingError, closes this object and throws resulting error.
	 * See closeWithError() for more details
	 * Ideally such situation never happens, as consumers of DDS should never throw exceptions
	 * in event listeners (i.e. catch any of the issues and make determination on how to handle it).
	 * When such exceptions propagate through, most likely data model is no longer consistent, i.e.
	 * DDS state does not match what user sees. Because of it DDS moves to "corrupted state" and does not
	 * allow processing of ops or local changes, which very quickly results in container closure.
	 */
	private eventListenerErrorHandler(event: EventEmitterEventType, e: any) {
		const error = DataProcessingError.wrapIfUnrecognized(
			e,
			"SharedObjectEventListenerException",
		);
		error.addTelemetryProperties({ emittedEventName: String(event) });

		this.closeWithError(error);
		throw error;
	}

	private attachListeners() {
		// Only listen to these events if not attached.
		if (!this.isAttached()) {
			this.runtime.once("attaching", () => {
				// Calling this will let the dds to do any custom processing based on attached
				// like starting generating ops.
				this.didAttach();
			});
		}
	}

	/**
	 * A shared object, after construction, can either be loaded in the case that it is already part of
	 * a shared document. Or later attached if it is being newly added.
	 * @param services - Services used by the shared object
	 */
	public async load(services: IChannelServices): Promise<void> {
		if (this.runtime.attachState !== AttachState.Detached) {
			this.services = services;
		}
		await this.loadCore(services.objectStorage);
		if (this.runtime.attachState !== AttachState.Detached) {
			this.attachDeltaHandler();
		}
	}

	/**
	 * Initializes the object as a local, non-shared object. This object can become shared after
	 * it is attached to the document.
	 */
	public initializeLocal(): void {
		this.initializeLocalCore();
	}

	/**
	 * {@inheritDoc (ISharedObject:interface).bindToContext}
	 */
	public bindToContext(): void {
		if (this._isBoundToContext) {
			return;
		}

		this._isBoundToContext = true;

		this.runtime.bindChannel(this);
	}

	/**
	 * {@inheritDoc @fluidframework/datastore-definitions#(IChannel:interface).connect}
	 */
	public connect(services: IChannelServices) {
		this.services = services;
		this.attachDeltaHandler();
	}

	/**
	 * {@inheritDoc @fluidframework/datastore-definitions#(IChannel:interface).isAttached}
	 */
	public isAttached(): boolean {
		return this.services !== undefined && this.runtime.attachState !== AttachState.Detached;
	}

	/**
	 * {@inheritDoc @fluidframework/datastore-definitions#(IChannel:interface).getAttachSummary}
	 */
	public abstract getAttachSummary(
		fullTree?: boolean,
		trackState?: boolean,
		telemetryContext?: ITelemetryContext,
	): ISummaryTreeWithStats;

	/**
	 * {@inheritDoc @fluidframework/datastore-definitions#(IChannel:interface).summarize}
	 */
	public abstract summarize(
		fullTree?: boolean,
		trackState?: boolean,
		telemetryContext?: ITelemetryContext,
	): Promise<ISummaryTreeWithStats>;

	/**
	 * {@inheritDoc (ISharedObject:interface).getGCData}
	 */
	public abstract getGCData(fullGC?: boolean): IGarbageCollectionData;

	/**
	 * Called when a handle is decoded by this object. A handle in the object's data represents an outbound reference
	 * to another object in the container.
	 * @param decodedHandle - The handle of the Fluid object that is decoded.
	 */
	protected handleDecoded(decodedHandle: IFluidHandle) {
		if (this.isAttached()) {
			// This represents an outbound reference from this object to the node represented by decodedHandle.
			this.services?.deltaConnection.addedGCOutboundReference?.(this.handle, decodedHandle);
		}
	}

	/**
	 * Allows the distributed data type to perform custom loading
	 * @param services - Storage used by the shared object
	 */
	protected abstract loadCore(services: IChannelStorageService): Promise<void>;

	/**
	 * Allows the distributed data type to perform custom local loading.
	 */
	protected initializeLocalCore() {
		return;
	}

	/**
	 * Allows the distributive data type the ability to perform custom processing once an attach has happened.
	 * Also called after non-local data type get loaded.
	 */
	protected didAttach() {
		return;
	}

	/**
	 * Derived classes must override this to do custom processing on a remote message.
	 * @param message - The message to process
	 * @param local - True if the shared object is local
	 * @param localOpMetadata - For local client messages, this is the metadata that was submitted with the message.
	 * For messages from a remote client, this will be undefined.
	 */
	protected abstract processCore(
		message: ISequencedDocumentMessage,
		local: boolean,
		localOpMetadata: unknown,
	);

	/**
	 * Called when the object has disconnected from the delta stream.
	 */
	protected abstract onDisconnect();

	/**
	 * Submits a message by the local client to the runtime.
	 * @param content - Content of the message
	 * @param localOpMetadata - The local metadata associated with the message. This is kept locally by the runtime
	 * and not sent to the server. This will be sent back when this message is received back from the server. This is
	 * also sent if we are asked to resubmit the message.
	 */
	protected submitLocalMessage(content: any, localOpMetadata: unknown = undefined): void {
		this.verifyNotClosed();
		if (this.isAttached()) {
			// eslint-disable-next-line @typescript-eslint/no-non-null-assertion
			this.services!.deltaConnection.submit(content, localOpMetadata);
		}
	}

	/**
	 * Marks this object as dirty so that it is part of the next summary. It is called by a SharedSummaryBlock
	 * that want to be part of summary but does not generate ops.
	 */
	protected dirty(): void {
		if (!this.isAttached()) {
			return;
		}

		// eslint-disable-next-line @typescript-eslint/no-non-null-assertion
		this.services!.deltaConnection.dirty();
	}

	/**
	 * Called when the object has fully connected to the delta stream
	 * Default implementation for DDS, override if different behavior is required.
	 */
	protected onConnect() {}

	/**
	 * Called when a message has to be resubmitted. This typically happens after a reconnection for unacked messages.
	 * The default implementation here is to resubmit the same message. The client can override if different behavior
	 * is required. It can choose to resubmit the same message, submit different / multiple messages or not submit
	 * anything at all.
	 * @param content - The content of the original message.
	 * @param localOpMetadata - The local metadata associated with the original message.
	 */
	protected reSubmitCore(content: any, localOpMetadata: unknown) {
		this.submitLocalMessage(content, localOpMetadata);
	}

	/**
	 * Promises that are waiting for an ack from the server before resolving should use this instead of new Promise.
	 * It ensures that if something changes that will interrupt that ack (e.g. the FluidDataStoreRuntime disposes),
	 * the Promise will reject.
	 * If runtime is disposed when this call is made, executor is not run and promise is rejected right away.
	 */
	protected async newAckBasedPromise<T>(
		executor: (
			resolve: (value: T | PromiseLike<T>) => void,
			reject: (reason?: any) => void,
		) => void,
	): Promise<T> {
		let rejectBecauseDispose: () => void;
		return new Promise<T>((resolve, reject) => {
			rejectBecauseDispose = () =>
				reject(
					new Error(
						"FluidDataStoreRuntime disposed while this ack-based Promise was pending",
					),
				);

			if (this.runtime.disposed) {
				rejectBecauseDispose();
				return;
			}

			this.runtime.on("dispose", rejectBecauseDispose);
			executor(resolve, reject);
		}).finally(() => {
			// Note: rejectBecauseDispose will never be undefined here
			this.runtime.off("dispose", rejectBecauseDispose);
		});
	}

	private attachDeltaHandler() {
		// Services should already be there in case we are attaching delta handler.
		assert(
			this.services !== undefined,
			0x07a /* "Services should be there to attach delta handler" */,
		);
		this._isBoundToContext = true;
		// Allows objects to do any custom processing if it is attached.
		this.didAttach();

		// attachDeltaHandler is only called after services is assigned
		this.services.deltaConnection.attach({
			process: (
				message: ISequencedDocumentMessage,
				local: boolean,
				localOpMetadata: unknown,
			) => {
				this.process(message, local, localOpMetadata);
			},
			setConnectionState: (connected: boolean) => {
				this.setConnectionState(connected);
			},
			reSubmit: (content: any, localOpMetadata: unknown) => {
				this.reSubmit(content, localOpMetadata);
			},
			applyStashedOp: (content: any): unknown => {
				return this.applyStashedOp(content);
			},
			rollback: (content: any, localOpMetadata: unknown) => {
				this.rollback(content, localOpMetadata);
			},
		});

		// Trigger initial state
		// attachDeltaHandler is only called after services is assigned
		this.setConnectionState(this.services.deltaConnection.connected);
	}

	/**
	 * Set the state of connection to services.
	 * @param connected - true if connected, false otherwise.
	 */
	private setConnectionState(connected: boolean) {
		if (this._connected === connected) {
			// Not changing state, nothing the same.
			return;
		}

		// Should I change the state at the end? So that we *can't* send new stuff before we send old?
		this._connected = connected;

		if (!connected) {
			// Things that are true now...
			// - if we had a connection we can no longer send messages over it
			// - if we had outbound messages some may or may not be ACK'd. Won't know until next message
			//
			// - nack could get a new msn - but might as well do it in the join?
			this.onDisconnect();
		} else {
			// Call this for now so that DDSes like ConsensusOrderedCollection that maintain their own pending
			// messages will work.
			this.onConnect();
		}
	}

	/**
	 * Handles a message being received from the remote delta server.
	 * @param message - The message to process
	 * @param local - Whether the message originated from the local client
	 * @param localOpMetadata - For local client messages, this is the metadata that was submitted with the message.
	 * For messages from a remote client, this will be undefined.
	 */
	private process(message: ISequencedDocumentMessage, local: boolean, localOpMetadata: unknown) {
		this.verifyNotClosed(); // This will result in container closure.
		this.emitInternal("pre-op", message, local, this);

		this.opProcessingHelper.measure(
			() => {
				this.processCore(message, local, localOpMetadata);
			},
			local ? "local" : "remote",
		);

		this.emitInternal("op", message, local, this);
	}

	/**
	 * Called when a message has to be resubmitted. This typically happens for unacked messages after a
	 * reconnection.
	 * @param content - The content of the original message.
	 * @param localOpMetadata - The local metadata associated with the original message.
	 */
	private reSubmit(content: any, localOpMetadata: unknown) {
		this.reSubmitCore(content, localOpMetadata);
	}

	/**
	 * Revert an op
	 */
	protected rollback(content: any, localOpMetadata: unknown) {
		throw new Error("rollback not supported");
	}

	/**
	 * Apply changes from an op. Used when rehydrating an attached container
	 * with pending changes. This prepares the SharedObject for seeing an ACK
	 * for the op or resubmitting the op upon reconnection.
	 * @param content - Contents of a stashed op.
	 * @returns localMetadata of the op, to be passed to process() or resubmit()
	 * when the op is ACKed or resubmitted, respectively
	 */
	protected abstract applyStashedOp(content: any): unknown;

	/**
	 * Emit an event. This function is only intended for use by DDS classes that extend SharedObject/SharedObjectCore,
	 * specifically to emit events that are part of the public interface of the DDS (i.e. those that can have listeners
	 * attached to them by the consumers of the DDS). It should not be called from outside the class or to emit events
	 * which are only internal to the DDS. Support for calling it from outside the DDS instance might be removed in the
	 * future.
	 *
	 * @internal
	 *
	 * @param event - The event to emit.
	 * @param args - Arguments to pass to the event listeners.
	 * @returns `true` if the event had listeners, `false` otherwise.
	 */
	public emit(event: EventEmitterEventType, ...args: any[]): boolean {
		return this.callbacksHelper.measure(() => {
			// Creating ops while handling a DDS event can lead
			// to undefined behavior and events observed in the wrong order.
			// For example, we have two callbacks registered for a DDS, A and B.
			// Then if on change #1 callback A creates change #2, the invocation flow will be:
			//
			// A because of #1
			// A because of #2
			// B because of #2
			// B because of #1
			//
			// The runtime must enforce op coherence by not allowing any ops to be created during
			// the event handler
			return this.runtime.ensureNoDataModelChanges(() => super.emit(event, ...args));
		});
	}

	/**
	 * Use to emit events inside {@link SharedObjectCore}, with no telemetry measurement
	 * done on the duration of the callbacks. Simply calls `super.emit()`.
	 * @param event - Event to emit
	 * @param args - Arguments for the event
	 * @returns Whatever `super.emit()` returns.
	 */
	private emitInternal(event: EventEmitterEventType, ...args: any[]): boolean {
		return super.emit(event, ...args);
	}
>>>>>>> 6d77824b
}

/**
 * SharedObject with simplified, synchronous summarization and GC.
 * DDS implementations with async and incremental summarization should extend SharedObjectCore directly instead.
 */
export abstract class SharedObject<
	TEvent extends ISharedObjectEvents = ISharedObjectEvents,
> extends SharedObjectCore<TEvent> {
	/**
	 * True while we are garbage collecting this object's data.
	 */
	private _isGCing: boolean = false;

	/**
	 * The serializer to use to serialize / parse handles, if any.
	 */
	private readonly _serializer: IFluidSerializer;

	protected get serializer(): IFluidSerializer {
		/**
		 * During garbage collection, the SummarySerializer keeps track of IFluidHandles that are serialized. These
		 * handles represent references to other Fluid objects.
		 *
		 * This is fine for now. However, if we implement delay loading in DDss, they may load and de-serialize content
		 * in summarize. When that happens, they may incorrectly hit this assert and we will have to change this.
		 */
		assert(
			!this._isGCing,
			0x075 /* "SummarySerializer should be used for serializing data during summary." */,
		);
		return this._serializer;
	}

	/**
	 * @param id - The id of the shared object
	 * @param runtime - The IFluidDataStoreRuntime which contains the shared object
	 * @param attributes - Attributes of the shared object
	 */
	constructor(
		id: string,
		runtime: IFluidDataStoreRuntime,
		attributes: IChannelAttributes,
		private readonly telemetryContextPrefix: string,
	) {
		super(id, runtime, attributes);

		this._serializer = new FluidSerializer(
			this.runtime.channelsRoutingContext,
			(handle: IFluidHandle) => this.handleDecoded(handle),
		);
	}

	/**
	 * {@inheritDoc @fluidframework/datastore-definitions#(IChannel:interface).getAttachSummary}
	 */
	public getAttachSummary(
		fullTree: boolean = false,
		trackState: boolean = false,
		telemetryContext?: ITelemetryContext,
	): ISummaryTreeWithStats {
		const result = this.summarizeCore(this.serializer, telemetryContext);
		this.incrementTelemetryMetric(
			blobCountPropertyName,
			result.stats.blobNodeCount,
			telemetryContext,
		);
		this.incrementTelemetryMetric(
			totalBlobSizePropertyName,
			result.stats.totalBlobSize,
			telemetryContext,
		);
		return result;
	}

	/**
	 * {@inheritDoc @fluidframework/datastore-definitions#(IChannel:interface).summarize}
	 */
	public async summarize(
		fullTree: boolean = false,
		trackState: boolean = false,
		telemetryContext?: ITelemetryContext,
	): Promise<ISummaryTreeWithStats> {
		const result = this.summarizeCore(this.serializer, telemetryContext);
		this.incrementTelemetryMetric(
			blobCountPropertyName,
			result.stats.blobNodeCount,
			telemetryContext,
		);
		this.incrementTelemetryMetric(
			totalBlobSizePropertyName,
			result.stats.totalBlobSize,
			telemetryContext,
		);
		return result;
	}

	/**
	 * {@inheritDoc (ISharedObject:interface).getGCData}
	 */
	public getGCData(fullGC: boolean = false): IGarbageCollectionData {
		// Set _isGCing to true. This flag is used to ensure that we only use SummarySerializer to serialize handles
		// in this object's data.
		assert(
			!this._isGCing,
			0x078 /* "Possible re-entrancy! Summary should not already be in progress." */,
		);
		this._isGCing = true;

		let gcData: IGarbageCollectionData;
		try {
			const serializer = new SummarySerializer(
				this.runtime.channelsRoutingContext,
				(handle: IFluidHandle) => this.handleDecoded(handle),
			);
			this.processGCDataCore(serializer);
			// The GC data for this shared object contains a single GC node. The outbound routes of this node are the
			// routes of handles serialized during summarization.
			gcData = { gcNodes: { "/": serializer.getSerializedRoutes() } };
			assert(
				this._isGCing,
				0x079 /* "Possible re-entrancy! Summary should have been in progress." */,
			);
		} finally {
			this._isGCing = false;
		}

		return gcData;
	}

	/**
	 * Calls the serializer over all data in this object that reference other GC nodes.
	 * Derived classes must override this to provide custom list of references to other GC nodes.
	 */
	protected processGCDataCore(serializer: SummarySerializer) {
		// We run the full summarize logic to get the list of outbound routes from this object. This is a little
		// expensive but its okay for now. It will be updated to not use full summarize and make it more efficient.
		// See: https://github.com/microsoft/FluidFramework/issues/4547
		this.summarizeCore(serializer);
	}

	/**
	 * Gets a form of the object that can be serialized.
	 * @returns A tree representing the snapshot of the shared object.
	 */
	protected abstract summarizeCore(
		serializer: IFluidSerializer,
		telemetryContext?: ITelemetryContext,
	): ISummaryTreeWithStats;

	private incrementTelemetryMetric(
		propertyName: string,
		incrementBy: number,
		telemetryContext?: ITelemetryContext,
	) {
		const prevTotal = (telemetryContext?.get(this.telemetryContextPrefix, propertyName) ??
			0) as number;
		telemetryContext?.set(this.telemetryContextPrefix, propertyName, prevTotal + incrementBy);
	}
}<|MERGE_RESOLUTION|>--- conflicted
+++ resolved
@@ -16,20 +16,12 @@
 } from "@fluidframework/datastore-definitions";
 import { ISequencedDocumentMessage } from "@fluidframework/protocol-definitions";
 import {
-<<<<<<< HEAD
-    IGarbageCollectionData,
-    ISummaryTreeWithStats,
-    ITelemetryContext,
-    blobCountPropertyName,
-    totalBlobSizePropertyName,
-    IIdCompressor,
-=======
 	IGarbageCollectionData,
 	ISummaryTreeWithStats,
 	ITelemetryContext,
 	blobCountPropertyName,
 	totalBlobSizePropertyName,
->>>>>>> 6d77824b
+	IIdCompressor,
 } from "@fluidframework/runtime-definitions";
 import {
 	ChildLogger,
@@ -49,534 +41,6 @@
  * Base class from which all shared objects derive.
  */
 export abstract class SharedObjectCore<TEvent extends ISharedObjectEvents = ISharedObjectEvents>
-<<<<<<< HEAD
-    extends EventEmitterWithErrorHandling<TEvent> implements ISharedObject<TEvent> {
-    public get IFluidLoadable() { return this; }
-
-    private readonly opProcessingHelper: SampledTelemetryHelper;
-    private readonly callbacksHelper: SampledTelemetryHelper;
-
-    /**
-     * The handle referring to this SharedObject
-     */
-    public readonly handle: IFluidHandle;
-
-    /**
-     * Telemetry logger for the shared object
-     */
-    protected readonly logger: ITelemetryLogger;
-    private readonly mc: MonitoringContext;
-
-    /**
-     * Connection state
-     */
-    private _connected = false;
-
-    /**
-     * Services used by the shared object
-     */
-    private services: IChannelServices | undefined;
-
-    /**
-     * True if the dds is bound to its parent.
-     */
-    private _isBoundToContext: boolean = false;
-
-    /**
-     * Tracks error that closed this object.
-     */
-    private closeError?: ReturnType<typeof DataProcessingError.wrapIfUnrecognized>;
-
-    /**
-     * Gets the connection state
-     * @returns The state of the connection
-     */
-    public get connected(): boolean {
-        return this._connected;
-    }
-
-    public get idCompressor(): IIdCompressor | undefined {
-        return this.runtime.idCompressor;
-    }
-
-    /**
-     * @param id - The id of the shared object
-     * @param runtime - The IFluidDataStoreRuntime which contains the shared object
-     * @param attributes - Attributes of the shared object
-     */
-    constructor(
-        public id: string,
-        protected runtime: IFluidDataStoreRuntime,
-        public readonly attributes: IChannelAttributes) {
-        super((event: EventEmitterEventType, e: any) => this.eventListenerErrorHandler(event, e));
-
-        assert(!id.includes("/"), 0x304 /* Id cannot contain slashes */);
-
-        this.handle = new SharedObjectHandle(
-            this,
-            id,
-            runtime.IFluidHandleContext);
-
-        this.logger = ChildLogger.create(
-            runtime.logger,
-            undefined,
-            {
-                all: {
-                    sharedObjectId: uuid(),
-                    ddsType: {
-                        value: this.attributes.type,
-                        tag: TelemetryDataTag.CodeArtifact,
-                    },
-                },
-            },
-        );
-        this.mc = loggerToMonitoringContext(this.logger);
-
-        [this.opProcessingHelper, this.callbacksHelper] = this.setUpSampledTelemetryHelpers();
-
-        this.attachListeners();
-    }
-
-    /**
-     * This function is only supposed to be called from SharedObjectCore's constructor and
-     * depends on a few things being set already. assert() calls make sure of it.
-     * @returns The telemetry sampling helpers, so the constructor can be the one to assign them
-     * to variables to avoid complaints from TypeScript.
-     */
-    private setUpSampledTelemetryHelpers(): SampledTelemetryHelper[] {
-        assert(this.mc !== undefined && this.logger !== undefined,
-            0x349 /* this.mc and/or this.logger has not been set */);
-        const opProcessingHelper = new SampledTelemetryHelper(
-            {
-                eventName: "ddsOpProcessing",
-                category: "performance",
-            },
-            this.logger,
-            this.mc.config.getNumber("Fluid.SharedObject.OpProcessingTelemetrySampling") ?? 100,
-            true,
-            new Map<string, ITelemetryProperties>([
-                ["local", { localOp: true }],
-                ["remote", { localOp: false }],
-            ]));
-        const callbacksHelper = new SampledTelemetryHelper(
-            {
-                eventName: "ddsEventCallbacks",
-                category: "performance",
-            },
-            this.logger,
-            this.mc.config.getNumber("Fluid.SharedObject.DdsCallbacksTelemetrySampling") ?? 100,
-            true);
-
-        this.runtime.once("dispose", () => {
-            this.callbacksHelper.dispose();
-            this.opProcessingHelper.dispose();
-        });
-
-        return [opProcessingHelper, callbacksHelper];
-    }
-
-    /**
-     * Marks this objects as closed. Any attempt to change it (local changes or processing remote ops)
-     * would result in same error thrown. If called multiple times, only first error is remembered.
-     * @param error - error object that is thrown whenever an attempt is made to modify this object
-     */
-    private closeWithError(error: any) {
-        if (this.closeError === undefined) {
-            this.closeError = error;
-        }
-    }
-
-    /**
-     * Verifies that this object is not closed via closeWithError(). If it is, throws an error used to close it.
-     */
-    private verifyNotClosed() {
-        if (this.closeError !== undefined) {
-            throw this.closeError;
-        }
-    }
-
-    /**
-     * Event listener handler helper that can be used to react to exceptions thrown from event listeners
-     * It wraps error with DataProcessingError, closes this object and throws resulting error.
-     * See closeWithError() for more details
-     * Ideally such situation never happens, as consumers of DDS should never throw exceptions
-     * in event listeners (i.e. catch any of the issues and make determination on how to handle it).
-     * When such exceptions propagate through, most likely data model is no longer consistent, i.e.
-     * DDS state does not match what user sees. Because of it DDS moves to "corrupted state" and does not
-     * allow processing of ops or local changes, which very quickly results in container closure.
-     */
-    private eventListenerErrorHandler(event: EventEmitterEventType, e: any) {
-        const error = DataProcessingError.wrapIfUnrecognized(
-            e,
-            "SharedObjectEventListenerException");
-        error.addTelemetryProperties({ emittedEventName: String(event) });
-
-        this.closeWithError(error);
-        throw error;
-    }
-
-    private attachListeners() {
-        // Only listen to these events if not attached.
-        if (!this.isAttached()) {
-            this.runtime.once("attaching", () => {
-                // Calling this will let the dds to do any custom processing based on attached
-                // like starting generating ops.
-                this.didAttach();
-            });
-        }
-    }
-
-    /**
-     * A shared object, after construction, can either be loaded in the case that it is already part of
-     * a shared document. Or later attached if it is being newly added.
-     * @param services - Services used by the shared object
-     */
-    public async load(services: IChannelServices): Promise<void> {
-        if (this.runtime.attachState !== AttachState.Detached) {
-            this.services = services;
-        }
-        await this.loadCore(services.objectStorage);
-        if (this.runtime.attachState !== AttachState.Detached) {
-            this.attachDeltaHandler();
-        }
-    }
-
-    /**
-     * Initializes the object as a local, non-shared object. This object can become shared after
-     * it is attached to the document.
-     */
-    public initializeLocal(): void {
-        this.initializeLocalCore();
-    }
-
-    /**
-     * {@inheritDoc (ISharedObject:interface).bindToContext}
-     */
-    public bindToContext(): void {
-        if (this._isBoundToContext) {
-            return;
-        }
-
-        this._isBoundToContext = true;
-
-        this.runtime.bindChannel(this);
-    }
-
-    /**
-     * {@inheritDoc @fluidframework/datastore-definitions#(IChannel:interface).connect}
-     */
-    public connect(services: IChannelServices) {
-        this.services = services;
-        this.attachDeltaHandler();
-    }
-
-    /**
-     * {@inheritDoc @fluidframework/datastore-definitions#(IChannel:interface).isAttached}
-     */
-    public isAttached(): boolean {
-        return this.services !== undefined && this.runtime.attachState !== AttachState.Detached;
-    }
-
-    /**
-     * {@inheritDoc @fluidframework/datastore-definitions#(IChannel:interface).getAttachSummary}
-     */
-    public abstract getAttachSummary(
-        fullTree?: boolean,
-        trackState?: boolean,
-        telemetryContext?: ITelemetryContext,
-    ): ISummaryTreeWithStats;
-
-    /**
-     * {@inheritDoc @fluidframework/datastore-definitions#(IChannel:interface).summarize}
-     */
-    public abstract summarize(
-        fullTree?: boolean,
-        trackState?: boolean,
-        telemetryContext?: ITelemetryContext,
-    ): Promise<ISummaryTreeWithStats>;
-
-    /**
-     * {@inheritDoc (ISharedObject:interface).getGCData}
-     */
-    public abstract getGCData(fullGC?: boolean): IGarbageCollectionData;
-
-    /**
-     * Called when a handle is decoded by this object. A handle in the object's data represents an outbound reference
-     * to another object in the container.
-     * @param decodedHandle - The handle of the Fluid object that is decoded.
-     */
-    protected handleDecoded(decodedHandle: IFluidHandle) {
-        if (this.isAttached()) {
-            // This represents an outbound reference from this object to the node represented by decodedHandle.
-            this.services?.deltaConnection.addedGCOutboundReference?.(this.handle, decodedHandle);
-        }
-    }
-
-    /**
-     * Allows the distributed data type to perform custom loading
-     * @param services - Storage used by the shared object
-     */
-    protected abstract loadCore(services: IChannelStorageService): Promise<void>;
-
-    /**
-     * Allows the distributed data type to perform custom local loading.
-     */
-    protected initializeLocalCore() {
-        return;
-    }
-
-    /**
-     * Allows the distributive data type the ability to perform custom processing once an attach has happened.
-     * Also called after non-local data type get loaded.
-     */
-    protected didAttach() {
-        return;
-    }
-
-    /**
-     * Derived classes must override this to do custom processing on a remote message.
-     * @param message - The message to process
-     * @param local - True if the shared object is local
-     * @param localOpMetadata - For local client messages, this is the metadata that was submitted with the message.
-     * For messages from a remote client, this will be undefined.
-     */
-    protected abstract processCore(message: ISequencedDocumentMessage, local: boolean, localOpMetadata: unknown);
-
-    /**
-     * Called when the object has disconnected from the delta stream.
-     */
-    protected abstract onDisconnect();
-
-    /**
-     * Submits a message by the local client to the runtime.
-     * @param content - Content of the message
-     * @param localOpMetadata - The local metadata associated with the message. This is kept locally by the runtime
-     * and not sent to the server. This will be sent back when this message is received back from the server. This is
-     * also sent if we are asked to resubmit the message.
-     */
-    protected submitLocalMessage(content: any, localOpMetadata: unknown = undefined): void {
-        this.verifyNotClosed();
-        if (this.isAttached()) {
-            if (this.runtime.idCompressor !== undefined
-                && content.idRange === undefined) {
-                const range = this.runtime.idCompressor.takeNextCreationRange();
-                content.idRange = range.ids?.first !== undefined ? range : undefined;
-            }
-
-            // eslint-disable-next-line @typescript-eslint/no-non-null-assertion
-            this.services!.deltaConnection.submit(content, localOpMetadata);
-        }
-    }
-
-    /**
-     * Marks this object as dirty so that it is part of the next summary. It is called by a SharedSummaryBlock
-     * that want to be part of summary but does not generate ops.
-     */
-    protected dirty(): void {
-        if (!this.isAttached()) {
-            return;
-        }
-
-        // eslint-disable-next-line @typescript-eslint/no-non-null-assertion
-        this.services!.deltaConnection.dirty();
-    }
-
-    /**
-     * Called when the object has fully connected to the delta stream
-     * Default implementation for DDS, override if different behavior is required.
-     */
-    protected onConnect() { }
-
-    /**
-     * Called when a message has to be resubmitted. This typically happens after a reconnection for unacked messages.
-     * The default implementation here is to resubmit the same message. The client can override if different behavior
-     * is required. It can choose to resubmit the same message, submit different / multiple messages or not submit
-     * anything at all.
-     * @param content - The content of the original message.
-     * @param localOpMetadata - The local metadata associated with the original message.
-     */
-    protected reSubmitCore(content: any, localOpMetadata: unknown) {
-        this.submitLocalMessage(content, localOpMetadata);
-    }
-
-    /**
-     * Promises that are waiting for an ack from the server before resolving should use this instead of new Promise.
-     * It ensures that if something changes that will interrupt that ack (e.g. the FluidDataStoreRuntime disposes),
-     * the Promise will reject.
-     * If runtime is disposed when this call is made, executor is not run and promise is rejected right away.
-     */
-    protected async newAckBasedPromise<T>(
-        executor: (resolve: (value: T | PromiseLike<T>) => void, reject: (reason?: any) => void) => void,
-    ): Promise<T> {
-        let rejectBecauseDispose: () => void;
-        return new Promise<T>((resolve, reject) => {
-            rejectBecauseDispose =
-                () => reject(new Error("FluidDataStoreRuntime disposed while this ack-based Promise was pending"));
-
-            if (this.runtime.disposed) {
-                rejectBecauseDispose();
-                return;
-            }
-
-            this.runtime.on("dispose", rejectBecauseDispose);
-            executor(resolve, reject);
-        }).finally(() => {
-            // Note: rejectBecauseDispose will never be undefined here
-            this.runtime.off("dispose", rejectBecauseDispose);
-        });
-    }
-
-    private attachDeltaHandler() {
-        // Services should already be there in case we are attaching delta handler.
-        assert(this.services !== undefined, 0x07a /* "Services should be there to attach delta handler" */);
-        this._isBoundToContext = true;
-        // Allows objects to do any custom processing if it is attached.
-        this.didAttach();
-
-        // attachDeltaHandler is only called after services is assigned
-        this.services.deltaConnection.attach({
-            process: (message: ISequencedDocumentMessage, local: boolean, localOpMetadata: unknown) => {
-                this.process(message, local, localOpMetadata);
-            },
-            setConnectionState: (connected: boolean) => {
-                this.setConnectionState(connected);
-            },
-            reSubmit: (content: any, localOpMetadata: unknown) => {
-                this.reSubmit(content, localOpMetadata);
-            },
-            applyStashedOp: (content: any): unknown => {
-                return this.applyStashedOp(content);
-            },
-            rollback: (content: any, localOpMetadata: unknown) => {
-                this.rollback(content, localOpMetadata);
-            },
-        });
-
-        // Trigger initial state
-        // attachDeltaHandler is only called after services is assigned
-        this.setConnectionState(this.services.deltaConnection.connected);
-    }
-
-    /**
-     * Set the state of connection to services.
-     * @param connected - true if connected, false otherwise.
-     */
-    private setConnectionState(connected: boolean) {
-        if (this._connected === connected) {
-            // Not changing state, nothing the same.
-            return;
-        }
-
-        // Should I change the state at the end? So that we *can't* send new stuff before we send old?
-        this._connected = connected;
-
-        if (!connected) {
-            // Things that are true now...
-            // - if we had a connection we can no longer send messages over it
-            // - if we had outbound messages some may or may not be ACK'd. Won't know until next message
-            //
-            // - nack could get a new msn - but might as well do it in the join?
-            this.onDisconnect();
-        } else {
-            // Call this for now so that DDSes like ConsensusOrderedCollection that maintain their own pending
-            // messages will work.
-            this.onConnect();
-        }
-    }
-
-    /**
-     * Handles a message being received from the remote delta server.
-     * @param message - The message to process
-     * @param local - Whether the message originated from the local client
-     * @param localOpMetadata - For local client messages, this is the metadata that was submitted with the message.
-     * For messages from a remote client, this will be undefined.
-     */
-    private process(message: ISequencedDocumentMessage, local: boolean, localOpMetadata: unknown) {
-        this.verifyNotClosed(); // This will result in container closure.
-        this.emitInternal("pre-op", message, local, this);
-
-        if (message.contents.idRange !== undefined) {
-            this.runtime.idCompressor?.finalizeCreationRange(message.contents.idRange);
-        }
-
-        this.opProcessingHelper.measure(
-            () => { this.processCore(message, local, localOpMetadata); },
-            local ? "local" : "remote");
-
-        this.emitInternal("op", message, local, this);
-    }
-
-    /**
-     * Called when a message has to be resubmitted. This typically happens for unacked messages after a
-     * reconnection.
-     * @param content - The content of the original message.
-     * @param localOpMetadata - The local metadata associated with the original message.
-     */
-    private reSubmit(content: any, localOpMetadata: unknown) {
-        this.reSubmitCore(content, localOpMetadata);
-    }
-
-    /**
-     * Revert an op
-     */
-    protected rollback(content: any, localOpMetadata: unknown) {
-        throw new Error("rollback not supported");
-    }
-
-    /**
-     * Apply changes from an op. Used when rehydrating an attached container
-     * with pending changes. This prepares the SharedObject for seeing an ACK
-     * for the op or resubmitting the op upon reconnection.
-     * @param content - Contents of a stashed op.
-     * @returns localMetadata of the op, to be passed to process() or resubmit()
-     * when the op is ACKed or resubmitted, respectively
-     */
-    protected abstract applyStashedOp(content: any): unknown;
-
-    /**
-     * Emit an event. This function is only intended for use by DDS classes that extend SharedObject/SharedObjectCore,
-     * specifically to emit events that are part of the public interface of the DDS (i.e. those that can have listeners
-     * attached to them by the consumers of the DDS). It should not be called from outside the class or to emit events
-     * which are only internal to the DDS. Support for calling it from outside the DDS instance might be removed in the
-     * future.
-     *
-     * @internal
-     *
-     * @param event - The event to emit.
-     * @param args - Arguments to pass to the event listeners.
-     * @returns `true` if the event had listeners, `false` otherwise.
-     */
-    public emit(event: EventEmitterEventType, ...args: any[]): boolean {
-        return this.callbacksHelper.measure(() => {
-            // Creating ops while handling a DDS event can lead
-            // to undefined behavior and events observed in the wrong order.
-            // For example, we have two callbacks registered for a DDS, A and B.
-            // Then if on change #1 callback A creates change #2, the invocation flow will be:
-            //
-            // A because of #1
-            // A because of #2
-            // B because of #2
-            // B because of #1
-            //
-            // The runtime must enforce op coherence by not allowing any ops to be created during
-            // the event handler
-            return this.runtime.ensureNoDataModelChanges(() => super.emit(event, ...args));
-        });
-    }
-
-    /**
-     * Use to emit events inside {@link SharedObjectCore}, with no telemetry measurement
-     * done on the duration of the callbacks. Simply calls `super.emit()`.
-     * @param event - Event to emit
-     * @param args - Arguments for the event
-     * @returns Whatever `super.emit()` returns.
-     */
-    private emitInternal(
-        event: EventEmitterEventType,
-        ...args: any[]): boolean {
-        return super.emit(event, ...args);
-    }
-=======
 	extends EventEmitterWithErrorHandling<TEvent>
 	implements ISharedObject<TEvent>
 {
@@ -624,6 +88,10 @@
 	 */
 	public get connected(): boolean {
 		return this._connected;
+	}
+
+	public get idCompressor(): IIdCompressor | undefined {
+		return this.runtime.idCompressor;
 	}
 
 	/**
@@ -887,6 +355,11 @@
 	protected submitLocalMessage(content: any, localOpMetadata: unknown = undefined): void {
 		this.verifyNotClosed();
 		if (this.isAttached()) {
+			if (this.runtime.idCompressor !== undefined && content.idRange === undefined) {
+				const range = this.runtime.idCompressor.takeNextCreationRange();
+				content.idRange = range.ids?.first !== undefined ? range : undefined;
+			}
+
 			// eslint-disable-next-line @typescript-eslint/no-non-null-assertion
 			this.services!.deltaConnection.submit(content, localOpMetadata);
 		}
@@ -1032,6 +505,10 @@
 	private process(message: ISequencedDocumentMessage, local: boolean, localOpMetadata: unknown) {
 		this.verifyNotClosed(); // This will result in container closure.
 		this.emitInternal("pre-op", message, local, this);
+
+		if (message.contents.idRange !== undefined) {
+			this.runtime.idCompressor?.finalizeCreationRange(message.contents.idRange);
+		}
 
 		this.opProcessingHelper.measure(
 			() => {
@@ -1111,7 +588,6 @@
 	private emitInternal(event: EventEmitterEventType, ...args: any[]): boolean {
 		return super.emit(event, ...args);
 	}
->>>>>>> 6d77824b
 }
 
 /**
