/*!
 * Copyright (c) Microsoft Corporation and contributors. All rights reserved.
 * Licensed under the MIT License.
 */

import { IFluidHandle } from "@fluidframework/core-interfaces";
import {
	IFluidHandleContext,
	type IFluidHandleInternal,
} from "@fluidframework/core-interfaces/internal";
import { assert, shallowCloneObject } from "@fluidframework/core-utils/internal";
// eslint-disable-next-line import/no-deprecated
import type { IFluidDataStoreRuntimeExperimental } from "@fluidframework/datastore-definitions/internal";
import {
	encodeHandleForSerialization,
	generateHandleContextPath,
	isSerializedHandle,
	isFluidHandle,
	toFluidHandleInternal,
	type ISerializedHandle,
	RemoteFluidObjectHandle,
} from "@fluidframework/runtime-utils/internal";

/**
 * @legacy
 * @alpha
 */
export interface IFluidSerializer {
	/**
	 * Given a mostly-plain object that may have handle objects embedded within, will return a fully-plain object
	 * where any embedded IFluidHandles have been replaced with a serializable form.
	 *
	 * The original `input` object is not mutated.  This method will shallowly clones all objects in the path from
	 * the root to any replaced handles.  (If no handles are found, returns the original object.)
	 */
	encode(value: unknown, bind: IFluidHandle): unknown;

	/**
	 * Given a fully-jsonable object tree that may have encoded handle objects embedded within, will return an
	 * equivalent object tree where any encoded IFluidHandles have been replaced with their decoded form.
	 *
	 * The original `input` object is not mutated.  This method will shallowly clone all objects in the path from
	 * the root to any replaced handles.  (If no handles are found, returns the original object.)
	 *
	 * The decoded handles are implicitly bound to the handle context of this serializer.
	 */
	decode(input: unknown): unknown;

	/**
	 * Stringifies a given value. Converts any IFluidHandle to its stringified equivalent.
	 */
	stringify(value: unknown, bind: IFluidHandle): string;

	/**
	 * Parses the given JSON input string and returns the JavaScript object defined by it. Any Fluid
	 * handles will be realized as part of the parse
	 */
	parse(value: string): unknown;
}

/**
 * Data Store serializer implementation
 * @internal
 */
export class FluidSerializer implements IFluidSerializer {
	private readonly root: IFluidHandleContext;

	public constructor(
		private readonly runtime: Pick<
			// eslint-disable-next-line import/no-deprecated
			IFluidDataStoreRuntimeExperimental,
			"inStagingMode" | "channelsRoutingContext"
		>,
	) {
		this.root = this.runtime.channelsRoutingContext;
		while (this.root.routeContext !== undefined) {
			this.root = this.root.routeContext;
		}
	}

	public get IFluidSerializer(): IFluidSerializer {
		return this;
	}

	/**
	 * Given a mostly-jsonable object tree that may have handle objects embedded within, will return a
	 * fully-jsonable object tree where any embedded IFluidHandles have been replaced with a serializable form.
	 *
	 * The original `input` object is not mutated.  This method will shallowly clone all objects in the path from
	 * the root to any replaced handles.  (If no handles are found, returns the original object.)
	 *
	 * Any unbound handles encountered are bound to the provided IFluidHandle.
	 */
	public encode(input: unknown, bind: IFluidHandleInternal): unknown {
		// If the given 'input' cannot contain handles, return it immediately.  Otherwise,
		// return the result of 'recursivelyReplace()'.
		// eslint-disable-next-line @typescript-eslint/strict-boolean-expressions
		return !!input && typeof input === "object"
			? this.recursivelyReplace(input, this.encodeValue, bind)
			: input;
	}

	/**
	 * Given a fully-jsonable object tree that may have encoded handle objects embedded within, will return an
	 * equivalent object tree where any encoded IFluidHandles have been replaced with their decoded form.
	 *
	 * The original `input` object is not mutated.  This method will shallowly clone all objects in the path from
	 * the root to any replaced handles.  (If no handles are found, returns the original object.)
	 *
	 * The decoded handles are implicitly bound to the handle context of this serializer.
	 */
	public decode(input: unknown): unknown {
		// If the given 'input' cannot contain handles, return it immediately.  Otherwise,
		// return the result of 'recursivelyReplace()'.
		// eslint-disable-next-line @typescript-eslint/strict-boolean-expressions
		return !!input && typeof input === "object"
			? this.recursivelyReplace(input, this.decodeValue)
			: input;
	}

	/**
	 * Serializes the input object into a JSON string.
	 * Any IFluidHandles in the object will be replaced with their serialized form before stringify,
	 * being bound to the given bind context in the process.
	 */
	public stringify(input: unknown, bind: IFluidHandle): string {
		const bindInternal = toFluidHandleInternal(bind);
		return JSON.stringify(input, (key, value) => this.encodeValue(value, bindInternal));
	}

	/**
	 * Parses the serialized data - context must match the context with which the JSON was stringified
	 */
	public parse(input: string): unknown {
		return JSON.parse(input, (key, value) => this.decodeValue(value));
	}

	/**
	 * If the given 'value' is an IFluidHandle, returns the encoded IFluidHandle.
	 * Otherwise returns the original 'value'.  Used by 'encode()' and 'stringify()'.
	 */
	private readonly encodeValue = (value: unknown, bind?: IFluidHandleInternal): unknown => {
		let result = value;
		if (isSerializedHandle(result)) {
			const deferred = this.deferedHandleMap.get(result.url);
			if (deferred !== undefined) {
				this.deferedHandleMap.delete(result.url);
				result = deferred;
			}
		}

		// If 'value' is an IFluidHandle return its encoded form.
		if (isFluidHandle(result)) {
			assert(bind !== undefined, 0xa93 /* Cannot encode a handle without a bind context */);
<<<<<<< HEAD
			return this.serializeHandle(toFluidHandleInternal(result), bind);
=======
			return this.bindAndEncodeHandle(toFluidHandleInternal(value), bind);
>>>>>>> 90caa522
		}

		return result;
	};

	/**
	 * If the given 'value' is an encoded IFluidHandle, returns the decoded IFluidHandle.
	 * Otherwise returns the original 'value'.  Used by 'decode()' and 'parse()'.
	 */
	private readonly decodeValue = (value: unknown): unknown => {
		// If 'value' is a serialized IFluidHandle return the deserialized result.
		if (isSerializedHandle(value)) {
			// Old documents may have handles with relative path in their summaries. Convert these to absolute
			// paths. This will ensure that future summaries will have absolute paths for these handles.
			const absolutePath = value.url.startsWith("/")
				? value.url
				: generateHandleContextPath(value.url, this.runtime.channelsRoutingContext);

			return new RemoteFluidObjectHandle(absolutePath, this.root);
		} else {
			return value;
		}
	};

	/**
	 * Invoked for non-null objects to recursively replace references to IFluidHandles.
	 * Clones as-needed to avoid mutating the `input` object.  If no IFluidHandles are present,
	 * returns the original `input`.
	 */
	private recursivelyReplace<TContext = unknown>(
		input: object,
		replacer: (input: unknown, context?: TContext) => unknown,
		context?: TContext,
	): unknown {
		// Note: Caller is responsible for ensuring that `input` is defined / non-null.
		//       (Required for Object.keys() below.)

		// Execute the `replace` on the current input.  Note that Caller is responsible for ensuring that `input`
		// is a non-null object.
		const maybeReplaced = replacer(input, context);

		// If either input or the replaced result is a Fluid Handle, there is no need to descend further.
		// IFluidHandles are always leaves in the object graph, and the code below cannot deal with IFluidHandle's structure.
		if (isFluidHandle(input) || isFluidHandle(maybeReplaced)) {
			return maybeReplaced;
		}

		// Otherwise descend into the object graph looking for IFluidHandle instances.
		let clone: object | undefined;
		for (const key of Object.keys(input)) {
			const value: unknown = input[key];
			// eslint-disable-next-line @typescript-eslint/strict-boolean-expressions
			if (!!value && typeof value === "object") {
				// Note: Except for IFluidHandle, `input` must not contain circular references (as object must
				//       be JSON serializable.)  Therefore, guarding against infinite recursion here would only
				//       lead to a later error when attempting to stringify().
				const replaced = this.recursivelyReplace(value, replacer, context);

				// If the `replaced` object is different than the original `value` then the subgraph contained one
				// or more handles.  If this happens, we need to return a clone of the `input` object where the
				// current property is replaced by the `replaced` value.
				if (replaced !== value) {
					// Lazily create a shallow clone of the `input` object if we haven't done so already.
					clone ??= shallowCloneObject(input);

					// Overwrite the current property `key` in the clone with the `replaced` value.
					clone[key] = replaced;
				}
			}
		}
		return clone ?? input;
	}

<<<<<<< HEAD
	private readonly deferedHandleMap = new Map<string, IFluidHandleInternal>();

	protected serializeHandle(
		handle: IFluidHandleInternal,
		bind: IFluidHandleInternal,
	): ISerializedHandle {
		// this passes some basic testing which makes sense. By skipping bind, we basically skip the whole attach flow that a happens at serialization.
		// this is similar to what happens when a handle is stored in a detached dds, as in that case the handle isn't serialized, it's just in the memory
		// of the detached dds. at some point the detached dds is attached. and it produces a summary, which is serialized, and only at that point are
		// all the internal handles to that summary serialized and bound.
		// in staging mode we will see ops that have handles, but since all ops in staging mode could rollback, we don't want to bind those handles, as
		// not binding them prevent attach ops from being created, so rollback is a no-op. On acceptance of the staging mode changes we do a re-submit/rebase
		// of all changes, and at that point we are out of staging mode, so the bind happens then, which basically defers attach op creation until all
		// changes are accepted.
		if (this.runtime.inStagingMode === true) {
			this.deferedHandleMap.set(handle.absolutePath, handle);
		} else {
			bind.bind(handle);
		}
		return {
			type: "__fluid_handle__",
			url: handle.absolutePath,
		};
=======
	/**
	 * Encodes the given IFluidHandle into a JSON-serializable form,
	 * also binding it to another node to ensure it attaches at the right time.
	 * @param handle - The IFluidHandle to serialize.
	 * @param bind - The binding context for the handle (the handle will become attached whenever this context is attached).
	 * @returns The serialized handle.
	 */
	protected bindAndEncodeHandle(
		handle: IFluidHandleInternal,
		bind: IFluidHandleInternal,
	): ISerializedHandle {
		bind.bind(handle);
		return encodeHandleForSerialization(handle);
>>>>>>> 90caa522
	}
}<|MERGE_RESOLUTION|>--- conflicted
+++ resolved
@@ -152,11 +152,7 @@
 		// If 'value' is an IFluidHandle return its encoded form.
 		if (isFluidHandle(result)) {
 			assert(bind !== undefined, 0xa93 /* Cannot encode a handle without a bind context */);
-<<<<<<< HEAD
-			return this.serializeHandle(toFluidHandleInternal(result), bind);
-=======
-			return this.bindAndEncodeHandle(toFluidHandleInternal(value), bind);
->>>>>>> 90caa522
+			return this.bindAndEncodeHandle(toFluidHandleInternal(result), bind);
 		}
 
 		return result;
@@ -230,10 +226,9 @@
 		return clone ?? input;
 	}
 
-<<<<<<< HEAD
 	private readonly deferedHandleMap = new Map<string, IFluidHandleInternal>();
 
-	protected serializeHandle(
+	protected bindAndEncodeHandle(
 		handle: IFluidHandleInternal,
 		bind: IFluidHandleInternal,
 	): ISerializedHandle {
@@ -250,24 +245,6 @@
 		} else {
 			bind.bind(handle);
 		}
-		return {
-			type: "__fluid_handle__",
-			url: handle.absolutePath,
-		};
-=======
-	/**
-	 * Encodes the given IFluidHandle into a JSON-serializable form,
-	 * also binding it to another node to ensure it attaches at the right time.
-	 * @param handle - The IFluidHandle to serialize.
-	 * @param bind - The binding context for the handle (the handle will become attached whenever this context is attached).
-	 * @returns The serialized handle.
-	 */
-	protected bindAndEncodeHandle(
-		handle: IFluidHandleInternal,
-		bind: IFluidHandleInternal,
-	): ISerializedHandle {
-		bind.bind(handle);
 		return encodeHandleForSerialization(handle);
->>>>>>> 90caa522
 	}
 }