/*!
 * Copyright (c) Microsoft Corporation and contributors. All rights reserved.
 * Licensed under the MIT License.
 */

// RATIONALE: Many methods consume and return 'any' by necessity.
/* eslint-disable @typescript-eslint/no-unsafe-return */

import {
	IFluidHandle,
	IFluidHandleContext,
	type IFluidHandleInternal,
<<<<<<< HEAD
	fluidHandleSymbol,
=======
	isFluidHandle,
>>>>>>> cac9cae7
	toFluidHandleInternal,
} from "@fluidframework/core-interfaces";
import {
	generateHandleContextPath,
	isSerializedHandle,
} from "@fluidframework/runtime-utils/internal";

import { RemoteFluidObjectHandle } from "./remoteObjectHandle.js";

/**
 * @public
 */
export interface IFluidSerializer {
	/**
	 * Given a mostly-plain object that may have handle objects embedded within, will return a fully-plain object
	 * where any embedded IFluidHandles have been replaced with a serializable form.
	 *
	 * The original `input` object is not mutated.  This method will shallowly clones all objects in the path from
	 * the root to any replaced handles.  (If no handles are found, returns the original object.)
	 */
	encode(value: any, bind: IFluidHandle): any;

	/**
	 * Given a fully-jsonable object tree that may have encoded handle objects embedded within, will return an
	 * equivalent object tree where any encoded IFluidHandles have been replaced with their decoded form.
	 *
	 * The original `input` object is not mutated.  This method will shallowly clone all objects in the path from
	 * the root to any replaced handles.  (If no handles are found, returns the original object.)
	 *
	 * The decoded handles are implicitly bound to the handle context of this serializer.
	 */
	decode(input: any): any;

	/**
	 * Stringifies a given value. Converts any IFluidHandle to its stringified equivalent.
	 */
	stringify(value: any, bind: IFluidHandle): string;

	/**
	 * Parses the given JSON input string and returns the JavaScript object defined by it. Any Fluid
	 * handles will be realized as part of the parse
	 */
	parse(value: string): any;
}

/**
 * Data Store serializer implementation
 * @internal
 */
export class FluidSerializer implements IFluidSerializer {
	private readonly root: IFluidHandleContext;

	public constructor(
		private readonly context: IFluidHandleContext,
		// To be called whenever a handle is parsed by this serializer.
		private readonly handleParsedCb: (handle: IFluidHandle) => void = () => {},
	) {
		this.root = this.context;
		while (this.root.routeContext !== undefined) {
			this.root = this.root.routeContext;
		}
	}

	public get IFluidSerializer() {
		return this;
	}

	/**
	 * Given a mostly-jsonable object tree that may have handle objects embedded within, will return a
	 * fully-jsonable object tree where any embedded IFluidHandles have been replaced with a serializable form.
	 *
	 * The original `input` object is not mutated.  This method will shallowly clone all objects in the path from
	 * the root to any replaced handles.  (If no handles are found, returns the original object.)
	 *
	 * Any unbound handles encountered are bound to the provided IFluidHandle.
	 */
	public encode(input: any, bind: IFluidHandle) {
		// If the given 'input' cannot contain handles, return it immediately.  Otherwise,
		// return the result of 'recursivelyReplace()'.
		// eslint-disable-next-line @typescript-eslint/strict-boolean-expressions
		return !!input && typeof input === "object"
			? this.recursivelyReplace(input, this.encodeValue, bind)
			: input;
	}

	/**
	 * Given a fully-jsonable object tree that may have encoded handle objects embedded within, will return an
	 * equivalent object tree where any encoded IFluidHandles have been replaced with their decoded form.
	 *
	 * The original `input` object is not mutated.  This method will shallowly clone all objects in the path from
	 * the root to any replaced handles.  (If no handles are found, returns the original object.)
	 *
	 * The decoded handles are implicitly bound to the handle context of this serializer.
	 */
	public decode(input: any) {
		// If the given 'input' cannot contain handles, return it immediately.  Otherwise,
		// return the result of 'recursivelyReplace()'.
		// eslint-disable-next-line @typescript-eslint/strict-boolean-expressions
		return !!input && typeof input === "object"
			? this.recursivelyReplace(input, this.decodeValue)
			: input;
	}

	public stringify(input: unknown, bind: IFluidHandle) {
		const bindInternal = toFluidHandleInternal(bind);
		return JSON.stringify(input, (key, value) => this.encodeValue(value, bindInternal));
	}

	// Parses the serialized data - context must match the context with which the JSON was stringified
	public parse(input: string) {
		return JSON.parse(input, (key, value) => this.decodeValue(value));
	}

	// If the given 'value' is an IFluidHandle, returns the encoded IFluidHandle.
	// Otherwise returns the original 'value'.  Used by 'encode()' and 'stringify()'.
	private readonly encodeValue = (value: unknown, bind: IFluidHandleInternal) => {
		// If 'value' is an IFluidHandle return its encoded form.
<<<<<<< HEAD
		return typeof value === "object" && value !== null && fluidHandleSymbol in value
			? this.serializeHandle(value as IFluidHandleInternal, bind)
=======
		return isFluidHandle(value)
			? this.serializeHandle(toFluidHandleInternal(value), bind)
>>>>>>> cac9cae7
			: value;
	};

	// If the given 'value' is an encoded IFluidHandle, returns the decoded IFluidHandle.
	// Otherwise returns the original 'value'.  Used by 'decode()' and 'parse()'.
	private readonly decodeValue = (value: any) => {
		// If 'value' is a serialized IFluidHandle return the deserialized result.
		if (isSerializedHandle(value)) {
			// Old documents may have handles with relative path in their summaries. Convert these to absolute
			// paths. This will ensure that future summaries will have absolute paths for these handles.
			const absolutePath = value.url.startsWith("/")
				? value.url
				: generateHandleContextPath(value.url, this.context);

			const parsedHandle = new RemoteFluidObjectHandle(absolutePath, this.root);
			this.handleParsedCb(parsedHandle);
			return parsedHandle;
		} else {
			return value;
		}
	};

	// Invoked for non-null objects to recursively replace references to IFluidHandles.
	// Clones as-needed to avoid mutating the `input` object.  If no IFluidHandes are present,
	// returns the original `input`.
	private recursivelyReplace(
		input: any,
		replacer: (input: any, context: any) => any,
		context?: any,
	) {
		// Note: Caller is responsible for ensuring that `input` is defined / non-null.
		//       (Required for Object.keys() below.)

		// Execute the `replace` on the current input.  Note that Caller is responsible for ensuring that `input`
		// is a non-null object.
		const maybeReplaced = replacer(input, context);

		// If the replacer made a substitution there is no need to decscend further. IFluidHandles are always
		// leaves in the object graph.
		if (maybeReplaced !== input) {
			return maybeReplaced;
		}

		// Otherwise descend into the object graph looking for IFluidHandle instances.
		let clone: object | undefined;
		for (const key of Object.keys(input)) {
			const value = input[key];
			// eslint-disable-next-line @typescript-eslint/strict-boolean-expressions
			if (!!value && typeof value === "object") {
				// Note: Except for IFluidHandle, `input` must not contain circular references (as object must
				//       be JSON serializable.)  Therefore, guarding against infinite recursion here would only
				//       lead to a later error when attempting to stringify().
				const replaced = this.recursivelyReplace(value, replacer, context);

				// If the `replaced` object is different than the original `value` then the subgraph contained one
				// or more handles.  If this happens, we need to return a clone of the `input` object where the
				// current property is replaced by the `replaced` value.
				if (replaced !== value) {
					// Lazily create a shallow clone of the `input` object if we haven't done so already.
					clone = clone ?? (Array.isArray(input) ? [...input] : { ...input });

					// Overwrite the current property `key` in the clone with the `replaced` value.
					// eslint-disable-next-line @typescript-eslint/no-non-null-assertion
					clone![key] = replaced;
				}
			}
		}
		return clone ?? input;
	}

	protected serializeHandle(handle: IFluidHandleInternal, bind: IFluidHandleInternal) {
		bind.bind(handle);
		return {
			type: "__fluid_handle__",
			url: handle.absolutePath,
		};
	}
}<|MERGE_RESOLUTION|>--- conflicted
+++ resolved
@@ -10,11 +10,7 @@
 	IFluidHandle,
 	IFluidHandleContext,
 	type IFluidHandleInternal,
-<<<<<<< HEAD
-	fluidHandleSymbol,
-=======
 	isFluidHandle,
->>>>>>> cac9cae7
 	toFluidHandleInternal,
 } from "@fluidframework/core-interfaces";
 import {
@@ -132,13 +128,8 @@
 	// Otherwise returns the original 'value'.  Used by 'encode()' and 'stringify()'.
 	private readonly encodeValue = (value: unknown, bind: IFluidHandleInternal) => {
 		// If 'value' is an IFluidHandle return its encoded form.
-<<<<<<< HEAD
-		return typeof value === "object" && value !== null && fluidHandleSymbol in value
-			? this.serializeHandle(value as IFluidHandleInternal, bind)
-=======
 		return isFluidHandle(value)
 			? this.serializeHandle(toFluidHandleInternal(value), bind)
->>>>>>> cac9cae7
 			: value;
 	};
 
