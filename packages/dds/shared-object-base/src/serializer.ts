/*!
 * Copyright (c) Microsoft Corporation and contributors. All rights reserved.
 * Licensed under the MIT License.
 */

// RATIONALE: Many methods consume and return 'any' by necessity.
/* eslint-disable @typescript-eslint/no-unsafe-return */

<<<<<<< HEAD
import {
	IFluidHandle,
	IFluidHandleContext,
	type IFluidHandleInternal,
	isFluidHandle,
	toFluidHandleInternal,
} from "@fluidframework/core-interfaces/internal";
=======
import { IFluidHandle, IFluidHandleContext } from "@fluidframework/core-interfaces/internal";
>>>>>>> 4f577897
import {
	generateHandleContextPath,
	isSerializedHandle,
	isFluidHandle,
} from "@fluidframework/runtime-utils/internal";

import { RemoteFluidObjectHandle } from "./remoteObjectHandle.js";

/**
 * @public
 */
export interface IFluidSerializer {
	/**
	 * Given a mostly-plain object that may have handle objects embedded within, will return a fully-plain object
	 * where any embedded IFluidHandles have been replaced with a serializable form.
	 *
	 * The original `input` object is not mutated.  This method will shallowly clones all objects in the path from
	 * the root to any replaced handles.  (If no handles are found, returns the original object.)
	 */
	encode(value: any, bind: IFluidHandle): any;

	/**
	 * Given a fully-jsonable object tree that may have encoded handle objects embedded within, will return an
	 * equivalent object tree where any encoded IFluidHandles have been replaced with their decoded form.
	 *
	 * The original `input` object is not mutated.  This method will shallowly clone all objects in the path from
	 * the root to any replaced handles.  (If no handles are found, returns the original object.)
	 *
	 * The decoded handles are implicitly bound to the handle context of this serializer.
	 */
	decode(input: any): any;

	/**
	 * Stringifies a given value. Converts any IFluidHandle to its stringified equivalent.
	 */
	stringify(value: any, bind: IFluidHandle): string;

	/**
	 * Parses the given JSON input string and returns the JavaScript object defined by it. Any Fluid
	 * handles will be realized as part of the parse
	 */
	parse(value: string): any;
}

/**
 * Data Store serializer implementation
 * @internal
 */
export class FluidSerializer implements IFluidSerializer {
	private readonly root: IFluidHandleContext;

	public constructor(
		private readonly context: IFluidHandleContext,
		// To be called whenever a handle is parsed by this serializer.
		private readonly handleParsedCb: (handle: IFluidHandle) => void = () => {},
	) {
		this.root = this.context;
		while (this.root.routeContext !== undefined) {
			this.root = this.root.routeContext;
		}
	}

	public get IFluidSerializer() {
		return this;
	}

	/**
	 * Given a mostly-jsonable object tree that may have handle objects embedded within, will return a
	 * fully-jsonable object tree where any embedded IFluidHandles have been replaced with a serializable form.
	 *
	 * The original `input` object is not mutated.  This method will shallowly clone all objects in the path from
	 * the root to any replaced handles.  (If no handles are found, returns the original object.)
	 *
	 * Any unbound handles encountered are bound to the provided IFluidHandle.
	 */
	public encode(input: any, bind: IFluidHandle) {
		// If the given 'input' cannot contain handles, return it immediately.  Otherwise,
		// return the result of 'recursivelyReplace()'.
		// eslint-disable-next-line @typescript-eslint/strict-boolean-expressions
		return !!input && typeof input === "object"
			? this.recursivelyReplace(input, this.encodeValue, bind)
			: input;
	}

	/**
	 * Given a fully-jsonable object tree that may have encoded handle objects embedded within, will return an
	 * equivalent object tree where any encoded IFluidHandles have been replaced with their decoded form.
	 *
	 * The original `input` object is not mutated.  This method will shallowly clone all objects in the path from
	 * the root to any replaced handles.  (If no handles are found, returns the original object.)
	 *
	 * The decoded handles are implicitly bound to the handle context of this serializer.
	 */
	public decode(input: any) {
		// If the given 'input' cannot contain handles, return it immediately.  Otherwise,
		// return the result of 'recursivelyReplace()'.
		// eslint-disable-next-line @typescript-eslint/strict-boolean-expressions
		return !!input && typeof input === "object"
			? this.recursivelyReplace(input, this.decodeValue)
			: input;
	}

	public stringify(input: unknown, bind: IFluidHandle) {
<<<<<<< HEAD
		const bindInternal = toFluidHandleInternal(bind);
		return JSON.stringify(input, (key, value) => this.encodeValue(value, bindInternal));
=======
		return JSON.stringify(input, (key, value) => this.encodeValue(value, bind));
>>>>>>> 4f577897
	}

	// Parses the serialized data - context must match the context with which the JSON was stringified
	public parse(input: string) {
		return JSON.parse(input, (key, value) => this.decodeValue(value));
	}

	// If the given 'value' is an IFluidHandle, returns the encoded IFluidHandle.
	// Otherwise returns the original 'value'.  Used by 'encode()' and 'stringify()'.
<<<<<<< HEAD
	private readonly encodeValue = (value: unknown, bind: IFluidHandleInternal) => {
		// If 'value' is an IFluidHandle return its encoded form.
		return isFluidHandle(value)
			? this.serializeHandle(toFluidHandleInternal(value), bind)
			: value;
=======
	private readonly encodeValue = (value: unknown, bind: IFluidHandle) => {
		// If 'value' is an IFluidHandle return its encoded form.
		return isFluidHandle(value) ? this.serializeHandle(value, bind) : value;
>>>>>>> 4f577897
	};

	// If the given 'value' is an encoded IFluidHandle, returns the decoded IFluidHandle.
	// Otherwise returns the original 'value'.  Used by 'decode()' and 'parse()'.
	private readonly decodeValue = (value: any) => {
		// If 'value' is a serialized IFluidHandle return the deserialized result.
		if (isSerializedHandle(value)) {
			// Old documents may have handles with relative path in their summaries. Convert these to absolute
			// paths. This will ensure that future summaries will have absolute paths for these handles.
			const absolutePath = value.url.startsWith("/")
				? value.url
				: generateHandleContextPath(value.url, this.context);

			const parsedHandle = new RemoteFluidObjectHandle(absolutePath, this.root);
			this.handleParsedCb(parsedHandle);
			return parsedHandle;
		} else {
			return value;
		}
	};

	// Invoked for non-null objects to recursively replace references to IFluidHandles.
	// Clones as-needed to avoid mutating the `input` object.  If no IFluidHandes are present,
	// returns the original `input`.
	private recursivelyReplace(
		input: any,
		replacer: (input: any, context: any) => any,
		context?: any,
	) {
		// Note: Caller is responsible for ensuring that `input` is defined / non-null.
		//       (Required for Object.keys() below.)

		// Execute the `replace` on the current input.  Note that Caller is responsible for ensuring that `input`
		// is a non-null object.
		const maybeReplaced = replacer(input, context);

		// If the replacer made a substitution there is no need to decscend further. IFluidHandles are always
		// leaves in the object graph.
		if (maybeReplaced !== input) {
			return maybeReplaced;
		}

		// Otherwise descend into the object graph looking for IFluidHandle instances.
		let clone: object | undefined;
		for (const key of Object.keys(input)) {
			const value = input[key];
			// eslint-disable-next-line @typescript-eslint/strict-boolean-expressions
			if (!!value && typeof value === "object") {
				// Note: Except for IFluidHandle, `input` must not contain circular references (as object must
				//       be JSON serializable.)  Therefore, guarding against infinite recursion here would only
				//       lead to a later error when attempting to stringify().
				const replaced = this.recursivelyReplace(value, replacer, context);

				// If the `replaced` object is different than the original `value` then the subgraph contained one
				// or more handles.  If this happens, we need to return a clone of the `input` object where the
				// current property is replaced by the `replaced` value.
				if (replaced !== value) {
					// Lazily create a shallow clone of the `input` object if we haven't done so already.
					clone = clone ?? (Array.isArray(input) ? [...input] : { ...input });

					// Overwrite the current property `key` in the clone with the `replaced` value.
					// eslint-disable-next-line @typescript-eslint/no-non-null-assertion
					clone![key] = replaced;
				}
			}
		}
		return clone ?? input;
	}

	protected serializeHandle(handle: IFluidHandleInternal, bind: IFluidHandleInternal) {
		bind.bind(handle);
		return {
			type: "__fluid_handle__",
			url: handle.absolutePath,
		};
	}
}<|MERGE_RESOLUTION|>--- conflicted
+++ resolved
@@ -6,7 +6,6 @@
 // RATIONALE: Many methods consume and return 'any' by necessity.
 /* eslint-disable @typescript-eslint/no-unsafe-return */
 
-<<<<<<< HEAD
 import {
 	IFluidHandle,
 	IFluidHandleContext,
@@ -14,9 +13,6 @@
 	isFluidHandle,
 	toFluidHandleInternal,
 } from "@fluidframework/core-interfaces/internal";
-=======
-import { IFluidHandle, IFluidHandleContext } from "@fluidframework/core-interfaces/internal";
->>>>>>> 4f577897
 import {
 	generateHandleContextPath,
 	isSerializedHandle,
@@ -120,12 +116,8 @@
 	}
 
 	public stringify(input: unknown, bind: IFluidHandle) {
-<<<<<<< HEAD
 		const bindInternal = toFluidHandleInternal(bind);
 		return JSON.stringify(input, (key, value) => this.encodeValue(value, bindInternal));
-=======
-		return JSON.stringify(input, (key, value) => this.encodeValue(value, bind));
->>>>>>> 4f577897
 	}
 
 	// Parses the serialized data - context must match the context with which the JSON was stringified
@@ -135,17 +127,11 @@
 
 	// If the given 'value' is an IFluidHandle, returns the encoded IFluidHandle.
 	// Otherwise returns the original 'value'.  Used by 'encode()' and 'stringify()'.
-<<<<<<< HEAD
 	private readonly encodeValue = (value: unknown, bind: IFluidHandleInternal) => {
 		// If 'value' is an IFluidHandle return its encoded form.
 		return isFluidHandle(value)
 			? this.serializeHandle(toFluidHandleInternal(value), bind)
 			: value;
-=======
-	private readonly encodeValue = (value: unknown, bind: IFluidHandle) => {
-		// If 'value' is an IFluidHandle return its encoded form.
-		return isFluidHandle(value) ? this.serializeHandle(value, bind) : value;
->>>>>>> 4f577897
 	};
 
 	// If the given 'value' is an encoded IFluidHandle, returns the decoded IFluidHandle.
