/*!
 * Copyright (c) Microsoft Corporation and contributors. All rights reserved.
 * Licensed under the MIT License.
 */

import { strict as assert } from "node:assert";

import { TypedEventEmitter } from "@fluid-internal/client-utils";
import { generatePairwiseOptions } from "@fluid-private/test-pairwise-generator";
import { AttachState } from "@fluidframework/container-definitions";
import type {
	IChannelAttributes,
	IFluidDataStoreRuntime,
	IFluidDataStoreRuntimeEvents,
	IChannelServices,
	IChannelStorageService,
	IDeltaConnection,
} from "@fluidframework/datastore-definitions/internal";
import type { ISequencedDocumentMessage } from "@fluidframework/driver-definitions/internal";
import type {
	IExperimentalIncrementalSummaryContext,
	ISummaryTreeWithStats,
	ITelemetryContext,
} from "@fluidframework/runtime-definitions/internal";
import { createChildLogger } from "@fluidframework/telemetry-utils/internal";

import type { IFluidSerializer } from "../serializer.js";
import { SharedObject } from "../sharedObject.js";

<<<<<<< HEAD
/* eslint-disable-next-line @typescript-eslint/no-unsafe-function-type, @typescript-eslint/ban-types --
=======
/* eslint-disable-next-line @typescript-eslint/ban-types, @typescript-eslint/no-unsafe-function-type --
>>>>>>> accd36a9
	Trying to use specific function signatures here instead of Function makes it so some of the properties of
	OverridableType below (summarizeCore, loadCore, processCore) end up not typed correctly */
type Overridable<T> = T extends Function | string | number | undefined | []
	? T
	: {
			-readonly [P in keyof T]?: Overridable<T[P]>;
		};

function createOverridableProxy<T extends object>(
	name: string,
	...overrides: Overridable<T>[]
): T {
	return new Proxy<T>({} as unknown as T, {
		get: (_, p, r) => {
			for (const override of overrides) {
				if (p in override) {
					return Reflect.get(override, p, r);
				}
			}
			assert.fail(`No override for ${name}.${p.toString()}`);
		},
	});
}

type OverridableType = Overridable<{
	id: string;
	runtime: IFluidDataStoreRuntime;
	attributes: IChannelAttributes;
	telemetryConfigPrefix: string;
	summarizeCore: (
		this: SharedObject,
		serializer: IFluidSerializer,
		telemetryContext?: ITelemetryContext | undefined,
		incrementalSummaryContext?: IExperimentalIncrementalSummaryContext | undefined,
	) => ISummaryTreeWithStats;
	loadCore: (this: SharedObject, services: IChannelStorageService) => Promise<void>;
	processCore: (
		this: SharedObject,
		message: ISequencedDocumentMessage,
		local: boolean,
		localOpMetadata: unknown,
	) => void;
	onDisconnect: (this: SharedObject) => void;
	applyStashedOp: (this: SharedObject, content: unknown) => void;
	didAttach: () => void;
}>;

function createTestSharedObject(overrides: OverridableType): {
	overrides: OverridableType;
	sharedObject: SharedObject;
} {
	class TestSharedObject extends SharedObject {
		protected summarizeCore = overrides?.summarizeCore?.bind(this);
		protected loadCore = overrides?.loadCore?.bind(this);
		protected processCore = overrides?.processCore?.bind(this);
		protected onDisconnect = overrides?.onDisconnect?.bind(this);
		protected applyStashedOp = overrides?.applyStashedOp?.bind(this);
		protected didAttach =
			overrides.didAttach?.bind(this) ?? (() => assert.fail("didAttach not set"));
	}

	const runtime = overrides?.runtime ?? {};
	runtime.channelsRoutingContext ??= {
		absolutePath: "/",
		attachGraph: () => {},
		get IFluidHandleContext() {
			return this;
		},
		isAttached: false,
		resolveHandle: async () => ({ status: 500, mimeType: "error", value: "error" }),
	};
	runtime.IFluidHandleContext ??= runtime.channelsRoutingContext;

	runtime.logger ??= createChildLogger();

	const attributes = overrides?.attributes ?? {};

	attributes.type ??= "TestSharedObject";

	return {
		overrides,
		sharedObject: new TestSharedObject(
			overrides?.id ?? "testSharedObject",
			createOverridableProxy<IFluidDataStoreRuntime>(
				"runtime",
				runtime,
				new TypedEventEmitter<IFluidDataStoreRuntimeEvents>() as unknown as Overridable<IFluidDataStoreRuntime>,
			),
			createOverridableProxy<IChannelAttributes>("attributes", attributes),
			overrides?.telemetryConfigPrefix ?? "testSharedObject",
		),
	};
}

/**
 * The attach state of a shared object is determined by two facts:
 *
 * * Is it bound to a context which means its handle is stored in an already bound dds
 * * Is the runtime attached
 *
 * If both of these are true, then the dds should be considered attached.
 *
 * Beyond attach, there is also the connected state, and the didAttach method.
 * The connected state should always be false while detached, and didAttach should only be called once when the dds transitions.
 *
 * These tests valid these properties across all the functions that can cause attach state transitions
 */
describe("SharedObject attaching binding and connecting", () => {
	const runtimeAttachStateAndConnectedMatrix = generatePairwiseOptions({
		connected: [true, false],
		attachState: [AttachState.Detached, AttachState.Attaching, AttachState.Attached],
	});

	describe("shared object after creation", () => {
		for (const { connected, attachState } of runtimeAttachStateAndConnectedMatrix) {
			it(`!isAttached and !connected with runtime ${JSON.stringify({
				connected,
				attachState,
			})}`, () => {
				const { sharedObject } = createTestSharedObject({
					runtime: {
						attachState,
						connected,
					},
				});

				assert.strictEqual(sharedObject.isAttached(), false, "!isAttached");
				assert.strictEqual(sharedObject.connected, false, "!connected");
			});
		}

		it("!isAttached with detached transition to attach runtime", () => {
			const runtimeEvents = new TypedEventEmitter<IFluidDataStoreRuntimeEvents>();

			let didAttach = 0;
			const { overrides, sharedObject } = createTestSharedObject({
				runtime: {
					...(runtimeEvents as unknown as Overridable<IFluidDataStoreRuntime>),
					attachState: AttachState.Detached,
				},
				didAttach: () => didAttach++,
			});

			assert.strictEqual(didAttach, 0, "!didAttach");
			assert.strictEqual(sharedObject.isAttached(), false, "!isAttached");

			assert(overrides.runtime);
			overrides.runtime.attachState = AttachState.Attaching;
			runtimeEvents.emit("attaching");
			overrides.runtime.attachState = AttachState.Attached;

			assert.strictEqual(sharedObject.isAttached(), false, "!isAttached");
			assert.strictEqual(didAttach, 0, "!didAttach");
		});
	});

	describe("shared object after load", () => {
		for (const { connected, attachState } of runtimeAttachStateAndConnectedMatrix) {
			it(`With runtime ${JSON.stringify({
				connected,
				attachState,
			})}`, async () => {
				let loaded = false;
				let didAttach = 0;
				const { sharedObject } = createTestSharedObject({
					runtime: {
						attachState,
						connected,
					},
					loadCore: async () => {
						loaded = true;
					},
					didAttach: () => didAttach++,
				});

				let attachCalled = false;
				await sharedObject.load(
					createOverridableProxy<IChannelServices>("services", {
						objectStorage: createOverridableProxy("objectStorage"),
						deltaConnection: createOverridableProxy<IDeltaConnection>("deltaConnection", {
							attach(handler) {
								attachCalled = true;
							},
							connected,
						}),
					}),
				);

				assert.strictEqual(loaded, true, "loaded");
				assert.strictEqual(attachCalled, true, "attachCalled");
				assert.strictEqual(didAttach, sharedObject.isAttached() ? 1 : 0, "didAttach");

				assert.strictEqual(
					sharedObject.isAttached(),
					attachState !== AttachState.Detached,
					"isAttached",
				);
				assert.strictEqual(
					sharedObject.connected,
					connected && sharedObject.isAttached(),
					"connected",
				);
			});
		}

		it("isAttached with detached transition to attach runtime", async () => {
			const runtimeEvents = new TypedEventEmitter<IFluidDataStoreRuntimeEvents>();

			let didAttach = 0;
			let loaded = false;
			const { overrides, sharedObject } = createTestSharedObject({
				runtime: {
					...(runtimeEvents as unknown as Overridable<IFluidDataStoreRuntime>),
					attachState: AttachState.Detached,
					connected: true,
				},
				didAttach: () => didAttach++,
				loadCore: async () => {
					loaded = true;
				},
			});

			await sharedObject.load(
				createOverridableProxy<IChannelServices>("services", {
					objectStorage: createOverridableProxy("objectStorage"),
					deltaConnection: createOverridableProxy<IDeltaConnection>("deltaConnection", {
						attach(handler) {},
						connected: overrides.runtime?.connected ?? false,
					}),
				}),
			);

			assert.strictEqual(didAttach, 0, "!didAttach");
			assert.strictEqual(loaded, true, "loaded");
			assert.strictEqual(sharedObject.isAttached(), false, "!isAttached");

			assert(overrides.runtime);
			overrides.runtime.attachState = AttachState.Attaching;
			runtimeEvents.emit("attaching");
			overrides.runtime.attachState = AttachState.Attached;

			assert.strictEqual(sharedObject.isAttached(), true, "isAttached");
			assert.strictEqual(didAttach, 1, "didAttach");
		});
	});

	describe("shared object after connect", () => {
		for (const { connected, attachState } of runtimeAttachStateAndConnectedMatrix) {
			it(`With runtime ${JSON.stringify({
				connected,
				attachState,
			})}`, async () => {
				let didAttach = 0;
				const { sharedObject } = createTestSharedObject({
					runtime: {
						attachState,
						connected,
					},
					didAttach: () => didAttach++,
				});

				let attachCalled = false;
				sharedObject.connect(
					createOverridableProxy<IChannelServices>("services", {
						objectStorage: createOverridableProxy("objectStorage"),
						deltaConnection: createOverridableProxy<IDeltaConnection>("deltaConnection", {
							attach(handler) {
								attachCalled = true;
							},
							connected,
						}),
					}),
				);

				assert.strictEqual(attachCalled, true, "attachCalled");
				assert.strictEqual(didAttach, sharedObject.isAttached() ? 1 : 0, "didAttach");

				assert.strictEqual(
					sharedObject.isAttached(),
					attachState !== AttachState.Detached,
					"isAttached",
				);
				assert.strictEqual(
					sharedObject.connected,
					connected && sharedObject.isAttached(),
					"connected",
				);
			});
		}

		it("isAttached with detached transition to attach runtime", async () => {
			const runtimeEvents = new TypedEventEmitter<IFluidDataStoreRuntimeEvents>();

			let didAttach = 0;
			const { overrides, sharedObject } = createTestSharedObject({
				runtime: {
					...(runtimeEvents as unknown as Overridable<IFluidDataStoreRuntime>),
					attachState: AttachState.Detached,
					connected: true,
				},
				didAttach: () => didAttach++,
			});

			sharedObject.connect(
				createOverridableProxy<IChannelServices>("services", {
					objectStorage: createOverridableProxy("objectStorage"),
					deltaConnection: createOverridableProxy<IDeltaConnection>("deltaConnection", {
						attach(handler) {},
						connected: overrides.runtime?.connected ?? false,
					}),
				}),
			);

			assert.strictEqual(didAttach, 0, "!didAttach");

			assert.strictEqual(sharedObject.isAttached(), false, "!isAttached");

			assert(overrides.runtime);
			overrides.runtime.attachState = AttachState.Attaching;
			runtimeEvents.emit("attaching");
			overrides.runtime.attachState = AttachState.Attached;

			assert.strictEqual(sharedObject.isAttached(), true, "isAttached");
			assert.strictEqual(didAttach, 1, "didAttach");
		});
	});

	describe("shared object after load and connect", () => {
		for (const { connected, attachState } of runtimeAttachStateAndConnectedMatrix) {
			it(`With runtime ${JSON.stringify({
				connected,
				attachState,
			})}`, async () => {
				let loaded = false;
				let didAttach = 0;
				const { sharedObject } = createTestSharedObject({
					runtime: {
						attachState,
						connected,
					},
					didAttach: () => didAttach++,
					loadCore: async () => {
						loaded = true;
					},
				});

				let attachCalled = false;
				await sharedObject.load(
					createOverridableProxy<IChannelServices>("services", {
						objectStorage: createOverridableProxy("objectStorage"),
						deltaConnection: createOverridableProxy<IDeltaConnection>("deltaConnection", {
							attach(handler) {
								attachCalled = true;
							},
							connected,
						}),
					}),
				);

				assert.strictEqual(loaded, true, "loaded");
				assert.strictEqual(attachCalled, true, "attachCalled");
				assert.strictEqual(didAttach, sharedObject.isAttached() ? 1 : 0, "didAttach");

				sharedObject.connect(createOverridableProxy<IChannelServices>("services"));

				assert.strictEqual(
					sharedObject.isAttached(),
					attachState !== AttachState.Detached,
					"isAttached",
				);
				assert.strictEqual(
					sharedObject.connected,
					connected && sharedObject.isAttached(),
					"connected",
				);
			});
		}
	});

	describe("shared object after bindToContext", () => {
		for (const { connected, attachState } of runtimeAttachStateAndConnectedMatrix) {
			it(`With runtime ${JSON.stringify({
				connected,
				attachState,
			})}`, async () => {
				let didAttach = 0;
				let attachCalled = false;
				const { sharedObject } = createTestSharedObject({
					runtime: {
						attachState,
						connected,
						bindChannel: (channel) => {
							assert.strictEqual(channel, sharedObject, "channel");
							// real bind to context calls connect, so simulate here
							sharedObject.connect(
								createOverridableProxy<IChannelServices>("services", {
									objectStorage: createOverridableProxy("objectStorage"),
									deltaConnection: createOverridableProxy<IDeltaConnection>(
										"deltaConnection",
										{
											attach(handler) {
												attachCalled = true;
											},
											connected,
										},
									),
								}),
							);
						},
					},
					didAttach: () => didAttach++,
				});

				sharedObject.bindToContext();
				assert.strictEqual(didAttach, sharedObject.isAttached() ? 1 : 0, "didAttach");
				assert.strictEqual(attachCalled, true, "attachCalled");

				assert.strictEqual(
					sharedObject.isAttached(),
					attachState !== AttachState.Detached,
					"isAttached",
				);
				assert.strictEqual(
					sharedObject.connected,
					connected && sharedObject.isAttached(),
					"connected",
				);
			});
		}

		it("isAttached with detached transition to attach runtime", async () => {
			const runtimeEvents = new TypedEventEmitter<IFluidDataStoreRuntimeEvents>();
			let didAttach = 0;
			let attachCalled = false;
			const { overrides, sharedObject } = createTestSharedObject({
				runtime: {
					...(runtimeEvents as unknown as Overridable<IFluidDataStoreRuntime>),
					attachState: AttachState.Detached,
					connected: false,
					bindChannel: (channel) => {
						assert.strictEqual(channel, sharedObject, "channel");
						// real bind to context calls connect, so simulate here
						sharedObject.connect(
							createOverridableProxy<IChannelServices>("services", {
								objectStorage: createOverridableProxy("objectStorage"),
								deltaConnection: createOverridableProxy<IDeltaConnection>("deltaConnection", {
									attach(handler) {
										attachCalled = true;
									},
									connected: false,
								}),
							}),
						);
					},
				},
				didAttach: () => didAttach++,
			});

			sharedObject.bindToContext();

			assert.strictEqual(didAttach, 0, "!didAttach");
			assert.strictEqual(attachCalled, true, "attachCalled");
			assert.strictEqual(sharedObject.isAttached(), false, "!isAttached");

			assert(overrides.runtime);
			overrides.runtime.attachState = AttachState.Attaching;
			runtimeEvents.emit("attaching");
			overrides.runtime.attachState = AttachState.Attached;

			assert.strictEqual(didAttach, 1, "didAttach");
			assert.strictEqual(sharedObject.isAttached(), true, "isAttached");
		});
	});
});<|MERGE_RESOLUTION|>--- conflicted
+++ resolved
@@ -27,11 +27,7 @@
 import type { IFluidSerializer } from "../serializer.js";
 import { SharedObject } from "../sharedObject.js";
 
-<<<<<<< HEAD
-/* eslint-disable-next-line @typescript-eslint/no-unsafe-function-type, @typescript-eslint/ban-types --
-=======
 /* eslint-disable-next-line @typescript-eslint/ban-types, @typescript-eslint/no-unsafe-function-type --
->>>>>>> accd36a9
 	Trying to use specific function signatures here instead of Function makes it so some of the properties of
 	OverridableType below (summarizeCore, loadCore, processCore) end up not typed correctly */
 type Overridable<T> = T extends Function | string | number | undefined | []
