--- conflicted
+++ resolved
@@ -6,15 +6,11 @@
 import { IErrorEvent, IEventProvider, IEventThisPlaceHolder } from "@fluidframework/common-definitions";
 import { IChannel } from "@fluidframework/datastore-definitions";
 import { ISequencedDocumentMessage } from "@fluidframework/protocol-definitions";
-<<<<<<< HEAD
 import {
     IGarbageCollectionData,
     ISummaryTreeWithStats,
     ITelemetryContext,
 } from "@fluidframework/runtime-definitions";
-=======
-import { IGarbageCollectionData } from "@fluidframework/runtime-definitions";
->>>>>>> a10eff59
 
 export interface ISharedObjectEvents extends IErrorEvent {
     (event: "pre-op" | "op",
@@ -33,7 +29,6 @@
     bindToContext(): void;
 
     /**
-<<<<<<< HEAD
      * Returns whether the given shared object is attached to storage.
      * @returns True if the given shared object is attached
      */
@@ -66,8 +61,6 @@
     connect(services: IChannelServices): void;
 
     /**
-=======
->>>>>>> a10eff59
      * Returns the GC data for this shared object. It contains a list of GC nodes that contains references to
      * other GC nodes.
      * @param fullGC - true to bypass optimizations and force full generation of GC data.
