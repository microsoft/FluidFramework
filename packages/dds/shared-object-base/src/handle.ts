--- conflicted
+++ resolved
@@ -5,14 +5,8 @@
 
 import type { IFluidHandleInternal } from "@fluidframework/core-interfaces/internal";
 import { FluidObjectHandle } from "@fluidframework/datastore/internal";
-<<<<<<< HEAD
-// eslint-disable-next-line import-x/no-deprecated
-import type { IFluidDataStoreRuntimeExperimental } from "@fluidframework/datastore-definitions/internal";
-import { isFluidHandle } from "@fluidframework/runtime-utils";
-=======
 import type { IFluidDataStoreRuntime } from "@fluidframework/datastore-definitions/internal";
 import { isFluidHandle, asLegacyAlpha } from "@fluidframework/runtime-utils/internal";
->>>>>>> 95d9a0a5
 
 import type { ISharedObject } from "./types.js";
 
@@ -97,12 +91,7 @@
 	constructor(
 		protected readonly value: ISharedObject,
 		path: string,
-<<<<<<< HEAD
-		// eslint-disable-next-line import-x/no-deprecated
-		private readonly runtime: IFluidDataStoreRuntimeExperimental,
-=======
 		private readonly runtime: IFluidDataStoreRuntime,
->>>>>>> 95d9a0a5
 	) {
 		super(value, path, runtime.IFluidHandleContext);
 	}
