--- conflicted
+++ resolved
@@ -7,13 +7,8 @@
     IFluidHandleContext,
     IRequest,
     IResponse,
-<<<<<<< HEAD
 } from "@fluidframework/core-interfaces";
-import { FluidOjectHandle } from "@fluidframework/component-runtime";
-=======
-} from "@fluidframework/component-core-interfaces";
 import { FluidOjectHandle } from "@fluidframework/datastore";
->>>>>>> c663c67f
 import { ISharedObject } from "./types";
 
 /**
