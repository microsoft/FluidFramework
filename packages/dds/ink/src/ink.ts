/*!
 * Copyright (c) Microsoft Corporation. All rights reserved.
 * Licensed under the MIT License.
 */

<<<<<<< HEAD
=======
import { bufferToString } from "@fluidframework/common-utils";
>>>>>>> d6af3e35
import { IFluidSerializer } from "@fluidframework/core-interfaces";
import { bufferToString } from "@fluidframework/driver-utils";
import {
    FileMode,
    ISequencedDocumentMessage,
    ITree,
    MessageType,
    TreeEntry,
} from "@fluidframework/protocol-definitions";
import {
    IFluidDataStoreRuntime,
    IChannelStorageService,
    IChannelAttributes,
} from "@fluidframework/datastore-definitions";
import { SharedObject } from "@fluidframework/shared-object-base";
import { v4 as uuid } from "uuid";
import { InkFactory } from "./inkFactory";
import {
    IClearOperation,
    ICreateStrokeOperation,
    IInk,
    IInkOperation,
    IInkPoint,
    IInkStroke,
    IPen,
    IStylusOperation,
    IInkEvents,
} from "./interfaces";
import { InkData, ISerializableInk } from "./snapshot";

/**
 * Filename where the snapshot is stored.
 */
const snapshotFileName = "header";

/**
 * `Ink` is a shared object which holds a collection of ink strokes.
 *
 * @remarks
 * ### Creation and setup
 *
 * To create an `Ink` object, call the static `create` method:
 *
 * ```typescript
 * const ink = Ink.create(this.runtime, id);
 * ```
 *
 * You'll also need an `IPen` that will describe the style of your stroke:
 *
 * ```typescript
 * this.currentPen = {
 *     color: { r: 0, g: 161 / 255, b: 241 / 255, a: 0 },
 *     thickness: 7,
 * };
 * ```
 *
 * ### Usage
 *
 * Once the `Ink` object is created, you can add and update ink strokes using `createStroke` and
 * `appendPointToStroke`.  Most likely you'll want to do this in response to incoming Pointer Events:
 *
 * ```typescript
 * private handlePointerDown(e: PointerEvent) {
 *     const newStroke = ink.createStroke(this.currentPen);
 *     this.currentStrokeId = newStroke.id;
 *     handlePointerMotion(e);
 * }
 *
 * private handlePointerMotion(e: PointerEvent) {
 *     const inkPoint = {
 *         x: e.clientX,
 *         y: e.clientY,
 *         time: Date.now(),
 *         pressure: e.pressure,
 *     };
 *     ink.appendPointToStroke(inkPoint, this.currentStrokeId);
 * }
 *
 * canvas.addEventListener("pointerdown", this.handlePointerDown);
 * canvas.addEventListener("pointermove", this.handlePointerMotion);
 * canvas.addEventListener("pointerup", this.handlePointerMotion);
 * ```
 *
 * You can also clear all the ink with `clear`:
 *
 * ```typescript
 * ink.clear();
 * ```
 *
 * To observe and react to changes to the ink from both your own modifications as well as remote participants,
 * you can listen to the `"createStroke"`, `"stylus"` and `"clear"` events.  Since you don't need to render anything
 * yet when a stroke is first created, registering for `"createStroke"` may not be necessary.
 *
 * ```typescript
 * ink.on("stylus", this.renderStylusUpdate.bind(this));
 * ink.on("clear", this.renderClear.bind(this));
 * ```
 * @sealed
 */
export class Ink extends SharedObject<IInkEvents> implements IInk {
    /**
     * Create a new Ink.
     * @param runtime - Data Store runtime the new Ink belongs to
     * @param id - Optional name of the Ink; will be assigned a unique ID if not provided
     * @returns Newly create Ink object (but not attached yet)
     */
    public static create(runtime: IFluidDataStoreRuntime, id?: string) {
        return runtime.createChannel(id, InkFactory.Type) as Ink;
    }

    /**
     * Get a factory for Ink to register with the data store.
     * @returns A factory that creates and loads Ink
     */
    public static getFactory() {
        return new InkFactory();
    }

    /**
     * The current ink snapshot.
     */
    private inkData: InkData = new InkData();

    /**
     * Create a new Ink.
     * @param runtime - The runtime the Ink will be associated with
     * @param id - Unique ID for the Ink
     */
    constructor(runtime: IFluidDataStoreRuntime, id: string, attributes: IChannelAttributes) {
        super(id, runtime, attributes);
    }

    /**
     * {@inheritDoc IInk.createStroke}
     */
    public createStroke(pen: IPen): IInkStroke {
        const createStrokeOperation: ICreateStrokeOperation = {
            id: uuid(),
            pen,
            time: Date.now(),
            type: "createStroke",
        };
        this.submitLocalMessage(createStrokeOperation, undefined);
        return this.executeCreateStrokeOperation(createStrokeOperation);
    }

    /**
     * {@inheritDoc IInk.appendPointToStroke}
     */
    public appendPointToStroke(point: IInkPoint, id: string): IInkStroke {
        const stylusOperation: IStylusOperation = {
            id,
            point,
            type: "stylus",
        };
        this.submitLocalMessage(stylusOperation, undefined);
        return this.executeStylusOperation(stylusOperation);
    }

    /**
     * {@inheritDoc IInk.clear}
     */
    public clear(): void {
        const clearOperation: IClearOperation = {
            time: Date.now(),
            type: "clear",
        };
        this.submitLocalMessage(clearOperation, undefined);
        this.executeClearOperation(clearOperation);
    }

    /**
     * {@inheritDoc IInk.getStrokes}
     */
    public getStrokes(): IInkStroke[] {
        return this.inkData.getStrokes();
    }

    /**
     * {@inheritDoc IInk.getStroke}
     */
    public getStroke(key: string): IInkStroke {
        return this.inkData.getStroke(key);
    }

    /**
     * {@inheritDoc @fluidframework/shared-object-base#SharedObject.snapshotCore}
     */
    protected snapshotCore(serializer: IFluidSerializer): ITree {
        const tree: ITree = {
            entries: [
                {
                    mode: FileMode.File,
                    path: snapshotFileName,
                    type: TreeEntry.Blob,
                    value: {
                        contents: JSON.stringify(this.inkData.getSerializable()),
                        encoding: "utf-8",
                    },
                },
            ],
        };

        return tree;
    }

    /**
     * {@inheritDoc @fluidframework/shared-object-base#SharedObject.loadCore}
     */
    protected async loadCore(storage: IChannelStorageService): Promise<void> {
        const blob = await storage.readBlob(snapshotFileName);
<<<<<<< HEAD
        const header = bufferToString(blob);
=======
        const header = bufferToString(blob, "utf8");
>>>>>>> d6af3e35
        if (header !== undefined) {
            this.inkData = new InkData(
                JSON.parse(header) as ISerializableInk,
            );
        }
    }

    /**
     * {@inheritDoc @fluidframework/shared-object-base#SharedObject.processCore}
     */
    protected processCore(message: ISequencedDocumentMessage, local: boolean, localOpMetadata: unknown): void {
        if (message.type === MessageType.Operation && !local) {
            const operation = message.contents as IInkOperation;
            if (operation.type === "clear") {
                this.executeClearOperation(operation);
            } else if (operation.type === "createStroke") {
                this.executeCreateStrokeOperation(operation);
            } else if (operation.type === "stylus") {
                this.executeStylusOperation(operation);
            }
        }
    }

    /**
     * {@inheritDoc @fluidframework/shared-object-base#SharedObject.registerCore}
     */
    protected registerCore(): void {
        return;
    }

    /**
     * {@inheritDoc @fluidframework/shared-object-base#SharedObject.onDisconnect}
     */
    protected onDisconnect(): void {
        return;
    }

    /**
     * Update the model for a clear operation.
     * @param operation - The operation object
     */
    private executeClearOperation(operation: IClearOperation): void {
        this.inkData.clear();
        this.emit("clear", operation);
    }

    /**
     * Update the model for a create stroke operation.
     * @param operation - The operation object
     * @returns The stroke that was created
     */
    private executeCreateStrokeOperation(operation: ICreateStrokeOperation): IInkStroke {
        const stroke: IInkStroke = {
            id: operation.id,
            points: [],
            pen: operation.pen,
        };
        this.inkData.addStroke(stroke);
        this.emit("createStroke", operation);
        return stroke;
    }

    /**
     * Update the model for a stylus operation.  These represent updates to an existing stroke.
     * @param operation - The operation object
     * @returns The stroke that was updated
     */
    private executeStylusOperation(operation: IStylusOperation): IInkStroke {
        // Need to make sure the stroke is still there (hasn't been cleared) before appending the down/move/up.
        const stroke = this.getStroke(operation.id);
        if (stroke !== undefined) {
            stroke.points.push(operation.point);
            this.emit("stylus", operation);
        }
        return stroke;
    }
}<|MERGE_RESOLUTION|>--- conflicted
+++ resolved
@@ -3,10 +3,7 @@
  * Licensed under the MIT License.
  */
 
-<<<<<<< HEAD
-=======
 import { bufferToString } from "@fluidframework/common-utils";
->>>>>>> d6af3e35
 import { IFluidSerializer } from "@fluidframework/core-interfaces";
 import { bufferToString } from "@fluidframework/driver-utils";
 import {
@@ -218,11 +215,7 @@
      */
     protected async loadCore(storage: IChannelStorageService): Promise<void> {
         const blob = await storage.readBlob(snapshotFileName);
-<<<<<<< HEAD
-        const header = bufferToString(blob);
-=======
         const header = bufferToString(blob, "utf8");
->>>>>>> d6af3e35
         if (header !== undefined) {
             this.inkData = new InkData(
                 JSON.parse(header) as ISerializableInk,
