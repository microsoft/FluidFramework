--- conflicted
+++ resolved
@@ -3,7 +3,7 @@
 	"compilerOptions": {
 		"rootDir": "./",
 		"outDir": "../../lib/test",
-		"types": ["mocha"],
+		"types": ["mocha", "node"],
 	},
 	"include": ["./**/*"],
 	"references": [
@@ -11,12 +11,4 @@
 			"path": "../..",
 		},
 	],
-<<<<<<< HEAD
-=======
-	"compilerOptions": {
-		"rootDir": "./",
-		"outDir": "../../dist/test",
-		"types": ["mocha", "node"],
-	},
->>>>>>> f7182996
 }