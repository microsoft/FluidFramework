--- conflicted
+++ resolved
@@ -12,16 +12,10 @@
 	MockSharedObjectServices,
 	MockStorage,
 } from "@fluidframework/test-runtime-utils";
-<<<<<<< HEAD
+import { AttachState } from "@fluidframework/container-definitions";
 import { Ink } from "../ink.js";
 import { InkFactory } from "../inkFactory.js";
 import { IPen } from "../interfaces.js";
-=======
-import { AttachState } from "@fluidframework/container-definitions";
-import { Ink } from "../ink";
-import { InkFactory } from "../inkFactory";
-import { IPen } from "../interfaces";
->>>>>>> bdef6d1e
 
 describe("Ink", () => {
 	let ink: Ink;
