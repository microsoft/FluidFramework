--- conflicted
+++ resolved
@@ -72,17 +72,10 @@
   "devDependencies": {
     "@fluidframework/build-common": "^0.23.0",
     "@fluidframework/build-tools": "^0.2.66793",
-<<<<<<< HEAD
     "@fluidframework/eslint-config-fluid": "^0.28.2000-0",
     "@fluidframework/ink-previous": "npm:@fluidframework/ink@^0.59.0",
     "@fluidframework/mocha-test-setup": "^0.60.1000",
     "@fluidframework/test-runtime-utils": "^0.60.1000",
-=======
-    "@fluidframework/eslint-config-fluid": "^0.28.2000",
-    "@fluidframework/ink-previous": "npm:@fluidframework/ink@0.59.3000",
-    "@fluidframework/mocha-test-setup": "^0.59.4000",
-    "@fluidframework/test-runtime-utils": "^0.59.4000",
->>>>>>> e5182598
     "@microsoft/api-extractor": "^7.22.2",
     "@rushstack/eslint-config": "^2.5.1",
     "@types/mocha": "^9.1.1",
@@ -108,11 +101,7 @@
     "typescript-formatter": "7.1.0"
   },
   "typeValidation": {
-<<<<<<< HEAD
     "version": "0.60.1000",
-=======
-    "version": "0.59.4000",
->>>>>>> e5182598
     "broken": {}
   }
 }