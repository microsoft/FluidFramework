# Tree Storage

This document assumes that the trees will be persisted into some copy on write storage in the form of blobs, which can be fetched using their "handle" which can in turn be serialized into blobs.
This is the API of Fluid's blobs, but note that Fluid requires you to upload the blob to be able to serialize a handle to it:
relaxing this constraint (which would further constraint the storage service) would offer some performance benefits, reducing round trips when uploading but does not fundamentally change the designs.
If using a system where blobs could be assigned names, and updated (classic key value store instead of Fluid's content addressable blob storage),
these approaches still work, but there are some easy design tweaks to improve performance: these are noted, but are not the focus on this document.

It is assumed that each client has access to some stored version of the tree, and keeps the "dirty" part in memory.
It is not required that all the clients agree on what stored tree they are using, or how it's chunked: all that's required to be kept consistent is their understanding of its content.
For example, clients may make nondeterministic chunking decisions for the data, and/or keep a local copy of the chunked tree on disk (ex: via index db) which can have different tuning parameters if they want.

## What Gets Stored

Data stored as part of the tree:

-   The current tree.
-   Optional "local" history information (information stored on/within the logical tree about history for that specific subtree.
    This mostly makes sense for structural edits, but could point to or include high level edits/transaction information).
    If stored This information should be made sufficient to do common history access use-cases locally:
    this includes computing the state of a subtree at any revision between snapshots, or finding which edits happened in a sub tree in a specific period.

Other data can be stored separately (possibly using simar approaches, or extending the tree to have an extra root under which these are stored):

-   Optional references to old snapshots (ex: sequence of top level snapshots. How file system snapshots work).
-   Optional top level edit sequence (log of ops. Could be temporal history and/or logical branch history. Can include high level edit information).
-   Indexes (ex: Node Identifier to Chunk)
-   Schema

For the rest of this document we will just consider the "tree" as the actual document tree plus anything that is stored inline with it.
Any data stored some other way is out of scope for this document.

## Storage Approaches

### Logical Node Tree

The actual tree itself can be stored directly, with each node being a blob, and referring to each other node with a handle.
This would perform very poorly when used with Fluid's blobs being pulled over the network due to:

-   poor per node storage efficiency (pay full blob cost (including storing a handle in the parent) for every node)
-   lots of dependent reads when traversing down (depth of logical tree)
-   large sequences can produce large blobs (since a single node won't be split ever)
-   updates have to create O(depth) blobs, which depend on each-other (and this with Fluid have to be uploaded in sequence)

This does have some nice properties:

-   Accessing a child from its parent is always exactly 1 handle dereference.
-   When walking a sequence, siblings can be prefetched.
-   It's very simple and easy to implement correctly.

Some useful performance trade-offs that could be made to improve this:

-   Inline some nodes instead of storing them in separate blobs.
    Choice of which nodes to do this with impacts performance a lot and depends on usage.
    Could include choice with schema and/or usage information (both hard coded heuristics and dynamically).
-   Could indirect some (or all) blob references through an indirection table (PageTable B-Tree mapping page id to blob) to avoid having to update the blobs containing the ancestors up to the root. This instead requires updating the indirection table pages (which means updating pages through the PageTable B-Tree to the root).
    -   Choice of when to do this could be heuristic tuned to balance read costs, page table memory use, and write costs.
    -   Can be used where depth (by number of blobs) since last indirection is high, and/or right above blobs that keep getting updated (ex: add an indirection when updating multiple parent blobs for the sole purpose of updating a specific child tht keeps changing).
    -   Page ids for indirect references can be allocated such that nearby pages tend to sort near each other improving efficiency of caching nodes in indirection B tree.
    -   Can rewrite parts of the tree removing or changing indirection (and possibly re-chunking). Doing this occasionally for parts of the tree that were loaded but not modified can ensure read-heavy parts of the tree have a chance to get optimally re-encoded for reading.
-   Chunk sequences: when listing the children in a sequence, allow referring to a "Chunk" which can contain multiple nodes (potentially via sub-chunks) instead of just directly to nodes.
    This allows splitting up large sequences for more efficient editing and avoiding bloated blobs due to large sequences.
    It also allows clustering similar siblings together for improved compression, which works particularly well when combined with inlining of their children.
    This also makes it easier for the root to be a sequence instead of a node, which may benefit the editing APIs.
-   Chunked sets of traits:
    When there are very many traits so the fields list, even with one chunk per trait, is too big for the blob, of there are several traits with small subtrees that should be inlined, but they can't all fit,
    it can be useful to split up the list of traits into chunks (or even a tree).
    This can easily be done by organizing them into a sorted tree (ex: B-Tree) by field key.

These optimizations interact: for example if inlining to optimize breadth first traversal,
the depth of the tree of blobs will tend to be as high as the logical tree's depth, so indirection on blob handles will be more useful.

For N nodes, if 1 in 20 blobs' handles were randomly indirect, and we fit an average of 100 nodes in a blob, and the indirection b-tree is of branching factor 200 (4KB pages, 20 byte handle) we get:

-   N / 100 blobs
-   N / 2000 indirect blob references
-   log(200, N / 2000) deep indirection table. (First page gets us to 400k nodes, 4 deep covers 3.2 trillion nodes)
-   on average traversing an edge between nodes does 1 / 100 + log(200, N / 2000) / 2000 handle dereferences (assuming nothing is cached). (For 1M nodes, thats ~0.01)
-   40 bytes per node in main tree
-   ~0.01 bytes of indirection table per node
-   average pages updated on single change: ~20 (This might be acceptable if we batch updates, only writing batches when summarizing, since that would deduplicate a lot of intermediate updates.
    Also optimizing where indirection is used (instead of random) would also help a lot here).

Same states with every handle indirect:

<<<<<<< HEAD
-   N / 100 blobs
-   N / 100 indirect blob references
-   log(200, N / 100) deep indirection table. (First page gets us to 20k nodes, 4 deep covers 160 million nodes)
-   on average traversing an edge between nodes does 1 / 100 + log(200, N / 100) / 100 handle dereferences (assuming nothing is cached). (For 1M nodes, thats ~0.027)
-   40 bytes per node in main tree
-   ~0.2 bytes of indirection table per node
-   average pages updated on single change: 1 + ceil(log(200, N / 100)). Thats 2 upt to 20k nodes, 5 for 160 million.

If using a key value store instead of an immutable blob store, all pages references can be indirect and the indirection table effectively becomes an implementation detail of the key value store.
This removes the extra log(N) network round trips indirection adds to pages (and replaces it with log(N) disk accesses on the server).
There are also additional options to update blobs in place for the actual edits (ex: appending deltas or overwriting with new content if it fits).
=======
- N / 100 blobs
- N / 100 indirect blob references
- log(200, N / 100) deep indirection table. (First page gets us to 20k nodes, 4 deep covers 160 million nodes)
- on average traversing an edge between nodes does 1 / 100 + log(200, N / 100) / 100 handle dereferences (assuming nothing is cached). (For 1M nodes, thats ~0.027)
- 40 bytes per node in main tree
- ~0.2 bytes of indirection table per node
- average pages updated on single change: 1 + ceil(log(200, N / 100)). Thats 2 for up to 20k nodes, 5 for 160 million.
>>>>>>> 97fed673

### Path B-Tree

All data in the tree can be stored in a key value store under its full path through the logical tree.
Doing this with a [Radix tree](https://en.wikipedia.org/wiki/Radix_tree) roughly amounts to storing the logical tree.
<<<<<<< HEAD
Rather than directly doing a Radix tree, a B-Tree can be used, which can be optimized by omitting any common prefixes shared by every key within that node.
This optimization not only saves a lot of space in the nodes, but also makes moves more efficient, allowing moves to reuse B-Tree nodes when the only change was the part og the path/kay that was optimized out of the node.
This means a move only has to update three paths through the B-Tree: before and after the source, and the destination, allowing for subtree moves in O(log(N)) blob updates (where N is the number of total nodes).
=======
Rather than directly doing a Radix tree, a B-Tree can be used, which can be optimized by deduplicating the common prefixes within the nodes to get storage costs closer to the radix tree.
Without this compression, trees with small values would be almost entirely "keys", as the paths would usually exceed the the size of the values.

For this approach, its important how the paths are defined as well as how they are encoded. For example for paths into sequences, if the index in the sequence is used, inserting a sibling near the root can change the paths of almost everything in the tree.
>>>>>>> 97fed673

Some possible optimizations:

-   Omit the common parts of the paths in the node (as described above).
-   Model sequence indexes such that inserts usually don't have to change the indexes of other nodes in the sequence (ex: allow inserting at 2.5, instead of moving everything above 3 over one and inserting at 3). As long as the keys still sort in the right order, it should work fine, but can result in keys getting longer. May involve occasionally normalizing the indexes in a sequence to shorten indexes where inserts keep happening.
-   Subtrees could be used as values in the tree instead of just the leaf values, allowing any of the Logical Node Tree optimizations in the section above to be applied to leaf subtrees.

Limitations:

-   Does not handle super deep trees very well. For a tree with depth greater than O(log(N)), the size of the keys stored in the B-Tree nodes is larger than O(1) and thus can lead to oversized blobs or require some extra splitting of blobs. Every update pays at least the O(depth where change was made) cost as that path is stored at least once in the path from it to the root of the B-Tree which needs new blobs.
-   Traversal of sequences high in the tree reading small amounts of data for each item (ex: listing the file names in a directory near the root of a large file system) produces worst case access patterns,
    resulting in performance which is as bad as the Node Identifier B-Tree: O(log(N)) dependent blob fetches per property accessed.

If using a key value store instead of an immutable blob store, some edits can avoid paying the O(max(depth, log(N)) update costs by updating nodes in places (either appending delta information or directly editing blobs) as well as not having to update a blob just because its child got updated (same benefit as indirection in the Logical Node Tree).

### Node Identifier B-Tree

Give all nodes a unique identifier, and refer to them using this identifier.
This is the approach used by experimental shared-tree.
Can be optimized using id-compression and the chunking scheme prototyped in https://github.com/CraigMacomber/sequence.

This approach does poorly for sequences that have been reordered since that forces the B-Tree to have more entries due to not having chunks which cover contiguous ID space.

This chunking approach can avoid a lot of the indirection costs, and sequential id allocation can help keep access in the B tree using nearby keys a lot of the time,
but in general it can end up pulling down lots of B-nodes when trees fail to have well clustered IDs, which can happen due to editing.
Due to this overhead, this design isn't considered in the scenarios below, and is mainly included for comparison.
This design works decently for in memory storage, but doesn't page in/out data very well since a lot of the data in the pages will be data thats not needed for the part of the tree thats being used.

### Hybrid

It's possible to use the Path B-Tree at the root, and at some point in each subtree, switch over to the Logical Node Tree approach.

It's unclear what benefits this would offer, but if we do implement both for some reason, we could easily have a hybrid as well to balance the tradeoffs.

## Example Scenarios

### Deep Tree

Consider a tree with N nodes where its depth is O(N).

This makes the path to the leaves, and thus the size of the key in the Path B-Tree O(N).

TODO: what would this means for the Path B-Tree? In practice this has to account for how it optimizes storage of paths.

In the logical tree case, its O(N) space, and assuming use of some indirection, O(N) log (N) time to visit the whole tree.
Inlining can be used to get good sizes for the blobs, and indirection can be used occasionally to lower its costs by a constant factor.

### Walking a long sequence high up in a large tree

Read a small amount of data out of many large subtrees.
There are many scenarios that would do this:

-   reading the the type of items in a whiteboard to find ones which contain text for search indexing.
-   listing or file names (and optionally other metadata) for all items in a directory.
-   finding subtrees which were recently modified
-   etc.

This could hit most of the interior nodes in a Path B-Tree because it would be reading data thats spread out pretty uniformly though the key-space.
This seems like a worst case access pattern for Path B-Tree, but at least its in order so the occasional dependent reads when traversing down multiple levels in the B-Tree can be efficiently amortized, and older pages can be freed from memory without getting re-downloaded later in the traversal.

The Logical Tree approach could theoretically chunk the data to handle this case nearly optimally.
The question is how close to that would be expect it to get in practice since it needs to optimize for many usage patterns, not just this one.
Simple heuristics, like always inlining the type, and tending to inline small subtrees that always have the same shape (like the position) could work well here, though there is a balance between inlining small subtrees causing the size of nodes in the chunk to be larger, resulting in the top level sequence having more chunks.
There are thus two extremes where this could go badly:

1. Too much inlining, causing each node in the sequence to be in its own chunk. At least these chunks could be prefetched for the upcoming children.
2. Too little inlining: the information we need from the node is not available in the chunks that make up the sequence, thus for each node we have to fetch its chunk. When reading the content of that chunk, we could even have to fetch another chunk for the position if it also wasn't inlined (ex: lots of other data got inlined filling up the chunk)

on Notes

The Path B-Tree has very simple chunking logic for internal nodes and can easily produce nicely sized blobs for data, but for deep trees the key/path part can become bloated or need special handling.

The Logical Node Tree approach, when applying good chunking heuristics, has much more complex chunking logic (has to handle large numbers of fields, long sequences, inlining etc),
the management of the underling tree of blobs it uses is very simple.

Both should have a good algorithm compressing leaf subtrees (subtrees which single piece), for the Logical Node Tree this is really just one case of its more general algorithm while for The Path B-Tree its an additional requirement.

The logical tree approach is well suited to applying contextual optimizations, for example it can easily be made extensible with a sequence chunk abstraction, allowing for specialized encoding and compressions schemes to be used where appropriate.
Such specialized approaches and tuning of heuristics can optionally consume schema data, as well as usage patterns to have blob boundaries converge where edits happen, reducing redundant storage and updates over time.
It would be relatively easy to produce a minimal version of the logical tree approach and add optimizations incrementally in the future, even maintaining document compatibility.

#### Finding parents and identifier indexes

In both cases, you use a path to a node to find it so its parents are found on the way.

However if we add an index that allows finding nodes by some other query path (ex: an index by node identifiers for nodes which have an identifier), there are a few ways that can work.
If the index maps identifier to path, then the index is expensive to update for large subtree moves.
If the index maps identifier to blob (or page id indirectly pointing to blob), this can avoids large update costs for moves, but needs another index (page to parent) to be able to discover parentage of nodes looked up this way.

### Conclusions

It seems like the logical tree provides modular way to add tuning/optimization allowing incremental delivery of target optimizations,
though that comes at the cost of possibly needing more optimizations to reach a good baseline performance.

The Path B-Tree provides a elegant and simple approach, but it complicates moves somewhat, doesn't handle very deep trees particularly well, and is impractical to optimize for specific access patterns, like breadth first traversals of sequences of large subtrees.

While both approaches could permit optimized formats for the leaf subtrees, this fits more naturally into the logical tree, which can do this for non-leaf subtrees as well.

The Logical Node Tree is optimized for child access and can be tuned for which children can be accesses quickly (via inlining and indirection heuristics).
The Path B-Tree excels in order at depth first traversals offering almost optimal possible performance for this case.
High up in large trees breadth first traversal and depth first where the order of recursion is not the same as the path sort order, the Path B-Tree's accesses degrade (though bounded by log(n)) with poor caching/locality.
In these same cases the Logical Node Tree should deliver significantly better constant factors, though if using indirection does still have a worst case of log(n) as well.

The Logical Node Tree also more naturally handles partial checkouts that don't include all the leaves (ex: load all the directories in a folder, but not their contents), getting better locality in these cases,
and is more comparable with subtree based permissions systems (since all nodes in a chunk always share a an ancestors that in the chunk).

Both approaches are similar as far as being able to be specialized to take advantage of a key value store instead of an immutable blob store,
however its likely slightly easier to support both modes of operation for the Logical Node Tree since doing so basically amounts to tweaking the indirection logic
(always on, but replace the indirection able with the key value store).

These factors, in my (Craig's) subjective opinion seem to lean toward the Logical Node Tree as being a better choice for Shared-Tree's planned usage patterns.
A conclusion on this front is not needed for M1 (partial checkouts and incremental summaries are not technically necessary for that),
but this area would be a good one to develop in parallel with other aspects of SharedTree.
We practice decision encapsulation here: it would be nice to minimize the impact changing our approach for this later will have since we come up with better ideas, or change our evaluation criteria.<|MERGE_RESOLUTION|>--- conflicted
+++ resolved
@@ -81,9 +81,8 @@
 -   average pages updated on single change: ~20 (This might be acceptable if we batch updates, only writing batches when summarizing, since that would deduplicate a lot of intermediate updates.
     Also optimizing where indirection is used (instead of random) would also help a lot here).
 
-Same states with every handle indirect:
-
-<<<<<<< HEAD
+Same stats with every handle indirect:
+
 -   N / 100 blobs
 -   N / 100 indirect blob references
 -   log(200, N / 100) deep indirection table. (First page gets us to 20k nodes, 4 deep covers 160 million nodes)
@@ -95,30 +94,14 @@
 If using a key value store instead of an immutable blob store, all pages references can be indirect and the indirection table effectively becomes an implementation detail of the key value store.
 This removes the extra log(N) network round trips indirection adds to pages (and replaces it with log(N) disk accesses on the server).
 There are also additional options to update blobs in place for the actual edits (ex: appending deltas or overwriting with new content if it fits).
-=======
-- N / 100 blobs
-- N / 100 indirect blob references
-- log(200, N / 100) deep indirection table. (First page gets us to 20k nodes, 4 deep covers 160 million nodes)
-- on average traversing an edge between nodes does 1 / 100 + log(200, N / 100) / 100 handle dereferences (assuming nothing is cached). (For 1M nodes, thats ~0.027)
-- 40 bytes per node in main tree
-- ~0.2 bytes of indirection table per node
-- average pages updated on single change: 1 + ceil(log(200, N / 100)). Thats 2 for up to 20k nodes, 5 for 160 million.
->>>>>>> 97fed673
 
 ### Path B-Tree
 
 All data in the tree can be stored in a key value store under its full path through the logical tree.
 Doing this with a [Radix tree](https://en.wikipedia.org/wiki/Radix_tree) roughly amounts to storing the logical tree.
-<<<<<<< HEAD
 Rather than directly doing a Radix tree, a B-Tree can be used, which can be optimized by omitting any common prefixes shared by every key within that node.
 This optimization not only saves a lot of space in the nodes, but also makes moves more efficient, allowing moves to reuse B-Tree nodes when the only change was the part og the path/kay that was optimized out of the node.
 This means a move only has to update three paths through the B-Tree: before and after the source, and the destination, allowing for subtree moves in O(log(N)) blob updates (where N is the number of total nodes).
-=======
-Rather than directly doing a Radix tree, a B-Tree can be used, which can be optimized by deduplicating the common prefixes within the nodes to get storage costs closer to the radix tree.
-Without this compression, trees with small values would be almost entirely "keys", as the paths would usually exceed the the size of the values.
-
-For this approach, its important how the paths are defined as well as how they are encoded. For example for paths into sequences, if the index in the sequence is used, inserting a sibling near the root can change the paths of almost everything in the tree.
->>>>>>> 97fed673
 
 Some possible optimizations:
 
