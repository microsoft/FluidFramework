/*!
 * Copyright (c) Microsoft Corporation and contributors. All rights reserved.
 * Licensed under the MIT License.
 */

module.exports = {
	extends: [require.resolve("@fluidframework/eslint-config-fluid/minimal"), "prettier"],
	parserOptions: {
		project: ["./tsconfig.json", "./src/test/tsconfig.json"],
	},
	rules: {
		"@typescript-eslint/no-namespace": "off",
		"@typescript-eslint/no-empty-interface": "off",
<<<<<<< HEAD
		"@typescript-eslint/strict-boolean-expressions": "off",
		"@typescript-eslint/no-unused-vars": [
			"error",
			{
				argsIgnorePattern: "^",
				varsIgnorePattern: "^_",
				caughtErrorsIgnorePattern: "^_",
			},
		],
=======
		"@typescript-eslint/explicit-member-accessibility": "error",
>>>>>>> d27bfaee
	},
	overrides: [
		{
			files: ["src/test/**/*"],
			rules: {
				"@typescript-eslint/no-unused-vars": ["off"],
			},
		},
	],
};<|MERGE_RESOLUTION|>--- conflicted
+++ resolved
@@ -11,8 +11,7 @@
 	rules: {
 		"@typescript-eslint/no-namespace": "off",
 		"@typescript-eslint/no-empty-interface": "off",
-<<<<<<< HEAD
-		"@typescript-eslint/strict-boolean-expressions": "off",
+		"@typescript-eslint/explicit-member-accessibility": "error",
 		"@typescript-eslint/no-unused-vars": [
 			"error",
 			{
@@ -21,9 +20,6 @@
 				caughtErrorsIgnorePattern: "^_",
 			},
 		],
-=======
-		"@typescript-eslint/explicit-member-accessibility": "error",
->>>>>>> d27bfaee
 	},
 	overrides: [
 		{
