{
	"name": "@fluidframework/tree",
	"version": "2.4.0",
	"description": "Distributed tree",
	"homepage": "https://fluidframework.com",
	"repository": {
		"type": "git",
		"url": "https://github.com/microsoft/FluidFramework.git",
		"directory": "packages/dds/tree"
	},
	"license": "MIT",
	"author": "Microsoft and contributors",
	"sideEffects": false,
	"type": "module",
	"exports": {
		".": {
			"import": {
				"types": "./lib/public.d.ts",
				"default": "./lib/index.js"
			},
			"require": {
				"types": "./dist/public.d.ts",
				"default": "./dist/index.js"
			}
		},
		"./alpha": {
			"import": {
				"types": "./lib/alpha.d.ts",
				"default": "./lib/index.js"
			},
			"require": {
				"types": "./dist/alpha.d.ts",
				"default": "./dist/index.js"
			}
		},
		"./beta": {
			"import": {
				"types": "./lib/beta.d.ts",
				"default": "./lib/index.js"
			},
			"require": {
				"types": "./dist/beta.d.ts",
				"default": "./dist/index.js"
			}
		},
		"./internal": {
			"import": {
				"types": "./lib/index.d.ts",
				"default": "./lib/index.js"
			},
			"require": {
				"types": "./dist/index.d.ts",
				"default": "./dist/index.js"
			}
		},
		"./legacy": {
			"import": {
				"types": "./lib/legacy.d.ts",
				"default": "./lib/index.js"
			},
			"require": {
				"types": "./dist/legacy.d.ts",
				"default": "./dist/index.js"
			}
		}
	},
	"main": "lib/index.js",
	"types": "lib/public.d.ts",
	"scripts": {
		"api": "fluid-build . --task api",
		"api-extractor:commonjs": "flub generate entrypoints --outDir ./dist",
		"api-extractor:esnext": "flub generate entrypoints --outDir ./lib --node10TypeCompat",
		"bench": "mocha --timeout 999999 --perfMode --parentProcess --fgrep @Benchmark --reporter @fluid-tools/benchmark/dist/MochaReporter.js",
		"bench:profile": "mocha --v8-prof --v8-logfile=profile.log --v8-no-logfile-per-isolate --timeout 999999 --perfMode --fgrep @Benchmark --reporter @fluid-tools/benchmark/dist/MochaReporter.js && node --prof-process profile.log > profile.txt && rimraf profile.log && echo See results in profile.txt",
		"build": "fluid-build . --task build",
		"build:api-reports": "concurrently \"npm:build:api-reports:*\"",
		"build:api-reports:current": "api-extractor run --local --config api-extractor/api-extractor.current.json",
		"build:api-reports:legacy": "api-extractor run --local --config api-extractor/api-extractor.legacy.json",
		"build:commonjs": "fluid-build . --task commonjs",
		"build:compile": "fluid-build . --task compile",
		"build:docs": "api-extractor run --local",
		"build:esnext": "tsc --project ./tsconfig.json && copyfiles -f ../../../common/build/build-common/src/esm/package.json ./lib",
		"build:genver": "gen-version",
		"build:test": "npm run build:test:esm && npm run build:test:cjs",
		"build:test:cjs": "fluid-tsc commonjs --project ./src/test/tsconfig.cjs.json",
		"build:test:esm": "tsc --project ./src/test/tsconfig.json",
		"check:are-the-types-wrong": "attw --pack .",
		"check:biome": "biome check .",
		"check:exports": "concurrently \"npm:check:exports:*\"",
		"check:exports:bundle-release-tags": "api-extractor run --config api-extractor/api-extractor-lint-bundle.json",
		"check:exports:cjs:alpha": "api-extractor run --config api-extractor/api-extractor-lint-alpha.cjs.json",
		"check:exports:cjs:beta": "api-extractor run --config api-extractor/api-extractor-lint-beta.cjs.json",
		"check:exports:cjs:legacy": "api-extractor run --config api-extractor/api-extractor-lint-legacy.cjs.json",
		"check:exports:cjs:public": "api-extractor run --config api-extractor/api-extractor-lint-public.cjs.json",
		"check:exports:esm:alpha": "api-extractor run --config api-extractor/api-extractor-lint-alpha.esm.json",
		"check:exports:esm:beta": "api-extractor run --config api-extractor/api-extractor-lint-beta.esm.json",
		"check:exports:esm:legacy": "api-extractor run --config api-extractor/api-extractor-lint-legacy.esm.json",
		"check:exports:esm:public": "api-extractor run --config api-extractor/api-extractor-lint-public.esm.json",
		"check:format": "npm run check:biome",
		"check:prettier": "prettier --check . --cache --ignore-path ../../../.prettierignore",
		"ci:build:api-reports": "concurrently \"npm:ci:build:api-reports:*\"",
		"ci:build:api-reports:current": "api-extractor run --config api-extractor/api-extractor.current.json",
		"ci:build:api-reports:legacy": "api-extractor run --config api-extractor/api-extractor.legacy.json",
		"ci:build:docs": "api-extractor run",
		"clean": "rimraf --glob dist lib \"*.d.ts\" \"**/*.tsbuildinfo\" \"**/*.build.log\" _api-extractor-temp nyc",
		"depcruise": "depcruise src/ --ignore-known",
		"depcruise:regen-known-issues": "depcruise-baseline src",
		"eslint": "eslint --format stylish src",
		"eslint:fix": "eslint --format stylish src --fix --fix-type problem,suggestion,layout",
		"format": "npm run format:biome",
		"format:biome": "biome check . --write",
		"format:prettier": "prettier --write . --cache --ignore-path ../../../.prettierignore",
		"lint": "fluid-build . --task lint",
		"lint:fix": "fluid-build . --task eslint:fix --task format",
		"postpack": "tar -cf ./tree.test-files.tar ./src/test ./dist/test ./lib/test",
		"test": "npm run test:mocha",
		"test:benchmark:report": "mocha --exit --perfMode --parentProcess --fgrep @Benchmark --reporter @fluid-tools/benchmark/dist/MochaReporter.js --timeout 60000",
		"test:coverage": "c8 npm test",
		"test:customBenchmarks": "mocha --config ./.mocharc.customBenchmarks.cjs",
		"test:customBenchmarks:verbose": "cross-env FLUID_TEST_VERBOSE=1 npm run test:customBenchmarks",
		"test:memory": "mocha --config ./src/test/memory/.mocharc.cjs",
		"test:memory-profiling:report": "mocha --config ./src/test/memory/.mocharc.cjs",
		"test:mocha": "npm run test:mocha:esm && echo skipping cjs to avoid overhead - npm run test:mocha:cjs",
		"test:mocha:cjs": "cross-env MOCHA_SPEC=dist/test mocha",
		"test:mocha:esm": "mocha",
		"test:mocha:verbose": "cross-env FLUID_TEST_VERBOSE=1 npm run test:mocha",
		"test:snapshots:regen": "pnpm test:mocha:esm --snapshot",
		"test:stress": "cross-env FUZZ_TEST_COUNT=20 FUZZ_STRESS_RUN=true mocha --ignore \"lib/test/memory/**/*\" --recursive \"lib/test/**/*.spec.js\"",
		"tsc": "fluid-tsc commonjs --project ./tsconfig.cjs.json && copyfiles -f ../../../common/build/build-common/src/cjs/package.json ./dist",
		"typetests:gen": "flub generate typetests --dir . -v --level public",
		"typetests:prepare": "flub typetests --dir . --reset --previous --normalize"
	},
	"c8": {
		"all": true,
		"cache-dir": "nyc/.cache",
		"exclude": [
			"src/test/**/*.*ts",
			"lib/test/**/*.*js"
		],
		"exclude-after-remap": false,
		"include": [
			"src/**/*.*ts",
			"lib/**/*.*js"
		],
		"report-dir": "nyc/report",
		"reporter": [
			"cobertura",
			"html",
			"text"
		],
		"temp-directory": "nyc/.nyc_output"
	},
	"dependencies": {
		"@fluid-internal/client-utils": "workspace:~",
		"@fluidframework/container-runtime": "workspace:~",
		"@fluidframework/core-interfaces": "workspace:~",
		"@fluidframework/core-utils": "workspace:~",
		"@fluidframework/datastore-definitions": "workspace:~",
		"@fluidframework/driver-definitions": "workspace:~",
		"@fluidframework/id-compressor": "workspace:~",
		"@fluidframework/runtime-definitions": "workspace:~",
		"@fluidframework/runtime-utils": "workspace:~",
		"@fluidframework/shared-object-base": "workspace:~",
		"@fluidframework/telemetry-utils": "workspace:~",
		"@sinclair/typebox": "^0.32.29",
		"@tylerbu/sorted-btree-es6": "^1.8.0",
		"@ungap/structured-clone": "^1.2.0",
		"uuid": "^9.0.0"
	},
	"devDependencies": {
		"@arethetypeswrong/cli": "^0.15.2",
		"@biomejs/biome": "~1.8.3",
		"@fluid-internal/mocha-test-setup": "workspace:~",
		"@fluid-private/stochastic-test-utils": "workspace:~",
		"@fluid-private/test-dds-utils": "workspace:~",
		"@fluid-private/test-drivers": "workspace:~",
		"@fluid-tools/benchmark": "^0.50.0",
		"@fluid-tools/build-cli": "^0.46.0",
		"@fluidframework/build-common": "^2.0.3",
		"@fluidframework/build-tools": "^0.46.0",
		"@fluidframework/container-definitions": "workspace:~",
		"@fluidframework/container-loader": "workspace:~",
		"@fluidframework/eslint-config-fluid": "^5.4.0",
		"@fluidframework/test-runtime-utils": "workspace:~",
		"@fluidframework/test-utils": "workspace:~",
		"@fluidframework/tree-previous": "npm:@fluidframework/tree@2.3.0",
		"@microsoft/api-extractor": "7.47.8",
		"@types/diff": "^3.5.1",
		"@types/easy-table": "^0.0.32",
		"@types/mocha": "^9.1.1",
		"@types/node": "^18.19.0",
		"@types/ungap__structured-clone": "^1.2.0",
		"@types/uuid": "^9.0.2",
		"ajv": "^8.12.0",
		"ajv-formats": "^3.0.1",
		"c8": "^8.0.1",
		"concurrently": "^8.2.1",
		"copyfiles": "^2.4.1",
		"cross-env": "^7.0.3",
		"dependency-cruiser": "^14.1.0",
		"diff": "^3.5.0",
		"easy-table": "^1.1.1",
		"eslint": "~8.55.0",
		"eslint-config-prettier": "~9.0.0",
		"mocha": "^10.2.0",
		"mocha-json-output-reporter": "^2.0.1",
		"mocha-multi-reporters": "^1.5.1",
		"moment": "^2.21.0",
		"prettier": "~3.0.3",
		"rimraf": "^4.4.0",
		"typescript": "~5.4.5"
	},
	"fluidBuild": {
		"tasks": {
			"build:test:cjs": [
				"...",
				"@fluidframework/id-compressor#build:test:cjs"
			],
			"build:test:esm": [
				"...",
				"@fluidframework/id-compressor#build:test:esm"
			],
			"ci:build:docs": [
				"build:esnext"
			]
		}
	},
	"typeValidation": {
		"broken": {
<<<<<<< HEAD
			"Interface_ITreeViewConfiguration": {
				"forwardCompat": false
			},
			"TypeAlias_ImplicitAllowedTypes": {
=======
			"Interface_FieldSchemaUnsafe": {
				"forwardCompat": false
			},
			"Interface_ITreeViewConfiguration": {
>>>>>>> d96f2970
				"forwardCompat": false
			},
			"TypeAlias_ImplicitFieldSchema": {
				"forwardCompat": false
			}
		},
		"entrypoint": "internal"
	}
}<|MERGE_RESOLUTION|>--- conflicted
+++ resolved
@@ -227,20 +227,16 @@
 	},
 	"typeValidation": {
 		"broken": {
-<<<<<<< HEAD
+			"Interface_FieldSchemaUnsafe": {
+				"forwardCompat": false
+			},
 			"Interface_ITreeViewConfiguration": {
 				"forwardCompat": false
 			},
+			"TypeAlias_ImplicitFieldSchema": {
+				"forwardCompat": false
+			},
 			"TypeAlias_ImplicitAllowedTypes": {
-=======
-			"Interface_FieldSchemaUnsafe": {
-				"forwardCompat": false
-			},
-			"Interface_ITreeViewConfiguration": {
->>>>>>> d96f2970
-				"forwardCompat": false
-			},
-			"TypeAlias_ImplicitFieldSchema": {
 				"forwardCompat": false
 			}
 		},
