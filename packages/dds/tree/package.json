{
	"name": "@fluidframework/tree",
	"version": "2.0.0-rc.1.0.0",
	"description": "Distributed tree",
	"homepage": "https://fluidframework.com",
	"repository": {
		"type": "git",
		"url": "https://github.com/microsoft/FluidFramework.git",
		"directory": "packages/dds/tree"
	},
	"license": "MIT",
	"author": "Microsoft and contributors",
	"sideEffects": false,
	"exports": {
		".": {
			"import": {
				"types": "./lib/index.d.mts",
				"default": "./lib/index.mjs"
			},
			"require": {
				"types": "./dist/index.d.ts",
				"default": "./dist/index.js"
			}
		}
	},
	"main": "dist/index.js",
	"module": "lib/index.mjs",
	"types": "dist/index.d.ts",
	"scripts": {
		"api": "fluid-build . --task api",
		"api-extractor:commonjs": "api-extractor run --local",
		"api-extractor:esnext": "api-extractor run --config ./api-extractor-esm.json",
		"bench": "mocha --timeout 999999 --perfMode --parentProcess --fgrep @Benchmark --reporter @fluid-tools/benchmark/dist/MochaReporter.js",
		"bench:profile": "mocha --v8-prof --v8-logfile=profile.log --v8-no-logfile-per-isolate --timeout 999999 --perfMode --fgrep @Benchmark --reporter @fluid-tools/benchmark/dist/MochaReporter.js && node --prof-process profile.log > profile.txt && rimraf profile.log && echo See results in profile.txt",
		"build": "fluid-build . --task build",
		"build:commonjs": "fluid-build . --task commonjs",
		"build:compile": "fluid-build . --task compile",
		"build:docs": "api-extractor run --local",
		"build:esnext": "tsc-multi --config ../../../common/build/build-common/tsc-multi.esm.json",
		"build:genver": "gen-version",
		"build:test": "tsc --project ./src/test/tsconfig.json",
		"check:are-the-types-wrong": "attw --pack . --entrypoints .",
		"check:release-tags": "api-extractor run --local --config ./api-extractor-lint.json",
		"ci:build:docs": "api-extractor run",
		"clean": "rimraf --glob dist lib \"**/*.tsbuildinfo\" \"**/*.build.log\" _api-extractor-temp nyc",
		"depcruise": "depcruise src/ --ignore-known",
		"depcruise:regen-known-issues": "depcruise-baseline src",
		"eslint": "eslint --format stylish src",
		"eslint:fix": "eslint --format stylish src --fix --fix-type problem,suggestion,layout",
		"format": "npm run prettier:fix",
		"lint": "npm run prettier && npm run check:release-tags && npm run eslint",
		"lint:fix": "npm run prettier:fix && npm run eslint:fix",
		"postpack": "tar -cf ./tree.test-files.tar ./src/test ./dist/test",
		"prettier": "prettier --check . --cache --ignore-path ../../../.prettierignore",
		"prettier:fix": "prettier --write . --cache --ignore-path ../../../.prettierignore",
		"test": "npm run test:mocha",
		"test:benchmark:report": "mocha --exit --perfMode --parentProcess --fgrep @Benchmark --reporter @fluid-tools/benchmark/dist/MochaReporter.js --timeout 60000",
		"test:coverage": "c8 npm test",
		"test:mocha": "mocha",
		"test:mocha:verbose": "cross-env FLUID_TEST_VERBOSE=1 npm run test:mocha",
		"test:snapshots:regen": "npm run test:mocha -- --snapshot",
		"test:stress": "cross-env FUZZ_TEST_COUNT=20 FUZZ_STRESS_RUN=true mocha --ignore \"dist/test/memory/**/*\" --recursive \"dist/test/**/*.spec.js\" -r @fluidframework/mocha-test-setup",
		"ts2esm": "ts2esm ./tsconfig.json ./src/test/tsconfig.json",
		"tsc": "tsc",
		"typetests:gen": "fluid-type-test-generator",
		"typetests:prepare": "flub typetests --dir . --reset --previous --normalize"
	},
	"c8": {
		"all": true,
		"cache-dir": "nyc/.cache",
		"exclude": [
			"src/test/**/*.*ts",
			"dist/test/**/*.*js"
		],
		"exclude-after-remap": false,
		"include": [
			"src/**/*.*ts",
			"dist/**/*.*js"
		],
		"report-dir": "nyc/report",
		"reporter": [
			"cobertura",
			"html",
			"text"
		],
		"temp-directory": "nyc/.nyc_output"
	},
	"dependencies": {
		"@fluid-internal/client-utils": "workspace:~",
		"@fluidframework/container-runtime": "workspace:~",
		"@fluidframework/core-interfaces": "workspace:~",
		"@fluidframework/core-utils": "workspace:~",
		"@fluidframework/datastore-definitions": "workspace:~",
		"@fluidframework/id-compressor": "workspace:~",
		"@fluidframework/protocol-definitions": "^3.1.0-223007",
		"@fluidframework/runtime-definitions": "workspace:~",
		"@fluidframework/runtime-utils": "workspace:~",
		"@fluidframework/shared-object-base": "workspace:~",
		"@fluidframework/telemetry-utils": "workspace:~",
		"@sinclair/typebox": "^0.29.4",
		"@ungap/structured-clone": "^1.2.0",
		"sorted-btree": "npm:@tylerbu/sorted-btree-es6@^1.8.0",
		"uuid": "^9.0.0"
	},
	"devDependencies": {
		"@arethetypeswrong/cli": "^0.13.3",
		"@fluid-private/stochastic-test-utils": "workspace:~",
		"@fluid-private/test-dds-utils": "workspace:~",
		"@fluid-private/test-drivers": "workspace:~",
		"@fluid-tools/benchmark": "^0.48.0",
		"@fluid-tools/build-cli": "0.29.0-227332",
		"@fluidframework/build-common": "^2.0.3",
		"@fluidframework/build-tools": "0.29.0-227332",
		"@fluidframework/container-definitions": "workspace:~",
		"@fluidframework/container-loader": "workspace:~",
		"@fluidframework/eslint-config-fluid": "^3.2.0",
		"@fluidframework/mocha-test-setup": "workspace:~",
		"@fluidframework/test-runtime-utils": "workspace:~",
		"@fluidframework/test-utils": "workspace:~",
		"@microsoft/api-extractor": "^7.38.3",
		"@types/diff": "^3.5.1",
		"@types/easy-table": "^0.0.32",
		"@types/mocha": "^9.1.1",
		"@types/node": "^18.19.0",
		"@types/ungap__structured-clone": "^0.3.0",
		"@types/uuid": "^9.0.2",
		"ajv": "^8.12.0",
		"ajv-formats": "^2.1.1",
		"c8": "^8.0.1",
		"cross-env": "^7.0.3",
		"dependency-cruiser": "^14.1.0",
		"diff": "^3.5.0",
		"easy-table": "^1.1.1",
		"eslint": "~8.50.0",
		"eslint-config-prettier": "~9.0.0",
		"mocha": "^10.2.0",
		"mocha-json-output-reporter": "^2.0.1",
		"mocha-multi-reporters": "^1.5.1",
		"moment": "^2.21.0",
		"prettier": "~3.0.3",
		"rimraf": "^4.4.0",
<<<<<<< HEAD
		"tsc-multi": "^1.1.0",
=======
		"ts2esm": "^1.1.0",
>>>>>>> c9465b4c
		"typescript": "~5.1.6"
	},
	"fluidBuild": {
		"tasks": {
			"build:docs": {
				"dependsOn": [
					"...",
					"api-extractor:commonjs",
					"api-extractor:esnext"
				],
				"script": false
			}
		}
	},
	"typeValidation": {
		"disabled": true,
		"broken": {}
	}
}<|MERGE_RESOLUTION|>--- conflicted
+++ resolved
@@ -139,11 +139,8 @@
 		"moment": "^2.21.0",
 		"prettier": "~3.0.3",
 		"rimraf": "^4.4.0",
-<<<<<<< HEAD
+		"ts2esm": "^1.1.0",
 		"tsc-multi": "^1.1.0",
-=======
-		"ts2esm": "^1.1.0",
->>>>>>> c9465b4c
 		"typescript": "~5.1.6"
 	},
 	"fluidBuild": {
