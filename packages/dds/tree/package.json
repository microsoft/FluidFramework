{
	"name": "@fluidframework/tree",
	"version": "2.0.0-rc.1.0.0",
	"description": "Distributed tree",
	"homepage": "https://fluidframework.com",
	"repository": {
		"type": "git",
		"url": "https://github.com/microsoft/FluidFramework.git",
		"directory": "packages/dds/tree"
	},
	"license": "MIT",
	"author": "Microsoft and contributors",
	"sideEffects": false,
	"exports": {
		".": {
			"types": "./dist/index.d.ts",
			"default": "./dist/index.js"
		}
	},
	"main": "dist/index.js",
	"types": "dist/index.d.ts",
	"scripts": {
		"api": "fluid-build . --task api",
		"api-extractor:commonjs": "api-extractor run --local",
		"bench": "mocha --timeout 999999 --perfMode --parentProcess --fgrep @Benchmark --reporter @fluid-tools/benchmark/dist/MochaReporter.js",
		"bench:profile": "mocha --v8-prof --v8-logfile=profile.log --v8-no-logfile-per-isolate --timeout 999999 --perfMode --fgrep @Benchmark --reporter @fluid-tools/benchmark/dist/MochaReporter.js && node --prof-process profile.log > profile.txt && rimraf profile.log && echo See results in profile.txt",
		"build": "fluid-build . --task build",
		"build:commonjs": "fluid-build . --task commonjs",
		"build:compile": "fluid-build . --task compile",
<<<<<<< HEAD
		"build:docs": "fluid-build . --task api",
		"build:esnext": "tsc-multi --config ../../../common/build/build-common/tsc-multi.esm.json",
=======
		"build:docs": "api-extractor run --local",
		"build:esnext": "tsc --project ./tsconfig.esnext.json",
		"build:genver": "gen-version",
>>>>>>> 83f228e9
		"build:test": "tsc --project ./src/test/tsconfig.json",
		"check:are-the-types-wrong": "attw --pack . --entrypoints .",
		"check:release-tags": "api-extractor run --local --config ./api-extractor-lint.json",
		"ci:build:docs": "api-extractor run",
		"clean": "rimraf --glob dist lib \"**/*.tsbuildinfo\" \"**/*.build.log\" _api-extractor-temp nyc",
		"depcruise": "depcruise src/ --ignore-known",
		"depcruise:regen-known-issues": "depcruise-baseline src",
		"eslint": "eslint --format stylish src",
		"eslint:fix": "eslint --format stylish src --fix --fix-type problem,suggestion,layout",
		"format": "npm run prettier:fix",
		"lint": "npm run prettier && npm run check:release-tags && npm run eslint",
		"lint:fix": "npm run prettier:fix && npm run eslint:fix",
		"postpack": "tar -cf ./tree.test-files.tar ./src/test ./dist/test",
		"prettier": "prettier --check . --cache --ignore-path ../../../.prettierignore",
		"prettier:fix": "prettier --write . --cache --ignore-path ../../../.prettierignore",
		"test": "npm run test:mocha",
		"test:benchmark:report": "mocha --exit --perfMode --parentProcess --fgrep @Benchmark --reporter @fluid-tools/benchmark/dist/MochaReporter.js --timeout 60000",
		"test:coverage": "c8 npm test",
		"test:mocha": "mocha",
		"test:mocha:verbose": "cross-env FLUID_TEST_VERBOSE=1 npm run test:mocha",
		"test:snapshots": "cross-env MOCHA_SPEC=./dist/test/snapshots mocha",
		"test:snapshots:regen": "cross-env MOCHA_SPEC=./dist/test/snapshots mocha -- --snapshot",
		"test:stress": "cross-env FUZZ_TEST_COUNT=20 FUZZ_STRESS_RUN=true mocha --ignore \"dist/test/memory/**/*\" --recursive \"dist/test/**/*.spec.js\" -r @fluidframework/mocha-test-setup",
		"tsc": "tsc",
		"typetests:gen": "fluid-type-test-generator",
		"typetests:prepare": "flub typetests --dir . --reset --previous --normalize"
	},
	"c8": {
		"all": true,
		"cache-dir": "nyc/.cache",
		"exclude": [
			"src/test/**/*.*ts",
			"dist/test/**/*.*js"
		],
		"exclude-after-remap": false,
		"include": [
			"src/**/*.*ts",
			"dist/**/*.*js"
		],
		"report-dir": "nyc/report",
		"reporter": [
			"cobertura",
			"html",
			"text"
		],
		"temp-directory": "nyc/.nyc_output"
	},
	"dependencies": {
		"@fluid-internal/client-utils": "workspace:~",
		"@fluidframework/container-runtime": "workspace:~",
		"@fluidframework/core-interfaces": "workspace:~",
		"@fluidframework/core-utils": "workspace:~",
		"@fluidframework/datastore-definitions": "workspace:~",
		"@fluidframework/id-compressor": "workspace:~",
		"@fluidframework/protocol-definitions": "^3.1.0-223007",
		"@fluidframework/runtime-definitions": "workspace:~",
		"@fluidframework/runtime-utils": "workspace:~",
		"@fluidframework/shared-object-base": "workspace:~",
		"@fluidframework/telemetry-utils": "workspace:~",
		"@sinclair/typebox": "^0.29.4",
		"@ungap/structured-clone": "^1.2.0",
		"sorted-btree": "^1.8.0",
		"uuid": "^9.0.0"
	},
	"devDependencies": {
		"@arethetypeswrong/cli": "^0.13.3",
		"@fluid-private/stochastic-test-utils": "workspace:~",
		"@fluid-private/test-dds-utils": "workspace:~",
		"@fluid-private/test-drivers": "workspace:~",
		"@fluid-tools/benchmark": "^0.48.0",
		"@fluid-tools/build-cli": "0.29.0-222379",
		"@fluidframework/build-common": "^2.0.3",
		"@fluidframework/build-tools": "0.29.0-222379",
		"@fluidframework/container-definitions": "workspace:~",
		"@fluidframework/container-loader": "workspace:~",
		"@fluidframework/eslint-config-fluid": "^3.1.0",
		"@fluidframework/mocha-test-setup": "workspace:~",
		"@fluidframework/test-runtime-utils": "workspace:~",
		"@fluidframework/test-utils": "workspace:~",
		"@microsoft/api-extractor": "^7.38.3",
		"@types/diff": "^3.5.1",
		"@types/easy-table": "^0.0.32",
		"@types/mocha": "^9.1.1",
		"@types/node": "^18.19.0",
		"@types/ungap__structured-clone": "^0.3.0",
		"@types/uuid": "^9.0.2",
		"ajv": "^8.12.0",
		"ajv-formats": "^2.1.1",
		"c8": "^8.0.1",
		"cross-env": "^7.0.3",
		"dependency-cruiser": "^14.1.0",
		"diff": "^3.5.0",
		"easy-table": "^1.1.1",
		"eslint": "~8.50.0",
		"eslint-config-prettier": "~9.0.0",
		"mocha": "^10.2.0",
		"mocha-json-output-reporter": "^2.0.1",
		"mocha-multi-reporters": "^1.5.1",
		"moment": "^2.21.0",
		"prettier": "~3.0.3",
		"rimraf": "^4.4.0",
		"tsc-multi": "^1.1.0",
		"typescript": "~5.1.6"
	},
	"fluidBuild": {
		"tasks": {
			"build:docs": {
				"dependsOn": [
					"...",
					"api-extractor:commonjs"
				],
				"script": false
			}
		}
	},
	"typeValidation": {
		"disabled": true,
		"broken": {}
	}
}<|MERGE_RESOLUTION|>--- conflicted
+++ resolved
@@ -27,14 +27,9 @@
 		"build": "fluid-build . --task build",
 		"build:commonjs": "fluid-build . --task commonjs",
 		"build:compile": "fluid-build . --task compile",
-<<<<<<< HEAD
 		"build:docs": "fluid-build . --task api",
 		"build:esnext": "tsc-multi --config ../../../common/build/build-common/tsc-multi.esm.json",
-=======
-		"build:docs": "api-extractor run --local",
-		"build:esnext": "tsc --project ./tsconfig.esnext.json",
 		"build:genver": "gen-version",
->>>>>>> 83f228e9
 		"build:test": "tsc --project ./src/test/tsconfig.json",
 		"check:are-the-types-wrong": "attw --pack . --entrypoints .",
 		"check:release-tags": "api-extractor run --local --config ./api-extractor-lint.json",
