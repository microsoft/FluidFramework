--- conflicted
+++ resolved
@@ -195,21 +195,6 @@
 		}
 	},
 	"typeValidation": {
-<<<<<<< HEAD
-		"broken": {
-			"Interface_FieldSchemaUnsafe": {
-				"forwardCompat": false
-			},
-			"Interface_ITreeViewConfiguration": {
-				"forwardCompat": false
-			},
-			"TypeAlias_ImplicitFieldSchema": {
-				"forwardCompat": false
-			}
-		},
-		"entrypoint": "public"
-=======
 		"broken": {}
->>>>>>> b7e4e1e7
 	}
 }