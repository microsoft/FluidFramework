--- conflicted
+++ resolved
@@ -23,17 +23,10 @@
 		"build": "fluid-build . --task build",
 		"build:commonjs": "fluid-build . --task commonjs",
 		"build:compile": "fluid-build . --task compile",
-<<<<<<< HEAD
-		"build:docs": "fluid-build . --task api",
-		"build:esnext": "tsc-multi --config ../../../common/build/build-common/tsc-multi.esm.json",
-		"build:rename-types": "renamer \"lib/**\" -f .d.ts -r .d.mts --force",
-		"build:test": "tsc-multi --config ./tsc-multi.test.json",
-=======
 		"build:docs": "api-extractor run --local",
 		"build:esnext": "tsc --project ./tsconfig.esnext.json",
 		"build:genver": "gen-version",
 		"build:test": "tsc --project ./src/test/tsconfig.json",
->>>>>>> 1061c94e
 		"check:are-the-types-wrong": "attw --pack . --entrypoints .",
 		"check:release-tags": "api-extractor run --local --config ./api-extractor-lint.json",
 		"ci:build:docs": "api-extractor run",
@@ -53,16 +46,9 @@
 		"test:coverage": "c8 npm test",
 		"test:mocha": "mocha",
 		"test:mocha:verbose": "cross-env FLUID_TEST_VERBOSE=1 npm run test:mocha",
-<<<<<<< HEAD
-		"test:snapshots": "cross-env MOCHA_SPEC=./dist/test/snapshots/summary.spec.cjs mocha",
-		"test:snapshots:regen": "cross-env MOCHA_SPEC=./dist/test/snapshots/summary.spec.cjs mocha -- --snapshot",
-		"test:stress": "cross-env FUZZ_TEST_COUNT=20 FUZZ_STRESS_RUN=true mocha --ignore \"dist/test/memory/**/*\" --recursive \"dist/test/**/*.spec.cjs\" -r @fluidframework/mocha-test-setup",
-		"tsc": "tsc-multi --config ../../../common/build/build-common/tsc-multi.cjs.json",
-=======
 		"test:snapshots:regen": "npm run test:mocha -- --snapshot",
 		"test:stress": "cross-env FUZZ_TEST_COUNT=20 FUZZ_STRESS_RUN=true mocha --ignore \"dist/test/memory/**/*\" --recursive \"dist/test/**/*.spec.js\" -r @fluidframework/mocha-test-setup",
 		"tsc": "tsc",
->>>>>>> 1061c94e
 		"typetests:gen": "fluid-type-test-generator",
 		"typetests:prepare": "flub typetests --dir . --reset --previous --normalize"
 	},
