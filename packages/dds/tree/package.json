--- conflicted
+++ resolved
@@ -63,9 +63,6 @@
 		"build:test:esm": "tsc --project ./src/test/tsconfig.json",
 		"check:are-the-types-wrong": "attw --pack .",
 		"check:biome": "biome check . --formatter-enabled=true",
-<<<<<<< HEAD
-		"check:format": "npm run check:biome",
-=======
 		"check:exports": "concurrently \"npm:check:exports:*\"",
 		"check:exports:bundle-release-tags": "api-extractor run --config api-extractor/api-extractor-lint-bundle.json",
 		"check:exports:cjs:beta": "api-extractor run --config api-extractor/api-extractor-lint-beta.cjs.json",
@@ -73,7 +70,6 @@
 		"check:exports:esm:beta": "api-extractor run --config api-extractor/api-extractor-lint-beta.esm.json",
 		"check:exports:esm:public": "api-extractor run --config api-extractor/api-extractor-lint-public.esm.json",
 		"check:format": "npm run check:prettier",
->>>>>>> b58aad07
 		"check:prettier": "prettier --check . --cache --ignore-path ../../../.prettierignore",
 		"ci:build:docs": "api-extractor run",
 		"clean": "rimraf --glob dist lib \"*.d.ts\" \"**/*.tsbuildinfo\" \"**/*.build.log\" _api-extractor-temp nyc",
@@ -171,12 +167,6 @@
 	},
 	"fluidBuild": {
 		"tasks": {
-<<<<<<< HEAD
-			"build:test:cjs": ["...", "@fluidframework/id-compressor#build:test:cjs"],
-			"build:test:esm": ["...", "@fluidframework/id-compressor#build:test:esm"],
-			"check:release-tags": ["build:esnext"],
-			"ci:build:docs": ["build:esnext"]
-=======
 			"build:test:cjs": [
 				"...",
 				"@fluidframework/id-compressor#build:test:cjs"
@@ -188,7 +178,6 @@
 			"ci:build:docs": [
 				"build:esnext"
 			]
->>>>>>> b58aad07
 		}
 	},
 	"typeValidation": {
