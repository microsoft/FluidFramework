--- conflicted
+++ resolved
@@ -227,11 +227,10 @@
 	},
 	"typeValidation": {
 		"broken": {
-<<<<<<< HEAD
 			"TypeAlias_MapNodeInsertableData": {
-=======
+				"backCompat": false
+			},
 			"Interface_InternalTypes_TreeNodeSchemaNonClass": {
->>>>>>> b3f91ae9
 				"backCompat": false
 			},
 			"Interface_FieldSchemaUnsafe": {
