--- conflicted
+++ resolved
@@ -11,7 +11,6 @@
 	"license": "MIT",
 	"author": "Microsoft and contributors",
 	"sideEffects": false,
-<<<<<<< HEAD
 	"exports": {
 		".": {
 			"import": {
@@ -25,9 +24,6 @@
 		}
 	},
 	"main": "dist/index.js",
-=======
-	"main": "dist/index.cjs",
->>>>>>> 6a16a5d5
 	"module": "lib/index.mjs",
 	"types": "dist/index.d.ts",
 	"scripts": {
@@ -41,12 +37,8 @@
 		"build:compile": "fluid-build . --task compile",
 		"build:docs": "api-extractor run --local",
 		"build:esnext": "tsc-multi --config ../../../common/build/build-common/tsc-multi.esm.json",
-<<<<<<< HEAD
 		"build:genver": "gen-version",
 		"build:test": "tsc --project ./src/test/tsconfig.json",
-=======
-		"build:test": "tsc-multi --config ./tsc-multi.test.json",
->>>>>>> 6a16a5d5
 		"check:are-the-types-wrong": "attw --pack . --entrypoints .",
 		"check:release-tags": "api-extractor run --local --config ./api-extractor-lint.json",
 		"ci:build:docs": "api-extractor run",
@@ -105,12 +97,8 @@
 		"@fluidframework/shared-object-base": "workspace:~",
 		"@fluidframework/telemetry-utils": "workspace:~",
 		"@sinclair/typebox": "^0.29.4",
-		"@tylerbu/sorted-btree-es6": "^1.8.0",
 		"@ungap/structured-clone": "^1.2.0",
-<<<<<<< HEAD
 		"sorted-btree": "npm:@tylerbu/sorted-btree-es6@^1.8.0",
-=======
->>>>>>> 6a16a5d5
 		"uuid": "^9.0.0"
 	},
 	"devDependencies": {
