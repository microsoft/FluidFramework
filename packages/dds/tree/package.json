{
  "name": "@fluid-internal/tree",
<<<<<<< HEAD
  "version": "2.0.0-internal.2.1.0",
=======
  "version": "2.0.0-internal.2.2.0",
  "private": true,
>>>>>>> e1550754
  "description": "Tree",
  "homepage": "https://fluidframework.com",
  "repository": {
    "type": "git",
    "url": "https://github.com/microsoft/FluidFramework.git",
    "directory": "packages/dds/tree"
  },
  "license": "MIT",
  "author": "Microsoft and contributors",
  "sideEffects": false,
  "main": "dist/index.js",
  "module": "lib/index.js",
  "types": "dist/index.d.ts",
  "scripts": {
    "bench": "mocha --recursive dist/test --timeout 999999 -r node_modules/@fluidframework/mocha-test-setup --perfMode --parentProcess --fgrep @Benchmark --reporter \"../../../node_modules/@fluid-tools/benchmark/dist/MochaReporter.js\"",
    "bench:profile": "mocha --v8-prof --recursive dist/test --timeout 999999 -r node_modules/@fluidframework/mocha-test-setup --perfMode --fgrep @Benchmark --reporter \"../../../node_modules/@fluid-tools/benchmark/dist/MochaReporter.js\" && node --prof-process isolate-0x*-v8.log > profile.txt && rm isolate-0x*-v8.log && cat profile.txt",
    "build": "concurrently npm:build:compile npm:lint && npm run build:docs",
    "build:commonjs": "npm run tsc && npm run typetests:gen && npm run build:test",
    "build:compile": "concurrently npm:build:commonjs npm:build:esnext",
    "build:docs": "api-extractor run --local --typescript-compiler-folder ../../../node_modules/typescript && copyfiles -u 1 ./_api-extractor-temp/doc-models/* ../../../_api-extractor-temp/",
    "build:esnext": "tsc --project ./tsconfig.esnext.json",
    "build:full": "npm run build",
    "build:full:compile": "npm run build:compile",
    "build:test": "tsc --project ./src/test/tsconfig.json",
    "ci:build:docs": "api-extractor run --typescript-compiler-folder ../../../node_modules/typescript && copyfiles -u 1 ./_api-extractor-temp/* ../../../_api-extractor-temp/",
    "clean": "rimraf dist lib *.tsbuildinfo *.build.log",
    "eslint": "eslint --format stylish src",
    "eslint:fix": "eslint --format stylish src --fix --fix-type problem,suggestion,layout",
    "fence": "gf",
    "format": "npm run prettier:fix",
    "lint": "npm run prettier && npm run eslint",
    "lint:fix": "npm run prettier:fix && npm run eslint:fix",
    "postpack": "tar -cf ./tree.test-files.tar ./src/test ./dist/test",
    "prettier": "prettier --check . --ignore-path ../../../.prettierignore",
    "prettier:fix": "prettier --write . --ignore-path ../../../.prettierignore",
    "test": "npm run test:mocha",
    "test:benchmark:report": "mocha \"dist/**/*.bench.js\" --node-option unhandled-rejections=strict,expose-gc --exit --perfMode --fgrep @Benchmark -r node_modules/@fluidframework/mocha-test-setup --reporter @fluid-tools/benchmark/dist/MochaReporter.js --timeout 60000",
    "test:coverage": "nyc npm test -- --reporter xunit --reporter-option output=nyc/junit-report.xml",
    "test:mocha": "mocha --recursive dist/test --exit -r node_modules/@fluidframework/mocha-test-setup -r source-map-support/register --unhandled-rejections=strict",
    "test:mocha:verbose": "cross-env FLUID_TEST_VERBOSE=1 npm run test:mocha",
    "tsc": "tsc",
    "typetests:gen": "fluid-type-validator -g -d ."
  },
  "nyc": {
    "all": true,
    "cache-dir": "nyc/.cache",
    "exclude": [
      "src/test/**/*.ts",
      "dist/test/**/*.js"
    ],
    "exclude-after-remap": false,
    "include": [
      "src/**/*.ts",
      "dist/**/*.js"
    ],
    "report-dir": "nyc/report",
    "reporter": [
      "cobertura",
      "html",
      "text"
    ],
    "temp-directory": "nyc/.nyc_output"
  },
  "dependencies": {
    "@fluidframework/common-utils": "^1.0.0",
    "@fluidframework/container-runtime": ">=2.0.0-internal.2.2.0 <2.0.0-internal.3.0.0",
    "@fluidframework/core-interfaces": ">=2.0.0-internal.2.2.0 <2.0.0-internal.3.0.0",
    "@fluidframework/datastore-definitions": ">=2.0.0-internal.2.2.0 <2.0.0-internal.3.0.0",
    "@fluidframework/protocol-definitions": "^1.1.0",
    "@fluidframework/runtime-definitions": ">=2.0.0-internal.2.2.0 <2.0.0-internal.3.0.0",
    "@fluidframework/runtime-utils": ">=2.0.0-internal.2.2.0 <2.0.0-internal.3.0.0",
    "@fluidframework/shared-object-base": ">=2.0.0-internal.2.2.0 <2.0.0-internal.3.0.0",
    "@ungap/structured-clone": "^0.3.4",
    "uuid": "^8.3.1"
  },
  "devDependencies": {
    "@fluid-internal/stochastic-test-utils": ">=2.0.0-internal.2.2.0 <2.0.0-internal.3.0.0",
    "@fluid-tools/benchmark": "^0.43.0",
    "@fluid-tools/build-cli": "^0.5.0",
    "@fluidframework/build-common": "^1.1.0",
    "@fluidframework/build-tools": "^0.5.0",
    "@fluidframework/common-definitions": "^0.20.1",
    "@fluidframework/container-definitions": ">=2.0.0-internal.2.2.0 <2.0.0-internal.3.0.0",
    "@fluidframework/container-loader": ">=2.0.0-internal.2.2.0 <2.0.0-internal.3.0.0",
    "@fluidframework/eslint-config-fluid": "^1.1.0",
    "@fluidframework/mocha-test-setup": ">=2.0.0-internal.2.2.0 <2.0.0-internal.3.0.0",
    "@fluidframework/test-drivers": ">=2.0.0-internal.2.2.0 <2.0.0-internal.3.0.0",
    "@fluidframework/test-runtime-utils": ">=2.0.0-internal.2.2.0 <2.0.0-internal.3.0.0",
    "@fluidframework/test-utils": ">=2.0.0-internal.2.2.0 <2.0.0-internal.3.0.0",
    "@microsoft/api-extractor": "^7.22.2",
    "@rushstack/eslint-config": "^2.5.1",
    "@types/diff": "^3.5.1",
    "@types/mocha": "^9.1.1",
    "@types/node": "^14.18.0",
    "@types/ungap__structured-clone": "^0.3.0",
    "concurrently": "^6.2.0",
    "copyfiles": "^2.4.1",
    "cross-env": "^7.0.2",
    "diff": "^3.5.0",
    "eslint": "~8.6.0",
    "eslint-config-prettier": "~8.5.0",
    "good-fences": "^1.1.1",
    "mocha": "^10.0.0",
    "nyc": "^15.0.0",
    "prettier": "~2.3.1",
    "rimraf": "^2.6.2",
    "source-map-support": "^0.5.16",
    "typescript": "~4.5.5"
  }
}<|MERGE_RESOLUTION|>--- conflicted
+++ resolved
@@ -1,11 +1,7 @@
 {
   "name": "@fluid-internal/tree",
-<<<<<<< HEAD
-  "version": "2.0.0-internal.2.1.0",
-=======
   "version": "2.0.0-internal.2.2.0",
   "private": true,
->>>>>>> e1550754
   "description": "Tree",
   "homepage": "https://fluidframework.com",
   "repository": {
