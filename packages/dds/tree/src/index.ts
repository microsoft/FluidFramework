--- conflicted
+++ resolved
@@ -216,11 +216,8 @@
 	type TransactionResultSuccess,
 	type TransactionResultFailed,
 	rollback,
-<<<<<<< HEAD
 	generateSchemaFromSimpleSchema,
-=======
 	evaluateLazySchema,
->>>>>>> 23f32794
 } from "./simple-tree/index.js";
 export {
 	SharedTree,
