/*!
 * Copyright (c) Microsoft Corporation and contributors. All rights reserved.
 * Licensed under the MIT License.
 */

export {
	ValueSchema,
	type Revertible,
	CommitKind,
	RevertibleStatus,
	type CommitMetadata,
	type RevertibleFactory,
	type RevertibleAlphaFactory,
	type RevertibleAlpha,
} from "./core/index.js";

import type {
	Listeners as EventListeners,
	IsListener as EventIsListener,
	Listenable as EventListenable,
	Off as EventOff,
} from "@fluidframework/core-interfaces";

/**
 * {@inheritdoc @fluidframework/core-interfaces#Listeners}
 * @public
 * @deprecated Deprecated in `@fluidframework/tree`. Consider importing from `fluid-framework` or `@fluidframework/core-interfaces` instead.
 */
export type Listeners<T extends object> = EventListeners<T>;
/**
 * {@inheritdoc @fluidframework/core-interfaces#IsListener}
 * @public
 * @deprecated Deprecated in `@fluidframework/tree`. Consider importing from `fluid-framework` or `@fluidframework/core-interfaces` instead.
 */
export type IsListener<T> = EventIsListener<T>;
/**
 * {@inheritdoc @fluidframework/core-interfaces#Listenable}
 * @public
 * @deprecated Deprecated in `@fluidframework/tree`. Consider importing from `fluid-framework` or `@fluidframework/core-interfaces` instead.
 */
export type Listenable<T extends object> = EventListenable<T>;
/**
 * {@inheritdoc @fluidframework/core-interfaces#Off}
 * @public
 * @deprecated Deprecated in `@fluidframework/tree`. Consider importing from `fluid-framework` or `@fluidframework/core-interfaces` instead.
 */
export type Off = EventOff;

export {
	TreeStatus,
	TreeCompressionStrategy,
	type TreeIndex,
	type TreeIndexKey,
	type TreeIndexNodes,
} from "./feature-libraries/index.js";

export {
	type ITreeInternal,
	type SharedTreeOptions,
	type ForestType,
	type SharedTreeFormatOptions,
	SharedTreeFormatVersion,
	Tree,
	type RunTransaction,
	type ForestOptions,
	getBranch,
	type BranchableTree,
	type TreeBranchFork,
	independentInitializedView,
	type ViewContent,
	TreeAlpha,
	independentView,
	ForestTypeOptimized,
	ForestTypeExpensiveDebug,
	ForestTypeReference,
} from "./shared-tree/index.js";

export {
	TreeArrayNode,
	type Unhydrated,
	IterableTreeArrayContent,
	TreeNode,
	type ViewableTree,
	type ITree,
	type TreeNodeSchema,
	TreeViewConfiguration,
	type ITreeViewConfiguration,
	type ITreeConfigurationOptions,
	type TreeView,
	type TreeViewEvents,
	SchemaFactory,
	SchemaFactoryAlpha,
	type SchemaFactoryObjectOptions,
	type ImplicitFieldSchema,
	type ImplicitAnnotatedFieldSchema,
	type TreeFieldFromImplicitField,
	type TreeChangeEvents,
	type NodeFromSchema,
	type TreeMapNode,
	type InsertableTreeNodeFromImplicitAllowedTypes,
	type TreeLeafValue,
	FieldKind,
	FieldSchema,
	type FieldSchemaAlpha,
	type FieldSchemaMetadata,
	type ImplicitAllowedTypes,
	type ImplicitAnnotatedAllowedTypes,
	type InsertableTreeFieldFromImplicitField,
	type InsertableTypedNode,
	NodeKind,
	type TreeObjectNode,
	ObjectNodeSchema,
	type TreeNodeFromImplicitAllowedTypes,
	type TreeNodeSchemaClass,
	type SchemaCompatibilityStatus,
	type FieldProps,
	type InternalTreeNode,
	type WithType,
	type NodeChangedData,
	// Types not really intended for public use, but used in links.
	// Can not be moved to internalTypes since doing so causes app code to throw errors like:
	// Error: src/simple-tree/objectNode.ts:72:1 - (ae-unresolved-link) The @link reference could not be resolved: The package "@fluidframework/tree" does not have an export "TreeNodeApi"
	type TreeNodeApi,
	type TreeNodeSchemaCore,
	// Types not really intended for public use, but used in inferred types exposed in the public API.
	// Can not be moved to internalTypes since doing so causes app code to throw errors like:
	// error TS2742: The inferred type of 'Inventory' cannot be named without a reference to '../node_modules/@fluidframework/tree/lib/internalTypes.js'. This is likely not portable. A type annotation is necessary.
	type AllowedTypes,
<<<<<<< HEAD
	type AnnotatedAllowedType,
	type AnnotatedAllowedTypes,
	type AllowedTypeMetadata,
	type AllowedTypesMetadata,
	type ImplicitAllowedTypesUnsafe,
	type ImplicitFieldSchemaUnsafe,
	type TreeObjectNodeUnsafe,
	type InsertableTreeNodeFromImplicitAllowedTypesUnsafe,
	type TreeArrayNodeUnsafe,
	type TreeMapNodeUnsafe,
	type InsertableObjectFromSchemaRecordUnsafe,
	type InsertableObjectFromAnnotatedSchemaRecord,
	type InsertableTreeFieldFromImplicitFieldUnsafe,
	type FieldSchemaUnsafe,
	type TreeNodeSchemaClassUnsafe,
	type InsertableTreeNodeFromAllowedTypesUnsafe,
=======
	type System_Unsafe,
>>>>>>> 5d4ccfae
	type FieldSchemaAlphaUnsafe,
	type ArrayNodeCustomizableSchemaUnsafe,
	type MapNodeCustomizableSchemaUnsafe,
	type UnannotateImplicitAllowedTypes,
	type UnannotateAllowedTypes,
	type UnannotateAllowedType,
	type UnannotateAllowedTypesList,
	type UnannotateAllowedTypeOrLazyItem,
	type UnannotateImplicitFieldSchema,
	type UnannotateSchemaRecord,
	// System types (not in Internal types for various reasons, like doc links or cannot be named errors).
	type typeSchemaSymbol,
	type TreeNodeSchemaNonClass,
	// Recursive Schema APIs
	type ValidateRecursiveSchema,
	type FixRecursiveArraySchema,
	// Index APIs
	type SimpleTreeIndex,
	type IdentifierIndex,
	createSimpleTreeIndex,
	createIdentifierIndex,
	// experimental @alpha APIs:
	adaptEnum,
	enumFromStrings,
	singletonSchema,
	type UnsafeUnknownSchema,
	type TreeViewAlpha,
	type InsertableField,
	type Insertable,
	type InsertableContent,
	type FactoryContent,
	type FactoryContentObject,
	type ReadableField,
	type ReadSchema,
	// test recursive schema for checking that d.ts files handles schema correctly
	test_RecursiveObject,
	test_RecursiveObject_base,
	test_RecursiveObjectPojoMode,
	// Beta APIs
	TreeBeta,
	type TreeChangeEventsBeta,
	// Other
	type VerboseTreeNode,
	type TreeEncodingOptions,
	type TreeSchemaEncodingOptions,
	type TreeSchema,
	TreeViewConfigurationAlpha,
	type VerboseTree,
	extractPersistedSchema,
	comparePersistedSchema,
	type ConciseTree,
	// Back to normal types
	type JsonTreeSchema,
	type JsonSchemaId,
	type JsonNodeSchema,
	type JsonNodeSchemaBase,
	type JsonLeafNodeSchema,
	type JsonMapNodeSchema,
	type JsonArrayNodeSchema,
	type JsonObjectNodeSchema,
	type JsonFieldSchema,
	type JsonSchemaRef,
	type JsonRefPath,
	type JsonSchemaType,
	type JsonLeafSchemaType,
	getJsonSchema,
	type LazyItem,
	type Unenforced,
	type SimpleNodeSchemaBase,
	type SimpleTreeSchema,
	type SimpleNodeSchema,
	type SimpleFieldSchema,
	type SimpleLeafNodeSchema,
	type SimpleMapNodeSchema,
	type SimpleArrayNodeSchema,
	type SimpleObjectNodeSchema,
	type SimpleObjectFieldSchema,
	normalizeAllowedTypes,
	getSimpleSchema,
	type ReadonlyArrayNode,
	type InsertableTreeNodeFromAllowedTypes,
	type Input,
	type TreeBranch,
	type TreeBranchEvents,
	asTreeViewAlpha,
	type NodeSchemaOptions,
	type NodeSchemaMetadata,
	type SchemaStatics,
	type ITreeAlpha,
	type TransactionConstraint,
	type NodeInDocumentConstraint,
	type RunTransactionParams,
	type VoidTransactionCallbackStatus,
	type TransactionCallbackStatus,
	type TransactionResult,
	type TransactionResultExt,
	type TransactionResultSuccess,
	type TransactionResultFailed,
	rollback,
	generateSchemaFromSimpleSchema,
	evaluateLazySchema,
	replaceConciseTreeHandles,
	replaceHandles,
	replaceVerboseTreeHandles,
	type HandleConverter,
	allowUnused,
	type LeafSchema,
	type ArrayNodeCustomizableSchema,
	type ArrayNodePojoEmulationSchema,
	ArrayNodeSchema,
	type MapNodeCustomizableSchema,
	type MapNodePojoEmulationSchema,
	MapNodeSchema,
	type ObjectFromSchemaRecord,
} from "./simple-tree/index.js";
export {
	SharedTree,
	configuredSharedTree,
} from "./treeFactory.js";
export { SharedTreeAttributes, SharedTreeFactoryType } from "./sharedTreeAttributes.js";

export {
	type ICodecOptions,
	type JsonValidator,
	type SchemaValidationFunction,
	FluidClientVersion,
} from "./codec/index.js";
export { noopValidator } from "./codec/index.js";
export { typeboxValidator } from "./external-utilities/index.js";

export type {
	// Type Testing
	requireTrue,
	requireFalse,
	requireAssignableTo,
	areSafelyAssignable,
	isAssignableTo,
	isAny,
	eitherIsAny,
	// Other
	RestrictiveReadonlyRecord,
	RestrictiveStringRecord,
	MakeNominal,
	IsUnion,
	UnionToIntersection,
	UnionToTuple,
	PopUnion,
	JsonCompatible,
	JsonCompatibleObject,
} from "./util/index.js";
export { cloneWithReplacements } from "./util/index.js";

import * as InternalTypes from "./internalTypes.js";
export {
	/**
	 * Contains types used by the API, but which serve mechanical purposes and do not represent semantic concepts.
	 * They are used internally to implement API aspects, but are not intended for use by external consumers.
	 */
	InternalTypes,
};

// Internal/System types:
// These would be put in `internalTypes` except doing so tents to cause errors like:
// The inferred type of 'NodeMap' cannot be named without a reference to '../../node_modules/@fluidframework/tree/lib/internalTypes.js'. This is likely not portable. A type annotation is necessary.
export type { MapNodeInsertableData } from "./simple-tree/index.js";

export { JsonAsTree } from "./jsonDomainSchema.js";
export { FluidSerializableAsTree } from "./serializableDomainSchema.js";
export { TableSchema } from "./tableSchema.js";<|MERGE_RESOLUTION|>--- conflicted
+++ resolved
@@ -126,26 +126,12 @@
 	// Can not be moved to internalTypes since doing so causes app code to throw errors like:
 	// error TS2742: The inferred type of 'Inventory' cannot be named without a reference to '../node_modules/@fluidframework/tree/lib/internalTypes.js'. This is likely not portable. A type annotation is necessary.
 	type AllowedTypes,
-<<<<<<< HEAD
 	type AnnotatedAllowedType,
 	type AnnotatedAllowedTypes,
 	type AllowedTypeMetadata,
 	type AllowedTypesMetadata,
-	type ImplicitAllowedTypesUnsafe,
-	type ImplicitFieldSchemaUnsafe,
-	type TreeObjectNodeUnsafe,
-	type InsertableTreeNodeFromImplicitAllowedTypesUnsafe,
-	type TreeArrayNodeUnsafe,
-	type TreeMapNodeUnsafe,
-	type InsertableObjectFromSchemaRecordUnsafe,
 	type InsertableObjectFromAnnotatedSchemaRecord,
-	type InsertableTreeFieldFromImplicitFieldUnsafe,
-	type FieldSchemaUnsafe,
-	type TreeNodeSchemaClassUnsafe,
-	type InsertableTreeNodeFromAllowedTypesUnsafe,
-=======
 	type System_Unsafe,
->>>>>>> 5d4ccfae
 	type FieldSchemaAlphaUnsafe,
 	type ArrayNodeCustomizableSchemaUnsafe,
 	type MapNodeCustomizableSchemaUnsafe,
