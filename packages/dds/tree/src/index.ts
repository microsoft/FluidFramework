/*!
 * Copyright (c) Microsoft Corporation and contributors. All rights reserved.
 * Licensed under the MIT License.
 */

export {
	EmptyKey,
	type FieldKey,
	type TreeValue,
	type FieldMapObject,
	type NodeData,
	type GenericTreeNode,
	type JsonableTree,
	type GenericFieldsNode,
	type TreeNodeSchemaIdentifier,
	type TreeFieldStoredSchema,
	ValueSchema,
	TreeNodeStoredSchema,
	type FieldKindIdentifier,
	type TreeTypeSet,
	type TreeStoredSchema,
	type Revertible,
	CommitKind,
	RevertibleStatus,
	type CommitMetadata,
	type StoredSchemaCollection,
	type ErasedTreeNodeSchemaDataFormat,
	ObjectNodeStoredSchema,
	MapNodeStoredSchema,
	LeafNodeStoredSchema,
	type RevertibleFactory,
	type ClonableRevertibleFactory,
} from "./core/index.js";
export { type Brand } from "./util/index.js";

export {
	type Listeners,
	type IsListener,
	type Listenable,
	type Off,
} from "./events/index.js";

export {
	TreeStatus,
	TreeCompressionStrategy,
} from "./feature-libraries/index.js";

export {
	type ISharedTree,
	type SharedTreeOptions,
	ForestType,
	type SharedTreeContentSnapshot,
	type SharedTreeFormatOptions,
	SharedTreeFormatVersion,
	Tree,
	type TransactionConstraint,
	type NodeInDocumentConstraint,
	type RunTransaction,
	rollback,
	type ForestOptions,
	getBranch,
	type BranchableTree,
	type TreeBranchFork,
<<<<<<< HEAD
	type ClonableRevertible,
=======
	independentInitializedView,
	type ViewContent,
	TreeAlpha,
	independentView,
>>>>>>> 509d6a18
} from "./shared-tree/index.js";

export {
	TreeArrayNode,
	type Unhydrated,
	IterableTreeArrayContent,
	TreeNode,
	type ViewableTree,
	type ITree,
	type TreeNodeSchema,
	TreeViewConfiguration,
	type ITreeViewConfiguration,
	type ITreeConfigurationOptions,
	type TreeView,
	type TreeViewEvents,
	SchemaFactory,
	type ImplicitFieldSchema,
	type TreeFieldFromImplicitField,
	type TreeChangeEvents,
	type NodeFromSchema,
	type TreeMapNode,
	type InsertableTreeNodeFromImplicitAllowedTypes,
	type TreeLeafValue,
	FieldKind,
	FieldSchema,
	type FieldSchemaMetadata,
	type ImplicitAllowedTypes,
	type InsertableTreeFieldFromImplicitField,
	type InsertableTypedNode,
	NodeKind,
	type TreeObjectNode,
	type TreeNodeFromImplicitAllowedTypes,
	type TreeNodeSchemaClass,
	type SchemaCompatibilityStatus,
	type FieldProps,
	type InternalTreeNode,
	type WithType,
	type NodeChangedData,
	// Types not really intended for public use, but used in links.
	// Can not be moved to internalTypes since doing so causes app code to throw errors like:
	// Error: src/simple-tree/objectNode.ts:72:1 - (ae-unresolved-link) The @link reference could not be resolved: The package "@fluidframework/tree" does not have an export "TreeNodeApi"
	type TreeNodeApi,
	type TreeNodeSchemaCore,
	// Types not really intended for public use, but used in inferred types exposed in the public API.
	// Can not be moved to internalTypes since doing so causes app code to throw errors like:
	// error TS2742: The inferred type of 'Inventory' cannot be named without a reference to '../node_modules/@fluidframework/tree/lib/internalTypes.js'. This is likely not portable. A type annotation is necessary.
	type AllowedTypes,
	type TreeObjectNodeUnsafe,
	type InsertableTreeNodeFromImplicitAllowedTypesUnsafe,
	type TreeArrayNodeUnsafe,
	type TreeMapNodeUnsafe,
	type InsertableObjectFromSchemaRecordUnsafe,
	type InsertableTreeFieldFromImplicitFieldUnsafe,
	type FieldSchemaUnsafe,
	type TreeNodeSchemaClassUnsafe,
	type InsertableTreeNodeFromAllowedTypesUnsafe,
	// System types (not in Internal types for various reasons, like doc links or cannot be named errors).
	type typeSchemaSymbol,
	type TreeNodeSchemaNonClass,
	// Recursive Schema APIs
	type ValidateRecursiveSchema,
	type FixRecursiveArraySchema,
	// experimental @alpha APIs:
	adaptEnum,
	enumFromStrings,
	singletonSchema,
	type UnsafeUnknownSchema,
	type TreeViewAlpha,
	type InsertableField,
	type Insertable,
	type InsertableContent,
	type FactoryContent,
	type FactoryContentObject,
	type ReadableField,
	type ReadSchema,
	// test recursive schema for checking that d.ts files handles schema correctly
	test_RecursiveObject,
	test_RecursiveObject_base,
	test_RecursiveObjectPojoMode,
	// Beta APIs
	TreeBeta,
	type TreeChangeEventsBeta,
	type VerboseTreeNode,
	type EncodeOptions,
	type ParseOptions,
	type VerboseTree,
	extractPersistedSchema,
	comparePersistedSchema,
	type ConciseTree,
	// Back to normal types
	type JsonTreeSchema,
	type JsonSchemaId,
	type JsonNodeSchema,
	type JsonNodeSchemaBase,
	type JsonLeafNodeSchema,
	type JsonMapNodeSchema,
	type JsonArrayNodeSchema,
	type JsonObjectNodeSchema,
	type JsonFieldSchema,
	type JsonSchemaRef,
	type JsonRefPath,
	type JsonSchemaType,
	type JsonLeafSchemaType,
	getJsonSchema,
	type LazyItem,
	type Unenforced,
	type ReadonlyArrayNode,
	type InsertableTreeNodeFromAllowedTypes,
	type Input,
	type TreeBranch,
	type TreeBranchEvents,
	asTreeViewAlpha,
} from "./simple-tree/index.js";
export {
	SharedTree,
	configuredSharedTree,
} from "./treeFactory.js";

export {
	type ICodecOptions,
	type JsonValidator,
	type SchemaValidationFunction,
	FluidClientVersion,
} from "./codec/index.js";
export { noopValidator } from "./codec/index.js";
export { typeboxValidator } from "./external-utilities/index.js";

export {
	type Covariant,
	BrandedType,
	type RestrictiveReadonlyRecord,
	type RestrictiveStringRecord,
	type MakeNominal,
	type IsUnion,
	type UnionToIntersection,
	type UnionToTuple,
	type PopUnion,
} from "./util/index.js";

import * as InternalTypes from "./internalTypes.js";
export {
	/**
	 * Contains types used by the API, but which serve mechanical purposes and do not represent semantic concepts.
	 * They are used internally to implement API aspects, but are not intended for use by external consumers.
	 */
	InternalTypes,
};

// Internal/System types:
// These would be put in `internalTypes` except doing so tents to cause errors like:
// The inferred type of 'NodeMap' cannot be named without a reference to '../../node_modules/@fluidframework/tree/lib/internalTypes.js'. This is likely not portable. A type annotation is necessary.
export type { MapNodeInsertableData } from "./simple-tree/index.js";

export type { JsonCompatible, JsonCompatibleObject } from "./util/index.js";<|MERGE_RESOLUTION|>--- conflicted
+++ resolved
@@ -61,14 +61,11 @@
 	getBranch,
 	type BranchableTree,
 	type TreeBranchFork,
-<<<<<<< HEAD
 	type ClonableRevertible,
-=======
 	independentInitializedView,
 	type ViewContent,
 	TreeAlpha,
 	independentView,
->>>>>>> 509d6a18
 } from "./shared-tree/index.js";
 
 export {
