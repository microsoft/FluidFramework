--- conflicted
+++ resolved
@@ -15,10 +15,6 @@
     Delta,
 } from "./tree";
 
-<<<<<<< HEAD
-export { ITreeCursor, TreeNavigationResult, SynchronousNavigationResult } from "./forest";
-export { LocalFieldKey, GlobalFieldKey, TreeSchemaIdentifier } from "./schema";
-=======
 export { ITreeCursor, TreeNavigationResult, IEditableForest,
     IForestSubscription,
     TreeLocation,
@@ -27,6 +23,7 @@
     ITreeSubscriptionCursor,
     ForestAnchor,
     ITreeSubscriptionCursorState,
+    SynchronousNavigationResult,
 } from "./forest";
 
 export {
@@ -36,7 +33,6 @@
     SchemaRepository, StoredSchemaRepository,
     rootFieldKey,
 } from "./schema";
->>>>>>> 1df4274f
 
 export {
     Brand,
