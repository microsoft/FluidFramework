/*!
 * Copyright (c) Microsoft Corporation and contributors. All rights reserved.
 * Licensed under the MIT License.
 */

export {
	ValueSchema,
	type Revertible,
	CommitKind,
	RevertibleStatus,
	type CommitMetadata,
	type RevertibleFactory,
	type RevertibleAlphaFactory,
	type RevertibleAlpha,
} from "./core/index.js";

import type {
	Listeners as EventListeners,
	IsListener as EventIsListener,
	Listenable as EventListenable,
	Off as EventOff,
} from "@fluidframework/core-interfaces";

/**
 * {@inheritdoc @fluidframework/core-interfaces#Listeners}
 * @public
 * @deprecated Deprecated in `@fluidframework/tree`. Consider importing from `fluid-framework` or `@fluidframework/core-interfaces` instead.
 */
export type Listeners<T extends object> = EventListeners<T>;
/**
 * {@inheritdoc @fluidframework/core-interfaces#IsListener}
 * @public
 * @deprecated Deprecated in `@fluidframework/tree`. Consider importing from `fluid-framework` or `@fluidframework/core-interfaces` instead.
 */
export type IsListener<T> = EventIsListener<T>;
/**
 * {@inheritdoc @fluidframework/core-interfaces#Listenable}
 * @public
 * @deprecated Deprecated in `@fluidframework/tree`. Consider importing from `fluid-framework` or `@fluidframework/core-interfaces` instead.
 */
export type Listenable<T extends object> = EventListenable<T>;
/**
 * {@inheritdoc @fluidframework/core-interfaces#Off}
 * @public
 * @deprecated Deprecated in `@fluidframework/tree`. Consider importing from `fluid-framework` or `@fluidframework/core-interfaces` instead.
 */
export type Off = EventOff;

export {
	TreeStatus,
	TreeCompressionStrategy,
	type TreeIndex,
	type TreeIndexKey,
	type TreeIndexNodes,
} from "./feature-libraries/index.js";

export {
	type ITreeInternal,
	type SharedTreeOptions,
	type ForestType,
	type SharedTreeFormatOptions,
	SharedTreeFormatVersion,
	Tree,
	type RunTransaction,
	type ForestOptions,
	getBranch,
	type BranchableTree,
	type TreeBranchFork,
	independentInitializedView,
	type ViewContent,
	TreeAlpha,
	independentView,
	ForestTypeOptimized,
	ForestTypeExpensiveDebug,
	ForestTypeReference,
} from "./shared-tree/index.js";

export {
	TreeArrayNode,
	type Unhydrated,
	IterableTreeArrayContent,
	TreeNode,
	type ViewableTree,
	type ITree,
	type TreeNodeSchema,
	TreeViewConfiguration,
	type ITreeViewConfiguration,
	type ITreeConfigurationOptions,
	type TreeView,
	type TreeViewEvents,
	SchemaFactory,
	SchemaFactoryAlpha,
	type SchemaFactoryObjectOptions,
	type ImplicitFieldSchema,
	type TreeFieldFromImplicitField,
	type TreeChangeEvents,
	type NodeFromSchema,
	type TreeMapNode,
	type InsertableTreeNodeFromImplicitAllowedTypes,
	type TreeLeafValue,
	FieldKind,
	FieldSchema,
	type FieldSchemaAlpha,
	type FieldSchemaMetadata,
	type ImplicitAllowedTypes,
	type InsertableTreeFieldFromImplicitField,
	type InsertableTypedNode,
	NodeKind,
	type TreeObjectNode,
	ObjectNodeSchema,
	type TreeNodeFromImplicitAllowedTypes,
	type TreeNodeSchemaClass,
	type SchemaCompatibilityStatus,
	type FieldProps,
	type InternalTreeNode,
	type WithType,
	type NodeChangedData,
	// Types not really intended for public use, but used in links.
	// Can not be moved to internalTypes since doing so causes app code to throw errors like:
	// Error: src/simple-tree/objectNode.ts:72:1 - (ae-unresolved-link) The @link reference could not be resolved: The package "@fluidframework/tree" does not have an export "TreeNodeApi"
	type TreeNodeApi,
	type TreeNodeSchemaCore,
	// Types not really intended for public use, but used in inferred types exposed in the public API.
	// Can not be moved to internalTypes since doing so causes app code to throw errors like:
	// error TS2742: The inferred type of 'Inventory' cannot be named without a reference to '../node_modules/@fluidframework/tree/lib/internalTypes.js'. This is likely not portable. A type annotation is necessary.
	type AllowedTypes,
	type System_Unsafe,
	type FieldSchemaAlphaUnsafe,
	type ArrayNodeCustomizableSchemaUnsafe,
	type MapNodeCustomizableSchemaUnsafe,
	// System types (not in Internal types for various reasons, like doc links or cannot be named errors).
	type typeSchemaSymbol,
	type TreeNodeSchemaNonClass,
	// Recursive Schema APIs
	type ValidateRecursiveSchema,
	type FixRecursiveArraySchema,
	// Index APIs
	type SimpleTreeIndex,
	type IdentifierIndex,
	createSimpleTreeIndex,
	createIdentifierIndex,
	// experimental @alpha APIs:
	adaptEnum,
	enumFromStrings,
	singletonSchema,
	type UnsafeUnknownSchema,
	type TreeViewAlpha,
	type InsertableField,
	type Insertable,
	type InsertableContent,
	type FactoryContent,
	type FactoryContentObject,
	type ReadableField,
	type ReadSchema,
	type ImplicitAnnotatedAllowedTypes,
	type ImplicitAnnotatedFieldSchema,
	type AnnotatedAllowedType,
	type AnnotatedAllowedTypes,
	type AllowedTypeMetadata,
	type AllowedTypesMetadata,
	type InsertableObjectFromAnnotatedSchemaRecord,
	type UnannotateImplicitAllowedTypes,
	type UnannotateAllowedTypes,
	type UnannotateAllowedType,
	type UnannotateAllowedTypesList,
	type UnannotateAllowedTypeOrLazyItem,
	type UnannotateImplicitFieldSchema,
	type UnannotateSchemaRecord,
	// test recursive schema for checking that d.ts files handles schema correctly
	test_RecursiveObject,
	test_RecursiveObject_base,
	test_RecursiveObjectPojoMode,
	// Beta APIs
	TreeBeta,
	type TreeChangeEventsBeta,
	// Other
	type VerboseTreeNode,
	type TreeEncodingOptions,
	type TreeSchemaEncodingOptions,
	type TreeSchema,
	TreeViewConfigurationAlpha,
	type VerboseTree,
	extractPersistedSchema,
	comparePersistedSchema,
	type ConciseTree,
	// Back to normal types
	type JsonTreeSchema,
	type JsonSchemaId,
	type JsonNodeSchema,
	type JsonNodeSchemaBase,
	type JsonLeafNodeSchema,
	type JsonMapNodeSchema,
	type JsonArrayNodeSchema,
	type JsonObjectNodeSchema,
	type JsonFieldSchema,
	type JsonSchemaRef,
	type JsonRefPath,
	type JsonSchemaType,
	type JsonLeafSchemaType,
	getJsonSchema,
	type LazyItem,
	type Unenforced,
	type SimpleNodeSchemaBase,
	type SimpleTreeSchema,
	type SimpleNodeSchema,
	type SimpleFieldSchema,
	type SimpleLeafNodeSchema,
	type SimpleMapNodeSchema,
	type SimpleArrayNodeSchema,
	type SimpleObjectNodeSchema,
	type SimpleObjectFieldSchema,
	normalizeAllowedTypes,
	getSimpleSchema,
	type ReadonlyArrayNode,
	type InsertableTreeNodeFromAllowedTypes,
	type Input,
	type TreeBranch,
	type TreeBranchEvents,
	asTreeViewAlpha,
	type NodeSchemaOptions,
	type NodeSchemaMetadata,
	type SchemaStatics,
	type ITreeAlpha,
	type TransactionConstraint,
	type NodeInDocumentConstraint,
	type RunTransactionParams,
	type VoidTransactionCallbackStatus,
	type TransactionCallbackStatus,
	type TransactionResult,
	type TransactionResultExt,
	type TransactionResultSuccess,
	type TransactionResultFailed,
	rollback,
	generateSchemaFromSimpleSchema,
	evaluateLazySchema,
	replaceConciseTreeHandles,
	replaceHandles,
	replaceVerboseTreeHandles,
	type HandleConverter,
	allowUnused,
	type LeafSchema,
	normalizeFieldSchema,
	type ArrayNodeCustomizableSchema,
	type ArrayNodePojoEmulationSchema,
	ArrayNodeSchema,
	type MapNodeCustomizableSchema,
	type MapNodePojoEmulationSchema,
	MapNodeSchema,
<<<<<<< HEAD
	walkFieldSchema,
	type SchemaVisitor,
	walkAllowedTypes,
	walkNodeSchema,
=======
	type ObjectFromSchemaRecord,
	type ValidateRecursiveSchemaTemplate,
	type FixRecursiveRecursionLimit,
>>>>>>> 837fc1ab
} from "./simple-tree/index.js";
export {
	SharedTree,
	configuredSharedTree,
} from "./treeFactory.js";
export { SharedTreeAttributes, SharedTreeFactoryType } from "./sharedTreeAttributes.js";

export {
	type ICodecOptions,
	type JsonValidator,
	type SchemaValidationFunction,
	FluidClientVersion,
} from "./codec/index.js";
export { noopValidator } from "./codec/index.js";
export { typeboxValidator } from "./external-utilities/index.js";

export type {
	// Type Testing
	requireTrue,
	requireFalse,
	requireAssignableTo,
	areSafelyAssignable,
	isAssignableTo,
	isAny,
	eitherIsAny,
	// Other
	RestrictiveReadonlyRecord,
	RestrictiveStringRecord,
	MakeNominal,
	IsUnion,
	UnionToIntersection,
	UnionToTuple,
	PopUnion,
	JsonCompatible,
	JsonCompatibleObject,
} from "./util/index.js";
export { cloneWithReplacements } from "./util/index.js";

import * as InternalTypes from "./internalTypes.js";
export {
	/**
	 * Contains types used by the API, but which serve mechanical purposes and do not represent semantic concepts.
	 * They are used internally to implement API aspects, but are not intended for use by external consumers.
	 */
	InternalTypes,
};

// Internal/System types:
// These would be put in `internalTypes` except doing so tents to cause errors like:
// The inferred type of 'NodeMap' cannot be named without a reference to '../../node_modules/@fluidframework/tree/lib/internalTypes.js'. This is likely not portable. A type annotation is necessary.
export type { MapNodeInsertableData } from "./simple-tree/index.js";

export { JsonAsTree } from "./jsonDomainSchema.js";
export { FluidSerializableAsTree } from "./serializableDomainSchema.js";
export { TableSchema, type System_TableSchema } from "./tableSchema.js";<|MERGE_RESOLUTION|>--- conflicted
+++ resolved
@@ -246,16 +246,13 @@
 	type MapNodeCustomizableSchema,
 	type MapNodePojoEmulationSchema,
 	MapNodeSchema,
-<<<<<<< HEAD
 	walkFieldSchema,
 	type SchemaVisitor,
 	walkAllowedTypes,
 	walkNodeSchema,
-=======
 	type ObjectFromSchemaRecord,
 	type ValidateRecursiveSchemaTemplate,
 	type FixRecursiveRecursionLimit,
->>>>>>> 837fc1ab
 } from "./simple-tree/index.js";
 export {
 	SharedTree,
