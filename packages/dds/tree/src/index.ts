--- conflicted
+++ resolved
@@ -3,216 +3,23 @@
  * Licensed under the MIT License.
  */
 
-<<<<<<< HEAD
+/**
+ * Note: This file includes APIs from `indexCommonApi.ts` along with legacy-alpha and deprecated APIs.
+ *
+ * Consider adding only legacy-alpha or deprecated APIs that should be exported from `@fluidframework/tree` but not from `fluid-framework`.
+ *
+ * For APIs meant be to exported from `fluid-framework`, consider adding them to `indexCommonApi.ts`.
+ */
+
 // eslint-disable-next-line no-restricted-syntax
 export * from "./indexCommonApi.js";
 
 export {
-=======
-export {
-	ValueSchema,
-	type Revertible,
-	CommitKind,
-	RevertibleStatus,
-	type CommitMetadata,
-	type RevertibleFactory,
-	type RevertibleAlphaFactory,
-	type RevertibleAlpha,
-} from "./core/index.js";
-
-export type {
-	Listeners,
-	IsListener,
-	Listenable,
-	Off,
-} from "@fluidframework/core-interfaces";
-
-export {
-	TreeStatus,
-	TreeCompressionStrategy,
-	type TreeIndex,
-	type TreeIndexKey,
-	type TreeIndexNodes,
-} from "./feature-libraries/index.js";
-
-export {
-	type ITreeInternal,
-	type SharedTreeOptions,
-	ForestType,
-	type SharedTreeFormatOptions,
-	SharedTreeFormatVersion,
-	Tree,
-	type TransactionConstraint,
-	type NodeInDocumentConstraint,
-	type RunTransaction,
-	rollback,
-	type ForestOptions,
-	getBranch,
-	type BranchableTree,
-	type TreeBranchFork,
-	independentInitializedView,
-	type ViewContent,
-	TreeAlpha,
-	independentView,
-} from "./shared-tree/index.js";
-
-export {
-	TreeArrayNode,
-	type Unhydrated,
-	IterableTreeArrayContent,
-	TreeNode,
-	type ViewableTree,
-	type ITree,
-	type TreeNodeSchema,
-	TreeViewConfiguration,
-	type ITreeViewConfiguration,
-	type ITreeConfigurationOptions,
-	type TreeView,
-	type TreeViewEvents,
-	SchemaFactory,
-	type ImplicitFieldSchema,
-	type TreeFieldFromImplicitField,
-	type TreeChangeEvents,
-	type NodeFromSchema,
-	type TreeMapNode,
-	type InsertableTreeNodeFromImplicitAllowedTypes,
-	type TreeLeafValue,
-	FieldKind,
-	FieldSchema,
-	type FieldSchemaMetadata,
-	type ImplicitAllowedTypes,
-	type InsertableTreeFieldFromImplicitField,
-	type InsertableTypedNode,
-	NodeKind,
-	type TreeObjectNode,
-	type TreeNodeFromImplicitAllowedTypes,
-	type TreeNodeSchemaClass,
-	type SchemaCompatibilityStatus,
-	type FieldProps,
-	type InternalTreeNode,
-	type WithType,
-	type NodeChangedData,
-	// Types not really intended for public use, but used in links.
-	// Can not be moved to internalTypes since doing so causes app code to throw errors like:
-	// Error: src/simple-tree/objectNode.ts:72:1 - (ae-unresolved-link) The @link reference could not be resolved: The package "@fluidframework/tree" does not have an export "TreeNodeApi"
-	type TreeNodeApi,
-	type TreeNodeSchemaCore,
-	// Types not really intended for public use, but used in inferred types exposed in the public API.
-	// Can not be moved to internalTypes since doing so causes app code to throw errors like:
-	// error TS2742: The inferred type of 'Inventory' cannot be named without a reference to '../node_modules/@fluidframework/tree/lib/internalTypes.js'. This is likely not portable. A type annotation is necessary.
-	type AllowedTypes,
-	type TreeObjectNodeUnsafe,
-	type InsertableTreeNodeFromImplicitAllowedTypesUnsafe,
-	type TreeArrayNodeUnsafe,
-	type TreeMapNodeUnsafe,
-	type InsertableObjectFromSchemaRecordUnsafe,
-	type InsertableTreeFieldFromImplicitFieldUnsafe,
-	type FieldSchemaUnsafe,
-	type TreeNodeSchemaClassUnsafe,
-	type InsertableTreeNodeFromAllowedTypesUnsafe,
-	// System types (not in Internal types for various reasons, like doc links or cannot be named errors).
-	type typeSchemaSymbol,
-	type TreeNodeSchemaNonClass,
-	// Recursive Schema APIs
-	type ValidateRecursiveSchema,
-	type FixRecursiveArraySchema,
-	// Index APIs
-	type SimpleTreeIndex,
-	type IdentifierIndex,
-	createSimpleTreeIndex,
-	createIdentifierIndex,
-	// experimental @alpha APIs:
-	adaptEnum,
-	enumFromStrings,
-	singletonSchema,
-	type UnsafeUnknownSchema,
-	type TreeViewAlpha,
-	type InsertableField,
-	type Insertable,
-	type InsertableContent,
-	type FactoryContent,
-	type FactoryContentObject,
-	type ReadableField,
-	type ReadSchema,
-	// test recursive schema for checking that d.ts files handles schema correctly
-	test_RecursiveObject,
-	test_RecursiveObject_base,
-	test_RecursiveObjectPojoMode,
-	// Beta APIs
-	TreeBeta,
-	type TreeChangeEventsBeta,
-	type VerboseTreeNode,
-	type EncodeOptions,
-	type ParseOptions,
-	type VerboseTree,
-	extractPersistedSchema,
-	comparePersistedSchema,
-	type ConciseTree,
-	// Back to normal types
-	type JsonTreeSchema,
-	type JsonSchemaId,
-	type JsonNodeSchema,
-	type JsonNodeSchemaBase,
-	type JsonLeafNodeSchema,
-	type JsonMapNodeSchema,
-	type JsonArrayNodeSchema,
-	type JsonObjectNodeSchema,
-	type JsonFieldSchema,
-	type JsonSchemaRef,
-	type JsonRefPath,
-	type JsonSchemaType,
-	type JsonLeafSchemaType,
-	getJsonSchema,
-	type LazyItem,
-	type Unenforced,
-	type SimpleNodeSchemaBase,
-	type SimpleTreeSchema,
-	type SimpleNodeSchema,
-	type SimpleFieldSchema,
-	type SimpleLeafNodeSchema,
-	type SimpleMapNodeSchema,
-	type SimpleArrayNodeSchema,
-	type SimpleObjectNodeSchema,
-	normalizeAllowedTypes,
-	getSimpleSchema,
-	type ReadonlyArrayNode,
-	type InsertableTreeNodeFromAllowedTypes,
-	type Input,
-	type TreeBranch,
-	type TreeBranchEvents,
-	asTreeViewAlpha,
-} from "./simple-tree/index.js";
-export {
->>>>>>> 3d6e4e39
 	SharedTree,
 	configuredSharedTree,
 } from "./treeFactory.js";
 
-<<<<<<< HEAD
 export type {
-=======
-export {
-	type ICodecOptions,
-	type JsonValidator,
-	type SchemaValidationFunction,
-	FluidClientVersion,
-} from "./codec/index.js";
-export { noopValidator } from "./codec/index.js";
-export { typeboxValidator } from "./external-utilities/index.js";
-
-export {
-	type RestrictiveReadonlyRecord,
-	type RestrictiveStringRecord,
-	type MakeNominal,
-	type IsUnion,
-	type UnionToIntersection,
-	type UnionToTuple,
-	type PopUnion,
-} from "./util/index.js";
-
-import * as InternalTypes from "./internalTypes.js";
-export {
->>>>>>> 3d6e4e39
 	/**
 	 * @deprecated Deprecated in `@fluidframework/tree`. Consider importing from `fluid-framework` or `@fluidframework/core-interfaces` instead.
 	 */
