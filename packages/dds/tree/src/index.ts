/*!
 * Copyright (c) Microsoft Corporation and contributors. All rights reserved.
 * Licensed under the MIT License.
 */

export {
	EmptyKey,
	type FieldKey,
	type TreeValue,
	type FieldMapObject,
	type NodeData,
	type GenericTreeNode,
	type JsonableTree,
	type GenericFieldsNode,
	type TreeNodeSchemaIdentifier,
	type TreeFieldStoredSchema,
	ValueSchema,
	TreeNodeStoredSchema,
	type FieldKindIdentifier,
	type TreeTypeSet,
	type TreeStoredSchema,
	type Revertible,
	CommitKind,
	RevertibleStatus,
	type CommitMetadata,
	type StoredSchemaCollection,
	type ErasedTreeNodeSchemaDataFormat,
	ObjectNodeStoredSchema,
	MapNodeStoredSchema,
	LeafNodeStoredSchema,
	type RevertibleFactory,
} from "./core/index.js";
export { type Brand } from "./util/index.js";

export {
	type Listeners,
	type IsListener,
	type Listenable,
	type Off,
} from "./events/index.js";

export {
	TreeStatus,
	TreeCompressionStrategy,
} from "./feature-libraries/index.js";

export {
	type ISharedTree,
	type SharedTreeOptions,
	ForestType,
	type SharedTreeContentSnapshot,
	type SharedTreeFormatOptions,
	SharedTreeFormatVersion,
	Tree,
	type TransactionConstraint,
	type NodeInDocumentConstraint,
	type RunTransaction,
	rollback,
	type ForestOptions,
	getBranch,
	type TreeBranch,
	type TreeBranchFork,
} from "./shared-tree/index.js";

export {
	TreeArrayNode,
	type Unhydrated,
	IterableTreeArrayContent,
	TreeNode,
	type ViewableTree,
	type ITree,
	type TreeNodeSchema,
	TreeViewConfiguration,
	type ITreeViewConfiguration,
	type ITreeConfigurationOptions,
	type TreeView,
	type TreeViewEvents,
	SchemaFactory,
	type ImplicitFieldSchema,
	type TreeFieldFromImplicitField,
	type TreeChangeEvents,
	type NodeFromSchema,
	type TreeMapNode,
	type InsertableTreeNodeFromImplicitAllowedTypes,
	type TreeLeafValue,
	FieldKind,
	FieldSchema,
	type FieldSchemaMetadata,
	type ImplicitAllowedTypes,
	type InsertableTreeFieldFromImplicitField,
	type InsertableTypedNode,
	NodeKind,
	type TreeObjectNode,
	type TreeNodeFromImplicitAllowedTypes,
	type TreeNodeSchemaClass,
	type SchemaCompatibilityStatus,
	type FieldProps,
	type InternalTreeNode,
	type WithType,
	type NodeChangedData,
	// Types not really intended for public use, but used in links.
	// Can not be moved to internalTypes since doing so causes app code to throw errors like:
	// Error: src/simple-tree/objectNode.ts:72:1 - (ae-unresolved-link) The @link reference could not be resolved: The package "@fluidframework/tree" does not have an export "TreeNodeApi"
	type TreeNodeApi,
	type TreeNodeSchemaCore,
	// Types not really intended for public use, but used in inferred types exposed in the public API.
	// Can not be moved to internalTypes since doing so causes app code to throw errors like:
	// error TS2742: The inferred type of 'Inventory' cannot be named without a reference to '../node_modules/@fluidframework/tree/lib/internalTypes.js'. This is likely not portable. A type annotation is necessary.
	type AllowedTypes,
	type TreeObjectNodeUnsafe,
	type InsertableTreeNodeFromImplicitAllowedTypesUnsafe,
	type TreeArrayNodeUnsafe,
	type TreeMapNodeUnsafe,
	type InsertableObjectFromSchemaRecordUnsafe,
	type InsertableTreeFieldFromImplicitFieldUnsafe,
	type FieldSchemaUnsafe,
	// System types (not in Internal types for various reasons, like doc links or cannot be named errors).
	type typeSchemaSymbol,
	type TreeNodeSchemaNonClass,
	// Recursive Schema APIs
	type ValidateRecursiveSchema,
	type FixRecursiveArraySchema,
	// experimental @internal APIs:
	adaptEnum,
	enumFromStrings,
	singletonSchema,
	typedObjectValues,
	type EmptyObject,
	// test recursive schema for checking that d.ts files handles schema correctly
	test_RecursiveObject,
	test_RecursiveObject_base,
	test_RecursiveObjectPojoMode,
	// Beta APIs
	TreeBeta,
	type TreeChangeEventsBeta,
	type VerboseTreeNode,
	type EncodeOptions,
	type ParseOptions,
	type VerboseTree,
	extractPersistedSchema,
	comparePersistedSchema,
	// Back to normal types
	type JsonTreeSchema,
	type JsonSchemaId,
	type JsonNodeSchema,
	type JsonNodeSchemaBase,
	type JsonLeafNodeSchema,
	type JsonMapNodeSchema,
	type JsonArrayNodeSchema,
	type JsonObjectNodeSchema,
	type JsonFieldSchema,
	type JsonSchemaRef,
	type JsonRefPath,
	type JsonSchemaType,
	type JsonLeafSchemaType,
	getJsonSchema,
<<<<<<< HEAD
	type ConciseTree,
=======
	type LazyItem,
	type Unenforced,
>>>>>>> fba24a86
} from "./simple-tree/index.js";
export {
	SharedTree,
	configuredSharedTree,
<<<<<<< HEAD
	independentView,
	independentInitializedView,
	type ViewContent,
=======
>>>>>>> fba24a86
} from "./treeFactory.js";

export type {
	ICodecOptions,
	JsonValidator,
	SchemaValidationFunction,
} from "./codec/index.js";
<<<<<<< HEAD
export { noopValidator, FluidClientVersion } from "./codec/index.js";
=======
export { noopValidator } from "./codec/index.js";
>>>>>>> fba24a86
export { typeboxValidator } from "./external-utilities/index.js";

export {
	type Covariant,
	BrandedType,
	type RestrictiveReadonlyRecord,
	type RestrictiveStringRecord,
	type MakeNominal,
} from "./util/index.js";

import * as InternalTypes from "./internalTypes.js";
export {
	/**
	 * Contains types used by the API, but which serve mechanical purposes and do not represent semantic concepts.
	 * They are used internally to implement API aspects, but are not intended for use by external consumers.
	 */
	InternalTypes,
};

// Internal/System types:
// These would be put in `internalTypes` except doing so tents to cause errors like:
// The inferred type of 'NodeMap' cannot be named without a reference to '../../node_modules/@fluidframework/tree/lib/internalTypes.js'. This is likely not portable. A type annotation is necessary.
export type { MapNodeInsertableData } from "./simple-tree/index.js";

export type { JsonCompatible, JsonCompatibleObject } from "./util/index.js";<|MERGE_RESOLUTION|>--- conflicted
+++ resolved
@@ -154,34 +154,11 @@
 	type JsonSchemaType,
 	type JsonLeafSchemaType,
 	getJsonSchema,
-<<<<<<< HEAD
-	type ConciseTree,
-=======
-	type LazyItem,
-	type Unenforced,
->>>>>>> fba24a86
 } from "./simple-tree/index.js";
-export {
-	SharedTree,
-	configuredSharedTree,
-<<<<<<< HEAD
-	independentView,
-	independentInitializedView,
-	type ViewContent,
-=======
->>>>>>> fba24a86
-} from "./treeFactory.js";
+export { SharedTree, configuredSharedTree } from "./treeFactory.js";
 
-export type {
-	ICodecOptions,
-	JsonValidator,
-	SchemaValidationFunction,
-} from "./codec/index.js";
-<<<<<<< HEAD
-export { noopValidator, FluidClientVersion } from "./codec/index.js";
-=======
+export type { ICodecOptions, JsonValidator, SchemaValidationFunction } from "./codec/index.js";
 export { noopValidator } from "./codec/index.js";
->>>>>>> fba24a86
 export { typeboxValidator } from "./external-utilities/index.js";
 
 export {
