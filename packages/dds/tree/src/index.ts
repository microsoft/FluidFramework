--- conflicted
+++ resolved
@@ -58,13 +58,10 @@
 	type NodeInDocumentConstraint,
 	type RunTransaction,
 	rollback,
-<<<<<<< HEAD
 	type ForestOptions,
-=======
 	getBranch,
 	type TreeBranch,
 	type TreeBranchFork,
->>>>>>> ecdf26a1
 } from "./shared-tree/index.js";
 
 export {
