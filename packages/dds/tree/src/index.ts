--- conflicted
+++ resolved
@@ -120,12 +120,9 @@
     valueSymbol,
     proxyTargetSymbol,
     defaultSchemaPolicy,
-<<<<<<< HEAD
     singleTextCursorNew,
     TextCursorNew,
     jsonableTreeFromCursorNew,
-} from "./feature-libraries";
-=======
     PrimitiveValue,
     SequenceEditBuilder,
     SequenceChangeset,
@@ -148,5 +145,4 @@
 export {
     ISharedTree,
     SharedTreeFactory,
-} from "./shared-tree";
->>>>>>> 7b8a0f03
+} from "./shared-tree";