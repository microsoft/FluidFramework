/*!
 * Copyright (c) Microsoft Corporation and contributors. All rights reserved.
 * Licensed under the MIT License.
 */

import { oob } from "@fluidframework/core-utils/internal";
import { UsageError } from "@fluidframework/telemetry-utils/internal";

import { Tree } from "./shared-tree/index.js";
import {
	type FieldHasDefault,
	type ImplicitAllowedTypes,
	type InsertableObjectFromSchemaRecord,
	type InsertableTreeNodeFromImplicitAllowedTypes,
	type NodeKind,
	type SchemaFactoryAlpha,
	type ScopedSchemaName,
	TreeArrayNode,
	type TreeNode,
	type TreeNodeFromImplicitAllowedTypes,
	type TreeNodeSchema,
	type TreeNodeSchemaClass,
	type WithType,
	type TreeFieldFromImplicitField,
	type InsertableTreeFieldFromImplicitField,
	type InternalTreeNode,
	SchemaFactory,
	type ImplicitAnnotatedFieldSchema,
	type UnannotateImplicitFieldSchema,
} from "./simple-tree/index.js";

// Future improvement TODOs:
// - Omit `cells` property from Row insertion type.
// - Record-like type parameters / input parameters?
// - Omit `props` properties from Row and Column schemas when not provided?

// Longer-term work:
// - Add constraint APIs to make it possible to avoid situations that could yield "orphaned" cells.

/**
 * The sub-scope applied to user-provided {@link SchemaFactory}s by table schema factories.
 */
const tableSchemaFactorySubScope = "table";

/**
 * Not intended for use outside of this package.
 *
 * @privateRemarks
 * This namespace is a collection of internal system types relate to {@link TableSchema}.
 * This namespace should be strictly type-exported by the package.
 * All members should be tagged with `@system`.
 *
 * @system @alpha
 */
export namespace System_TableSchema {
	/**
	 * Default type used for column and row "props" fields.
	 * @privateRemarks
	 * Longer term, it would be better to simply omit "props" altogether by default.
	 * For now, this ensures that the user doesn't have to specify a "props" entry when initializing column/row nodes
	 * and ensures that they cannot set anything that might conflict with future evolutions of the schema.
	 * @system @alpha
	 */
	export type DefaultPropsType = ReturnType<typeof SchemaFactory.optional<[]>>;

	/**
	 * A base interface for factory input options which include an schema factory.
	 * @remarks This interface should not be referenced directly.
	 * @privateRemarks This interface primarily exists to provide a single home for property documentation.
	 * @system @alpha
	 */
	export interface OptionsWithSchemaFactory<TSchemaFactory extends SchemaFactoryAlpha> {
		/**
		 * Schema factory with which the Column schema will be associated.
		 * @remarks Can be used to associate the resulting schema with an existing {@link SchemaFactory.scope|scope}.
		 */
		readonly schemaFactory: TSchemaFactory;
	}

	/**
	 * A base interface for factory input options which include the table cell schema.
	 * @remarks This interface should not be referenced directly.
	 * @privateRemarks This interface primarily exists to provide a single home for property documentation.
	 * @system @alpha
	 */
	export interface OptionsWithCellSchema<TCellSchema extends ImplicitAllowedTypes> {
		/**
		 * Schema for the table's cells.
		 */
		readonly cell: TCellSchema;
	}

	// #region Column

	/**
	 * Base options for creating table cow schema.
	 * @remarks Includes parameters common to all column factory overloads.
	 * @system @alpha
	 */
	export type CreateColumnOptionsBase<
		TSchemaFactory extends SchemaFactoryAlpha = SchemaFactoryAlpha,
	> = OptionsWithSchemaFactory<TSchemaFactory>;

	/**
	 * Factory for creating column schema.
	 * @system @alpha
	 */
	// eslint-disable-next-line @typescript-eslint/explicit-function-return-type -- Return type is too complex to be reasonable to specify
	export function createColumnSchema<
		const TInputScope extends string | undefined,
		const TPropsSchema extends ImplicitAnnotatedFieldSchema,
	>(inputSchemaFactory: SchemaFactoryAlpha<TInputScope>, propsSchema: TPropsSchema) {
		const schemaFactory = inputSchemaFactory.scopedFactory(tableSchemaFactorySubScope);
		type Scope = ScopedSchemaName<TInputScope, typeof tableSchemaFactorySubScope>;

		// Note: `columnFields` is broken into two parts to work around a TypeScript bug
		// that results in broken `.d.ts` output.
		// See definition of `ColumnInsertableType` below.
		const columnFieldsBuiltInParts = {
			id: schemaFactory.identifier,
		} as const;
		const columnFieldsPropsPart = {
			props: propsSchema,
		} as const;

		/**
		 * {@link Column} fields.
		 *
		 * @remarks
		 * Extracted for re-use in returned type signature defined later in this function.
		 * The implicit typing is intentional.
		 *
		 * Note: ideally we would add a satisfies clause here to ensure that this satisfies
		 * `Record<string, ImplicitFieldSchema>`, but doing so causes TypeScript to prematurely and incorrectly evaluate the type of `propsSchema`.
		 * Likely related to the following issue: https://github.com/microsoft/TypeScript/issues/52394
		 */
		const columnFields = {
			...columnFieldsBuiltInParts,
			...columnFieldsPropsPart,
		} as const; // satisfies Record<string, ImplicitFieldSchema>;

		/**
		 * A column in a table.
		 */
		class Column
			extends schemaFactory.objectAlpha("Column", columnFields, {
				// Will make it easier to evolve this schema in the future.
				allowUnknownOptionalFields: true,
			})
			implements TableSchema.Column<TPropsSchema> {}

		type ColumnValueType = TreeNode &
			TableSchema.Column<TPropsSchema> &
			WithType<ScopedSchemaName<Scope, "Column">>;

		// Note: ideally this type would just leverage `InsertableObjectFromSchemaRecord<typeof columnFields>`,
		// but that results in broken `.d.ts` output due to a TypeScript bug.
		// See: https://github.com/microsoft/TypeScript/issues/58688.
		// Instead we extract and inline the typing of the "props" field here, which seems to sufficiently work around the issue.
		// type ColumnInsertableType = InsertableObjectFromSchemaRecord<typeof columnFields>;
		type ColumnInsertableType = InsertableObjectFromSchemaRecord<
			typeof columnFieldsBuiltInParts
		> &
			(FieldHasDefault<UnannotateImplicitFieldSchema<TPropsSchema>> extends true
				? // Note: The docs on the below properties are copied from `IColumn.props`' docs to ensure that the
					// documentation appears in the data insertion scenario.
					// The contents are duplicated instead of using `@inheritdoc`, as intellisense does not correctly
					// support `@inheritDoc`.
					// See: https://github.com/microsoft/TypeScript/issues/31267
					{
						/**
						 * The column's properties.
						 * @remarks This is a user-defined schema that can be used to store additional information about the column.
						 */
						props?: InsertableTreeFieldFromImplicitField<
							UnannotateImplicitFieldSchema<TPropsSchema>
						>;
					}
				: {
						/**
						 * The column's properties.
						 * @remarks This is a user-defined schema that can be used to store additional information about the column.
						 */
						props: InsertableTreeFieldFromImplicitField<
							UnannotateImplicitFieldSchema<TPropsSchema>
						>;
					});

		// Modified version of `Column` that ensures the constructor (and `createFromInsertable`) are
		// typed correctly in terms of our insertable type.
		// This lets us be selective in our type-cast for the value returned from this function,
		// preserving as much type-safety as we reasonably can.
		type ColumnSchemaModifiedType = Omit<
			// Use mapped type to omit the constructor
			{
				[Property in keyof typeof Column]: (typeof Column)[Property];
			},
			"createFromInsertable"
		> &
			(new (
				parameters: InternalTreeNode | ColumnInsertableType,
			) => Column) & {
				createFromInsertable(parameters: ColumnInsertableType): Column;
			};

		// Returning SingletonSchema without a type conversion results in TypeScript generating something like `readonly "__#124291@#brand": unknown;`
		// for the private brand field of TreeNode.
		// This numeric id doesn't seem to be stable over incremental builds, and thus causes diffs in the API extractor reports.
		// This is avoided by doing this type conversion.
		// The conversion is done via assignment instead of `as` to get stronger type safety.
		const ColumnSchemaType: TreeNodeSchemaClass<
			/* Name */ ScopedSchemaName<Scope, "Column">,
			/* Kind */ NodeKind.Object,
			/* TNode */ ColumnValueType,
			/* TInsertable */ object & ColumnInsertableType,
			/* ImplicitlyConstructable */ true,
			/* Info */ typeof columnFields
		> = Column as ColumnSchemaModifiedType;

		return ColumnSchemaType;
	}

	/**
	 * Base column schema type.
	 * @sealed @system @alpha
	 */
	export type ColumnSchemaBase<
		TScope extends string | undefined = string | undefined,
		TPropsSchema extends ImplicitAnnotatedFieldSchema = ImplicitAnnotatedFieldSchema,
	> = ReturnType<typeof createColumnSchema<TScope, TPropsSchema>>;

	// #endregion

	// #region Row

	/**
	 * Base options for creating table row schema.
	 * @remarks Includes parameters common to all row factory overloads.
	 * @system @alpha
	 */
	export type CreateRowOptionsBase<
		TSchemaFactory extends SchemaFactoryAlpha = SchemaFactoryAlpha,
		TCell extends ImplicitAllowedTypes = ImplicitAllowedTypes,
	> = OptionsWithSchemaFactory<TSchemaFactory> & OptionsWithCellSchema<TCell>;

	/**
	 * Factory for creating row schema.
	 * @sealed @alpha
	 */
	// eslint-disable-next-line @typescript-eslint/explicit-function-return-type -- Return type is too complex to be reasonable to specify
	export function createRowSchema<
		const TInputScope extends string | undefined,
		const TCellSchema extends ImplicitAllowedTypes,
		const TPropsSchema extends ImplicitAnnotatedFieldSchema,
	>(
		inputSchemaFactory: SchemaFactoryAlpha<TInputScope>,
		cellSchema: TCellSchema,
		propsSchema: TPropsSchema,
	) {
		const schemaFactory = inputSchemaFactory.scopedFactory(tableSchemaFactorySubScope);
		type Scope = ScopedSchemaName<TInputScope, typeof tableSchemaFactorySubScope>;

		type CellValueType = TreeNodeFromImplicitAllowedTypes<TCellSchema>;
		type CellInsertableType = InsertableTreeNodeFromImplicitAllowedTypes<TCellSchema>;

		// Note: `rowFields` is broken into two parts to work around a TypeScript bug
		// that results in broken `.d.ts` output.
		// See definition of `RowInsertableType` below.
		const rowFieldsBuiltInParts = {
			id: schemaFactory.identifier,
			cells: schemaFactory.required(schemaFactory.map("Row.cells", cellSchema), {
				metadata: {
					description: "The cells of the table row, keyed by column ID.",
				},
			}),
		} as const;
		const rowFieldsPropsPart = {
			props: propsSchema,
		} as const;

		/**
		 * {@link Row} fields.
		 * @remarks Extracted for re-use in returned type signature defined later in this function.
		 * The implicit typing is intentional.
		 * Note: ideally we would add a satisfies clause here to ensure that this satisfies
		 * `Record<string, ImplicitFieldSchema>`, but doing so causes TypeScript to prematurely and incorrectly evaluate the type of `propsSchema`.
		 * Likely related to the following issue: https://github.com/microsoft/TypeScript/issues/52394
		 */
		const rowFields = {
			...rowFieldsBuiltInParts,
			...rowFieldsPropsPart,
		} as const; // satisfies Record<string, ImplicitFieldSchema>;

		/**
		 * The Row schema - this is a map of Cells where the key is the column id
		 */
		class Row
			extends schemaFactory.objectAlpha("Row", rowFields, {
				// Will make it easier to evolve this schema in the future.
				allowUnknownOptionalFields: true,
			})
			implements TableSchema.Row<TCellSchema, TPropsSchema>
		{
			public getCell(columnOrId: TableSchema.Column | string): CellValueType | undefined {
				const columnId = typeof columnOrId === "string" ? columnOrId : columnOrId.id;
				return this.cells.get(columnId) as CellValueType | undefined;
			}

			public setCell(
				columnOrId: TableSchema.Column | string,
				value: CellInsertableType | undefined,
			): void {
				// TODO: throw if column does not exist in the owning table.

				const columnId = typeof columnOrId === "string" ? columnOrId : columnOrId.id;
				this.cells.set(columnId, value);
			}

			public removeCell(columnOrId: TableSchema.Column | string): CellValueType | undefined {
				// TODO: throw if column does not exist in the owning table.

				const columnId = typeof columnOrId === "string" ? columnOrId : columnOrId.id;

				const cell: CellValueType | undefined = this.cells.get(columnId);
				if (cell === undefined) {
					return undefined;
				}

				this.cells.delete(columnId);
				return cell;
			}
		}

		type RowValueType = TreeNode &
			TableSchema.Row<TCellSchema, TPropsSchema> &
			WithType<ScopedSchemaName<Scope, "Row">>;

		// Note: ideally this type would just leverage `InsertableObjectFromSchemaRecord<typeof rowFields>`,
		// but that results in broken `.d.ts` output due to a TypeScript bug.
		// See: https://github.com/microsoft/TypeScript/issues/58688.
		// Instead we extract and inline the typing of the "props" field here, which seems to sufficiently work around
		// the issue.
		// type RowInsertableType = InsertableObjectFromSchemaRecord<typeof rowFields>;
		type RowInsertableType = InsertableObjectFromSchemaRecord<typeof rowFieldsBuiltInParts> &
			(FieldHasDefault<UnannotateImplicitFieldSchema<TPropsSchema>> extends true
				? // Note: The docs on the below properties are copied from `IRow.props`' docs to ensure that the
					// documentation appears in the data insertion scenario.
					// The contents are duplicated instead of using `@inheritdoc`, as intellisense does not correctly
					// support `@inheritDoc`.
					// See: https://github.com/microsoft/TypeScript/issues/31267
					{
						/**
						 * The row's properties.
						 * @remarks This is a user-defined schema that can be used to store additional information
						 * about the row.
						 */
						props?: InsertableTreeFieldFromImplicitField<
							UnannotateImplicitFieldSchema<TPropsSchema>
						>;
					}
				: {
						/**
						 * The row's properties.
						 * @remarks This is a user-defined schema that can be used to store additional information
						 * about the row.
						 */
						props: InsertableTreeFieldFromImplicitField<
							UnannotateImplicitFieldSchema<TPropsSchema>
						>;
					});

		// Modified version of `Row` that ensures the constructor (and `createFromInsertable`) are
		// typed correctly in terms of our insertable type.
		// This lets us be selective in our type-cast for the value returned from this function,
		// preserving as much type-safety as we reasonably can.
		type RowSchemaModifiedType = Omit<
			// Use mapped type to omit the constructor
			{
				[Property in keyof typeof Row]: (typeof Row)[Property];
			},
			"createFromInsertable"
		> &
			(new (
				parameters: InternalTreeNode | RowInsertableType,
			) => Row) & {
				createFromInsertable(parameters: RowInsertableType): Row;
			};

		// Returning SingletonSchema without a type conversion results in TypeScript generating something like `readonly "__#124291@#brand": unknown;`
		// for the private brand field of TreeNode.
		// This numeric id doesn't seem to be stable over incremental builds, and thus causes diffs in the API extractor reports.
		// This is avoided by doing this type conversion.
		// The conversion is done via assignment instead of `as` to get stronger type safety.
		const RowSchemaType: TreeNodeSchemaClass<
			/* Name */ ScopedSchemaName<Scope, "Row">,
			/* Kind */ NodeKind.Object,
			/* TNode */ RowValueType,
			/* TInsertable */ object & RowInsertableType,
			/* ImplicitlyConstructable */ true,
			/* Info */ typeof rowFields
		> = Row as RowSchemaModifiedType;

		return RowSchemaType;
	}

	/**
	 * Base row schema type.
	 * @sealed @system @alpha
	 */
	export type RowSchemaBase<
		TScope extends string | undefined = string | undefined,
		TCellSchema extends ImplicitAllowedTypes = ImplicitAllowedTypes,
		TPropsSchema extends ImplicitAnnotatedFieldSchema = ImplicitAnnotatedFieldSchema,
	> = ReturnType<typeof createRowSchema<TScope, TCellSchema, TPropsSchema>>;

	// #endregion

	// #region Table

	/**
	 * Base options for creating table schema.
	 * @remarks Includes parameters common to all table factory overloads.
	 * @system @alpha
	 */
	export type TableFactoryOptionsBase<
		TSchemaFactory extends SchemaFactoryAlpha = SchemaFactoryAlpha,
		TCell extends ImplicitAllowedTypes = ImplicitAllowedTypes,
	> = OptionsWithSchemaFactory<TSchemaFactory> & OptionsWithCellSchema<TCell>;

	/**
	 * Factory for creating table schema.
	 * @system @alpha
	 */
	// eslint-disable-next-line @typescript-eslint/explicit-function-return-type -- Return type is too complex to be reasonable to specify
	export function createTableSchema<
		const TInputScope extends string | undefined,
		const TCellSchema extends ImplicitAllowedTypes,
		const TColumnSchema extends ColumnSchemaBase<TInputScope>,
		const TRowSchema extends RowSchemaBase<TInputScope, TCellSchema>,
	>(
		inputSchemaFactory: SchemaFactoryAlpha<TInputScope>,
		_cellSchema: TCellSchema,
		columnSchema: TColumnSchema,
		rowSchema: TRowSchema,
	) {
		const schemaFactory = inputSchemaFactory.scopedFactory(tableSchemaFactorySubScope);
		type Scope = ScopedSchemaName<TInputScope, typeof tableSchemaFactorySubScope>;

		type CellValueType = TreeNodeFromImplicitAllowedTypes<TCellSchema>;
		type ColumnValueType = TreeNodeFromImplicitAllowedTypes<TColumnSchema>;
		type RowValueType = TreeNodeFromImplicitAllowedTypes<TRowSchema>;

		/**
		 * {@link Table} fields.
		 * @remarks Extracted for re-use in returned type signature defined later in this function.
		 * The implicit typing is intentional.
		 */
		const tableFields = {
			rows: schemaFactory.array("Table.rows", rowSchema),
			columns: schemaFactory.array("Table.columns", columnSchema),
		} as const satisfies Record<string, ImplicitAnnotatedFieldSchema>;

		/**
		 * The Table schema
		 */
		class Table
			extends schemaFactory.objectAlpha("Table", tableFields, {
				// Will make it easier to evolve this schema in the future.
				allowUnknownOptionalFields: true,
			})
			implements TableSchema.Table<TCellSchema, TColumnSchema, TRowSchema>
		{
			public static empty(): Table {
				return this.createFromInsertable({ columns: [], rows: [] }) as Table;
			}

			public getColumn(id: string): ColumnValueType | undefined {
				// TypeScript is unable to narrow the types correctly here, hence the casts.
				// See: https://github.com/microsoft/TypeScript/issues/52144
				return this.columns.find((column) => (column as ColumnValueType).id === id) as
					| ColumnValueType
					| undefined;
			}

			public getRow(id: string): RowValueType | undefined {
				// TypeScript is unable to narrow the types correctly here, hence the casts.
				// See: https://github.com/microsoft/TypeScript/issues/52144
				return this.rows.find((_row) => (_row as RowValueType).id === id) as
					| RowValueType
					| undefined;
			}

			public getCell(
				key: TableSchema.CellKey<TColumnSchema, TRowSchema>,
			): CellValueType | undefined {
				const { column: columnOrId, row: rowOrId } = key;
				const row = this._getRow(rowOrId);
				if (row === undefined) {
					return undefined;
				}

				const column = this._getColumn(columnOrId);
				if (column === undefined) {
					return undefined;
				}

				return row.getCell(column);
			}

			public insertColumn({
				column,
				index,
			}: TableSchema.InsertColumnParameters<TColumnSchema>): ColumnValueType {
				const inserted = this.insertColumns({
					columns: [column],
					index,
				});
				return inserted[0] ?? oob();
			}

			public insertColumns({
				columns,
				index,
			}: TableSchema.InsertColumnsParameters<TColumnSchema>): ColumnValueType[] {
				// #region Input validation

				// Ensure index is valid
				if (index !== undefined) {
					Table.validateInsertionIndex(index, this.columns);
				}

				// Check all of the columns being inserted an ensure the table does not already contain any with the same ID.
				for (const column of columns) {
					// TypeScript is unable to narrow the type of the column type correctly here, hence the casts below.
					// See: https://github.com/microsoft/TypeScript/issues/52144
					const maybeId = (column as ColumnValueType).id;
					if (maybeId !== undefined && this.containsColumnWithId(maybeId)) {
						throw new UsageError(
							`A column with ID "${(column as ColumnValueType).id}" already exists in the table.`,
						);
					}
				}

				// #endregion

				// TypeScript is unable to narrow the column type correctly here, hence the casts below.
				// See: https://github.com/microsoft/TypeScript/issues/52144
				if (index === undefined) {
					// eslint-disable-next-line @typescript-eslint/no-explicit-any
					this.columns.insertAtEnd(TreeArrayNode.spread(columns) as any);
				} else {
					// eslint-disable-next-line @typescript-eslint/no-explicit-any
					this.columns.insertAt(index, TreeArrayNode.spread(columns) as any);
				}

				// Inserting the input nodes into the tree hydrates them, making them usable as nodes.
				return columns as unknown as ColumnValueType[];
			}

			public insertRow({
				row,
				index,
			}: TableSchema.InsertRowParameters<TRowSchema>): RowValueType {
				const inserted = this.insertRows({
					rows: [row],
					index,
				});
				return inserted[0] ?? oob();
			}

			public insertRows({
				index,
				rows,
			}: TableSchema.InsertRowsParameters<TRowSchema>): RowValueType[] {
				// #region Input validation

				// Ensure index is valid
				if (index !== undefined) {
					Table.validateInsertionIndex(index, this.rows);
				}

				// Note: TypeScript is unable to narrow the type of the row type correctly here, hence the casts below.
				// See: https://github.com/microsoft/TypeScript/issues/52144
				for (const newRow of rows) {
					// Check all of the rows being inserted an ensure the table does not already contain any with the same ID.
					const maybeId = (newRow as RowValueType).id;
					if (maybeId !== undefined && this.containsRowWithId(maybeId)) {
						throw new UsageError(
							`A row with ID "${(newRow as RowValueType).id}" already exists in the table.`,
						);
					}

					// If the row contains cells, verify that the table contains the columns for those cells.
					// Note: we intentionally hide `cells` on `IRow` to avoid leaking the internal data representation as much as possible, so we have to cast here.
					// eslint-disable-next-line @typescript-eslint/no-explicit-any
					if ((newRow as any).cells !== undefined) {
						// eslint-disable-next-line @typescript-eslint/no-explicit-any
						const keys: string[] = Object.keys((newRow as any).cells);
						for (const key of keys) {
							if (!this.containsColumnWithId(key)) {
								throw new UsageError(
									`Attempted to insert row a cell under column ID "${key}", but the table does not contain a column with that ID.`,
								);
							}
						}
					}
				}

				// #endregion

				// TypeScript is unable to narrow the row type correctly here, hence the casts below.
				// See: https://github.com/microsoft/TypeScript/issues/52144
				if (index === undefined) {
					// eslint-disable-next-line @typescript-eslint/no-explicit-any
					this.rows.insertAtEnd(TreeArrayNode.spread(rows) as any);
				} else {
					// eslint-disable-next-line @typescript-eslint/no-explicit-any
					this.rows.insertAt(index, TreeArrayNode.spread(rows) as any);
				}

				// Inserting the input nodes into the tree hydrates them, making them usable as nodes.
				return rows as unknown as RowValueType[];
			}

			public setCell({
				key,
				cell,
			}: TableSchema.SetCellParameters<TCellSchema, TColumnSchema, TRowSchema>): void {
				const { column: columnOrId, row: rowOrId } = key;

				const row = this._getRow(rowOrId);
				if (row === undefined) {
					const rowId = this._getRowId(rowOrId);
					throw new UsageError(`No row with ID "${rowId}" exists in the table.`);
				}

				const column = this._getColumn(columnOrId);
				if (column === undefined) {
					const columnId = this._getColumnId(columnOrId);
					throw new UsageError(`No column with ID "${columnId}" exists in the table.`);
				}

				row.setCell(column, cell);
			}

			public removeColumns(
				columns: readonly string[] | readonly ColumnValueType[],
			): ColumnValueType[] {
				// If there are no columns to remove, do nothing
				if (columns.length === 0) {
					return [];
				}

				// If there is only one column to remove, remove it (and don't incur cost of transaction)
				if (columns.length === 1) {
					const removedColumn = this.removeColumn(columns[0] ?? oob());
					return [removedColumn];
				}

				// If there are multiple columns to remove, remove them in a transaction.
				const removedColumns: ColumnValueType[] = [];
				Tree.runTransaction(this, () => {
					// Note, throwing an error within a transaction will abort the entire transaction.
					// So if we throw an error here for any row, no columns will be removed.
					for (const columnToRemove of columns) {
						const removedRow = this.removeColumn(columnToRemove);
						removedColumns.push(removedRow);
					}
				});
				return removedColumns;
			}

			public removeColumn(columnOrId: string | ColumnValueType): ColumnValueType {
				const column = this._getColumn(columnOrId);
				const index = column === undefined ? -1 : this.columns.indexOf(column);
				if (index === -1) {
					const columnId = this._getColumnId(columnOrId);
					throw new UsageError(
						`Specified column with ID "${columnId}" does not exist in the table.`,
					);
				}
				this.columns.removeAt(index);
				return column as ColumnValueType;
			}

			public removeAllColumns(): ColumnValueType[] {
				// TypeScript is unable to narrow the row type correctly here, hence the cast.
				// See: https://github.com/microsoft/TypeScript/issues/52144
				return this.removeColumns(this.columns as unknown as ColumnValueType[]);
			}

			public removeRows(rows: readonly string[] | readonly RowValueType[]): RowValueType[] {
				// If there are no rows to remove, do nothing
				if (rows.length === 0) {
					return [];
				}

				// If there is only one row to remove, remove it (and don't incur cost of transaction)
				if (rows.length === 1) {
					const removedRow = this.removeRow(rows[0] ?? oob());
					return [removedRow];
				}

				// If there are multiple rows to remove, remove them in a transaction.
				const removedRows: RowValueType[] = [];
				Tree.runTransaction(this, () => {
					// Note, throwing an error within a transaction will abort the entire transaction.
					// So if we throw an error here for any row, no rows will be removed.
					for (const rowToRemove of rows) {
						const removedRow = this.removeRow(rowToRemove);
						removedRows.push(removedRow);
					}
				});
				return removedRows;
			}

			public removeRow(rowOrId: string | RowValueType): RowValueType {
				const rowToRemove = this._getRow(rowOrId);
				const index = rowToRemove === undefined ? -1 : this.rows.indexOf(rowToRemove);

				// If the row does not exist in the table, throw an error.
				if (index === -1) {
					const rowId = this._getRowId(rowOrId);
					throw new UsageError(
						`Specified row with ID "${rowId}" does not exist in the table.`,
					);
				}

				this.rows.removeAt(index);
				return rowToRemove as RowValueType;
			}

			public removeAllRows(): RowValueType[] {
				// TypeScript is unable to narrow the row type correctly here, hence the cast.
				// See: https://github.com/microsoft/TypeScript/issues/52144
				return this.removeRows(this.rows as unknown as RowValueType[]);
			}

			public removeCell(
				key: TableSchema.CellKey<TColumnSchema, TRowSchema>,
			): CellValueType | undefined {
				const { column: columnOrId, row: rowOrId } = key;
				const row = this._getRow(rowOrId);
				if (row === undefined) {
					const rowId = this._getRowId(rowOrId);
					throw new UsageError(
						`Specified row with ID "${rowId}" does not exist in the table.`,
					);
				}

				const column = this._getColumn(columnOrId);
				if (column === undefined) {
					const columnId = this._getColumnId(columnOrId);
					throw new UsageError(
						`Specified column with ID "${columnId}" does not exist in the table.`,
					);
				}

				const cell: CellValueType | undefined = row.getCell(column.id);
				if (cell === undefined) {
					return undefined;
				}

				row.removeCell(column.id);
				return cell;
			}

			private _getColumn(columnOrId: string | ColumnValueType): ColumnValueType | undefined {
				return typeof columnOrId === "string" ? this.getColumn(columnOrId) : columnOrId;
			}

			private _getColumnId(columnOrId: string | ColumnValueType): string {
				return typeof columnOrId === "string" ? columnOrId : columnOrId.id;
			}

			private _getRow(rowOrId: string | RowValueType): RowValueType | undefined {
				return typeof rowOrId === "string" ? this.getRow(rowOrId) : rowOrId;
			}

			private _getRowId(rowOrId: string | RowValueType): string {
				return typeof rowOrId === "string" ? rowOrId : rowOrId.id;
			}

			private containsColumnWithId(columnId: string): boolean {
				// TypeScript is unable to narrow the types correctly here, hence the cast.
				// See: https://github.com/microsoft/TypeScript/issues/52144
				return (
					this.columns.find((column) => (column as TableSchema.Column).id === columnId) !==
					undefined
				);
			}

			private containsRowWithId(rowId: string): boolean {
				// TypeScript is unable to narrow the types correctly here, hence the cast.
				// See: https://github.com/microsoft/TypeScript/issues/52144
				return this.rows.find((row) => (row as TableSchema.Row).id === rowId) !== undefined;
			}

			/**
			 * Ensure that the specified index is a valid location for item insertion in the destination list.
			 * @throws Throws a usage error if the destination is invalid.
			 */
			private static validateInsertionIndex(
				index: number,
				destinationList: readonly unknown[],
			): void {
				if (index < 0) {
					throw new UsageError("The index must be greater than or equal to 0.");
				}

				if (index > destinationList.length) {
					throw new UsageError("The index specified for insertion is out of bounds.");
				}

				if (!Number.isInteger(index)) {
					throw new UsageError("The index must be an integer.");
				}
			}
		}

		type TableValueType = TreeNode &
			TableSchema.Table<TCellSchema, TColumnSchema, TRowSchema> &
			WithType<ScopedSchemaName<Scope, "Table">>;
		type TableInsertableType = InsertableObjectFromSchemaRecord<typeof tableFields>;

		// Returning SingletonSchema without a type conversion results in TypeScript generating something like `readonly "__#124291@#brand": unknown;`
		// for the private brand field of TreeNode.
		// This numeric id doesn't seem to be stable over incremental builds, and thus causes diffs in the API extractor reports.
		// This is avoided by doing this type conversion.
		// The conversion is done via assignment instead of `as` to get stronger type safety.
		const TableSchemaType: TreeNodeSchemaClass<
			/* Name */ ScopedSchemaName<Scope, "Table">,
			/* Kind */ NodeKind.Object,
			/* TNode */ TableValueType,
			/* TInsertable */ object & TableInsertableType,
			/* ImplicitlyConstructable */ true,
			/* Info */ typeof tableFields
		> & {
			/**
			 * Create an empty table.
			 */
			empty(): TableValueType;
		} = Table;

		// Return the table schema
		return TableSchemaType;
	}

	/**
	 * Base row schema type.
	 * @sealed @system @alpha
	 */
	export type TableSchemaBase<
		TScope extends string | undefined,
		TCell extends ImplicitAllowedTypes,
		TColumn extends ColumnSchemaBase<TScope>,
		TRow extends RowSchemaBase<TScope, TCell>,
	> = ReturnType<typeof createTableSchema<TScope, TCell, TColumn, TRow>>;

	// #endregion
}

/**
 * Contains types and factories for creating schema to represent dynamic tabular data.
 *
 * @remarks
 *
 * WARNING: These APIs are in preview and are subject to change.
 * Until these APIs have stabilized, we do not recommend using them in production code.
 * We reserve the right to make breaking changes to these APIs, including their persisted data format.
 * Using these APIs in production code may result in data loss or corruption.
 *
 * Tables created using these APIs are...
 *
 * - sparse, meaning that cells may be omitted, and new rows are empty by default.
 *
 * - dynamic, meaning that their structure can be modified at runtime.
 * Columns and rows can be inserted, removed, modified, and reordered.
 * Cells can be inserted, removed, and modified.
 *
 * - row-major, meaning that operating on rows (including inserts, removal, moves, and traversal) is more efficient than operating on columns.
 *
 * Column and Row schema created using these APIs are extensible via the `props` field.
 * This allows association of additional properties with column and row nodes.
 *
 * Note: for now it is possible for table cells to become "orphaned".
 * That is, it is possible to enter a state where one or more rows contain cells with no corresponding column.
 * To help avoid this situation, you can manually remove corresponding cells when removing columns.
 * Either way, it is possible to enter such a state via the merging of edits.
 * For example: one client might add a row while another concurrently removes a column, orphaning the cell where the column and row intersected.
 *
 * @example Defining a Table schema
 *
 * ```typescript
 * class Table extends TableSchema.table({
 * 	schemaFactory,
 * 	cell: schemaFactory.string,
 * }) {}
 *
 * const table = new Table({
 * 	columns: [{ id: "column-0" }],
 * 	rows: [{ id: "row-0", cells: { "column-0": "Hello world!" } }],
 * });
 * ```
 *
 * @example Customizing Column and Row schema
 *
 * ```typescript
 * const Cell = schemaFactory.string;
 *
 * class ColumnProps extends schemaFactory.object("TableColumnProps", {
 * 	label: schemaFactory.string,
 * }) {}
 *
 * class Column extends TableSchema.column({
 * 	schemaFactory,
 * 	props: ColumnProps,
 * }) {}
 *
 * class Row extends TableSchema.row({
 * 	schemaFactory,
 * 	cell: Cell,
 * }) {}
 *
 * class Table extends TableSchema.table({
 * 	schemaFactory,
 * 	cell: Cell,
 * 	column: Column,
 * 	row: Row,
 * }) {}
 *
 * const table = new Table({
 * 	columns: [
 * 		new Column({ props: { label: "Entry" } }),
 * 		new Column({ props: { label: "Date" } }),
 * 		new Column({ props: { label: "Amount" } }),
 * 	],
 * 	rows: [],
 * });
 * ```
 *
 * @example Listening for changes in the table
 *
 * ```typescript
 * // Listen for any changes to the table and its children.
 * // The "treeChanged" event will fire when the associated node or any of its descendants change.
 * Tree.on(table, "treeChanged", () => {
 * 	// Respond to the change.
 * });
 * ```
 *
 * @example Listening for changes to the rows list only
 *
 * ```typescript
 * // Listen for any changes to the list of rows.
 * // The "nodeChanged" event will fire only when the specified node itself changes (i.e., its own properties change).
 * // In this case, the event will fire when a row is added or removed, or the order of the list is changed.
 * // But it won't fire when a row's properties change, or when the row's cells change, etc.
 * Tree.on(table.rows, "nodeChanged", () => {
 * 	// Respond to the change.
 * });
 * ```
 *
 * @example Removing column and cells in a transaction
 *
 * When removing a column, if you wish to ensure that all of its corresponding cells are also removed (and not
 * orphaned), you can remove the column and all of the relevant cells in a transaction.
 * Note that there are performance implications to this.
 *
 * ```typescript
 * // Remove column1 and all of its cells.
 * // The "transaction" method will ensure that all changes are applied atomically.
 * Tree.runTransaction(table, () => {
 * 	// Remove column1.
 * 	table.removeColumn(column1);
 *
 * 	// Remove the cell at column1 for each row.
 * 	for (const row of table.rows) {
 * 		table.removeCell({
 * 			column: column1,
 * 			row,
 * 		});
 * 	}
 * });
 * ```
 *
 * @privateRemarks
 * The above examples are backed by tests in `tableSchema.spec.ts`.
 * Those tests and these examples should be kept in-sync to ensure that the examples are correct.
 *
 * @alpha
 */
export namespace TableSchema {
	// #region Column

	/**
	 * A column in a table.
	 * @remarks Implemented by the schema class returned from {@link TableSchema.(column:2)}.
	 * @sealed @alpha
	 */
	export interface Column<
		TProps extends ImplicitAnnotatedFieldSchema = ImplicitAnnotatedFieldSchema,
	> {
		/**
		 * The unique identifier of the column.
		 * @remarks Uniquely identifies the node within the entire tree, not just the table.
		 */
		readonly id: string;

		/**
		 * The column's properties.
		 * @remarks This is a user-defined schema that can be used to store additional information about the column.
		 * @privateRemarks
		 * Note: these docs are duplicated on the inline type definitions in {@link System_TableSchema.createColumnSchema}.
		 * If you update the docs here, please also update the inline type definitions.
		 */
		get props(): TreeFieldFromImplicitField<UnannotateImplicitFieldSchema<TProps>>;
		set props(value: InsertableTreeFieldFromImplicitField<
			UnannotateImplicitFieldSchema<TProps>
		>);
	}

	/**
	 * Factory for creating new table column schema.
	 * @alpha
	 */
	export function column<const TScope extends string | undefined>(
		params: System_TableSchema.CreateColumnOptionsBase<SchemaFactoryAlpha<TScope>>,
	): System_TableSchema.ColumnSchemaBase<TScope, System_TableSchema.DefaultPropsType>;
	/**
	 * Factory for creating new table column schema.
	 * @alpha
	 */
	export function column<
		const TScope extends string | undefined,
		const TProps extends ImplicitAnnotatedFieldSchema,
	>(
		params: System_TableSchema.CreateColumnOptionsBase<SchemaFactoryAlpha<TScope>> & {
			/**
			 * Optional column properties.
			 */
			readonly props: TProps;
		},
	): System_TableSchema.ColumnSchemaBase<TScope, TProps>;
	/**
	 * Overload implementation
	 */
	export function column({
		schemaFactory,
		props = SchemaFactory.optional(SchemaFactory.null),
	}: System_TableSchema.CreateColumnOptionsBase & {
		readonly props?: ImplicitAnnotatedFieldSchema;
	}): TreeNodeSchema {
		return System_TableSchema.createColumnSchema(schemaFactory, props);
	}

	// #endregion

	// #region Row

	/**
	 * A row in a table.
<<<<<<< HEAD
	 * @remarks Implemented by the schema class returned from {@link TableSchema.(createRow:2)}.
	 * @sealed @alpha
=======
	 * @remarks Implemented by the schema class returned from {@link TableSchema.(row:2)}.
	 * @sealed @internal
>>>>>>> 5716f36b
	 */
	export interface Row<
		TCell extends ImplicitAllowedTypes = ImplicitAllowedTypes,
		TProps extends ImplicitAnnotatedFieldSchema = ImplicitAnnotatedFieldSchema,
	> {
		/**
		 * The unique identifier of the row.
		 * @remarks Uniquely identifies the node within the entire tree, not just the table.
		 */
		readonly id: string;

		/**
		 * Gets the cell in the specified column.
		 * @returns The cell if it exists, otherwise undefined.
		 * @privateRemarks TODO: throw if the column does not belong to the same table as the row.
		 */
		getCell(column: Column): TreeNodeFromImplicitAllowedTypes<TCell> | undefined;
		/**
		 * Gets the cell in the specified column, denoted by column ID.
		 * @returns The cell if it exists, otherwise undefined.
		 */
		getCell(columnId: string): TreeNodeFromImplicitAllowedTypes<TCell> | undefined;

		/**
		 * Sets the cell in the specified column.
		 * @remarks To remove a cell, call {@link TableSchema.Row.(removeCell:1)} instead.
		 * @privateRemarks TODO: Throw an error if the column does not exist in the table.
		 */
		setCell(column: Column, value: InsertableTreeNodeFromImplicitAllowedTypes<TCell>): void;
		/**
		 * Sets the cell in the specified column, denoted by column ID.
		 * @remarks To remove a cell, call {@link TableSchema.Row.(removeCell:2)} instead.
		 */
		setCell(columnId: string, value: InsertableTreeNodeFromImplicitAllowedTypes<TCell>): void;

		/**
		 * Removes the cell in the specified column.
		 * @returns The cell if it exists, otherwise undefined.
		 * @privateRemarks TODO: Throw if the column does not belong to the same table as the row.
		 */
		removeCell(column: Column): TreeNodeFromImplicitAllowedTypes<TCell> | undefined;
		/**
		 * Removes the cell in the specified column, denoted by column ID.
		 * @returns The cell if it exists, otherwise undefined.
		 */
		removeCell(columnId: string): TreeNodeFromImplicitAllowedTypes<TCell> | undefined;

		/**
		 * The row's properties.
		 * @remarks This is a user-defined schema that can be used to store additional information about the row.
		 * @privateRemarks
		 * Note: these docs are duplicated on the inline type definitions in {@link System_TableSchema.createRowSchema}.
		 * If you update the docs here, please also update the inline type definitions.
		 */
		get props(): TreeFieldFromImplicitField<UnannotateImplicitFieldSchema<TProps>>;
		set props(value: InsertableTreeFieldFromImplicitField<
			UnannotateImplicitFieldSchema<TProps>
		>);
	}

	/**
	 * Factory for creating new table column schema.
	 * @alpha
	 */
	export function row<
		const TScope extends string | undefined,
		const TCell extends ImplicitAllowedTypes,
	>(
		params: System_TableSchema.CreateRowOptionsBase<SchemaFactoryAlpha<TScope>, TCell>,
	): System_TableSchema.RowSchemaBase<TScope, TCell, System_TableSchema.DefaultPropsType>;
	/**
	 * Factory for creating new table row schema.
	 * @alpha
	 */
	export function row<
		const TScope extends string | undefined,
		const TCell extends ImplicitAllowedTypes,
		const TProps extends ImplicitAnnotatedFieldSchema,
	>(
		params: System_TableSchema.CreateRowOptionsBase<SchemaFactoryAlpha<TScope>, TCell> & {
			/**
			 * Optional row properties.
			 */
			readonly props: TProps;
		},
	): System_TableSchema.RowSchemaBase<TScope, TCell, TProps>;
	/**
	 * Overload implementation
	 */
	export function row({
		schemaFactory,
		cell,
		props = SchemaFactory.optional(SchemaFactory.null),
	}: System_TableSchema.CreateRowOptionsBase & {
		readonly props?: ImplicitAnnotatedFieldSchema;
	}): TreeNodeSchema {
		return System_TableSchema.createRowSchema(schemaFactory, cell, props);
	}

	// #endregion

	// #region Table

	/**
	 * A key to uniquely identify a cell within a table.
	 * @alpha
	 */
	export interface CellKey<
		TColumn extends ImplicitAllowedTypes,
		TRow extends ImplicitAllowedTypes,
	> {
		/**
		 * {@link TableSchema.Column} or {@link TableSchema.Column.id} at which the cell is located.
		 */
		readonly column: string | TreeNodeFromImplicitAllowedTypes<TColumn>;

		/**
		 * {@link TableSchema.Row} or {@link TableSchema.Row.id} at which the cell is located.
		 */
		readonly row: string | TreeNodeFromImplicitAllowedTypes<TRow>;
	}

	/**
	 * {@link TableSchema.Table.insertColumn} parameters.
	 * @alpha
	 */
	export interface InsertColumnParameters<TColumn extends ImplicitAllowedTypes> {
		/**
		 * The index at which to insert the new column.
		 * @remarks If not provided, the column will be appended to the end of the table.
		 */
		readonly index?: number | undefined;

		/**
		 * The column to insert.
		 */
		readonly column: InsertableTreeNodeFromImplicitAllowedTypes<TColumn>;
	}

	/**
	 * {@link TableSchema.Table.insertColumns} parameters.
	 * @alpha
	 */
	export interface InsertColumnsParameters<TColumn extends ImplicitAllowedTypes> {
		/**
		 * The index at which to insert the new columns.
		 * @remarks If not provided, the columns will be appended to the end of the table.
		 */
		readonly index?: number | undefined;

		/**
		 * The columns to insert.
		 */
		readonly columns: InsertableTreeNodeFromImplicitAllowedTypes<TColumn>[];
	}

	/**
	 * {@link TableSchema.Table.insertRow} parameters.
	 * @alpha
	 */
	export interface InsertRowParameters<TRow extends ImplicitAllowedTypes> {
		/**
		 * The index at which to insert the new row.
		 * @remarks If not provided, the row will be appended to the end of the table.
		 */
		readonly index?: number | undefined;

		/**
		 * The row to insert.
		 */
		readonly row: InsertableTreeNodeFromImplicitAllowedTypes<TRow>;
	}

	/**
	 * {@link TableSchema.Table.insertRows} parameters.
	 * @alpha
	 */
	export interface InsertRowsParameters<TRow extends ImplicitAllowedTypes> {
		/**
		 * The index at which to insert the new rows.
		 * @remarks If not provided, the rows will be appended to the end of the table.
		 */
		readonly index?: number | undefined;

		/**
		 * The rows to insert.
		 */
		readonly rows: InsertableTreeNodeFromImplicitAllowedTypes<TRow>[];
	}

	/**
	 * {@link TableSchema.Table.setCell} parameters.
	 * @alpha
	 */
	export interface SetCellParameters<
		TCell extends ImplicitAllowedTypes,
		TColumn extends ImplicitAllowedTypes,
		TRow extends ImplicitAllowedTypes,
	> {
		/**
		 * The key to uniquely identify a cell in a table.
		 */
		readonly key: CellKey<TColumn, TRow>;

		/**
		 * The cell to set.
		 */
		readonly cell: InsertableTreeNodeFromImplicitAllowedTypes<TCell>;
	}

	/**
	 * A table.
	 * @sealed @alpha
	 */
	export interface Table<
		TCell extends ImplicitAllowedTypes,
		TColumn extends ImplicitAllowedTypes,
		TRow extends ImplicitAllowedTypes,
	> {
		/**
		 * The table's columns.
		 */
		readonly columns: TreeArrayNode<TColumn>;

		/**
		 * The table's rows.
		 */
		readonly rows: TreeArrayNode<TRow>;

		/**
		 * Gets a table column by its {@link TableSchema.Column.id}.
		 */
		getColumn(id: string): TreeNodeFromImplicitAllowedTypes<TColumn> | undefined;

		/**
		 * Gets a table row by its {@link TableSchema.Row.id}.
		 */
		getRow(id: string): TreeNodeFromImplicitAllowedTypes<TRow> | undefined;

		/**
		 * Gets a cell in the table by column and row IDs.
		 * @param key - A key that uniquely distinguishes a cell in the table, represented as a combination of the column ID and row ID.
		 */
		getCell(key: CellKey<TColumn, TRow>): TreeNodeFromImplicitAllowedTypes<TCell> | undefined;

		/**
		 * Inserts a column into the table.
		 *
		 * @throws
		 * Throws an error in the following cases:
		 *
		 * - The column, or a column with the same ID is already in the tree.
		 *
		 * - The specified index is out of range.
		 *
		 * No column is inserted in these cases.
		 */
		insertColumn(
			params: InsertColumnParameters<TColumn>,
		): TreeNodeFromImplicitAllowedTypes<TColumn>;

		/**
		 * Inserts 0 or more columns into the table.
		 *
		 * @throws
		 * Throws an error in the following cases:
		 *
		 * - At least one column, or a column with the same ID is already in the tree.
		 *
		 * - The specified index is out of range.
		 *
		 * No columns are inserted in these cases.
		 */
		insertColumns(
			params: InsertColumnsParameters<TColumn>,
		): TreeNodeFromImplicitAllowedTypes<TColumn>[];

		/**
		 * Inserts a row into the table.
		 *
		 * @throws
		 * Throws an error in the following cases:
		 *
		 * - The row, or a row with the same ID is already in the tree.
		 *
		 * - The row contains cells, but the table does not contain matching columns for one or more of those cells.
		 *
		 * - The specified index is out of range.
		 *
		 * No row is inserted in these cases.
		 */
		insertRow(params: InsertRowParameters<TRow>): TreeNodeFromImplicitAllowedTypes<TRow>;

		/**
		 * Inserts 0 or more rows into the table.
		 *
		 * @throws
		 * Throws an error in the following cases:
		 *
		 * - At least one row, or a row with the same ID is already in the tree.
		 *
		 * - The row contains cells, but the table does not contain matching columns for one or more of those cells.
		 *
		 * - The specified index is out of range.
		 *
		 * No rows are inserted in these cases.
		 */
		insertRows(params: InsertRowsParameters<TRow>): TreeNodeFromImplicitAllowedTypes<TRow>[];

		/**
		 * Sets the cell at the specified location in the table.
		 * @remarks To remove a cell, call {@link TableSchema.Table.removeCell} instead.
		 */
		setCell(params: SetCellParameters<TCell, TColumn, TRow>): void;

		/**
		 * Removes the specified column from the table.
		 *
		 * @remarks
		 * Note: this does not remove any cells from the table's rows.
		 * To remove the corresponding cells, use {@link TableSchema.Table.removeCell}.
		 *
		 * @param column - The {@link TableSchema.Column | column} or {@link TableSchema.Column.id | column ID} to remove.
		 * @throws Throws an error if the column is not in the table.
		 * @privateRemarks TODO (future): Actually remove corresponding cells from table rows.
		 */
		removeColumn(
			column: string | TreeNodeFromImplicitAllowedTypes<TColumn>,
		): TreeNodeFromImplicitAllowedTypes<TColumn>;

		/**
		 * Removes 0 or more columns from the table.
		 *
		 * @remarks
		 * Note: this does not remove any cells from the table's rows.
		 * To remove the corresponding cells, use {@link TableSchema.Table.removeCell}.
		 *
		 * @param columns - The columns to remove.
		 * @throws Throws an error if any of the columns are not in the table.
		 * In this case, no columns are removed.
		 */
		removeColumns(
			columns: readonly TreeNodeFromImplicitAllowedTypes<TColumn>[],
		): TreeNodeFromImplicitAllowedTypes<TColumn>[];
		/**
		 * Removes 0 or more columns from the table.
		 *
		 * @remarks
		 * Note: this does not remove any cells from the table's rows.
		 * To remove the corresponding cells, use {@link TableSchema.Table.removeCell}.
		 *
		 * @param columns - The columns to remove, specified by their {@link TableSchema.Column.id}.
		 * @throws Throws an error if any of the columns are not in the table.
		 * In this case, no columns are removed.
		 */
		removeColumns(columns: readonly string[]): TreeNodeFromImplicitAllowedTypes<TColumn>[];

		/**
		 * Removes all columns from the table.
		 * @returns The removed columns.
		 */
		removeAllColumns(): TreeNodeFromImplicitAllowedTypes<TColumn>[];

		/**
		 * Removes the specified row from the table.
		 * @param row - The {@link TableSchema.Row | row} or {@link TableSchema.Row.id | row ID} to remove.
		 * @throws Throws an error if the row is not in the table.
		 */
		removeRow(
			row: string | TreeNodeFromImplicitAllowedTypes<TRow>,
		): TreeNodeFromImplicitAllowedTypes<TRow>;

		/**
		 * Removes 0 or more rows from the table.
		 * @param rows - The rows to remove.
		 * @throws Throws an error if any of the rows are not in the table.
		 * In this case, no rows are removed.
		 */
		removeRows(
			rows: readonly TreeNodeFromImplicitAllowedTypes<TRow>[],
		): TreeNodeFromImplicitAllowedTypes<TRow>[];
		/**
		 * Removes 0 or more rows from the table.
		 * @param rows - The rows to remove, specified by their {@link TableSchema.Row.id}.
		 * @throws Throws an error if any of the rows are not in the table.
		 * In this case, no rows are removed.
		 */
		removeRows(rows: readonly string[]): TreeNodeFromImplicitAllowedTypes<TRow>[];

		/**
		 * Removes all rows from the table.
		 * @returns The removed rows.
		 */
		removeAllRows(): TreeNodeFromImplicitAllowedTypes<TRow>[];

		/**
		 * Removes the cell at the specified location in the table.
		 * @returns The cell if it exists, otherwise undefined.
		 * @throws Throws an error if the location does not exist in the table.
		 */
		removeCell(
			key: CellKey<TColumn, TRow>,
		): TreeNodeFromImplicitAllowedTypes<TCell> | undefined;
	}

	/**
	 * Factory for creating new table schema without specifying row or column schema.
	 * @alpha
	 */
	export function table<
		const TScope extends string | undefined,
		const TCell extends ImplicitAllowedTypes,
	>(
		params: System_TableSchema.TableFactoryOptionsBase<SchemaFactoryAlpha<TScope>, TCell>,
	): System_TableSchema.TableSchemaBase<
		TScope,
		TCell,
		System_TableSchema.ColumnSchemaBase<TScope, System_TableSchema.DefaultPropsType>,
		System_TableSchema.RowSchemaBase<TScope, TCell, System_TableSchema.DefaultPropsType>
	>;
	/**
	 * Factory for creating new table schema without specifying row schema.
	 * @alpha
	 */
	export function table<
		const TScope extends string | undefined,
		const TCell extends ImplicitAllowedTypes,
		const TColumn extends System_TableSchema.ColumnSchemaBase<TScope>,
	>(
		params: System_TableSchema.TableFactoryOptionsBase<SchemaFactoryAlpha<TScope>, TCell> & {
			readonly column: TColumn;
		},
	): System_TableSchema.TableSchemaBase<
		TScope,
		TCell,
		TColumn,
		System_TableSchema.RowSchemaBase<TScope, TCell, System_TableSchema.DefaultPropsType>
	>;
	/**
	 * Factory for creating new table schema without specifying column schema.
	 * @internal
	 */
	export function table<
		const TScope extends string | undefined,
		const TCell extends ImplicitAllowedTypes,
		const TRow extends System_TableSchema.RowSchemaBase<TScope, TCell>,
	>(
		params: System_TableSchema.TableFactoryOptionsBase<SchemaFactoryAlpha<TScope>, TCell> & {
			readonly row: TRow;
		},
	): System_TableSchema.TableSchemaBase<
		TScope,
		TCell,
		System_TableSchema.ColumnSchemaBase<TScope, System_TableSchema.DefaultPropsType>,
		TRow
	>;
	/**
	 * Factory for creating new table schema.
	 * @alpha
	 */
	export function table<
		const TScope extends string | undefined,
		const TCell extends ImplicitAllowedTypes,
		const TColumn extends System_TableSchema.ColumnSchemaBase<TScope>,
		const TRow extends System_TableSchema.RowSchemaBase<TScope, TCell>,
	>(
		params: System_TableSchema.TableFactoryOptionsBase<SchemaFactoryAlpha<TScope>, TCell> & {
			readonly column: TColumn;
			readonly row: TRow;
		},
	): System_TableSchema.TableSchemaBase<TScope, TCell, TColumn, TRow>;
	/**
	 * Overload implementation
	 */
	export function table({
		schemaFactory,
		cell: cellSchema,
		column: columnSchema = column({
			schemaFactory,
		}),
		row: rowSchema = row({
			schemaFactory,
			cell: cellSchema,
		}),
	}: System_TableSchema.TableFactoryOptionsBase & {
		readonly column?: System_TableSchema.ColumnSchemaBase;
		readonly row?: System_TableSchema.RowSchemaBase;
	}): TreeNodeSchema {
		return System_TableSchema.createTableSchema(
			schemaFactory,
			cellSchema,
			columnSchema,
			rowSchema,
		);
	}

	// #endregion
}<|MERGE_RESOLUTION|>--- conflicted
+++ resolved
@@ -1060,13 +1060,8 @@
 
 	/**
 	 * A row in a table.
-<<<<<<< HEAD
-	 * @remarks Implemented by the schema class returned from {@link TableSchema.(createRow:2)}.
+	 * @remarks Implemented by the schema class returned from {@link TableSchema.(row:2)}.
 	 * @sealed @alpha
-=======
-	 * @remarks Implemented by the schema class returned from {@link TableSchema.(row:2)}.
-	 * @sealed @internal
->>>>>>> 5716f36b
 	 */
 	export interface Row<
 		TCell extends ImplicitAllowedTypes = ImplicitAllowedTypes,
