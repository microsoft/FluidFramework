--- conflicted
+++ resolved
@@ -3,7 +3,7 @@
  * Licensed under the MIT License.
  */
 
-import { assert, oob } from "@fluidframework/core-utils/internal";
+import { assert } from "@fluidframework/core-utils/internal";
 import { UsageError } from "@fluidframework/telemetry-utils/internal";
 
 import { Tree, TreeAlpha } from "./shared-tree/index.js";
@@ -1482,29 +1482,8 @@
 		setCell(params: SetCellParameters<TCell, TColumn, TRow>): void;
 
 		/**
-<<<<<<< HEAD
-		 * Removes the specified column from the table.
-		 * @remarks
-		 * Also removes any corresponding cells from the table's rows.
-		 *
-		 * Note: this operation can be slow for tables with many rows.
-		 * We are actively working on improving the performance of this operation, but for now it may have a negative
-		 * impact on performance.
-		 *
-		 * @param column - The {@link TableSchema.Column | column} or {@link TableSchema.Column.id | column ID} to remove.
-		 * @throws Throws an error if the column is not in the table.
-		 * In this case, no columns are removed.
-		 */
-		removeColumn(
-			column: string | TreeNodeFromImplicitAllowedTypes<TColumn>,
-		): TreeNodeFromImplicitAllowedTypes<TColumn>;
-
-		/**
 		 * Removes a range of columns from the table.
 		 *
-=======
-		 * Removes 0 or more columns from the table.
->>>>>>> 99281d2b
 		 * @remarks
 		 * Also removes any corresponding cells from the table's rows.
 		 *
@@ -1552,17 +1531,6 @@
 		removeColumns(columns: readonly string[]): TreeNodeFromImplicitAllowedTypes<TColumn>[];
 
 		/**
-<<<<<<< HEAD
-		 * Removes the specified row from the table.
-		 * @param row - The {@link TableSchema.Row | row} or {@link TableSchema.Row.id | row ID} to remove.
-		 * @throws Throws an error if the row is not in the table.
-		 * In this case, no rows are removed.
-		 */
-		removeRow(
-			row: string | TreeNodeFromImplicitAllowedTypes<TRow>,
-		): TreeNodeFromImplicitAllowedTypes<TRow>;
-
-		/**
 		 * Removes a range of rows from the table.
 		 * @param index - The starting index of the range to remove. Default: `0`.
 		 * @param count - The number of rows to remove. Default: all remaining rows starting from `index`.
@@ -1573,8 +1541,6 @@
 			count?: number | undefined,
 		): TreeNodeFromImplicitAllowedTypes<TRow>[];
 		/**
-=======
->>>>>>> 99281d2b
 		 * Removes 0 or more rows from the table.
 		 * @param rows - The rows to remove.
 		 * @throws Throws an error if any of the rows are not in the table.
