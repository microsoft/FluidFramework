--- conflicted
+++ resolved
@@ -624,29 +624,12 @@
 				return new this({ columns: [], rows: [] }) as InstanceType<TThis>;
 			}
 
-<<<<<<< HEAD
-			public getColumn(id: string): ColumnValueType | undefined {
-				// TypeScript is unable to narrow the types correctly here, hence the casts.
-				// See: https://github.com/microsoft/TypeScript/issues/52144
-				return this.columns.find((column) => (column as ColumnValueTypeInternal).id === id) as
-					| ColumnValueType
-					| undefined;
-			}
-
-			public getRow(id: string): RowValueType | undefined {
-				// TypeScript is unable to narrow the types correctly here, hence the casts.
-				// See: https://github.com/microsoft/TypeScript/issues/52144
-				return this.rows.find((_row) => (_row as RowValueTypeInternal).id === id) as
-					| RowValueType
-					| undefined;
-=======
 			public getColumn(indexOrId: number | string): ColumnValueType | undefined {
 				return this._tryGetColumn(indexOrId);
 			}
 
 			public getRow(indexOrId: number | string): RowValueType | undefined {
 				return this._tryGetRow(indexOrId);
->>>>>>> accd36a9
 			}
 
 			public getCell(
@@ -968,9 +951,9 @@
 					const columnId = columnOrIdOrIndex;
 					// TypeScript is unable to narrow the types correctly here, hence the casts.
 					// See: https://github.com/microsoft/TypeScript/issues/52144
-					return this.columns.find((col) => (col as ColumnValueType).id === columnId) as
-						| ColumnValueType
-						| undefined;
+					return this.columns.find(
+						(col) => (col as ColumnValueTypeInternal).id === columnId,
+					) as ColumnValueType | undefined;
 				}
 
 				// If the user provided a node, ensure it actually exists in this table.
@@ -997,20 +980,6 @@
 			}
 
 			/**
-<<<<<<< HEAD
-			 * Resolves a Column node or ID to its ID.
-			 * If an ID is provided, it is returned as-is.
-			 * If a node is provided, its ID is returned.
-			 */
-			private _getColumnId(columnOrId: string | ColumnValueType): string {
-				return typeof columnOrId === "string"
-					? columnOrId
-					: (columnOrId as ColumnValueTypeInternal).id;
-			}
-
-			/**
-=======
->>>>>>> accd36a9
 			 * Checks if a Column with the specified ID exists in the table.
 			 */
 			private _containsColumnWithId(columnId: string): boolean {
@@ -1034,7 +1003,7 @@
 				}
 
 				throw new UsageError(
-					`The specified column node with ID "${columnOrIdOrIndex.id}" does not exist in the table.`,
+					`The specified column node with ID "${(columnOrIdOrIndex as ColumnValueTypeInternal).id}" does not exist in the table.`,
 				);
 			}
 
@@ -1059,7 +1028,7 @@
 					const rowId = rowOrIdOrIndex;
 					// TypeScript is unable to narrow the types correctly here, hence the casts.
 					// See: https://github.com/microsoft/TypeScript/issues/52144
-					return this.rows.find((row) => (row as RowValueType).id === rowId) as
+					return this.rows.find((row) => (row as RowValueTypeInternal).id === rowId) as
 						| RowValueType
 						| undefined;
 				}
@@ -1088,25 +1057,19 @@
 			/**
 			 * Throw a `UsageError` for a missing Row by its ID or index.
 			 */
-<<<<<<< HEAD
-			private _getRowId(rowOrId: string | RowValueType): string {
-				return typeof rowOrId === "string" ? rowOrId : (rowOrId as RowValueTypeInternal).id;
-			}
-=======
 			private static _throwMissingRowError(
 				rowOrIdOrIndex: RowValueType | string | number,
 			): never {
 				if (typeof rowOrIdOrIndex === "number") {
 					throw new UsageError(`No row exists at index ${rowOrIdOrIndex}.`);
 				}
->>>>>>> accd36a9
 
 				if (typeof rowOrIdOrIndex === "string") {
 					throw new UsageError(`No row with ID "${rowOrIdOrIndex}" exists in the table.`);
 				}
 
 				throw new UsageError(
-					`The specified row node with ID "${rowOrIdOrIndex.id}" does not exist in the table.`,
+					`The specified row node with ID "${(rowOrIdOrIndex as RowValueTypeInternal).id}" does not exist in the table.`,
 				);
 			}
 
