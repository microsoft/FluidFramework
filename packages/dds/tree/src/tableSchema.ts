--- conflicted
+++ resolved
@@ -456,15 +456,6 @@
 	 */
 	export function createTable<
 		const TInputScope extends string | undefined,
-<<<<<<< HEAD
-		const TCellSchema extends ImplicitAllowedTypes,
-		const TColumnFieldsSchema extends ImplicitFieldSchema,
-		const TColumnSchema extends ColumnSchemaBase<TInputScope, TColumnFieldsSchema> = ColumnSchemaBase<
-			TInputScope,
-			TColumnFieldsSchema
-		>,
-		const TRow extends RowSchemaBase<TInputScope, TCellSchema, TColumnSchema> = RowSchemaBase<
-=======
 		const TCell extends ImplicitAllowedTypes,
 		const TColumn extends ColumnSchemaBase<TInputScope>,
 		const TRow extends RowSchemaBase<TInputScope, TCell, TColumn>,
@@ -501,10 +492,13 @@
 	// eslint-disable-next-line @typescript-eslint/explicit-function-return-type -- Return type is too complex to be reasonable to specify
 	export function createTableInternal<
 		const TInputScope extends string | undefined,
-		const TCell extends ImplicitAllowedTypes,
-		const TColumn extends ColumnSchemaBase<TInputScope> = ColumnSchemaBase<TInputScope>,
-		const TRow extends RowSchemaBase<TInputScope, TCell, TColumn> = RowSchemaBase<
->>>>>>> 658cb482
+		const TCellSchema extends ImplicitAllowedTypes,
+		const TColumnFieldsSchema extends ImplicitFieldSchema,
+		const TColumnSchema extends ColumnSchemaBase<TInputScope, TColumnFieldsSchema> = ColumnSchemaBase<
+			TInputScope,
+			TColumnFieldsSchema
+		>,
+		const TRow extends RowSchemaBase<TInputScope, TCellSchema, TColumnSchema> = RowSchemaBase<
 			TInputScope,
 			TCellSchema,
 			TColumnSchema
