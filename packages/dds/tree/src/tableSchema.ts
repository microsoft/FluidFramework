--- conflicted
+++ resolved
@@ -3,11 +3,7 @@
  * Licensed under the MIT License.
  */
 
-<<<<<<< HEAD
-import { fail } from "@fluidframework/core-utils/internal";
-=======
 import { assert, fail } from "@fluidframework/core-utils/internal";
->>>>>>> 43a7b9c3
 import { UsageError } from "@fluidframework/telemetry-utils/internal";
 
 import { Tree, TreeAlpha } from "./shared-tree/index.js";
@@ -727,19 +723,6 @@
 					const startIndex = indexOrColumns ?? 0;
 					const _count = count ?? this.columns.length - startIndex;
 
-<<<<<<< HEAD
-					Table.assertValidRange({ index: startIndex, count: _count }, this.columns);
-
-					this.applyEditsInTransaction(() => {
-						const columnsToRemove = this.columns.slice(
-							startIndex,
-							startIndex + _count,
-						) as ColumnValueType[];
-
-						// First, remove all cells that correspond to each column from each row:
-						for (const column of columnsToRemove) {
-							this.removeCells(column);
-=======
 					// If there are no columns to remove, do nothing
 					if (_count === 0) {
 						return [];
@@ -756,7 +739,6 @@
 						// First, remove all cells that correspond to each column from each row:
 						for (const column of columnsToRemove) {
 							this._removeCells(column);
->>>>>>> 43a7b9c3
 						}
 
 						// Second, remove the column nodes:
@@ -771,73 +753,22 @@
 					});
 					return removedColumns ?? fail("Transaction did not complete.");
 				} else {
-<<<<<<< HEAD
 					// If there are no columns to remove, do nothing
 					if (indexOrColumns.length === 0) {
 						return [];
 					}
 
-					// Ensure all of the specified rows are valid
+					// Ensure the specified rows exists before starting transaction.
+					// Improves user-facing error experience.
 					const columnsToRemove: ColumnValueType[] = [];
 					for (const columnOrIdToRemove of indexOrColumns) {
-						const columnToRemove = this._getColumn(columnOrIdToRemove);
-						const index =
-							columnToRemove === undefined ? -1 : this.columns.indexOf(columnToRemove);
-
-						// If the column does not exist in the table, throw an error.
-						if (columnToRemove === undefined || index < 0) {
-							const columnId = this._getColumnId(columnOrIdToRemove);
-							throw new UsageError(
-								`Specified column with ID "${columnId}" does not exist in the table.`,
-							);
-						}
-
-						columnsToRemove.push(columnToRemove);
-=======
-					const columnsToRemove = indexOrColumns;
-
-					// If there are no columns to remove, do nothing
-					if (columnsToRemove.length === 0) {
-						return [];
+						columnsToRemove.push(this._getColumn(columnOrIdToRemove));
 					}
 
-					// Ensure the specified columns exists before starting transaction.
-					// Improves user-facing error experience.
-					for (const columnToRemove of columnsToRemove) {
-						this._assertContainsColumn(columnToRemove);
-					}
-
-					const removedColumns: ColumnValueType[] = [];
-					this._applyEditsInBatch(() => {
-						// Note, throwing an error within a transaction will abort the entire transaction.
-						// So if we throw an error here for any column, no columns will be removed.
-						for (const columnToRemove of columnsToRemove) {
-							const removedColumn = this._removeColumn(columnToRemove);
-							removedColumns.push(removedColumn);
-						}
-					});
-					return removedColumns;
-				}
-			}
-
-			private _removeColumn(columnOrId: string | ColumnValueType): ColumnValueType {
-				const column = this._getColumn(columnOrId);
-				const index = this.columns.indexOf(column);
-				assert(index !== -1, "Column should exist");
-
-				this._applyEditsInBatch(() => {
-					// Remove the corresponding cell from all rows.
-					for (const row of this.rows) {
-						// TypeScript is unable to narrow the row type correctly here, hence the cast.
-						// See: https://github.com/microsoft/TypeScript/issues/52144
-						(row as RowValueType).removeCell(column);
->>>>>>> 43a7b9c3
-					}
-
-					this.applyEditsInTransaction((): void => {
+					this._applyEditsInBatch((): void => {
 						for (const column of columnsToRemove) {
 							// First, remove all cells that correspond to the column from each row:
-							this.removeCells(column);
+							this._removeCells(column);
 
 							// Second, remove the column node:
 							this.columns.removeAt(this.columns.indexOf(column));
@@ -875,58 +806,22 @@
 					return [];
 				}
 
-<<<<<<< HEAD
-				// Ensure all of the specified rows are valid
+				// Ensure the specified rows exists before starting transaction.
+				// Improves user-facing error experience.
 				const rowsToRemove: RowValueType[] = [];
 				for (const rowOrIdToRemove of indexOrRows) {
-					const rowToRemove = this._getRow(rowOrIdToRemove);
-
-					// If the row does not exist in the table, throw an error.
-					if (rowToRemove === undefined || !this.rows.includes(rowToRemove)) {
-						const rowId = this._getRowId(rowOrIdToRemove);
-						throw new UsageError(
-							`Specified row with ID "${rowId}" does not exist in the table.`,
-						);
-					}
-
-					rowsToRemove.push(rowToRemove);
-				}
-
-				this.applyEditsInTransaction((): void => {
-					for (const row of rowsToRemove) {
-						this.rows.removeAt(this.rows.indexOf(row));
-					}
-				});
-
-				return rowsToRemove;
-=======
-				// Ensure the specified rows exists before starting transaction.
-				// Improves user-facing error experience.
-				for (const rowToRemove of rowsToRemove) {
-					this._assertContainsRow(rowToRemove);
-				}
-
-				const removedRows: RowValueType[] = [];
+					rowsToRemove.push(this._getRow(rowOrIdToRemove));
+				}
+
 				this._applyEditsInBatch(() => {
 					// Note, throwing an error within a transaction will abort the entire transaction.
 					// So if we throw an error here for any row, no rows will be removed.
 					for (const rowToRemove of rowsToRemove) {
-						const removedRow = this._removeRow(rowToRemove);
-						removedRows.push(removedRow);
+						this.rows.removeAt(this.rows.indexOf(rowToRemove));
 					}
 				});
-				return removedRows;
-			}
-
-			private _removeRow(rowOrId: string | RowValueType): RowValueType {
-				const rowToRemove = this._getRow(rowOrId);
-
-				const index = this.rows.indexOf(rowToRemove);
-				assert(index !== -1, "Row should exist");
-
-				this.rows.removeAt(index);
-				return rowToRemove;
->>>>>>> 43a7b9c3
+
+				return rowsToRemove;
 			}
 
 			public removeCell(
@@ -945,14 +840,10 @@
 				return cell;
 			}
 
-<<<<<<< HEAD
-			private removeCells(column: ColumnValueType): void {
-=======
 			/**
 			 * Removes the cell corresponding with the specified column from each row in the table.
 			 */
 			private _removeCells(column: ColumnValueType): void {
->>>>>>> 43a7b9c3
 				for (const row of this.rows) {
 					// TypeScript is unable to narrow the row type correctly here, hence the cast.
 					// See: https://github.com/microsoft/TypeScript/issues/52144
@@ -960,11 +851,7 @@
 				}
 			}
 
-<<<<<<< HEAD
-			private static assertValidRange<T>(
-=======
 			private static _assertValidRange<T>(
->>>>>>> 43a7b9c3
 				range: { index: number; count: number },
 				array: readonly T[],
 			): void {
@@ -986,8 +873,16 @@
 				}
 			}
 
-<<<<<<< HEAD
-			private applyEditsInTransaction(applyEdits: () => void): void {
+			/**
+			 * Applies the provided edits in a "batch".
+			 *
+			 * @remarks
+			 * For hydrated trees, this will be done in a transaction to ensure atomicity.
+			 *
+			 * Transactions are not supported for unhydrated trees, so we cannot run a transaction in that case.
+			 * But since there are no collaborators, this is not an issue.
+			 */
+			private _applyEditsInBatch(applyEdits: () => void): void {
 				const branch = TreeAlpha.branch(this);
 
 				// To ensure the user is not spammed with events during the transaction,
@@ -1013,52 +908,25 @@
 				}
 			}
 
-			private _getColumn(columnOrId: string | ColumnValueType): ColumnValueType | undefined {
-=======
-			/**
-			 * Applies the provided edits in a "batch".
-			 *
-			 * @remarks
-			 * For hydrated trees, this will be done in a transaction to ensure atomicity.
-			 *
-			 * Transactions are not supported for unhydrated trees, so we cannot run a transaction in that case.
-			 * But since there are no collaborators, this is not an issue.
-			 */
-			private _applyEditsInBatch(applyEdits: () => void): void {
-				const branch = TreeAlpha.branch(this);
-
-				if (branch === undefined) {
-					// If this node does not have a corresponding branch, then it is unhydrated.
-					// I.e., it is not part of a collaborative session yet.
-					// Therefore, we don't need to run the edits as a transaction.
-					applyEdits();
-				} else {
-					branch.runTransaction(() => {
-						applyEdits();
-					});
-				}
-			}
-
-			/**
-			 * Attempts to resolve a Column node or ID to a Column node.
-			 * If a node is provided, it is returned as-is.
-			 * If an ID is provided, we check the table for the corresponding Column node and return it if it exists, otherwise undefined.
+			/**
+			 * Attempts to resolve the provided Column node or ID to a Column node in the table.
+			 * Returns `undefined` if there is no match.
+			 * @remarks Searches for a match based strictly on the ID and returns that result.
 			 */
 			private _tryGetColumn(
 				columnOrId: string | ColumnValueType,
 			): ColumnValueType | undefined {
->>>>>>> 43a7b9c3
-				return typeof columnOrId === "string" ? this.getColumn(columnOrId) : columnOrId;
-			}
-
-			/**
-			 * Attempts to resolve a Column node or ID to a Column node.
-			 * If a node is provided, it is returned as-is.
-			 * If an ID is provided, we check the table for the corresponding Column node and return it if it exists, otherwise we throw an exception.
+				const columnId = this._getColumnId(columnOrId);
+				return this.getColumn(columnId);
+			}
+
+			/**
+			 * Attempts to resolve the provided Column node or ID to a Column node in the table.
+			 * @throws Throws a `UsageError` if there is no match.
+			 * @remarks Searches for a match based strictly on the ID and returns that result.
 			 */
 			private _getColumn(columnOrId: string | ColumnValueType): ColumnValueType {
-				const column =
-					typeof columnOrId === "string" ? this.getColumn(columnOrId) : columnOrId;
+				const column = this._tryGetColumn(columnOrId);
 				if (column === undefined) {
 					this._throwMissingColumnError(this._getColumnId(columnOrId));
 				}
@@ -1096,17 +964,6 @@
 			}
 
 			/**
-			 * Assert that the provided Column exists in the table.
-			 * @throws Throws a `UsageError` if the Column does not exist.
-			 */
-			private _assertContainsColumn(columnOrId: ColumnValueType | string): void {
-				const columnId = this._getColumnId(columnOrId);
-				if (!this._containsColumnWithId(columnId)) {
-					this._throwMissingColumnError(columnId);
-				}
-			}
-
-			/**
 			 * Throw a `UsageError` for a missing Column by its ID.
 			 */
 			private _throwMissingColumnError(columnId: string): never {
@@ -1114,21 +971,22 @@
 			}
 
 			/**
-			 * Attempts to resolve a Row node or ID to a Row node.
-			 * If a node is provided, it is returned as-is.
-			 * If an ID is provided, we check the table for the corresponding Row node and return it if it exists, otherwise undefined.
+			 * Attempts to resolve the provided Row node or ID to a Row node in the table.
+			 * Returns `undefined` if there is no match.
+			 * @remarks Searches for a match based strictly on the ID and returns that result.
 			 */
 			private _tryGetRow(rowOrId: string | RowValueType): RowValueType | undefined {
-				return typeof rowOrId === "string" ? this.getRow(rowOrId) : rowOrId;
-			}
-
-			/**
-			 * Attempts to resolve a Row node or ID to a Row node.
-			 * If a node is provided, it is returned as-is.
-			 * If an ID is provided, we check the table for the corresponding Row node and return it if it exists, otherwise we throw an exception.
+				const rowId = this._getRowId(rowOrId);
+				return this.getRow(rowId);
+			}
+
+			/**
+			 * Attempts to resolve the provided Row node or ID to a Row node in the table.
+			 * @throws Throws a `UsageError` if there is no match.
+			 * @remarks Searches for a match based strictly on the ID and returns that result.
 			 */
 			private _getRow(rowOrId: string | RowValueType): RowValueType {
-				const row = typeof rowOrId === "string" ? this.getRow(rowOrId) : rowOrId;
+				const row = this._tryGetRow(rowOrId);
 				if (row === undefined) {
 					this._throwMissingRowError(this._getRowId(rowOrId));
 				}
@@ -1165,17 +1023,6 @@
 			}
 
 			/**
-			 * Assert that the provided Row exists in the table.
-			 * @throws Throws a `UsageError` if the Row does not exist.
-			 */
-			private _assertContainsRow(rowOrId: RowValueType | string): void {
-				const rowId = this._getRowId(rowOrId);
-				if (!this._containsRowWithId(rowId)) {
-					this._throwMissingRowError(rowId);
-				}
-			}
-
-			/**
 			 * Throw a `UsageError` for a missing Row by its ID.
 			 */
 			private _throwMissingRowError(rowId: string): never {
@@ -1186,12 +1033,7 @@
 				range: { index: number; count: number },
 				array: TreeArrayNode<TNodeSchema>,
 			): TreeNodeFromImplicitAllowedTypes<TNodeSchema>[] {
-<<<<<<< HEAD
-				const { index, count } = range;
-				Table.assertValidRange(range, array);
-=======
 				Table._assertValidRange(range, array);
->>>>>>> 43a7b9c3
 
 				const { index, count } = range;
 				const end = index + count; // exclusive
