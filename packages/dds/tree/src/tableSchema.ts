/*!
 * Copyright (c) Microsoft Corporation and contributors. All rights reserved.
 * Licensed under the MIT License.
 */

import { fail } from "@fluidframework/core-utils/internal";
import { UsageError } from "@fluidframework/telemetry-utils/internal";

import { TreeAlpha } from "./shared-tree/index.js";
import {
	type FieldHasDefault,
	type ImplicitAllowedTypes,
	type InsertableObjectFromSchemaRecord,
	type InsertableTreeNodeFromImplicitAllowedTypes,
	type NodeKind,
	SchemaFactoryBeta,
	type ScopedSchemaName,
	TreeArrayNode,
	type TreeNode,
	type TreeNodeFromImplicitAllowedTypes,
	type TreeNodeSchema,
	type TreeNodeSchemaClass,
	type WithType,
	type TreeFieldFromImplicitField,
	type InsertableTreeFieldFromImplicitField,
	type InternalTreeNode,
	SchemaFactory,
	scoped,
	type ImplicitFieldSchema,
	withBufferedTreeEvents,
	type TreeRecordNode,
	objectSchema,
} from "./simple-tree/index.js";
import { validateIndex, validateIndexRange } from "./util/index.js";
import { EmptyKey } from "./core/index.js";

// Future improvement TODOs:
// - Omit `cells` property from Row insertion type.
// - Record-like type parameters / input parameters?
// - Omit `props` properties from Row and Column schemas when not provided?

// Longer-term work:
// - Add constraint APIs to make it possible to avoid situations that could yield "orphaned" cells.

/**
 * Scope for table schema built-in types.
 * @remarks User-provided factory scoping will be applied as `com.fluidframework.table<user-scope>`.
 */
const baseSchemaScope = "com.fluidframework.table";

/**
 * A private symbol put on table schema to help identify them.
 */
const tableSchemaSymbol: unique symbol = Symbol("tableNode");

/**
 * A row in a table.
 * @typeParam TCellSchema - The type of the cells in the {@link TableSchema.Table}.
 * @typeParam TPropsSchema - Additional properties to associate with the row.
 * @privateRemarks Private counterpart to the {@link TableSchema.Row}.
 * Exposes internal properties needed for table operations (publicly exposed via {@link TableSchema.Table}).
 * @sealed
 */
export interface RowPrivate<
	TCellSchema extends ImplicitAllowedTypes,
	TPropsSchema extends ImplicitFieldSchema = ImplicitFieldSchema,
> extends TableSchema.Row<TCellSchema, TPropsSchema> {
	/**
	 * The row's cells.
	 * @remarks This is a user-defined schema that can be used to store additional information about the row.
	 * @privateRemarks
	 * Note: these docs are duplicated on the inline type definitions in {@link System_TableSchema.createRowSchema}.
	 * If you update the docs here, please also update the inline type definitions.
	 */
	readonly cells: TreeRecordNode<TCellSchema>;
}

/**
 * Not intended for use outside of this package.
 *
 * @privateRemarks
 * This namespace is a collection of internal system types relate to {@link TableSchema}.
 * This namespace should be strictly type-exported by the package.
 * All members should be tagged with `@system`.
 *
 * @system @alpha
 */
export namespace System_TableSchema {
	/**
	 * A list of items in a table whose elements may be rearranged, but not inserted or removed.
	 *
	 * @privateRemarks Used by {@link TableSchema.Table} for its `rows` and `columns` properties to allow basic rearrangement operations on the underlying sequences without permitting mutation operations that might violate table invariants.
	 *
	 * @alpha @system
	 */
	export type RearrangeableList<TItemSchema extends ImplicitAllowedTypes> = TreeNode &
		readonly TreeNodeFromImplicitAllowedTypes<TItemSchema>[] & {
			// #region Capture the subset of item rearrangement methods from `TreeArrayNode` that do not allow moving between lists.

			/** {@inheritDoc (TreeArrayNode:interface).(moveToEnd:1)} */
			moveToEnd(sourceIndex: number): void;
			/** {@inheritDoc (TreeArrayNode:interface).(moveToStart:1)} */
			moveToStart(sourceIndex: number): void;
			/** {@inheritDoc (TreeArrayNode:interface).(moveToIndex:1)} */
			moveToIndex(sourceIndex: number, destinationIndex: number): void;
			/** {@inheritDoc (TreeArrayNode:interface).(moveRangeToEnd:1)} */
			moveRangeToEnd(startIndex: number, endIndex: number): void;
			/** {@inheritDoc (TreeArrayNode:interface).(moveRangeToStart:1)} */
			moveRangeToStart(startIndex: number, endIndex: number): void;
			/** {@inheritDoc (TreeArrayNode:interface).(moveRangeToIndex:1)} */
			moveRangeToIndex(startIndex: number, endIndex: number, destinationIndex: number): void;

			// #endregion
		};

	/**
	 * Default type used for column and row "props" fields.
	 * @privateRemarks
	 * Longer term, it would be better to simply omit "props" altogether by default.
	 * For now, this ensures that the user doesn't have to specify a "props" entry when initializing column/row nodes
	 * and ensures that they cannot set anything that might conflict with future evolutions of the schema.
	 * @system @alpha
	 */
	export type DefaultPropsType = ReturnType<typeof SchemaFactory.optional<[]>>;

	/**
	 * A base interface for factory input options which include an schema factory.
	 * @remarks This interface should not be referenced directly.
	 * @privateRemarks This interface primarily exists to provide a single home for property documentation.
	 * @system @alpha
	 */
	export interface OptionsWithSchemaFactory<TSchemaFactory extends SchemaFactoryBeta> {
		/**
		 * Schema factory with which the Column schema will be associated.
		 * @remarks Can be used to associate the resulting schema with an existing {@link SchemaFactory.scope|scope}.
		 * The resulting schema will have an identifier of the form: `com.fluidframework.table<${TUserScope}>.<Column|Row|Table>`.
		 */
		readonly schemaFactory: TSchemaFactory;
	}

	/**
	 * A base interface for factory input options which include the table cell schema.
	 * @remarks This interface should not be referenced directly.
	 * @privateRemarks This interface primarily exists to provide a single home for property documentation.
	 * @system @alpha
	 */
	export interface OptionsWithCellSchema<TCellSchema extends ImplicitAllowedTypes> {
		/**
		 * Schema for the table's cells.
		 */
		readonly cell: TCellSchema;
	}

	// #region Column

	/**
	 * Base options for creating table column schema.
	 * @remarks Includes parameters common to all column factory overloads.
	 * @system @alpha
	 */
	export type CreateColumnOptionsBase<
		TUserScope extends string = string,
		TSchemaFactory extends SchemaFactoryBeta<TUserScope> = SchemaFactoryBeta<TUserScope>,
		TCellSchema extends ImplicitAllowedTypes = ImplicitAllowedTypes,
	> = OptionsWithSchemaFactory<TSchemaFactory> & OptionsWithCellSchema<TCellSchema>;

	/**
	 * Factory for creating column schema.
	 * @system @alpha
	 */
	// eslint-disable-next-line @typescript-eslint/explicit-function-return-type -- Return type is too complex to be reasonable to specify
	export function createColumnSchema<
		const TUserScope extends string,
		const TCellSchema extends ImplicitAllowedTypes,
		const TPropsSchema extends ImplicitFieldSchema,
	>(inputSchemaFactory: SchemaFactoryBeta<TUserScope>, propsSchema: TPropsSchema) {
		const schemaFactory = createTableScopedFactory(inputSchemaFactory);
		type Scope = typeof schemaFactory.scope;

		// Note: `columnFields` is broken into two parts to work around a TypeScript bug
		// that results in broken `.d.ts` output.
		// See definition of `ColumnInsertableType` below.
		const columnFieldsBuiltInParts = {
			id: schemaFactory.identifier,
		} as const;
		const columnFieldsPropsPart = {
			props: propsSchema,
		} as const;

		/**
		 * {@link Column} fields.
		 *
		 * @remarks
		 * Extracted for re-use in returned type signature defined later in this function.
		 * The implicit typing is intentional.
		 *
		 * Note: ideally we would add a satisfies clause here to ensure that this satisfies
		 * `Record<string, ImplicitFieldSchema>`, but doing so causes TypeScript to prematurely and incorrectly evaluate the type of `propsSchema`.
		 * Likely related to the following issue: https://github.com/microsoft/TypeScript/issues/52394
		 */
		const columnFields = {
			...columnFieldsBuiltInParts,
			...columnFieldsPropsPart,
		} as const; // satisfies Record<string, ImplicitFieldSchema>;

		/**
		 * A column in a table.
		 */
		class Column
			extends schemaFactory.object("Column", columnFields, {
				// Will make it easier to evolve this schema in the future.
				allowUnknownOptionalFields: true,
			})
			implements TableSchema.Column<TCellSchema, TPropsSchema> {}

		type ColumnValueType = TreeNode &
			TableSchema.Column<TCellSchema, TPropsSchema> &
			WithType<ScopedSchemaName<Scope, "Column">>;

		// Note: ideally this type would just leverage `InsertableObjectFromSchemaRecord<typeof columnFields>`,
		// but that results in broken `.d.ts` output due to a TypeScript bug.
		// See: https://github.com/microsoft/TypeScript/issues/58688.
		// Instead we extract and inline the typing of the "props" field here, which seems to sufficiently work around the issue.
		// type ColumnInsertableType = InsertableObjectFromSchemaRecord<typeof columnFields>;
		type ColumnInsertableType = InsertableObjectFromSchemaRecord<
			typeof columnFieldsBuiltInParts
		> &
			(FieldHasDefault<TPropsSchema> extends true
				? // Note: The docs on the below properties are copied from `IColumn.props`' docs to ensure that the
					// documentation appears in the data insertion scenario.
					// The contents are duplicated instead of using `@inheritdoc`, as intellisense does not correctly
					// support `@inheritDoc`.
					// See: https://github.com/microsoft/TypeScript/issues/31267
					{
						/**
						 * The column's properties.
						 * @remarks This is a user-defined schema that can be used to store additional information about the column.
						 */
						props?: InsertableTreeFieldFromImplicitField<TPropsSchema>;
					}
				: {
						/**
						 * The column's properties.
						 * @remarks This is a user-defined schema that can be used to store additional information about the column.
						 */
						props: InsertableTreeFieldFromImplicitField<TPropsSchema>;
					});

		// Modified version of `Column` that ensures the constructor (and `createFromInsertable`) are
		// typed correctly in terms of our insertable type.
		// This lets us be selective in our type-cast for the value returned from this function,
		// preserving as much type-safety as we reasonably can.
		type ColumnSchemaModifiedType = Omit<
			// Use mapped type to omit the constructor
			{
				[Property in keyof typeof Column]: (typeof Column)[Property];
			},
			"createFromInsertable"
		> &
			(new (
				parameters: InternalTreeNode | ColumnInsertableType,
			) => Column) & {
				createFromInsertable(parameters: ColumnInsertableType): Column;
			};

		// Returning SingletonSchema without a type conversion results in TypeScript generating something like `readonly "__#124291@#brand": unknown;`
		// for the private brand field of TreeNode.
		// This numeric id doesn't seem to be stable over incremental builds, and thus causes diffs in the API extractor reports.
		// This is avoided by doing this type conversion.
		// The conversion is done via assignment instead of `as` to get stronger type safety.
		const ColumnSchemaType: TreeNodeSchemaClass<
			/* Name */ ScopedSchemaName<Scope, "Column">,
			/* Kind */ NodeKind.Object,
			/* TNode */ ColumnValueType,
			/* TInsertable */ object & ColumnInsertableType,
			/* ImplicitlyConstructable */ true,
			/* Info */ typeof columnFields
		> = Column as ColumnSchemaModifiedType;

		return ColumnSchemaType;
	}

	/**
	 * Base column schema type.
	 * @sealed @system @alpha
	 */
	export type ColumnSchemaBase<
		TUserScope extends string = string,
		TCellSchema extends ImplicitAllowedTypes = ImplicitAllowedTypes,
		TPropsSchema extends ImplicitFieldSchema = ImplicitFieldSchema,
	> = ReturnType<typeof createColumnSchema<TUserScope, TCellSchema, TPropsSchema>>;

	// #endregion

	// #region Row

	/**
	 * Base options for creating table row schema.
	 * @remarks Includes parameters common to all row factory overloads.
	 * @system @alpha
	 */
	export type CreateRowOptionsBase<
		TUserScope extends string = string,
		TSchemaFactory extends SchemaFactoryBeta<TUserScope> = SchemaFactoryBeta<TUserScope>,
		TCellSchema extends ImplicitAllowedTypes = ImplicitAllowedTypes,
	> = OptionsWithSchemaFactory<TSchemaFactory> & OptionsWithCellSchema<TCellSchema>;

	/**
	 * Factory for creating row schema.
	 * @sealed @alpha
	 */
	// eslint-disable-next-line @typescript-eslint/explicit-function-return-type -- Return type is too complex to be reasonable to specify
	export function createRowSchema<
		const TUserScope extends string,
		const TCellSchema extends ImplicitAllowedTypes,
		const TPropsSchema extends ImplicitFieldSchema,
	>(
		inputSchemaFactory: SchemaFactoryBeta<TUserScope>,
		cellSchema: TCellSchema,
		propsSchema: TPropsSchema,
	) {
		const schemaFactory = createTableScopedFactory(inputSchemaFactory);
		type Scope = typeof schemaFactory.scope;

		// Note: `rowFields` is broken into two parts to work around a TypeScript bug
		// that results in broken `.d.ts` output.
		// See definition of `RowInsertableType` below.
		const rowFieldsBuiltInParts = {
			id: schemaFactory.identifier,
			/**
			 * The cells of the table row, keyed by column ID.
			 * @remarks
			 * The table row models its cells as a record, where each key is the ID of the column it belongs to. The choice of record (as opposed to a map) is intended to make interop with common table rendering libraries in TypeScript/JavaScript easier.
			 */
			cells: schemaFactory.required(schemaFactory.record("Row.cells", cellSchema), {
				metadata: {
					description: "The cells of the table row, keyed by column ID.",
				},
			}),
		} as const;
		const rowFieldsPropsPart = {
			props: propsSchema,
		} as const;

		/**
		 * {@link RowSchema} fields.
		 * @remarks Extracted for re-use in returned type signature defined later in this function.
		 * The implicit typing is intentional.
		 * Note: ideally we would add a satisfies clause here to ensure that this satisfies
		 * `Record<string, ImplicitFieldSchema>`, but doing so causes TypeScript to prematurely and incorrectly evaluate the type of `propsSchema`.
		 * Likely related to the following issue: https://github.com/microsoft/TypeScript/issues/52394
		 */
		const rowFields = {
			...rowFieldsBuiltInParts,
			...rowFieldsPropsPart,
		} as const; // satisfies Record<string, ImplicitFieldSchema>;

		/**
		 * The Row schema - this is a map of Cells where the key is the column id
		 */
		class RowSchema
			extends schemaFactory.object("Row", rowFields, {
				// Will make it easier to evolve this schema in the future.
				allowUnknownOptionalFields: true,
			})
			implements RowPrivate<TCellSchema, TPropsSchema> {}

		type RowValueType = TreeNode &
			TableSchema.Row<TCellSchema, TPropsSchema> &
			WithType<ScopedSchemaName<Scope, "Row">>;

		// Note: ideally this type would just leverage `InsertableObjectFromSchemaRecord<typeof rowFields>`,
		// but that results in broken `.d.ts` output due to a TypeScript bug.
		// See: https://github.com/microsoft/TypeScript/issues/58688.
		// Instead we extract and inline the typing of the "props" field here, which seems to sufficiently work around
		// the issue.
		// type RowInsertableType = InsertableObjectFromSchemaRecord<typeof rowFields>;
		type RowInsertableType = InsertableObjectFromSchemaRecord<typeof rowFieldsBuiltInParts> &
			(FieldHasDefault<TPropsSchema> extends true
				? // Note: The docs on the below properties are copied from `IRow.props`' docs to ensure that the
					// documentation appears in the data insertion scenario.
					// The contents are duplicated instead of using `@inheritdoc`, as intellisense does not correctly
					// support `@inheritDoc`.
					// See: https://github.com/microsoft/TypeScript/issues/31267
					{
						/**
						 * The row's properties.
						 * @remarks This is a user-defined schema that can be used to store additional information
						 * about the row.
						 */
						props?: InsertableTreeFieldFromImplicitField<TPropsSchema>;
					}
				: {
						/**
						 * The row's properties.
						 * @remarks This is a user-defined schema that can be used to store additional information
						 * about the row.
						 */
						props: InsertableTreeFieldFromImplicitField<TPropsSchema>;
					});

		// Modified version of `Row` that ensures the constructor (and `createFromInsertable`) are
		// typed correctly in terms of our insertable type.
		// This lets us be selective in our type-cast for the value returned from this function,
		// preserving as much type-safety as we reasonably can.
		type RowSchemaModifiedType = Omit<
			// Use mapped type to omit the constructor
			{
				[Property in keyof typeof RowSchema]: (typeof RowSchema)[Property];
			},
			"createFromInsertable"
		> &
			(new (
				parameters: InternalTreeNode | RowInsertableType,
			) => RowSchema) & {
				createFromInsertable(parameters: RowInsertableType): RowSchema;
			};

		// Returning SingletonSchema without a type conversion results in TypeScript generating something like `readonly "__#124291@#brand": unknown;`
		// for the private brand field of TreeNode.
		// This numeric id doesn't seem to be stable over incremental builds, and thus causes diffs in the API extractor reports.
		// This is avoided by doing this type conversion.
		// The conversion is done via assignment instead of `as` to get stronger type safety.
		const RowSchemaType: TreeNodeSchemaClass<
			/* Name */ ScopedSchemaName<Scope, "Row">,
			/* Kind */ NodeKind.Object,
			/* TNode */ RowValueType,
			/* TInsertable */ object & RowInsertableType,
			/* ImplicitlyConstructable */ true,
			/* Info */ typeof rowFields
		> = RowSchema as RowSchemaModifiedType;

		return RowSchemaType;
	}

	/**
	 * Base row schema type.
	 * @sealed @system @alpha
	 */
	export type RowSchemaBase<
		TUserScope extends string = string,
		TCellSchema extends ImplicitAllowedTypes = ImplicitAllowedTypes,
		TPropsSchema extends ImplicitFieldSchema = ImplicitFieldSchema,
	> = ReturnType<typeof createRowSchema<TUserScope, TCellSchema, TPropsSchema>>;

	// #endregion

	// #region Table

	/**
	 * Base options for creating table schema.
	 * @remarks Includes parameters common to all table factory overloads.
	 * @system @alpha
	 */
	export type TableFactoryOptionsBase<
		TUserScope extends string = string,
		TSchemaFactory extends SchemaFactoryBeta<TUserScope> = SchemaFactoryBeta<TUserScope>,
		TCellSchema extends ImplicitAllowedTypes = ImplicitAllowedTypes,
	> = OptionsWithSchemaFactory<TSchemaFactory> & OptionsWithCellSchema<TCellSchema>;

	/**
	 * Factory for creating table schema.
	 * @system @alpha
	 */
	// eslint-disable-next-line @typescript-eslint/explicit-function-return-type -- Return type is too complex to be reasonable to specify
	export function createTableSchema<
		const TUserScope extends string,
		const TCellSchema extends ImplicitAllowedTypes,
		const TColumnSchema extends ColumnSchemaBase<TUserScope, TCellSchema>,
		const TRowSchema extends RowSchemaBase<TUserScope, TCellSchema>,
	>(
		inputSchemaFactory: SchemaFactoryBeta<TUserScope>,
		_cellSchema: TCellSchema,
		columnSchema: TColumnSchema,
		rowSchema: TRowSchema,
	) {
		const schemaFactory = createTableScopedFactory(inputSchemaFactory);
		type Scope = typeof schemaFactory.scope;

		type CellValueType = TreeNodeFromImplicitAllowedTypes<TCellSchema>;
		type ColumnValueType = TreeNodeFromImplicitAllowedTypes<TColumnSchema>;
		type ColumnInsertableType = InsertableTreeNodeFromImplicitAllowedTypes<TColumnSchema>;
		type RowValueType = TreeNodeFromImplicitAllowedTypes<TRowSchema>;
		type RowInsertableType = InsertableTreeNodeFromImplicitAllowedTypes<TRowSchema>;

		// Internal version of RowValueType that exposes the `cells` property for use within Table methods.
		type RowValueInternalType = RowValueType & RowPrivate<TCellSchema>;

		/**
		 * {@link Table} inner fields.
		 * @remarks Extracted for re-use as construction parameters.
		 * @see {@link Table.create}.
		 */
		const tableInnerFields = {
			rows: schemaFactory.array("Table.rows", rowSchema),
			columns: schemaFactory.array("Table.columns", columnSchema),
		} as const satisfies Record<string, ImplicitFieldSchema>;

		/**
		 * {@link Table} fields.
		 * @remarks Extracted for re-use in returned type signature defined later in this function.
		 * The implicit typing is intentional.
		 */
		const tableFields = {
			table: schemaFactory.required(schemaFactory.object("Table", tableInnerFields), {
				// Use an empty key in the stored schema format to help prevent schema-unaware edits from being
				// made to the table, which may violate intended invariants.
				key: EmptyKey,
			}),
		} as const satisfies Record<string, ImplicitFieldSchema>;

		type TableValueType = TreeNode &
			TableSchema.Table<TInputScope, TCellSchema, TColumnSchema, TRowSchema> &
			WithType<ScopedSchemaName<Scope, "TableRoot">>;
		// Prevent users from calling the table node constructor directly.
		// They should use the static `create` factory method instead.
		type TableInsertableType = never;
		type TableConstructorType = new (data?: InternalTreeNode | undefined) => TableValueType;

		/**
		 * The Table schema
		 */
		class Table
<<<<<<< HEAD
			// Calling the objectSchema factory directly rather than using the schemaFactory so we can specify
			// `implicitlyConstructable: false`, which the SchemaFactory APIs do not yet support.
			// TODO: when support for configuring `implicitlyConstructable` is added to SchemaFactory, switch to
			// using that instead.
			extends objectSchema(
				/* identifier: */ scoped(schemaFactory as SchemaFactory<Scope>, "TableRoot"),
				/* info: */ tableFields,
				/* implicitlyConstructable: */ false,
				/* nodeOptions: */ {
					// Will make it easier to evolve this schema in the future.
					allowUnknownOptionalFields: true,
				},
			)
			implements TableSchema.Table<TInputScope, TCellSchema, TColumnSchema, TRowSchema>
=======
			extends schemaFactory.object("Table", tableFields, {
				// Will make it easier to evolve this schema in the future.
				allowUnknownOptionalFields: true,
			})
			implements TableSchema.Table<TUserScope, TCellSchema, TColumnSchema, TRowSchema>
>>>>>>> 644581e6
		{
			public constructor(node?: InternalTreeNode | undefined) {
				super(node ?? { table: { columns: [], rows: [] } });
			}

			public static create<TThis extends TableConstructorType>(
				this: TThis,
				initialContents?:
					| TableSchema.TableFactoryMethodParameters<
							TInputScope,
							TCellSchema,
							TColumnSchema,
							TRowSchema
					  >
					| undefined,
			): InstanceType<TThis> {
				// #region Input validation

				const columns =
					(initialContents?.columns as Iterable<ColumnInsertableType> | undefined) ?? [];

				const columnIds = new Set<string>();
				for (const column of columns) {
					columnIds.add((column as ColumnValueType).id);
				}

				const rows = (initialContents?.rows as Iterable<RowInsertableType> | undefined) ?? [];

				Table._validateNewColumns(
					columns,
					// New table, so no existing columns to validate against
					new Set(),
				);

				Table._validateNewRows(
					rows,
					// New table, so no existing rows to validate against
					new Set(),
					// No existing columns to validate cells against, but we do need to validate the new rows against the new columns
					columnIds,
				);

				// #endregion
				return new this(
					initialContents === undefined
						? undefined
						: ({
								table: initialContents,
								// We have typed our constructor to prevent users from calling it directly with insertable contents.
								// But the base constructor still allows it. Cast to work around this.
							} as unknown as InternalTreeNode),
				) as InstanceType<TThis>;
			}

			public get columns(): RearrangeableList<TColumnSchema> {
				return this.table.columns as RearrangeableList<TColumnSchema>;
			}

			public get rows(): RearrangeableList<TRowSchema> {
				return this.table.rows as RearrangeableList<TRowSchema>;
			}

			public getColumn(indexOrId: number | string): ColumnValueType | undefined {
				return this.#tryGetColumn(indexOrId);
			}

			public getRow(indexOrId: number | string): RowValueType | undefined {
				return this.#tryGetRow(indexOrId);
			}

			public getCell(
				key: TableSchema.CellKey<TColumnSchema, TRowSchema>,
			): CellValueType | undefined {
				const { column: columnOrIdOrIndex, row: rowOrIdOrIndex } = key;
				const row = this.#tryGetRow(rowOrIdOrIndex);
				if (row === undefined) {
					return undefined;
				}

				const column = this.#tryGetColumn(columnOrIdOrIndex);
				if (column === undefined) {
					return undefined;
				}

				return (row as RowValueInternalType).cells[column.id];
			}

			public insertColumns({
				columns,
				index,
			}: TableSchema.InsertColumnsParameters<TColumnSchema>): ColumnValueType[] {
				// #region Input validation

				// Ensure specified index is valid
				if (index !== undefined) {
					validateIndex(index, this.table.columns, "Table.insertColumns", true);
				}

				// Ensure the new columns being inserted are valid
				this.#validateNewColumns(columns);

				// #endregion

				// TypeScript is unable to narrow the column type correctly here, hence the casts below.
				// See: https://github.com/microsoft/TypeScript/issues/52144
				if (index === undefined) {
					// eslint-disable-next-line @typescript-eslint/no-explicit-any
					this.table.columns.insertAtEnd(TreeArrayNode.spread(columns) as any);
				} else {
					// eslint-disable-next-line @typescript-eslint/no-explicit-any
					this.table.columns.insertAt(index, TreeArrayNode.spread(columns) as any);
				}

				// Inserting the input nodes into the tree hydrates them, making them usable as nodes.
				return columns as unknown as ColumnValueType[];
			}

			public insertRows({
				index,
				rows,
			}: TableSchema.InsertRowsParameters<TRowSchema>): RowValueType[] {
				// #region Input validation

				// Ensure specified index is valid
				if (index !== undefined) {
					validateIndex(index, this.table.rows, "Table.insertRows", true);
				}

				// Ensure the new rows being inserted are valid
				this.#validateNewRows(rows);

				// #endregion

				// TypeScript is unable to narrow the row type correctly here, hence the casts below.
				// See: https://github.com/microsoft/TypeScript/issues/52144
				if (index === undefined) {
					// eslint-disable-next-line @typescript-eslint/no-explicit-any
					this.table.rows.insertAtEnd(TreeArrayNode.spread(rows) as any);
				} else {
					// eslint-disable-next-line @typescript-eslint/no-explicit-any
					this.table.rows.insertAt(index, TreeArrayNode.spread(rows) as any);
				}

				// Inserting the input nodes into the tree hydrates them, making them usable as nodes.
				return rows as unknown as RowValueType[];
			}

			public setCell({
				key,
				cell,
			}: TableSchema.SetCellParameters<TCellSchema, TColumnSchema, TRowSchema>): void {
				const { column: columnOrId, row: rowOrId } = key;

				const row = this.#getRow(rowOrId);
				const column = this.#getColumn(columnOrId);

				(row as RowValueInternalType).cells[column.id] = cell as CellValueType;
			}

			public removeColumns(
				indexOrColumns: number | undefined | readonly string[] | readonly ColumnValueType[],
				count: number | undefined = undefined,
			): ColumnValueType[] {
				if (typeof indexOrColumns === "number" || indexOrColumns === undefined) {
					let removedColumns: ColumnValueType[] | undefined;
					const startIndex = indexOrColumns ?? 0;
					const endIndex =
						count === undefined ? this.table.columns.length : startIndex + count;

					// If there are no columns to remove, do nothing
					if (startIndex === endIndex) {
						return [];
					}

					validateIndexRange(startIndex, endIndex, this.table.columns, "Table.removeColumns");

					this.#applyEditsInBatch(() => {
						const columnsToRemove = this.table.columns.slice(
							startIndex,
							endIndex,
						) as ColumnValueType[];

						// First, remove all cells that correspond to each column from each row:
						for (const column of columnsToRemove) {
							this.#removeCells(column);
						}

						// Second, remove the column nodes:
						removeRangeFromArray(
							startIndex,
							endIndex,
							this.table.columns,
							"Table.removeColumns",
						);
						removedColumns = columnsToRemove;
					});
					return removedColumns ?? fail(0xc1f /* Transaction did not complete. */);
				} else {
					// If there are no columns to remove, do nothing
					if (indexOrColumns.length === 0) {
						return [];
					}

					// Resolve any IDs to actual nodes.
					// This validates that all of the rows exist before starting transaction.
					// This improves user-facing error experience.
					const columnsToRemove: ColumnValueType[] = [];
					for (const columnOrIdToRemove of indexOrColumns) {
						columnsToRemove.push(this.#getColumn(columnOrIdToRemove));
					}

					this.#applyEditsInBatch(() => {
						// Note, throwing an error within a transaction will abort the entire transaction.
						// So if we throw an error here for any column, no columns will be removed.
						for (const columnToRemove of columnsToRemove) {
							// Remove the corresponding cell from all rows.
							for (const row of this.table.rows) {
								// TypeScript is unable to narrow the row type correctly here, hence the cast.
								// See: https://github.com/microsoft/TypeScript/issues/52144
								this.removeCell({
									column: columnToRemove,
									row: row as RowValueType,
								});
							}

							// We have already validated that all of the columns exist above, so this is safe.
							this.table.columns.removeAt(this.table.columns.indexOf(columnToRemove));
						}
					});
					return columnsToRemove;
				}
			}

			public removeRows(
				indexOrRows: number | undefined | readonly string[] | readonly RowValueType[],
				count?: number | undefined,
			): RowValueType[] {
				if (typeof indexOrRows === "number" || indexOrRows === undefined) {
					const startIndex = indexOrRows ?? 0;
					const endIndex = count === undefined ? this.table.rows.length : startIndex + count;

					// If there are no rows to remove, do nothing
					if (startIndex === endIndex) {
						return [];
					}

					return removeRangeFromArray(
						startIndex,
						endIndex,
						this.table.rows,
						"Table.removeRows",
					);
				}

				// If there are no rows to remove, do nothing
				if (indexOrRows.length === 0) {
					return [];
				}

				// Resolve any IDs to actual nodes.
				// This validates that all of the rows exist before starting transaction.
				// This improves user-facing error experience.
				const rowsToRemove: RowValueType[] = [];
				for (const rowToRemove of indexOrRows) {
					rowsToRemove.push(this.#getRow(rowToRemove));
				}

				this.#applyEditsInBatch(() => {
					// Note, throwing an error within a transaction will abort the entire transaction.
					// So if we throw an error here for any row, no rows will be removed.
					for (const rowToRemove of rowsToRemove) {
						// We have already validated that all of the rows exist above, so this is safe.
						const index = this.table.rows.indexOf(rowToRemove);
						this.table.rows.removeAt(index);
					}
				});
				return rowsToRemove;
			}

			public removeCell(
				key: TableSchema.CellKey<TColumnSchema, TRowSchema>,
			): CellValueType | undefined {
				const { column: columnOrIdOrIndex, row: rowOrIdOrIndex } = key;
				const row = this.#getRow(rowOrIdOrIndex) as RowValueInternalType;
				const column = this.#getColumn(columnOrIdOrIndex);

				const cell: CellValueType | undefined = row.cells[column.id];
				if (cell === undefined) {
					return undefined;
				}

				// eslint-disable-next-line @typescript-eslint/no-dynamic-delete
				delete row.cells[column.id];
				return cell;
			}

			/**
			 * Removes the cell corresponding with the specified column from each row in the table.
			 */
			#removeCells(column: ColumnValueType): void {
				for (const row of this.table.rows) {
					// TypeScript is unable to narrow the row type correctly here, hence the cast.
					// See: https://github.com/microsoft/TypeScript/issues/52144
					this.removeCell({
						column,
						row: row as RowValueType,
					});
				}
			}

			/**
			 * Applies the provided edits in a "batch".
			 *
			 * @remarks
			 * For hydrated trees, this will be done in a transaction to ensure atomicity.
			 *
			 * Transactions are not supported for unhydrated trees, so we cannot run a transaction in that case.
			 * But since there are no collaborators, this is not an issue.
			 */
			#applyEditsInBatch(applyEdits: () => void): void {
				const branch = TreeAlpha.branch(this);

				// Ensure events are paused until all of the edits are applied.
				// This ensures that the user sees the corresponding table-level edit as atomic,
				// and ensures they are not spammed with intermediate events.
				withBufferedTreeEvents(() => {
					if (branch === undefined) {
						// If this node does not have a corresponding branch, then it is unhydrated.
						// I.e., it is not part of a collaborative session yet.
						// Therefore, we don't need to run the edits as a transaction.
						applyEdits();
					} else {
						branch.runTransaction(() => {
							applyEdits();
						});
					}
				});
			}

			/**
			 * Attempts to resolve the provided Column node or ID to a Column node in the table.
			 * Returns `undefined` if there is no match.
			 * @remarks Searches for a match based strictly on the ID and returns that result.
			 */
			#tryGetColumn(
				columnOrIdOrIndex: ColumnValueType | string | number,
			): ColumnValueType | undefined {
				if (typeof columnOrIdOrIndex === "number") {
					if (columnOrIdOrIndex < 0 || columnOrIdOrIndex >= this.table.columns.length) {
						return undefined;
					}
					// TypeScript is unable to narrow the types correctly here, hence the cast.
					// See: https://github.com/microsoft/TypeScript/issues/52144
					return this.table.columns[columnOrIdOrIndex] as ColumnValueType;
				}

				if (typeof columnOrIdOrIndex === "string") {
					const columnId = columnOrIdOrIndex;
					// TypeScript is unable to narrow the types correctly here, hence the casts.
					// See: https://github.com/microsoft/TypeScript/issues/52144
					return this.table.columns.find((col) => (col as ColumnValueType).id === columnId) as
						| ColumnValueType
						| undefined;
				}

				// If the user provided a node, ensure it actually exists in this table.
				if (!this.table.columns.includes(columnOrIdOrIndex)) {
					return undefined;
				}

				return columnOrIdOrIndex;
			}

			/**
			 * Attempts to resolve the provided Column node or ID to a Column node in the table.
			 * @throws Throws a `UsageError` if there is no match.
			 * @remarks Searches for a match based strictly on the ID and returns that result.
			 */
			#getColumn(columnOrIdOrIndex: ColumnValueType | string | number): ColumnValueType {
				const column = this.#tryGetColumn(columnOrIdOrIndex);
				if (column === undefined) {
					Table._throwMissingColumnError(columnOrIdOrIndex);
				}
				return column;
			}

			/**
			 * Checks if a Column with the specified ID exists in the table.
			 */
			#containsColumnWithId(columnId: string): boolean {
				return this.#tryGetColumn(columnId) !== undefined;
			}

			/**
			 * Throw a `UsageError` for a missing Column by its ID or index.
			 */
			private static _throwMissingColumnError(
				columnOrIdOrIndex: ColumnValueType | string | number,
			): never {
				if (typeof columnOrIdOrIndex === "number") {
					throw new UsageError(`No column exists at index ${columnOrIdOrIndex}.`);
				}

				if (typeof columnOrIdOrIndex === "string") {
					throw new UsageError(
						`No column with ID "${columnOrIdOrIndex}" exists in the table.`,
					);
				}

				throw new UsageError(
					`The specified column node with ID "${columnOrIdOrIndex.id}" does not exist in the table.`,
				);
			}

			/**
			 * Attempts to resolve the provided Row node or ID to a Row node in the table.
			 * Returns `undefined` if there is no match.
			 * @remarks Searches for a match based strictly on the ID and returns that result.
			 */
			#tryGetRow(rowOrIdOrIndex: RowValueType | string | number): RowValueType | undefined {
				if (typeof rowOrIdOrIndex === "number") {
					if (rowOrIdOrIndex < 0 || rowOrIdOrIndex >= this.table.rows.length) {
						return undefined;
					}
					// TypeScript is unable to narrow the types correctly here, hence the cast.
					// See: https://github.com/microsoft/TypeScript/issues/52144
					return this.table.rows[rowOrIdOrIndex] as RowValueType;
				}

				if (typeof rowOrIdOrIndex === "string") {
					const rowId = rowOrIdOrIndex;
					// TypeScript is unable to narrow the types correctly here, hence the casts.
					// See: https://github.com/microsoft/TypeScript/issues/52144
					return this.table.rows.find((row) => (row as RowValueType).id === rowId) as
						| RowValueType
						| undefined;
				}

				// If the user provided a node, ensure it actually exists in this table.
				if (!this.table.rows.includes(rowOrIdOrIndex)) {
					return undefined;
				}

				return rowOrIdOrIndex;
			}

			/**
			 * Attempts to resolve the provided Row node, ID, or index to a Row node in the table.
			 * @throws Throws a `UsageError` if there is no match.
			 * @remarks Searches for a match based strictly on the ID and returns that result.
			 */
			#getRow(rowOrIdOrIndex: RowValueType | string | number): RowValueType {
				const row = this.#tryGetRow(rowOrIdOrIndex);
				if (row === undefined) {
					Table._throwMissingRowError(rowOrIdOrIndex);
				}
				return row;
			}

			/**
			 * Validates the provided list of new columns being inserted into the table.
			 * @throws Throws a `UsageError` if any of the following conditions are met:
			 * - A column with a duplicate ID is being inserted.
			 */
			#validateNewColumns(newColumns: readonly ColumnInsertableType[]): void {
				return Table._validateNewColumns(
					newColumns,
					new Set(this.table.columns.map((column) => (column as ColumnValueType).id)),
				);
			}

			/**
			 * Validates the provided list of new rows being inserted into the table.
			 * @throws Throws a `UsageError` if any of the following conditions are met:
			 * - A row with a duplicate ID is being inserted.
			 * - A row is being inserted that contains cells for columns that do not exist in the table.
			 */
			#validateNewRows(newRows: readonly RowInsertableType[]): void {
				return Table._validateNewRows(
					newRows,
					new Set(this.table.rows.map((row) => (row as RowValueType).id)),
					new Set(this.table.columns.map((column) => (column as ColumnValueType).id)),
				);
			}

			/**
			 * Validates the provided list of new columns being inserted into the table.
			 * @throws Throws a `UsageError` if any of the following conditions are met:
			 * - A column with a duplicate ID is being inserted.
			 */
			private static _validateNewColumns(
				newColumns: Iterable<ColumnInsertableType>,
				existingColumnIds: Set<string>,
			): void {
				const newColumnIds = new Set<string>();
				for (const newColumn of newColumns) {
					// #region Ensure each column ID is unique
					const newColumnId = (newColumn as ColumnValueType).id;
					if (existingColumnIds.has(newColumnId)) {
						throw new UsageError(
							`Attempted to insert a column with ID "${newColumnId}", but a column with that ID already exists in the table.`,
						);
					}
					if (newColumnIds.has(newColumnId)) {
						throw new UsageError(
							`Attempted to insert multiple columns with ID "${newColumnId}". Column IDs must be unique.`,
						);
					}
					newColumnIds.add(newColumnId);
				}
			}

			/**
			 * Validates the provided list of new rows being inserted into the table.
			 * @throws Throws a `UsageError` if any of the following conditions are met:
			 * - A row with a duplicate ID is being inserted.
			 * - A row is being inserted that contains cells for columns that do not exist in the table.
			 */
			private static _validateNewRows(
				newRows: Iterable<RowInsertableType>,
				existingRowIds: Set<string>,
				columnIds: Set<string>,
			): void {
				const newRowIds = new Set<string>();
				for (const newRow of newRows) {
					// #region Ensure each row ID is unique

					const newRowId = (newRow as RowValueType).id;
					if (existingRowIds.has(newRowId)) {
						throw new UsageError(
							`Attempted to insert a row with ID "${newRowId}", but a row with that ID already exists in the table.`,
						);
					}
					if (newRowIds.has(newRowId)) {
						throw new UsageError(
							`Attempted to insert multiple rows with ID "${newRowId}". Row IDs must be unique.`,
						);
					}
					newRowIds.add(newRowId);

					// #endregion

					// #region If the row contains cells, verify that the table contains the columns for those cells

					// Note: we intentionally hide `cells` on `IRow` to avoid leaking the internal data representation as much as possible, so we have to cast here.
					// eslint-disable-next-line @typescript-eslint/no-explicit-any
					if ((newRow as any).cells !== undefined) {
						// eslint-disable-next-line @typescript-eslint/no-explicit-any
						const keys: string[] = Object.keys((newRow as any).cells);
						for (const key of keys) {
							if (!columnIds.has(key)) {
								throw new UsageError(
									`Attempted to insert a row containing a cell under column ID "${key}", but the table does not contain a column with that ID.`,
								);
							}
						}
					}

					// #endregion
				}
			}

			/**
			 * Throw a `UsageError` for a missing Row by its ID or index.
			 */
			private static _throwMissingRowError(
				rowOrIdOrIndex: RowValueType | string | number,
			): never {
				if (typeof rowOrIdOrIndex === "number") {
					throw new UsageError(`No row exists at index ${rowOrIdOrIndex}.`);
				}

				if (typeof rowOrIdOrIndex === "string") {
					throw new UsageError(`No row with ID "${rowOrIdOrIndex}" exists in the table.`);
				}

				throw new UsageError(
					`The specified row node with ID "${rowOrIdOrIndex.id}" does not exist in the table.`,
				);
			}
		}

		// Set a private symbol on the schema class that marks it as having been generated by this factory.
		// Column / Row functionality use this to validate that they are being used in a table.
		// This is effectively a work-around that allows columns and rows to invoke table methods
		// without having to pass the table as a parameter to their construction, which isn't possible.
		// eslint-disable-next-line @typescript-eslint/no-explicit-any
		(Table as any)[tableSchemaSymbol] = true;

<<<<<<< HEAD
=======
		type TableValueType = TreeNode &
			TableSchema.Table<TUserScope, TCellSchema, TColumnSchema, TRowSchema> &
			WithType<ScopedSchemaName<Scope, "Table">>;
		type TableInsertableType = InsertableObjectFromSchemaRecord<typeof tableFields>;
		type TableConstructorType = new (data: TableInsertableType) => TableValueType;

>>>>>>> 644581e6
		// Returning SingletonSchema without a type conversion results in TypeScript generating something like `readonly "__#124291@#brand": unknown;`
		// for the private brand field of TreeNode.
		// This numeric id doesn't seem to be stable over incremental builds, and thus causes diffs in the API extractor reports.
		// This is avoided by doing this type conversion.
		// The conversion is done via assignment instead of `as` to get stronger type safety.
		const TableSchemaType: TreeNodeSchemaClass<
			/* Name */ ScopedSchemaName<Scope, "TableRoot">,
			/* Kind */ NodeKind.Object,
			/* TNode */ TableValueType,
			/* TInsertable */ TableInsertableType,
			/* ImplicitlyConstructable */ false,
			/* Info */ typeof tableFields,
			/* TConstructorExtra */ undefined
		> & {
			/**
			 * Create a table with initial contents.
			 * @param initialContents - The initial contents of the table.
			 * If not provided, an empty table will be constructed.
			 * @remarks Performs the following input validation:
			 * - Ensures that any cells specified in the initial rows correspond to existing columns in the initial columns.
			 * - Ensures that all column and row IDs are unique.
			 */
			create<TThis extends TableConstructorType>(
				this: TThis,
				initialContents?:
					| TableSchema.TableFactoryMethodParameters<
							TInputScope,
							TCellSchema,
							TColumnSchema,
							TRowSchema
					  >
					| undefined,
			): InstanceType<TThis>;
		} = Table;

		// Return the table schema
		return TableSchemaType;
	}

	/**
	 * Base row schema type.
	 * @sealed @system @alpha
	 */
	export type TableSchemaBase<
		TUserScope extends string,
		TCellSchema extends ImplicitAllowedTypes,
		TColumnSchema extends ColumnSchemaBase<TUserScope, TCellSchema>,
		TRowSchema extends RowSchemaBase<TUserScope, TCellSchema>,
	> = ReturnType<typeof createTableSchema<TUserScope, TCellSchema, TColumnSchema, TRowSchema>>;

	// #endregion
}

function createTableScopedFactory<TUserScope extends string>(
	inputSchemaFactory: SchemaFactoryBeta<TUserScope>,
): SchemaFactoryBeta<`${typeof baseSchemaScope}<${TUserScope}>`> {
	return new SchemaFactoryBeta(`${baseSchemaScope}<${inputSchemaFactory.scope}>`);
}

/**
 * Removes the specified range of elements from the array.
 * @returns The removed elements.
 */
function removeRangeFromArray<TNodeSchema extends ImplicitAllowedTypes>(
	startIndex: number,
	endIndex: number,
	array: TreeArrayNode<TNodeSchema>,
	methodName: string,
): TreeNodeFromImplicitAllowedTypes<TNodeSchema>[] {
	validateIndexRange(startIndex, endIndex, array, methodName);

	// TypeScript is unable to narrow the array element type correctly here, hence the cast.
	// See: https://github.com/microsoft/TypeScript/issues/52144
	const removedRows = array.slice(
		startIndex,
		endIndex,
	) as TreeNodeFromImplicitAllowedTypes<TNodeSchema>[];
	array.removeRange(startIndex, endIndex);

	return removedRows;
}

/**
 * Contains types and factories for creating schema to represent dynamic tabular data.
 *
 * @remarks
 *
 * WARNING: These APIs are in preview and are subject to change.
 * Until these APIs have stabilized, it is not recommended to use them in production code.
 * There may be breaking changes to these APIs and their underlying data format.
 * Using these APIs in production code may result in data loss or corruption.
 *
 * The primary APIs for create tabular data schema are:
 *
 * - {@link TableSchema.(table:1)}
 *
 * - {@link TableSchema.(column:1)}
 *
 * - {@link TableSchema.(row:1)}
 *
 * Tables created using these APIs are...
 *
 * - sparse, meaning that cells may be omitted, and new rows are empty by default.
 *
 * - dynamic, meaning that their structure can be modified at runtime.
 * Columns and rows can be inserted, removed, modified, and reordered.
 * Cells can be inserted, removed, and modified.
 *
 * - row-major, meaning that operating on rows (including inserts, removal, moves, and traversal) is more efficient than operating on columns.
 *
 * Column and Row schema created using these APIs are extensible via the `props` field.
 * This allows association of additional properties with column and row nodes.
 *
 * Cells in the table may become "orphaned."
 * That is, it is possible to enter a state where one or more rows contain cells with no corresponding column.
 * To reduce the likelihood of this, you can manually remove corresponding cells when removing columns.
 * Either way, it is possible to enter such a state via the merging of edits.
 * For example: one client might add a row while another concurrently removes a column, orphaning the cell where the column and row intersected.
 *
 * @example Defining a Table schema
 *
 * ```typescript
 * class MyTable extends TableSchema.table({
 * 	schemaFactory,
 * 	cell: schemaFactory.string,
 * }) {}
 *
 * const table = MyTable.create({
 * 	columns: [{ id: "column-0" }],
 * 	rows: [{ id: "row-0", cells: { "column-0": "Hello world!" } }],
 * });
 * ```
 *
 * @example Customizing Column and Row schema
 *
 * ```typescript
 * const Cell = schemaFactory.string;
 *
 * class MyColumn extends TableSchema.column({
 * 	schemaFactory,
 * 	cell: Cell,
 * 	props: schemaFactory.object("TableColumnProps", {
 * 		label: schemaFactory.string,
 * 	}),
 * }) {}
 *
 * class MyRow extends TableSchema.row({
 * 	schemaFactory,
 * 	cell: Cell,
 * }) {}
 *
 * class MyTable extends TableSchema.table({
 * 	schemaFactory,
 * 	cell: Cell,
 * 	column: MyColumn,
 * 	row: MyRow,
 * }) {}
 *
 * const table = new MyTable({
 * 	columns: [
 * 		new MyColumn({ props: { label: "Entry" } }),
 * 		new MyColumn({ props: { label: "Date" } }),
 * 		new MyColumn({ props: { label: "Amount" } }),
 * 	],
 * 	rows: [],
 * });
 * ```
 *
 * @example Listening for changes in the table
 *
 * ```typescript
 * // Listen for any changes to the table and its children.
 * // The "treeChanged" event will fire when the associated node or any of its descendants change.
 * Tree.on(table, "treeChanged", () => {
 * 	// Respond to the change.
 * });
 * ```
 *
 * @example Listening for changes to the rows list only
 *
 * ```typescript
 * // Listen for any changes to the list of rows.
 * // The "nodeChanged" event will fire only when the specified node itself changes (i.e., its own properties change).
 * // In this case, the event will fire when a row is added or removed, or the order of the list is changed.
 * // But it won't fire when a row's properties change, or when the row's cells change, etc.
 * Tree.on(table.rows, "nodeChanged", () => {
 * 	// Respond to the change.
 * });
 * ```
 *
 * @privateRemarks
 * The above examples are backed by tests in `tableSchema.spec.ts`.
 * Those tests and these examples should be kept in-sync to ensure that the examples are correct.
 *
 * @alpha
 */
export namespace TableSchema {
	// #region Column

	/**
	 * A column in a table.
	 * @remarks Implemented by the schema class returned from {@link TableSchema.(column:2)}.
	 * @typeParam TCell - The type of the cells in the {@link TableSchema.Table}.
	 * @typeParam TProps - Additional properties to associate with the column.
	 * @sealed @alpha
	 */
	export interface Column<
		// eslint-disable-next-line @typescript-eslint/no-unused-vars -- Reserving this for future use.
		TCell extends ImplicitAllowedTypes,
		TProps extends ImplicitFieldSchema = ImplicitFieldSchema,
	> {
		/**
		 * The unique identifier of the column.
		 * @remarks Uniquely identifies the node within the entire tree, not just the table.
		 */
		readonly id: string;

		/**
		 * The column's properties.
		 * @remarks This is a user-defined schema that can be used to store additional information about the column.
		 * @privateRemarks
		 * Note: these docs are duplicated on the inline type definitions in {@link System_TableSchema.createColumnSchema}.
		 * If you update the docs here, please also update the inline type definitions.
		 */
		get props(): TreeFieldFromImplicitField<TProps>;
		set props(value: InsertableTreeFieldFromImplicitField<TProps>);
	}

	/**
	 * Factory for creating new table column schema.
	 * @typeParam TUserScope - The {@link SchemaFactory.scope | schema factory scope}.
	 * @typeParam TCell - The type of the cells in the {@link TableSchema.Table}.
	 * @alpha
	 */
	export function column<
		const TUserScope extends string,
		const TCell extends ImplicitAllowedTypes,
	>(
		params: System_TableSchema.CreateColumnOptionsBase<
			TUserScope,
			SchemaFactoryBeta<TUserScope>,
			TCell
		>,
	): System_TableSchema.ColumnSchemaBase<
		TUserScope,
		TCell,
		System_TableSchema.DefaultPropsType
	>;
	/**
	 * Factory for creating new table column schema.
	 * @typeParam TUserScope - The {@link SchemaFactory.scope | schema factory scope}.
	 * @typeParam TCell - The type of the cells in the {@link TableSchema.Table}.
	 * @typeParam TProps - Additional properties to associate with the column.
	 * @alpha
	 */
	export function column<
		const TUserScope extends string,
		const TCell extends ImplicitAllowedTypes,
		const TProps extends ImplicitFieldSchema,
	>(
		params: System_TableSchema.CreateColumnOptionsBase<
			TUserScope,
			SchemaFactoryBeta<TUserScope>,
			TCell
		> & {
			/**
			 * Optional column properties.
			 */
			readonly props: TProps;
		},
	): System_TableSchema.ColumnSchemaBase<TUserScope, TCell, TProps>;
	/**
	 * Overload implementation
	 */
	export function column({
		schemaFactory,
		cell,
		props = SchemaFactory.optional(SchemaFactory.null),
	}: System_TableSchema.CreateColumnOptionsBase & {
		readonly props?: ImplicitFieldSchema;
	}): TreeNodeSchema {
		return System_TableSchema.createColumnSchema(schemaFactory, props);
	}

	// #endregion

	// #region Row

	/**
	 * A row in a table.
	 * @remarks Implemented by the schema class returned from {@link TableSchema.(row:2)}.
	 * @typeParam TCell - The type of the cells in the {@link TableSchema.Table}.
	 * @typeParam TProps - Additional properties to associate with the row.
	 * @sealed @alpha
	 */
	export interface Row<
		// eslint-disable-next-line @typescript-eslint/no-unused-vars -- Reserving this for future use.
		TCell extends ImplicitAllowedTypes,
		TProps extends ImplicitFieldSchema = ImplicitFieldSchema,
	> {
		/**
		 * The unique identifier of the row.
		 * @remarks Uniquely identifies the node within the entire tree, not just the table.
		 */
		readonly id: string;

		/**
		 * The row's properties.
		 * @remarks This is a user-defined schema that can be used to store additional information about the row.
		 * @privateRemarks
		 * Note: these docs are duplicated on the inline type definitions in {@link System_TableSchema.createRowSchema}.
		 * If you update the docs here, please also update the inline type definitions.
		 */
		get props(): TreeFieldFromImplicitField<TProps>;
		set props(value: InsertableTreeFieldFromImplicitField<TProps>);
	}

	/**
	 * Factory for creating new table column schema.
	 * @typeParam TUserScope - The {@link SchemaFactory.scope | schema factory scope}.
	 * @typeParam TCell - The type of the cells in the {@link TableSchema.Table}.
	 * @alpha
	 */
	export function row<
		const TUserScope extends string,
		const TCell extends ImplicitAllowedTypes,
	>(
		params: System_TableSchema.CreateRowOptionsBase<
			TUserScope,
			SchemaFactoryBeta<TUserScope>,
			TCell
		>,
	): System_TableSchema.RowSchemaBase<TUserScope, TCell, System_TableSchema.DefaultPropsType>;
	/**
	 * Factory for creating new table row schema.
	 * @typeParam TUserScope - The {@link SchemaFactory.scope | schema factory scope}.
	 * @typeParam TCell - The type of the cells in the {@link TableSchema.Table}.
	 * @typeParam TProps - Additional properties to associate with the row.
	 * @alpha
	 */
	export function row<
		const TUserScope extends string,
		const TCell extends ImplicitAllowedTypes,
		const TProps extends ImplicitFieldSchema,
	>(
		params: System_TableSchema.CreateRowOptionsBase<
			TUserScope,
			SchemaFactoryBeta<TUserScope>,
			TCell
		> & {
			/**
			 * Optional row properties.
			 */
			readonly props: TProps;
		},
	): System_TableSchema.RowSchemaBase<TUserScope, TCell, TProps>;
	/**
	 * Overload implementation
	 */
	export function row({
		schemaFactory,
		cell,
		props = SchemaFactory.optional(SchemaFactory.null),
	}: System_TableSchema.CreateRowOptionsBase & {
		readonly props?: ImplicitFieldSchema;
	}): TreeNodeSchema {
		return System_TableSchema.createRowSchema(schemaFactory, cell, props);
	}

	// #endregion

	// #region Table

	/**
	 * A key to uniquely identify a cell within a table.
	 * @input @alpha
	 */
	export interface CellKey<
		TColumn extends ImplicitAllowedTypes,
		TRow extends ImplicitAllowedTypes,
	> {
		/**
		 * {@link TableSchema.Column}, {@link TableSchema.Column.id}, or column index at which the cell is located.
		 */
		readonly column: string | number | TreeNodeFromImplicitAllowedTypes<TColumn>;

		/**
		 * {@link TableSchema.Row}, {@link TableSchema.Row.id}, or row index at which the cell is located.
		 */
		readonly row: string | number | TreeNodeFromImplicitAllowedTypes<TRow>;
	}

	/**
	 * {@link TableSchema.Table.insertColumns} parameters.
	 * @input @alpha
	 */
	export interface InsertColumnsParameters<TColumn extends ImplicitAllowedTypes> {
		/**
		 * The index at which to insert the new columns.
		 * @remarks If not provided, the columns will be appended to the end of the table.
		 */
		readonly index?: number | undefined;

		/**
		 * The columns to insert.
		 */
		readonly columns: InsertableTreeNodeFromImplicitAllowedTypes<TColumn>[];
	}

	/**
	 * {@link TableSchema.Table.insertRows} parameters.
	 * @input @alpha
	 */
	export interface InsertRowsParameters<TRow extends ImplicitAllowedTypes> {
		/**
		 * The index at which to insert the new rows.
		 * @remarks If not provided, the rows will be appended to the end of the table.
		 */
		readonly index?: number | undefined;

		/**
		 * The rows to insert.
		 */
		readonly rows: InsertableTreeNodeFromImplicitAllowedTypes<TRow>[];
	}

	/**
	 * {@link TableSchema.Table.setCell} parameters.
	 * @input @alpha
	 */
	export interface SetCellParameters<
		TCell extends ImplicitAllowedTypes,
		TColumn extends ImplicitAllowedTypes,
		TRow extends ImplicitAllowedTypes,
	> {
		/**
		 * The key to uniquely identify a cell in a table.
		 */
		readonly key: CellKey<TColumn, TRow>;

		/**
		 * The cell to set.
		 */
		readonly cell: InsertableTreeNodeFromImplicitAllowedTypes<TCell>;
	}

	/**
	 * A table.
<<<<<<< HEAD
	 *
	 * @remarks Table schema is created via the {@link TableSchema.(table:1)} factory.
	 * Node instances of the schema type should be constructed via the static `create` method on the schema class.
	 * E.g. `const table = MyTableSchema.create({ columns, rows});`
	 *
	 * @typeParam TScope - The {@link SchemaFactory.scope | schema factory scope}.
=======
	 * @typeParam TUserScope - The {@link SchemaFactory.scope | schema factory scope}.
>>>>>>> 644581e6
	 * @typeParam TCell - The type of the cells in the table.
	 * @typeParam TColumn - The type of the columns in the table.
	 * @typeParam TRow - The type of the rows in the table.
	 *
	 * @sealed @alpha
	 */
	export interface Table<
		TUserScope extends string,
		TCell extends ImplicitAllowedTypes,
		TColumn extends System_TableSchema.ColumnSchemaBase<TUserScope, TCell>,
		TRow extends System_TableSchema.RowSchemaBase<TUserScope, TCell>,
	> {
		/**
		 * The table's columns.
		 */
		readonly columns: System_TableSchema.RearrangeableList<TColumn>;

		/**
		 * The table's rows.
		 */
		readonly rows: System_TableSchema.RearrangeableList<TRow>;

		/**
		 * Gets a table column by its {@link TableSchema.Column.id}.
		 * @returns The column, if it exists. Otherwise, `undefined`.
		 */
		getColumn(id: string): TreeNodeFromImplicitAllowedTypes<TColumn> | undefined;
		/**
		 * Gets a table column by its index in the table.
		 * @returns The column, if it exists. Otherwise, `undefined`.
		 */
		getColumn(index: number): TreeNodeFromImplicitAllowedTypes<TColumn> | undefined;

		/**
		 * Gets a table row by its {@link TableSchema.Row.id}.
		 * @returns The row, if it exists. Otherwise, `undefined`.
		 */
		getRow(id: string): TreeNodeFromImplicitAllowedTypes<TRow> | undefined;
		/**
		 * Gets a table row by its index in the table.
		 * @returns The row, if it exists. Otherwise, `undefined`.
		 */
		getRow(index: number): TreeNodeFromImplicitAllowedTypes<TRow> | undefined;

		/**
		 * Gets a cell in the table by corresponding column and row.
		 * @param key - A key that uniquely distinguishes a cell in the table, represented as a combination of the column ID and row ID.
		 * @returns The cell, if it exists. Otherwise, `undefined`.
		 */
		getCell(key: CellKey<TColumn, TRow>): TreeNodeFromImplicitAllowedTypes<TCell> | undefined;

		/**
		 * Inserts 0 or more columns into the table.
		 *
		 * @throws Throws an error if the specified index is out of range.
		 *
		 * No columns are inserted in this case.
		 */
		insertColumns(
			params: InsertColumnsParameters<TColumn>,
		): TreeNodeFromImplicitAllowedTypes<TColumn>[];

		/**
		 * Inserts 0 or more rows into the table.
		 *
		 * @throws
		 * Throws an error in the following cases:
		 *
		 * - The row contains cells, but the table does not contain matching columns for one or more of those cells.
		 *
		 * - The specified index is out of range.
		 *
		 * No rows are inserted in these cases.
		 */
		insertRows(params: InsertRowsParameters<TRow>): TreeNodeFromImplicitAllowedTypes<TRow>[];

		/**
		 * Sets the cell at the specified location in the table.
		 * @remarks To remove a cell, call {@link TableSchema.Table.removeCell} instead.
		 */
		setCell(params: SetCellParameters<TCell, TColumn, TRow>): void;

		/**
		 * Removes a range of columns from the table.
		 *
		 * @remarks
		 * Also removes any corresponding cells from the table's rows.
		 *
		 * Note: this operation can be slow for tables with many rows.
		 * We are actively working on improving the performance of this operation, but for now it may have a negative
		 * impact on performance.
		 * @param index - The starting index of the range to remove. Default: `0`.
		 * @param count - The number of columns to remove. Default: all remaining columns starting from `index`.
		 * @throws Throws an error if the specified range is invalid. In this case, no columns are removed.
		 */
		removeColumns(
			index?: number | undefined,
			count?: number | undefined,
		): TreeNodeFromImplicitAllowedTypes<TColumn>[];
		/**
		 * Removes 0 or more columns from the table.
		 * @remarks
		 * Also removes any corresponding cells from the table's rows.
		 *
		 * Note: this operation can be slow for tables with many rows.
		 * We are actively working on improving the performance of this operation, but for now it may have a negative
		 * impact on performance.
		 *
		 * @param columns - The columns to remove.
		 * @throws Throws an error if any of the columns are not in the table.
		 * In this case, no columns are removed.
		 */
		removeColumns(
			columns: readonly TreeNodeFromImplicitAllowedTypes<TColumn>[],
		): TreeNodeFromImplicitAllowedTypes<TColumn>[];
		/**
		 * Removes 0 or more columns from the table.
		 *
		 * @remarks
		 * Also removes any corresponding cells from the table's rows.
		 *
		 * Note: this operation can be slow for tables with many rows.
		 * We are actively working on improving the performance of this operation, but for now it may have a negative
		 * impact on performance.
		 *
		 * @param columns - The columns to remove, specified by their {@link TableSchema.Column.id}.
		 * @throws Throws an error if any of the columns are not in the table.
		 * In this case, no columns are removed.
		 */
		removeColumns(columns: readonly string[]): TreeNodeFromImplicitAllowedTypes<TColumn>[];

		/**
		 * Removes a range of rows from the table.
		 * @param index - The starting index of the range to remove. Default: `0`.
		 * @param count - The number of rows to remove. Default: all remaining rows starting from `index`.
		 * @throws Throws an error if the specified range is invalid. In this case, no rows are removed.
		 */
		removeRows(
			index?: number | undefined,
			count?: number | undefined,
		): TreeNodeFromImplicitAllowedTypes<TRow>[];
		/**
		 * Removes 0 or more rows from the table.
		 * @param rows - The rows to remove.
		 * @throws Throws an error if any of the rows are not in the table.
		 * In this case, no rows are removed.
		 */
		removeRows(
			rows: readonly TreeNodeFromImplicitAllowedTypes<TRow>[],
		): TreeNodeFromImplicitAllowedTypes<TRow>[];
		/**
		 * Removes 0 or more rows from the table.
		 * @param rows - The rows to remove, specified by their {@link TableSchema.Row.id}.
		 * @throws Throws an error if any of the rows are not in the table.
		 * In this case, no rows are removed.
		 */
		removeRows(rows: readonly string[]): TreeNodeFromImplicitAllowedTypes<TRow>[];

		/**
		 * Removes the cell at the specified location in the table.
		 * @returns The cell if it exists, otherwise undefined.
		 * @throws Throws an error if the location does not exist in the table.
		 */
		removeCell(
			key: CellKey<TColumn, TRow>,
		): TreeNodeFromImplicitAllowedTypes<TCell> | undefined;
	}

	/**
	 * Input parameters for {@link TableSchema.Table}'s `create` factory method.
	 * @input @alpha
	 */
	export interface TableFactoryMethodParameters<
		TScope extends string | undefined,
		TCell extends ImplicitAllowedTypes,
		TColumn extends System_TableSchema.ColumnSchemaBase<TScope, TCell>,
		TRow extends System_TableSchema.RowSchemaBase<TScope, TCell>,
	> {
		/**
		 * Initial columns for the table.
		 */
		readonly columns?:
			| Iterable<InsertableTreeNodeFromImplicitAllowedTypes<TColumn>>
			| undefined;

		/**
		 * Initial rows for the table.
		 * @remarks If any cells are specified, they will be validated against the IDs of the provided columns.
		 */
		readonly rows?: Iterable<InsertableTreeNodeFromImplicitAllowedTypes<TRow>> | undefined;
	}

	/**
	 * Factory for creating new table schema.
	 * @typeParam TUserScope - The {@link SchemaFactory.scope | schema factory scope}.
	 * The resulting schema will have an identifier of the form: `com.fluidframework.table<${TUserScope}>.Table`.
	 * @typeParam TCell - The type of the cells in the table.
	 * @alpha
	 */
	export function table<
		const TUserScope extends string,
		const TCell extends ImplicitAllowedTypes,
	>(
		params: System_TableSchema.TableFactoryOptionsBase<
			TUserScope,
			SchemaFactoryBeta<TUserScope>,
			TCell
		>,
	): System_TableSchema.TableSchemaBase<
		TUserScope,
		TCell,
		System_TableSchema.ColumnSchemaBase<
			TUserScope,
			TCell,
			System_TableSchema.DefaultPropsType
		>,
		System_TableSchema.RowSchemaBase<TUserScope, TCell, System_TableSchema.DefaultPropsType>
	>;
	/**
	 * Factory for creating new table schema with custom column schema.
	 * @typeParam TUserScope - The {@link SchemaFactory.scope | schema factory scope}.
	 * The resulting schema will have an identifier of the form: `com.fluidframework.table<${TUserScope}>.Table`.
	 * @typeParam TCell - The type of the cells in the table.
	 * @typeParam TColumn - The type of the columns in the table.
	 * @alpha
	 */
	export function table<
		const TUserScope extends string,
		const TCell extends ImplicitAllowedTypes,
		const TColumn extends System_TableSchema.ColumnSchemaBase<TUserScope, TCell>,
	>(
		params: System_TableSchema.TableFactoryOptionsBase<
			TUserScope,
			SchemaFactoryBeta<TUserScope>,
			TCell
		> & {
			readonly column: TColumn;
		},
	): System_TableSchema.TableSchemaBase<
		TUserScope,
		TCell,
		TColumn,
		System_TableSchema.RowSchemaBase<TUserScope, TCell, System_TableSchema.DefaultPropsType>
	>;
	/**
	 * Factory for creating new table schema with custom row schema.
	 * @typeParam TUserScope - The {@link SchemaFactory.scope | schema factory scope}.
	 * The resulting schema will have an identifier of the form: `com.fluidframework.table<${TUserScope}>.Table`.
	 * @typeParam TCell - The type of the cells in the table.
	 * @typeParam TRow - The type of the rows in the table.
	 * @alpha
	 */
	export function table<
		const TUserScope extends string,
		const TCell extends ImplicitAllowedTypes,
		const TRow extends System_TableSchema.RowSchemaBase<TUserScope, TCell>,
	>(
		params: System_TableSchema.TableFactoryOptionsBase<
			TUserScope,
			SchemaFactoryBeta<TUserScope>,
			TCell
		> & {
			readonly row: TRow;
		},
	): System_TableSchema.TableSchemaBase<
		TUserScope,
		TCell,
		System_TableSchema.ColumnSchemaBase<
			TUserScope,
			TCell,
			System_TableSchema.DefaultPropsType
		>,
		TRow
	>;
	/**
	 * Factory for creating new table schema with custom column and row schema.
	 * @typeParam TUserScope - The {@link SchemaFactory.scope | schema factory scope}.
	 * The resulting schema will have an identifier of the form: `com.fluidframework.table<${TUserScope}>.Table`.
	 * @typeParam TCell - The type of the cells in the table.
	 * @typeParam TColumn - The type of the columns in the table.
	 * @typeParam TRow - The type of the rows in the table.
	 * @alpha
	 */
	export function table<
		const TUserScope extends string,
		const TCell extends ImplicitAllowedTypes,
		const TColumn extends System_TableSchema.ColumnSchemaBase<TUserScope, TCell>,
		const TRow extends System_TableSchema.RowSchemaBase<TUserScope, TCell>,
	>(
		params: System_TableSchema.TableFactoryOptionsBase<
			TUserScope,
			SchemaFactoryBeta<TUserScope>,
			TCell
		> & {
			readonly column: TColumn;
			readonly row: TRow;
		},
	): System_TableSchema.TableSchemaBase<TUserScope, TCell, TColumn, TRow>;
	/**
	 * Overload implementation
	 */
	export function table({
		schemaFactory,
		cell: cellSchema,
		column: columnSchema = column({
			schemaFactory,
			cell: cellSchema,
		}),
		row: rowSchema = row({
			schemaFactory,
			cell: cellSchema,
		}),
	}: System_TableSchema.TableFactoryOptionsBase & {
		readonly column?: System_TableSchema.ColumnSchemaBase;
		readonly row?: System_TableSchema.RowSchemaBase;
	}): TreeNodeSchema {
		return System_TableSchema.createTableSchema(
			schemaFactory,
			cellSchema,
			columnSchema,
			rowSchema,
		);
	}

	// #endregion
}<|MERGE_RESOLUTION|>--- conflicted
+++ resolved
@@ -510,7 +510,7 @@
 		} as const satisfies Record<string, ImplicitFieldSchema>;
 
 		type TableValueType = TreeNode &
-			TableSchema.Table<TInputScope, TCellSchema, TColumnSchema, TRowSchema> &
+			TableSchema.Table<TUserScope, TCellSchema, TColumnSchema, TRowSchema> &
 			WithType<ScopedSchemaName<Scope, "TableRoot">>;
 		// Prevent users from calling the table node constructor directly.
 		// They should use the static `create` factory method instead.
@@ -521,7 +521,6 @@
 		 * The Table schema
 		 */
 		class Table
-<<<<<<< HEAD
 			// Calling the objectSchema factory directly rather than using the schemaFactory so we can specify
 			// `implicitlyConstructable: false`, which the SchemaFactory APIs do not yet support.
 			// TODO: when support for configuring `implicitlyConstructable` is added to SchemaFactory, switch to
@@ -535,14 +534,7 @@
 					allowUnknownOptionalFields: true,
 				},
 			)
-			implements TableSchema.Table<TInputScope, TCellSchema, TColumnSchema, TRowSchema>
-=======
-			extends schemaFactory.object("Table", tableFields, {
-				// Will make it easier to evolve this schema in the future.
-				allowUnknownOptionalFields: true,
-			})
 			implements TableSchema.Table<TUserScope, TCellSchema, TColumnSchema, TRowSchema>
->>>>>>> 644581e6
 		{
 			public constructor(node?: InternalTreeNode | undefined) {
 				super(node ?? { table: { columns: [], rows: [] } });
@@ -552,7 +544,7 @@
 				this: TThis,
 				initialContents?:
 					| TableSchema.TableFactoryMethodParameters<
-							TInputScope,
+							TUserScope,
 							TCellSchema,
 							TColumnSchema,
 							TRowSchema
@@ -927,13 +919,6 @@
 					Table._throwMissingColumnError(columnOrIdOrIndex);
 				}
 				return column;
-			}
-
-			/**
-			 * Checks if a Column with the specified ID exists in the table.
-			 */
-			#containsColumnWithId(columnId: string): boolean {
-				return this.#tryGetColumn(columnId) !== undefined;
 			}
 
 			/**
@@ -1132,15 +1117,6 @@
 		// eslint-disable-next-line @typescript-eslint/no-explicit-any
 		(Table as any)[tableSchemaSymbol] = true;
 
-<<<<<<< HEAD
-=======
-		type TableValueType = TreeNode &
-			TableSchema.Table<TUserScope, TCellSchema, TColumnSchema, TRowSchema> &
-			WithType<ScopedSchemaName<Scope, "Table">>;
-		type TableInsertableType = InsertableObjectFromSchemaRecord<typeof tableFields>;
-		type TableConstructorType = new (data: TableInsertableType) => TableValueType;
-
->>>>>>> 644581e6
 		// Returning SingletonSchema without a type conversion results in TypeScript generating something like `readonly "__#124291@#brand": unknown;`
 		// for the private brand field of TreeNode.
 		// This numeric id doesn't seem to be stable over incremental builds, and thus causes diffs in the API extractor reports.
@@ -1167,7 +1143,7 @@
 				this: TThis,
 				initialContents?:
 					| TableSchema.TableFactoryMethodParameters<
-							TInputScope,
+							TUserScope,
 							TCellSchema,
 							TColumnSchema,
 							TRowSchema
@@ -1589,16 +1565,12 @@
 
 	/**
 	 * A table.
-<<<<<<< HEAD
 	 *
 	 * @remarks Table schema is created via the {@link TableSchema.(table:1)} factory.
 	 * Node instances of the schema type should be constructed via the static `create` method on the schema class.
 	 * E.g. `const table = MyTableSchema.create({ columns, rows});`
 	 *
-	 * @typeParam TScope - The {@link SchemaFactory.scope | schema factory scope}.
-=======
 	 * @typeParam TUserScope - The {@link SchemaFactory.scope | schema factory scope}.
->>>>>>> 644581e6
 	 * @typeParam TCell - The type of the cells in the table.
 	 * @typeParam TColumn - The type of the columns in the table.
 	 * @typeParam TRow - The type of the rows in the table.
@@ -1772,10 +1744,10 @@
 	 * @input @alpha
 	 */
 	export interface TableFactoryMethodParameters<
-		TScope extends string | undefined,
+		TUserScope extends string,
 		TCell extends ImplicitAllowedTypes,
-		TColumn extends System_TableSchema.ColumnSchemaBase<TScope, TCell>,
-		TRow extends System_TableSchema.RowSchemaBase<TScope, TCell>,
+		TColumn extends System_TableSchema.ColumnSchemaBase<TUserScope, TCell>,
+		TRow extends System_TableSchema.RowSchemaBase<TUserScope, TCell>,
 	> {
 		/**
 		 * Initial columns for the table.
