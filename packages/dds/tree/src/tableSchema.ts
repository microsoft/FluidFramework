/*!
 * Copyright (c) Microsoft Corporation and contributors. All rights reserved.
 * Licensed under the MIT License.
 */

import { oob } from "@fluidframework/core-utils/internal";
import { UsageError } from "@fluidframework/telemetry-utils/internal";

import { Tree } from "./shared-tree/index.js";
import {
	type FieldHasDefault,
	type ImplicitAllowedTypes,
	type InsertableObjectFromSchemaRecord,
	type InsertableTreeNodeFromImplicitAllowedTypes,
	type NodeKind,
	type SchemaFactoryAlpha,
	type ScopedSchemaName,
	TreeArrayNode,
	type TreeNode,
	type TreeNodeFromImplicitAllowedTypes,
	type TreeNodeSchema,
	type TreeNodeSchemaClass,
	type WithType,
	type TreeFieldFromImplicitField,
	type InsertableTreeFieldFromImplicitField,
	type InternalTreeNode,
	SchemaFactory,
	type ImplicitAnnotatedFieldSchema,
	type UnannotateImplicitFieldSchema,
} from "./simple-tree/index.js";

// Future improvement TODOs:
// - Omit `cells` property from Row insertion type.
// - Record-like type parameters / input parameters?
// - Omit `props` properties from Row and Column schemas when not provided?

// Longer-term work:
// - Add constraint APIs to make it possible to avoid situations that could yield "orphaned" cells.

/**
 * The sub-scope applied to user-provided {@link SchemaFactory}s by table schema factories.
 */
const tableSchemaFactorySubScope = "table";

/**
 * Not intended for use outside of this package.
 *
 * @privateRemarks
 * This namespace is a collection of internal system types relate to {@link TableSchema}.
 * This namespace should be strictly type-exported by the package.
 * All members should be tagged with `@system`.
 *
 * @system @alpha
 */
export namespace System_TableSchema {
	/**
	 * Default type used for column and row "props" fields.
	 * @privateRemarks
	 * Longer term, it would be better to simply omit "props" altogether by default.
	 * For now, this ensures that the user doesn't have to specify a "props" entry when initializing column/row nodes
	 * and ensures that they cannot set anything that might conflict with future evolutions of the schema.
	 * @system @alpha
	 */
	export type DefaultPropsType = ReturnType<typeof SchemaFactory.optional<[]>>;

	/**
	 * A base interface for factory input options which include an schema factory.
	 * @remarks This interface should not be referenced directly.
	 * @privateRemarks This interface primarily exists to provide a single home for property documentation.
	 * @system @alpha
	 */
	export interface OptionsWithSchemaFactory<TSchemaFactory extends SchemaFactoryAlpha> {
		/**
		 * Schema factory with which the Column schema will be associated.
		 * @remarks Can be used to associate the resulting schema with an existing {@link SchemaFactory.scope|scope}.
		 */
		readonly schemaFactory: TSchemaFactory;
	}

	/**
	 * A base interface for factory input options which include the table cell schema.
	 * @remarks This interface should not be referenced directly.
	 * @privateRemarks This interface primarily exists to provide a single home for property documentation.
	 * @system @alpha
	 */
	export interface OptionsWithCellSchema<TCellSchema extends ImplicitAllowedTypes> {
		/**
		 * Schema for the table's cells.
		 */
		readonly cell: TCellSchema;
	}

	// #region Column

	/**
	 * Base options for creating table cow schema.
	 * @remarks Includes parameters common to all column factory overloads.
	 * @system @alpha
	 */
	export type CreateColumnOptionsBase<
		TSchemaFactory extends SchemaFactoryAlpha = SchemaFactoryAlpha,
	> = OptionsWithSchemaFactory<TSchemaFactory>;

	/**
	 * Factory for creating column schema.
	 * @system @alpha
	 */
	// eslint-disable-next-line @typescript-eslint/explicit-function-return-type -- Return type is too complex to be reasonable to specify
	export function createColumnSchema<
		const TInputScope extends string | undefined,
		const TPropsSchema extends ImplicitAnnotatedFieldSchema,
	>(inputSchemaFactory: SchemaFactoryAlpha<TInputScope>, propsSchema: TPropsSchema) {
		const schemaFactory = inputSchemaFactory.scopedFactory(tableSchemaFactorySubScope);
		type Scope = ScopedSchemaName<TInputScope, typeof tableSchemaFactorySubScope>;

		// Note: `columnFields` is broken into two parts to work around a TypeScript bug
		// that results in broken `.d.ts` output.
		// See definition of `ColumnInsertableType` below.
		const columnFieldsBuiltInParts = {
			id: schemaFactory.identifier,
		} as const;
		const columnFieldsPropsPart = {
			props: propsSchema,
		} as const;

		/**
		 * {@link Column} fields.
		 *
		 * @remarks
		 * Extracted for re-use in returned type signature defined later in this function.
		 * The implicit typing is intentional.
		 *
		 * Note: ideally we would add a satisfies clause here to ensure that this satisfies
		 * `Record<string, ImplicitFieldSchema>`, but doing so causes TypeScript to prematurely and incorrectly evaluate the type of `propsSchema`.
		 * Likely related to the following issue: https://github.com/microsoft/TypeScript/issues/52394
		 */
		const columnFields = {
			...columnFieldsBuiltInParts,
			...columnFieldsPropsPart,
		} as const; // satisfies Record<string, ImplicitFieldSchema>;

		/**
		 * A column in a table.
		 */
		class Column
			extends schemaFactory.objectAlpha("Column", columnFields, {
				// Will make it easier to evolve this schema in the future.
				allowUnknownOptionalFields: true,
			})
			implements TableSchema.Column<TPropsSchema> {}

		type ColumnValueType = TreeNode &
			TableSchema.Column<TPropsSchema> &
			WithType<ScopedSchemaName<Scope, "Column">>;

		// Note: ideally this type would just leverage `InsertableObjectFromSchemaRecord<typeof columnFields>`,
		// but that results in broken `.d.ts` output due to a TypeScript bug.
		// See: https://github.com/microsoft/TypeScript/issues/58688.
		// Instead we extract and inline the typing of the "props" field here, which seems to sufficiently work around the issue.
		// type ColumnInsertableType = InsertableObjectFromSchemaRecord<typeof columnFields>;
		type ColumnInsertableType = InsertableObjectFromSchemaRecord<
			typeof columnFieldsBuiltInParts
		> &
			(FieldHasDefault<UnannotateImplicitFieldSchema<TPropsSchema>> extends true
				? // Note: The docs on the below properties are copied from `IColumn.props`' docs to ensure that the
					// documentation appears in the data insertion scenario.
					// The contents are duplicated instead of using `@inheritdoc`, as intellisense does not correctly
					// support `@inheritDoc`.
					// See: https://github.com/microsoft/TypeScript/issues/31267
					{
						/**
						 * The column's properties.
						 * @remarks This is a user-defined schema that can be used to store additional information about the column.
						 */
						props?: InsertableTreeFieldFromImplicitField<
							UnannotateImplicitFieldSchema<TPropsSchema>
						>;
					}
				: {
						/**
						 * The column's properties.
						 * @remarks This is a user-defined schema that can be used to store additional information about the column.
						 */
						props: InsertableTreeFieldFromImplicitField<
							UnannotateImplicitFieldSchema<TPropsSchema>
						>;
					});

		// Modified version of `Column` that ensures the constructor (and `createFromInsertable`) are
		// typed correctly in terms of our insertable type.
		// This lets us be selective in our type-cast for the value returned from this function,
		// preserving as much type-safety as we reasonably can.
		type ColumnSchemaModifiedType = Omit<
			// Use mapped type to omit the constructor
			{
				[Property in keyof typeof Column]: (typeof Column)[Property];
			},
			"createFromInsertable"
		> &
			(new (
				parameters: InternalTreeNode | ColumnInsertableType,
			) => Column) & {
				createFromInsertable(parameters: ColumnInsertableType): Column;
			};

		// Returning SingletonSchema without a type conversion results in TypeScript generating something like `readonly "__#124291@#brand": unknown;`
		// for the private brand field of TreeNode.
		// This numeric id doesn't seem to be stable over incremental builds, and thus causes diffs in the API extractor reports.
		// This is avoided by doing this type conversion.
		// The conversion is done via assignment instead of `as` to get stronger type safety.
		const ColumnSchemaType: TreeNodeSchemaClass<
			/* Name */ ScopedSchemaName<Scope, "Column">,
			/* Kind */ NodeKind.Object,
			/* TNode */ ColumnValueType,
			/* TInsertable */ object & ColumnInsertableType,
			/* ImplicitlyConstructable */ true,
			/* Info */ typeof columnFields
		> = Column as ColumnSchemaModifiedType;

		return ColumnSchemaType;
	}

	/**
	 * Base column schema type.
	 * @sealed @system @alpha
	 */
	export type ColumnSchemaBase<
		TScope extends string | undefined = string | undefined,
		TPropsSchema extends ImplicitAnnotatedFieldSchema = ImplicitAnnotatedFieldSchema,
	> = ReturnType<typeof createColumnSchema<TScope, TPropsSchema>>;

	// #endregion

	// #region Row

	/**
	 * Base options for creating table row schema.
	 * @remarks Includes parameters common to all row factory overloads.
	 * @system @alpha
	 */
	export type CreateRowOptionsBase<
		TSchemaFactory extends SchemaFactoryAlpha = SchemaFactoryAlpha,
		TCell extends ImplicitAllowedTypes = ImplicitAllowedTypes,
	> = OptionsWithSchemaFactory<TSchemaFactory> & OptionsWithCellSchema<TCell>;

	/**
	 * Factory for creating row schema.
	 * @sealed @alpha
	 */
	// eslint-disable-next-line @typescript-eslint/explicit-function-return-type -- Return type is too complex to be reasonable to specify
	export function createRowSchema<
		const TInputScope extends string | undefined,
		const TCellSchema extends ImplicitAllowedTypes,
		const TPropsSchema extends ImplicitAnnotatedFieldSchema,
	>(
		inputSchemaFactory: SchemaFactoryAlpha<TInputScope>,
		cellSchema: TCellSchema,
		propsSchema: TPropsSchema,
	) {
		const schemaFactory = inputSchemaFactory.scopedFactory(tableSchemaFactorySubScope);
		type Scope = ScopedSchemaName<TInputScope, typeof tableSchemaFactorySubScope>;

		type CellValueType = TreeNodeFromImplicitAllowedTypes<TCellSchema>;
		type CellInsertableType = InsertableTreeNodeFromImplicitAllowedTypes<TCellSchema>;

		// Note: `rowFields` is broken into two parts to work around a TypeScript bug
		// that results in broken `.d.ts` output.
		// See definition of `RowInsertableType` below.
		const rowFieldsBuiltInParts = {
			id: schemaFactory.identifier,
			cells: schemaFactory.required(schemaFactory.map("Row.cells", cellSchema), {
				metadata: {
					description: "The cells of the table row, keyed by column ID.",
				},
			}),
		} as const;
		const rowFieldsPropsPart = {
			props: propsSchema,
		} as const;

		/**
		 * {@link Row} fields.
		 * @remarks Extracted for re-use in returned type signature defined later in this function.
		 * The implicit typing is intentional.
		 * Note: ideally we would add a satisfies clause here to ensure that this satisfies
		 * `Record<string, ImplicitFieldSchema>`, but doing so causes TypeScript to prematurely and incorrectly evaluate the type of `propsSchema`.
		 * Likely related to the following issue: https://github.com/microsoft/TypeScript/issues/52394
		 */
		const rowFields = {
			...rowFieldsBuiltInParts,
			...rowFieldsPropsPart,
		} as const; // satisfies Record<string, ImplicitFieldSchema>;

		/**
		 * The Row schema - this is a map of Cells where the key is the column id
		 */
		class Row
			extends schemaFactory.objectAlpha("Row", rowFields, {
				// Will make it easier to evolve this schema in the future.
				allowUnknownOptionalFields: true,
			})
			implements TableSchema.Row<TCellSchema, TPropsSchema>
		{
			public getCell(columnOrId: TableSchema.Column | string): CellValueType | undefined {
				const columnId = typeof columnOrId === "string" ? columnOrId : columnOrId.id;
				return this.cells.get(columnId) as CellValueType | undefined;
			}

			public setCell(
				columnOrId: TableSchema.Column | string,
				value: CellInsertableType | undefined,
			): void {
				// TODO: throw if column does not exist in the owning table.

				const columnId = typeof columnOrId === "string" ? columnOrId : columnOrId.id;
				this.cells.set(columnId, value);
			}

			public removeCell(columnOrId: TableSchema.Column | string): CellValueType | undefined {
				// TODO: throw if column does not exist in the owning table.

				const columnId = typeof columnOrId === "string" ? columnOrId : columnOrId.id;

				const cell: CellValueType | undefined = this.cells.get(columnId);
				if (cell === undefined) {
					return undefined;
				}

				this.cells.delete(columnId);
				return cell;
			}
		}

		type RowValueType = TreeNode &
			TableSchema.Row<TCellSchema, TPropsSchema> &
			WithType<ScopedSchemaName<Scope, "Row">>;

		// Note: ideally this type would just leverage `InsertableObjectFromSchemaRecord<typeof rowFields>`,
		// but that results in broken `.d.ts` output due to a TypeScript bug.
		// See: https://github.com/microsoft/TypeScript/issues/58688.
		// Instead we extract and inline the typing of the "props" field here, which seems to sufficiently work around
		// the issue.
		// type RowInsertableType = InsertableObjectFromSchemaRecord<typeof rowFields>;
		type RowInsertableType = InsertableObjectFromSchemaRecord<typeof rowFieldsBuiltInParts> &
			(FieldHasDefault<UnannotateImplicitFieldSchema<TPropsSchema>> extends true
				? // Note: The docs on the below properties are copied from `IRow.props`' docs to ensure that the
					// documentation appears in the data insertion scenario.
					// The contents are duplicated instead of using `@inheritdoc`, as intellisense does not correctly
					// support `@inheritDoc`.
					// See: https://github.com/microsoft/TypeScript/issues/31267
					{
						/**
						 * The row's properties.
						 * @remarks This is a user-defined schema that can be used to store additional information
						 * about the row.
						 */
						props?: InsertableTreeFieldFromImplicitField<
							UnannotateImplicitFieldSchema<TPropsSchema>
						>;
					}
				: {
						/**
						 * The row's properties.
						 * @remarks This is a user-defined schema that can be used to store additional information
						 * about the row.
						 */
						props: InsertableTreeFieldFromImplicitField<
							UnannotateImplicitFieldSchema<TPropsSchema>
						>;
					});

		// Modified version of `Row` that ensures the constructor (and `createFromInsertable`) are
		// typed correctly in terms of our insertable type.
		// This lets us be selective in our type-cast for the value returned from this function,
		// preserving as much type-safety as we reasonably can.
		type RowSchemaModifiedType = Omit<
			// Use mapped type to omit the constructor
			{
				[Property in keyof typeof Row]: (typeof Row)[Property];
			},
			"createFromInsertable"
		> &
			(new (
				parameters: InternalTreeNode | RowInsertableType,
			) => Row) & {
				createFromInsertable(parameters: RowInsertableType): Row;
			};

		// Returning SingletonSchema without a type conversion results in TypeScript generating something like `readonly "__#124291@#brand": unknown;`
		// for the private brand field of TreeNode.
		// This numeric id doesn't seem to be stable over incremental builds, and thus causes diffs in the API extractor reports.
		// This is avoided by doing this type conversion.
		// The conversion is done via assignment instead of `as` to get stronger type safety.
		const RowSchemaType: TreeNodeSchemaClass<
			/* Name */ ScopedSchemaName<Scope, "Row">,
			/* Kind */ NodeKind.Object,
			/* TNode */ RowValueType,
			/* TInsertable */ object & RowInsertableType,
			/* ImplicitlyConstructable */ true,
			/* Info */ typeof rowFields
		> = Row as RowSchemaModifiedType;

		return RowSchemaType;
	}

	/**
	 * Base row schema type.
	 * @sealed @system @alpha
	 */
	export type RowSchemaBase<
		TScope extends string | undefined = string | undefined,
		TCellSchema extends ImplicitAllowedTypes = ImplicitAllowedTypes,
		TPropsSchema extends ImplicitAnnotatedFieldSchema = ImplicitAnnotatedFieldSchema,
	> = ReturnType<typeof createRowSchema<TScope, TCellSchema, TPropsSchema>>;

	// #endregion

	// #region Table

	/**
	 * Base options for creating table schema.
	 * @remarks Includes parameters common to all table factory overloads.
	 * @system @alpha
	 */
	export type TableFactoryOptionsBase<
		TSchemaFactory extends SchemaFactoryAlpha = SchemaFactoryAlpha,
		TCell extends ImplicitAllowedTypes = ImplicitAllowedTypes,
	> = OptionsWithSchemaFactory<TSchemaFactory> & OptionsWithCellSchema<TCell>;

	/**
	 * Factory for creating table schema.
	 * @system @alpha
	 */
	// eslint-disable-next-line @typescript-eslint/explicit-function-return-type -- Return type is too complex to be reasonable to specify
	export function createTableSchema<
		const TInputScope extends string | undefined,
		const TCellSchema extends ImplicitAllowedTypes,
		const TColumnSchema extends ColumnSchemaBase<TInputScope>,
		const TRowSchema extends RowSchemaBase<TInputScope, TCellSchema>,
	>(
		inputSchemaFactory: SchemaFactoryAlpha<TInputScope>,
		_cellSchema: TCellSchema,
		columnSchema: TColumnSchema,
		rowSchema: TRowSchema,
	) {
		const schemaFactory = inputSchemaFactory.scopedFactory(tableSchemaFactorySubScope);
		type Scope = ScopedSchemaName<TInputScope, typeof tableSchemaFactorySubScope>;

		type CellValueType = TreeNodeFromImplicitAllowedTypes<TCellSchema>;
		type ColumnValueType = TreeNodeFromImplicitAllowedTypes<TColumnSchema>;
		type RowValueType = TreeNodeFromImplicitAllowedTypes<TRowSchema>;

		/**
		 * {@link Table} fields.
		 * @remarks Extracted for re-use in returned type signature defined later in this function.
		 * The implicit typing is intentional.
		 */
		const tableFields = {
			rows: schemaFactory.array("Table.rows", rowSchema),
			columns: schemaFactory.array("Table.columns", columnSchema),
		} as const satisfies Record<string, ImplicitAnnotatedFieldSchema>;

		/**
		 * The Table schema
		 */
		class Table
			extends schemaFactory.objectAlpha("Table", tableFields, {
				// Will make it easier to evolve this schema in the future.
				allowUnknownOptionalFields: true,
			})
			implements TableSchema.Table<TCellSchema, TColumnSchema, TRowSchema>
		{
<<<<<<< HEAD
			public static empty<TThis extends typeof Table>(this: TThis): InstanceType<TThis> {
=======
			public static empty<TThis extends TableConstructorType>(
				this: TThis,
			): InstanceType<TThis> {
>>>>>>> 96d9dc43
				return new this({ columns: [], rows: [] }) as InstanceType<TThis>;
			}

			public getColumn(id: string): ColumnValueType | undefined {
				// TypeScript is unable to narrow the types correctly here, hence the casts.
				// See: https://github.com/microsoft/TypeScript/issues/52144
				return this.columns.find((column) => (column as ColumnValueType).id === id) as
					| ColumnValueType
					| undefined;
			}

			public getRow(id: string): RowValueType | undefined {
				// TypeScript is unable to narrow the types correctly here, hence the casts.
				// See: https://github.com/microsoft/TypeScript/issues/52144
				return this.rows.find((_row) => (_row as RowValueType).id === id) as
					| RowValueType
					| undefined;
			}

			public getCell(
				key: TableSchema.CellKey<TColumnSchema, TRowSchema>,
			): CellValueType | undefined {
				const { column: columnOrId, row: rowOrId } = key;
				const row = this._getRow(rowOrId);
				if (row === undefined) {
					return undefined;
				}

				const column = this._getColumn(columnOrId);
				if (column === undefined) {
					return undefined;
				}

				return row.getCell(column);
			}

			public insertColumn({
				column,
				index,
			}: TableSchema.InsertColumnParameters<TColumnSchema>): ColumnValueType {
				const inserted = this.insertColumns({
					columns: [column],
					index,
				});
				return inserted[0] ?? oob();
			}

			public insertColumns({
				columns,
				index,
			}: TableSchema.InsertColumnsParameters<TColumnSchema>): ColumnValueType[] {
				// #region Input validation

				// Ensure index is valid
				if (index !== undefined) {
					Table.validateInsertionIndex(index, this.columns);
				}

				// Check all of the columns being inserted an ensure the table does not already contain any with the same ID.
				for (const column of columns) {
					// TypeScript is unable to narrow the type of the column type correctly here, hence the casts below.
					// See: https://github.com/microsoft/TypeScript/issues/52144
					const maybeId = (column as ColumnValueType).id;
					if (maybeId !== undefined && this.containsColumnWithId(maybeId)) {
						throw new UsageError(
							`A column with ID "${(column as ColumnValueType).id}" already exists in the table.`,
						);
					}
				}

				// #endregion

				// TypeScript is unable to narrow the column type correctly here, hence the casts below.
				// See: https://github.com/microsoft/TypeScript/issues/52144
				if (index === undefined) {
					// eslint-disable-next-line @typescript-eslint/no-explicit-any
					this.columns.insertAtEnd(TreeArrayNode.spread(columns) as any);
				} else {
					// eslint-disable-next-line @typescript-eslint/no-explicit-any
					this.columns.insertAt(index, TreeArrayNode.spread(columns) as any);
				}

				// Inserting the input nodes into the tree hydrates them, making them usable as nodes.
				return columns as unknown as ColumnValueType[];
			}

			public insertRow({
				row,
				index,
			}: TableSchema.InsertRowParameters<TRowSchema>): RowValueType {
				const inserted = this.insertRows({
					rows: [row],
					index,
				});
				return inserted[0] ?? oob();
			}

			public insertRows({
				index,
				rows,
			}: TableSchema.InsertRowsParameters<TRowSchema>): RowValueType[] {
				// #region Input validation

				// Ensure index is valid
				if (index !== undefined) {
					Table.validateInsertionIndex(index, this.rows);
				}

				// Note: TypeScript is unable to narrow the type of the row type correctly here, hence the casts below.
				// See: https://github.com/microsoft/TypeScript/issues/52144
				for (const newRow of rows) {
					// Check all of the rows being inserted an ensure the table does not already contain any with the same ID.
					const maybeId = (newRow as RowValueType).id;
					if (maybeId !== undefined && this.containsRowWithId(maybeId)) {
						throw new UsageError(
							`A row with ID "${(newRow as RowValueType).id}" already exists in the table.`,
						);
					}

					// If the row contains cells, verify that the table contains the columns for those cells.
					// Note: we intentionally hide `cells` on `IRow` to avoid leaking the internal data representation as much as possible, so we have to cast here.
					// eslint-disable-next-line @typescript-eslint/no-explicit-any
					if ((newRow as any).cells !== undefined) {
						// eslint-disable-next-line @typescript-eslint/no-explicit-any
						const keys: string[] = Object.keys((newRow as any).cells);
						for (const key of keys) {
							if (!this.containsColumnWithId(key)) {
								throw new UsageError(
									`Attempted to insert row a cell under column ID "${key}", but the table does not contain a column with that ID.`,
								);
							}
						}
					}
				}

				// #endregion

				// TypeScript is unable to narrow the row type correctly here, hence the casts below.
				// See: https://github.com/microsoft/TypeScript/issues/52144
				if (index === undefined) {
					// eslint-disable-next-line @typescript-eslint/no-explicit-any
					this.rows.insertAtEnd(TreeArrayNode.spread(rows) as any);
				} else {
					// eslint-disable-next-line @typescript-eslint/no-explicit-any
					this.rows.insertAt(index, TreeArrayNode.spread(rows) as any);
				}

				// Inserting the input nodes into the tree hydrates them, making them usable as nodes.
				return rows as unknown as RowValueType[];
			}

			public setCell({
				key,
				cell,
			}: TableSchema.SetCellParameters<TCellSchema, TColumnSchema, TRowSchema>): void {
				const { column: columnOrId, row: rowOrId } = key;

				const row = this._getRow(rowOrId);
				if (row === undefined) {
					const rowId = this._getRowId(rowOrId);
					throw new UsageError(`No row with ID "${rowId}" exists in the table.`);
				}

				const column = this._getColumn(columnOrId);
				if (column === undefined) {
					const columnId = this._getColumnId(columnOrId);
					throw new UsageError(`No column with ID "${columnId}" exists in the table.`);
				}

				row.setCell(column, cell);
			}

			public removeColumns(
				columns: readonly string[] | readonly ColumnValueType[],
			): ColumnValueType[] {
				// If there are no columns to remove, do nothing
				if (columns.length === 0) {
					return [];
				}

				// If there is only one column to remove, remove it (and don't incur cost of transaction)
				if (columns.length === 1) {
					const removedColumn = this.removeColumn(columns[0] ?? oob());
					return [removedColumn];
				}

				// If there are multiple columns to remove, remove them in a transaction.
				const removedColumns: ColumnValueType[] = [];
				Tree.runTransaction(this, () => {
					// Note, throwing an error within a transaction will abort the entire transaction.
					// So if we throw an error here for any row, no columns will be removed.
					for (const columnToRemove of columns) {
						const removedRow = this.removeColumn(columnToRemove);
						removedColumns.push(removedRow);
					}
				});
				return removedColumns;
			}

			public removeColumn(columnOrId: string | ColumnValueType): ColumnValueType {
				const column = this._getColumn(columnOrId);
				const index = column === undefined ? -1 : this.columns.indexOf(column);
				if (index === -1) {
					const columnId = this._getColumnId(columnOrId);
					throw new UsageError(
						`Specified column with ID "${columnId}" does not exist in the table.`,
					);
				}
				this.columns.removeAt(index);
				return column as ColumnValueType;
			}

			public removeAllColumns(): ColumnValueType[] {
				// TypeScript is unable to narrow the row type correctly here, hence the cast.
				// See: https://github.com/microsoft/TypeScript/issues/52144
				return this.removeColumns(this.columns as unknown as ColumnValueType[]);
			}

			public removeRows(rows: readonly string[] | readonly RowValueType[]): RowValueType[] {
				// If there are no rows to remove, do nothing
				if (rows.length === 0) {
					return [];
				}

				// If there is only one row to remove, remove it (and don't incur cost of transaction)
				if (rows.length === 1) {
					const removedRow = this.removeRow(rows[0] ?? oob());
					return [removedRow];
				}

				// If there are multiple rows to remove, remove them in a transaction.
				const removedRows: RowValueType[] = [];
				Tree.runTransaction(this, () => {
					// Note, throwing an error within a transaction will abort the entire transaction.
					// So if we throw an error here for any row, no rows will be removed.
					for (const rowToRemove of rows) {
						const removedRow = this.removeRow(rowToRemove);
						removedRows.push(removedRow);
					}
				});
				return removedRows;
			}

			public removeRow(rowOrId: string | RowValueType): RowValueType {
				const rowToRemove = this._getRow(rowOrId);
				const index = rowToRemove === undefined ? -1 : this.rows.indexOf(rowToRemove);

				// If the row does not exist in the table, throw an error.
				if (index === -1) {
					const rowId = this._getRowId(rowOrId);
					throw new UsageError(
						`Specified row with ID "${rowId}" does not exist in the table.`,
					);
				}

				this.rows.removeAt(index);
				return rowToRemove as RowValueType;
			}

			public removeAllRows(): RowValueType[] {
				// TypeScript is unable to narrow the row type correctly here, hence the cast.
				// See: https://github.com/microsoft/TypeScript/issues/52144
				return this.removeRows(this.rows as unknown as RowValueType[]);
			}

			public removeCell(
				key: TableSchema.CellKey<TColumnSchema, TRowSchema>,
			): CellValueType | undefined {
				const { column: columnOrId, row: rowOrId } = key;
				const row = this._getRow(rowOrId);
				if (row === undefined) {
					const rowId = this._getRowId(rowOrId);
					throw new UsageError(
						`Specified row with ID "${rowId}" does not exist in the table.`,
					);
				}

				const column = this._getColumn(columnOrId);
				if (column === undefined) {
					const columnId = this._getColumnId(columnOrId);
					throw new UsageError(
						`Specified column with ID "${columnId}" does not exist in the table.`,
					);
				}

				const cell: CellValueType | undefined = row.getCell(column.id);
				if (cell === undefined) {
					return undefined;
				}

				row.removeCell(column.id);
				return cell;
			}

			private _getColumn(columnOrId: string | ColumnValueType): ColumnValueType | undefined {
				return typeof columnOrId === "string" ? this.getColumn(columnOrId) : columnOrId;
			}

			private _getColumnId(columnOrId: string | ColumnValueType): string {
				return typeof columnOrId === "string" ? columnOrId : columnOrId.id;
			}

			private _getRow(rowOrId: string | RowValueType): RowValueType | undefined {
				return typeof rowOrId === "string" ? this.getRow(rowOrId) : rowOrId;
			}

			private _getRowId(rowOrId: string | RowValueType): string {
				return typeof rowOrId === "string" ? rowOrId : rowOrId.id;
			}

			private containsColumnWithId(columnId: string): boolean {
				// TypeScript is unable to narrow the types correctly here, hence the cast.
				// See: https://github.com/microsoft/TypeScript/issues/52144
				return (
					this.columns.find((column) => (column as TableSchema.Column).id === columnId) !==
					undefined
				);
			}

			private containsRowWithId(rowId: string): boolean {
				// TypeScript is unable to narrow the types correctly here, hence the cast.
				// See: https://github.com/microsoft/TypeScript/issues/52144
				return this.rows.find((row) => (row as TableSchema.Row).id === rowId) !== undefined;
			}

			/**
			 * Ensure that the specified index is a valid location for item insertion in the destination list.
			 * @throws Throws a usage error if the destination is invalid.
			 */
			private static validateInsertionIndex(
				index: number,
				destinationList: readonly unknown[],
			): void {
				if (index < 0) {
					throw new UsageError("The index must be greater than or equal to 0.");
				}

				if (index > destinationList.length) {
					throw new UsageError("The index specified for insertion is out of bounds.");
				}

				if (!Number.isInteger(index)) {
					throw new UsageError("The index must be an integer.");
				}
			}
		}

		type TableValueType = TreeNode &
			TableSchema.Table<TCellSchema, TColumnSchema, TRowSchema> &
			WithType<ScopedSchemaName<Scope, "Table">>;
		type TableInsertableType = InsertableObjectFromSchemaRecord<typeof tableFields>;
		type TableConstructorType = new (data: TableInsertableType) => TableValueType;

		// Returning SingletonSchema without a type conversion results in TypeScript generating something like `readonly "__#124291@#brand": unknown;`
		// for the private brand field of TreeNode.
		// This numeric id doesn't seem to be stable over incremental builds, and thus causes diffs in the API extractor reports.
		// This is avoided by doing this type conversion.
		// The conversion is done via assignment instead of `as` to get stronger type safety.
		const TableSchemaType: TreeNodeSchemaClass<
			/* Name */ ScopedSchemaName<Scope, "Table">,
			/* Kind */ NodeKind.Object,
			/* TNode */ TableValueType,
			/* TInsertable */ object & TableInsertableType,
			/* ImplicitlyConstructable */ true,
			/* Info */ typeof tableFields
		> & {
			/**
			 * Create an empty table.
			 */
<<<<<<< HEAD
			empty(): TableValueType;
=======
			empty<TThis extends TableConstructorType>(this: TThis): InstanceType<TThis>;
>>>>>>> 96d9dc43
		} = Table;

		// Return the table schema
		return TableSchemaType;
	}

	/**
	 * Base row schema type.
	 * @sealed @system @alpha
	 */
	export type TableSchemaBase<
		TScope extends string | undefined,
		TCell extends ImplicitAllowedTypes,
		TColumn extends ColumnSchemaBase<TScope>,
		TRow extends RowSchemaBase<TScope, TCell>,
	> = ReturnType<typeof createTableSchema<TScope, TCell, TColumn, TRow>>;

	// #endregion
}

/**
 * Contains types and factories for creating schema to represent dynamic tabular data.
 *
 * @remarks
 *
 * WARNING: These APIs are in preview and are subject to change.
 * Until these APIs have stabilized, we do not recommend using them in production code.
 * We reserve the right to make breaking changes to these APIs, including their persisted data format.
 * Using these APIs in production code may result in data loss or corruption.
 *
 * Tables created using these APIs are...
 *
 * - sparse, meaning that cells may be omitted, and new rows are empty by default.
 *
 * - dynamic, meaning that their structure can be modified at runtime.
 * Columns and rows can be inserted, removed, modified, and reordered.
 * Cells can be inserted, removed, and modified.
 *
 * - row-major, meaning that operating on rows (including inserts, removal, moves, and traversal) is more efficient than operating on columns.
 *
 * Column and Row schema created using these APIs are extensible via the `props` field.
 * This allows association of additional properties with column and row nodes.
 *
 * Note: for now it is possible for table cells to become "orphaned".
 * That is, it is possible to enter a state where one or more rows contain cells with no corresponding column.
 * To help avoid this situation, you can manually remove corresponding cells when removing columns.
 * Either way, it is possible to enter such a state via the merging of edits.
 * For example: one client might add a row while another concurrently removes a column, orphaning the cell where the column and row intersected.
 *
 * @example Defining a Table schema
 *
 * ```typescript
 * class Table extends TableSchema.table({
 * 	schemaFactory,
 * 	cell: schemaFactory.string,
 * }) {}
 *
 * const table = new Table({
 * 	columns: [{ id: "column-0" }],
 * 	rows: [{ id: "row-0", cells: { "column-0": "Hello world!" } }],
 * });
 * ```
 *
 * @example Customizing Column and Row schema
 *
 * ```typescript
 * const Cell = schemaFactory.string;
 *
 * class ColumnProps extends schemaFactory.object("TableColumnProps", {
 * 	label: schemaFactory.string,
 * }) {}
 *
 * class Column extends TableSchema.column({
 * 	schemaFactory,
 * 	props: ColumnProps,
 * }) {}
 *
 * class Row extends TableSchema.row({
 * 	schemaFactory,
 * 	cell: Cell,
 * }) {}
 *
 * class Table extends TableSchema.table({
 * 	schemaFactory,
 * 	cell: Cell,
 * 	column: Column,
 * 	row: Row,
 * }) {}
 *
 * const table = new Table({
 * 	columns: [
 * 		new Column({ props: { label: "Entry" } }),
 * 		new Column({ props: { label: "Date" } }),
 * 		new Column({ props: { label: "Amount" } }),
 * 	],
 * 	rows: [],
 * });
 * ```
 *
 * @example Listening for changes in the table
 *
 * ```typescript
 * // Listen for any changes to the table and its children.
 * // The "treeChanged" event will fire when the associated node or any of its descendants change.
 * Tree.on(table, "treeChanged", () => {
 * 	// Respond to the change.
 * });
 * ```
 *
 * @example Listening for changes to the rows list only
 *
 * ```typescript
 * // Listen for any changes to the list of rows.
 * // The "nodeChanged" event will fire only when the specified node itself changes (i.e., its own properties change).
 * // In this case, the event will fire when a row is added or removed, or the order of the list is changed.
 * // But it won't fire when a row's properties change, or when the row's cells change, etc.
 * Tree.on(table.rows, "nodeChanged", () => {
 * 	// Respond to the change.
 * });
 * ```
 *
 * @example Removing column and cells in a transaction
 *
 * When removing a column, if you wish to ensure that all of its corresponding cells are also removed (and not
 * orphaned), you can remove the column and all of the relevant cells in a transaction.
 * Note that there are performance implications to this.
 *
 * ```typescript
 * // Remove column1 and all of its cells.
 * // The "transaction" method will ensure that all changes are applied atomically.
 * Tree.runTransaction(table, () => {
 * 	// Remove column1.
 * 	table.removeColumn(column1);
 *
 * 	// Remove the cell at column1 for each row.
 * 	for (const row of table.rows) {
 * 		table.removeCell({
 * 			column: column1,
 * 			row,
 * 		});
 * 	}
 * });
 * ```
 *
 * @privateRemarks
 * The above examples are backed by tests in `tableSchema.spec.ts`.
 * Those tests and these examples should be kept in-sync to ensure that the examples are correct.
 *
 * @alpha
 */
export namespace TableSchema {
	// #region Column

	/**
	 * A column in a table.
	 * @remarks Implemented by the schema class returned from {@link TableSchema.(column:2)}.
	 * @sealed @alpha
	 */
	export interface Column<
		TProps extends ImplicitAnnotatedFieldSchema = ImplicitAnnotatedFieldSchema,
	> {
		/**
		 * The unique identifier of the column.
		 * @remarks Uniquely identifies the node within the entire tree, not just the table.
		 */
		readonly id: string;

		/**
		 * The column's properties.
		 * @remarks This is a user-defined schema that can be used to store additional information about the column.
		 * @privateRemarks
		 * Note: these docs are duplicated on the inline type definitions in {@link System_TableSchema.createColumnSchema}.
		 * If you update the docs here, please also update the inline type definitions.
		 */
		get props(): TreeFieldFromImplicitField<UnannotateImplicitFieldSchema<TProps>>;
		set props(value: InsertableTreeFieldFromImplicitField<
			UnannotateImplicitFieldSchema<TProps>
		>);
	}

	/**
	 * Factory for creating new table column schema.
	 * @alpha
	 */
	export function column<const TScope extends string | undefined>(
		params: System_TableSchema.CreateColumnOptionsBase<SchemaFactoryAlpha<TScope>>,
	): System_TableSchema.ColumnSchemaBase<TScope, System_TableSchema.DefaultPropsType>;
	/**
	 * Factory for creating new table column schema.
	 * @alpha
	 */
	export function column<
		const TScope extends string | undefined,
		const TProps extends ImplicitAnnotatedFieldSchema,
	>(
		params: System_TableSchema.CreateColumnOptionsBase<SchemaFactoryAlpha<TScope>> & {
			/**
			 * Optional column properties.
			 */
			readonly props: TProps;
		},
	): System_TableSchema.ColumnSchemaBase<TScope, TProps>;
	/**
	 * Overload implementation
	 */
	export function column({
		schemaFactory,
		props = SchemaFactory.optional(SchemaFactory.null),
	}: System_TableSchema.CreateColumnOptionsBase & {
		readonly props?: ImplicitAnnotatedFieldSchema;
	}): TreeNodeSchema {
		return System_TableSchema.createColumnSchema(schemaFactory, props);
	}

	// #endregion

	// #region Row

	/**
	 * A row in a table.
	 * @remarks Implemented by the schema class returned from {@link TableSchema.(row:2)}.
	 * @sealed @alpha
	 */
	export interface Row<
		TCell extends ImplicitAllowedTypes = ImplicitAllowedTypes,
		TProps extends ImplicitAnnotatedFieldSchema = ImplicitAnnotatedFieldSchema,
	> {
		/**
		 * The unique identifier of the row.
		 * @remarks Uniquely identifies the node within the entire tree, not just the table.
		 */
		readonly id: string;

		/**
		 * Gets the cell in the specified column.
		 * @returns The cell if it exists, otherwise undefined.
		 * @privateRemarks TODO: throw if the column does not belong to the same table as the row.
		 */
		getCell(column: Column): TreeNodeFromImplicitAllowedTypes<TCell> | undefined;
		/**
		 * Gets the cell in the specified column, denoted by column ID.
		 * @returns The cell if it exists, otherwise undefined.
		 */
		getCell(columnId: string): TreeNodeFromImplicitAllowedTypes<TCell> | undefined;

		/**
		 * Sets the cell in the specified column.
		 * @remarks To remove a cell, call {@link TableSchema.Row.(removeCell:1)} instead.
		 * @privateRemarks TODO: Throw an error if the column does not exist in the table.
		 */
		setCell(column: Column, value: InsertableTreeNodeFromImplicitAllowedTypes<TCell>): void;
		/**
		 * Sets the cell in the specified column, denoted by column ID.
		 * @remarks To remove a cell, call {@link TableSchema.Row.(removeCell:2)} instead.
		 */
		setCell(columnId: string, value: InsertableTreeNodeFromImplicitAllowedTypes<TCell>): void;

		/**
		 * Removes the cell in the specified column.
		 * @returns The cell if it exists, otherwise undefined.
		 * @privateRemarks TODO: Throw if the column does not belong to the same table as the row.
		 */
		removeCell(column: Column): TreeNodeFromImplicitAllowedTypes<TCell> | undefined;
		/**
		 * Removes the cell in the specified column, denoted by column ID.
		 * @returns The cell if it exists, otherwise undefined.
		 */
		removeCell(columnId: string): TreeNodeFromImplicitAllowedTypes<TCell> | undefined;

		/**
		 * The row's properties.
		 * @remarks This is a user-defined schema that can be used to store additional information about the row.
		 * @privateRemarks
		 * Note: these docs are duplicated on the inline type definitions in {@link System_TableSchema.createRowSchema}.
		 * If you update the docs here, please also update the inline type definitions.
		 */
		get props(): TreeFieldFromImplicitField<UnannotateImplicitFieldSchema<TProps>>;
		set props(value: InsertableTreeFieldFromImplicitField<
			UnannotateImplicitFieldSchema<TProps>
		>);
	}

	/**
	 * Factory for creating new table column schema.
	 * @alpha
	 */
	export function row<
		const TScope extends string | undefined,
		const TCell extends ImplicitAllowedTypes,
	>(
		params: System_TableSchema.CreateRowOptionsBase<SchemaFactoryAlpha<TScope>, TCell>,
	): System_TableSchema.RowSchemaBase<TScope, TCell, System_TableSchema.DefaultPropsType>;
	/**
	 * Factory for creating new table row schema.
	 * @alpha
	 */
	export function row<
		const TScope extends string | undefined,
		const TCell extends ImplicitAllowedTypes,
		const TProps extends ImplicitAnnotatedFieldSchema,
	>(
		params: System_TableSchema.CreateRowOptionsBase<SchemaFactoryAlpha<TScope>, TCell> & {
			/**
			 * Optional row properties.
			 */
			readonly props: TProps;
		},
	): System_TableSchema.RowSchemaBase<TScope, TCell, TProps>;
	/**
	 * Overload implementation
	 */
	export function row({
		schemaFactory,
		cell,
		props = SchemaFactory.optional(SchemaFactory.null),
	}: System_TableSchema.CreateRowOptionsBase & {
		readonly props?: ImplicitAnnotatedFieldSchema;
	}): TreeNodeSchema {
		return System_TableSchema.createRowSchema(schemaFactory, cell, props);
	}

	// #endregion

	// #region Table

	/**
	 * A key to uniquely identify a cell within a table.
	 * @alpha
	 */
	export interface CellKey<
		TColumn extends ImplicitAllowedTypes,
		TRow extends ImplicitAllowedTypes,
	> {
		/**
		 * {@link TableSchema.Column} or {@link TableSchema.Column.id} at which the cell is located.
		 */
		readonly column: string | TreeNodeFromImplicitAllowedTypes<TColumn>;

		/**
		 * {@link TableSchema.Row} or {@link TableSchema.Row.id} at which the cell is located.
		 */
		readonly row: string | TreeNodeFromImplicitAllowedTypes<TRow>;
	}

	/**
	 * {@link TableSchema.Table.insertColumn} parameters.
	 * @alpha
	 */
	export interface InsertColumnParameters<TColumn extends ImplicitAllowedTypes> {
		/**
		 * The index at which to insert the new column.
		 * @remarks If not provided, the column will be appended to the end of the table.
		 */
		readonly index?: number | undefined;

		/**
		 * The column to insert.
		 */
		readonly column: InsertableTreeNodeFromImplicitAllowedTypes<TColumn>;
	}

	/**
	 * {@link TableSchema.Table.insertColumns} parameters.
	 * @alpha
	 */
	export interface InsertColumnsParameters<TColumn extends ImplicitAllowedTypes> {
		/**
		 * The index at which to insert the new columns.
		 * @remarks If not provided, the columns will be appended to the end of the table.
		 */
		readonly index?: number | undefined;

		/**
		 * The columns to insert.
		 */
		readonly columns: InsertableTreeNodeFromImplicitAllowedTypes<TColumn>[];
	}

	/**
	 * {@link TableSchema.Table.insertRow} parameters.
	 * @alpha
	 */
	export interface InsertRowParameters<TRow extends ImplicitAllowedTypes> {
		/**
		 * The index at which to insert the new row.
		 * @remarks If not provided, the row will be appended to the end of the table.
		 */
		readonly index?: number | undefined;

		/**
		 * The row to insert.
		 */
		readonly row: InsertableTreeNodeFromImplicitAllowedTypes<TRow>;
	}

	/**
	 * {@link TableSchema.Table.insertRows} parameters.
	 * @alpha
	 */
	export interface InsertRowsParameters<TRow extends ImplicitAllowedTypes> {
		/**
		 * The index at which to insert the new rows.
		 * @remarks If not provided, the rows will be appended to the end of the table.
		 */
		readonly index?: number | undefined;

		/**
		 * The rows to insert.
		 */
		readonly rows: InsertableTreeNodeFromImplicitAllowedTypes<TRow>[];
	}

	/**
	 * {@link TableSchema.Table.setCell} parameters.
	 * @alpha
	 */
	export interface SetCellParameters<
		TCell extends ImplicitAllowedTypes,
		TColumn extends ImplicitAllowedTypes,
		TRow extends ImplicitAllowedTypes,
	> {
		/**
		 * The key to uniquely identify a cell in a table.
		 */
		readonly key: CellKey<TColumn, TRow>;

		/**
		 * The cell to set.
		 */
		readonly cell: InsertableTreeNodeFromImplicitAllowedTypes<TCell>;
	}

	/**
	 * A table.
	 * @sealed @alpha
	 */
	export interface Table<
		TCell extends ImplicitAllowedTypes,
		TColumn extends ImplicitAllowedTypes,
		TRow extends ImplicitAllowedTypes,
	> {
		/**
		 * The table's columns.
		 */
		readonly columns: TreeArrayNode<TColumn>;

		/**
		 * The table's rows.
		 */
		readonly rows: TreeArrayNode<TRow>;

		/**
		 * Gets a table column by its {@link TableSchema.Column.id}.
		 */
		getColumn(id: string): TreeNodeFromImplicitAllowedTypes<TColumn> | undefined;

		/**
		 * Gets a table row by its {@link TableSchema.Row.id}.
		 */
		getRow(id: string): TreeNodeFromImplicitAllowedTypes<TRow> | undefined;

		/**
		 * Gets a cell in the table by column and row IDs.
		 * @param key - A key that uniquely distinguishes a cell in the table, represented as a combination of the column ID and row ID.
		 */
		getCell(key: CellKey<TColumn, TRow>): TreeNodeFromImplicitAllowedTypes<TCell> | undefined;

		/**
		 * Inserts a column into the table.
		 *
		 * @throws
		 * Throws an error in the following cases:
		 *
		 * - The column, or a column with the same ID is already in the tree.
		 *
		 * - The specified index is out of range.
		 *
		 * No column is inserted in these cases.
		 */
		insertColumn(
			params: InsertColumnParameters<TColumn>,
		): TreeNodeFromImplicitAllowedTypes<TColumn>;

		/**
		 * Inserts 0 or more columns into the table.
		 *
		 * @throws
		 * Throws an error in the following cases:
		 *
		 * - At least one column, or a column with the same ID is already in the tree.
		 *
		 * - The specified index is out of range.
		 *
		 * No columns are inserted in these cases.
		 */
		insertColumns(
			params: InsertColumnsParameters<TColumn>,
		): TreeNodeFromImplicitAllowedTypes<TColumn>[];

		/**
		 * Inserts a row into the table.
		 *
		 * @throws
		 * Throws an error in the following cases:
		 *
		 * - The row, or a row with the same ID is already in the tree.
		 *
		 * - The row contains cells, but the table does not contain matching columns for one or more of those cells.
		 *
		 * - The specified index is out of range.
		 *
		 * No row is inserted in these cases.
		 */
		insertRow(params: InsertRowParameters<TRow>): TreeNodeFromImplicitAllowedTypes<TRow>;

		/**
		 * Inserts 0 or more rows into the table.
		 *
		 * @throws
		 * Throws an error in the following cases:
		 *
		 * - At least one row, or a row with the same ID is already in the tree.
		 *
		 * - The row contains cells, but the table does not contain matching columns for one or more of those cells.
		 *
		 * - The specified index is out of range.
		 *
		 * No rows are inserted in these cases.
		 */
		insertRows(params: InsertRowsParameters<TRow>): TreeNodeFromImplicitAllowedTypes<TRow>[];

		/**
		 * Sets the cell at the specified location in the table.
		 * @remarks To remove a cell, call {@link TableSchema.Table.removeCell} instead.
		 */
		setCell(params: SetCellParameters<TCell, TColumn, TRow>): void;

		/**
		 * Removes the specified column from the table.
		 *
		 * @remarks
		 * Note: this does not remove any cells from the table's rows.
		 * To remove the corresponding cells, use {@link TableSchema.Table.removeCell}.
		 *
		 * @param column - The {@link TableSchema.Column | column} or {@link TableSchema.Column.id | column ID} to remove.
		 * @throws Throws an error if the column is not in the table.
		 * @privateRemarks TODO (future): Actually remove corresponding cells from table rows.
		 */
		removeColumn(
			column: string | TreeNodeFromImplicitAllowedTypes<TColumn>,
		): TreeNodeFromImplicitAllowedTypes<TColumn>;

		/**
		 * Removes 0 or more columns from the table.
		 *
		 * @remarks
		 * Note: this does not remove any cells from the table's rows.
		 * To remove the corresponding cells, use {@link TableSchema.Table.removeCell}.
		 *
		 * @param columns - The columns to remove.
		 * @throws Throws an error if any of the columns are not in the table.
		 * In this case, no columns are removed.
		 */
		removeColumns(
			columns: readonly TreeNodeFromImplicitAllowedTypes<TColumn>[],
		): TreeNodeFromImplicitAllowedTypes<TColumn>[];
		/**
		 * Removes 0 or more columns from the table.
		 *
		 * @remarks
		 * Note: this does not remove any cells from the table's rows.
		 * To remove the corresponding cells, use {@link TableSchema.Table.removeCell}.
		 *
		 * @param columns - The columns to remove, specified by their {@link TableSchema.Column.id}.
		 * @throws Throws an error if any of the columns are not in the table.
		 * In this case, no columns are removed.
		 */
		removeColumns(columns: readonly string[]): TreeNodeFromImplicitAllowedTypes<TColumn>[];

		/**
		 * Removes all columns from the table.
		 * @returns The removed columns.
		 */
		removeAllColumns(): TreeNodeFromImplicitAllowedTypes<TColumn>[];

		/**
		 * Removes the specified row from the table.
		 * @param row - The {@link TableSchema.Row | row} or {@link TableSchema.Row.id | row ID} to remove.
		 * @throws Throws an error if the row is not in the table.
		 */
		removeRow(
			row: string | TreeNodeFromImplicitAllowedTypes<TRow>,
		): TreeNodeFromImplicitAllowedTypes<TRow>;

		/**
		 * Removes 0 or more rows from the table.
		 * @param rows - The rows to remove.
		 * @throws Throws an error if any of the rows are not in the table.
		 * In this case, no rows are removed.
		 */
		removeRows(
			rows: readonly TreeNodeFromImplicitAllowedTypes<TRow>[],
		): TreeNodeFromImplicitAllowedTypes<TRow>[];
		/**
		 * Removes 0 or more rows from the table.
		 * @param rows - The rows to remove, specified by their {@link TableSchema.Row.id}.
		 * @throws Throws an error if any of the rows are not in the table.
		 * In this case, no rows are removed.
		 */
		removeRows(rows: readonly string[]): TreeNodeFromImplicitAllowedTypes<TRow>[];

		/**
		 * Removes all rows from the table.
		 * @returns The removed rows.
		 */
		removeAllRows(): TreeNodeFromImplicitAllowedTypes<TRow>[];

		/**
		 * Removes the cell at the specified location in the table.
		 * @returns The cell if it exists, otherwise undefined.
		 * @throws Throws an error if the location does not exist in the table.
		 */
		removeCell(
			key: CellKey<TColumn, TRow>,
		): TreeNodeFromImplicitAllowedTypes<TCell> | undefined;
	}

	/**
	 * Factory for creating new table schema.
<<<<<<< HEAD
	 * @alpha
=======
	 * @internal
>>>>>>> 96d9dc43
	 */
	export function table<
		const TScope extends string | undefined,
		const TCell extends ImplicitAllowedTypes,
	>(
		params: System_TableSchema.TableFactoryOptionsBase<SchemaFactoryAlpha<TScope>, TCell>,
	): System_TableSchema.TableSchemaBase<
		TScope,
		TCell,
		System_TableSchema.ColumnSchemaBase<TScope, System_TableSchema.DefaultPropsType>,
		System_TableSchema.RowSchemaBase<TScope, TCell, System_TableSchema.DefaultPropsType>
	>;
	/**
	 * Factory for creating new table schema with custom column schema.
<<<<<<< HEAD
	 * @alpha
=======
	 * @internal
>>>>>>> 96d9dc43
	 */
	export function table<
		const TScope extends string | undefined,
		const TCell extends ImplicitAllowedTypes,
		const TColumn extends System_TableSchema.ColumnSchemaBase<TScope>,
	>(
		params: System_TableSchema.TableFactoryOptionsBase<SchemaFactoryAlpha<TScope>, TCell> & {
			readonly column: TColumn;
		},
	): System_TableSchema.TableSchemaBase<
		TScope,
		TCell,
		TColumn,
		System_TableSchema.RowSchemaBase<TScope, TCell, System_TableSchema.DefaultPropsType>
	>;
	/**
	 * Factory for creating new table schema with custom row schema.
<<<<<<< HEAD
=======
	 * @internal
	 */
	export function table<
		const TScope extends string | undefined,
		const TCell extends ImplicitAllowedTypes,
		const TRow extends System_TableSchema.RowSchemaBase<TScope, TCell>,
	>(
		params: System_TableSchema.TableFactoryOptionsBase<SchemaFactoryAlpha<TScope>, TCell> & {
			readonly row: TRow;
		},
	): System_TableSchema.TableSchemaBase<
		TScope,
		TCell,
		System_TableSchema.ColumnSchemaBase<TScope, System_TableSchema.DefaultPropsType>,
		TRow
	>;
	/**
	 * Factory for creating new table schema with custom column and row schema.
>>>>>>> 96d9dc43
	 * @internal
	 */
	export function table<
		const TScope extends string | undefined,
		const TCell extends ImplicitAllowedTypes,
		const TRow extends System_TableSchema.RowSchemaBase<TScope, TCell>,
	>(
		params: System_TableSchema.TableFactoryOptionsBase<SchemaFactoryAlpha<TScope>, TCell> & {
			readonly row: TRow;
		},
	): System_TableSchema.TableSchemaBase<
		TScope,
		TCell,
		System_TableSchema.ColumnSchemaBase<TScope, System_TableSchema.DefaultPropsType>,
		TRow
	>;
	/**
	 * Factory for creating new table schema with custom column and row schema.
	 * @alpha
	 */
	export function table<
		const TScope extends string | undefined,
		const TCell extends ImplicitAllowedTypes,
		const TColumn extends System_TableSchema.ColumnSchemaBase<TScope>,
		const TRow extends System_TableSchema.RowSchemaBase<TScope, TCell>,
	>(
		params: System_TableSchema.TableFactoryOptionsBase<SchemaFactoryAlpha<TScope>, TCell> & {
			readonly column: TColumn;
			readonly row: TRow;
		},
	): System_TableSchema.TableSchemaBase<TScope, TCell, TColumn, TRow>;
	/**
	 * Overload implementation
	 */
	export function table({
		schemaFactory,
		cell: cellSchema,
		column: columnSchema = column({
			schemaFactory,
		}),
		row: rowSchema = row({
			schemaFactory,
			cell: cellSchema,
		}),
	}: System_TableSchema.TableFactoryOptionsBase & {
		readonly column?: System_TableSchema.ColumnSchemaBase;
		readonly row?: System_TableSchema.RowSchemaBase;
	}): TreeNodeSchema {
		return System_TableSchema.createTableSchema(
			schemaFactory,
			cellSchema,
			columnSchema,
			rowSchema,
		);
	}

	// #endregion
}<|MERGE_RESOLUTION|>--- conflicted
+++ resolved
@@ -470,13 +470,9 @@
 			})
 			implements TableSchema.Table<TCellSchema, TColumnSchema, TRowSchema>
 		{
-<<<<<<< HEAD
-			public static empty<TThis extends typeof Table>(this: TThis): InstanceType<TThis> {
-=======
 			public static empty<TThis extends TableConstructorType>(
 				this: TThis,
 			): InstanceType<TThis> {
->>>>>>> 96d9dc43
 				return new this({ columns: [], rows: [] }) as InstanceType<TThis>;
 			}
 
@@ -846,11 +842,7 @@
 			/**
 			 * Create an empty table.
 			 */
-<<<<<<< HEAD
-			empty(): TableValueType;
-=======
 			empty<TThis extends TableConstructorType>(this: TThis): InstanceType<TThis>;
->>>>>>> 96d9dc43
 		} = Table;
 
 		// Return the table schema
@@ -1480,11 +1472,7 @@
 
 	/**
 	 * Factory for creating new table schema.
-<<<<<<< HEAD
 	 * @alpha
-=======
-	 * @internal
->>>>>>> 96d9dc43
 	 */
 	export function table<
 		const TScope extends string | undefined,
@@ -1499,11 +1487,7 @@
 	>;
 	/**
 	 * Factory for creating new table schema with custom column schema.
-<<<<<<< HEAD
 	 * @alpha
-=======
-	 * @internal
->>>>>>> 96d9dc43
 	 */
 	export function table<
 		const TScope extends string | undefined,
@@ -1521,9 +1505,7 @@
 	>;
 	/**
 	 * Factory for creating new table schema with custom row schema.
-<<<<<<< HEAD
-=======
-	 * @internal
+	 * @alpha
 	 */
 	export function table<
 		const TScope extends string | undefined,
@@ -1541,8 +1523,7 @@
 	>;
 	/**
 	 * Factory for creating new table schema with custom column and row schema.
->>>>>>> 96d9dc43
-	 * @internal
+	 * @alpha
 	 */
 	export function table<
 		const TScope extends string | undefined,
