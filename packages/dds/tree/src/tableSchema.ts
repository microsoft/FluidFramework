--- conflicted
+++ resolved
@@ -24,11 +24,8 @@
 	type TreeFieldFromImplicitField,
 	type InsertableTreeFieldFromImplicitField,
 	type InternalTreeNode,
-<<<<<<< HEAD
 	type FieldSchema,
 	type FieldKind,
-=======
->>>>>>> efd1453e
 } from "./simple-tree/index.js";
 
 // Future improvement TODOs (ideally to be done before promoting these APIs to `@alpha`):
@@ -73,11 +70,6 @@
 
 	/**
 	 * Factory for creating new table column schema.
-<<<<<<< HEAD
-=======
-	 * @privateRemarks
-	 * TODO Add overloads to make propsSchema optional.
->>>>>>> efd1453e
 	 * @internal
 	 */
 	export function createColumn<const TInputScope extends string | undefined>(
@@ -95,7 +87,6 @@
 	export function createColumn<
 		const TInputScope extends string | undefined,
 		const TPropsSchema extends ImplicitFieldSchema,
-<<<<<<< HEAD
 	>(
 		inputSchemaFactory: SchemaFactoryAlpha<TInputScope>,
 		propsSchema: TPropsSchema,
@@ -122,8 +113,6 @@
 	export function createColumnInternal<
 		const TInputScope extends string | undefined,
 		const TPropsSchema extends ImplicitFieldSchema,
-=======
->>>>>>> efd1453e
 	>(inputSchemaFactory: SchemaFactoryAlpha<TInputScope>, propsSchema: TPropsSchema) {
 		const schemaFactory = inputSchemaFactory.scopedFactory(tableSchemaFactorySubScope);
 		type Scope = ScopedSchemaName<TInputScope, typeof tableSchemaFactorySubScope>;
@@ -234,11 +223,7 @@
 	 */
 	export type ColumnSchemaBase<
 		TScope extends string | undefined,
-<<<<<<< HEAD
 		TPropsSchema extends ImplicitFieldSchema = ImplicitFieldSchema,
-=======
-		TPropsSchema extends ImplicitFieldSchema,
->>>>>>> efd1453e
 	> = ReturnType<typeof createColumn<TScope, TPropsSchema>>;
 
 	// #endregion
@@ -308,7 +293,6 @@
 		 */
 		get props(): TreeFieldFromImplicitField<TPropsSchema>;
 		set props(value: InsertableTreeFieldFromImplicitField<TPropsSchema>);
-<<<<<<< HEAD
 	}
 
 	/**
@@ -359,15 +343,10 @@
 			cellSchema,
 			props,
 		);
-=======
->>>>>>> efd1453e
 	}
 
 	/**
 	 * Factory for creating new table row schema.
-	 *
-	 * @privateRemarks
-	 * TODO: Add overloads to make propsSchema optional.
 	 *
 	 * @sealed @internal
 	 */
@@ -701,11 +680,7 @@
 	export function createTable<
 		const TInputScope extends string | undefined,
 		const TCell extends ImplicitAllowedTypes,
-<<<<<<< HEAD
 		const TColumn extends ColumnSchemaBase<TInputScope>,
-=======
-		const TColumn extends ColumnSchemaBase<TInputScope, ImplicitFieldSchema>,
->>>>>>> efd1453e
 	>(
 		inputSchemaFactory: SchemaFactoryAlpha<TInputScope>,
 		_cellSchema: TCell,
@@ -718,11 +693,7 @@
 	export function createTable<
 		const TInputScope extends string | undefined,
 		const TCell extends ImplicitAllowedTypes,
-<<<<<<< HEAD
 		const TColumn extends ColumnSchemaBase<TInputScope>,
-=======
-		const TColumn extends ColumnSchemaBase<TInputScope, ImplicitFieldSchema>,
->>>>>>> efd1453e
 		const TRow extends RowSchemaBase<TInputScope, TCell, ImplicitFieldSchema>,
 	>(
 		inputSchemaFactory: SchemaFactoryAlpha<TInputScope>,
@@ -734,11 +705,7 @@
 	export function createTable<
 		const TInputScope extends string | undefined,
 		const TCell extends ImplicitAllowedTypes,
-<<<<<<< HEAD
 		const TColumn extends ColumnSchemaBase<TInputScope>,
-=======
-		const TColumn extends ColumnSchemaBase<TInputScope, ImplicitFieldSchema>,
->>>>>>> efd1453e
 		const TRow extends RowSchemaBase<TInputScope, TCell, ImplicitFieldSchema>,
 	>(
 		inputSchemaFactory: SchemaFactoryAlpha<TInputScope>,
@@ -746,7 +713,6 @@
 		columnSchema?: TColumn,
 		rowSchema?: TRow,
 	): TreeNodeSchema {
-<<<<<<< HEAD
 		// These casts are safe in this case because we know `columnSchema` and `rowSchema` will only ever be
 		// `undefined` when no type was provided for their respective type arguments.
 		const column = columnSchema ?? (createColumn(inputSchemaFactory) as TColumn);
@@ -758,22 +724,6 @@
 				inputSchemaFactory.optional(inputSchemaFactory.null),
 			) as TRow);
 		return createTableInternal(inputSchemaFactory, _cellSchema, column, row);
-=======
-		const column =
-			columnSchema ??
-			createColumn(inputSchemaFactory, inputSchemaFactory.optional(inputSchemaFactory.null));
-		return createTableInternal(
-			inputSchemaFactory,
-			_cellSchema,
-			column as TColumn,
-			rowSchema ??
-				(createRow(
-					inputSchemaFactory,
-					_cellSchema,
-					inputSchemaFactory.optional(inputSchemaFactory.null),
-				) as TRow),
-		);
->>>>>>> efd1453e
 	}
 
 	/**
@@ -784,14 +734,7 @@
 	export function createTableInternal<
 		const TInputScope extends string | undefined,
 		const TCell extends ImplicitAllowedTypes,
-<<<<<<< HEAD
 		const TColumn extends ColumnSchemaBase<TInputScope> = ColumnSchemaBase<TInputScope>,
-=======
-		const TColumn extends ColumnSchemaBase<
-			TInputScope,
-			ImplicitFieldSchema
-		> = ColumnSchemaBase<TInputScope, ImplicitFieldSchema>,
->>>>>>> efd1453e
 		const TRow extends RowSchemaBase<TInputScope, TCell, ImplicitFieldSchema> = RowSchemaBase<
 			TInputScope,
 			TCell,
@@ -988,14 +931,7 @@
 	export type TableSchemaBase<
 		TScope extends string | undefined,
 		TCell extends ImplicitAllowedTypes,
-<<<<<<< HEAD
 		TColumn extends ColumnSchemaBase<TScope> = ColumnSchemaBase<TScope>,
-=======
-		TColumn extends ColumnSchemaBase<TScope, ImplicitFieldSchema> = ColumnSchemaBase<
-			TScope,
-			ImplicitFieldSchema
-		>,
->>>>>>> efd1453e
 		TRow extends RowSchemaBase<TScope, TCell, ImplicitAllowedTypes> = RowSchemaBase<
 			TScope,
 			TCell,
