--- conflicted
+++ resolved
@@ -4,13 +4,9 @@
  */
 
 import { strict as assert } from "assert";
-<<<<<<< HEAD
+
 import { createIdCompressor, createSessionId } from "@fluidframework/id-compressor/internal";
-=======
 
-import { createIdCompressor, createSessionId } from "@fluidframework/id-compressor";
-
->>>>>>> 7a5cd52d
 import { RevisionTag, RevisionTagCodec } from "../../core/index.js";
 
 describe("RevisionTagCodec", () => {
