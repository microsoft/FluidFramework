/*!
 * Copyright (c) Microsoft Corporation and contributors. All rights reserved.
 * Licensed under the MIT License.
 */

import { strict as assert } from "node:assert";
import {
	createMockLoggerExt,
	type IMockLoggerExt,
	type ITelemetryLoggerExt,
	UsageError,
} from "@fluidframework/telemetry-utils/internal";

import { makeRandom } from "@fluid-private/stochastic-test-utils";
import { LocalServerTestDriver } from "@fluid-private/test-drivers";
import type { IContainer } from "@fluidframework/container-definitions/internal";
import { Loader } from "@fluidframework/container-loader/internal";
import type { ISummarizer } from "@fluidframework/container-runtime/internal";
import type { ConfigTypes, IConfigProviderBase } from "@fluidframework/core-interfaces";
import type {
	IChannelAttributes,
	IFluidDataStoreRuntime,
	IChannelServices,
} from "@fluidframework/datastore-definitions/internal";
import type { SessionId } from "@fluidframework/id-compressor";
import { assertIsStableId, createIdCompressor } from "@fluidframework/id-compressor/internal";
import { createAlwaysFinalizedIdCompressor } from "@fluidframework/id-compressor/internal/test-utils";
import {
	MockContainerRuntimeFactoryForReconnection,
	MockFluidDataStoreRuntime,
	MockStorage,
} from "@fluidframework/test-runtime-utils/internal";
import {
	type ChannelFactoryRegistry,
	type ITestContainerConfig,
	type ITestFluidObject,
	type ITestObjectProvider,
	type SummaryInfo,
	TestContainerRuntimeFactory,
	TestFluidObjectFactory,
	TestObjectProvider,
	createSummarizer,
	summarizeNow,
} from "@fluidframework/test-utils/internal";

import { type ICodecFamily, type IJsonCodec, withSchemaValidation } from "../codec/index.js";
import {
	AllowedUpdateType,
	type AnnouncedVisitor,
	type ChangeFamily,
	type ChangeFamilyEditor,
	CommitKind,
	type CommitMetadata,
	type DeltaDetachedNodeBuild,
	type DeltaDetachedNodeDestruction,
	type DeltaFieldChanges,
	type DeltaFieldMap,
	type DeltaMark,
	type DeltaRoot,
	type DeltaVisitor,
	type DetachedFieldIndex,
	type FieldUpPath,
	type IEditableForest,
	type IForestSubscription,
	type JsonableTree,
	type Revertible,
	type RevisionInfo,
	type RevisionMetadataSource,
	type RevisionTag,
	RevisionTagCodec,
	type TaggedChange,
	type TreeStoredSchema,
	TreeStoredSchemaRepository,
	type UpPath,
	announceDelta,
	applyDelta,
	clonePath,
	compareUpPaths,
	initializeForest,
	makeDetachedFieldIndex,
	mapCursorField,
	moveToDetachedField,
	revisionMetadataSourceFromInfo,
	rootFieldKey,
	type Anchor,
	type AnchorNode,
	type AnchorSetRootEvents,
	type TreeStoredSchemaSubscription,
	type SchemaAndPolicy,
	type ITreeCursorSynchronous,
	CursorLocationType,
	type MapTree,
} from "../core/index.js";
import {
	cursorToJsonObject,
	jsonRoot,
	jsonSchema,
	leaf,
	singleJsonCursor,
} from "../domains/index.js";
import type { HasListeners, IEmitter, Listenable } from "../events/index.js";
import { typeboxValidator } from "../external-utilities/index.js";
import {
	FieldKinds,
	type FlexFieldSchema,
	type FlexTreeTypedField,
	type NodeKeyManager,
	SchemaBuilderBase,
	ViewSchema,
	buildForest,
	cursorForMapTreeNode,
	defaultSchemaPolicy,
	intoStoredSchema,
	jsonableTreeFromFieldCursor,
	jsonableTreeFromForest,
	mapRootChanges,
	mapTreeFromCursor,
	MockNodeKeyManager,
	type FlexTreeSchema,
	cursorForMapTreeField,
} from "../feature-libraries/index.js";
// eslint-disable-next-line import/no-internal-modules
import { makeSchemaCodec } from "../feature-libraries/schema-index/codec.js";
import {
	type CheckoutEvents,
	CheckoutFlexTreeView,
	type ISharedTree,
	type ITreeCheckout,
	type InitializeAndSchematizeConfiguration,
	type RevertibleFactory,
	SharedTree,
	type SharedTreeContentSnapshot,
	SharedTreeFactory,
	type TreeCheckout,
	type TreeContent,
	createTreeCheckout,
	type ISharedTreeEditor,
	type ITransaction,
	type ITreeCheckoutFork,
} from "../shared-tree/index.js";
// eslint-disable-next-line import/no-internal-modules
import { ensureSchema } from "../shared-tree/schematizeTree.js";
import {
	SchematizingSimpleTreeView,
	requireSchema,
	// eslint-disable-next-line import/no-internal-modules
} from "../shared-tree/schematizingTreeView.js";
// eslint-disable-next-line import/no-internal-modules
import type { SharedTreeOptions } from "../shared-tree/sharedTree.js";
import {
	type ImplicitFieldSchema,
	type InsertableContent,
	TreeViewConfiguration,
	SchemaFactory,
	toFlexSchema,
	type InsertableTreeFieldFromImplicitField,
<<<<<<< HEAD
=======
	mapTreeFromNodeData,
>>>>>>> bfe8310a
} from "../simple-tree/index.js";
import {
	type JsonCompatible,
	type Mutable,
	nestedMapFromFlatList,
	forEachInNestedMap,
	tryGetFromNestedMap,
	isReadonlyArray,
} from "../util/index.js";
import { isFluidHandle, toFluidHandleInternal } from "@fluidframework/runtime-utils/internal";
import type { Client } from "@fluid-private/test-dds-utils";

// Testing utilities

/**
 * A {@link IJsonCodec} implementation which fails on encode and decode.
 *
 * Useful for testing codecs which compose over other codecs (in cases where the "inner" codec should never be called)
 */
// eslint-disable-next-line @typescript-eslint/no-explicit-any
export const failCodec: IJsonCodec<any, any, any, any> = {
	encode: () => assert.fail("Unexpected encode"),
	decode: () => assert.fail("Unexpected decode"),
};

/**
 * A {@link ICodecFamily} implementation which fails to resolve any codec.
 */
// eslint-disable-next-line @typescript-eslint/no-explicit-any
export const failCodecFamily: ICodecFamily<any, any> = {
	resolve: () => assert.fail("Unexpected resolve"),
	getSupportedFormats: () => [],
};

/**
 * Manages the creation, connection, and retrieval of SharedTrees and related components for ease of testing.
 * Satisfies the {@link ITestObjectProvider} interface.
 */
export type ITestTreeProvider = TestTreeProvider & ITestObjectProvider;

export enum SummarizeType {
	onDemand = 0,
	automatic = 1,
	disabled = 2,
}

/**
 * A test helper class that manages the creation, connection and retrieval of SharedTrees. Instances of this
 * class are created via {@link TestTreeProvider.create} and satisfy the {@link ITestObjectProvider} interface.
 */
export class TestTreeProvider {
	private static readonly treeId = "TestSharedTree";

	private readonly provider: ITestObjectProvider;
	private readonly _trees: SharedTree[] = [];
	private readonly _containers: IContainer[] = [];
	private readonly summarizer?: ISummarizer;

	public get trees(): readonly SharedTree[] {
		return this._trees;
	}

	public get containers(): readonly IContainer[] {
		return this._containers;
	}

	/**
	 * Create a new {@link TestTreeProvider} with a number of trees pre-initialized.
	 * @param trees - the number of trees to initialize this provider with. This is the same as calling
	 * {@link create} followed by {@link createTree} _trees_ times.
	 * @param summarizeType - enum to manually, automatically, or disable summarization
	 * @param factory - The factory to use for creating and loading trees. See {@link SharedTreeTestFactory}.
	 *
	 * @example
	 *
	 * ```typescript
	 * const provider = await TestTreeProvider.create(2);
	 * assert(provider.trees[0].isAttached());
	 * assert(provider.trees[1].isAttached());
	 * await trees.ensureSynchronized();
	 * ```
	 */
	public static async create(
		trees = 0,
		summarizeType: SummarizeType = SummarizeType.disabled,
		factory: SharedTreeFactory = new SharedTreeFactory({ jsonValidator: typeboxValidator }),
	): Promise<ITestTreeProvider> {
		// The on-demand summarizer shares a container with the first tree, so at least one tree and container must be created right away.
		assert(
			!(trees === 0 && summarizeType === SummarizeType.onDemand),
			"trees must be >= 1 to allow summarization on demand",
		);

		const registry = [[TestTreeProvider.treeId, factory]] as ChannelFactoryRegistry;
		const driver = new LocalServerTestDriver();
		const containerRuntimeFactory = () =>
			new TestContainerRuntimeFactory(
				"@fluid-example/test-dataStore",
				new TestFluidObjectFactory(registry),
				{
					summaryOptions: {
						summaryConfigOverrides:
							summarizeType === SummarizeType.disabled ? { state: "disabled" } : undefined,
					},
					enableRuntimeIdCompressor: "on",
				},
			);

		const objProvider = new TestObjectProvider(Loader, driver, containerRuntimeFactory);

		if (summarizeType === SummarizeType.onDemand) {
			const container = await objProvider.makeTestContainer();
			const dataObject = (await container.getEntryPoint()) as ITestFluidObject;
			const firstTree = await dataObject.getSharedObject<SharedTree>(TestTreeProvider.treeId);
			const { summarizer } = await createSummarizer(objProvider, container);
			const provider = new TestTreeProvider(objProvider, [
				container,
				firstTree,
				summarizer,
			]) as ITestTreeProvider;
			for (let i = 1; i < trees; i++) {
				await provider.createTree();
			}
			return provider;
		} else {
			const provider = new TestTreeProvider(objProvider) as ITestTreeProvider;
			for (let i = 0; i < trees; i++) {
				await provider.createTree();
			}
			return provider;
		}
	}

	/**
	 * Create and initialize a new {@link ISharedTree} that is connected to all other trees from this provider.
	 * @returns the tree that was created. For convenience, the tree can also be accessed via `this[i]` where
	 * _i_ is the index of the tree in order of creation.
	 */
	public async createTree(): Promise<SharedTree> {
		const configProvider = (settings: Record<string, ConfigTypes>): IConfigProviderBase => ({
			getRawConfig: (name: string): ConfigTypes => settings[name],
		});
		const testContainerConfig: ITestContainerConfig = {
			loaderProps: {
				configProvider: configProvider({
					"Fluid.Container.enableOfflineLoad": true,
				}),
			},
		};
		const container =
			this.trees.length === 0
				? await this.provider.makeTestContainer(testContainerConfig)
				: await this.provider.loadTestContainer();

		this._containers.push(container);
		const dataObject = (await container.getEntryPoint()) as ITestFluidObject;
		return (this._trees[this.trees.length] = await dataObject.getSharedObject<SharedTree>(
			TestTreeProvider.treeId,
		));
	}

	/**
	 * Give this {@link TestTreeProvider} the ability to summarize on demand during a test by creating a summarizer
	 * client for the container at the given index.  This can only be called when the summarizeOnDemand parameter
	 * was set to true when calling the create() method.
	 * @returns void after a summary has been resolved. May be called multiple times.
	 */
	public async summarize(): Promise<SummaryInfo> {
		assert(
			this.summarizer !== undefined,
			"can't summarize because summarizeOnDemand was not set to true.",
		);
		return summarizeNow(this.summarizer, "TestTreeProvider");
	}

	public [Symbol.iterator](): IterableIterator<ISharedTree> {
		return this.trees[Symbol.iterator]();
	}

	private constructor(
		provider: ITestObjectProvider,
		firstTreeParams?: [IContainer, SharedTree, ISummarizer],
	) {
		this.provider = provider;
		if (firstTreeParams !== undefined) {
			const [container, firstTree, summarizer] = firstTreeParams;
			this._containers.push(container);
			this._trees.push(firstTree);
			this.summarizer = summarizer;
		}
		return new Proxy(this, {
			get: (target, prop, receiver) => {
				// Route all properties that are on the `TestTreeProvider` itself
				if ((target as never)[prop] !== undefined) {
					return Reflect.get(target, prop, receiver) as unknown;
				}

				// Route all other properties to the `TestObjectProvider`
				return Reflect.get(this.provider, prop, receiver) as unknown;
			},
		});
	}
}

export interface ConnectionSetter {
	readonly setConnected: (connectionState: boolean) => void;
}

export type SharedTreeWithConnectionStateSetter = SharedTree & ConnectionSetter;

/**
 * A test helper class that creates one or more SharedTrees connected to mock services.
 */
export class TestTreeProviderLite {
	private static readonly treeId = "TestSharedTree";
	private readonly runtimeFactory = new MockContainerRuntimeFactoryForReconnection();
	public readonly trees: readonly SharedTreeWithConnectionStateSetter[];
	public readonly logger: IMockLoggerExt = createMockLoggerExt();

	/**
	 * Create a new {@link TestTreeProviderLite} with a number of trees pre-initialized.
	 * @param trees - the number of trees created by this provider.
	 * @param factory - an optional factory to use for creating and loading trees. See {@link SharedTreeTestFactory}.
	 * @param useDeterministicSessionIds - Whether or not to deterministically generate session ids
	 * @example
	 *
	 * ```typescript
	 * const provider = new TestTreeProviderLite(2);
	 * assert(provider.trees[0].isAttached());
	 * assert(provider.trees[1].isAttached());
	 * provider.processMessages();
	 * ```
	 */
	public constructor(
		trees = 1,
		private readonly factory = new SharedTreeFactory({ jsonValidator: typeboxValidator }),
		useDeterministicSessionIds = true,
	) {
		assert(trees >= 1, "Must initialize provider with at least one tree");
		const t: SharedTreeWithConnectionStateSetter[] = [];
		const random = useDeterministicSessionIds ? makeRandom(0xdeadbeef) : makeRandom();
		for (let i = 0; i < trees; i++) {
			const sessionId = random.uuid4() as SessionId;
			const runtime = new MockFluidDataStoreRuntime({
				clientId: `test-client-${i}`,
				id: "test",
				idCompressor: createIdCompressor(sessionId),
				logger: this.logger,
			});
			const tree = this.factory.create(
				runtime,
				TestTreeProviderLite.treeId,
			) as SharedTreeWithConnectionStateSetter;
			const containerRuntime = this.runtimeFactory.createContainerRuntime(runtime);
			tree.connect({
				deltaConnection: runtime.createDeltaConnection(),
				objectStorage: new MockStorage(),
			});
			(tree as Mutable<SharedTreeWithConnectionStateSetter>).setConnected = (
				connectionState: boolean,
			) => {
				containerRuntime.connected = connectionState;
			};
			t.push(tree);
		}
		this.trees = t;
	}

	public processMessages(count?: number): void {
		this.runtimeFactory.processSomeMessages(
			count ?? this.runtimeFactory.outstandingMessageCount,
		);
	}

	public get minimumSequenceNumber(): number {
		return this.runtimeFactory.getMinSeq();
	}

	public get sequenceNumber(): number {
		return this.runtimeFactory.sequenceNumber;
	}
}

/**
 * Run a custom "spy function" every time the given method is invoked.
 * @param methodClass - the class that has the method
 * @param methodName - the name of the method
 * @param spy - the spy function to run alongside the method
 * @returns a function which will remove the spy function when invoked. Should be called exactly once
 * after the spy is no longer needed.
 */
export function spyOnMethod(
	// eslint-disable-next-line @typescript-eslint/ban-types
	methodClass: Function,
	methodName: string,
	spy: () => void,
): () => void {
	const { prototype } = methodClass;
	const method = prototype[methodName];
	assert(typeof method === "function", `Method does not exist: ${methodName}`);

	const methodSpy = function (this: unknown, ...args: unknown[]): unknown {
		spy();
		return method.call(this, ...args);
	};
	prototype[methodName] = methodSpy;

	return () => {
		prototype[methodName] = method;
	};
}

/**
 * @returns `true` iff the given delta has a visible impact on the document tree.
 */
export function isDeltaVisible(delta: DeltaFieldChanges): boolean {
	for (const mark of delta.local ?? []) {
		if (mark.attach !== undefined || mark.detach !== undefined) {
			return true;
		}
		if (mark.fields !== undefined) {
			for (const field of mark.fields.values()) {
				if (isDeltaVisible(field)) {
					return true;
				}
			}
		}
	}
	return false;
}

/**
 * Assert two MarkList are equal, handling cursors.
 */
export function assertFieldChangesEqual(a: DeltaFieldChanges, b: DeltaFieldChanges): void {
	assert.deepStrictEqual(a, b);
}

/**
 * Assert two MarkList are equal, handling cursors.
 */
export function assertMarkListEqual(a: readonly DeltaMark[], b: readonly DeltaMark[]): void {
	assert.deepStrictEqual(a, b);
}

/**
 * Assert two Delta are equal, handling cursors.
 */
export function assertDeltaFieldMapEqual(a: DeltaFieldMap, b: DeltaFieldMap): void {
	assert.deepStrictEqual(a, b);
}

/**
 * Assert two Delta are equal, handling cursors.
 */
export function assertDeltaEqual(a: DeltaRoot, b: DeltaRoot): void {
	const aTree = mapRootChanges(a, mapTreeFromCursor);
	const bTree = mapRootChanges(b, mapTreeFromCursor);
	assert.deepStrictEqual(aTree, bTree);
}

/**
 * A test helper that allows custom code to be injected when a tree is created/loaded.
 */
export class SharedTreeTestFactory extends SharedTreeFactory {
	/**
	 * @param onCreate - Called once for each created tree (not called for trees loaded from summaries).
	 * @param onLoad - Called once for each tree that is loaded from a summary.
	 */
	public constructor(
		private readonly onCreate: (tree: SharedTree) => void,
		private readonly onLoad?: (tree: SharedTree) => void,
	) {
		super({ jsonValidator: typeboxValidator });
	}

	public override async load(
		runtime: IFluidDataStoreRuntime,
		id: string,
		services: IChannelServices,
		channelAttributes: Readonly<IChannelAttributes>,
	): Promise<SharedTree> {
		const tree = await super.load(runtime, id, services, channelAttributes);
		this.onLoad?.(tree);
		return tree;
	}

	public override create(runtime: IFluidDataStoreRuntime, id: string): SharedTree {
		const tree = super.create(runtime, id);
		this.onCreate(tree);
		return tree;
	}
}

export function validateTree(tree: ITreeCheckout, expected: JsonableTree[]): void {
	const actual = toJsonableTree(tree);
	assert.deepEqual(actual, expected);
}

const schemaCodec = makeSchemaCodec({ jsonValidator: typeboxValidator });

export function checkRemovedRootsAreSynchronized(trees: readonly ITreeCheckout[]): void {
	if (trees.length > 1) {
		const baseline = nestedMapFromFlatList(trees[0].getRemovedRoots());
		for (const tree of trees.slice(1)) {
			const actual = nestedMapFromFlatList(tree.getRemovedRoots());
			assert.deepEqual(actual, baseline);
		}
	}
}

/**
 * This does NOT check that the trees have the same edits, same edit manager state or anything like that.
 * This ONLY checks if the content of the forest of the main branch of the trees match.
 */
export function validateTreeConsistency(treeA: ISharedTree, treeB: ISharedTree): void {
	// TODO: validate other aspects of these trees are consistent, for example their collaboration window information.
	validateSnapshotConsistency(
		treeA.contentSnapshot(),
		treeB.contentSnapshot(),
		`id: ${treeA.id} vs id: ${treeB.id}`,
	);
}

export function validateFuzzTreeConsistency(
	treeA: Client<SharedTreeFactory>,
	treeB: Client<SharedTreeFactory>,
): void {
	validateSnapshotConsistency(
		treeA.channel.contentSnapshot(),
		treeB.channel.contentSnapshot(),
		`id: ${treeA.channel.id} vs id: ${treeB.channel.id}`,
	);
}

function contentToJsonableTree(content: TreeContent): JsonableTree[] {
	return jsonableTreeFromFieldCursor(normalizeNewFieldContent(content.initialTree));
}

export function validateTreeContent(tree: ITreeCheckout, content: TreeContent): void {
	assert.deepEqual(toJsonableTree(tree), contentToJsonableTree(content));
	expectSchemaEqual(tree.storedSchema, intoStoredSchema(content.schema));
}

export function expectSchemaEqual(
	a: TreeStoredSchema,
	b: TreeStoredSchema,
	idDifferentiator: string | undefined = undefined,
): void {
	assert.deepEqual(
		schemaCodec.encode(a),
		schemaCodec.encode(b),
		`Inconsistent schema: ${idDifferentiator}`,
	);
}

export function validateViewConsistency(
	treeA: ITreeCheckout,
	treeB: ITreeCheckout,
	idDifferentiator: string | undefined = undefined,
): void {
	validateSnapshotConsistency(
		{
			tree: toJsonableTree(treeA),
			schema: treeA.storedSchema,
			removed: treeA.getRemovedRoots(),
		},
		{
			tree: toJsonableTree(treeB),
			schema: treeB.storedSchema,
			removed: treeA.getRemovedRoots(),
		},
		idDifferentiator,
	);
}

export function validateSnapshotConsistency(
	treeA: SharedTreeContentSnapshot,
	treeB: SharedTreeContentSnapshot,
	idDifferentiator: string | undefined = undefined,
): void {
	assert.deepEqual(
		prepareTreeForCompare(treeA.tree),
		prepareTreeForCompare(treeB.tree),
		`Inconsistent document tree json representation: ${idDifferentiator}`,
	);

	// Removed trees are garbage collected so we only enforce that whenever two
	// clients both have data for the same removed tree (as identified by the first two tuple entries), then they
	// should be consistent about the content being stored (the third tuple entry).
	const mapA = nestedMapFromFlatList(
		treeA.removed.map(([key, num, children]) => [
			key,
			num,
			prepareTreeForCompare([children])[0],
		]),
	);
	const mapB = nestedMapFromFlatList(
		treeB.removed.map(([key, num, children]) => [
			key,
			num,
			prepareTreeForCompare([children])[0],
		]),
	);
	forEachInNestedMap(mapA, (content, major, minor) => {
		const mapBContent = tryGetFromNestedMap(mapB, major, minor);
		if (mapBContent !== undefined) {
			assert.deepEqual(
				content,
				mapBContent,
				`Inconsistent removed trees json representation: ${idDifferentiator}`,
			);
		}
	});
	expectSchemaEqual(treeA.schema, treeB.schema, idDifferentiator);
}

/**
 * Make a copy of a {@link JsonableTree} array adjusted for compatibility with `assert.deepEqual`.
 * @remarks
 * This replaces handles replaced with `{ Handle: absolutePath }`, and normalizes optional fields to be omitted.
 */
export function prepareTreeForCompare(tree: JsonableTree[]): object[] {
	return tree.map((node): object => {
		const fields: Record<string, object> = {};
		for (const [key, children] of Object.entries(node.fields ?? {})) {
			fields[key] = prepareTreeForCompare(children);
		}
		const inputValue = node.value;
		const value = isFluidHandle(inputValue)
			? { Handle: toFluidHandleInternal(inputValue).absolutePath }
			: inputValue;

		const output: Record<string, unknown> = { ...node, value, fields };

		// Normalize optional values to be omitted for cleaner diffs:
		if (output.value === undefined) delete output.value;
		if (Reflect.ownKeys(output.fields as object).length === 0) delete output.fields;

		return output as object;
	});
}

export function checkoutWithContent(
	content: TreeContent,
	args?: {
		events?: Listenable<CheckoutEvents> &
			IEmitter<CheckoutEvents> &
			HasListeners<CheckoutEvents>;
	},
): TreeCheckout {
	const { checkout } = createCheckoutWithContent(content, args);
	return checkout;
}

export function createCheckoutWithContent(
	content: TreeContent,
	args?: {
		events?: Listenable<CheckoutEvents> &
			IEmitter<CheckoutEvents> &
			HasListeners<CheckoutEvents>;
	},
): { checkout: TreeCheckout; logger: IMockLoggerExt } {
	const forest = forestWithContent(content);
	const logger = createMockLoggerExt();
	const checkout = createTreeCheckout(
		testIdCompressor,
		mintRevisionTag,
		testRevisionTagCodec,
		{
			...args,
			forest,
			schema: new TreeStoredSchemaRepository(intoStoredSchema(content.schema)),
			logger,
		},
	);
	return { checkout, logger };
}

export function flexTreeViewWithContent<TRoot extends FlexFieldSchema>(
	content: TreeContent<TRoot>,
	args?: {
		events?: Listenable<CheckoutEvents> &
			IEmitter<CheckoutEvents> &
			HasListeners<CheckoutEvents>;
		nodeKeyManager?: NodeKeyManager;
	},
): CheckoutFlexTreeView<TRoot> {
	const view = checkoutWithContent(content, args);
	return new CheckoutFlexTreeView(
		view,
		content.schema,
		args?.nodeKeyManager ?? new MockNodeKeyManager(),
	);
}

export function forestWithContent(content: TreeContent): IEditableForest {
	const forest = buildForest();
	const fieldCursor = normalizeNewFieldContent(content.initialTree);
	// TODO:AB6712 Make the delta format accept a single cursor in Field mode.
	const nodeCursors = mapCursorField(fieldCursor, (c) =>
		cursorForMapTreeNode(mapTreeFromCursor(c)),
	);
	initializeForest(forest, nodeCursors, testRevisionTagCodec, testIdCompressor);
	return forest;
}

export function flexTreeFromForest<TRoot extends FlexFieldSchema>(
	schema: FlexTreeSchema<TRoot>,
	forest: IEditableForest,
	args?: {
		nodeKeyManager?: NodeKeyManager;
		events?: Listenable<CheckoutEvents> &
			IEmitter<CheckoutEvents> &
			HasListeners<CheckoutEvents>;
	},
): FlexTreeTypedField<TRoot> {
	const branch = createTreeCheckout(testIdCompressor, mintRevisionTag, testRevisionTagCodec, {
		...args,
		forest,
		schema: new TreeStoredSchemaRepository(intoStoredSchema(schema)),
	});
	const manager = args?.nodeKeyManager ?? new MockNodeKeyManager();
	const view = new CheckoutFlexTreeView(branch, schema, manager);
	return view.flexTree;
}

const sf = new SchemaFactory("com.fluidframework.json");

export const NumberArray = sf.array("array", sf.number);
export const StringArray = sf.array("array", sf.string);

const jsonPrimitiveSchema = [sf.null, sf.boolean, sf.number, sf.string] as const;
export const JsonObject = sf.mapRecursive("object", [
	() => JsonObject,
	() => JsonArray,
	...jsonPrimitiveSchema,
]);
export const JsonArray = sf.arrayRecursive("array", [
	JsonObject,
	() => JsonArray,
	...jsonPrimitiveSchema,
]);

export const jsonSequenceRootSchema = new SchemaBuilderBase(FieldKinds.sequence, {
	scope: "JsonSequenceRoot",
	libraries: [jsonSchema],
}).intoSchema(jsonRoot);

export const stringSequenceRootSchema = new SchemaBuilderBase(FieldKinds.sequence, {
	libraries: [leaf.library],
	scope: "StringSequenceRoot",
}).intoSchema(leaf.string);

export const numberSequenceRootSchema = new SchemaBuilderBase(FieldKinds.sequence, {
	libraries: [leaf.library],
	scope: "NumberSequenceRoot",
}).intoSchema(leaf.number);

export const emptyJsonSequenceConfig = {
	schema: jsonSequenceRootSchema,
	allowedSchemaModifications: AllowedUpdateType.Initialize,
	initialTree: [],
} satisfies InitializeAndSchematizeConfiguration;

export const emptyStringSequenceConfig = {
	schema: stringSequenceRootSchema,
	allowedSchemaModifications: AllowedUpdateType.Initialize,
	initialTree: [],
} satisfies InitializeAndSchematizeConfiguration;

/**
 * If the root is an array, this creates a sequence field at the root instead of a JSON array node.
 *
 * If the root is not an array, a single item root sequence is used.
 */
export function makeTreeFromJson(json: JsonCompatible[] | JsonCompatible): ITreeCheckout {
	const cursors = (Array.isArray(json) ? json : [json]).map(singleJsonCursor);
	const tree = checkoutWithContent({
		schema: jsonSequenceRootSchema,
		initialTree: cursors,
	});
	return tree;
}

export function toJsonableTree(tree: ITreeCheckout): JsonableTree[] {
	return jsonableTreeFromForest(tree.forest);
}

/**
 * Assumes `tree` is in the json domain and returns its content as a json compatible object.
 */
export function jsonTreeFromCheckout(tree: ITreeCheckout): JsonCompatible[] {
	return jsonTreeFromForest(tree.forest);
}

export function jsonTreeFromForest(forest: IForestSubscription): JsonCompatible[] {
	const readCursor = forest.allocateCursor();
	moveToDetachedField(forest, readCursor);
	const copy = mapCursorField(readCursor, cursorToJsonObject);
	readCursor.free();
	return copy;
}

/**
 * Helper function to insert node at a given index.
 *
 * TODO: delete once the JSON editing API is ready for use.
 *
 * @param tree - The tree on which to perform the insert.
 * @param index - The index in the root field at which to insert.
 * @param value - The value of the inserted nodes.
 */
export function insert(tree: ITreeCheckout, index: number, ...values: string[]): void {
	const fieldEditor = tree.editor.sequenceField({ field: rootFieldKey, parent: undefined });
	fieldEditor.insert(
		index,
		cursorForMapTreeField(
			values.map((value): MapTree => ({ fields: new Map(), type: leaf.string.name, value })),
		),
	);
}

export function remove(tree: ITreeCheckout, index: number, count: number): void {
	const field = tree.editor.sequenceField({ parent: undefined, field: rootFieldKey });
	field.remove(index, count);
}

export function expectJsonTree(
	actual: ITreeCheckout | ITreeCheckout[],
	expected: JsonCompatible[],
	expectRemovedRootsAreSynchronized = true,
): void {
	const trees = Array.isArray(actual) ? actual : [actual];
	for (const tree of trees) {
		const roots = jsonTreeFromCheckout(tree);
		assert.deepEqual(roots, expected);
	}
	if (expectRemovedRootsAreSynchronized) {
		checkRemovedRootsAreSynchronized(trees);
	}
}

export function expectEqualPaths(
	path: UpPath | undefined,
	expectedPath: UpPath | undefined,
): void {
	if (!compareUpPaths(path, expectedPath)) {
		// This is slower than above compare, so only do it in the error case.
		// Make a nice error message:
		assert.deepEqual(clonePath(path), clonePath(expectedPath));
		assert.fail("unequal paths, but clones compared equal");
	}
}

export function expectEqualFieldPaths(path: FieldUpPath, expectedPath: FieldUpPath): void {
	expectEqualPaths(path.parent, expectedPath.parent);
	assert.equal(path.field, expectedPath.field);
}

export const mockIntoDelta = (delta: DeltaRoot): DeltaRoot => delta;

export interface EncodingTestData<TDecoded, TEncoded, TContext = void> {
	/**
	 * Contains test cases which should round-trip successfully through all persisted formats.
	 */
	successes: TContext extends void
		? [name: string, data: TDecoded][]
		: [name: string, data: TDecoded, context: TContext][];
	/**
	 * Contains malformed encoded data which a particular version's codec should fail to decode.
	 */
	failures?: {
		[version: string]: TContext extends void
			? [name: string, data: TEncoded][]
			: [name: string, data: TEncoded, context: TContext][];
	};
}

const assertDeepEqual = (a: unknown, b: unknown): void => assert.deepEqual(a, b);

/**
 * Constructs a basic suite of round-trip tests for all versions of a codec family.
 * This helper should generally be wrapped in a `describe` block.
 *
 * Encoded data for JSON codecs within `family` will be validated using `typeboxValidator`.
 *
 * @privateRemarks It is generally not valid to compare the decoded formats with assert.deepEqual,
 * but since these round trip tests start with the decoded format (not the encoded format),
 * they require assert.deepEqual to be a valid comparison.
 * This can be problematic for some cases (for example edits containing cursors).
 *
 * TODO:
 * - Consider extending this to allow testing in a way where encoded formats (which can safely use deepEqual) are compared.
 * - Consider adding a custom comparison function for non-encoded data.
 * - Consider adding a way to test that specific values have specific encodings.
 * Maybe generalize test cases to each have an optional encoded and optional decoded form (require at least one), for example via:
 * `{name: string, encoded?: JsonCompatibleReadOnly, decoded?: TDecoded}`.
 */
export function makeEncodingTestSuite<TDecoded, TEncoded, TContext>(
	family: ICodecFamily<TDecoded, TContext>,
	encodingTestData: EncodingTestData<TDecoded, TEncoded, TContext>,
	assertEquivalent: (a: TDecoded, b: TDecoded) => void = assertDeepEqual,
): void {
	for (const version of family.getSupportedFormats()) {
		describe(`version ${version}`, () => {
			const codec = family.resolve(version);
			// A common pattern to avoid validating the same portion of encoded data multiple times
			// is for a codec to either validate its data is in schema itself and not return `encodedSchema`,
			// or for it to not validate its own data but return an `encodedSchema` and let the caller use that.
			// This block makes sure we still validate the encoded data schema for codecs following the latter
			// pattern.
			const jsonCodec =
				codec.json.encodedSchema !== undefined
					? withSchemaValidation(codec.json.encodedSchema, codec.json, typeboxValidator)
					: codec.json;
			describe("can json roundtrip", () => {
				for (const includeStringification of [false, true]) {
					describe(
						includeStringification ? "with stringification" : "without stringification",
						() => {
							for (const [name, data, context] of encodingTestData.successes) {
								it(name, () => {
									// eslint-disable-next-line @typescript-eslint/no-non-null-assertion
									let encoded = jsonCodec.encode(data, context!);
									if (includeStringification) {
										encoded = JSON.parse(JSON.stringify(encoded));
									}
									// eslint-disable-next-line @typescript-eslint/no-non-null-assertion
									const decoded = jsonCodec.decode(encoded, context!);
									assertEquivalent(decoded, data);
								});
							}
						},
					);
				}
			});

			describe("can binary roundtrip", () => {
				for (const [name, data, context] of encodingTestData.successes) {
					it(name, () => {
						// eslint-disable-next-line @typescript-eslint/no-non-null-assertion
						const encoded = codec.binary.encode(data, context!);
						// eslint-disable-next-line @typescript-eslint/no-non-null-assertion
						const decoded = codec.binary.decode(encoded, context!);
						assertEquivalent(decoded, data);
					});
				}
			});

			const failureCases = encodingTestData.failures?.[version ?? "undefined"] ?? [];
			if (failureCases.length > 0) {
				describe("rejects malformed data", () => {
					for (const [name, encodedData, context] of failureCases) {
						it(name, () => {
							assert.throws(() =>
								// eslint-disable-next-line @typescript-eslint/no-non-null-assertion
								jsonCodec.decode(encodedData as JsonCompatible, context!),
							);
						});
					}
				});
			}
		});
	}
}

/**
 * Creates a change receiver function for passing to an `EditBuilder` which records the changes
 * applied via that editor and allows them to be queried via a function.
 * @param _changeFamily - this optional change family allows for type inference of `TChange` for
 * convenience, but is otherwise unused.
 * @returns a change receiver function and a function that will return all changes received
 */
export function testChangeReceiver<TChange>(
	_changeFamily?: ChangeFamily<ChangeFamilyEditor, TChange>,
): [
	changeReceiver: Parameters<ChangeFamily<ChangeFamilyEditor, TChange>["buildEditor"]>[0],
	getChanges: () => readonly TChange[],
] {
	const changes: TChange[] = [];
	const changeReceiver = (change: TChange): number => changes.push(change);
	return [changeReceiver, () => [...changes]];
}

export function defaultRevisionMetadataFromChanges(
	changes: readonly TaggedChange<unknown>[],
): RevisionMetadataSource {
	return revisionMetadataSourceFromInfo(defaultRevInfosFromChanges(changes));
}

export function defaultRevInfosFromChanges(
	changes: readonly TaggedChange<unknown>[],
): RevisionInfo[] {
	const revInfos: RevisionInfo[] = [];
	const revisions = new Set<RevisionTag>();
	const rolledBackRevisions: RevisionTag[] = [];
	for (const change of changes) {
		// TODO: ADO#7366 assert to check if either all the changes have revision,
		// or that all of the changes have undefined revision.
		if (change.revision !== undefined) {
			revInfos.push({
				revision: change.revision,
				rollbackOf: change.rollbackOf,
			});

			revisions.add(change.revision);
			if (change.rollbackOf !== undefined) {
				rolledBackRevisions.push(change.rollbackOf);
			}
		}
	}

	rolledBackRevisions.reverse();
	for (const revision of rolledBackRevisions) {
		if (!revisions.has(revision)) {
			revInfos.push({ revision });
		}
	}

	return revInfos;
}

export function applyTestDelta(
	delta: DeltaFieldMap,
	deltaProcessor: { acquireVisitor: () => DeltaVisitor },
	detachedFieldIndex?: DetachedFieldIndex,
	revision?: RevisionTag,
	build?: readonly DeltaDetachedNodeBuild[],
	destroy?: readonly DeltaDetachedNodeDestruction[],
): void {
	const rootDelta = rootFromDeltaFieldMap(delta, build, destroy);
	applyDelta(
		rootDelta,
		revision,
		deltaProcessor,
		detachedFieldIndex ??
			makeDetachedFieldIndex(undefined, testRevisionTagCodec, testIdCompressor),
	);
}

export function announceTestDelta(
	delta: DeltaFieldMap,
	deltaProcessor: { acquireVisitor: () => DeltaVisitor & AnnouncedVisitor },
	detachedFieldIndex?: DetachedFieldIndex,
	revision?: RevisionTag,
	build?: readonly DeltaDetachedNodeBuild[],
	destroy?: readonly DeltaDetachedNodeDestruction[],
): void {
	const rootDelta = rootFromDeltaFieldMap(delta, build, destroy);
	announceDelta(
		rootDelta,
		revision,
		deltaProcessor,
		detachedFieldIndex ??
			makeDetachedFieldIndex(undefined, testRevisionTagCodec, testIdCompressor),
	);
}

export function rootFromDeltaFieldMap(
	delta: DeltaFieldMap,
	build?: readonly DeltaDetachedNodeBuild[],
	destroy?: readonly DeltaDetachedNodeDestruction[],
): Mutable<DeltaRoot> {
	const rootDelta: Mutable<DeltaRoot> = { fields: delta };
	if (build !== undefined) {
		rootDelta.build = build;
	}
	if (destroy !== undefined) {
		rootDelta.destroy = destroy;
	}
	return rootDelta;
}

export function createTestUndoRedoStacks(events: Listenable<CheckoutEvents>): {
	undoStack: Revertible[];
	redoStack: Revertible[];
	unsubscribe: () => void;
} {
	const undoStack: Revertible[] = [];
	const redoStack: Revertible[] = [];

	function onDispose(disposed: Revertible): void {
		const redoIndex = redoStack.indexOf(disposed);
		if (redoIndex !== -1) {
			redoStack.splice(redoIndex, 1);
		} else {
			const undoIndex = undoStack.indexOf(disposed);
			if (undoIndex !== -1) {
				undoStack.splice(undoIndex, 1);
			}
		}
	}

	function onNewCommit(commit: CommitMetadata, getRevertible?: RevertibleFactory): void {
		if (getRevertible !== undefined) {
			const revertible = getRevertible(onDispose);
			if (commit.kind === CommitKind.Undo) {
				redoStack.push(revertible);
			} else {
				undoStack.push(revertible);
			}
		}
	}

	const unsubscribeFromCommitApplied = events.on("commitApplied", onNewCommit);
	const unsubscribe = (): void => {
		unsubscribeFromCommitApplied();
		for (const revertible of undoStack) {
			revertible.dispose();
		}
		for (const revertible of redoStack) {
			revertible.dispose();
		}
	};
	return { undoStack, redoStack, unsubscribe };
}

export function assertIsSessionId(sessionId: string): SessionId {
	assertIsStableId(sessionId);
	return sessionId as SessionId;
}

export const testIdCompressor = createAlwaysFinalizedIdCompressor(
	assertIsSessionId("00000000-0000-4000-b000-000000000000"),
);
export function mintRevisionTag(): RevisionTag {
	return testIdCompressor.generateCompressedId();
}

export const testRevisionTagCodec = new RevisionTagCodec(testIdCompressor);

/**
 * Like {@link ITree.viewWith}, but uses the flex-tree schema system and exposes the tree as a flex-tree.
 */
export function schematizeFlexTree<TRoot extends FlexFieldSchema>(
	tree: SharedTree,
	config: InitializeAndSchematizeConfiguration<TRoot>,
	onDispose?: () => void,
	nodeKeyManager?: NodeKeyManager,
): CheckoutFlexTreeView<TRoot> {
	const viewSchema = new ViewSchema(defaultSchemaPolicy, {}, config.schema);
	if (!ensureSchema(viewSchema, config.allowedSchemaModifications, tree.checkout, config)) {
		assert.fail("Schematize failed");
	}

	return requireSchema(
		tree.checkout,
		viewSchema,
		onDispose ?? (() => {}),
		nodeKeyManager ?? new MockNodeKeyManager(),
	);
}

// Session ids used for the created trees' IdCompressors must be deterministic.
// TestTreeProviderLite does this by default.
// Test trees which manually create their data store runtime must set up their trees'
// session ids explicitly.
// Note: trees which simulate attach scenarios using the mocks should finalize ids created
// while detached. This is only relevant for attach scenarios as the mocks set up appropriate
// finalization when messages are processed.
const testSessionId = "beefbeef-beef-4000-8000-000000000001" as SessionId;

/**
 * Simple non-factory based wrapper around `new SharedTree` with test appropriate defaults.
 *
 * See TestTreeProvider, TestTreeProviderLite and SharedTreeFactory for other ways to build trees.
 *
 * If what is needed is a view, see options to create one without making a SharedTree instance.
 */
export function treeTestFactory(
	options: {
		id?: string;
		runtime?: IFluidDataStoreRuntime;
		attributes?: IChannelAttributes;
		options?: SharedTreeOptions;
		telemetryContextPrefix?: string;
	} = {},
): SharedTree {
	return new SharedTree(
		options.id ?? "tree",
		options.runtime ??
			new MockFluidDataStoreRuntime({
				idCompressor: createIdCompressor(testSessionId),
				clientId: "test-client",
				id: "test",
			}),
		options.attributes ?? new SharedTreeFactory().attributes,
		options.options ?? { jsonValidator: typeboxValidator },
		options.telemetryContextPrefix,
	);
}

/**
 * Given the TreeViewConfiguration, returns an uninitialized view.
 *
 * This works a much like the actual package public API as possible, while avoiding the actual SharedTree object.
 * This should allow realistic (app like testing) of all the simple-tree APIs.
 *
 * Typically, users will want to initialize the returned view with some content (thereby setting its schema) using `TreeView.initialize`.
 */
export function getView<TSchema extends ImplicitFieldSchema>(
	config: TreeViewConfiguration<TSchema>,
	nodeKeyManager?: NodeKeyManager,
	logger?: ITelemetryLoggerExt,
): SchematizingSimpleTreeView<TSchema> {
	const checkout = createTreeCheckout(
		testIdCompressor,
		mintRevisionTag,
		testRevisionTagCodec,
		{
			forest: buildForest(),
			schema: new TreeStoredSchemaRepository(),
			logger,
		},
	);
	return new SchematizingSimpleTreeView<TSchema>(
		checkout,
		config,
		nodeKeyManager ?? new MockNodeKeyManager(),
	);
}

/**
 * Views the supplied checkout with the given schema.
 */
export function viewCheckout<TSchema extends ImplicitFieldSchema>(
	checkout: ITreeCheckout,
	config: TreeViewConfiguration<TSchema>,
): SchematizingSimpleTreeView<TSchema> {
	return new SchematizingSimpleTreeView<TSchema>(checkout, config, new MockNodeKeyManager());
}

/**
 * Forks a simple tree view.
 */
export function forkView<T extends ImplicitFieldSchema>(
	viewToFork: SchematizingSimpleTreeView<T>,
): SchematizingSimpleTreeView<T> & { checkout: ITreeCheckoutFork };
export function forkView<TIn extends ImplicitFieldSchema, TOut extends ImplicitFieldSchema>(
	viewToFork: SchematizingSimpleTreeView<TIn>,
	schema?: TOut,
): SchematizingSimpleTreeView<TOut> & { checkout: ITreeCheckoutFork };
export function forkView<T extends ImplicitFieldSchema>(
	viewToFork: SchematizingSimpleTreeView<T>,
	schema?: T,
): SchematizingSimpleTreeView<T> & { checkout: ITreeCheckoutFork } {
	return new SchematizingSimpleTreeView<T>(
		viewToFork.checkout.fork(),
		new TreeViewConfiguration({
			enableSchemaValidation: viewToFork.config.enableSchemaValidation,
			schema: schema ?? viewToFork.config.schema,
		}),
		new MockNodeKeyManager(),
	) as SchematizingSimpleTreeView<T> & { checkout: ITreeCheckoutFork };
}

/**
 * A mock implementation of `ITreeCheckout` that provides read access to the forest, and nothing else.
 */
export class MockTreeCheckout implements ITreeCheckout {
	private readonly _editor: ISharedTreeEditor | undefined;
	public constructor(
		public readonly forest: IForestSubscription,
		editor?: ISharedTreeEditor,
	) {
		this._editor = editor;
	}

	public get storedSchema(): TreeStoredSchemaSubscription {
		throw new Error("'storedSchema' property not implemented in MockTreeCheckout.");
	}
	public get editor(): ISharedTreeEditor {
		if (this._editor === undefined) {
			throw new Error("No editor provided to MockTreeCheckout.");
		}
		return this._editor;
	}
	public get transaction(): ITransaction {
		throw new Error("'transaction' property not implemented in MockTreeCheckout.");
	}
	public get events(): Listenable<CheckoutEvents> {
		throw new Error("'events' property not implemented in MockTreeCheckout.");
	}
	public get rootEvents(): Listenable<AnchorSetRootEvents> {
		throw new Error("'rootEvents' property not implemented in MockTreeCheckout.");
	}

	public fork(): ITreeCheckoutFork {
		throw new Error("Method 'fork' not implemented in MockTreeCheckout.");
	}
	public merge(view: unknown, disposeView?: unknown): void {
		throw new Error("Method 'merge' not implemented in MockTreeCheckout.");
	}
	public rebase(view: ITreeCheckoutFork): void {
		throw new Error("Method 'rebase' not implemented in MockTreeCheckout.");
	}
	public updateSchema(newSchema: TreeStoredSchema): void {
		throw new Error("Method 'updateSchema' not implemented in MockTreeCheckout.");
	}
	public getRemovedRoots(): [string | number | undefined, number, JsonableTree][] {
		throw new Error("Method 'getRemovedRoots' not implemented in MockTreeCheckout.");
	}
	public locate(anchor: Anchor): AnchorNode | undefined {
		throw new Error("Method 'locate' not implemented in MockTreeCheckout.");
	}
}

export function validateUsageError(expectedErrorMsg: string | RegExp): (error: Error) => true {
	return (error: Error) => {
		assert(error instanceof UsageError);
		if (
			typeof expectedErrorMsg === "string"
				? error.message !== expectedErrorMsg
				: !expectedErrorMsg.test(error.message)
		) {
			throw new Error(
				`Unexpected assertion thrown\nActual: ${error.message}\nExpected: ${expectedErrorMsg}`,
			);
		}
		return true;
	};
}

/**
 * Returns a cursor (in nodes mode) for the root node.
 *
 * @privateRemarks
 * Ideally this would work on any node, not just the root,
 * and the schema would come from the unhydrated node.
 * For now though, this is the only case that's needed, and we do have the data to make it work, so this is fine.
 */
export function cursorFromInsertableTreeField(
	schema: ImplicitFieldSchema,
	tree: InsertableTreeFieldFromImplicitField,
	nodeKeyManager: NodeKeyManager,
<<<<<<< HEAD
): ITreeCursorSynchronous {
=======
): ITreeCursorSynchronous | undefined {
>>>>>>> bfe8310a
	const data = tree as InsertableContent | undefined;

	const flexSchema = toFlexSchema(schema);
	const storedSchema: SchemaAndPolicy = {
		policy: defaultSchemaPolicy,
		schema: intoStoredSchema(flexSchema),
	};

<<<<<<< HEAD
	return (
		cursorFromNodeData(data, schema, nodeKeyManager, storedSchema) ??
		assert.fail("failed to decode tree")
	);
=======
	const mappedContent = mapTreeFromNodeData(data, schema, nodeKeyManager, storedSchema);
	return mappedContent === undefined ? undefined : cursorForMapTreeNode(mappedContent);
>>>>>>> bfe8310a
}

function normalizeNewFieldContent(
	content: readonly ITreeCursorSynchronous[] | ITreeCursorSynchronous | undefined,
): ITreeCursorSynchronous {
	if (content === undefined) {
		return cursorForMapTreeField([]);
	}

	if (isReadonlyArray(content)) {
		return cursorForMapTreeField(content.map((c) => mapTreeFromCursor(c)));
	}

	if (content.mode === CursorLocationType.Fields) {
		return content;
	}

	return cursorForMapTreeField([mapTreeFromCursor(content)]);
}<|MERGE_RESOLUTION|>--- conflicted
+++ resolved
@@ -154,10 +154,7 @@
 	SchemaFactory,
 	toFlexSchema,
 	type InsertableTreeFieldFromImplicitField,
-<<<<<<< HEAD
-=======
 	mapTreeFromNodeData,
->>>>>>> bfe8310a
 } from "../simple-tree/index.js";
 import {
 	type JsonCompatible,
@@ -1394,11 +1391,7 @@
 	schema: ImplicitFieldSchema,
 	tree: InsertableTreeFieldFromImplicitField,
 	nodeKeyManager: NodeKeyManager,
-<<<<<<< HEAD
-): ITreeCursorSynchronous {
-=======
 ): ITreeCursorSynchronous | undefined {
->>>>>>> bfe8310a
 	const data = tree as InsertableContent | undefined;
 
 	const flexSchema = toFlexSchema(schema);
@@ -1407,15 +1400,8 @@
 		schema: intoStoredSchema(flexSchema),
 	};
 
-<<<<<<< HEAD
-	return (
-		cursorFromNodeData(data, schema, nodeKeyManager, storedSchema) ??
-		assert.fail("failed to decode tree")
-	);
-=======
 	const mappedContent = mapTreeFromNodeData(data, schema, nodeKeyManager, storedSchema);
 	return mappedContent === undefined ? undefined : cursorForMapTreeNode(mappedContent);
->>>>>>> bfe8310a
 }
 
 function normalizeNewFieldContent(
