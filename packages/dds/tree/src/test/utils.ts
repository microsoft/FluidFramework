/*!
 * Copyright (c) Microsoft Corporation and contributors. All rights reserved.
 * Licensed under the MIT License.
 */

import { strict as assert } from "assert";

import { makeRandom } from "@fluid-private/stochastic-test-utils";
import { LocalServerTestDriver } from "@fluid-private/test-drivers";
import { IContainer } from "@fluidframework/container-definitions/internal";
import { Loader } from "@fluidframework/container-loader/internal";
import { ISummarizer } from "@fluidframework/container-runtime/internal";
import { ConfigTypes, IConfigProviderBase } from "@fluidframework/core-interfaces";
import {
	IChannelAttributes,
	IChannelServices,
	IFluidDataStoreRuntime,
} from "@fluidframework/datastore-definitions";
import { SessionId, createIdCompressor } from "@fluidframework/id-compressor/internal";
import { createAlwaysFinalizedIdCompressor } from "@fluidframework/id-compressor/internal/test-utils";
import {
	MockContainerRuntimeFactoryForReconnection,
	MockFluidDataStoreRuntime,
	MockStorage,
} from "@fluidframework/test-runtime-utils/internal";
import {
	ChannelFactoryRegistry,
	ITestContainerConfig,
	ITestFluidObject,
	ITestObjectProvider,
	SummaryInfo,
	TestContainerRuntimeFactory,
	TestFluidObjectFactory,
	TestObjectProvider,
	createSummarizer,
	summarizeNow,
} from "@fluidframework/test-utils/internal";

import { ICodecFamily, IJsonCodec, withSchemaValidation } from "../codec/index.js";
import {
	AllowedUpdateType,
	AnnouncedVisitor,
	ChangeFamily,
	ChangeFamilyEditor,
	CommitKind,
	CommitMetadata,
	DeltaDetachedNodeBuild,
	DeltaDetachedNodeDestruction,
	DeltaFieldChanges,
	DeltaFieldMap,
	DeltaMark,
	DeltaRoot,
	DeltaVisitor,
	DetachedFieldIndex,
	FieldKey,
	FieldUpPath,
	IEditableForest,
	IForestSubscription,
	JsonableTree,
	Revertible,
	RevisionInfo,
	RevisionMetadataSource,
	RevisionTag,
	RevisionTagCodec,
	TaggedChange,
	TreeStoredSchema,
	TreeStoredSchemaRepository,
	UpPath,
	announceDelta,
	applyDelta,
	clonePath,
	compareUpPaths,
	initializeForest,
	makeDetachedFieldIndex,
	mapCursorField,
	moveToDetachedField,
	revisionMetadataSourceFromInfo,
	rootFieldKey,
} from "../core/index.js";
import {
	cursorToJsonObject,
	jsonRoot,
	jsonSchema,
	leaf,
	singleJsonCursor,
} from "../domains/index.js";
import { HasListeners, IEmitter, ISubscribable } from "../events/index.js";
import { typeboxValidator } from "../external-utilities/index.js";
import {
	ContextuallyTypedNodeData,
	FieldKinds,
	FlexFieldSchema,
	FlexTreeTypedField,
	NodeKeyManager,
	SchemaBuilderBase,
	ViewSchema,
	buildForest,
	createMockNodeKeyManager,
	cursorForMapTreeNode,
	nodeKeyFieldKey as defaultNodeKeyFieldKey,
	defaultSchemaPolicy,
	intoStoredSchema,
	jsonableTreeFromFieldCursor,
	jsonableTreeFromForest,
	mapRootChanges,
	mapTreeFromCursor,
	nodeKeyFieldKey as nodeKeyFieldKeyDefault,
	normalizeNewFieldContent,
} from "../feature-libraries/index.js";
// eslint-disable-next-line import/no-internal-modules
import { makeSchemaCodec } from "../feature-libraries/schema-index/codec.js";
import {
	CheckoutEvents,
	CheckoutFlexTreeView,
	ISharedTree,
	ITreeCheckout,
	InitializeAndSchematizeConfiguration,
	RevertibleFactory,
	SharedTree,
	SharedTreeContentSnapshot,
	SharedTreeFactory,
	TreeCheckout,
	TreeContent,
	createTreeCheckout,
} from "../shared-tree/index.js";
// eslint-disable-next-line import/no-internal-modules
import { ensureSchema } from "../shared-tree/schematizeTree.js";
// eslint-disable-next-line import/no-internal-modules
import { SchematizingSimpleTreeView, requireSchema } from "../shared-tree/schematizingTreeView.js";
// eslint-disable-next-line import/no-internal-modules
import { SharedTreeOptions } from "../shared-tree/sharedTree.js";
import { ImplicitFieldSchema, TreeConfiguration, toFlexConfig } from "../simple-tree/index.js";
import {
	JsonCompatible,
	Mutable,
	brand,
	disposeSymbol,
	nestedMapFromFlatList,
} from "../util/index.js";
<<<<<<< HEAD
import type { Client } from "@fluid-private/test-dds-utils";
import { FluidSerializer } from "@fluidframework/shared-object-base/internal";
=======
import { isFluidHandle } from "@fluidframework/runtime-utils/internal";
>>>>>>> 6894c4e1

// Testing utilities

/**
 * A {@link IJsonCodec} implementation which fails on encode and decode.
 *
 * Useful for testing codecs which compose over other codecs (in cases where the "inner" codec should never be called)
 */
export const failCodec: IJsonCodec<any, any, any, any> = {
	encode: () => assert.fail("Unexpected encode"),
	decode: () => assert.fail("Unexpected decode"),
};

/**
 * A {@link ICodecFamily} implementation which fails to resolve any codec.
 */
export const failCodecFamily: ICodecFamily<any, any> = {
	resolve: () => assert.fail("Unexpected resolve"),
	getSupportedFormats: () => [],
};

/**
 * Manages the creation, connection, and retrieval of SharedTrees and related components for ease of testing.
 * Satisfies the {@link ITestObjectProvider} interface.
 */
export type ITestTreeProvider = TestTreeProvider & ITestObjectProvider;

export enum SummarizeType {
	onDemand = 0,
	automatic = 1,
	disabled = 2,
}

/**
 * A test helper class that manages the creation, connection and retrieval of SharedTrees. Instances of this
 * class are created via {@link TestTreeProvider.create} and satisfy the {@link ITestObjectProvider} interface.
 */
export class TestTreeProvider {
	private static readonly treeId = "TestSharedTree";

	private readonly provider: ITestObjectProvider;
	private readonly _trees: SharedTree[] = [];
	private readonly _containers: IContainer[] = [];
	private readonly summarizer?: ISummarizer;

	public get trees(): readonly SharedTree[] {
		return this._trees;
	}

	public get containers(): readonly IContainer[] {
		return this._containers;
	}

	/**
	 * Create a new {@link TestTreeProvider} with a number of trees pre-initialized.
	 * @param trees - the number of trees to initialize this provider with. This is the same as calling
	 * {@link create} followed by {@link createTree} _trees_ times.
	 * @param summarizeType - enum to manually, automatically, or disable summarization
	 * @param factory - The factory to use for creating and loading trees. See {@link SharedTreeTestFactory}.
	 *
	 * @example
	 *
	 * ```typescript
	 * const provider = await TestTreeProvider.create(2);
	 * assert(provider.trees[0].isAttached());
	 * assert(provider.trees[1].isAttached());
	 * await trees.ensureSynchronized();
	 * ```
	 */
	public static async create(
		trees = 0,
		summarizeType: SummarizeType = SummarizeType.disabled,
		factory: SharedTreeFactory = new SharedTreeFactory({ jsonValidator: typeboxValidator }),
	): Promise<ITestTreeProvider> {
		// The on-demand summarizer shares a container with the first tree, so at least one tree and container must be created right away.
		assert(
			!(trees === 0 && summarizeType === SummarizeType.onDemand),
			"trees must be >= 1 to allow summarization on demand",
		);

		const registry = [[TestTreeProvider.treeId, factory]] as ChannelFactoryRegistry;
		const driver = new LocalServerTestDriver();
		const containerRuntimeFactory = () =>
			new TestContainerRuntimeFactory(
				"@fluid-example/test-dataStore",
				new TestFluidObjectFactory(registry),
				{
					summaryOptions: {
						summaryConfigOverrides:
							summarizeType === SummarizeType.disabled
								? { state: "disabled" }
								: undefined,
					},
					enableRuntimeIdCompressor: "on",
				},
			);

		const objProvider = new TestObjectProvider(Loader, driver, containerRuntimeFactory);

		if (summarizeType === SummarizeType.onDemand) {
			const container = await objProvider.makeTestContainer();
			const dataObject = (await container.getEntryPoint()) as ITestFluidObject;
			const firstTree = await dataObject.getSharedObject<SharedTree>(TestTreeProvider.treeId);
			const { summarizer } = await createSummarizer(objProvider, container);
			const provider = new TestTreeProvider(objProvider, [
				container,
				firstTree,
				summarizer,
			]) as ITestTreeProvider;
			for (let i = 1; i < trees; i++) {
				await provider.createTree();
			}
			return provider;
		} else {
			const provider = new TestTreeProvider(objProvider) as ITestTreeProvider;
			for (let i = 0; i < trees; i++) {
				await provider.createTree();
			}
			return provider;
		}
	}

	/**
	 * Create and initialize a new {@link ISharedTree} that is connected to all other trees from this provider.
	 * @returns the tree that was created. For convenience, the tree can also be accessed via `this[i]` where
	 * _i_ is the index of the tree in order of creation.
	 */
	public async createTree(): Promise<SharedTree> {
		const configProvider = (settings: Record<string, ConfigTypes>): IConfigProviderBase => ({
			getRawConfig: (name: string): ConfigTypes => settings[name],
		});
		const testContainerConfig: ITestContainerConfig = {
			loaderProps: {
				configProvider: configProvider({
					"Fluid.Container.enableOfflineLoad": true,
				}),
			},
		};
		const container =
			this.trees.length === 0
				? await this.provider.makeTestContainer(testContainerConfig)
				: await this.provider.loadTestContainer();

		this._containers.push(container);
		const dataObject = (await container.getEntryPoint()) as ITestFluidObject;
		return (this._trees[this.trees.length] = await dataObject.getSharedObject<SharedTree>(
			TestTreeProvider.treeId,
		));
	}

	/**
	 * Give this {@link TestTreeProvider} the ability to summarize on demand during a test by creating a summarizer
	 * client for the container at the given index.  This can only be called when the summarizeOnDemand parameter
	 * was set to true when calling the create() method.
	 * @returns void after a summary has been resolved. May be called multiple times.
	 */
	public async summarize(): Promise<SummaryInfo> {
		assert(
			this.summarizer !== undefined,
			"can't summarize because summarizeOnDemand was not set to true.",
		);
		return summarizeNow(this.summarizer, "TestTreeProvider");
	}

	public [Symbol.iterator](): IterableIterator<ISharedTree> {
		return this.trees[Symbol.iterator]();
	}

	private constructor(
		provider: ITestObjectProvider,
		firstTreeParams?: [IContainer, SharedTree, ISummarizer],
	) {
		this.provider = provider;
		if (firstTreeParams !== undefined) {
			const [container, firstTree, summarizer] = firstTreeParams;
			this._containers.push(container);
			this._trees.push(firstTree);
			this.summarizer = summarizer;
		}
		return new Proxy(this, {
			get: (target, prop, receiver) => {
				// Route all properties that are on the `TestTreeProvider` itself
				if ((target as never)[prop] !== undefined) {
					return Reflect.get(target, prop, receiver) as unknown;
				}

				// Route all other properties to the `TestObjectProvider`
				return Reflect.get(this.provider, prop, receiver) as unknown;
			},
		});
	}
}

export interface ConnectionSetter {
	readonly setConnected: (connectionState: boolean) => void;
}

export type SharedTreeWithConnectionStateSetter = SharedTree & ConnectionSetter;

/**
 * A test helper class that creates one or more SharedTrees connected to mock services.
 */
export class TestTreeProviderLite {
	private static readonly treeId = "TestSharedTree";
	private readonly runtimeFactory = new MockContainerRuntimeFactoryForReconnection();
	public readonly trees: readonly SharedTreeWithConnectionStateSetter[];

	/**
	 * Create a new {@link TestTreeProviderLite} with a number of trees pre-initialized.
	 * @param trees - the number of trees created by this provider.
	 * @param factory - an optional factory to use for creating and loading trees. See {@link SharedTreeTestFactory}.
	 * @param useDeterministicSessionIds - Whether or not to deterministically generate session ids
	 * @example
	 *
	 * ```typescript
	 * const provider = new TestTreeProviderLite(2);
	 * assert(provider.trees[0].isAttached());
	 * assert(provider.trees[1].isAttached());
	 * provider.processMessages();
	 * ```
	 */
	public constructor(
		trees = 1,
		private readonly factory = new SharedTreeFactory({ jsonValidator: typeboxValidator }),
		useDeterministicSessionIds = true,
	) {
		assert(trees >= 1, "Must initialize provider with at least one tree");
		const t: SharedTreeWithConnectionStateSetter[] = [];
		const random = useDeterministicSessionIds ? makeRandom(0xdeadbeef) : makeRandom();
		for (let i = 0; i < trees; i++) {
			const sessionId = random.uuid4() as SessionId;
			const runtime = new MockFluidDataStoreRuntime({
				clientId: `test-client-${i}`,
				id: "test",
				idCompressor: createIdCompressor(sessionId),
			});
			const tree = this.factory.create(
				runtime,
				TestTreeProviderLite.treeId,
			) as SharedTreeWithConnectionStateSetter;
			const containerRuntime = this.runtimeFactory.createContainerRuntime(runtime);
			tree.connect({
				deltaConnection: runtime.createDeltaConnection(),
				objectStorage: new MockStorage(),
			});
			(tree as Mutable<SharedTreeWithConnectionStateSetter>).setConnected = (
				connectionState: boolean,
			) => {
				containerRuntime.connected = connectionState;
			};
			t.push(tree);
		}
		this.trees = t;
	}

	public processMessages(count?: number): void {
		this.runtimeFactory.processSomeMessages(
			count ?? this.runtimeFactory.outstandingMessageCount,
		);
	}

	public get minimumSequenceNumber(): number {
		return this.runtimeFactory.getMinSeq();
	}

	public get sequenceNumber(): number {
		return this.runtimeFactory.sequenceNumber;
	}
}

/**
 * Run a custom "spy function" every time the given method is invoked.
 * @param methodClass - the class that has the method
 * @param methodName - the name of the method
 * @param spy - the spy function to run alongside the method
 * @returns a function which will remove the spy function when invoked. Should be called exactly once
 * after the spy is no longer needed.
 */
export function spyOnMethod(
	// eslint-disable-next-line @typescript-eslint/ban-types
	methodClass: Function,
	methodName: string,
	spy: () => void,
): () => void {
	const { prototype } = methodClass;
	const method = prototype[methodName];
	assert(typeof method === "function", `Method does not exist: ${methodName}`);

	const methodSpy = function (this: unknown, ...args: unknown[]): unknown {
		spy();
		return method.call(this, ...args);
	};
	prototype[methodName] = methodSpy;

	return () => {
		prototype[methodName] = method;
	};
}

/**
 * @returns `true` iff the given delta has a visible impact on the document tree.
 */
export function isDeltaVisible(delta: DeltaFieldChanges): boolean {
	for (const mark of delta.local ?? []) {
		if (mark.attach !== undefined || mark.detach !== undefined) {
			return true;
		}
		if (mark.fields !== undefined) {
			for (const field of mark.fields.values()) {
				if (isDeltaVisible(field)) {
					return true;
				}
			}
		}
	}
	return false;
}

/**
 * Assert two MarkList are equal, handling cursors.
 */
export function assertFieldChangesEqual(a: DeltaFieldChanges, b: DeltaFieldChanges): void {
	assert.deepStrictEqual(a, b);
}

/**
 * Assert two MarkList are equal, handling cursors.
 */
export function assertMarkListEqual(a: readonly DeltaMark[], b: readonly DeltaMark[]): void {
	assert.deepStrictEqual(a, b);
}

/**
 * Assert two Delta are equal, handling cursors.
 */
export function assertDeltaFieldMapEqual(a: DeltaFieldMap, b: DeltaFieldMap): void {
	assert.deepStrictEqual(a, b);
}

/**
 * Assert two Delta are equal, handling cursors.
 */
export function assertDeltaEqual(a: DeltaRoot, b: DeltaRoot): void {
	const aTree = mapRootChanges(a, mapTreeFromCursor);
	const bTree = mapRootChanges(b, mapTreeFromCursor);
	assert.deepStrictEqual(aTree, bTree);
}

/**
 * A test helper that allows custom code to be injected when a tree is created/loaded.
 */
export class SharedTreeTestFactory extends SharedTreeFactory {
	/**
	 * @param onCreate - Called once for each created tree (not called for trees loaded from summaries).
	 * @param onLoad - Called once for each tree that is loaded from a summary.
	 */
	public constructor(
		private readonly onCreate: (tree: SharedTree) => void,
		private readonly onLoad?: (tree: SharedTree) => void,
	) {
		super({ jsonValidator: typeboxValidator });
	}

	public override async load(
		runtime: IFluidDataStoreRuntime,
		id: string,
		services: IChannelServices,
		channelAttributes: Readonly<IChannelAttributes>,
	): Promise<SharedTree> {
		const tree = (await super.load(runtime, id, services, channelAttributes)) as SharedTree;
		this.onLoad?.(tree);
		return tree;
	}

	public override create(runtime: IFluidDataStoreRuntime, id: string): SharedTree {
		const tree = super.create(runtime, id) as SharedTree;
		this.onCreate(tree);
		return tree;
	}
}

export function validateTree(tree: ITreeCheckout, expected: JsonableTree[]): void {
	const actual = toJsonableTree(tree);
	assert.deepEqual(actual, expected);
}

const schemaCodec = makeSchemaCodec({ jsonValidator: typeboxValidator });

export function checkRemovedRootsAreSynchronized(trees: readonly ITreeCheckout[]) {
	if (trees.length > 1) {
		const baseline = nestedMapFromFlatList(trees[0].getRemovedRoots());
		for (const tree of trees.slice(1)) {
			const actual = nestedMapFromFlatList(tree.getRemovedRoots());
			assert.deepEqual(actual, baseline);
		}
	}
}

/**
 * This does NOT check that the trees have the same edits, same edit manager state or anything like that.
 * This ONLY checks if the content of the forest of the main branch of the trees match.
 */
export function validateTreeConsistency(treeA: ISharedTree, treeB: ISharedTree): void {
	// TODO: validate other aspects of these trees are consistent, for example their collaboration window information.
	validateSnapshotConsistency(
		treeA.contentSnapshot(),
		treeB.contentSnapshot(),
		`id: ${treeA.id} vs id: ${treeB.id}`,
	);
}

export function validateFuzzTreeConsistency(
	treeA: Client<SharedTreeFactory>,
	treeB: Client<SharedTreeFactory>,
): void {
	const aSerializer = new FluidSerializer(treeA.dataStoreRuntime.IFluidHandleContext);
	const bSerializer = new FluidSerializer(treeB.dataStoreRuntime.IFluidHandleContext);
	// This intentionally violates the type safety of validateSnapshotConsistency because we must
	// encode any handles in the content in order to validate. AB#7880
	validateSnapshotConsistency(
		aSerializer.encode(treeA.channel.contentSnapshot(), treeA.channel.handle),
		bSerializer.encode(treeB.channel.contentSnapshot(), treeB.channel.handle),
		`id: ${treeA.channel.id} vs id: ${treeB.channel.id}`,
	);
}

function contentToJsonableTree(content: TreeContent): JsonableTree[] {
	return jsonableTreeFromFieldCursor(
		normalizeNewFieldContent(content, content.schema.rootFieldSchema, content.initialTree),
	);
}

export function validateTreeContent(tree: ITreeCheckout, content: TreeContent): void {
	assert.deepEqual(toJsonableTree(tree), contentToJsonableTree(content));
	expectSchemaEqual(tree.storedSchema, intoStoredSchema(content.schema));
}

export function expectSchemaEqual(
	a: TreeStoredSchema,
	b: TreeStoredSchema,
	idDifferentiator: string | undefined = undefined,
): void {
	assert.deepEqual(
		schemaCodec.encode(a),
		schemaCodec.encode(b),
		`Inconsistent schema: ${idDifferentiator}`,
	);
}

export function validateViewConsistency(
	treeA: ITreeCheckout,
	treeB: ITreeCheckout,
	idDifferentiator: string | undefined = undefined,
): void {
	validateSnapshotConsistency(
		{
			tree: toJsonableTree(treeA),
			schema: treeA.storedSchema,
			removed: treeA.getRemovedRoots(),
		},
		{
			tree: toJsonableTree(treeB),
			schema: treeB.storedSchema,
			removed: treeA.getRemovedRoots(),
		},
		idDifferentiator,
	);
}

export function validateSnapshotConsistency(
	treeA: SharedTreeContentSnapshot,
	treeB: SharedTreeContentSnapshot,
	idDifferentiator: string | undefined = undefined,
): void {
	assert.deepEqual(
		prepareTreeForCompare(treeA.tree),
		prepareTreeForCompare(treeB.tree),
		`Inconsistent document tree json representation: ${idDifferentiator}`,
	);

	// Note: removed trees are not currently garbage collected, which allows us to expect that all clients should share the same
	// exact set of them. In the future, we will need to relax this expectation and only enforce that whenever two
	// clients both have data for the same removed tree (as identified by the first two tuple entries), then they
	// should be consistent about the content being stored (the third tuple entry).
	const mapA = nestedMapFromFlatList(
		treeA.removed.map(([key, num, children]) => [
			key,
			num,
			prepareTreeForCompare([children])[0],
		]),
	);
	const mapB = nestedMapFromFlatList(
		treeB.removed.map(([key, num, children]) => [
			key,
			num,
			prepareTreeForCompare([children])[0],
		]),
	);
	assert.deepEqual(
		mapA,
		mapB,
		`Inconsistent removed trees json representation: ${idDifferentiator}`,
	);
	expectSchemaEqual(treeA.schema, treeB.schema, idDifferentiator);
}

/**
 * Make a copy of a {@link JsonableTree} array adjusted for compatibility with `assert.deepEqual`.
 * @remarks
 * This replaces handles replaced with `{ Handle: absolutePath }`, and normalizes optional fields to be omitted.
 */
export function prepareTreeForCompare(tree: JsonableTree[]): object[] {
	return tree.map((node): object => {
		const fields: Record<string, object> = {};
		for (const [key, children] of Object.entries(node.fields ?? {})) {
			fields[key] = prepareTreeForCompare(children);
		}
		const inputValue = node.value;
		const value = isFluidHandle(inputValue) ? { Handle: inputValue.absolutePath } : inputValue;

		const output: Record<string, any> = { ...node, value, fields };

		// Normalize optional values to be omitted for cleaner diffs:
		if (output.value === undefined) delete output.value;
		if (Reflect.ownKeys(output.fields).length === 0) delete output.fields;

		return output as object;
	});
}

export function checkoutWithContent(
	content: TreeContent,
	args?: {
		events?: ISubscribable<CheckoutEvents> &
			IEmitter<CheckoutEvents> &
			HasListeners<CheckoutEvents>;
	},
): TreeCheckout {
	const forest = forestWithContent(content);
	return createTreeCheckout(testIdCompressor, mintRevisionTag, testRevisionTagCodec, {
		...args,
		forest,
		schema: new TreeStoredSchemaRepository(intoStoredSchema(content.schema)),
	});
}

export function flexTreeViewWithContent<TRoot extends FlexFieldSchema>(
	content: TreeContent<TRoot>,
	args?: {
		events?: ISubscribable<CheckoutEvents> &
			IEmitter<CheckoutEvents> &
			HasListeners<CheckoutEvents>;
		nodeKeyManager?: NodeKeyManager;
		nodeKeyFieldKey?: FieldKey;
	},
): CheckoutFlexTreeView<TRoot> {
	const view = checkoutWithContent(content, args);
	return new CheckoutFlexTreeView(
		view,
		content.schema,
		args?.nodeKeyManager ?? createMockNodeKeyManager(),
		args?.nodeKeyFieldKey ?? brand(defaultNodeKeyFieldKey),
	);
}

export function forestWithContent(content: TreeContent): IEditableForest {
	const forest = buildForest();
	const fieldCursor = normalizeNewFieldContent(
		{ schema: content.schema },
		content.schema.rootFieldSchema,
		content.initialTree,
	);
	// TODO:AB6712 Make the delta format accept a single cursor in Field mode.
	const nodeCursors = mapCursorField(fieldCursor, (c) =>
		cursorForMapTreeNode(mapTreeFromCursor(c)),
	);
	initializeForest(forest, nodeCursors, testRevisionTagCodec);
	return forest;
}

export function flexTreeWithContent<TRoot extends FlexFieldSchema>(
	content: TreeContent<TRoot>,
	args?: {
		forest?: IEditableForest;
		nodeKeyManager?: NodeKeyManager;
		nodeKeyFieldKey?: FieldKey;
		events?: ISubscribable<CheckoutEvents> &
			IEmitter<CheckoutEvents> &
			HasListeners<CheckoutEvents>;
	},
): FlexTreeTypedField<TRoot> {
	const forest = args?.forest ?? forestWithContent(content);
	const branch = createTreeCheckout(testIdCompressor, mintRevisionTag, testRevisionTagCodec, {
		...args,
		forest,
		schema: new TreeStoredSchemaRepository(intoStoredSchema(content.schema)),
	});
	const manager = args?.nodeKeyManager ?? createMockNodeKeyManager();
	const view = new CheckoutFlexTreeView(
		branch,
		content.schema,
		manager,
		args?.nodeKeyFieldKey ?? brand(nodeKeyFieldKeyDefault),
	);
	return view.flexTree;
}

export const jsonSequenceRootSchema = new SchemaBuilderBase(FieldKinds.sequence, {
	scope: "JsonSequenceRoot",
	libraries: [jsonSchema],
}).intoSchema(jsonRoot);

export const stringSequenceRootSchema = new SchemaBuilderBase(FieldKinds.sequence, {
	libraries: [leaf.library],
	scope: "StringSequenceRoot",
}).intoSchema(leaf.string);

export const numberSequenceRootSchema = new SchemaBuilderBase(FieldKinds.sequence, {
	libraries: [leaf.library],
	scope: "NumberSequenceRoot",
}).intoSchema(leaf.number);

export const emptyJsonSequenceConfig = {
	schema: jsonSequenceRootSchema,
	allowedSchemaModifications: AllowedUpdateType.Initialize,
	initialTree: [],
} satisfies InitializeAndSchematizeConfiguration;

export const emptyStringSequenceConfig = {
	schema: stringSequenceRootSchema,
	allowedSchemaModifications: AllowedUpdateType.Initialize,
	initialTree: [],
} satisfies InitializeAndSchematizeConfiguration;

/**
 * If the root is an array, this creates a sequence field at the root instead of a JSON array node.
 *
 * If the root is not an array, a single item root sequence is used.
 */
export function makeTreeFromJson(json: JsonCompatible[] | JsonCompatible): ITreeCheckout {
	const cursors = (Array.isArray(json) ? json : [json]).map(singleJsonCursor);
	const tree = checkoutWithContent({
		schema: jsonSequenceRootSchema,
		initialTree: cursors,
	});
	return tree;
}

export function toJsonableTree(tree: ITreeCheckout): JsonableTree[] {
	return jsonableTreeFromForest(tree.forest);
}

/**
 * Assumes `tree` is in the json domain and returns its content as a json compatible object.
 */
export function jsonTreeFromCheckout(tree: ITreeCheckout): JsonCompatible[] {
	return jsonTreeFromForest(tree.forest);
}

export function jsonTreeFromForest(forest: IForestSubscription): JsonCompatible[] {
	const readCursor = forest.allocateCursor();
	moveToDetachedField(forest, readCursor);
	const copy = mapCursorField(readCursor, cursorToJsonObject);
	readCursor.free();
	return copy;
}

/**
 * Helper function to insert node at a given index.
 *
 * TODO: delete once the JSON editing API is ready for use.
 *
 * @param tree - The tree on which to perform the insert.
 * @param index - The index in the root field at which to insert.
 * @param value - The value of the inserted nodes.
 */
export function insert(
	tree: ITreeCheckout,
	index: number,
	...values: ContextuallyTypedNodeData[]
): void {
	const fieldEditor = tree.editor.sequenceField({ field: rootFieldKey, parent: undefined });
	const content = normalizeNewFieldContent(
		{ schema: jsonSequenceRootSchema },
		jsonSequenceRootSchema.rootFieldSchema,
		values,
	);
	fieldEditor.insert(index, content);
}

export function remove(tree: ITreeCheckout, index: number, count: number): void {
	const field = tree.editor.sequenceField({ parent: undefined, field: rootFieldKey });
	field.remove(index, count);
}

export function expectJsonTree(
	actual: ITreeCheckout | ITreeCheckout[],
	expected: JsonCompatible[],
	expectRemovedRootsAreSynchronized = true,
): void {
	const trees = Array.isArray(actual) ? actual : [actual];
	for (const tree of trees) {
		const roots = jsonTreeFromCheckout(tree);
		assert.deepEqual(roots, expected);
	}
	if (expectRemovedRootsAreSynchronized) {
		checkRemovedRootsAreSynchronized(trees);
	}
}

export function expectEqualPaths(path: UpPath | undefined, expectedPath: UpPath | undefined): void {
	if (!compareUpPaths(path, expectedPath)) {
		// This is slower than above compare, so only do it in the error case.
		// Make a nice error message:
		assert.deepEqual(clonePath(path), clonePath(expectedPath));
		assert.fail("unequal paths, but clones compared equal");
	}
}

export function expectEqualFieldPaths(path: FieldUpPath, expectedPath: FieldUpPath): void {
	expectEqualPaths(path.parent, expectedPath.parent);
	assert.equal(path.field, expectedPath.field);
}

export const mockIntoDelta = (delta: DeltaRoot) => delta;

export interface EncodingTestData<TDecoded, TEncoded, TContext = void> {
	/**
	 * Contains test cases which should round-trip successfully through all persisted formats.
	 */
	successes: TContext extends void
		? [name: string, data: TDecoded][]
		: [name: string, data: TDecoded, context: TContext][];
	/**
	 * Contains malformed encoded data which a particular version's codec should fail to decode.
	 */
	failures?: {
		[version: string]: TContext extends void
			? [name: string, data: TEncoded][]
			: [name: string, data: TEncoded, context: TContext][];
	};
}

const assertDeepEqual = (a: any, b: any) => assert.deepEqual(a, b);

/**
 * Constructs a basic suite of round-trip tests for all versions of a codec family.
 * This helper should generally be wrapped in a `describe` block.
 *
 * Encoded data for JSON codecs within `family` will be validated using `typeboxValidator`.
 *
 * @privateRemarks It is generally not valid to compare the decoded formats with assert.deepEqual,
 * but since these round trip tests start with the decoded format (not the encoded format),
 * they require assert.deepEqual to be a valid comparison.
 * This can be problematic for some cases (for example edits containing cursors).
 *
 * TODO:
 * - Consider extending this to allow testing in a way where encoded formats (which can safely use deepEqual) are compared.
 * - Consider adding a custom comparison function for non-encoded data.
 * - Consider adding a way to test that specific values have specific encodings.
 * Maybe generalize test cases to each have an optional encoded and optional decoded form (require at least one), for example via:
 * `{name: string, encoded?: JsonCompatibleReadOnly, decoded?: TDecoded}`.
 */
export function makeEncodingTestSuite<TDecoded, TEncoded, TContext>(
	family: ICodecFamily<TDecoded, TContext>,
	encodingTestData: EncodingTestData<TDecoded, TEncoded, TContext>,
	assertEquivalent: (a: TDecoded, b: TDecoded) => void = assertDeepEqual,
): void {
	for (const version of family.getSupportedFormats()) {
		describe(`version ${version}`, () => {
			const codec = family.resolve(version);
			// A common pattern to avoid validating the same portion of encoded data multiple times
			// is for a codec to either validate its data is in schema itself and not return `encodedSchema`,
			// or for it to not validate its own data but return an `encodedSchema` and let the caller use that.
			// This block makes sure we still validate the encoded data schema for codecs following the latter
			// pattern.
			const jsonCodec =
				codec.json.encodedSchema !== undefined
					? withSchemaValidation(codec.json.encodedSchema, codec.json, typeboxValidator)
					: codec.json;
			describe("can json roundtrip", () => {
				for (const includeStringification of [false, true]) {
					describe(
						includeStringification ? "with stringification" : "without stringification",
						() => {
							for (const [name, data, context] of encodingTestData.successes) {
								it(name, () => {
									// eslint-disable-next-line @typescript-eslint/no-non-null-assertion
									let encoded = jsonCodec.encode(data, context!);
									if (includeStringification) {
										encoded = JSON.parse(JSON.stringify(encoded));
									}
									// eslint-disable-next-line @typescript-eslint/no-non-null-assertion
									const decoded = jsonCodec.decode(encoded, context!);
									assertEquivalent(decoded, data);
								});
							}
						},
					);
				}
			});

			describe("can binary roundtrip", () => {
				for (const [name, data, context] of encodingTestData.successes) {
					it(name, () => {
						// eslint-disable-next-line @typescript-eslint/no-non-null-assertion
						const encoded = codec.binary.encode(data, context!);
						// eslint-disable-next-line @typescript-eslint/no-non-null-assertion
						const decoded = codec.binary.decode(encoded, context!);
						assertEquivalent(decoded, data);
					});
				}
			});

			const failureCases = encodingTestData.failures?.[version ?? "undefined"] ?? [];
			if (failureCases.length > 0) {
				describe("rejects malformed data", () => {
					for (const [name, encodedData, context] of failureCases) {
						it(name, () => {
							assert.throws(() =>
								// eslint-disable-next-line @typescript-eslint/no-non-null-assertion
								jsonCodec.decode(encodedData as JsonCompatible, context!),
							);
						});
					}
				});
			}
		});
	}
}

/**
 * Creates a change receiver function for passing to an `EditBuilder` which records the changes
 * applied via that editor and allows them to be queried via a function.
 * @param _changeFamily - this optional change family allows for type inference of `TChange` for
 * convenience, but is otherwise unused.
 * @returns a change receiver function and a function that will return all changes received
 */
export function testChangeReceiver<TChange>(
	_changeFamily?: ChangeFamily<ChangeFamilyEditor, TChange>,
): [
	changeReceiver: Parameters<ChangeFamily<ChangeFamilyEditor, TChange>["buildEditor"]>[0],
	getChanges: () => readonly TChange[],
] {
	const changes: TChange[] = [];
	const changeReceiver = (change: TChange) => changes.push(change);
	return [changeReceiver, () => [...changes]];
}

export function defaultRevisionMetadataFromChanges(
	changes: readonly TaggedChange<unknown>[],
): RevisionMetadataSource {
	return revisionMetadataSourceFromInfo(defaultRevInfosFromChanges(changes));
}

export function defaultRevInfosFromChanges(
	changes: readonly TaggedChange<unknown>[],
): RevisionInfo[] {
	const revInfos: RevisionInfo[] = [];
	const revisions = new Set<RevisionTag>();
	const rolledBackRevisions: RevisionTag[] = [];
	for (const change of changes) {
		// TODO: ADO#7366 assert to check if either all the changes have revision,
		// or that all of the changes have undefined revision.
		if (change.revision !== undefined) {
			revInfos.push({
				revision: change.revision,
				rollbackOf: change.rollbackOf,
			});

			revisions.add(change.revision);
			if (change.rollbackOf !== undefined) {
				rolledBackRevisions.push(change.rollbackOf);
			}
		}
	}

	rolledBackRevisions.reverse();
	for (const revision of rolledBackRevisions) {
		if (!revisions.has(revision)) {
			revInfos.push({ revision });
		}
	}

	return revInfos;
}

export function applyTestDelta(
	delta: DeltaFieldMap,
	deltaProcessor: { acquireVisitor: () => DeltaVisitor },
	detachedFieldIndex?: DetachedFieldIndex,
	build?: readonly DeltaDetachedNodeBuild[],
	destroy?: readonly DeltaDetachedNodeDestruction[],
): void {
	const rootDelta = rootFromDeltaFieldMap(delta, build, destroy);
	applyDelta(
		rootDelta,
		deltaProcessor,
		detachedFieldIndex ?? makeDetachedFieldIndex(undefined, testRevisionTagCodec),
	);
}

export function announceTestDelta(
	delta: DeltaFieldMap,
	deltaProcessor: { acquireVisitor: () => DeltaVisitor & AnnouncedVisitor },
	detachedFieldIndex?: DetachedFieldIndex,
	build?: readonly DeltaDetachedNodeBuild[],
	destroy?: readonly DeltaDetachedNodeDestruction[],
): void {
	const rootDelta = rootFromDeltaFieldMap(delta, build, destroy);
	announceDelta(
		rootDelta,
		deltaProcessor,
		detachedFieldIndex ?? makeDetachedFieldIndex(undefined, testRevisionTagCodec),
	);
}

export function rootFromDeltaFieldMap(
	delta: DeltaFieldMap,
	build?: readonly DeltaDetachedNodeBuild[],
	destroy?: readonly DeltaDetachedNodeDestruction[],
): Mutable<DeltaRoot> {
	const rootDelta: Mutable<DeltaRoot> = { fields: delta };
	if (build !== undefined) {
		rootDelta.build = build;
	}
	if (destroy !== undefined) {
		rootDelta.destroy = destroy;
	}
	return rootDelta;
}

export function createTestUndoRedoStacks(events: ISubscribable<CheckoutEvents>): {
	undoStack: Revertible[];
	redoStack: Revertible[];
	unsubscribe: () => void;
} {
	const undoStack: Revertible[] = [];
	const redoStack: Revertible[] = [];

	function onDispose(disposed: Revertible): void {
		const redoIndex = redoStack.indexOf(disposed);
		if (redoIndex !== -1) {
			redoStack.splice(redoIndex, 1);
		} else {
			const undoIndex = undoStack.indexOf(disposed);
			if (undoIndex !== -1) {
				undoStack.splice(undoIndex, 1);
			}
		}
	}

	function onNewCommit(commit: CommitMetadata, getRevertible?: RevertibleFactory): void {
		if (getRevertible !== undefined) {
			const revertible = getRevertible(onDispose);
			if (commit.kind === CommitKind.Undo) {
				redoStack.push(revertible);
			} else {
				undoStack.push(revertible);
			}
		}
	}

	const unsubscribeFromCommitApplied = events.on("commitApplied", onNewCommit);
	const unsubscribe = () => {
		unsubscribeFromCommitApplied();
		for (const revertible of undoStack) {
			revertible[disposeSymbol]();
		}
		for (const revertible of redoStack) {
			revertible[disposeSymbol]();
		}
	};
	return { undoStack, redoStack, unsubscribe };
}

export const testIdCompressor = createAlwaysFinalizedIdCompressor(
	"00000000-0000-4000-b000-000000000000" as SessionId,
);
export function mintRevisionTag(): RevisionTag {
	return testIdCompressor.generateCompressedId();
}

export const testRevisionTagCodec = new RevisionTagCodec(testIdCompressor);

/**
 * Like {@link ITree.schematize}, but uses the flex-tree schema system and exposes the tree as a flex-tree.
 */
export function schematizeFlexTree<TRoot extends FlexFieldSchema>(
	tree: SharedTree,
	config: InitializeAndSchematizeConfiguration<TRoot>,
	onDispose?: () => void,
	nodeKeyManager?: NodeKeyManager,
	nodeKeyFieldKey?: FieldKey,
): CheckoutFlexTreeView<TRoot> {
	const viewSchema = new ViewSchema(defaultSchemaPolicy, {}, config.schema);
	if (!ensureSchema(viewSchema, config.allowedSchemaModifications, tree.checkout, config)) {
		assert.fail("Schematize failed");
	}

	return requireSchema(
		tree.checkout,
		viewSchema,
		onDispose ?? (() => {}),
		nodeKeyManager ?? createMockNodeKeyManager(),
		nodeKeyFieldKey ?? brand(defaultNodeKeyFieldKey),
	);
}

// Session ids used for the created trees' IdCompressors must be deterministic.
// TestTreeProviderLite does this by default.
// Test trees which manually create their data store runtime must set up their trees'
// session ids explicitly.
// Note: trees which simulate attach scenarios using the mocks should finalize ids created
// while detached. This is only relevant for attach scenarios as the mocks set up appropriate
// finalization when messages are processed.
const testSessionId = "beefbeef-beef-4000-8000-000000000001" as SessionId;

/**
 * Simple non-factory based wrapper around `new SharedTree` with test appropriate defaults.
 *
 * See TestTreeProvider, TestTreeProviderLite and SharedTreeFactory for other ways to build trees.
 *
 * If what is needed is a view, see options to create one without making a SharedTree instance.
 */
export function treeTestFactory(
	options: {
		id?: string;
		runtime?: IFluidDataStoreRuntime;
		attributes?: IChannelAttributes;
		options?: SharedTreeOptions;
		telemetryContextPrefix?: string;
	} = {},
): SharedTree {
	return new SharedTree(
		options.id ?? "tree",
		options.runtime ??
			new MockFluidDataStoreRuntime({
				idCompressor: createIdCompressor(testSessionId),
				clientId: "test-client",
				id: "test",
			}),
		options.attributes ?? new SharedTreeFactory().attributes,
		options.options ?? { jsonValidator: typeboxValidator },
		options.telemetryContextPrefix ?? "SharedTree",
	);
}

/**
 * Given the TreeConfiguration, returns a view.
 *
 * This works a much like the actual package public API as possible, while avoiding the actual SharedTree object.
 * This should allow realistic (app like testing) of all the simple-tree APIs.
 */
export function getView<TSchema extends ImplicitFieldSchema>(
	config: TreeConfiguration<TSchema>,
	nodeKeyManager?: NodeKeyManager,
): SchematizingSimpleTreeView<TSchema> {
	const flexConfig = toFlexConfig(config);
	const checkout = checkoutWithContent(flexConfig);
	return new SchematizingSimpleTreeView<TSchema>(
		checkout,
		config,
		nodeKeyManager ?? createMockNodeKeyManager(),
		brand(defaultNodeKeyFieldKey),
	);
}<|MERGE_RESOLUTION|>--- conflicted
+++ resolved
@@ -137,12 +137,7 @@
 	disposeSymbol,
 	nestedMapFromFlatList,
 } from "../util/index.js";
-<<<<<<< HEAD
-import type { Client } from "@fluid-private/test-dds-utils";
-import { FluidSerializer } from "@fluidframework/shared-object-base/internal";
-=======
 import { isFluidHandle } from "@fluidframework/runtime-utils/internal";
->>>>>>> 6894c4e1
 
 // Testing utilities
 
