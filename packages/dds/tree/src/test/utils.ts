--- conflicted
+++ resolved
@@ -630,23 +630,11 @@
 	assert.deepEqual(actual, expected);
 }
 
-<<<<<<< HEAD
 // If you are adding a new schema format, consider changing the encoding format used for this codec, given
 // that equality of two schemas in tests is achieved by deep-comparing their persisted representations.
 // If the newer format is a superset of the previous format, it can be safely used for comparisons. This is the
 // case with schema format v2.
 const schemaCodec = makeSchemaCodec({ jsonValidator: typeboxValidator }, SchemaVersion.v2);
-=======
-const schemaCodec = makeSchemaCodec({ jsonValidator: typeboxValidator }, SchemaVersion.v1);
-
-// If you are adding a new schema format, consider changing the encoding format used in the above codec, given
-// that equality of two schemas in tests is achieved by deep-comparing their persisted representations.
-// Note we have to divide the length of the return value from `Object.keys` to get the number of enum entries.
-assert(
-	Object.keys(SchemaVersion).length / 2 === 1,
-	"This code only handles a single schema codec version.",
-);
->>>>>>> 73fffe3a
 
 export function checkRemovedRootsAreSynchronized(trees: readonly ITreeCheckout[]): void {
 	if (trees.length > 1) {
