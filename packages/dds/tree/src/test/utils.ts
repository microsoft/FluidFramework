--- conflicted
+++ resolved
@@ -1515,27 +1515,6 @@
 }
 
 /**
-<<<<<<< HEAD
- * Allow running test with development only logic disabled.
- * @remarks
- * Ideally testing for production style use would be done by producing an actual production bundle and testing that,
- * but configuring that is more difficult and this is a useful approximation for now.
- *
- * Currently this configuration is not run automatically.
- * As this currently only disables debugAsserts and development only assert messages, the changes of regressions are low.
- * Currently its considered better to send the testing time on running more fuzz tests.
- * Some test suites where regressions are more likely do their own testing with and without `emulateProductionBuild`,
- * further reducing the need to run this configuration regularly.
- */
-const emulateProduction = process.argv.includes("--emulateProduction");
-
-if (emulateProduction) {
-	before(() => {
-		emulateProductionBuild();
-	});
-	after(() => {
-		emulateProductionBuild(false);
-=======
  * Helper for building {@link TreeFieldStoredSchema}.
  */
 export function fieldSchema(
@@ -1624,6 +1603,28 @@
 	return chunkFieldSingle(fieldCursor, {
 		policy: defaultChunkPolicy,
 		idCompressor: testIdCompressor,
->>>>>>> be5e151e
+	});
+}
+
+/**
+ * Allow running test with development only logic disabled.
+ * @remarks
+ * Ideally testing for production style use would be done by producing an actual production bundle and testing that,
+ * but configuring that is more difficult and this is a useful approximation for now.
+ *
+ * Currently this configuration is not run automatically.
+ * As this currently only disables debugAsserts and development only assert messages, the changes of regressions are low.
+ * Currently its considered better to send the testing time on running more fuzz tests.
+ * Some test suites where regressions are more likely do their own testing with and without `emulateProductionBuild`,
+ * further reducing the need to run this configuration regularly.
+ */
+const emulateProduction = process.argv.includes("--emulateProduction");
+
+if (emulateProduction) {
+	before(() => {
+		emulateProductionBuild();
+	});
+	after(() => {
+		emulateProductionBuild(false);
 	});
 }