/*!
 * Copyright (c) Microsoft Corporation and contributors. All rights reserved.
 * Licensed under the MIT License.
 */

import { strict as assert } from "node:assert";
import {
	createMockLoggerExt,
	type IMockLoggerExt,
	type ITelemetryLoggerExt,
	UsageError,
} from "@fluidframework/telemetry-utils/internal";

import { makeRandom } from "@fluid-private/stochastic-test-utils";
import { LocalServerTestDriver } from "@fluid-private/test-drivers";
import type { IContainer } from "@fluidframework/container-definitions/internal";
import { Loader } from "@fluidframework/container-loader/internal";
import type { ISummarizer } from "@fluidframework/container-runtime/internal";
import type { ConfigTypes, IConfigProviderBase } from "@fluidframework/core-interfaces";
import type {
	IChannelAttributes,
	IFluidDataStoreRuntime,
	IChannelServices,
} from "@fluidframework/datastore-definitions/internal";
import type { SessionId } from "@fluidframework/id-compressor";
import { assertIsStableId, createIdCompressor } from "@fluidframework/id-compressor/internal";
import { createAlwaysFinalizedIdCompressor } from "@fluidframework/id-compressor/internal/test-utils";
import {
	MockContainerRuntimeFactoryForReconnection,
	MockFluidDataStoreRuntime,
	MockStorage,
} from "@fluidframework/test-runtime-utils/internal";
import {
	type ChannelFactoryRegistry,
	type ITestContainerConfig,
	type ITestFluidObject,
	type ITestObjectProvider,
	type SummaryInfo,
	TestContainerRuntimeFactory,
	TestFluidObjectFactory,
	TestObjectProvider,
	createSummarizer,
	summarizeNow,
} from "@fluidframework/test-utils/internal";

import { type ICodecFamily, type IJsonCodec, withSchemaValidation } from "../codec/index.js";
import {
	type AnnouncedVisitor,
	type ChangeFamily,
	type ChangeFamilyEditor,
	CommitKind,
	type CommitMetadata,
	type DeltaDetachedNodeBuild,
	type DeltaDetachedNodeDestruction,
	type DeltaFieldChanges,
	type DeltaFieldMap,
	type DeltaMark,
	type DeltaRoot,
	type DeltaVisitor,
	type DetachedFieldIndex,
	type FieldUpPath,
	type IEditableForest,
	type IForestSubscription,
	type JsonableTree,
	type Revertible,
	type RevisionInfo,
	type RevisionMetadataSource,
	type RevisionTag,
	RevisionTagCodec,
	type TaggedChange,
	type TreeStoredSchema,
	TreeStoredSchemaRepository,
	type UpPath,
	announceDelta,
	applyDelta,
	clonePath,
	compareUpPaths,
	initializeForest,
	makeDetachedFieldIndex,
	mapCursorField,
	moveToDetachedField,
	revisionMetadataSourceFromInfo,
	type Anchor,
	type AnchorNode,
	type AnchorSetRootEvents,
	type TreeStoredSchemaSubscription,
	type ITreeCursorSynchronous,
	CursorLocationType,
	type RevertibleFactory,
} from "../core/index.js";
import type { HasListeners, IEmitter, Listenable } from "../events/index.js";
import { typeboxValidator } from "../external-utilities/index.js";
import {
	type NodeKeyManager,
	buildForest,
	cursorForMapTreeNode,
	defaultSchemaPolicy,
	jsonableTreeFromFieldCursor,
	jsonableTreeFromForest,
	mapRootChanges,
	mapTreeFromCursor,
	MockNodeKeyManager,
	cursorForMapTreeField,
	type IDefaultEditBuilder,
} from "../feature-libraries/index.js";
// eslint-disable-next-line import/no-internal-modules
import { makeSchemaCodec } from "../feature-libraries/schema-index/codec.js";
import {
	type CheckoutEvents,
	CheckoutFlexTreeView,
	type ISharedTree,
	type ITreeCheckout,
	SharedTree,
	type SharedTreeContentSnapshot,
	SharedTreeFactory,
	type TreeCheckout,
	createTreeCheckout,
	type ISharedTreeEditor,
	type ITransaction,
	type ITreeCheckoutFork,
} from "../shared-tree/index.js";
// eslint-disable-next-line import/no-internal-modules
import type { TreeStoredContent } from "../shared-tree/schematizeTree.js";
import {
	SchematizingSimpleTreeView,
	// eslint-disable-next-line import/no-internal-modules
} from "../shared-tree/schematizingTreeView.js";
// eslint-disable-next-line import/no-internal-modules
import type { SharedTreeOptions } from "../shared-tree/sharedTree.js";
import {
	type ImplicitFieldSchema,
	type TreeViewConfiguration,
	SchemaFactory,
	toStoredSchema,
	type TreeViewEvents,
	type TreeView,
} from "../simple-tree/index.js";
import {
	type JsonCompatible,
	type Mutable,
	nestedMapFromFlatList,
	forEachInNestedMap,
	tryGetFromNestedMap,
	isReadonlyArray,
} from "../util/index.js";
import { isFluidHandle, toFluidHandleInternal } from "@fluidframework/runtime-utils/internal";
import type { Client } from "@fluid-private/test-dds-utils";
import { JsonUnion, cursorToJsonObject, singleJsonCursor } from "./json/index.js";
// eslint-disable-next-line import/no-internal-modules
import type { TreeSimpleContent } from "./feature-libraries/flex-tree/utils.js";

// Testing utilities

/**
 * A {@link IJsonCodec} implementation which fails on encode and decode.
 *
 * Useful for testing codecs which compose over other codecs (in cases where the "inner" codec should never be called)
 */
// eslint-disable-next-line @typescript-eslint/no-explicit-any
export const failCodec: IJsonCodec<any, any, any, any> = {
	encode: () => assert.fail("Unexpected encode"),
	decode: () => assert.fail("Unexpected decode"),
};

/**
 * A {@link ICodecFamily} implementation which fails to resolve any codec.
 */
// eslint-disable-next-line @typescript-eslint/no-explicit-any
export const failCodecFamily: ICodecFamily<any, any> = {
	resolve: () => assert.fail("Unexpected resolve"),
	getSupportedFormats: () => [],
};

/**
 * Manages the creation, connection, and retrieval of SharedTrees and related components for ease of testing.
 * Satisfies the {@link ITestObjectProvider} interface.
 */
export type ITestTreeProvider = TestTreeProvider & ITestObjectProvider;

export enum SummarizeType {
	onDemand = 0,
	automatic = 1,
	disabled = 2,
}

/**
 * A test helper class that manages the creation, connection and retrieval of SharedTrees. Instances of this
 * class are created via {@link TestTreeProvider.create} and satisfy the {@link ITestObjectProvider} interface.
 */
export class TestTreeProvider {
	private static readonly treeId = "TestSharedTree";

	private readonly provider: ITestObjectProvider;
	private readonly _trees: SharedTree[] = [];
	private readonly _containers: IContainer[] = [];
	private readonly summarizer?: ISummarizer;

	public get trees(): readonly SharedTree[] {
		return this._trees;
	}

	public get containers(): readonly IContainer[] {
		return this._containers;
	}

	/**
	 * Create a new {@link TestTreeProvider} with a number of trees pre-initialized.
	 * @param trees - the number of trees to initialize this provider with. This is the same as calling
	 * {@link create} followed by {@link createTree} _trees_ times.
	 * @param summarizeType - enum to manually, automatically, or disable summarization
	 * @param factory - The factory to use for creating and loading trees. See {@link SharedTreeTestFactory}.
	 *
	 * @example
	 *
	 * ```typescript
	 * const provider = await TestTreeProvider.create(2);
	 * assert(provider.trees[0].isAttached());
	 * assert(provider.trees[1].isAttached());
	 * await trees.ensureSynchronized();
	 * ```
	 */
	public static async create(
		trees = 0,
		summarizeType: SummarizeType = SummarizeType.disabled,
		factory: SharedTreeFactory = new SharedTreeFactory({ jsonValidator: typeboxValidator }),
	): Promise<ITestTreeProvider> {
		// The on-demand summarizer shares a container with the first tree, so at least one tree and container must be created right away.
		assert(
			!(trees === 0 && summarizeType === SummarizeType.onDemand),
			"trees must be >= 1 to allow summarization on demand",
		);

		const registry = [[TestTreeProvider.treeId, factory]] as ChannelFactoryRegistry;
		const driver = new LocalServerTestDriver();
		const containerRuntimeFactory = () =>
			new TestContainerRuntimeFactory(
				"@fluid-example/test-dataStore",
				new TestFluidObjectFactory(registry),
				{
					summaryOptions: {
						summaryConfigOverrides:
							summarizeType === SummarizeType.disabled ? { state: "disabled" } : undefined,
					},
					enableRuntimeIdCompressor: "on",
				},
			);

		const objProvider = new TestObjectProvider(Loader, driver, containerRuntimeFactory);

		if (summarizeType === SummarizeType.onDemand) {
			const container = await objProvider.makeTestContainer();
			const dataObject = (await container.getEntryPoint()) as ITestFluidObject;
			const firstTree = await dataObject.getSharedObject<SharedTree>(TestTreeProvider.treeId);
			const { summarizer } = await createSummarizer(objProvider, container);
			const provider = new TestTreeProvider(objProvider, [
				container,
				firstTree,
				summarizer,
			]) as ITestTreeProvider;
			for (let i = 1; i < trees; i++) {
				await provider.createTree();
			}
			return provider;
		} else {
			const provider = new TestTreeProvider(objProvider) as ITestTreeProvider;
			for (let i = 0; i < trees; i++) {
				await provider.createTree();
			}
			return provider;
		}
	}

	/**
	 * Create and initialize a new {@link ISharedTree} that is connected to all other trees from this provider.
	 * @returns the tree that was created. For convenience, the tree can also be accessed via `this[i]` where
	 * _i_ is the index of the tree in order of creation.
	 */
	public async createTree(): Promise<SharedTree> {
		const configProvider = (settings: Record<string, ConfigTypes>): IConfigProviderBase => ({
			getRawConfig: (name: string): ConfigTypes => settings[name],
		});
		const testContainerConfig: ITestContainerConfig = {
			loaderProps: {
				configProvider: configProvider({
					"Fluid.Container.enableOfflineLoad": true,
				}),
			},
		};
		const container =
			this.trees.length === 0
				? await this.provider.makeTestContainer(testContainerConfig)
				: await this.provider.loadTestContainer();

		this._containers.push(container);
		const dataObject = (await container.getEntryPoint()) as ITestFluidObject;
		return (this._trees[this.trees.length] = await dataObject.getSharedObject<SharedTree>(
			TestTreeProvider.treeId,
		));
	}

	/**
	 * Give this {@link TestTreeProvider} the ability to summarize on demand during a test by creating a summarizer
	 * client for the container at the given index.  This can only be called when the summarizeOnDemand parameter
	 * was set to true when calling the create() method.
	 * @returns void after a summary has been resolved. May be called multiple times.
	 */
	public async summarize(): Promise<SummaryInfo> {
		assert(
			this.summarizer !== undefined,
			"can't summarize because summarizeOnDemand was not set to true.",
		);
		return summarizeNow(this.summarizer, "TestTreeProvider");
	}

	public [Symbol.iterator](): IterableIterator<ISharedTree> {
		return this.trees[Symbol.iterator]();
	}

	private constructor(
		provider: ITestObjectProvider,
		firstTreeParams?: [IContainer, SharedTree, ISummarizer],
	) {
		this.provider = provider;
		if (firstTreeParams !== undefined) {
			const [container, firstTree, summarizer] = firstTreeParams;
			this._containers.push(container);
			this._trees.push(firstTree);
			this.summarizer = summarizer;
		}
		return new Proxy(this, {
			get: (target, prop, receiver) => {
				// Route all properties that are on the `TestTreeProvider` itself
				if ((target as never)[prop] !== undefined) {
					return Reflect.get(target, prop, receiver) as unknown;
				}

				// Route all other properties to the `TestObjectProvider`
				return Reflect.get(this.provider, prop, receiver) as unknown;
			},
		});
	}
}

export interface ConnectionSetter {
	readonly setConnected: (connectionState: boolean) => void;
}

export type SharedTreeWithConnectionStateSetter = SharedTree & ConnectionSetter;

/**
 * A test helper class that creates one or more SharedTrees connected to mock services.
 */
export class TestTreeProviderLite {
	private static readonly treeId = "TestSharedTree";
	private readonly runtimeFactory = new MockContainerRuntimeFactoryForReconnection();
	public readonly trees: readonly SharedTreeWithConnectionStateSetter[];
	public readonly logger: IMockLoggerExt = createMockLoggerExt();

	/**
	 * Create a new {@link TestTreeProviderLite} with a number of trees pre-initialized.
	 * @param trees - the number of trees created by this provider.
	 * @param factory - an optional factory to use for creating and loading trees. See {@link SharedTreeTestFactory}.
	 * @param useDeterministicSessionIds - Whether or not to deterministically generate session ids
	 * @example
	 *
	 * ```typescript
	 * const provider = new TestTreeProviderLite(2);
	 * assert(provider.trees[0].isAttached());
	 * assert(provider.trees[1].isAttached());
	 * provider.processMessages();
	 * ```
	 */
	public constructor(
		trees = 1,
		private readonly factory = new SharedTreeFactory({ jsonValidator: typeboxValidator }),
		useDeterministicSessionIds = true,
	) {
		assert(trees >= 1, "Must initialize provider with at least one tree");
		const t: SharedTreeWithConnectionStateSetter[] = [];
		const random = useDeterministicSessionIds ? makeRandom(0xdeadbeef) : makeRandom();
		for (let i = 0; i < trees; i++) {
			const sessionId = random.uuid4() as SessionId;
			const runtime = new MockFluidDataStoreRuntime({
				clientId: `test-client-${i}`,
				id: "test",
				idCompressor: createIdCompressor(sessionId),
				logger: this.logger,
			});
			const tree = this.factory.create(
				runtime,
				TestTreeProviderLite.treeId,
			) as SharedTreeWithConnectionStateSetter;
			const containerRuntime = this.runtimeFactory.createContainerRuntime(runtime);
			tree.connect({
				deltaConnection: runtime.createDeltaConnection(),
				objectStorage: new MockStorage(),
			});
			(tree as Mutable<SharedTreeWithConnectionStateSetter>).setConnected = (
				connectionState: boolean,
			) => {
				containerRuntime.connected = connectionState;
			};
			t.push(tree);
		}
		this.trees = t;
	}

	public processMessages(count?: number): void {
		this.runtimeFactory.processSomeMessages(
			count ?? this.runtimeFactory.outstandingMessageCount,
		);
	}

	public get minimumSequenceNumber(): number {
		return this.runtimeFactory.getMinSeq();
	}

	public get sequenceNumber(): number {
		return this.runtimeFactory.sequenceNumber;
	}
}

/**
 * Run a custom "spy function" every time the given method is invoked.
 * @param methodClass - the class that has the method
 * @param methodName - the name of the method
 * @param spy - the spy function to run alongside the method
 * @returns a function which will remove the spy function when invoked. Should be called exactly once
 * after the spy is no longer needed.
 */
export function spyOnMethod(
	// eslint-disable-next-line @typescript-eslint/ban-types
	methodClass: Function,
	methodName: string,
	spy: () => void,
): () => void {
	const { prototype } = methodClass;
	const method = prototype[methodName];
	assert(typeof method === "function", `Method does not exist: ${methodName}`);

	const methodSpy = function (this: unknown, ...args: unknown[]): unknown {
		spy();
		return method.call(this, ...args);
	};
	prototype[methodName] = methodSpy;

	return () => {
		prototype[methodName] = method;
	};
}

/**
 * @returns `true` iff the given delta has a visible impact on the document tree.
 */
export function isDeltaVisible(delta: DeltaFieldChanges): boolean {
	for (const mark of delta.local ?? []) {
		if (mark.attach !== undefined || mark.detach !== undefined) {
			return true;
		}
		if (mark.fields !== undefined) {
			for (const field of mark.fields.values()) {
				if (isDeltaVisible(field)) {
					return true;
				}
			}
		}
	}
	return false;
}

/**
 * Assert two MarkList are equal, handling cursors.
 */
export function assertFieldChangesEqual(a: DeltaFieldChanges, b: DeltaFieldChanges): void {
	assert.deepStrictEqual(a, b);
}

/**
 * Assert two MarkList are equal, handling cursors.
 */
export function assertMarkListEqual(a: readonly DeltaMark[], b: readonly DeltaMark[]): void {
	assert.deepStrictEqual(a, b);
}

/**
 * Assert two Delta are equal, handling cursors.
 */
export function assertDeltaFieldMapEqual(a: DeltaFieldMap, b: DeltaFieldMap): void {
	assert.deepStrictEqual(a, b);
}

/**
 * Assert two Delta are equal, handling cursors.
 */
export function assertDeltaEqual(a: DeltaRoot, b: DeltaRoot): void {
	const aTree = mapRootChanges(a, mapTreeFromCursor);
	const bTree = mapRootChanges(b, mapTreeFromCursor);
	assert.deepStrictEqual(aTree, bTree);
}

/**
 * A test helper that allows custom code to be injected when a tree is created/loaded.
 */
export class SharedTreeTestFactory extends SharedTreeFactory {
	/**
	 * @param onCreate - Called once for each created tree (not called for trees loaded from summaries).
	 * @param onLoad - Called once for each tree that is loaded from a summary.
	 */
	public constructor(
		private readonly onCreate: (tree: SharedTree) => void,
		private readonly onLoad?: (tree: SharedTree) => void,
	) {
		super({ jsonValidator: typeboxValidator });
	}

	public override async load(
		runtime: IFluidDataStoreRuntime,
		id: string,
		services: IChannelServices,
		channelAttributes: Readonly<IChannelAttributes>,
	): Promise<SharedTree> {
		const tree = await super.load(runtime, id, services, channelAttributes);
		this.onLoad?.(tree);
		return tree;
	}

	public override create(runtime: IFluidDataStoreRuntime, id: string): SharedTree {
		const tree = super.create(runtime, id);
		this.onCreate(tree);
		return tree;
	}
}

export function validateTree(tree: ITreeCheckout, expected: JsonableTree[]): void {
	const actual = toJsonableTree(tree);
	assert.deepEqual(actual, expected);
}

const schemaCodec = makeSchemaCodec({ jsonValidator: typeboxValidator });

export function checkRemovedRootsAreSynchronized(trees: readonly ITreeCheckout[]): void {
	if (trees.length > 1) {
		const baseline = nestedMapFromFlatList(trees[0].getRemovedRoots());
		for (const tree of trees.slice(1)) {
			const actual = nestedMapFromFlatList(tree.getRemovedRoots());
			assert.deepEqual(actual, baseline);
		}
	}
}

/**
 * This does NOT check that the trees have the same edits, same edit manager state or anything like that.
 * This ONLY checks if the content of the forest of the main branch of the trees match.
 */
export function validateTreeConsistency(treeA: ISharedTree, treeB: ISharedTree): void {
	// TODO: validate other aspects of these trees are consistent, for example their collaboration window information.
	validateSnapshotConsistency(
		treeA.contentSnapshot(),
		treeB.contentSnapshot(),
		`id: ${treeA.id} vs id: ${treeB.id}`,
	);
}

export function validateFuzzTreeConsistency(
	treeA: Client<SharedTreeFactory>,
	treeB: Client<SharedTreeFactory>,
): void {
	validateSnapshotConsistency(
		treeA.channel.contentSnapshot(),
		treeB.channel.contentSnapshot(),
		`id: ${treeA.channel.id} vs id: ${treeB.channel.id}`,
	);
}

function contentToJsonableTree(
	content: TreeSimpleContent | TreeStoredContent,
): JsonableTree[] {
	return jsonableTreeFromFieldCursor(normalizeNewFieldContent(content.initialTree));
}

export function validateTreeContent(tree: ITreeCheckout, content: TreeSimpleContent): void {
	assert.deepEqual(toJsonableTree(tree), contentToJsonableTree(content));
	expectSchemaEqual(tree.storedSchema, toStoredSchema(content.schema));
}
export function validateTreeStoredContent(
	tree: ITreeCheckout,
	content: TreeStoredContent,
): void {
	assert.deepEqual(toJsonableTree(tree), contentToJsonableTree(content));
	expectSchemaEqual(tree.storedSchema, content.schema);
}

export function expectSchemaEqual(
	a: TreeStoredSchema,
	b: TreeStoredSchema,
	idDifferentiator: string | undefined = undefined,
): void {
	assert.deepEqual(
		schemaCodec.encode(a),
		schemaCodec.encode(b),
		`Inconsistent schema: ${idDifferentiator}`,
	);
}

export function validateViewConsistency(
	treeA: ITreeCheckout,
	treeB: ITreeCheckout,
	idDifferentiator: string | undefined = undefined,
): void {
	validateSnapshotConsistency(
		{
			tree: toJsonableTree(treeA),
			schema: treeA.storedSchema,
			removed: treeA.getRemovedRoots(),
		},
		{
			tree: toJsonableTree(treeB),
			schema: treeB.storedSchema,
			removed: treeA.getRemovedRoots(),
		},
		idDifferentiator,
	);
}

export function validateSnapshotConsistency(
	treeA: SharedTreeContentSnapshot,
	treeB: SharedTreeContentSnapshot,
	idDifferentiator: string | undefined = undefined,
): void {
	assert.deepEqual(
		prepareTreeForCompare(treeA.tree),
		prepareTreeForCompare(treeB.tree),
		`Inconsistent document tree json representation: ${idDifferentiator}`,
	);

	// Removed trees are garbage collected so we only enforce that whenever two
	// clients both have data for the same removed tree (as identified by the first two tuple entries), then they
	// should be consistent about the content being stored (the third tuple entry).
	const mapA = nestedMapFromFlatList(
		treeA.removed.map(([key, num, children]) => [
			key,
			num,
			prepareTreeForCompare([children])[0],
		]),
	);
	const mapB = nestedMapFromFlatList(
		treeB.removed.map(([key, num, children]) => [
			key,
			num,
			prepareTreeForCompare([children])[0],
		]),
	);
	forEachInNestedMap(mapA, (content, major, minor) => {
		const mapBContent = tryGetFromNestedMap(mapB, major, minor);
		if (mapBContent !== undefined) {
			assert.deepEqual(
				content,
				mapBContent,
				`Inconsistent removed trees json representation: ${idDifferentiator}`,
			);
		}
	});
	expectSchemaEqual(treeA.schema, treeB.schema, idDifferentiator);
}

/**
 * Make a copy of a {@link JsonableTree} array adjusted for compatibility with `assert.deepEqual`.
 * @remarks
 * This replaces handles replaced with `{ Handle: absolutePath }`, and normalizes optional fields to be omitted.
 */
export function prepareTreeForCompare(tree: JsonableTree[]): object[] {
	return tree.map((node): object => {
		const fields: Record<string, object> = {};
		for (const [key, children] of Object.entries(node.fields ?? {})) {
			fields[key] = prepareTreeForCompare(children);
		}
		const inputValue = node.value;
		const value = isFluidHandle(inputValue)
			? { Handle: toFluidHandleInternal(inputValue).absolutePath }
			: inputValue;

		const output: Record<string, unknown> = { ...node, value, fields };

		// Normalize optional values to be omitted for cleaner diffs:
		if (output.value === undefined) delete output.value;
		if (Reflect.ownKeys(output.fields as object).length === 0) delete output.fields;

		return output as object;
	});
}

export function checkoutWithContent(
	content: TreeStoredContent,
	args?: {
		events?: Listenable<CheckoutEvents> &
			IEmitter<CheckoutEvents> &
			HasListeners<CheckoutEvents>;
	},
): TreeCheckout {
	const { checkout } = createCheckoutWithContent(content, args);
	return checkout;
}

function createCheckoutWithContent(
	content: TreeStoredContent,
	args?: {
		events?: Listenable<CheckoutEvents> &
			IEmitter<CheckoutEvents> &
			HasListeners<CheckoutEvents>;
	},
): { checkout: TreeCheckout; logger: IMockLoggerExt } {
	const forest = forestWithContent(content);
	const logger = createMockLoggerExt();
	const checkout = createTreeCheckout(
		testIdCompressor,
		mintRevisionTag,
		testRevisionTagCodec,
		{
			...args,
			forest,
			schema: new TreeStoredSchemaRepository(content.schema),
			logger,
		},
	);
	return { checkout, logger };
}

export function flexTreeViewWithContent(
	content: TreeSimpleContent,
	args?: {
		events?: Listenable<CheckoutEvents> &
			IEmitter<CheckoutEvents> &
			HasListeners<CheckoutEvents>;
		nodeKeyManager?: NodeKeyManager;
	},
): CheckoutFlexTreeView {
	const view = checkoutWithContent(
		{ initialTree: content.initialTree, schema: toStoredSchema(content.schema) },
		args,
	);
	return new CheckoutFlexTreeView(
		view,
		defaultSchemaPolicy,
		args?.nodeKeyManager ?? new MockNodeKeyManager(),
	);
}

export function forestWithContent(content: TreeStoredContent): IEditableForest {
	const forest = buildForest();
	const fieldCursor = normalizeNewFieldContent(content.initialTree);
	// TODO:AB6712 Make the delta format accept a single cursor in Field mode.
	const nodeCursors = mapCursorField(fieldCursor, (c) =>
		cursorForMapTreeNode(mapTreeFromCursor(c)),
	);
	initializeForest(forest, nodeCursors, testRevisionTagCodec, testIdCompressor);
	return forest;
}

const sf = new SchemaFactory("com.fluidframework.json");

export const NumberArray = sf.array("array", sf.number);
export const StringArray = sf.array("array", sf.string);

export const IdentifierSchema = sf.object("identifier-object", {
	identifier: sf.identifier,
});

/**
 * Crates a tree using the Json domain with a required root field.
 */
export function makeTreeFromJson(json: JsonCompatible): ITreeCheckout {
	return checkoutWithContent({
		schema: toStoredSchema(JsonUnion),
		initialTree: singleJsonCursor(json),
	});
}

export function toJsonableTree(tree: ITreeCheckout): JsonableTree[] {
	return jsonableTreeFromForest(tree.forest);
}

/**
 * Assumes `tree` is in the json domain and returns its content as a json compatible object.
 */
export function jsonTreeFromCheckout(tree: ITreeCheckout): JsonCompatible[] {
	return jsonTreeFromForest(tree.forest);
}

export function jsonTreeFromForest(forest: IForestSubscription): JsonCompatible[] {
	const readCursor = forest.allocateCursor();
	moveToDetachedField(forest, readCursor);
	const copy = mapCursorField(readCursor, cursorToJsonObject);
	readCursor.free();
	return copy;
}

export function expectJsonTree(
	actual: ITreeCheckout | ITreeCheckout[],
	expected: JsonCompatible[],
	expectRemovedRootsAreSynchronized = true,
): void {
	const trees = Array.isArray(actual) ? actual : [actual];
	for (const tree of trees) {
		const roots = jsonTreeFromCheckout(tree);
		assert.deepEqual(roots, expected);
	}
	if (expectRemovedRootsAreSynchronized) {
		checkRemovedRootsAreSynchronized(trees);
	}
}

export function expectNoRemovedRoots(tree: ITreeCheckout): void {
	assert(tree.getRemovedRoots().length === 0);
}

export function expectEqualPaths(
	path: UpPath | undefined,
	expectedPath: UpPath | undefined,
): void {
	if (!compareUpPaths(path, expectedPath)) {
		// This is slower than above compare, so only do it in the error case.
		// Make a nice error message:
		assert.deepEqual(clonePath(path), clonePath(expectedPath));
		assert.fail("unequal paths, but clones compared equal");
	}
}

export function expectEqualFieldPaths(path: FieldUpPath, expectedPath: FieldUpPath): void {
	expectEqualPaths(path.parent, expectedPath.parent);
	assert.equal(path.field, expectedPath.field);
}

export const mockIntoDelta = (delta: DeltaRoot): DeltaRoot => delta;

export interface EncodingTestData<TDecoded, TEncoded, TContext = void> {
	/**
	 * Contains test cases which should round-trip successfully through all persisted formats.
	 */
	successes: TContext extends void
		? [name: string, data: TDecoded][]
		: [name: string, data: TDecoded, context: TContext][];
	/**
	 * Contains malformed encoded data which a particular version's codec should fail to decode.
	 */
	failures?: {
		[version: string]: TContext extends void
			? [name: string, data: TEncoded][]
			: [name: string, data: TEncoded, context: TContext][];
	};
}

const assertDeepEqual = (a: unknown, b: unknown): void => assert.deepEqual(a, b);

/**
 * Constructs a basic suite of round-trip tests for all versions of a codec family.
 * This helper should generally be wrapped in a `describe` block.
 *
 * Encoded data for JSON codecs within `family` will be validated using `typeboxValidator`.
 *
 * @privateRemarks It is generally not valid to compare the decoded formats with assert.deepEqual,
 * but since these round trip tests start with the decoded format (not the encoded format),
 * they require assert.deepEqual to be a valid comparison.
 * This can be problematic for some cases (for example edits containing cursors).
 *
 * TODO:
 * - Consider extending this to allow testing in a way where encoded formats (which can safely use deepEqual) are compared.
 * - Consider adding a custom comparison function for non-encoded data.
 * - Consider adding a way to test that specific values have specific encodings.
 * Maybe generalize test cases to each have an optional encoded and optional decoded form (require at least one), for example via:
 * `{name: string, encoded?: JsonCompatibleReadOnly, decoded?: TDecoded}`.
 */
export function makeEncodingTestSuite<TDecoded, TEncoded, TContext>(
	family: ICodecFamily<TDecoded, TContext>,
	encodingTestData: EncodingTestData<TDecoded, TEncoded, TContext>,
	assertEquivalent: (a: TDecoded, b: TDecoded) => void = assertDeepEqual,
): void {
	for (const version of family.getSupportedFormats()) {
		describe(`version ${version}`, () => {
			const codec = family.resolve(version);
			// A common pattern to avoid validating the same portion of encoded data multiple times
			// is for a codec to either validate its data is in schema itself and not return `encodedSchema`,
			// or for it to not validate its own data but return an `encodedSchema` and let the caller use that.
			// This block makes sure we still validate the encoded data schema for codecs following the latter
			// pattern.
			const jsonCodec =
				codec.json.encodedSchema !== undefined
					? withSchemaValidation(codec.json.encodedSchema, codec.json, typeboxValidator)
					: codec.json;
			describe("can json roundtrip", () => {
				for (const includeStringification of [false, true]) {
					// biome-ignore format: https://github.com/biomejs/biome/issues/4202
					describe(
						includeStringification ? "with stringification" : "without stringification",
						() => {
							for (const [name, data, context] of encodingTestData.successes) {
								it(name, () => {
									// eslint-disable-next-line @typescript-eslint/no-non-null-assertion
									let encoded = jsonCodec.encode(data, context!);
									if (includeStringification) {
										encoded = JSON.parse(JSON.stringify(encoded));
									}
									// eslint-disable-next-line @typescript-eslint/no-non-null-assertion
									const decoded = jsonCodec.decode(encoded, context!);
									assertEquivalent(decoded, data);
								});
							}
						},
					);
				}
			});

			describe("can binary roundtrip", () => {
				for (const [name, data, context] of encodingTestData.successes) {
					it(name, () => {
						// eslint-disable-next-line @typescript-eslint/no-non-null-assertion
						const encoded = codec.binary.encode(data, context!);
						// eslint-disable-next-line @typescript-eslint/no-non-null-assertion
						const decoded = codec.binary.decode(encoded, context!);
						assertEquivalent(decoded, data);
					});
				}
			});

			const failureCases = encodingTestData.failures?.[version ?? "undefined"] ?? [];
			if (failureCases.length > 0) {
				describe("rejects malformed data", () => {
					for (const [name, encodedData, context] of failureCases) {
						it(name, () => {
							assert.throws(() =>
								// eslint-disable-next-line @typescript-eslint/no-non-null-assertion
								jsonCodec.decode(encodedData as JsonCompatible, context!),
							);
						});
					}
				});
			}
		});
	}
}

/**
 * Creates a change receiver function for passing to an `EditBuilder` which records the changes
 * applied via that editor and allows them to be queried via a function.
 * @param _changeFamily - this optional change family allows for type inference of `TChange` for
 * convenience, but is otherwise unused.
 * @returns a change receiver function and a function that will return all changes received
 */
export function testChangeReceiver<TChange>(
	_changeFamily?: ChangeFamily<ChangeFamilyEditor, TChange>,
): [
	changeReceiver: Parameters<ChangeFamily<ChangeFamilyEditor, TChange>["buildEditor"]>[1],
	getChanges: () => readonly TChange[],
] {
	const changes: TChange[] = [];
	const changeReceiver = (taggedChange: TaggedChange<TChange>): number =>
		changes.push(taggedChange.change);
	return [changeReceiver, () => [...changes]];
}

export function defaultRevisionMetadataFromChanges(
	changes: readonly TaggedChange<unknown>[],
): RevisionMetadataSource {
	return revisionMetadataSourceFromInfo(defaultRevInfosFromChanges(changes));
}

export function defaultRevInfosFromChanges(
	changes: readonly TaggedChange<unknown>[],
): RevisionInfo[] {
	const revInfos: RevisionInfo[] = [];
	const revisions = new Set<RevisionTag>();
	const rolledBackRevisions: RevisionTag[] = [];
	for (const change of changes) {
		// TODO: ADO#7366 assert to check if either all the changes have revision,
		// or that all of the changes have undefined revision.
		if (change.revision !== undefined) {
			revInfos.push({
				revision: change.revision,
				rollbackOf: change.rollbackOf,
			});

			revisions.add(change.revision);
			if (change.rollbackOf !== undefined) {
				rolledBackRevisions.push(change.rollbackOf);
			}
		}
	}

	rolledBackRevisions.reverse();
	for (const revision of rolledBackRevisions) {
		if (!revisions.has(revision)) {
			revInfos.push({ revision });
		}
	}

	return revInfos;
}

export function applyTestDelta(
	delta: DeltaFieldMap,
	deltaProcessor: { acquireVisitor: () => DeltaVisitor },
	detachedFieldIndex?: DetachedFieldIndex,
	revision?: RevisionTag,
	build?: readonly DeltaDetachedNodeBuild[],
	destroy?: readonly DeltaDetachedNodeDestruction[],
): void {
	const rootDelta = rootFromDeltaFieldMap(delta, build, destroy);
	applyDelta(
		rootDelta,
		revision,
		deltaProcessor,
		detachedFieldIndex ??
			makeDetachedFieldIndex(undefined, testRevisionTagCodec, testIdCompressor),
	);
}

export function announceTestDelta(
	delta: DeltaFieldMap,
	deltaProcessor: { acquireVisitor: () => DeltaVisitor & AnnouncedVisitor },
	detachedFieldIndex?: DetachedFieldIndex,
	revision?: RevisionTag,
	build?: readonly DeltaDetachedNodeBuild[],
	destroy?: readonly DeltaDetachedNodeDestruction[],
): void {
	const rootDelta = rootFromDeltaFieldMap(delta, build, destroy);
	announceDelta(
		rootDelta,
		revision,
		deltaProcessor,
		detachedFieldIndex ??
			makeDetachedFieldIndex(undefined, testRevisionTagCodec, testIdCompressor),
	);
}

export function rootFromDeltaFieldMap(
	delta: DeltaFieldMap,
	build?: readonly DeltaDetachedNodeBuild[],
	destroy?: readonly DeltaDetachedNodeDestruction[],
): Mutable<DeltaRoot> {
	const rootDelta: Mutable<DeltaRoot> = { fields: delta };
	if (build !== undefined) {
		rootDelta.build = build;
	}
	if (destroy !== undefined) {
		rootDelta.destroy = destroy;
	}
	return rootDelta;
}

export function createTestUndoRedoStacks(
	events: Listenable<TreeViewEvents | CheckoutEvents>,
): {
	undoStack: Revertible[];
	redoStack: Revertible[];
	unsubscribe: () => void;
} {
	const undoStack: Revertible[] = [];
	const redoStack: Revertible[] = [];

	function onDispose(disposed: Revertible): void {
		const redoIndex = redoStack.indexOf(disposed);
		if (redoIndex !== -1) {
			redoStack.splice(redoIndex, 1);
		} else {
			const undoIndex = undoStack.indexOf(disposed);
			if (undoIndex !== -1) {
				undoStack.splice(undoIndex, 1);
			}
		}
	}

	function onNewCommit(commit: CommitMetadata, getRevertible?: RevertibleFactory): void {
		if (getRevertible !== undefined) {
			const revertible = getRevertible(onDispose);
			if (commit.kind === CommitKind.Undo) {
				redoStack.push(revertible);
			} else {
				undoStack.push(revertible);
			}
		}
	}

	const unsubscribeFromCommitApplied = events.on("commitApplied", onNewCommit);
	const unsubscribe = (): void => {
		unsubscribeFromCommitApplied();
		for (const revertible of undoStack) {
			revertible.dispose();
		}
		for (const revertible of redoStack) {
			revertible.dispose();
		}
	};
	return { undoStack, redoStack, unsubscribe };
}

export function assertIsSessionId(sessionId: string): SessionId {
	assertIsStableId(sessionId);
	return sessionId as SessionId;
}

export const testIdCompressor = createAlwaysFinalizedIdCompressor(
	assertIsSessionId("00000000-0000-4000-b000-000000000000"),
);
export function mintRevisionTag(): RevisionTag {
	return testIdCompressor.generateCompressedId();
}

export const testRevisionTagCodec = new RevisionTagCodec(testIdCompressor);

// Session ids used for the created trees' IdCompressors must be deterministic.
// TestTreeProviderLite does this by default.
// Test trees which manually create their data store runtime must set up their trees'
// session ids explicitly.
// Note: trees which simulate attach scenarios using the mocks should finalize ids created
// while detached. This is only relevant for attach scenarios as the mocks set up appropriate
// finalization when messages are processed.
const testSessionId = "beefbeef-beef-4000-8000-000000000001" as SessionId;

/**
 * Simple non-factory based wrapper around `new SharedTree` with test appropriate defaults.
 *
 * See TestTreeProvider, TestTreeProviderLite and SharedTreeFactory for other ways to build trees.
 *
 * If what is needed is a view, see options to create one without making a SharedTree instance.
 */
export function treeTestFactory(
	options: {
		id?: string;
		runtime?: IFluidDataStoreRuntime;
		attributes?: IChannelAttributes;
		options?: SharedTreeOptions;
		telemetryContextPrefix?: string;
	} = {},
): SharedTree {
	return new SharedTree(
		options.id ?? "tree",
		options.runtime ??
			new MockFluidDataStoreRuntime({
				idCompressor: createIdCompressor(testSessionId),
				clientId: "test-client",
				id: "test",
			}),
		options.attributes ?? new SharedTreeFactory().attributes,
		options.options ?? { jsonValidator: typeboxValidator },
		options.telemetryContextPrefix,
	);
}

/**
 * Given the TreeViewConfiguration, returns an uninitialized view.
 *
 * This works a much like the actual package public API as possible, while avoiding the actual SharedTree object.
 * This should allow realistic (app like testing) of all the simple-tree APIs.
 *
 * Typically, users will want to initialize the returned view with some content (thereby setting its schema) using `TreeView.initialize`.
 */
export function getView<TSchema extends ImplicitFieldSchema>(
	config: TreeViewConfiguration<TSchema>,
	nodeKeyManager?: NodeKeyManager,
	logger?: ITelemetryLoggerExt,
): SchematizingSimpleTreeView<TSchema> {
	const checkout = createTreeCheckout(
		testIdCompressor,
		mintRevisionTag,
		testRevisionTagCodec,
		{
			forest: buildForest(),
			schema: new TreeStoredSchemaRepository(),
			logger,
		},
	);
	return new SchematizingSimpleTreeView<TSchema>(
		checkout,
		config,
		nodeKeyManager ?? new MockNodeKeyManager(),
	);
}

/**
 * Views the supplied checkout with the given schema.
 */
export function viewCheckout<TSchema extends ImplicitFieldSchema>(
	checkout: TreeCheckout,
	config: TreeViewConfiguration<TSchema>,
): SchematizingSimpleTreeView<TSchema> {
	return new SchematizingSimpleTreeView<TSchema>(checkout, config, new MockNodeKeyManager());
}

/**
 * A mock implementation of `ITreeCheckout` that provides read access to the forest, and nothing else.
 */
export class MockTreeCheckout implements ITreeCheckout {
	public constructor(
		public readonly forest: IForestSubscription,
		private readonly options?: {
			schema?: TreeStoredSchemaSubscription;
			editor?: ISharedTreeEditor;
		},
	) {}

	public viewWith<TRoot extends ImplicitFieldSchema>(
		config: TreeViewConfiguration<TRoot>,
	): TreeView<TRoot> {
		throw new Error("'viewWith' not implemented in MockTreeCheckout.");
	}

	public get storedSchema(): TreeStoredSchemaSubscription {
		if (this.options?.schema === undefined) {
			throw new Error("No schema provided to MockTreeCheckout.");
		}
		return this.options.schema;
	}
	public get editor(): ISharedTreeEditor {
		if (this.options?.editor === undefined) {
			throw new Error("No editor provided to MockTreeCheckout.");
		}
		return this.options.editor;
	}
	public get transaction(): ITransaction {
		throw new Error("'transaction' property not implemented in MockTreeCheckout.");
	}
	public get events(): Listenable<CheckoutEvents> {
		throw new Error("'events' property not implemented in MockTreeCheckout.");
	}
	public get rootEvents(): Listenable<AnchorSetRootEvents> {
		throw new Error("'rootEvents' property not implemented in MockTreeCheckout.");
	}

	public branch(): ITreeCheckoutFork {
		throw new Error("Method 'fork' not implemented in MockTreeCheckout.");
	}
	public merge(view: unknown, disposeView?: unknown): void {
		throw new Error("Method 'merge' not implemented in MockTreeCheckout.");
	}
	public rebase(view: ITreeCheckoutFork): void {
		throw new Error("Method 'rebase' not implemented in MockTreeCheckout.");
	}
	public updateSchema(newSchema: TreeStoredSchema): void {
		throw new Error("Method 'updateSchema' not implemented in MockTreeCheckout.");
	}
	public getRemovedRoots(): [string | number | undefined, number, JsonableTree][] {
		throw new Error("Method 'getRemovedRoots' not implemented in MockTreeCheckout.");
	}
	public locate(anchor: Anchor): AnchorNode | undefined {
		throw new Error("Method 'locate' not implemented in MockTreeCheckout.");
	}
}

export function validateUsageError(expectedErrorMsg: string | RegExp): (error: Error) => true {
	return (error: Error) => {
		assert(error instanceof UsageError);
		if (
			typeof expectedErrorMsg === "string"
				? error.message !== expectedErrorMsg
				: !expectedErrorMsg.test(error.message)
		) {
			throw new Error(
				`Unexpected assertion thrown\nActual: ${error.message}\nExpected: ${expectedErrorMsg}`,
			);
		}
		return true;
	};
}

<<<<<<< HEAD
/**
 * Returns a cursor (in nodes mode) for the root node.
 *
 * @privateRemarks
 * TODO: replace use of this with cursorFromInsertable
 */
export const cursorFromInsertableTreeField = cursorFromInsertable;

=======
>>>>>>> 7405cf5a
function normalizeNewFieldContent(
	content: readonly ITreeCursorSynchronous[] | ITreeCursorSynchronous | undefined,
): ITreeCursorSynchronous {
	if (content === undefined) {
		return cursorForMapTreeField([]);
	}

	if (isReadonlyArray(content)) {
		return cursorForMapTreeField(content.map((c) => mapTreeFromCursor(c)));
	}

	if (content.mode === CursorLocationType.Fields) {
		return content;
	}

	return cursorForMapTreeField([mapTreeFromCursor(content)]);
}

/**
 * Convenience helper for performing a "move" edit where the source and destination field are the same.
 */
export function moveWithin(
	editor: IDefaultEditBuilder,
	field: FieldUpPath,
	sourceIndex: number,
	count: number,
	destIndex: number,
) {
	editor.move(field, sourceIndex, count, field, destIndex);
}<|MERGE_RESOLUTION|>--- conflicted
+++ resolved
@@ -1261,17 +1261,6 @@
 	};
 }
 
-<<<<<<< HEAD
-/**
- * Returns a cursor (in nodes mode) for the root node.
- *
- * @privateRemarks
- * TODO: replace use of this with cursorFromInsertable
- */
-export const cursorFromInsertableTreeField = cursorFromInsertable;
-
-=======
->>>>>>> 7405cf5a
 function normalizeNewFieldContent(
 	content: readonly ITreeCursorSynchronous[] | ITreeCursorSynchronous | undefined,
 ): ITreeCursorSynchronous {
