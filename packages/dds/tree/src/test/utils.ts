/*!
 * Copyright (c) Microsoft Corporation and contributors. All rights reserved.
 * Licensed under the MIT License.
 */

import { strict as assert } from "node:assert";
import type {
	HasListeners,
	IEmitter,
	Listenable,
} from "@fluidframework/core-interfaces/internal";
import {
	createMockLoggerExt,
	type IMockLoggerExt,
	UsageError,
} from "@fluidframework/telemetry-utils/internal";

import { makeRandom } from "@fluid-private/stochastic-test-utils";
import { LocalServerTestDriver } from "@fluid-private/test-drivers";
import type { IContainer } from "@fluidframework/container-definitions/internal";
import { Loader } from "@fluidframework/container-loader/internal";
import type { ISummarizer } from "@fluidframework/container-runtime/internal";
import type { ConfigTypes, IConfigProviderBase } from "@fluidframework/core-interfaces";
import type {
	IChannelAttributes,
	IFluidDataStoreRuntime,
	IChannelServices,
	IChannelFactory,
} from "@fluidframework/datastore-definitions/internal";
import type { IIdCompressor, SessionId } from "@fluidframework/id-compressor";
import { assertIsStableId, createIdCompressor } from "@fluidframework/id-compressor/internal";
import { createAlwaysFinalizedIdCompressor } from "@fluidframework/id-compressor/internal/test-utils";
import { FlushMode } from "@fluidframework/runtime-definitions/internal";
import {
	MockFluidDataStoreRuntime,
	MockStorage,
} from "@fluidframework/test-runtime-utils/internal";
import {
	type ChannelFactoryRegistry,
	type ITestContainerConfig,
	type ITestObjectProvider,
	type SummaryInfo,
	TestContainerRuntimeFactory,
	TestFluidObjectFactory,
	TestFluidObjectInternal,
	TestObjectProvider,
	createSummarizer,
	summarizeNow,
} from "@fluidframework/test-utils/internal";

import { type ICodecFamily, type IJsonCodec, withSchemaValidation } from "../codec/index.js";
import {
	type ChangeFamily,
	type ChangeFamilyEditor,
	CommitKind,
	type CommitMetadata,
	type DeltaDetachedNodeBuild,
	type DeltaDetachedNodeDestruction,
	type DeltaFieldChanges,
	type DeltaFieldMap,
	type DeltaMark,
	type DeltaRoot,
	type DeltaVisitor,
	type DetachedFieldIndex,
	type FieldUpPath,
	type IEditableForest,
	type IForestSubscription,
	type JsonableTree,
	type RevisionInfo,
	type RevisionMetadataSource,
	type RevisionTag,
	RevisionTagCodec,
	type TaggedChange,
	type TreeStoredSchema,
	TreeStoredSchemaRepository,
	type UpPath,
	applyDelta,
	clonePath,
	compareUpPaths,
	makeDetachedFieldIndex,
	mapCursorField,
	moveToDetachedField,
	revisionMetadataSourceFromInfo,
	type Anchor,
	type AnchorNode,
	type AnchorSetRootEvents,
	type TreeStoredSchemaSubscription,
	type ITreeCursorSynchronous,
	CursorLocationType,
	type RevertibleAlpha,
	type RevertibleAlphaFactory,
	type DeltaDetachedNodeChanges,
	type DeltaDetachedNodeRename,
	type NormalizedFieldUpPath,
	type ExclusiveMapTree,
	type MapTree,
	SchemaVersion,
	type FieldKindIdentifier,
	type TreeNodeSchemaIdentifier,
	type TreeFieldStoredSchema,
} from "../core/index.js";
import { typeboxValidator } from "../external-utilities/index.js";
import {
	Context,
	type NodeIdentifierManager,
	defaultSchemaPolicy,
	jsonableTreeFromFieldCursor,
	jsonableTreeFromForest,
	mapRootChanges,
	mapTreeFromCursor,
	MockNodeIdentifierManager,
	cursorForMapTreeField,
	type IDefaultEditBuilder,
	type TreeChunk,
	mapTreeFieldFromCursor,
	defaultChunkPolicy,
	cursorForJsonableTreeField,
	chunkFieldSingle,
	makeSchemaCodec,
	mapTreeWithField,
	type MinimalMapTreeNodeView,
	jsonableTreeFromCursor,
	cursorForMapTreeNode,
	type FullSchemaPolicy,
} from "../feature-libraries/index.js";
import {
	type CheckoutEvents,
	type ITreePrivate,
	type ITreeCheckout,
	type SharedTreeContentSnapshot,
	type TreeCheckout,
	createTreeCheckout,
	type ISharedTreeEditor,
	type ITreeCheckoutFork,
	independentView,
	type TreeStoredContent,
	SchematizingSimpleTreeView,
	type ForestOptions,
	type SharedTreeOptionsInternal,
<<<<<<< HEAD
	type SharedTreeOptions,
=======
	buildConfiguredForest,
	type ForestType,
	ForestTypeReference,
>>>>>>> f40f7e1b
} from "../shared-tree/index.js";
import {
	type ImplicitFieldSchema,
	type TreeViewConfiguration,
	SchemaFactory,
	type TreeView,
	type TreeBranchEvents,
	type ITree,
	type UnsafeUnknownSchema,
	type InsertableField,
	unhydratedFlexTreeFromInsertable,
	type SimpleNodeSchema,
	type TreeNodeSchema,
	getStoredSchema,
	restrictiveStoredSchemaGenerationOptions,
	toInitialSchema,
} from "../simple-tree/index.js";
import {
	Breakable,
	type JsonCompatible,
	type Mutable,
	nestedMapFromFlatList,
	forEachInNestedMap,
	tryGetFromNestedMap,
	isReadonlyArray,
	brand,
} from "../util/index.js";
import { isFluidHandle, toFluidHandleInternal } from "@fluidframework/runtime-utils/internal";
import type { Client } from "@fluid-private/test-dds-utils";
import { cursorToJsonObject, fieldJsonCursor, singleJsonCursor } from "./json/index.js";
// eslint-disable-next-line import/no-internal-modules
import type { TreeSimpleContent } from "./feature-libraries/flex-tree/utils.js";
import type { Transactor } from "../shared-tree-core/index.js";
// eslint-disable-next-line import/no-internal-modules
import type { FieldChangeDelta } from "../feature-libraries/modular-schema/index.js";
import { configuredSharedTree, type ISharedTree } from "../treeFactory.js";
import { JsonAsTree } from "../jsonDomainSchema.js";
import {
	MockContainerRuntimeFactoryWithOpBunching,
	type MockContainerRuntimeWithOpBunching,
} from "./mocksForOpBunching.js";
import { configureDebugAsserts } from "@fluidframework/core-utils/internal";
import { isInPerformanceTestingMode } from "@fluid-tools/benchmark";
import type {
	ISharedObjectKind,
	SharedObjectKind,
} from "@fluidframework/shared-object-base/internal";
// eslint-disable-next-line import/no-internal-modules
import { ObjectForest } from "../feature-libraries/object-forest/objectForest.js";
import {
	allowsFieldSuperset,
	allowsTreeSuperset,
	// eslint-disable-next-line import/no-internal-modules
} from "../feature-libraries/modular-schema/index.js";
import { initializeForest } from "./feature-libraries/index.js";

// Testing utilities

/**
 * A SharedObjectKind typed to return `ISharedTree` and configured with a `jsonValidator`.
 */
export const DefaultTestSharedTreeKind = configuredSharedTree({
	jsonValidator: typeboxValidator,
}) as SharedObjectKind<ISharedTree> & ISharedObjectKind<ISharedTree>;

/**
 * A {@link IJsonCodec} implementation which fails on encode and decode.
 *
 * Useful for testing codecs which compose over other codecs (in cases where the "inner" codec should never be called)
 */
// eslint-disable-next-line @typescript-eslint/no-explicit-any
export const failCodec: IJsonCodec<any, any, any, any> = {
	encode: () => assert.fail("Unexpected encode"),
	decode: () => assert.fail("Unexpected decode"),
};

/**
 * A {@link ICodecFamily} implementation which fails to resolve any codec.
 */
// eslint-disable-next-line @typescript-eslint/no-explicit-any
export const failCodecFamily: ICodecFamily<any, any> = {
	resolve: () => assert.fail("Unexpected resolve"),
	getSupportedFormats: () => [],
};

/**
 * Manages the creation, connection, and retrieval of SharedTrees and related components for ease of testing.
 * Satisfies the {@link ITestObjectProvider} interface.
 */
export type ITestTreeProvider = TestTreeProvider & ITestObjectProvider;

export enum SummarizeType {
	onDemand = 0,
	automatic = 1,
	disabled = 2,
}

/**
 * A test helper class that manages the creation, connection and retrieval of SharedTrees. Instances of this
 * class are created via {@link TestTreeProvider.create} and satisfy the {@link ITestObjectProvider} interface.
 */
export class TestTreeProvider {
	private static readonly treeId = "TestSharedTree";

	private readonly provider: ITestObjectProvider;
	private readonly _trees: ISharedTree[] = [];
	private readonly _containers: IContainer[] = [];
	private readonly summarizer?: ISummarizer;

	public get trees(): readonly ISharedTree[] {
		return this._trees;
	}

	public get containers(): readonly IContainer[] {
		return this._containers;
	}

	/**
	 * Create a new {@link TestTreeProvider} with a number of trees pre-initialized.
	 * @param trees - the number of trees to initialize this provider with. This is the same as calling
	 * {@link create} followed by {@link createTree} _trees_ times.
	 * @param summarizeType - enum to manually, automatically, or disable summarization
	 * @param factory - The factory to use for creating and loading trees. See {@link SharedTreeTestFactory}.
	 *
	 * @example
	 *
	 * ```typescript
	 * const provider = await TestTreeProvider.create(2);
	 * assert(provider.trees[0].isAttached());
	 * assert(provider.trees[1].isAttached());
	 * await trees.ensureSynchronized();
	 * ```
	 */
	public static async create(
		trees = 0,
		summarizeType: SummarizeType = SummarizeType.disabled,
		factory: IChannelFactory<ITree> = DefaultTestSharedTreeKind.getFactory(),
	): Promise<ITestTreeProvider> {
		// The on-demand summarizer shares a container with the first tree, so at least one tree and container must be created right away.
		assert(
			!(trees === 0 && summarizeType === SummarizeType.onDemand),
			"trees must be >= 1 to allow summarization on demand",
		);

		const registry: ChannelFactoryRegistry = [[TestTreeProvider.treeId, factory]];
		const driver = new LocalServerTestDriver();
		const containerRuntimeFactory = () =>
			new TestContainerRuntimeFactory(
				"@fluid-example/test-dataStore",
				new TestFluidObjectFactory(
					registry,
					"TestFluidObjectFactory",
					TestFluidObjectInternal,
				),
				{
					summaryOptions: {
						summaryConfigOverrides:
							summarizeType === SummarizeType.disabled ? { state: "disabled" } : undefined,
					},
					enableRuntimeIdCompressor: "on",
				},
			);

		const objProvider = new TestObjectProvider(Loader, driver, containerRuntimeFactory);

		if (summarizeType === SummarizeType.onDemand) {
			const container = await objProvider.makeTestContainer();
			const firstTree = await this.getTree(container);
			const { summarizer } = await createSummarizer(objProvider, container);
			const provider = new TestTreeProvider(objProvider, [
				container,
				firstTree,
				summarizer,
			]) as ITestTreeProvider;
			for (let i = 1; i < trees; i++) {
				await provider.createTree();
			}
			return provider;
		} else {
			const provider = new TestTreeProvider(objProvider) as ITestTreeProvider;
			for (let i = 0; i < trees; i++) {
				await provider.createTree();
			}
			return provider;
		}
	}

	private static async getTree(container: IContainer): Promise<ISharedTree> {
		const dataObject = await container.getEntryPoint();
		assert(dataObject instanceof TestFluidObjectInternal);
		const tree = await dataObject.getInitialSharedObjectTyped(
			DefaultTestSharedTreeKind,
			TestTreeProvider.treeId,
		);
		return tree;
	}

	/**
	 * Create and initialize a new {@link ITreePrivate} that is connected to all other trees from this provider.
	 * @returns the tree that was created. For convenience, the tree can also be accessed via `this[i]` where
	 * _i_ is the index of the tree in order of creation.
	 */
	public async createTree(): Promise<ISharedTree> {
		const configProvider = (settings: Record<string, ConfigTypes>): IConfigProviderBase => ({
			getRawConfig: (name: string): ConfigTypes => settings[name],
		});
		const testContainerConfig: ITestContainerConfig = {
			loaderProps: {
				configProvider: configProvider({
					"Fluid.Container.enableOfflineLoad": true,
				}),
			},
		};
		const container =
			this.trees.length === 0
				? await this.provider.makeTestContainer(testContainerConfig)
				: await this.provider.loadTestContainer();

		this._containers.push(container);
		const tree = await TestTreeProvider.getTree(container);
		this._trees[this.trees.length] = tree;
		return tree;
	}

	/**
	 * Give this {@link TestTreeProvider} the ability to summarize on demand during a test by creating a summarizer
	 * client for the container at the given index.  This can only be called when the summarizeOnDemand parameter
	 * was set to true when calling the create() method.
	 * @returns void after a summary has been resolved. May be called multiple times.
	 */
	public async summarize(): Promise<SummaryInfo> {
		assert(
			this.summarizer !== undefined,
			"can't summarize because summarizeOnDemand was not set to true.",
		);
		return summarizeNow(this.summarizer, "TestTreeProvider");
	}

	public [Symbol.iterator](): IterableIterator<ITreePrivate> {
		return this.trees[Symbol.iterator]();
	}

	private constructor(
		provider: ITestObjectProvider,
		firstTreeParams?: [IContainer, ISharedTree, ISummarizer],
	) {
		this.provider = provider;
		if (firstTreeParams !== undefined) {
			const [container, firstTree, summarizer] = firstTreeParams;
			this._containers.push(container);
			this._trees.push(firstTree);
			this.summarizer = summarizer;
		}
		return new Proxy(this, {
			get: (target, prop, receiver) => {
				// Route all properties that are on the `TestTreeProvider` itself
				if ((target as never)[prop] !== undefined) {
					return Reflect.get(target, prop, receiver) as unknown;
				}

				// Route all other properties to the `TestObjectProvider`
				return Reflect.get(this.provider, prop, receiver) as unknown;
			},
		});
	}
}

/**
 * A type with subset of functionalities of mock container runtime that can help tests control
 * the processing of messages and the connection state of the runtime.
 */
export type TreeMockContainerRuntime = Pick<
	MockContainerRuntimeWithOpBunching,
	"connected" | "pauseInboundProcessing" | "resumeInboundProcessing" | "flush"
>;
export type SharedTreeWithContainerRuntime = ISharedTree & {
	readonly containerRuntime: TreeMockContainerRuntime;
};

/**
 * A test helper class that creates one or more SharedTrees connected to mock services.
 */
export class TestTreeProviderLite {
	private readonly runtimeFactory: MockContainerRuntimeFactoryWithOpBunching;
	public readonly trees: readonly SharedTreeWithContainerRuntime[];
	public readonly logger: IMockLoggerExt = createMockLoggerExt();
	private readonly containerRuntimeMap: Map<string, MockContainerRuntimeWithOpBunching> =
		new Map();

	/**
	 * Create a new {@link TestTreeProviderLite} with a number of trees pre-initialized.
	 * @param trees - the number of trees created by this provider.
	 * @param factory - an optional factory to use for creating and loading trees. See {@link SharedTreeTestFactory}.
	 * @param useDeterministicSessionIds - Whether or not to deterministically generate session ids
	 * @param flushMode - The flush mode to use for the container runtime. This is FlushMode.Immediate by default. Tests
	 * that need ops to be processed in a batch or bunch should use FlushMode.TurnBased.
	 * @example
	 *
	 * ```typescript
	 * const provider = new TestTreeProviderLite(2);
	 * assert(provider.trees[0].isAttached());
	 * assert(provider.trees[1].isAttached());
	 * provider.processMessages();
	 * ```
	 */
	public constructor(
		trees = 1,
		private readonly factory: IChannelFactory<ITree> = DefaultTestSharedTreeKind.getFactory(),
		useDeterministicSessionIds = true,
		private readonly flushMode: FlushMode = FlushMode.Immediate,
	) {
		this.runtimeFactory = new MockContainerRuntimeFactoryWithOpBunching({
			flushMode,
		});
		assert(trees >= 1, "Must initialize provider with at least one tree");
		const t: SharedTreeWithContainerRuntime[] = [];
		const random = useDeterministicSessionIds ? makeRandom(0xdeadbeef) : makeRandom();
		for (let i = 0; i < trees; i++) {
			const sessionId = random.uuid4() as SessionId;
			const runtime = new MockFluidDataStoreRuntime({
				clientId: `test-client-${i}`,
				id: "test",
				idCompressor: createIdCompressor(sessionId),
				logger: this.logger,
			});
			const tree = this.factory.create(runtime, `tree-${i}`);
			const containerRuntime = this.runtimeFactory.createContainerRuntime(runtime);
			this.containerRuntimeMap.set(tree.id, containerRuntime);
			tree.connect({
				deltaConnection: runtime.createDeltaConnection(),
				objectStorage: new MockStorage(),
			});
			(tree as Mutable<SharedTreeWithContainerRuntime>).containerRuntime = containerRuntime;
			t.push(tree as SharedTreeWithContainerRuntime);
		}
		this.trees = t;
	}

	/**
	 * Synchronize messages across all trees. This involves optionally flushing any messages sent by the trees so
	 * that they are sequenced. Then, the runtime processes the messages. Flushing is needed in TurnBased mode only
	 * where messages are not automatically flushed. In Immediate mode, each message is flushed immediately.
	 * @param options - The options to use when synchronizing messages.
	 * - count: The number of messages to synchronize. If not provided, all messages are synchronized.
	 * - flush: Whether or not to flush the messages before processing them. Defaults to true. In TurnBased mode,
	 * messages are not automatically flushed so this should either be set to true or the test should manually
	 * flush the messages before calling this method.
	 * @remarks
	 * - Trees that are not connected will not flush outbound messages or process inbound messages. They will be queued
	 * and will be processed when they are reconnected (unless their inbound processing is paused. See below).
	 * - Trees whose inbound processing is paused will not process inbound messages but will queue them. Any queued
	 * messages will be processed when inbound processing is resumed (unless they are not connected. See above).
	 * - Flushing does not preserve the order in which the messages were sent. To do so, tests should flush the messages
	 * from the trees in the order they were sent.
	 */
	public synchronizeMessages(options?: { count?: number; flush?: boolean }): void {
		const flush = options?.flush ?? true;
		if (flush) {
			this.containerRuntimeMap.forEach((containerRuntime) => {
				containerRuntime.flush();
			});
		}

		const count = options?.count;
		if (count !== undefined) {
			this.runtimeFactory.processSomeMessages(count);
		} else {
			this.runtimeFactory.processAllMessages();
		}
	}

	public get minimumSequenceNumber(): number {
		return this.runtimeFactory.getMinSeq();
	}

	public get sequenceNumber(): number {
		return this.runtimeFactory.sequenceNumber;
	}
}

/**
 * Run a custom "spy function" every time the given method is invoked.
 * @param methodClass - the class that has the method
 * @param methodName - the name of the method
 * @param spy - the spy function to run alongside the method
 * @returns a function which will remove the spy function when invoked. Should be called exactly once
 * after the spy is no longer needed.
 */
export function spyOnMethod(
	// eslint-disable-next-line @typescript-eslint/ban-types
	methodClass: Function,
	methodName: string,
	spy: () => void,
): () => void {
	const { prototype } = methodClass;
	const method = prototype[methodName];
	assert(typeof method === "function", `Method does not exist: ${methodName}`);

	const methodSpy = function (this: unknown, ...args: unknown[]): unknown {
		spy();
		return method.call(this, ...args);
	};
	prototype[methodName] = methodSpy;

	return () => {
		prototype[methodName] = method;
	};
}

/**
 * Determines whether or not the given delta has a visible impact on the document tree.
 */
export function isDeltaVisible(fieldChanges: DeltaFieldChanges | undefined): boolean {
	for (const mark of fieldChanges ?? []) {
		if (mark.attach !== undefined || mark.detach !== undefined) {
			return true;
		}
		if (mark.fields !== undefined) {
			for (const field of mark.fields.values()) {
				if (isDeltaVisible(field)) {
					return true;
				}
			}
		}
	}
	return false;
}

/**
 * Assert two MarkList are equal, handling cursors.
 */
export function assertFieldChangesEqual(a: FieldChangeDelta, b: FieldChangeDelta): void {
	assert.deepStrictEqual(a, b);
}

/**
 * Assert two MarkList are equal, handling cursors.
 */
export function assertMarkListEqual(a: readonly DeltaMark[], b: readonly DeltaMark[]): void {
	assert.deepStrictEqual(a, b);
}

/**
 * Assert two Delta are equal, handling cursors.
 */
export function assertDeltaFieldMapEqual(a: DeltaFieldMap, b: DeltaFieldMap): void {
	assert.deepStrictEqual(a, b);
}

/**
 * Assert two Delta are equal, handling cursors.
 */
export function assertDeltaEqual(a: DeltaRoot, b: DeltaRoot): void {
	const aTree = mapRootChanges(a, chunkToMapTreeField);
	const bTree = mapRootChanges(b, chunkToMapTreeField);
	assert.deepStrictEqual(aTree, bTree);
}

/**
 * A test helper that allows custom code to be injected when a tree is created/loaded.
 */
export class SharedTreeTestFactory implements IChannelFactory<ISharedTree> {
	private readonly inner: IChannelFactory<ISharedTree>;

	/**
	 * @param onCreate - Called once for each created tree (not called for trees loaded from summaries).
	 * @param onLoad - Called once for each tree that is loaded from a summary.
	 */
	public constructor(
		protected readonly onCreate: (tree: ISharedTree) => void,
		protected readonly onLoad?: (tree: ISharedTree) => void,
		options: SharedTreeOptionsInternal = {},
	) {
		const optionsUpdated: SharedTreeOptionsInternal = {
			...options,
			jsonValidator: typeboxValidator,
		};
		this.inner = configuredSharedTree(
			optionsUpdated as SharedTreeOptions,
		).getFactory() as IChannelFactory<ISharedTree>;
	}

	public get type(): string {
		return this.inner.type;
	}
	public get attributes(): IChannelAttributes {
		return this.inner.attributes;
	}

	public async load(
		runtime: IFluidDataStoreRuntime,
		id: string,
		services: IChannelServices,
		channelAttributes: Readonly<IChannelAttributes>,
	): Promise<ISharedTree> {
		const tree = await this.inner.load(runtime, id, services, channelAttributes);
		this.onLoad?.(tree);
		return tree;
	}

	public create(runtime: IFluidDataStoreRuntime, id: string): ISharedTree {
		const tree = this.inner.create(runtime, id);
		this.onCreate(tree);
		return tree;
	}
}

export function validateTree(tree: ITreeCheckout, expected: JsonableTree[]): void {
	const actual = toJsonableTree(tree);
	assert.deepEqual(actual, expected);
}

// If you are adding a new schema format, consider changing the encoding format used for this codec, given
// that equality of two schemas in tests is achieved by deep-comparing their persisted representations.
// If the newer format is a superset of the previous format, it can be safely used for comparisons. This is the
// case with schema format v2.
const schemaCodec = makeSchemaCodec({ jsonValidator: typeboxValidator }, SchemaVersion.v2);

export function checkRemovedRootsAreSynchronized(trees: readonly ITreeCheckout[]): void {
	if (trees.length > 1) {
		const baseline = nestedMapFromFlatList(trees[0].getRemovedRoots());
		for (const tree of trees.slice(1)) {
			const actual = nestedMapFromFlatList(tree.getRemovedRoots());
			assert.deepEqual(actual, baseline);
		}
	}
}

/**
 * This does NOT check that the trees have the same edits, same edit manager state or anything like that.
 * This ONLY checks if the content of the forest of the main branch of the trees match.
 */
export function validateTreeConsistency(treeA: ITreePrivate, treeB: ITreePrivate): void {
	// TODO: validate other aspects of these trees are consistent, for example their collaboration window information.
	validateSnapshotConsistency(
		treeA.contentSnapshot(),
		treeB.contentSnapshot(),
		`id: ${treeA.id} vs id: ${treeB.id}`,
	);
}

export function validateFuzzTreeConsistency(
	treeA: Client<IChannelFactory<ISharedTree>>,
	treeB: Client<IChannelFactory<ISharedTree>>,
): void {
	validateSnapshotConsistency(
		treeA.channel.contentSnapshot(),
		treeB.channel.contentSnapshot(),
		`id: ${treeA.channel.id} vs id: ${treeB.channel.id}`,
	);
}

function contentToJsonableTree(content: TreeStoredContent): JsonableTree[] {
	return jsonableTreeFromFieldCursor(normalizeNewFieldContent(content.initialTree));
}

export function validateTreeContent(tree: ITreeCheckout, content: TreeSimpleContent): void {
	const contentReference = jsonableTreeFromFieldCursor(
		fieldCursorFromInsertable<UnsafeUnknownSchema>(content.schema, content.initialTree),
	);
	assert.deepEqual(toJsonableTree(tree), contentReference);
	expectSchemaEqual(tree.storedSchema, toInitialSchema(content.schema));
}
export function validateTreeStoredContent(
	tree: ITreeCheckout,
	content: TreeStoredContent,
): void {
	assert.deepEqual(toJsonableTree(tree), contentToJsonableTree(content));
	expectSchemaEqual(tree.storedSchema, content.schema);
}

export function expectSchemaEqual(
	a: TreeStoredSchema,
	b: TreeStoredSchema,
	idDifferentiator: string | undefined = undefined,
): void {
	assert.deepEqual(
		schemaCodec.encode(a),
		schemaCodec.encode(b),
		`Inconsistent schema: ${idDifferentiator}`,
	);
}

export function validateViewConsistency(
	treeA: ITreeCheckout,
	treeB: ITreeCheckout,
	idDifferentiator: string | undefined = undefined,
): void {
	validateSnapshotConsistency(
		{
			tree: toJsonableTree(treeA),
			schema: treeA.storedSchema,
			removed: treeA.getRemovedRoots(),
		},
		{
			tree: toJsonableTree(treeB),
			schema: treeB.storedSchema,
			removed: treeA.getRemovedRoots(),
		},
		idDifferentiator,
	);
}

export function validateSnapshotConsistency(
	treeA: SharedTreeContentSnapshot,
	treeB: SharedTreeContentSnapshot,
	idDifferentiator: string | undefined = undefined,
): void {
	assert.deepEqual(
		prepareTreeForCompare(treeA.tree),
		prepareTreeForCompare(treeB.tree),
		`Inconsistent document tree json representation: ${idDifferentiator}`,
	);

	// Removed trees are garbage collected so we only enforce that whenever two
	// clients both have data for the same removed tree (as identified by the first two tuple entries), then they
	// should be consistent about the content being stored (the third tuple entry).
	const mapA = nestedMapFromFlatList(
		treeA.removed.map(([key, num, children]) => [
			key,
			num,
			prepareTreeForCompare([children])[0],
		]),
	);
	const mapB = nestedMapFromFlatList(
		treeB.removed.map(([key, num, children]) => [
			key,
			num,
			prepareTreeForCompare([children])[0],
		]),
	);
	forEachInNestedMap(mapA, (content, major, minor) => {
		const mapBContent = tryGetFromNestedMap(mapB, major, minor);
		if (mapBContent !== undefined) {
			assert.deepEqual(
				content,
				mapBContent,
				`Inconsistent removed trees json representation: ${idDifferentiator}`,
			);
		}
	});
	expectSchemaEqual(treeA.schema, treeB.schema, idDifferentiator);
}

/**
 * Make a copy of a {@link JsonableTree} array adjusted for compatibility with `assert.deepEqual`.
 * @remarks
 * This replaces handles replaced with `{ Handle: absolutePath }`, and normalizes optional fields to be omitted.
 */
export function prepareTreeForCompare(tree: JsonableTree[]): object[] {
	return tree.map((node): object => {
		const fields: Record<string, object> = {};
		for (const [key, children] of Object.entries(node.fields ?? {})) {
			fields[key] = prepareTreeForCompare(children);
		}
		const inputValue = node.value;
		const value = isFluidHandle(inputValue)
			? { Handle: toFluidHandleInternal(inputValue).absolutePath }
			: inputValue;

		const output: Record<string, unknown> = { ...node, value, fields };

		// Normalize optional values to be omitted for cleaner diffs:
		if (output.value === undefined) delete output.value;
		if (Reflect.ownKeys(output.fields as object).length === 0) delete output.fields;

		return output as object;
	});
}

export function checkoutWithContent(
	content: TreeStoredContent,
	args?: {
		events?: Listenable<CheckoutEvents> &
			IEmitter<CheckoutEvents> &
			HasListeners<CheckoutEvents>;
		forestType?: ForestType;
	},
): TreeCheckout {
	const { checkout } = createCheckoutWithContent(content, args);
	return checkout;
}

function createCheckoutWithContent(
	content: TreeStoredContent,
	args?: {
		events?: Listenable<CheckoutEvents> &
			IEmitter<CheckoutEvents> &
			HasListeners<CheckoutEvents>;
		forestType?: ForestType;
	},
): { checkout: TreeCheckout; logger: IMockLoggerExt } {
	const fieldCursor = normalizeNewFieldContent(content.initialTree);
	const schema = new TreeStoredSchemaRepository(content.schema);

	const forest = buildConfiguredForest(
		new Breakable("buildTestForest"),
		args?.forestType ?? ForestTypeReference,
		schema,
		testIdCompressor,
	);
	initializeForest(forest, fieldCursor, testRevisionTagCodec, testIdCompressor);

	const logger = createMockLoggerExt();
	const checkout = createTreeCheckout(
		testIdCompressor,
		mintRevisionTag,
		testRevisionTagCodec,
		{
			...args,
			forest,
			schema,
			logger,
		},
	);
	return { checkout, logger };
}

export function flexTreeViewWithContent(
	content: TreeSimpleContent,
	args?: {
		events?: Listenable<CheckoutEvents> &
			IEmitter<CheckoutEvents> &
			HasListeners<CheckoutEvents>;
		nodeKeyManager?: NodeIdentifierManager;
	},
): Context {
	const view = checkoutWithContent(
		{
			initialTree: fieldCursorFromInsertable<UnsafeUnknownSchema>(
				content.schema,
				content.initialTree,
			),
			schema: toInitialSchema(content.schema),
		},
		args,
	);
	return new Context(
		defaultSchemaPolicy,
		view,
		args?.nodeKeyManager ?? new MockNodeIdentifierManager(),
	);
}

/**
 * Builds a reference forest.
 */
export function buildTestForest(options: {
	schema?: TreeStoredSchemaRepository;
	additionalAsserts: boolean;
	roots?: MapTree;
}): IEditableForest {
	return new ObjectForest(
		new Breakable("buildTestForest"),
		options.schema,
		undefined,
		options.additionalAsserts,
		options.roots,
	);
}

export function forestWithContent(content: TreeStoredContent): IEditableForest {
	const fieldCursor = normalizeNewFieldContent(content.initialTree);
	const roots: MapTree = mapTreeWithField(mapTreeFieldFromCursor(fieldCursor));
	const forest = buildTestForest({
		additionalAsserts: true,
		schema: new TreeStoredSchemaRepository(content.schema),
		roots,
	});

	return forest;
}

const sf = new SchemaFactory("com.fluidframework.json");

export const NumberArray = sf.array("array", sf.number);
export const StringArray = sf.array("array", sf.string);

export const IdentifierSchema = sf.object("identifier-object", {
	identifier: sf.identifier,
});

/**
 * Creates a tree using the Json domain.
 *
 * @param json - The JSON-compatible object to initialize the tree with.
 * @param optionalRoot - If `true`, the root field is optional; otherwise, it is required. Defaults to `false`.
 */
export function makeTreeFromJson(json: JsonCompatible, optionalRoot = false): ITreeCheckout {
	return checkoutWithContent({
		schema: toInitialSchema(
			optionalRoot ? SchemaFactory.optional(JsonAsTree.Tree) : JsonAsTree.Tree,
		),
		initialTree: singleJsonCursor(json),
	});
}

export function toJsonableTree(tree: ITreeCheckout): JsonableTree[] {
	return jsonableTreeFromForest(tree.forest);
}

/**
 * Assumes `tree` is in the json domain and returns its content as a json compatible object.
 */
export function jsonTreeFromCheckout(tree: ITreeCheckout): JsonCompatible[] {
	return jsonTreeFromForest(tree.forest);
}

export function jsonTreeFromForest(forest: IForestSubscription): JsonCompatible[] {
	const readCursor = forest.allocateCursor();
	moveToDetachedField(forest, readCursor);
	const copy = mapCursorField(readCursor, cursorToJsonObject);
	readCursor.free();
	return copy;
}

export function expectJsonTree(
	actual: ITreeCheckout | ITreeCheckout[],
	expected: JsonCompatible[],
	expectRemovedRootsAreSynchronized = true,
): void {
	const trees = Array.isArray(actual) ? actual : [actual];
	for (const tree of trees) {
		const roots = jsonTreeFromCheckout(tree);
		assert.deepEqual(roots, expected);
	}
	if (expectRemovedRootsAreSynchronized) {
		checkRemovedRootsAreSynchronized(trees);
	}
}

export function expectEqualMapTreeViews(
	actual: MinimalMapTreeNodeView,
	expected: MinimalMapTreeNodeView,
): void {
	expectEqualCursors(cursorForMapTreeNode(actual), cursorForMapTreeNode(expected));
}

export function expectEqualCursors(
	actual: ITreeCursorSynchronous | undefined,
	expected: ITreeCursorSynchronous,
): void {
	assert(actual !== undefined);
	const actualJson = jsonableTreeFromCursor(actual);
	const expectedJson = jsonableTreeFromCursor(expected);
	assert.deepEqual(actualJson, expectedJson);
}

export function expectNoRemovedRoots(tree: ITreeCheckout): void {
	assert(tree.getRemovedRoots().length === 0);
}

export function expectEqualPaths(
	path: UpPath | undefined,
	expectedPath: UpPath | undefined,
): void {
	if (!compareUpPaths(path, expectedPath)) {
		// This is slower than above compare, so only do it in the error case.
		// Make a nice error message:
		assert.deepEqual(clonePath(path), clonePath(expectedPath));
		assert.fail("unequal paths, but clones compared equal");
	}
}

export function expectEqualFieldPaths(path: FieldUpPath, expectedPath: FieldUpPath): void {
	expectEqualPaths(path.parent, expectedPath.parent);
	assert.equal(path.field, expectedPath.field);
}

export const mockIntoDelta = (delta: DeltaRoot): DeltaRoot => delta;

export interface EncodingTestData<TDecoded, TEncoded, TContext = void> {
	/**
	 * Contains test cases which should round-trip successfully through all persisted formats.
	 */
	successes: TContext extends void
		? [name: string, data: TDecoded][]
		: [name: string, data: TDecoded, context: TContext][];
	/**
	 * Contains malformed encoded data which a particular version's codec should fail to decode.
	 */
	failures?: {
		[version: string]: TContext extends void
			? [name: string, data: TEncoded][]
			: [name: string, data: TEncoded, context: TContext][];
	};
}

const assertDeepEqual = (a: unknown, b: unknown): void => assert.deepEqual(a, b);

/**
 * Constructs a basic suite of round-trip tests for all versions of a codec family.
 * This helper should generally be wrapped in a `describe` block.
 *
 * Encoded data for JSON codecs within `family` will be validated using `typeboxValidator`.
 *
 * @privateRemarks It is generally not valid to compare the decoded formats with assert.deepEqual,
 * but since these round trip tests start with the decoded format (not the encoded format),
 * they require assert.deepEqual to be a valid comparison.
 * This can be problematic for some cases (for example edits containing cursors).
 *
 * TODO:
 * - Consider extending this to allow testing in a way where encoded formats (which can safely use deepEqual) are compared.
 * - Consider adding a custom comparison function for non-encoded data.
 * - Consider adding a way to test that specific values have specific encodings.
 * Maybe generalize test cases to each have an optional encoded and optional decoded form (require at least one), for example via:
 * `{name: string, encoded?: JsonCompatibleReadOnly, decoded?: TDecoded}`.
 */
export function makeEncodingTestSuite<TDecoded, TEncoded, TContext>(
	family: ICodecFamily<TDecoded, TContext>,
	encodingTestData: EncodingTestData<TDecoded, TEncoded, TContext>,
	assertEquivalent: (a: TDecoded, b: TDecoded) => void = assertDeepEqual,
): void {
	for (const version of family.getSupportedFormats()) {
		describe(`version ${version}`, () => {
			const codec = family.resolve(version);
			// A common pattern to avoid validating the same portion of encoded data multiple times
			// is for a codec to either validate its data is in schema itself and not return `encodedSchema`,
			// or for it to not validate its own data but return an `encodedSchema` and let the caller use that.
			// This block makes sure we still validate the encoded data schema for codecs following the latter
			// pattern.
			const jsonCodec =
				codec.json.encodedSchema !== undefined
					? withSchemaValidation(codec.json.encodedSchema, codec.json, typeboxValidator)
					: codec.json;
			describe("can json roundtrip", () => {
				for (const includeStringification of [false, true]) {
					// biome-ignore format: https://github.com/biomejs/biome/issues/4202
					describe(
						includeStringification ? "with stringification" : "without stringification",
						() => {
							for (const [name, data, context] of encodingTestData.successes) {
								it(name, () => {
									// eslint-disable-next-line @typescript-eslint/no-non-null-assertion
									let encoded = jsonCodec.encode(data, context!);
									if (includeStringification) {
										encoded = JSON.parse(JSON.stringify(encoded));
									}
									// eslint-disable-next-line @typescript-eslint/no-non-null-assertion
									const decoded = jsonCodec.decode(encoded, context!);
									assertEquivalent(decoded, data);
								});
							}
						},
					);
				}
			});

			describe("can binary roundtrip", () => {
				for (const [name, data, context] of encodingTestData.successes) {
					it(name, () => {
						// eslint-disable-next-line @typescript-eslint/no-non-null-assertion
						const encoded = codec.binary.encode(data, context!);
						// eslint-disable-next-line @typescript-eslint/no-non-null-assertion
						const decoded = codec.binary.decode(encoded, context!);
						assertEquivalent(decoded, data);
					});
				}
			});

			const failureCases = encodingTestData.failures?.[version ?? "undefined"] ?? [];
			if (failureCases.length > 0) {
				describe("rejects malformed data", () => {
					for (const [name, encodedData, context] of failureCases) {
						it(name, () => {
							assert.throws(() =>
								// eslint-disable-next-line @typescript-eslint/no-non-null-assertion
								jsonCodec.decode(encodedData as JsonCompatible, context!),
							);
						});
					}
				});
			}
		});
	}
}

/**
 * Creates a change receiver function for passing to an `EditBuilder` which records the changes
 * applied via that editor and allows them to be queried via a function.
 * @param _changeFamily - this optional change family allows for type inference of `TChange` for
 * convenience, but is otherwise unused.
 * @returns a change receiver function and a function that will return all changes received
 */
export function testChangeReceiver<TChange>(
	_changeFamily?: ChangeFamily<ChangeFamilyEditor, TChange>,
): [
	changeReceiver: Parameters<ChangeFamily<ChangeFamilyEditor, TChange>["buildEditor"]>[1],
	getChanges: () => readonly TChange[],
] {
	const changes: TChange[] = [];
	const changeReceiver = (taggedChange: TaggedChange<TChange>): number =>
		changes.push(taggedChange.change);
	return [changeReceiver, () => [...changes]];
}

export function defaultRevisionMetadataFromChanges(
	changes: readonly TaggedChange<unknown>[],
): RevisionMetadataSource {
	return revisionMetadataSourceFromInfo(defaultRevInfosFromChanges(changes));
}

export function defaultRevInfosFromChanges(
	changes: readonly TaggedChange<unknown>[],
): RevisionInfo[] {
	const revInfos: RevisionInfo[] = [];
	const revisions = new Set<RevisionTag>();
	const rolledBackRevisions: RevisionTag[] = [];
	for (const change of changes) {
		// TODO: ADO#7366 assert to check if either all the changes have revision,
		// or that all of the changes have undefined revision.
		if (change.revision !== undefined) {
			revInfos.push({
				revision: change.revision,
				rollbackOf: change.rollbackOf,
			});

			revisions.add(change.revision);
			if (change.rollbackOf !== undefined) {
				rolledBackRevisions.push(change.rollbackOf);
			}
		}
	}

	rolledBackRevisions.reverse();
	for (const revision of rolledBackRevisions) {
		if (!revisions.has(revision)) {
			revInfos.push({ revision });
		}
	}

	return revInfos;
}

export interface DeltaParams {
	detachedFieldIndex?: DetachedFieldIndex;
	revision?: RevisionTag;
	global?: readonly DeltaDetachedNodeChanges[];
	rename?: readonly DeltaDetachedNodeRename[];
	build?: readonly DeltaDetachedNodeBuild[];
	destroy?: readonly DeltaDetachedNodeDestruction[];
}

export function applyTestDelta(
	delta: DeltaFieldMap,
	deltaProcessor: { acquireVisitor: () => DeltaVisitor },
	params?: DeltaParams,
): void {
	const { detachedFieldIndex, revision, global, rename, build, destroy } = params ?? {};
	const rootDelta = rootFromDeltaFieldMap(delta, global, rename, build, destroy);
	applyDelta(
		rootDelta,
		revision,
		deltaProcessor,
		detachedFieldIndex ??
			makeDetachedFieldIndex(undefined, testRevisionTagCodec, testIdCompressor),
	);
}

export function rootFromDeltaFieldMap(
	delta: DeltaFieldMap,
	global?: readonly DeltaDetachedNodeChanges[],
	rename?: readonly DeltaDetachedNodeRename[],
	build?: readonly DeltaDetachedNodeBuild[],
	destroy?: readonly DeltaDetachedNodeDestruction[],
): Mutable<DeltaRoot> {
	const rootDelta: Mutable<DeltaRoot> = { fields: delta };
	if (global !== undefined) {
		rootDelta.global = global;
	}
	if (rename !== undefined) {
		rootDelta.rename = rename;
	}
	if (build !== undefined) {
		rootDelta.build = build;
	}
	if (destroy !== undefined) {
		rootDelta.destroy = destroy;
	}
	return rootDelta;
}

export function createTestUndoRedoStacks(
	events: Listenable<TreeBranchEvents | CheckoutEvents>,
): {
	undoStack: RevertibleAlpha[];
	redoStack: RevertibleAlpha[];
	unsubscribe: () => void;
} {
	const undoStack: RevertibleAlpha[] = [];
	const redoStack: RevertibleAlpha[] = [];

	function onDispose(disposed: RevertibleAlpha): void {
		const redoIndex = redoStack.indexOf(disposed);
		if (redoIndex !== -1) {
			redoStack.splice(redoIndex, 1);
		} else {
			const undoIndex = undoStack.indexOf(disposed);
			if (undoIndex !== -1) {
				undoStack.splice(undoIndex, 1);
			}
		}
	}

	function onNewCommit(commit: CommitMetadata, getRevertible?: RevertibleAlphaFactory): void {
		if (getRevertible !== undefined) {
			const revertible = getRevertible(onDispose);
			if (commit.kind === CommitKind.Undo) {
				redoStack.push(revertible);
			} else {
				undoStack.push(revertible);
			}
		}
	}

	const unsubscribeFromChangedEvent = events.on("changed", onNewCommit);
	const unsubscribe = (): void => {
		unsubscribeFromChangedEvent();
		for (const revertible of undoStack) {
			revertible.dispose();
		}
		for (const revertible of redoStack) {
			revertible.dispose();
		}
	};
	return { undoStack, redoStack, unsubscribe };
}

export function assertIsSessionId(sessionId: string): SessionId {
	assertIsStableId(sessionId);
	return sessionId as SessionId;
}

export const testIdCompressor = createAlwaysFinalizedIdCompressor(
	assertIsSessionId("00000000-0000-4000-b000-000000000000"),
);
export function mintRevisionTag(): RevisionTag {
	return testIdCompressor.generateCompressedId();
}

export const testRevisionTagCodec = new RevisionTagCodec(testIdCompressor);

/**
 * Given the TreeViewConfiguration, returns an uninitialized view.
 *
 * This works a much like the actual package public API as possible, while avoiding the actual SharedTree object.
 * This should allow realistic (app like testing) of all the simple-tree APIs.
 *
 * Typically, users will want to initialize the returned view with some content (thereby setting its schema) using `TreeView.initialize`.
 *
 * Like `SchematizingSimpleTreeView` but using internal types and uses {@link createSnapshotCompressor}.
 */
export function getView<const TSchema extends ImplicitFieldSchema>(
	config: TreeViewConfiguration<TSchema>,
	options: ForestOptions & {
		idCompressor?: IIdCompressor | undefined;
	} = {},
): SchematizingSimpleTreeView<TSchema> {
	const view = independentView(config, {
		idCompressor: createSnapshotCompressor(),
		...options,
	});
	assert(view instanceof SchematizingSimpleTreeView);
	return view;
}

/**
 * Session ids used for the created trees' IdCompressors must be deterministic.
 * TestTreeProviderLite does this by default.
 * Test trees which manually create their data store runtime must set up their trees'
 * session ids explicitly.
 */
export const snapshotSessionId = assertIsSessionId("beefbeef-beef-4000-8000-000000000001");

export function createSnapshotCompressor() {
	return createAlwaysFinalizedIdCompressor(snapshotSessionId);
}

/**
 * Views the supplied checkout with the given schema.
 */
export function viewCheckout<const TSchema extends ImplicitFieldSchema>(
	checkout: TreeCheckout,
	config: TreeViewConfiguration<TSchema>,
): SchematizingSimpleTreeView<TSchema> {
	return new SchematizingSimpleTreeView<TSchema>(
		checkout,
		config,
		new MockNodeIdentifierManager(),
	);
}

/**
 * A mock implementation of `ITreeCheckout` that provides read access to the forest, and nothing else.
 */
export class MockTreeCheckout implements ITreeCheckout {
	public readonly breaker: Breakable = new Breakable("MockTreeCheckout");
	public constructor(
		public readonly forest: IForestSubscription,
		private readonly options?: {
			schema?: TreeStoredSchemaSubscription;
			editor?: ISharedTreeEditor;
		},
	) {}

	public viewWith<TRoot extends ImplicitFieldSchema>(
		config: TreeViewConfiguration<TRoot>,
	): TreeView<TRoot> {
		throw new Error("'viewWith' not implemented in MockTreeCheckout.");
	}

	public get storedSchema(): TreeStoredSchemaSubscription {
		if (this.options?.schema === undefined) {
			throw new Error("No schema provided to MockTreeCheckout.");
		}
		return this.options.schema;
	}
	public get editor(): ISharedTreeEditor {
		if (this.options?.editor === undefined) {
			throw new Error("No editor provided to MockTreeCheckout.");
		}
		return this.options.editor;
	}
	public get transaction(): Transactor {
		throw new Error("'transaction' property not implemented in MockTreeCheckout.");
	}
	public get events(): Listenable<CheckoutEvents> {
		throw new Error("'events' property not implemented in MockTreeCheckout.");
	}
	public get rootEvents(): Listenable<AnchorSetRootEvents> {
		throw new Error("'rootEvents' property not implemented in MockTreeCheckout.");
	}

	public branch(): ITreeCheckoutFork {
		throw new Error("Method 'fork' not implemented in MockTreeCheckout.");
	}
	public merge(view: unknown, disposeView?: unknown): void {
		throw new Error("Method 'merge' not implemented in MockTreeCheckout.");
	}
	public rebase(view: ITreeCheckoutFork): void {
		throw new Error("Method 'rebase' not implemented in MockTreeCheckout.");
	}
	public updateSchema(newSchema: TreeStoredSchema): void {
		throw new Error("Method 'updateSchema' not implemented in MockTreeCheckout.");
	}
	public getRemovedRoots(): [string | number | undefined, number, JsonableTree][] {
		throw new Error("Method 'getRemovedRoots' not implemented in MockTreeCheckout.");
	}
	public locate(anchor: Anchor): AnchorNode | undefined {
		throw new Error("Method 'locate' not implemented in MockTreeCheckout.");
	}
}

export function validateUsageError(expectedErrorMsg: string | RegExp): (error: Error) => true {
	return (error: Error) => {
		assert(error instanceof UsageError, `Expected UsageError, got ${error}`);
		if (
			typeof expectedErrorMsg === "string"
				? error.message !== expectedErrorMsg
				: !expectedErrorMsg.test(error.message)
		) {
			throw new Error(
				`Unexpected UsageError thrown\nActual: ${error.message}\nExpected: ${expectedErrorMsg}`,
			);
		}
		return true;
	};
}

function normalizeNewFieldContent(
	content: readonly ITreeCursorSynchronous[] | ITreeCursorSynchronous | undefined,
): ITreeCursorSynchronous {
	if (content === undefined) {
		return cursorForMapTreeField([]);
	}

	if (isReadonlyArray(content)) {
		return cursorForMapTreeField(content.map((c) => mapTreeFromCursor(c)));
	}

	if (content.mode === CursorLocationType.Fields) {
		return content;
	}

	return cursorForMapTreeField([mapTreeFromCursor(content)]);
}

/**
 * Convenience helper for performing a "move" edit where the source and destination field are the same.
 */
export function moveWithin(
	editor: IDefaultEditBuilder,
	field: NormalizedFieldUpPath,
	sourceIndex: number,
	count: number,
	destIndex: number,
) {
	editor.move(field, sourceIndex, count, field, destIndex);
}

/**
 * Invoke inside a describe block for benchmarks to add hooks that configure things for maximum performance if isInPerformanceTestingMode,
 * and enable debug asserts otherwise.
 */
export function configureBenchmarkHooks(): void {
	let debugBefore: boolean;
	before(() => {
		debugBefore = configureDebugAsserts(!isInPerformanceTestingMode);
	});
	after(() => {
		assert.equal(configureDebugAsserts(debugBefore), !isInPerformanceTestingMode);
	});
}

export function chunkFromJsonTrees(field: JsonCompatible[]): TreeChunk {
	const cursor = fieldJsonCursor(field);
	return chunkFieldSingle(cursor, {
		idCompressor: testIdCompressor,
		policy: defaultChunkPolicy,
	});
}

export function chunkFromJsonableTrees(field: JsonableTree[]): TreeChunk {
	const cursor = cursorForJsonableTreeField(field);
	return chunkFieldSingle(cursor, {
		idCompressor: testIdCompressor,
		policy: defaultChunkPolicy,
	});
}

export function chunkToMapTreeField(chunk: TreeChunk): ExclusiveMapTree[] {
	return mapTreeFieldFromCursor(chunk.cursor());
}

export function nodeCursorsFromChunk(trees: TreeChunk): ITreeCursorSynchronous[] {
	return mapCursorField(trees.cursor(), (c) => c.fork());
}

/**
 * Construct field cursor from content that is compatible with the field defined by the provided `schema`.
 * @param schema - The schema for what to construct.
 * @param data - The data used to construct the field content.
 * @remarks
 * When providing a {@link TreeNodeSchemaClass},
 * this is the same as invoking its constructor except that an unhydrated node can also be provided and the returned value is a cursor.
 * When `undefined` is provided (for an optional field), `undefined` is returned.
 */
export function fieldCursorFromInsertable<
	TSchema extends ImplicitFieldSchema | UnsafeUnknownSchema,
>(
	schema: UnsafeUnknownSchema extends TSchema
		? ImplicitFieldSchema
		: TSchema & ImplicitFieldSchema,
	data: InsertableField<TSchema>,
): ITreeCursorSynchronous {
	const mapTree = unhydratedFlexTreeFromInsertable(
		data as InsertableField<UnsafeUnknownSchema>,
		schema,
	);
	return cursorForMapTreeField(mapTree === undefined ? [] : [mapTree]);
}

/**
 * Helper for building {@link TreeFieldStoredSchema}.
 */
export function fieldSchema(
	kind: { identifier: FieldKindIdentifier },
	types: Iterable<TreeNodeSchemaIdentifier>,
): TreeFieldStoredSchema {
	return {
		kind: kind.identifier,
		types: new Set(types),
		persistedMetadata: undefined,
	};
}

export class TestSchemaRepository extends TreeStoredSchemaRepository {
	public constructor(
		public readonly policy: FullSchemaPolicy,
		data?: TreeStoredSchema,
	) {
		super(data);
	}

	/**
	 * Updates the specified schema iff all possible in schema data would remain in schema after the change.
	 * @returns true iff update was performed.
	 */
	public tryUpdateRootFieldSchema(schema: TreeFieldStoredSchema): boolean {
		if (allowsFieldSuperset(this.policy, this, this.rootFieldSchema, schema)) {
			this.rootFieldSchemaData = schema;
			this._events.emit("afterSchemaChange", this);
			return true;
		}
		return false;
	}
	/**
	 * Updates the specified schema iff all possible in schema data would remain in schema after the change.
	 * @returns true iff update was performed.
	 */
	public tryUpdateTreeSchema(schema: SimpleNodeSchema & TreeNodeSchema): boolean {
		const storedSchema = getStoredSchema(schema, restrictiveStoredSchemaGenerationOptions);
		const name: TreeNodeSchemaIdentifier = brand(schema.identifier);
		const original = this.nodeSchema.get(name);
		if (allowsTreeSuperset(this.policy, this, original, storedSchema)) {
			this.nodeSchemaData.set(name, storedSchema);
			this._events.emit("afterSchemaChange", this);
			return true;
		}
		return false;
	}
}<|MERGE_RESOLUTION|>--- conflicted
+++ resolved
@@ -137,13 +137,10 @@
 	SchematizingSimpleTreeView,
 	type ForestOptions,
 	type SharedTreeOptionsInternal,
-<<<<<<< HEAD
 	type SharedTreeOptions,
-=======
 	buildConfiguredForest,
 	type ForestType,
 	ForestTypeReference,
->>>>>>> f40f7e1b
 } from "../shared-tree/index.js";
 import {
 	type ImplicitFieldSchema,
