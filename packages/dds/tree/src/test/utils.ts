/*!
 * Copyright (c) Microsoft Corporation and contributors. All rights reserved.
 * Licensed under the MIT License.
 */

import { strict as assert } from "assert";
import { LocalServerTestDriver } from "@fluid-internal/test-drivers";
import { IContainer } from "@fluidframework/container-definitions";
import { Loader } from "@fluidframework/container-loader";
import {
	IChannelAttributes,
	IChannelServices,
	IFluidDataStoreRuntime,
} from "@fluidframework/datastore-definitions";
import { requestFluidObject } from "@fluidframework/runtime-utils";
import {
	ITestObjectProvider,
	ChannelFactoryRegistry,
	TestObjectProvider,
	TestContainerRuntimeFactory,
	TestFluidObjectFactory,
	ITestFluidObject,
	createSummarizer,
	summarizeNow,
	ITestContainerConfig,
} from "@fluidframework/test-utils";
import { ISummarizer } from "@fluidframework/container-runtime";
import { ConfigTypes, IConfigProviderBase } from "@fluidframework/telemetry-utils";
import { ISharedTree, ISharedTreeView, SharedTreeFactory } from "../shared-tree";
import {
	FieldKinds,
	jsonableTreeFromCursor,
	mapFieldMarks,
	mapMarkList,
	mapTreeFromCursor,
	namedTreeSchema,
	NodeReviver,
	singleTextCursor,
} from "../feature-libraries";
import {
	RevisionTag,
	Delta,
	InvalidationToken,
	SimpleObservingDependent,
	moveToDetachedField,
	mapCursorField,
	JsonableTree,
	SchemaData,
	fieldSchema,
	GlobalFieldKey,
	rootFieldKey,
	rootFieldKeySymbol,
	Value,
	compareUpPaths,
	UpPath,
	clonePath,
} from "../core";
import { brand, makeArray } from "../util";

// Testing utilities

const frozenMethod = () => {
	assert.fail("Object is frozen");
};

function freezeObjectMethods<T>(object: T, methods: (keyof T)[]): void {
	if (Object.isFrozen(object)) {
		for (const method of methods) {
			assert.equal(object[method], frozenMethod);
		}
	} else {
		for (const method of methods) {
			Object.defineProperty(object, method, {
				enumerable: false,
				configurable: false,
				writable: false,
				value: frozenMethod,
			});
		}
	}
}

/**
 * Recursively freezes the given object.
 *
 * WARNING: this function mutates Map and Set instances to override their mutating methods in order to ensure that the
 * state of those instances cannot be changed. This is necessary because calling `Object.freeze` on a Set or Map does
 * not prevent it from being mutated.
 *
 * @param object - The object to freeze.
 */
export function deepFreeze<T>(object: T): void {
	if (object instanceof Map) {
		for (const [key, value] of object.entries()) {
			deepFreeze(key);
			deepFreeze(value);
		}
		freezeObjectMethods(object, ["set", "delete", "clear"]);
	} else if (object instanceof Set) {
		for (const key of object.keys()) {
			deepFreeze(key);
		}
		freezeObjectMethods(object, ["add", "delete", "clear"]);
	} else {
		// Retrieve the property names defined on object
		const propNames: (keyof T)[] = Object.getOwnPropertyNames(object) as (keyof T)[];
		// Freeze properties before freezing self
		for (const name of propNames) {
			const value = object[name];
			if (typeof value === "object") {
				deepFreeze(value);
			}
		}
	}
	Object.freeze(object);
}

export class MockDependent extends SimpleObservingDependent {
	public readonly tokens: (InvalidationToken | undefined)[] = [];
	public constructor(name: string = "MockDependent") {
		super((token) => this.tokens.push(token), name);
	}
}

/**
 * Manages the creation, connection, and retrieval of SharedTrees and related components for ease of testing.
 * Satisfies the {@link ITestObjectProvider} interface.
 */
export type ITestTreeProvider = TestTreeProvider & ITestObjectProvider;

export enum SummarizeType {
	onDemand = 0,
	automatic = 1,
	disabled = 2,
}

/**
 * A test helper class that manages the creation, connection and retrieval of SharedTrees. Instances of this
 * class are created via {@link TestTreeProvider.create} and satisfy the {@link ITestObjectProvider} interface.
 */
export class TestTreeProvider {
	private static readonly treeId = "TestSharedTree";

	private readonly provider: ITestObjectProvider;
	private readonly _trees: ISharedTree[] = [];
	private readonly _containers: IContainer[] = [];
	private readonly summarizer?: ISummarizer;

	public get trees(): readonly ISharedTree[] {
		return this._trees;
	}

	public get containers(): readonly IContainer[] {
		return this._containers;
	}

	/**
	 * Create a new {@link TestTreeProvider} with a number of trees pre-initialized.
	 * @param trees - the number of trees to initialize this provider with. This is the same as calling
	 * @param summarizeType - enum to manually, automatically, or disable summarization
	 * @param factory - The factory to use for creating and loading trees. See {@link SharedTreeTestFactory}.
	 * {@link create} followed by {@link createTree} _trees_ times.
	 *
	 * @example
	 * ```ts
	 * const provider = await TestTreeProvider.create(2);
	 * assert(provider.trees[0].isAttached());
	 * assert(provider.trees[1].isAttached());
	 * await trees.ensureSynchronized();
	 * ```
	 */
	public static async create(
		trees = 0,
		summarizeType: SummarizeType = SummarizeType.disabled,
		factory: SharedTreeFactory = new SharedTreeFactory(),
	): Promise<ITestTreeProvider> {
		// The on-demand summarizer shares a container with the first tree, so at least one tree and container must be created right away.
		assert(
			!(trees === 0 && summarizeType === SummarizeType.onDemand),
			"trees must be >= 1 to allow summarization on demand",
		);

		const registry = [[TestTreeProvider.treeId, factory]] as ChannelFactoryRegistry;
		const driver = new LocalServerTestDriver();
		const containerRuntimeFactory = () =>
			new TestContainerRuntimeFactory(
				"@fluid-example/test-dataStore",
				new TestFluidObjectFactory(registry),
				{
					summaryOptions: {
						summaryConfigOverrides:
							summarizeType === SummarizeType.disabled
								? { state: "disabled" }
								: undefined,
					},
				},
			);

		const objProvider = new TestObjectProvider(Loader, driver, containerRuntimeFactory);

		if (summarizeType === SummarizeType.onDemand) {
			const container = await objProvider.makeTestContainer();
			const dataObject = await requestFluidObject<ITestFluidObject>(container, "/");
			const firstTree = await dataObject.getSharedObject<ISharedTree>(
				TestTreeProvider.treeId,
			);
			const { summarizer } = await createSummarizer(objProvider, container);
			const provider = new TestTreeProvider(objProvider, [
				container,
				firstTree,
				summarizer,
			]) as ITestTreeProvider;
			for (let i = 1; i < trees; i++) {
				await provider.createTree();
			}
			return provider;
		} else {
			const provider = new TestTreeProvider(objProvider) as ITestTreeProvider;
			for (let i = 0; i < trees; i++) {
				await provider.createTree();
			}
			return provider;
		}
	}

	/**
	 * Create and initialize a new {@link ISharedTree} that is connected to all other trees from this provider.
	 * @returns the tree that was created. For convenience, the tree can also be accessed via `this[i]` where
	 * _i_ is the index of the tree in order of creation.
	 */
	public async createTree(): Promise<ISharedTree> {
		const configProvider = (settings: Record<string, ConfigTypes>): IConfigProviderBase => ({
			getRawConfig: (name: string): ConfigTypes => settings[name],
		});
		const testContainerConfig: ITestContainerConfig = {
			loaderProps: {
				configProvider: configProvider({
					"Fluid.Container.enableOfflineLoad": true,
				}),
			},
		};
		const container =
			this.trees.length === 0
<<<<<<< HEAD
				? await this.provider.makeTestContainer()
				: await this.provider.loadTestContainer({
						// TODO: remove this once SharedTree has full reconnect logic implemented (AB#4023)
						simulateReadConnectionUsingDelay: false,
				  });
=======
				? await this.provider.makeTestContainer(testContainerConfig)
				: await this.provider.loadTestContainer();
>>>>>>> 6dee4ffb

		this._containers.push(container);
		const dataObject = await requestFluidObject<ITestFluidObject>(container, "/");
		return (this._trees[this.trees.length] = await dataObject.getSharedObject<ISharedTree>(
			TestTreeProvider.treeId,
		));
	}

	/**
	 * Give this {@link TestTreeProvider} the ability to summarize on demand during a test by creating a summarizer
	 * client for the container at the given index.  This can only be called when the summarizeOnDemand parameter
	 * was set to true when calling the create() method.
	 * @returns void after a summary has been resolved. May be called multiple times.
	 */
	public async summarize(): Promise<void> {
		assert(
			this.summarizer !== undefined,
			"can't summarize because summarizeOnDemand was not set to true.",
		);
		await summarizeNow(this.summarizer, "TestTreeProvider");
	}

	public [Symbol.iterator](): IterableIterator<ISharedTree> {
		return this.trees[Symbol.iterator]();
	}

	private constructor(
		provider: ITestObjectProvider,
		firstTreeParams?: [IContainer, ISharedTree, ISummarizer],
	) {
		this.provider = provider;
		if (firstTreeParams !== undefined) {
			const [container, firstTree, summarizer] = firstTreeParams;
			this._containers.push(container);
			this._trees.push(firstTree);
			this.summarizer = summarizer;
		}
		return new Proxy(this, {
			get: (target, prop, receiver) => {
				// Route all properties that are on the `TestTreeProvider` itself
				if ((target as never)[prop] !== undefined) {
					return Reflect.get(target, prop, receiver) as unknown;
				}

				// Route all other properties to the `TestObjectProvider`
				return Reflect.get(this.provider, prop, receiver) as unknown;
			},
		});
	}
}

/**
 * Run a custom "spy function" every time the given method is invoked.
 * @param methodClass - the class that has the method
 * @param methodName - the name of the method
 * @param spy - the spy function to run alongside the method
 * @returns a function which will remove the spy function when invoked. Should be called exactly once
 * after the spy is no longer needed.
 */
export function spyOnMethod(
	// eslint-disable-next-line @typescript-eslint/ban-types
	methodClass: Function,
	methodName: string,
	spy: () => void,
): () => void {
	const { prototype } = methodClass;
	const method = prototype[methodName];
	assert(typeof method === "function", `Method does not exist: ${methodName}`);

	const methodSpy = function (this: unknown, ...args: unknown[]): unknown {
		spy();
		return method.call(this, ...args);
	};
	prototype[methodName] = methodSpy;

	return () => {
		prototype[methodName] = method;
	};
}

/**
 * Assert two MarkList are equal, handling cursors.
 */
export function assertMarkListEqual(a: Delta.MarkList, b: Delta.MarkList): void {
	const aTree = mapMarkList(a, mapTreeFromCursor);
	const bTree = mapMarkList(b, mapTreeFromCursor);
	assert.deepStrictEqual(aTree, bTree);
}

/**
 * Assert two Delta are equal, handling cursors.
 */
export function assertDeltaEqual(a: Delta.FieldMarks, b: Delta.FieldMarks): void {
	const aTree = mapFieldMarks(a, mapTreeFromCursor);
	const bTree = mapFieldMarks(b, mapTreeFromCursor);
	assert.deepStrictEqual(aTree, bTree);
}

/**
 * A test helper that allows custom code to be injected when a tree is created/loaded.
 */
export class SharedTreeTestFactory extends SharedTreeFactory {
	/**
	 * @param onCreate - Called once for each created tree (not called for trees loaded from summaries).
	 * @param onLoad - Called once for each tree that is loaded from a summary.
	 */
	public constructor(
		private readonly onCreate: (tree: ISharedTree) => void,
		private readonly onLoad?: (tree: ISharedTree) => void,
	) {
		super();
	}

	public override async load(
		runtime: IFluidDataStoreRuntime,
		id: string,
		services: IChannelServices,
		channelAttributes: Readonly<IChannelAttributes>,
	): Promise<ISharedTree> {
		const tree = await super.load(runtime, id, services, channelAttributes);
		this.onLoad?.(tree);
		return tree;
	}

	public override create(runtime: IFluidDataStoreRuntime, id: string): ISharedTree {
		const tree = super.create(runtime, id);
		this.onCreate(tree);
		return tree;
	}
}

export function noRepair(): Delta.ProtoNode[] {
	assert.fail("Unexpected request for repair data");
}

const cursorValueKey = Symbol("FakeRepairDataValue");

/**
 * Creates a {@link NodeReviver} with values generated by the provided valueGenerator.
 * @param valueGenerator - Delegate invoked to generate the value of each node.
 * @param tagCursorWithValue - When true, each produced cursor will have a field that contains the same value at that
 * of the node accessible through the cursor. Use this to ensure the cursor can be deep-compared.
 * Do not use this in encoding/decoding tests as the extra field will not roundtrip.
 */
export function createFakeRepair(
	valueGenerator: (revision: RevisionTag, index: number) => Value,
	tagCursorWithValue?: boolean,
): NodeReviver {
	return (revision: RevisionTag, index: number, count: number) =>
		makeArray(count, (currentIndex) => {
			const value = valueGenerator(revision, index + currentIndex);
			const cursor = singleTextCursor({
				type: brand("FakeRepairedNode"),
				value,
			});
			if (tagCursorWithValue === true) {
				// We put a copy of the value on the cursor itself to ensure deep comparison detects differences.
				(cursor as { [cursorValueKey]?: Value })[cursorValueKey] = value;
			}
			return cursor;
		});
}

/**
 * A {@link NodeReviver} that creates fake repair nodes with values dependent on the revision and index.
 */
export const fakeRepair = createFakeRepair(
	(revisionInner: RevisionTag, indexInner: number) =>
		`revision ${revisionInner} index ${indexInner}`,
);

/**
 * A {@link NodeReviver} that creates fake repair nodes with values dependent on the revision and index.
 */
export const fakeTaggedRepair = createFakeRepair(
	(revisionInner: RevisionTag, indexInner: number) =>
		`revision ${revisionInner} index ${indexInner}`,
	true,
);

export function validateTree(tree: ISharedTreeView, expected: JsonableTree[]): void {
	const actual = toJsonableTree(tree);
	assert.deepEqual(actual, expected);
}

export function toJsonableTree(tree: ISharedTreeView): JsonableTree[] {
	const readCursor = tree.forest.allocateCursor();
	moveToDetachedField(tree.forest, readCursor);
	const jsonable = mapCursorField(readCursor, jsonableTreeFromCursor);
	readCursor.free();
	return jsonable;
}

const globalFieldKey: GlobalFieldKey = brand("globalFieldKey");
const rootFieldSchema = fieldSchema(FieldKinds.value);
const globalFieldSchema = fieldSchema(FieldKinds.value);
const rootNodeSchema = namedTreeSchema({
	name: brand("TestValue"),
	localFields: {
		optionalChild: fieldSchema(FieldKinds.optional, [brand("TestValue")]),
	},
	extraLocalFields: fieldSchema(FieldKinds.sequence),
	globalFields: [globalFieldKey],
});
const testSchema: SchemaData = {
	treeSchema: new Map([[rootNodeSchema.name, rootNodeSchema]]),
	globalFieldSchema: new Map([
		[rootFieldKey, rootFieldSchema],
		[globalFieldKey, globalFieldSchema],
	]),
};

/**
 * Updates the given `tree` to the given `schema` and inserts `state` as its root.
 */
export function initializeTestTree(
	tree: ISharedTreeView,
	state: JsonableTree,
	schema: SchemaData = testSchema,
): void {
	tree.storedSchema.update(schema);
	// Apply an edit to the tree which inserts a node with a value
	const writeCursor = singleTextCursor(state);
	const field = tree.editor.sequenceField(undefined, rootFieldKeySymbol);
	field.insert(0, writeCursor);
}

export function expectEqualPaths(path: UpPath | undefined, expectedPath: UpPath | undefined): void {
	if (!compareUpPaths(path, expectedPath)) {
		// This is slower than above compare, so only do it in the error case.
		// Make a nice error message:
		assert.deepEqual(clonePath(path), clonePath(expectedPath));
		assert.fail("unequal paths, but clones compared equal");
	}
}<|MERGE_RESOLUTION|>--- conflicted
+++ resolved
@@ -241,16 +241,11 @@
 		};
 		const container =
 			this.trees.length === 0
-<<<<<<< HEAD
-				? await this.provider.makeTestContainer()
+				? await this.provider.makeTestContainer(testContainerConfig)
 				: await this.provider.loadTestContainer({
 						// TODO: remove this once SharedTree has full reconnect logic implemented (AB#4023)
 						simulateReadConnectionUsingDelay: false,
 				  });
-=======
-				? await this.provider.makeTestContainer(testContainerConfig)
-				: await this.provider.loadTestContainer();
->>>>>>> 6dee4ffb
 
 		this._containers.push(container);
 		const dataObject = await requestFluidObject<ITestFluidObject>(container, "/");
