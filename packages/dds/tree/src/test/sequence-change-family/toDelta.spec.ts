--- conflicted
+++ resolved
@@ -21,15 +21,9 @@
 	return delta;
 }
 
-<<<<<<< HEAD
 function toTreeDelta(list: T.MarkList): Delta.FieldChanges {
-    const fullDelta = toDelta({ marks: { root: list } });
-    return fullDelta.get(rootKey) ?? assert.fail("Expected changes under the root");
-=======
-function toTreeDelta(list: T.MarkList): Delta.MarkList {
 	const fullDelta = toDelta({ marks: { root: list } });
 	return fullDelta.get(rootKey) ?? assert.fail("Expected changes under the root");
->>>>>>> 77d9ece1
 }
 
 const type: TreeSchemaIdentifier = brand("Node");
@@ -56,564 +50,8 @@
 const moveId = brandOpaque<Delta.MoveId>(opId);
 
 describe("toDelta", () => {
-<<<<<<< HEAD
-    it("empty changeset", () => {
-        const expected: Delta.FieldChanges = {};
-        const actual = toTreeDelta([]);
-        assert.deepStrictEqual(actual, expected);
-    });
-
-    it("set root value", () => {
-        const changeset: T.MarkList = [
-            {
-                type: "Modify",
-                value: { id: 0, value: 1 },
-            },
-        ];
-        const expected: Delta.FieldChanges = {
-            nestedChanges: [[{ context: Delta.Context.Input, index: 0 }, { setValue: 1 }]],
-        };
-        const actual = toTreeDelta(changeset);
-        assert.deepStrictEqual(actual, expected);
-    });
-
-    it("set child value", () => {
-        const changeset: T.MarkList = [
-            {
-                type: "Modify",
-                fields: {
-                    foo: [
-                        42,
-                        {
-                            type: "Modify",
-                            value: { id: 0, value: 1 },
-                        },
-                    ],
-                },
-            },
-        ];
-        const fooDelta: Delta.FieldChanges = {
-            nestedChanges: [[{ context: Delta.Context.Input, index: 42 }, { setValue: 1 }]],
-        };
-        const expected: Delta.FieldChanges = {
-            nestedChanges: [
-                [
-                    { context: Delta.Context.Input, index: 0 },
-                    { fields: new Map([[fooKey, fooDelta]]) },
-                ],
-            ],
-        };
-        const actual = toTreeDelta(changeset);
-        assert.deepStrictEqual(actual, expected);
-    });
-
-    it("insert root", () => {
-        const changeset: T.MarkList = [{ type: "Insert", id: opId, content }];
-        const mark: Delta.Insert = {
-            type: Delta.MarkType.Insert,
-            content: contentCursor,
-        };
-        const expected: Delta.FieldChanges = {
-            shallowChanges: [mark],
-        };
-        const actual = toTreeDelta(changeset);
-        assert.deepStrictEqual(actual, expected);
-    });
-
-    it("insert child", () => {
-        const changeset: T.MarkList = [
-            {
-                type: "Modify",
-                fields: {
-                    foo: [42, { type: "Insert", id: opId, content }],
-                },
-            },
-        ];
-        const mark: Delta.Insert = {
-            type: Delta.MarkType.Insert,
-            content: contentCursor,
-        };
-        const fooDelta: Delta.FieldChanges = {
-            shallowChanges: [42, mark],
-        };
-        const expected: Delta.FieldChanges = {
-            nestedChanges: [
-                [
-                    { context: Delta.Context.Input, index: 0 },
-                    { fields: new Map([[fooKey, fooDelta]]) },
-                ],
-            ],
-        };
-        const actual = toTreeDelta(changeset);
-        assert.deepStrictEqual(actual, expected);
-    });
-
-    it("delete root", () => {
-        const changeset: T.MarkList = [
-            {
-                type: "Delete",
-                id: opId,
-                count: 10,
-            },
-        ];
-        const mark: Delta.Delete = {
-            type: Delta.MarkType.Delete,
-            count: 10,
-        };
-        const expected: Delta.FieldChanges = {
-            shallowChanges: [mark],
-        };
-        const actual = toTreeDelta(changeset);
-        assert.deepStrictEqual(actual, expected);
-    });
-
-    it("delete child", () => {
-        const changeset: T.MarkList = [
-            {
-                type: "Modify",
-                fields: {
-                    foo: [
-                        42,
-                        {
-                            type: "Delete",
-                            id: opId,
-                            count: 10,
-                        },
-                    ],
-                },
-            },
-        ];
-        const mark: Delta.Delete = {
-            type: Delta.MarkType.Delete,
-            count: 10,
-        };
-        const fooDelta: Delta.FieldChanges = {
-            shallowChanges: [42, mark],
-        };
-        const expected: Delta.FieldChanges = {
-            nestedChanges: [
-                [
-                    { context: Delta.Context.Input, index: 0 },
-                    { fields: new Map([[fooKey, fooDelta]]) },
-                ],
-            ],
-        };
-        const actual = toTreeDelta(changeset);
-        assert.deepStrictEqual(actual, expected);
-    });
-
-    it("move within trait", () => {
-        const changeset: T.MarkList = [
-            {
-                type: "Modify",
-                fields: {
-                    foo: [
-                        42,
-                        {
-                            type: "MoveOut",
-                            id: opId,
-                            count: 10,
-                        },
-                        8,
-                        {
-                            type: "MoveIn",
-                            id: opId,
-                            count: 10,
-                        },
-                    ],
-                },
-            },
-        ];
-        const moveOut: Delta.MoveOut = {
-            type: Delta.MarkType.MoveOut,
-            moveId,
-            count: 10,
-        };
-        const moveIn: Delta.MoveIn = {
-            type: Delta.MarkType.MoveIn,
-            moveId,
-            count: 10,
-        };
-        const fooDelta: Delta.FieldChanges = {
-            shallowChanges: [42, moveOut, 8, moveIn],
-        };
-        const expected: Delta.FieldChanges = {
-            nestedChanges: [
-                [
-                    { context: Delta.Context.Input, index: 0 },
-                    { fields: new Map([[fooKey, fooDelta]]) },
-                ],
-            ],
-        };
-        const actual = toTreeDelta(changeset);
-        assert.deepStrictEqual(actual, expected);
-    });
-
-    it("move across traits", () => {
-        const changeset: T.MarkList = [
-            {
-                type: "Modify",
-                fields: {
-                    foo: [
-                        42,
-                        {
-                            type: "MoveOut",
-                            id: opId,
-                            count: 10,
-                        },
-                    ],
-                    bar: [
-                        8,
-                        {
-                            type: "MoveIn",
-                            id: opId,
-                            count: 10,
-                        },
-                    ],
-                },
-            },
-        ];
-        const moveOut: Delta.MoveOut = {
-            type: Delta.MarkType.MoveOut,
-            moveId,
-            count: 10,
-        };
-        const moveIn: Delta.MoveIn = {
-            type: Delta.MarkType.MoveIn,
-            moveId,
-            count: 10,
-        };
-        const fooDelta: Delta.FieldChanges = {
-            shallowChanges: [42, moveOut],
-        };
-        const barDelta: Delta.FieldChanges = {
-            shallowChanges: [8, moveIn],
-        };
-        const expected: Delta.FieldChanges = {
-            nestedChanges: [
-                [
-                    { context: Delta.Context.Input, index: 0 },
-                    {
-                        fields: new Map([
-                            [fooKey, fooDelta],
-                            [barKey, barDelta],
-                        ]),
-                    },
-                ],
-            ],
-        };
-        const actual = toTreeDelta(changeset);
-        assert.deepStrictEqual(actual, expected);
-    });
-
-    it("move across trees", () => {
-        const changeset: T.LocalChangeset = {
-            marks: {
-                root: [
-                    {
-                        type: "Modify",
-                        fields: {
-                            foo: [
-                                42,
-                                {
-                                    type: "MoveOut",
-                                    id: opId,
-                                    count: 10,
-                                },
-                            ],
-                        },
-                    },
-                ],
-                detached: [
-                    8,
-                    {
-                        type: "MoveIn",
-                        id: opId,
-                        count: 10,
-                    },
-                ],
-            },
-        };
-        const moveOut: Delta.MoveOut = {
-            type: Delta.MarkType.MoveOut,
-            moveId,
-            count: 10,
-        };
-        const moveIn: Delta.MoveIn = {
-            type: Delta.MarkType.MoveIn,
-            moveId,
-            count: 10,
-        };
-        const fooDelta: Delta.FieldChanges = {
-            shallowChanges: [42, moveOut],
-        };
-        const detachedDelta: Delta.FieldChanges = {
-            shallowChanges: [8, moveIn],
-        };
-        const rootDelta: Delta.FieldChanges = {
-            nestedChanges: [
-                [
-                    { context: Delta.Context.Input, index: 0 },
-                    { fields: new Map([[fooKey, fooDelta]]) },
-                ],
-            ],
-        };
-        const expected: Delta.Root = new Map([
-            [rootKey, rootDelta],
-            [detachedKey, detachedDelta],
-        ]);
-        const actual = toDelta(changeset);
-        assert.deepStrictEqual(actual, expected);
-    });
-
-    it("the lot on a field", () => {
-        const changeset: T.MarkList = [
-            {
-                type: "Modify",
-                fields: {
-                    foo: [
-                        {
-                            type: "Delete",
-                            id: opId,
-                            count: 10,
-                        },
-                        3,
-                        {
-                            type: "Insert",
-                            id: opId,
-                            content,
-                        },
-                        1,
-                        {
-                            type: "Modify",
-                            value: { id: opId, value: 1 },
-                        },
-                    ],
-                },
-            },
-        ];
-        const del: Delta.Delete = {
-            type: Delta.MarkType.Delete,
-            count: 10,
-        };
-        const ins: Delta.Insert = {
-            type: Delta.MarkType.Insert,
-            content: contentCursor,
-        };
-        const fooDelta: Delta.FieldChanges = {
-            shallowChanges: [del, 3, ins],
-            nestedChanges: [[{ context: Delta.Context.Input, index: 14 }, { setValue: 1 }]],
-        };
-        const expected: Delta.FieldChanges = {
-            nestedChanges: [
-                [
-                    { context: Delta.Context.Input, index: 0 },
-                    { fields: new Map([[fooKey, fooDelta]]) },
-                ],
-            ],
-        };
-        const actual = toTreeDelta(changeset);
-        assert.deepStrictEqual(actual, expected);
-    });
-
-    describe("Modifications to inserted content", () => {
-        it("values", () => {
-            const changeset: T.MarkList = [
-                {
-                    type: "MInsert",
-                    id: opId,
-                    content: content[0],
-                    value: { id: opId, value: 4242 },
-                    fields: {
-                        foo: [
-                            {
-                                type: "Modify",
-                                value: { id: opId, value: 4343 },
-                            },
-                        ],
-                    },
-                },
-            ];
-            const mark: Delta.Insert = {
-                type: Delta.MarkType.Insert,
-                content: contentCursor,
-            };
-            const fooDelta: Delta.FieldChanges = {
-                nestedChanges: [[{ context: Delta.Context.Input, index: 0 }, { setValue: 4343 }]],
-            };
-            const expected: Delta.FieldChanges = {
-                shallowChanges: [mark],
-                nestedChanges: [
-                    [
-                        { context: Delta.Context.Output, index: 0 },
-                        {
-                            setValue: 4242,
-                            fields: new Map([[fooKey, fooDelta]]),
-                        },
-                    ],
-                ],
-            };
-            const actual = toTreeDelta(changeset);
-            assert.deepStrictEqual(actual, expected);
-        });
-
-        it("inserts", () => {
-            const changeset: T.MarkList = [
-                {
-                    type: "MInsert",
-                    id: opId,
-                    content: content[0],
-                    fields: {
-                        foo: [
-                            {
-                                type: "Insert",
-                                id: opId,
-                                content: [{ type, value: 44 }],
-                            },
-                            1,
-                            {
-                                type: "Insert",
-                                id: opId,
-                                content: [{ type, value: 45 }],
-                            },
-                        ],
-                    },
-                },
-            ];
-            const mark: Delta.Insert = {
-                type: Delta.MarkType.Insert,
-                content: contentCursor,
-            };
-            const fooDelta: Delta.FieldChanges = {
-                shallowChanges: [
-                    {
-                        type: Delta.MarkType.Insert,
-                        content: [singleTextCursor({ type, value: 44 })],
-                    },
-                    1,
-                    {
-                        type: Delta.MarkType.Insert,
-                        content: [singleTextCursor({ type, value: 45 })],
-                    },
-                ],
-            };
-            const expected: Delta.FieldChanges = {
-                shallowChanges: [mark],
-                nestedChanges: [
-                    [
-                        { context: Delta.Context.Output, index: 0 },
-                        {
-                            fields: new Map([[fooKey, fooDelta]]),
-                        },
-                    ],
-                ],
-            };
-            const actual = toTreeDelta(changeset);
-            assertFieldChangesEqual(actual, expected);
-        });
-
-        it("modified inserts", () => {
-            const changeset: T.MarkList = [
-                {
-                    type: "MInsert",
-                    id: opId,
-                    content: content[0],
-                    fields: {
-                        foo: [
-                            1,
-                            {
-                                type: "MInsert",
-                                id: opId,
-                                content: { type, value: 45 },
-                                value: { id: opId, value: 4545 },
-                            },
-                        ],
-                    },
-                },
-            ];
-            const mark: Delta.Insert = {
-                type: Delta.MarkType.Insert,
-                content: contentCursor,
-            };
-            const fooDelta: Delta.FieldChanges = {
-                shallowChanges: [
-                    1,
-                    {
-                        type: Delta.MarkType.Insert,
-                        content: [singleTextCursor({ type, value: 45 })],
-                    },
-                ],
-                nestedChanges: [
-                    [
-                        { context: Delta.Context.Output, index: 1 },
-                        {
-                            setValue: 4545,
-                        },
-                    ],
-                ],
-            };
-            const expected: Delta.FieldChanges = {
-                shallowChanges: [mark],
-                nestedChanges: [
-                    [
-                        { context: Delta.Context.Output, index: 0 },
-                        {
-                            fields: new Map([[fooKey, fooDelta]]),
-                        },
-                    ],
-                ],
-            };
-            const actual = toTreeDelta(changeset);
-            assertFieldChangesEqual(actual, expected);
-        });
-
-        it("delete", () => {
-            const changeset: T.MarkList = [
-                {
-                    type: "MInsert",
-                    id: opId,
-                    content: content[0],
-                    fields: {
-                        foo: [
-                            {
-                                type: "Delete",
-                                id: opId,
-                                count: 1,
-                            },
-                        ],
-                    },
-                },
-            ];
-            const mark: Delta.Insert = {
-                type: Delta.MarkType.Insert,
-                content: contentCursor,
-            };
-            const fooDelta: Delta.FieldChanges = {
-                shallowChanges: [
-                    {
-                        type: Delta.MarkType.Delete,
-                        count: 1,
-                    },
-                ],
-            };
-            const expected: Delta.FieldChanges = {
-                shallowChanges: [mark],
-                nestedChanges: [
-                    [
-                        { context: Delta.Context.Output, index: 0 },
-                        {
-                            fields: new Map([[fooKey, fooDelta]]),
-                        },
-                    ],
-                ],
-            };
-            const actual = toTreeDelta(changeset);
-            assert.deepStrictEqual(actual, expected);
-        });
-    });
-=======
 	it("empty changeset", () => {
-		const expected: Delta.MarkList = [];
+		const expected: Delta.FieldChanges = {};
 		const actual = toTreeDelta([]);
 		assert.deepStrictEqual(actual, expected);
 	});
@@ -625,11 +63,9 @@
 				value: { id: 0, value: 1 },
 			},
 		];
-		const mark: Delta.Modify = {
-			type: Delta.MarkType.Modify,
-			setValue: 1,
-		};
-		const expected: Delta.MarkList = [mark];
+		const expected: Delta.FieldChanges = {
+			nestedChanges: [[{ context: Delta.Context.Input, index: 0 }, { setValue: 1 }]],
+		};
 		const actual = toTreeDelta(changeset);
 		assert.deepStrictEqual(actual, expected);
 	});
@@ -649,16 +85,17 @@
 				},
 			},
 		];
-		const mark: Delta.Modify = {
-			type: Delta.MarkType.Modify,
-			setValue: 1,
-		};
-		const expected: Delta.MarkList = [
-			{
-				type: Delta.MarkType.Modify,
-				fields: new Map([[fooKey, [42, mark]]]),
-			},
-		];
+		const fooDelta: Delta.FieldChanges = {
+			nestedChanges: [[{ context: Delta.Context.Input, index: 42 }, { setValue: 1 }]],
+		};
+		const expected: Delta.FieldChanges = {
+			nestedChanges: [
+				[
+					{ context: Delta.Context.Input, index: 0 },
+					{ fields: new Map([[fooKey, fooDelta]]) },
+				],
+			],
+		};
 		const actual = toTreeDelta(changeset);
 		assert.deepStrictEqual(actual, expected);
 	});
@@ -669,7 +106,9 @@
 			type: Delta.MarkType.Insert,
 			content: contentCursor,
 		};
-		const expected: Delta.MarkList = [mark];
+		const expected: Delta.FieldChanges = {
+			shallowChanges: [mark],
+		};
 		const actual = toTreeDelta(changeset);
 		assert.deepStrictEqual(actual, expected);
 	});
@@ -687,12 +126,17 @@
 			type: Delta.MarkType.Insert,
 			content: contentCursor,
 		};
-		const expected: Delta.MarkList = [
-			{
-				type: Delta.MarkType.Modify,
-				fields: new Map([[fooKey, [42, mark]]]),
-			},
-		];
+		const fooDelta: Delta.FieldChanges = {
+			shallowChanges: [42, mark],
+		};
+		const expected: Delta.FieldChanges = {
+			nestedChanges: [
+				[
+					{ context: Delta.Context.Input, index: 0 },
+					{ fields: new Map([[fooKey, fooDelta]]) },
+				],
+			],
+		};
 		const actual = toTreeDelta(changeset);
 		assert.deepStrictEqual(actual, expected);
 	});
@@ -709,7 +153,9 @@
 			type: Delta.MarkType.Delete,
 			count: 10,
 		};
-		const expected: Delta.MarkList = [mark];
+		const expected: Delta.FieldChanges = {
+			shallowChanges: [mark],
+		};
 		const actual = toTreeDelta(changeset);
 		assert.deepStrictEqual(actual, expected);
 	});
@@ -734,12 +180,17 @@
 			type: Delta.MarkType.Delete,
 			count: 10,
 		};
-		const expected: Delta.MarkList = [
-			{
-				type: Delta.MarkType.Modify,
-				fields: new Map([[fooKey, [42, mark]]]),
-			},
-		];
+		const fooDelta: Delta.FieldChanges = {
+			shallowChanges: [42, mark],
+		};
+		const expected: Delta.FieldChanges = {
+			nestedChanges: [
+				[
+					{ context: Delta.Context.Input, index: 0 },
+					{ fields: new Map([[fooKey, fooDelta]]) },
+				],
+			],
+		};
 		const actual = toTreeDelta(changeset);
 		assert.deepStrictEqual(actual, expected);
 	});
@@ -776,12 +227,17 @@
 			moveId,
 			count: 10,
 		};
-		const expected: Delta.MarkList = [
-			{
-				type: Delta.MarkType.Modify,
-				fields: new Map([[fooKey, [42, moveOut, 8, moveIn]]]),
-			},
-		];
+		const fooDelta: Delta.FieldChanges = {
+			shallowChanges: [42, moveOut, 8, moveIn],
+		};
+		const expected: Delta.FieldChanges = {
+			nestedChanges: [
+				[
+					{ context: Delta.Context.Input, index: 0 },
+					{ fields: new Map([[fooKey, fooDelta]]) },
+				],
+			],
+		};
 		const actual = toTreeDelta(changeset);
 		assert.deepStrictEqual(actual, expected);
 	});
@@ -820,15 +276,25 @@
 			moveId,
 			count: 10,
 		};
-		const expected: Delta.MarkList = [
-			{
-				type: Delta.MarkType.Modify,
-				fields: new Map([
-					[fooKey, [42, moveOut]],
-					[barKey, [8, moveIn]],
-				]),
-			},
-		];
+		const fooDelta: Delta.FieldChanges = {
+			shallowChanges: [42, moveOut],
+		};
+		const barDelta: Delta.FieldChanges = {
+			shallowChanges: [8, moveIn],
+		};
+		const expected: Delta.FieldChanges = {
+			nestedChanges: [
+				[
+					{ context: Delta.Context.Input, index: 0 },
+					{
+						fields: new Map([
+							[fooKey, fooDelta],
+							[barKey, barDelta],
+						]),
+					},
+				],
+			],
+		};
 		const actual = toTreeDelta(changeset);
 		assert.deepStrictEqual(actual, expected);
 	});
@@ -871,17 +337,23 @@
 			moveId,
 			count: 10,
 		};
+		const fooDelta: Delta.FieldChanges = {
+			shallowChanges: [42, moveOut],
+		};
+		const detachedDelta: Delta.FieldChanges = {
+			shallowChanges: [8, moveIn],
+		};
+		const rootDelta: Delta.FieldChanges = {
+			nestedChanges: [
+				[
+					{ context: Delta.Context.Input, index: 0 },
+					{ fields: new Map([[fooKey, fooDelta]]) },
+				],
+			],
+		};
 		const expected: Delta.Root = new Map([
-			[
-				rootKey,
-				[
-					{
-						type: Delta.MarkType.Modify,
-						fields: new Map([[fooKey, [42, moveOut]]]),
-					},
-				],
-			],
-			[detachedKey, [8, moveIn]],
+			[rootKey, rootDelta],
+			[detachedKey, detachedDelta],
 		]);
 		const actual = toDelta(changeset);
 		assert.deepStrictEqual(actual, expected);
@@ -921,16 +393,18 @@
 			type: Delta.MarkType.Insert,
 			content: contentCursor,
 		};
-		const set: Delta.Modify = {
-			type: Delta.MarkType.Modify,
-			setValue: 1,
-		};
-		const expected: Delta.MarkList = [
-			{
-				type: Delta.MarkType.Modify,
-				fields: new Map([[fooKey, [del, 3, ins, 1, set]]]),
-			},
-		];
+		const fooDelta: Delta.FieldChanges = {
+			shallowChanges: [del, 3, ins],
+			nestedChanges: [[{ context: Delta.Context.Input, index: 14 }, { setValue: 1 }]],
+		};
+		const expected: Delta.FieldChanges = {
+			nestedChanges: [
+				[
+					{ context: Delta.Context.Input, index: 0 },
+					{ fields: new Map([[fooKey, fooDelta]]) },
+				],
+			],
+		};
 		const actual = toTreeDelta(changeset);
 		assert.deepStrictEqual(actual, expected);
 	});
@@ -955,17 +429,23 @@
 			];
 			const mark: Delta.Insert = {
 				type: Delta.MarkType.Insert,
-				content: [
-					singleTextCursor({
-						type,
-						value: 4242,
-						fields: {
-							foo: [{ type, value: 4343 }],
-						},
-					}),
-				],
-			};
-			const expected: Delta.MarkList = [mark];
+				content: contentCursor,
+			};
+			const fooDelta: Delta.FieldChanges = {
+				nestedChanges: [[{ context: Delta.Context.Input, index: 0 }, { setValue: 4343 }]],
+			};
+			const expected: Delta.FieldChanges = {
+				shallowChanges: [mark],
+				nestedChanges: [
+					[
+						{ context: Delta.Context.Output, index: 0 },
+						{
+							setValue: 4242,
+							fields: new Map([[fooKey, fooDelta]]),
+						},
+					],
+				],
+			};
 			const actual = toTreeDelta(changeset);
 			assert.deepStrictEqual(actual, expected);
 		});
@@ -995,23 +475,34 @@
 			];
 			const mark: Delta.Insert = {
 				type: Delta.MarkType.Insert,
-				content: [
-					singleTextCursor({
-						type,
-						value: 42,
-						fields: {
-							foo: [
-								{ type, value: 44 },
-								{ type, value: 43 },
-								{ type, value: 45 },
-							],
-						},
-					}),
-				],
-			};
-			const expected: Delta.MarkList = [mark];
+				content: contentCursor,
+			};
+			const fooDelta: Delta.FieldChanges = {
+				shallowChanges: [
+					{
+						type: Delta.MarkType.Insert,
+						content: [singleTextCursor({ type, value: 44 })],
+					},
+					1,
+					{
+						type: Delta.MarkType.Insert,
+						content: [singleTextCursor({ type, value: 45 })],
+					},
+				],
+			};
+			const expected: Delta.FieldChanges = {
+				shallowChanges: [mark],
+				nestedChanges: [
+					[
+						{ context: Delta.Context.Output, index: 0 },
+						{
+							fields: new Map([[fooKey, fooDelta]]),
+						},
+					],
+				],
+			};
 			const actual = toTreeDelta(changeset);
-			assertMarkListEqual(actual, expected);
+			assertFieldChangesEqual(actual, expected);
 		});
 
 		it("modified inserts", () => {
@@ -1035,22 +526,38 @@
 			];
 			const mark: Delta.Insert = {
 				type: Delta.MarkType.Insert,
-				content: [
-					singleTextCursor({
-						type,
-						value: 42,
-						fields: {
-							foo: [
-								{ type, value: 43 },
-								{ type, value: 4545 },
-							],
-						},
-					}),
-				],
-			};
-			const expected: Delta.MarkList = [mark];
+				content: contentCursor,
+			};
+			const fooDelta: Delta.FieldChanges = {
+				shallowChanges: [
+					1,
+					{
+						type: Delta.MarkType.Insert,
+						content: [singleTextCursor({ type, value: 45 })],
+					},
+				],
+				nestedChanges: [
+					[
+						{ context: Delta.Context.Output, index: 1 },
+						{
+							setValue: 4545,
+						},
+					],
+				],
+			};
+			const expected: Delta.FieldChanges = {
+				shallowChanges: [mark],
+				nestedChanges: [
+					[
+						{ context: Delta.Context.Output, index: 0 },
+						{
+							fields: new Map([[fooKey, fooDelta]]),
+						},
+					],
+				],
+			};
 			const actual = toTreeDelta(changeset);
-			assertMarkListEqual(actual, expected);
+			assertFieldChangesEqual(actual, expected);
 		});
 
 		it("delete", () => {
@@ -1072,17 +579,29 @@
 			];
 			const mark: Delta.Insert = {
 				type: Delta.MarkType.Insert,
-				content: [
-					singleTextCursor({
-						type,
-						value: 42,
-					}),
-				],
-			};
-			const expected: Delta.MarkList = [mark];
+				content: contentCursor,
+			};
+			const fooDelta: Delta.FieldChanges = {
+				shallowChanges: [
+					{
+						type: Delta.MarkType.Delete,
+						count: 1,
+					},
+				],
+			};
+			const expected: Delta.FieldChanges = {
+				shallowChanges: [mark],
+				nestedChanges: [
+					[
+						{ context: Delta.Context.Output, index: 0 },
+						{
+							fields: new Map([[fooKey, fooDelta]]),
+						},
+					],
+				],
+			};
 			const actual = toTreeDelta(changeset);
 			assert.deepStrictEqual(actual, expected);
 		});
 	});
->>>>>>> 77d9ece1
 });