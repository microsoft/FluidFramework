/*!
 * Copyright (c) Microsoft Corporation and contributors. All rights reserved.
 * Licensed under the MIT License.
 */

import { strict as assert } from "assert";
import { singleTextCursor } from "../../feature-libraries";
import {
	ProtoNode,
	toDelta as toDeltaImpl,
	Transposed as T,
	// eslint-disable-next-line import/no-internal-modules
} from "../../feature-libraries/sequence-change-family";
import { TreeSchemaIdentifier, FieldKey, Delta, ITreeCursorSynchronous } from "../../core";
import { brand, brandOpaque } from "../../util";
import { deepFreeze, assertMarkListEqual } from "../utils";

function toDelta(changeset: T.LocalChangeset): Delta.Root {
	deepFreeze(changeset);
	const delta: Delta.Root = toDeltaImpl(changeset);
	return delta;
}

function toTreeDelta(list: T.MarkList): Delta.MarkList {
	const fullDelta = toDelta({ marks: { root: list } });
	return fullDelta.get(rootKey) ?? assert.fail("Expected changes under the root");
}

const type: TreeSchemaIdentifier = brand("Node");
const rootKey: FieldKey = brand("root");
const detachedKey: FieldKey = brand("detached");
const fooKey: FieldKey = brand("foo");
const barKey: FieldKey = brand("bar");
const content: ProtoNode[] = [
	{
		type,
		value: 42,
		fields: { foo: [{ type, value: 43 }] },
	},
];
const contentCursor: ITreeCursorSynchronous[] = [
	singleTextCursor({
		type,
		value: 42,
		fields: { foo: [{ type, value: 43 }] },
	}),
];

const opId = 42;
const moveId = brandOpaque<Delta.MoveId>(opId);

describe("toDelta", () => {
	it("empty changeset", () => {
		const expected: Delta.MarkList = [];
		const actual = toTreeDelta([]);
		assert.deepStrictEqual(actual, expected);
	});

	it("set root value", () => {
		const changeset: T.MarkList = [
			{
				type: "Modify",
				value: { id: 0, value: 1 },
			},
		];
		const mark: Delta.Modify = {
			type: Delta.MarkType.Modify,
			setValue: 1,
		};
		const expected: Delta.MarkList = [mark];
		const actual = toTreeDelta(changeset);
		assert.deepStrictEqual(actual, expected);
	});

	it("set child value", () => {
		const changeset: T.MarkList = [
			{
				type: "Modify",
				fields: {
					foo: [
						42,
						{
							type: "Modify",
							value: { id: 0, value: 1 },
						},
					],
				},
			},
		];
		const mark: Delta.Modify = {
			type: Delta.MarkType.Modify,
			setValue: 1,
		};
		const expected: Delta.MarkList = [
			{
				type: Delta.MarkType.Modify,
				fields: new Map([[fooKey, [42, mark]]]),
			},
		];
		const actual = toTreeDelta(changeset);
		assert.deepStrictEqual(actual, expected);
	});

	it("insert root", () => {
		const changeset: T.MarkList = [{ type: "Insert", id: opId, content }];
		const mark: Delta.Insert = {
			type: Delta.MarkType.Insert,
			content: contentCursor,
		};
		const expected: Delta.MarkList = [mark];
		const actual = toTreeDelta(changeset);
		assert.deepStrictEqual(actual, expected);
	});

	it("insert child", () => {
		const changeset: T.MarkList = [
			{
				type: "Modify",
				fields: {
					foo: [42, { type: "Insert", id: opId, content }],
				},
			},
		];
		const mark: Delta.Insert = {
			type: Delta.MarkType.Insert,
			content: contentCursor,
		};
		const expected: Delta.MarkList = [
			{
				type: Delta.MarkType.Modify,
				fields: new Map([[fooKey, [42, mark]]]),
			},
		];
		const actual = toTreeDelta(changeset);
		assert.deepStrictEqual(actual, expected);
	});

	it("delete root", () => {
		const changeset: T.MarkList = [
			{
				type: "Delete",
				id: opId,
				count: 10,
			},
		];
		const mark: Delta.Delete = {
			type: Delta.MarkType.Delete,
			count: 10,
		};
		const expected: Delta.MarkList = [mark];
		const actual = toTreeDelta(changeset);
		assert.deepStrictEqual(actual, expected);
	});

	it("delete child", () => {
		const changeset: T.MarkList = [
			{
				type: "Modify",
				fields: {
					foo: [
						42,
						{
							type: "Delete",
							id: opId,
							count: 10,
						},
					],
				},
			},
		];
		const mark: Delta.Delete = {
			type: Delta.MarkType.Delete,
			count: 10,
		};
		const expected: Delta.MarkList = [
			{
				type: Delta.MarkType.Modify,
				fields: new Map([[fooKey, [42, mark]]]),
			},
		];
		const actual = toTreeDelta(changeset);
		assert.deepStrictEqual(actual, expected);
	});

	it("move within trait", () => {
		const changeset: T.MarkList = [
			{
				type: "Modify",
				fields: {
					foo: [
						42,
						{
							type: "MoveOut",
							id: opId,
							count: 10,
						},
						8,
						{
							type: "MoveIn",
							id: opId,
							count: 10,
						},
					],
				},
			},
		];
		const moveOut: Delta.MoveOut = {
			type: Delta.MarkType.MoveOut,
			moveId,
			count: 10,
		};
		const moveIn: Delta.MoveIn = {
			type: Delta.MarkType.MoveIn,
			moveId,
			count: 10,
		};
		const expected: Delta.MarkList = [
			{
				type: Delta.MarkType.Modify,
				fields: new Map([[fooKey, [42, moveOut, 8, moveIn]]]),
			},
		];
		const actual = toTreeDelta(changeset);
		assert.deepStrictEqual(actual, expected);
	});

	it("move across traits", () => {
		const changeset: T.MarkList = [
			{
				type: "Modify",
				fields: {
					foo: [
						42,
						{
							type: "MoveOut",
							id: opId,
							count: 10,
						},
					],
					bar: [
						8,
						{
							type: "MoveIn",
							id: opId,
							count: 10,
						},
					],
				},
			},
		];
		const moveOut: Delta.MoveOut = {
			type: Delta.MarkType.MoveOut,
			moveId,
			count: 10,
		};
		const moveIn: Delta.MoveIn = {
			type: Delta.MarkType.MoveIn,
			moveId,
			count: 10,
		};
		const expected: Delta.MarkList = [
			{
				type: Delta.MarkType.Modify,
				fields: new Map([
					[fooKey, [42, moveOut]],
					[barKey, [8, moveIn]],
				]),
			},
		];
		const actual = toTreeDelta(changeset);
		assert.deepStrictEqual(actual, expected);
	});

	it("move across trees", () => {
		const changeset: T.LocalChangeset = {
			marks: {
				root: [
					{
						type: "Modify",
						fields: {
							foo: [
								42,
								{
									type: "MoveOut",
									id: opId,
									count: 10,
								},
							],
						},
					},
				],
				detached: [
					8,
					{
						type: "MoveIn",
						id: opId,
						count: 10,
					},
				],
			},
		};
		const moveOut: Delta.MoveOut = {
			type: Delta.MarkType.MoveOut,
			moveId,
			count: 10,
		};
		const moveIn: Delta.MoveIn = {
			type: Delta.MarkType.MoveIn,
			moveId,
			count: 10,
		};
		const expected: Delta.Root = new Map([
			[
				rootKey,
				[
					{
						type: Delta.MarkType.Modify,
						fields: new Map([[fooKey, [42, moveOut]]]),
					},
				],
			],
			[detachedKey, [8, moveIn]],
		]);
		const actual = toDelta(changeset);
		assert.deepStrictEqual(actual, expected);
	});

	it("the lot on a field", () => {
		const changeset: T.MarkList = [
			{
				type: "Modify",
				fields: {
					foo: [
						{
							type: "Delete",
							id: opId,
							count: 10,
						},
						3,
						{
							type: "Insert",
							id: opId,
							content,
						},
						1,
						{
							type: "Modify",
							value: { id: opId, value: 1 },
						},
					],
				},
			},
		];
		const del: Delta.Delete = {
			type: Delta.MarkType.Delete,
			count: 10,
		};
		const ins: Delta.Insert = {
			type: Delta.MarkType.Insert,
			content: contentCursor,
		};
		const set: Delta.Modify = {
			type: Delta.MarkType.Modify,
			setValue: 1,
		};
		const expected: Delta.MarkList = [
			{
				type: Delta.MarkType.Modify,
				fields: new Map([[fooKey, [del, 3, ins, 1, set]]]),
			},
		];
		const actual = toTreeDelta(changeset);
		assert.deepStrictEqual(actual, expected);
	});

<<<<<<< HEAD
    describe("Modifications to inserted content", () => {
        it("values", () => {
            const changeset: T.MarkList = [
                {
                    type: "MInsert",
                    id: opId,
                    content: content[0],
                    value: { id: opId, value: 4242 },
                    fields: {
                        foo: [
                            {
                                type: "Modify",
                                value: { id: opId, value: 4343 },
                            },
                        ],
                    },
                },
            ];
            const mark: Delta.InsertAndModify = {
                type: Delta.MarkType.InsertAndModify,
                content: singleTextCursor(content[0]),
                setValue: 4242,
                fields: new Map([[fooKey, [{ type: Delta.MarkType.Modify, setValue: 4343 }]]]),
            };
            const expected: Delta.MarkList = [mark];
            const actual = toTreeDelta(changeset);
            assert.deepStrictEqual(actual, expected);
        });

        it("inserts", () => {
            const changeset: T.MarkList = [
                {
                    type: "MInsert",
                    id: opId,
                    content: content[0],
                    fields: {
                        foo: [
                            {
                                type: "Insert",
                                id: opId,
                                content: [{ type, value: 44 }],
                            },
                            1,
                            {
                                type: "Insert",
                                id: opId,
                                content: [{ type, value: 45 }],
                            },
                        ],
                    },
                },
            ];
            const mark: Delta.InsertAndModify = {
                type: Delta.MarkType.InsertAndModify,
                content: singleTextCursor(content[0]),
                fields: new Map([
                    [
                        fooKey,
                        [
                            {
                                type: Delta.MarkType.Insert,
                                content: [singleTextCursor({ type, value: 44 })],
                            },
                            1,
                            {
                                type: Delta.MarkType.Insert,
                                content: [singleTextCursor({ type, value: 45 })],
                            },
                        ],
                    ],
                ]),
            };
            const expected: Delta.MarkList = [mark];
            const actual = toTreeDelta(changeset);
            assertMarkListEqual(actual, expected);
        });

        it("modified inserts", () => {
            const changeset: T.MarkList = [
                {
                    type: "MInsert",
                    id: opId,
                    content: content[0],
                    fields: {
                        foo: [
                            1,
                            {
                                type: "MInsert",
                                id: opId,
                                content: { type, value: 45 },
                                value: { id: opId, value: 4545 },
                            },
                        ],
                    },
                },
            ];
            const mark: Delta.InsertAndModify = {
                type: Delta.MarkType.InsertAndModify,
                content: singleTextCursor(content[0]),
                fields: new Map([
                    [
                        fooKey,
                        [
                            1,
                            {
                                type: Delta.MarkType.InsertAndModify,
                                content: singleTextCursor({ type, value: 45 }),
                                setValue: 4545,
                            },
                        ],
                    ],
                ]),
            };
            const expected: Delta.MarkList = [mark];
            const actual = toTreeDelta(changeset);
            assertMarkListEqual(actual, expected);
        });

        it("delete", () => {
            const changeset: T.MarkList = [
                {
                    type: "MInsert",
                    id: opId,
                    content: content[0],
                    fields: {
                        foo: [
                            {
                                type: "Delete",
                                id: opId,
                                count: 1,
                            },
                        ],
                    },
                },
            ];
            const mark: Delta.InsertAndModify = {
                type: Delta.MarkType.InsertAndModify,
                content: singleTextCursor(content[0]),
                fields: new Map([
                    [
                        fooKey,
                        [
                            {
                                type: Delta.MarkType.Delete,
                                count: 1,
                            },
                        ],
                    ],
                ]),
            };
            const expected: Delta.MarkList = [mark];
            const actual = toTreeDelta(changeset);
            assert.deepStrictEqual(actual, expected);
        });
    });
=======
	describe("Modifications to inserted content", () => {
		it("values", () => {
			const changeset: T.MarkList = [
				{
					type: "MInsert",
					id: opId,
					content: content[0],
					value: { id: opId, value: 4242 },
					fields: {
						foo: [
							{
								type: "Modify",
								value: { id: opId, value: 4343 },
							},
						],
					},
				},
			];
			const mark: Delta.Insert = {
				type: Delta.MarkType.Insert,
				content: [
					singleTextCursor({
						type,
						value: 4242,
						fields: {
							foo: [{ type, value: 4343 }],
						},
					}),
				],
			};
			const expected: Delta.MarkList = [mark];
			const actual = toTreeDelta(changeset);
			assert.deepStrictEqual(actual, expected);
		});

		it("inserts", () => {
			const changeset: T.MarkList = [
				{
					type: "MInsert",
					id: opId,
					content: content[0],
					fields: {
						foo: [
							{
								type: "Insert",
								id: opId,
								content: [{ type, value: 44 }],
							},
							1,
							{
								type: "Insert",
								id: opId,
								content: [{ type, value: 45 }],
							},
						],
					},
				},
			];
			const mark: Delta.Insert = {
				type: Delta.MarkType.Insert,
				content: [
					singleTextCursor({
						type,
						value: 42,
						fields: {
							foo: [
								{ type, value: 44 },
								{ type, value: 43 },
								{ type, value: 45 },
							],
						},
					}),
				],
			};
			const expected: Delta.MarkList = [mark];
			const actual = toTreeDelta(changeset);
			assertMarkListEqual(actual, expected);
		});

		it("modified inserts", () => {
			const changeset: T.MarkList = [
				{
					type: "MInsert",
					id: opId,
					content: content[0],
					fields: {
						foo: [
							1,
							{
								type: "MInsert",
								id: opId,
								content: { type, value: 45 },
								value: { id: opId, value: 4545 },
							},
						],
					},
				},
			];
			const mark: Delta.Insert = {
				type: Delta.MarkType.Insert,
				content: [
					singleTextCursor({
						type,
						value: 42,
						fields: {
							foo: [
								{ type, value: 43 },
								{ type, value: 4545 },
							],
						},
					}),
				],
			};
			const expected: Delta.MarkList = [mark];
			const actual = toTreeDelta(changeset);
			assertMarkListEqual(actual, expected);
		});

		it("delete", () => {
			const changeset: T.MarkList = [
				{
					type: "MInsert",
					id: opId,
					content: content[0],
					fields: {
						foo: [
							{
								type: "Delete",
								id: opId,
								count: 1,
							},
						],
					},
				},
			];
			const mark: Delta.Insert = {
				type: Delta.MarkType.Insert,
				content: [
					singleTextCursor({
						type,
						value: 42,
					}),
				],
			};
			const expected: Delta.MarkList = [mark];
			const actual = toTreeDelta(changeset);
			assert.deepStrictEqual(actual, expected);
		});
	});
>>>>>>> d1e86ad9
});<|MERGE_RESOLUTION|>--- conflicted
+++ resolved
@@ -373,163 +373,6 @@
 		assert.deepStrictEqual(actual, expected);
 	});
 
-<<<<<<< HEAD
-    describe("Modifications to inserted content", () => {
-        it("values", () => {
-            const changeset: T.MarkList = [
-                {
-                    type: "MInsert",
-                    id: opId,
-                    content: content[0],
-                    value: { id: opId, value: 4242 },
-                    fields: {
-                        foo: [
-                            {
-                                type: "Modify",
-                                value: { id: opId, value: 4343 },
-                            },
-                        ],
-                    },
-                },
-            ];
-            const mark: Delta.InsertAndModify = {
-                type: Delta.MarkType.InsertAndModify,
-                content: singleTextCursor(content[0]),
-                setValue: 4242,
-                fields: new Map([[fooKey, [{ type: Delta.MarkType.Modify, setValue: 4343 }]]]),
-            };
-            const expected: Delta.MarkList = [mark];
-            const actual = toTreeDelta(changeset);
-            assert.deepStrictEqual(actual, expected);
-        });
-
-        it("inserts", () => {
-            const changeset: T.MarkList = [
-                {
-                    type: "MInsert",
-                    id: opId,
-                    content: content[0],
-                    fields: {
-                        foo: [
-                            {
-                                type: "Insert",
-                                id: opId,
-                                content: [{ type, value: 44 }],
-                            },
-                            1,
-                            {
-                                type: "Insert",
-                                id: opId,
-                                content: [{ type, value: 45 }],
-                            },
-                        ],
-                    },
-                },
-            ];
-            const mark: Delta.InsertAndModify = {
-                type: Delta.MarkType.InsertAndModify,
-                content: singleTextCursor(content[0]),
-                fields: new Map([
-                    [
-                        fooKey,
-                        [
-                            {
-                                type: Delta.MarkType.Insert,
-                                content: [singleTextCursor({ type, value: 44 })],
-                            },
-                            1,
-                            {
-                                type: Delta.MarkType.Insert,
-                                content: [singleTextCursor({ type, value: 45 })],
-                            },
-                        ],
-                    ],
-                ]),
-            };
-            const expected: Delta.MarkList = [mark];
-            const actual = toTreeDelta(changeset);
-            assertMarkListEqual(actual, expected);
-        });
-
-        it("modified inserts", () => {
-            const changeset: T.MarkList = [
-                {
-                    type: "MInsert",
-                    id: opId,
-                    content: content[0],
-                    fields: {
-                        foo: [
-                            1,
-                            {
-                                type: "MInsert",
-                                id: opId,
-                                content: { type, value: 45 },
-                                value: { id: opId, value: 4545 },
-                            },
-                        ],
-                    },
-                },
-            ];
-            const mark: Delta.InsertAndModify = {
-                type: Delta.MarkType.InsertAndModify,
-                content: singleTextCursor(content[0]),
-                fields: new Map([
-                    [
-                        fooKey,
-                        [
-                            1,
-                            {
-                                type: Delta.MarkType.InsertAndModify,
-                                content: singleTextCursor({ type, value: 45 }),
-                                setValue: 4545,
-                            },
-                        ],
-                    ],
-                ]),
-            };
-            const expected: Delta.MarkList = [mark];
-            const actual = toTreeDelta(changeset);
-            assertMarkListEqual(actual, expected);
-        });
-
-        it("delete", () => {
-            const changeset: T.MarkList = [
-                {
-                    type: "MInsert",
-                    id: opId,
-                    content: content[0],
-                    fields: {
-                        foo: [
-                            {
-                                type: "Delete",
-                                id: opId,
-                                count: 1,
-                            },
-                        ],
-                    },
-                },
-            ];
-            const mark: Delta.InsertAndModify = {
-                type: Delta.MarkType.InsertAndModify,
-                content: singleTextCursor(content[0]),
-                fields: new Map([
-                    [
-                        fooKey,
-                        [
-                            {
-                                type: Delta.MarkType.Delete,
-                                count: 1,
-                            },
-                        ],
-                    ],
-                ]),
-            };
-            const expected: Delta.MarkList = [mark];
-            const actual = toTreeDelta(changeset);
-            assert.deepStrictEqual(actual, expected);
-        });
-    });
-=======
 	describe("Modifications to inserted content", () => {
 		it("values", () => {
 			const changeset: T.MarkList = [
@@ -548,17 +391,11 @@
 					},
 				},
 			];
-			const mark: Delta.Insert = {
-				type: Delta.MarkType.Insert,
-				content: [
-					singleTextCursor({
-						type,
-						value: 4242,
-						fields: {
-							foo: [{ type, value: 4343 }],
-						},
-					}),
-				],
+			const mark: Delta.InsertAndModify = {
+				type: Delta.MarkType.InsertAndModify,
+				content: singleTextCursor(content[0]),
+				setValue: 4242,
+				fields: new Map([[fooKey, [{ type: Delta.MarkType.Modify, setValue: 4343 }]]]),
 			};
 			const expected: Delta.MarkList = [mark];
 			const actual = toTreeDelta(changeset);
@@ -588,21 +425,25 @@
 					},
 				},
 			];
-			const mark: Delta.Insert = {
-				type: Delta.MarkType.Insert,
-				content: [
-					singleTextCursor({
-						type,
-						value: 42,
-						fields: {
-							foo: [
-								{ type, value: 44 },
-								{ type, value: 43 },
-								{ type, value: 45 },
-							],
-						},
-					}),
-				],
+			const mark: Delta.InsertAndModify = {
+				type: Delta.MarkType.InsertAndModify,
+				content: singleTextCursor(content[0]),
+				fields: new Map([
+					[
+						fooKey,
+						[
+							{
+								type: Delta.MarkType.Insert,
+								content: [singleTextCursor({ type, value: 44 })],
+							},
+							1,
+							{
+								type: Delta.MarkType.Insert,
+								content: [singleTextCursor({ type, value: 45 })],
+							},
+						],
+					],
+				]),
 			};
 			const expected: Delta.MarkList = [mark];
 			const actual = toTreeDelta(changeset);
@@ -628,20 +469,22 @@
 					},
 				},
 			];
-			const mark: Delta.Insert = {
-				type: Delta.MarkType.Insert,
-				content: [
-					singleTextCursor({
-						type,
-						value: 42,
-						fields: {
-							foo: [
-								{ type, value: 43 },
-								{ type, value: 4545 },
-							],
-						},
-					}),
-				],
+			const mark: Delta.InsertAndModify = {
+				type: Delta.MarkType.InsertAndModify,
+				content: singleTextCursor(content[0]),
+				fields: new Map([
+					[
+						fooKey,
+						[
+							1,
+							{
+								type: Delta.MarkType.InsertAndModify,
+								content: singleTextCursor({ type, value: 45 }),
+								setValue: 4545,
+							},
+						],
+					],
+				]),
 			};
 			const expected: Delta.MarkList = [mark];
 			const actual = toTreeDelta(changeset);
@@ -665,19 +508,24 @@
 					},
 				},
 			];
-			const mark: Delta.Insert = {
-				type: Delta.MarkType.Insert,
-				content: [
-					singleTextCursor({
-						type,
-						value: 42,
-					}),
-				],
+			const mark: Delta.InsertAndModify = {
+				type: Delta.MarkType.InsertAndModify,
+				content: singleTextCursor(content[0]),
+				fields: new Map([
+					[
+						fooKey,
+						[
+							{
+								type: Delta.MarkType.Delete,
+								count: 1,
+							},
+						],
+					],
+				]),
 			};
 			const expected: Delta.MarkList = [mark];
 			const actual = toTreeDelta(changeset);
 			assert.deepStrictEqual(actual, expected);
 		});
 	});
->>>>>>> d1e86ad9
 });