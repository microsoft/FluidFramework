/*!
 * Copyright (c) Microsoft Corporation and contributors. All rights reserved.
 * Licensed under the MIT License.
 */

import { jsonArray, jsonNumber, jsonObject, jsonString } from "../..";
import { Effects, Transposed as T, Sequenced as S } from "../../changeset";

/**
 * Demonstrates how to represent a change that inserts a root tree.
 */
export namespace InsertRoot {
    export const e1: T.MarkList = [
        [{
            type: "Insert",
            id: 0, // ID of the insert operation
            content: [ // Serialized trees
                {
                    type: jsonObject.name,
                    fields: {
                        x: [{
                            type: jsonNumber.name,
                            value: 42,
                        }],
                        y: [{
                            type: jsonNumber.name,
                            value: 42,
                        }],
                        arrayField: [{
                            type: jsonArray.name,
                            fields: {
                                entries: [
                                    { type: jsonNumber.name, value: 0 },
                                    { type: jsonNumber.name, value: 1 },
                                ],
                            },
                        }],
                    },
                },
            ],
        }],
    ];
}

const nodeX = { type: jsonString.name, value: "X" };

/**
 * Demonstrates how to represent a change that swaps a pair of nodes from different traits.
 */
export namespace SwapCousins {
    export const e1: T.Changeset = {
        moves: [
            { id: 0, src: { foo: 0 }, dst: { bar: 0 } },
            { id: 1, src: { bar: 0 }, dst: { foo: 0 } },
        ],
        marks: [{
            type: "Modify",
            fields: {
                foo: [
                    { type: "MoveOut", id: 0, count: 1 },
                    [{ type: "MoveIn", id: 1, count: 1 }],
                ],
                bar: [
                    { type: "MoveOut", id: 1, count: 1 },
                    [{ type: "MoveIn", id: 0, count: 1 }],
                ],
            },
        }],
    };
}

/**
 * Demonstrates how to represent a change that swaps a node and its child.
 *
 * From: `R{ foo: B{ bar: C{ baz: D } } }`
 * To:  ` R{ foo: C{ bar: B{ baz: D } } }`
 */
export namespace SwapParentChild {
    export const e1: T.Changeset = {
        moves: [
            { id: 0, src: { foo: 0 }, dst: { foo: { 0: { bar: 0 } } } }, // B
            { id: 1, src: { foo: { 0: { bar: 0 } } }, dst: { foo: 0 } }, // C
            { // D
                id: 2,
                src: { foo: { 0: { bar: { 0: { baz: 0 } } } } },
                dst: { foo: { 0: { bar: { 0: { baz: 0 } } } } },
            },
        ],
        marks: [{
            type: "Modify",
            fields: {
                foo: [
                    {
                        type: "MMoveOut",
                        id: 0,
                        fields: {
                            bar: [{
                                type: "MMoveOut",
                                id: 1,
                                fields: {
                                    baz: [{
                                        type: "MoveOut",
                                        id: 2,
                                        count: 1,
                                    }],
                                },
                            }],
                        },
                    },
                    [{
                        type: "MMoveIn",
                        id: 1,
                        fields: {
                            bar: [
                                [{
                                    type: "MMoveIn",
                                    id: 0,
                                    fields: {
                                        baz: [
                                            [{
                                                type: "MoveIn",
                                                id: 2,
                                                count: 1,
                                            }],
                                        ],
                                    },
                                }],
                            ],
                        },
                    }],
                ],
            },
        }],
    };
}

/**
 * This scenario demonstrates the need to use tombstones in order to precisely describe the
 * extent of slice ranges that cover concurrently deleted content.
 *
 * Without a tombstone to represent B and C, the slice range [C D] would not include the gap
 * between B and C, which would leave the insertion of X unaffected by the slice.
 *
 * Starting state foo=[A B C D]
 * User 1: set-delete B C
 * User 2: move slice-like range B C D to some other trait bar
 * User 3: insert X before C (commutative)
 *
 * Expected outcome: foo=[A] bar=[X D]
 */
export namespace ScenarioA {
    export const e1: S.Transaction = {
        ref: 0,
        seq: 1,
        marks: [{
            type: "Modify",
            fields: {
                foo: [
                    1, // A
                    {
                        type: "Delete",
                        id: 0,
                        count: 2, // B C
                    },
                ],
            },
        }],
    };

    export const e2: S.Transaction = {
        ref: 0,
        seq: 2,
        moves: [{ id: 0, src: { foo: 1 }, dst: { bar: 0 } }],
        marks: [{
            type: "Modify",
            fields: {
                foo: [
                    1, // A
                    {
                        type: "MoveOut",
                        id: 0,
                        count: 3, // B C D
                        gaps: [{ id: 0, type: "Forward" }],
                    },
                ],
                bar: [
                    [{
                        type: "MoveIn",
                        id: 0,
                        count: 3, // B C D
                    }],
                ],
            },
        }],
    };

    export const e3: S.Transaction = {
        ref: 0,
        seq: 3,
        marks: [{
<<<<<<< HEAD
            mark: {
                type: "Modify",
                fields: {
                    foo: [{
                        offset: 2,
                        mark: [{ type: "Insert", id: 0, content: [nodeX], heed: Effects.All }],
                    }],
                },
=======
            type: "Modify",
            fields: {
                foo: [
                    2,
                    [{ type: "Insert", id: 0, content: [{ id: id("X") }], heed: Effects.All }],
                ],
>>>>>>> 26cfd4fa
            },
        }],
    };

    export const e2_r_e1: S.Transaction = {
        seq: 2,
        ref: 0,
        newRef: 1,
        moves: [
            { id: 0, src: { foo: 1 }, dst: { bar: 0 } },
            { id: 1, src: { foo: 1 }, dst: { bar: 0 } },
            { id: 2, src: { foo: 1 }, dst: { bar: 0 } },
        ],
        marks: [{
            type: "Modify",
            fields: {
                foo: [
                    1, // A
                    {
                        type: "MoveOut",
                        id: 0,
                        tomb: 1,
                        count: 2, // B C
                        gaps: [{ id: 0, type: "Forward" }],
                    },
                    {
                        type: "Gap",
                        count: 1,
                        stack: [{ id: 1, type: "Forward" }],
                    },
                    {
                        type: "MoveOut",
                        id: 0,
                        count: 1, // D
                        gaps: [{ id: 2, type: "Forward" }],
                    },
                ],
                bar: [
                    [
                        { type: "MoveIn", id: 0, count: 0 }, // B C
                        { type: "MoveIn", id: 1, count: 0 }, // C-D
                        { type: "MoveIn", id: 2, count: 1 }, // D
                    ],
                ],
            },
        }],
    };

    export const e3_r_e1: S.Transaction = {
        seq: 3,
        ref: 0,
        newRef: 1,
        marks: [{
<<<<<<< HEAD
            mark: {
                type: "Modify",
                fields: {
                    foo: [
                        { offset: 1, mark: { type: "Tomb", seq: 1, count: 1 } }, // B
                        { mark: [{ type: "Insert", id: 0, content: [nodeX], heed: Effects.All }] },
                        { mark: { type: "Tomb", seq: 1, count: 1 } }, // C
                    ],
                },
=======
            type: "Modify",
            fields: {
                foo: [
                    1,
                    { type: "Tomb", seq: 1, count: 1 }, // B
                    [{ type: "Insert", id: 0, content: [{ id: id("X") }], heed: Effects.All }],
                    { type: "Tomb", seq: 1, count: 1 }, // C
                ],
>>>>>>> 26cfd4fa
            },
        }],
    };

    export const e3_r_e2: S.Transaction = {
        seq: 3,
        ref: 0,
        newRef: 2,
        moves: [{ id: 0, src: { foo: 1 }, dst: { bar: 0 } }],
        marks: [{
            type: "Modify",
            fields: {
                foo: [
                    1,
                    { type: "Tomb", seq: 1, count: 1 }, // B
                    [{ type: "Bounce", id: 0, heed: Effects.All }],
                    { type: "Tomb", seq: 1, count: 1 }, // C
                ],
                bar: [
                    [
                        {
                            type: "Insert",
                            id: 0,
                            content: [{ id: id("X") }],
                            heed: Effects.All,
                            src: { seq: 2, id: 0 },
                        },
                        { type: "Intake", seq: 2, id: 1 },
                        { type: "Intake", seq: 2, id: 2 },
                    ],
<<<<<<< HEAD
                    bar: [{
                        mark: [
                            {
                                type: "Insert",
                                id: 0,
                                content: [nodeX],
                                heed: Effects.All,
                                src: { seq: 2, id: 0 },
                            },
                            { type: "Intake", seq: 2, id: 1 },
                            { type: "Intake", seq: 2, id: 2 },
                        ],
                    }],
                },
=======
                ],
>>>>>>> 26cfd4fa
            },
        }],
    };

    export const originals = [e1, e2, e3];
}

// /**
//  * Demonstrates the need for tombstones in order for multiple concurrent inserts
//  * to be ordered corrected with respect to one another.
//  *
//  * Starting state: foo=[A B C D E]
//  * U1: set-delete whole trait
//  * U2: insert W before B and Y before D
//  * U3: insert X before C and Z before E
//  * Expected outcome: foo=[W X Y Z]
//  */
// export namespace ScenarioB {
//     export const e1: S.Transaction = {
//         ref: 0,
//         seq: 1,
//         marks: {
//             modify: [{
//                 foo: {
//                     nodes: [
//                         { type: "Delete", id: 0, count: 5 },
//                     ],
//                 },
//             }],
//         },
//     };

//     export const e2: S.Transaction = {
//         ref: 0,
//         seq: 2,
//         marks: {
//             modify: [{
//                 foo: {
//                     attach: [
//                         1,
//                         [{ type: "Insert", id: 0, content: [{ id: "W" }] }],
//                         1,
//                         [{ type: "Insert", id: 0, content: [{ id: "Y" }] }],
//                     ],
//                 },
//             }],
//         },
//     };

//     export const e3: S.Transaction = {
//         ref: 0,
//         seq: 3,
//         marks: {
//             modify: [{
//                 foo: {
//                     attach: [
//                         2,
//                         [{ type: "Insert", id: 0, content: [{ id: "X" }] }],
//                         1,
//                         [{ type: "Insert", id: 0, content: [{ id: "Z" }] }],
//                     ],
//                 },
//             }],
//         },
//     };

//     export const e2_r_e1: S.Transaction = {
//         ref: 0,
//         seq: 2,
//         newRef: 1,
//         marks: {
//             modify: [{
//                 foo: {
//                     tombs: [{ count: 5, seq: 1 }],
//                     attach: [
//                         1,
//                         [{ type: "Insert", id: 0, content: [{ id: "W" }] }],
//                         1,
//                         [{ type: "Insert", id: 0, content: [{ id: "Y" }] }],
//                     ],
//                 },
//             }],
//         },
//     };

//     export const e3_r_e1: S.Transaction = {
//         ref: 0,
//         seq: 3,
//         newRef: 2,
//         marks: {
//             modify: [{
//                 foo: {
//                     tombs: [{ count: 5, seq: 1 }],
//                     attach: [
//                         2,
//                         [{ type: "Insert", id: 0, content: [{ id: "X" }] }],
//                         1,
//                         [{ type: "Insert", id: 0, content: [{ id: "Z" }] }],
//                     ],
//                 },
//             }],
//         },
//     };

//     export const e3_r_e2: S.Transaction = {
//         ref: 0,
//         seq: 3,
//         newRef: 2,
//         marks: {
//             modify: [{
//                 foo: {
//                     tombs: [
//                         { count: 1, seq: 1 },
//                         1, // W
//                         { count: 2, seq: 1 },
//                         1, // Y
//                         { count: 1, seq: 1 },
//                     ],
//                     attach: [
//                         3, // [-A-W-B
//                         [{ type: "Insert", id: 0, content: [{ id: "X" }] }],
//                         2, // C-Y-D
//                         [{ type: "Insert", id: 0, content: [{ id: "Z" }] }],
//                     ],
//                 },
//             }],
//         },
//     };
// }

// /**
//  * Demonstrates how multiple deletes of the same node interact.
//  * Specifically, it shows that it is not necessary for a deletion to keep a list of all prior
//  * deletes that targeted the same node. It is sufficient to only recall the first prior delete.
//  *
//  * In trait foo [A]:
//  * E1: User 1: set-delete A
//  * E2: User 1: undo
//  * E3: User 2: set-delete A
//  * E4: User 3: set-delete A
//  *
//  * Expected outcome: foo=[]
//  * A should be deleted by user 2's edit.
//  * User 3's edit should be muted.
//  */
// export namespace ScenarioC {
//     export const e1: S.Transaction = {
//         ref: 0,
//         seq: 1,
//         marks: {
//             modify: [{
//                 foo: {
//                     nodes: [
//                         { type: "Delete", id: 0, count: 1 },
//                     ],
//                 },
//             }],
//         },
//     };

//     export const e2: S.Transaction = {
//         ref: 0,
//         seq: 1,
//         marks: {
//             modify: [{
//                 foo: {
//                     tombs: [{ count: 1, seq: 1 }],
//                     nodes: [
//                         { type: "Revive", id: 0, count: 1 },
//                     ],
//                 },
//             }],
//         },
//     };

//     export const e3: S.Transaction = {
//         ref: 0,
//         seq: 3,
//         marks: {
//             modify: [{
//                 foo: {
//                     nodes: [
//                         { type: "Delete", id: 0, count: 1 },
//                     ],
//                 },
//             }],
//         },
//     };

//     export const e3_r_e1: S.Transaction = {
//         ref: 0,
//         seq: 3,
//         newRef: 1,
//         marks: {
//             modify: [{
//                 foo: {
//                     tombs: [{ count: 1, seq: 1 }],
//                     nodes: [
//                         { type: "Delete", id: 0, count: 1 },
//                     ],
//                 },
//             }],
//         },
//     };

//     export const e3_r_e2: S.Transaction = {
//         ref: 0,
//         seq: 3,
//         newRef: 2,
//         marks: {
//             modify: [{
//                 foo: {
//                     nodes: [
//                         { type: "Delete", id: 0, count: 1 },
//                     ],
//                 },
//             }],
//         },
//     };

//     export const e4: S.Transaction = {
//         ref: 0,
//         seq: 4,
//         marks: {
//             modify: [{
//                 foo: {
//                     nodes: [
//                         { type: "Delete", id: 0, count: 1 },
//                     ],
//                 },
//             }],
//         },
//     };

//     export const e4_r_e1: S.Transaction = {
//         ref: 0,
//         seq: 4,
//         newRef: 1,
//         marks: {
//             modify: [{
//                 foo: {
//                     tombs: [{ count: 1, seq: 1 }],
//                     nodes: [
//                         { type: "Delete", id: 0, count: 1 },
//                     ],
//                 },
//             }],
//         },
//     };

//     export const e4_r_e2: S.Transaction = {
//         ref: 0,
//         seq: 4,
//         newRef: 2,
//         marks: {
//             modify: [{
//                 foo: {
//                     nodes: [
//                         { type: "Delete", id: 0, count: 1 },
//                     ],
//                 },
//             }],
//         },
//     };

//     export const e4_r_e3: S.Transaction = {
//         ref: 0,
//         seq: 4,
//         newRef: 3,
//         marks: {
//             modify: [{
//                 foo: {
//                     tombs: [{ count: 1, seq: 1 }],
//                     nodes: [
//                         { type: "Delete", id: 0, count: 1 },
//                     ],
//                 },
//             }],
//         },
//     };
// }

// /**
//  * Demonstrates how to represent a silenced insert.
//  *
//  * Starting state: foo=[A B]
//  * E1: User 1: slice-delete [A B]
//  * E2: User 2: insert X at index 1 (commute:all)
//  *
//  * Expected outcome: foo=[]
//  * User 2's edit should be muted.
//  */
// export namespace ScenarioD {
//     export const e1: S.Transaction = {
//         ref: 0,
//         seq: 1,
//         marks: {
//             modify: [{
//                 foo: {
//                     nodes: [
//                         { type: "Delete", id: 0, count: 2 },
//                     ],
//                     gaps: [
//                         { count: 1, stack: [{ type: "Scorch", id: 0 }] },
//                     ],
//                 },
//             }],
//         },
//     };

//     export const e2: S.Transaction = {
//         ref: 0,
//         seq: 2,
//         marks: {
//             modify: [{
//                 foo: {
//                     attach: [
//                         1,
//                         [{ type: "Insert", id: 0, content: [{ id: "X" }] }],
//                     ],
//                 },
//             }],
//         },
//     };

//     export const e2_r_e1: S.Transaction = {
//         ref: 0,
//         seq: 2,
//         newRef: 1,
//         marks: {
//             modify: [{
//                 foo: {
//                     tombs: [{ count: 2, seq: 1 }],
//                     attach: [
//                         1,
//                         [{ type: "Insert", id: 0, content: [{ id: "X" }], scorch: { seq: 1, id: 0 } }],
//                     ],
//                 },
//             }],
//         },
//     };
// }

// /**
//  * This scenario demonstrates how subsequent changes within the same commit affect prior changes
//  * in the same commit even if concurrent changes sequenced prior would also affect those prior
//  * changes. One could say subsequent changes within the same commit trump concurrent changes in
//  * that respect.
//  *
//  * In trait foo [A B]:
//  *  User 1: move slice A[_]B to some other trait bar
//  *  User 2 in one commit:
//  *  insert X before B (with commutative-move semantics)
//  *  delete slice-like range [A X B]
//  *
//  * Expected outcome: foo=[] bar=[]
//  * X is deleted (as opposed to inserted in trait bar).
//  */
// export namespace ScenarioE {
//     export const e1: S.Transaction = {
//         seq: 1,
//         ref: 0,
//         moves: [{ id: 0, src: { foo: 1 }, dst: { bar: 0 } }],
//         marks: {
//             modify: [{
//                 foo: {
//                     gaps: [
//                         1,
//                         { count: 1, stack: [{ type: "Forward", id: 0 }] },
//                     ],
//                 },
//                 bar: {
//                     attach: [
//                         [{ type: "Move", id: 0, count: 1 }],
//                     ],
//                 },
//             }],
//         },
//     };

//     export const e2: S.Transaction = {
//         seq: 2,
//         ref: 0,
//         marks: {
//             modify: [{
//                 foo: {
//                     nodes: [
//                         { type: "Delete", id: 0, count: 2 },
//                     ],
//                     gaps: [
//                         1,
//                         { count: 1, stack: [{ type: "Scorch", id: 0 }] },
//                     ],
//                 },
//             }],
//         },
//     };

//     export const e2_r_e1: S.Transaction = {
//         seq: 2,
//         ref: 0,
//         newRef: 1,
//         marks: {
//             modify: [{
//                 foo: {
//                     nodes: [
//                         { type: "Delete", id: 0, count: 2 },
//                     ],
//                     gaps: [
//                         1,
//                         { count: 1, stack: [{ type: "Scorch", id: 0 }] },
//                     ],
//                 },
//             }],
//         },
//     };
// }

// /*
//  * starting state: [A B] (known to both client 1 and client 2)
//  *     Edit #1 by client 1: insert [r] at index 0 (local state: [r A B])
//  *     Edit #2 by client 2: insert [xz] at index 1 (local state: [A x z B])
//  *     Edit #3 by client 2: insert [y] at index 2 (local state: [A x y z B])
//  *
//  * Expected outcome: [r A x y z B]
//  */
// export namespace ScenarioF {
//     export const e1: S.Transaction = {
//         ref: 0,
//         seq: 1,
//         marks: {
//             modify: [{
//                 foo: {
//                     attach: [
//                         [{ type: "Insert", id: 0, content: [{ id: "r" }] }],
//                     ],
//                 },
//             }],
//         },
//     };

//     export const e2: S.Transaction = {
//         ref: 0,
//         seq: 2,
//         marks: {
//             modify: [{
//                 foo: {
//                     attach: [
//                         1,
//                         [{ type: "Insert", id: 0, content: [{ id: "x" }, { id: "z" }] }],
//                     ],
//                 },
//             }],
//         },
//     };

//     export const e3: S.Transaction = {
//         ref: 0,
//         seq: 3,
//         marks: {
//             modify: [{
//                 foo: {
//                     attach: [
//                         2,
//                         [{ type: "Insert", id: 0, content: [{ id: "y" }] }],
//                     ],
//                 },
//             }],
//         },
//     };

//     export const e2_r_e1: S.Transaction = {
//         seq: 2,
//         ref: 0,
//         newRef: 1,
//         marks: {
//             modify: [{
//                 foo: {
//                     attach: [
//                         2,
//                         [{ type: "Insert", id: 0, content: [{ id: "x" }, { id: "z" }] }],
//                     ],
//                 },
//             }],
//         },
//     };

//     export const e1_p_e2: T.Changeset = {
//         marks: {
//             modify: [{
//                 foo: {
//                     attach: [
//                         [{ type: "Insert", id: 0, content: [{ id: "r" }] }],
//                     ],
//                 },
//             }],
//         },
//     };

//     export const e3_r_e2: S.Transaction = {
//         seq: 3,
//         ref: 0,
//         newRef: 2,
//         marks: {
//             modify: [{
//                 foo: {
//                     attach: [
//                         3,
//                         [{ type: "Insert", id: 0, content: [{ id: "y" }] }],
//                     ],
//                 },
//             }],
//         },
//     };

//     export const originals = [e1, e2, e3];
// }

// /*
//  * This scenario demonstrates the need to have tombstones for moved-out content.
//  * It is also a testing ground for the rebasing of dependent changes.
//  *
//  * In trait foo [A B]:
//  *     E1: User 1: move slice [A B] to some other trait bar
//  *     E2: User 2: insert [X Y] before B (commute:move) (local: [A X Y B])
//  *     E3: User 2: insert N before Y (commute:none) (local: [A X N Y B])
//  *     E4: User 2: insert M before X (commute:none) (local: [A M X N Y B])
//  *     E5: User 2: insert O before B (commute:none) (local: [A M X N Y O B])
//  *
//  * Expected outcome: foo=[M N O] bar=[A X Y B]
//  */
// export namespace ScenarioG {
//     export const e1: S.Transaction = {
//         ref: 0,
//         seq: 1,
//         moves: [{ id: 0, src: { foo: 0 }, dst: { bar: 0 } }],
//         marks: {
//             modify: [{
//                 foo: {
//                     nodes: [
//                         { type: "Move", id: 0, count: 2 },
//                     ],
//                     gaps: [
//                         1,
//                         { count: 1, stack: [{ type: "Forward", id: 0 }] },
//                     ],
//                 },
//                 bar: {
//                     attach: [
//                         [{ type: "Move", id: 0, count: 2 }],
//                     ],
//                 },
//             }],
//         },
//     };

//     export const e2: S.Transaction = {
//         ref: 0,
//         seq: 2,
//         marks: {
//             modify: [{
//                 foo: {
//                     attach: [
//                         1,
//                         [{
//                             type: "Insert",
//                             id: 0,
//                             content: [{ id: "X" }, { id: "Y" }],
//                             heed: Effects.Move,
//                         }],
//                     ],
//                 },
//             }],
//         },
//     };

//     export const e3: S.Transaction = {
//         ref: 0,
//         seq: 3,
//         marks: {
//             modify: [{
//                 foo: {
//                     attach: [
//                         2,
//                         [{ type: "Insert", id: 0, content: [{ id: "N" }], heed: Effects.None }],
//                     ],
//                 },
//             }],
//         },
//     };

//     export const e4: S.Transaction = {
//         ref: 0,
//         seq: 4,
//         marks: {
//             modify: [{
//                 foo: {
//                     attach: [
//                         1, // Before X
//                         [{ type: "Insert", id: 0, content: [{ id: "M" }], heed: Effects.None }],
//                     ],
//                 },
//             }],
//         },
//     };

//     export const e5: S.Transaction = {
//         ref: 0,
//         seq: 5,
//         marks: {
//             modify: [{
//                 foo: {
//                     attach: [
//                         5,
//                         [{ type: "Insert", id: 0, content: [{ id: "O" }], heed: Effects.None }],
//                     ],
//                 },
//             }],
//         },
//     };

//     export const e2_r_e1: S.Transaction = {
//         seq: 2,
//         ref: 0,
//         newRef: 1,
//         marks: {
//             modify: [{
//                 foo: {
//                     tombs: [{ count: 2, seq: 1 }],
//                     attach: [
//                         1,
//                         [{ type: "Bounce", id: 0, heed: Effects.Move }],
//                     ],
//                 },
//                 bar: {
//                     attach: [
//                         1,
//                         [{
//                             type: "Insert",
//                             id: 0,
//                             content: [{ id: "X" }, { id: "Y" }],
//                             src: { seq: 1, id: 0 },
//                             heed: Effects.Move,
//                         }],
//                     ],
//                 },
//             }],
//         },
//     };

//     export const e1_p_e2: T.Changeset = {
//         moves: [{ id: 0, src: { foo: 0 }, dst: { bar: 0 } }],
//         marks: {
//             modify: [{
//                 foo: {
//                     nodes: [
//                         { type: "Move", id: 0, count: 4 }, // A X Y B
//                     ],
//                     gaps: [
//                         1,
//                         { count: 3, stack: [{ type: "Forward", id: 0 }] },
//                     ],
//                 },
//                 bar: {
//                     attach: [
//                         [{ type: "Move", id: 0, count: 4 }],
//                     ],
//                 },
//             }],
//         },
//     };

//     export const e3_r_e2: S.Transaction = {
//         seq: 3,
//         ref: 0,
//         newRef: 2,
//         marks: {
//             modify: [{
//                 foo: {
//                     tombs: [
//                         { count: 1, seq: 1 }, // A
//                         { count: 2, seq: [1, 2] }, // X Y
//                         { count: 1, seq: 1 }, // B
//                     ],
//                     attach: [
//                         2,
//                         [{ type: "Insert", id: 0, content: [{ id: "N" }], heed: Effects.None }],
//                     ],
//                 },
//             }],
//         },
//     };

//     export const e1_p_e3: T.Changeset = {
//         moves: [{ id: 0, src: { foo: 0 }, dst: { bar: 0 } }],
//         marks: {
//             modify: [{
//                 foo: {
//                     nodes: [
//                         { type: "Move", id: 0, count: 2 }, // A X
//                         1, // N
//                         { type: "Move", id: 0, count: 2 }, // Y B
//                     ],
//                     gaps: [
//                         1, // [-A
//                         { count: 4, stack: [{ type: "Forward", id: 0 }] }, // A-X-N-B-Y
//                     ],
//                 },
//                 bar: {
//                     attach: [
//                         [{ type: "Move", id: 0, count: 4 }],
//                     ],
//                 },
//             }],
//         },
//     };

//     export const e4_r_e3: S.Transaction = {
//         seq: 4,
//         ref: 0,
//         newRef: 3,
//         marks: {
//             modify: [{
//                 foo: {
//                     tombs: [
//                         { count: 1, seq: 1 }, // A
//                         { count: 1, seq: [1, 2] }, // X
//                         1, // N
//                         { count: 1, seq: [1, 2] }, // Y
//                         { count: 1, seq: 1 }, // B
//                     ],
//                     attach: [
//                         1, // [-A
//                         [{ type: "Insert", id: 0, content: [{ id: "M" }], heed: Effects.None }],
//                     ],
//                 },
//             }],
//         },
//     };

//     export const e1_p_e4: T.Changeset = {
//         moves: [{ id: 0, src: { foo: 0 }, dst: { bar: 0 } }],
//         marks: {
//             modify: [{
//                 foo: {
//                     nodes: [
//                         { type: "Move", id: 0, count: 1 }, // A
//                         1, // M
//                         { type: "Move", id: 0, count: 1 }, // X
//                         1, // N
//                         { type: "Move", id: 0, count: 2 }, // Y B
//                     ],
//                     gaps: [
//                         1, // [-A
//                         { count: 5, stack: [{ type: "Forward", id: 0 }] }, // A-M-X-N-B-Y
//                     ],
//                 },
//                 bar: {
//                     attach: [
//                         [{ type: "Move", id: 0, count: 4 }],
//                     ],
//                 },
//             }],
//         },
//     };

//     export const e5_r_e4: S.Transaction = {
//         seq: 5,
//         ref: 0,
//         newRef: 3,
//         marks: {
//             modify: [{
//                 foo: {
//                     tombs: [
//                         { count: 1, seq: 1 }, // A
//                         1, // M
//                         { count: 1, seq: [1, 2] }, // X
//                         1, // N
//                         { count: 1, seq: [1, 2] }, // Y
//                         { count: 1, seq: 1 }, // B
//                     ],
//                     attach: [
//                         5,
//                         [{ type: "Insert", id: 0, content: [{ id: "O" }], heed: Effects.None }],
//                     ],
//                 },
//             }],
//         },
//     };

//     export const originals = [e1, e2, e3, e4, e5];
// }

// /**
//  * This scenario demonstrates how commutative inserts are only affected by the slice range they
//  * fall within, as opposed to also being affected by a slice range that the slice range they fall
//  * within falls within. It is up to the slice-range the insert falls within to determine whether
//  * it commutes with a slice range at its destination, thus indirectly affecting the final location
//  * of the insert.
//  *
//  * Starting state: foo=[A B] bar=[U V] baz=[]
//  *     User 1: slice-move all of trait foo before V with a (commute:none)
//  *     User 2: slice-move all of trait bar into trait baz
//  *     User 3: insert X before B and insert Y before the end in foo (commute:all)
//  *
//  * Expected outcome: foo=[] bar=[A X B Y] baz=[U V]
// */
// export namespace ScenarioH {
//     export const e1: S.Transaction = {
//         ref: 0,
//         seq: 1,
//         moves: [{ id: 0, src: { foo: 0 }, dst: { bar: 1 } }],
//         marks: {
//             modify: [{
//                 foo: {
//                     nodes: [
//                         { type: "Move", id: 0, count: 2 },
//                     ],
//                     gaps: [
//                         { count: 3, stack: [{ type: "Forward", id: 0 }] },
//                     ],
//                 },
//                 bar: {
//                     attach: [
//                         1,
//                         [{ type: "Move", id: 0, count: 2, heed: Effects.None }],
//                     ],
//                 },
//             }],
//         },
//     };

//     export const e2: S.Transaction = {
//         ref: 0,
//         seq: 2,
//         moves: [{ id: 0, src: { bar: 0 }, dst: { baz: 0 } }],
//         marks: {
//             modify: [{
//                 bar: {
//                     nodes: [
//                         { type: "Move", id: 0, count: 2 },
//                     ],
//                     gaps: [
//                         { count: 3, stack: [{ type: "Forward", id: 0 }] },
//                     ],
//                 },
//                 baz: {
//                     attach: [
//                         [{ type: "Move", id: 0, count: 2 }],
//                     ],
//                 },
//             }],
//         },
//     };

//     export const e3: S.Transaction = {
//         ref: 0,
//         seq: 3,
//         marks: {
//             modify: [{
//                 foo: {
//                     attach: [
//                         1, // [-A
//                         [{ type: "Insert", id: 0, content: [{ id: "X" }], heed: Effects.All }],
//                         [{ type: "Insert", id: 1, content: [{ id: "Y" }], heed: Effects.All }],
//                     ],
//                 },
//             }],
//         },
//     };

//     export const e2_r_e1: S.Transaction = {
//         ref: 0,
//         seq: 2,
//         newRef: 1,
//         moves: [{ id: 0, src: { bar: 0 }, dst: { baz: 0 } }],
//         marks: {
//             modify: [{
//                 bar: {
//                     nodes: [
//                         { type: "Move", id: 0, count: 1 },
//                         2, // A B
//                         { type: "Move", id: 0, count: 1 },
//                     ],
//                     gaps: [
//                         { count: 2, stack: [{ type: "Forward", id: 0 }] }, // [-U-A
//                         1, // A-B
//                         { count: 2, stack: [{ type: "Forward", id: 0 }] }, // B-V-[
//                     ],
//                 },
//                 baz: {
//                     attach: [
//                         [{ type: "Move", id: 0, count: 2 }],
//                     ],
//                 },
//             }],
//         },
//     };

//     export const e3_r_e1: S.Transaction = {
//         ref: 0,
//         seq: 3,
//         newRef: 1,
//         moves: [
//             { id: 0, src: { foo: 1 }, dst: { bar: 2 } },
//             { id: 1, src: { foo: 2 }, dst: { bar: 3 } },
//         ],
//         marks: {
//             modify: [{
//                 foo: {
//                     tombs: [
//                         { count: 2, seq: 1 },
//                     ],
//                     attach: [
//                         1, // [-A
//                         [{ type: "Bounce", id: 0, heed: Effects.All }], // A-B
//                         [{ type: "Bounce", id: 1, heed: Effects.All }], // B-]
//                     ],
//                 },
//                 bar: {
//                     attach: [
//                         2, // [-U-A
//                         [{ // A-B
//                             type: "Insert",
//                             id: 0,
//                             content: [{ id: "X" }],
//                             src: { seq: 1, id: 0 },
//                             heed: Effects.None,
//                         }],
//                         [{ // B-V
//                             type: "Insert",
//                             id: 1,
//                             content: [{ id: "Y" }],
//                             src: { seq: 1, id: 0 },
//                             heed: Effects.None,
//                         }],
//                     ],
//                 },
//             }],
//         },
//     };

//     export const e3_r_e2: S.Transaction = {
//         ref: 0,
//         seq: 3,
//         newRef: 2,
//         moves: [
//             { id: 0, src: { foo: 1 }, dst: { bar: 1 } },
//             { id: 1, src: { foo: 2 }, dst: { bar: 1 } },
//         ],
//         marks: {
//             modify: [{
//                 foo: {
//                     tombs: [
//                         { count: 2, seq: 1 },
//                     ],
//                     attach: [
//                         1, // [-A
//                         [{ type: "Bounce", id: 0, heed: Effects.All }], // A-B
//                         [{ type: "Bounce", id: 1, heed: Effects.All }], // B-]
//                     ],
//                 },
//                 bar: {
//                     tombs: [
//                         { count: 1, seq: 2 }, // U
//                         2, // A B
//                         { count: 1, seq: 2 }, // V
//                     ],
//                     attach: [
//                         2, // [-U-A
//                         [{ // A-B
//                             type: "Insert",
//                             id: 0,
//                             content: [{ id: "X" }],
//                             src: { seq: 1, id: 0 },
//                             heed: Effects.None,
//                         }],
//                         [{ // B-V
//                             type: "Insert",
//                             id: 1,
//                             content: [{ id: "Y" }],
//                             src: { seq: 1, id: 0 },
//                             heed: Effects.None,
//                         }],
//                     ],
//                 },
//             }],
//         },
//     };
// }

// /**
//  * This scenario demonstrates the possibility of creating a circular interaction between slice moves.
//  *
//  * Starting state: foo=[A B] bar=[X Y]
//  *     User 1: slice-move all of trait foo before Y with a commutative attach
//  *     User 2: slice-move all of trait bar before B with a commutative attach
//  *
//  * Option 1: The first edit should apply but not the second.
//  *     foo: []
//  *     bar: [X A B Y]
//  *
//  * Option 2: They both apply but a "don't chase your own tail" rule us applied.
//  * This rule would also make sense if we allowed slice ranges to move inside themselves.
//  *     foo: []
//  *     bar: [X A B Y]
//  *
//  * Option 3: They both apply but the second move's commutativity is ignored.
//  *     foo: [X A B Y]
//  *     bar: []
//  *
//  * Option 4: The slice-ness of edit 2 is applied to determine that A and B should be moved as
//  * well. Then the commutativity of edits 2 is taken into account, at which point the destination
//  * of the first move is still considered to be in bar.
//  *     foo: []
//  *     bar: [X A B Y]
//  *
//  * Even though some of the outcomes are the same, there seems to be semantic differences between
//  * options 1, 3, 4. A longer cycles (involving a baz trait might make that clearer).
//  * The semantic difference may be about whether the destination of the move is changed, or whether
//  * it is preserved, but the content that it brought is affected.
// */

// export namespace ScenarioI {
//     export const e1: S.Transaction = {
//         ref: 0,
//         seq: 1,
//         moves: [{ id: 0, src: { foo: 0 }, dst: { bar: 1 } }],
//         marks: {
//             modify: [{
//                 foo: {
//                     nodes: [
//                         { type: "Move", id: 0, count: 2 },
//                     ],
//                     gaps: [
//                         { count: 6, stack: [{ type: "Forward", id: 0 }] },
//                     ],
//                 },
//                 bar: {
//                     attach: [
//                         1,
//                         [{ type: "Move", id: 0, count: 2 }],
//                     ],
//                 },
//             }],
//         },
//     };

//     export const e2: S.Transaction = {
//         ref: 0,
//         seq: 2,
//         moves: [{ id: 0, src: { bar: 0 }, dst: { foo: 1 } }],
//         marks: {
//             modify: [{
//                 bar: {
//                     nodes: [
//                         { type: "Move", id: 0, count: 2 },
//                     ],
//                     gaps: [
//                         { count: 6, stack: [{ type: "Forward", id: 0 }] },
//                     ],
//                 },
//                 foo: {
//                     attach: [
//                         1,
//                         [{ type: "Move", id: 0, count: 2 }],
//                     ],
//                 },
//             }],
//         },
//     };
// }

// /**
//  * This scenario was originally meant to demonstrate the need to replicate tombstone information when inserting at
//  * the destination of a slice-move.
//  *
//  * This scenario was predicated on the notion that inserts that commuted with a move would be solely represented by a
//  * mark at the destination of the move, which forces the format to replicate tombstone information at the destination
//  * site. Assuming such a design, a tombstone for B was needed in bar for the representation of e3_r_e2 and e4_r_e2 so
//  * that they target gap could differentiated from the gaps targeted by the inserts of e5.
//  *
//  * Using the current format, this challenge is resolved by looking at the src marks for e3_r_e2 and e4_r_e3 when
//  * rebasing e5 over them: the tombstone for B at the src site dictates that W and Z belong on the outside of X and Y.
//  *
//  * Starting state: foo=[A B C] bar=[]
//  *     1. User 1: set-delete node B
//  *     2. User 2: slice-move _[A B C]_ to trait bar
//  *     3. User 3: insert Y after B (commute:all)
//  *     4. User 4: insert X before B (commute:all)
//  *     5. User 5: insert W after A and insert Z before C (with knowledge with e1 and e2)
//  *
//  * Expected outcome: foo=[] bar=[A W X Y Z C]
// */
// export namespace ScenarioJ {
//     export const e1: S.Transaction = {
//         ref: 0,
//         seq: 1,
//         marks: {
//             modify: [{
//                 foo: {
//                     nodes: [
//                         1, // A
//                         { type: "Delete", id: 0, count: 1 },
//                     ],
//                 },
//             }],
//         },
//     };

//     export const e2: S.Transaction = {
//         ref: 0,
//         seq: 2,
//         moves: [{ id: 0, src: { foo: 0 }, dst: { bar: 0 } }],
//         marks: {
//             modify: [{
//                 foo: {
//                     nodes: [
//                         { type: "Move", id: 0, count: 3 },
//                     ],
//                     gaps: [
//                         1,
//                         { count: 2, stack: [{ type: "Forward", id: 0 }] },
//                     ],
//                 },
//                 bar: {
//                     attach: [
//                         [{ type: "Move", id: 0, count: 3 }],
//                     ],
//                 },
//             }],
//         },
//     };

//     export const e3: S.Transaction = {
//         ref: 0,
//         seq: 3,
//         marks: {
//             modify: [{
//                 foo: {
//                     attach: [
//                         2,
//                         [{ type: "Insert", id: 0, content: [{ id: "Y" }], tiebreak: Tiebreak.Left }],
//                     ],
//                 },
//             }],
//         },
//     };

//     export const e4: S.Transaction = {
//         ref: 0,
//         seq: 4,
//         marks: {
//             modify: [{
//                 foo: {
//                     attach: [
//                         1,
//                         [{ type: "Insert", id: 0, content: [{ id: "X" }] }],
//                     ],
//                 },
//             }],
//         },
//     };

//     export const e5: S.Transaction = {
//         ref: 2, // With knowledge with e1 and e2
//         seq: 5,
//         marks: {
//             modify: [{
//                 bar: {
//                     attach: [
//                         1,
//                         [
//                             { type: "Insert", id: 0, content: [{ id: "W" }], tiebreak: Tiebreak.Left },
//                             { type: "Insert", id: 0, content: [{ id: "Z" }] },
//                         ],
//                     ],
//                 },
//             }],
//         },
//     };

//     export const e2_r_e1: S.Transaction = {
//         ref: 0,
//         seq: 2,
//         newRef: 1,
//         moves: [{ id: 0, src: { foo: 0 }, dst: { bar: 0 } }],
//         marks: {
//             modify: [{
//                 foo: {
//                     tombs: [1, { count: 1, seq: 1 }],
//                     nodes: [
//                         { type: "Move", id: 0, count: 3 },
//                     ],
//                     gaps: [
//                         1,
//                         { count: 2, stack: [{ type: "Forward", id: 0 }] },
//                     ],
//                 },
//                 bar: {
//                     attach: [
//                         [{ type: "Move", id: 0, count: 2 /* Updated */ }],
//                     ],
//                 },
//             }],
//         },
//     };

//     export const e3_r_e1: S.Transaction = {
//         ref: 0,
//         seq: 3,
//         newRef: 1,
//         marks: {
//             modify: [{
//                 foo: {
//                     tombs: [1, { count: 1, seq: 1 }],
//                     attach: [
//                         2,
//                         [{ type: "Insert", id: 0, content: [{ id: "Y" }], tiebreak: Tiebreak.Left }],
//                     ],
//                 },
//             }],
//         },
//     };

//     export const e3_r_e2: S.Transaction = {
//         ref: 0,
//         seq: 3,
//         newRef: 2,
//         moves: [{ id: 0, src: { foo: 1 }, dst: { bar: 1 } }],
//         marks: {
//             modify: [{
//                 foo: {
//                     tombs: [1, { count: 1, seq: 1 }],
//                     attach: [
//                         2,
//                         [{ type: "Bounce", id: 0, tiebreak: Tiebreak.Left }],
//                     ],
//                 },
//                 bar: {
//                     attach: [
//                         1,
//                         [{ type: "Insert", id: 0, content: [{ id: "Y" }] }],
//                     ],
//                 },
//             }],
//         },
//     };

//     export const e4_r_e1: S.Transaction = {
//         ref: 0,
//         seq: 4,
//         newRef: 1,
//         marks: {
//             modify: [{
//                 foo: {
//                     tombs: [1, { count: 1, seq: 1 }],
//                     attach: [
//                         1,
//                         [{ type: "Insert", id: 0, content: [{ id: "X" }] }],
//                     ],
//                 },
//             }],
//         },
//     };

//     export const e4_r_e2: S.Transaction = {
//         ref: 0,
//         seq: 4,
//         newRef: 2,
//         moves: [{ id: 0, src: { foo: 1 }, dst: { bar: 1 } }],
//         marks: {
//             modify: [{
//                 foo: {
//                     tombs: [1, { count: 1, seq: 1 }],
//                     attach: [
//                         1,
//                         [{ type: "Bounce", id: 0 }],
//                     ],
//                 },
//                 bar: {
//                     attach: [
//                         1,
//                         [{ type: "Insert", id: 0, content: [{ id: "X" }] }],
//                     ],
//                 },
//             }],
//         },
//     };

//     export const e4_r_e3: S.Transaction = {
//         ref: 0,
//         seq: 4,
//         newRef: 3,
//         moves: [{ id: 0, src: { foo: 1 }, dst: { bar: 1 } }],
//         marks: {
//             modify: [{
//                 foo: {
//                     tombs: [1, { count: 1, seq: 1 }],
//                     attach: [
//                         1,
//                         [{ type: "Bounce", id: 0 }],
//                     ],
//                 },
//                 bar: {
//                     attach: [
//                         1,
//                         [{ type: "Insert", id: 0, content: [{ id: "X" }] }],
//                     ],
//                 },
//             }],
//         },
//     };

//     export const e5_r_e3: S.Transaction = {
//         ref: 2,
//         seq: 5,
//         newRef: 3,
//         marks: {
//             modify: [{
//                 bar: {
//                     attach: [
//                         1, // [-A
//                         [{ type: "Insert", id: 0, content: [{ id: "W" }], tiebreak: Tiebreak.Left }], // A-Y
//                         [{ type: "Insert", id: 0, content: [{ id: "Z" }] }], // Y-]
//                     ],
//                 },
//             }],
//         },
//     };

//     export const e5_r_e4: S.Transaction = {
//         ref: 2,
//         seq: 5,
//         newRef: 4,
//         marks: {
//             modify: [{
//                 bar: {
//                     attach: [
//                         1, // [-A
//                         [{ type: "Insert", id: 0, content: [{ id: "W" }], tiebreak: Tiebreak.Left }],
//                         1, // X-Y
//                         [{ type: "Insert", id: 0, content: [{ id: "Z" }] }],
//                     ],
//                 },
//             }],
//         },
//     };
// }

// /**
//  * This scenario was originally a failed attempt to demonstrate the need to differentiate tombstone replicas
//  * that are introduced by slice moves from their originals. This was predicated on the notion that inserts that
//  * commuted with a move would be solely represented by a mark at the destination of the move, which forces the
//  * format to replicate tombstone information at the destination site.
//  *
//  * Starting state foo=[A]:
//  * User 1: set-delete node A
//  * User 2: slice-move [A-] to the start of trait foo
//  * User 3:
//  *     - insert X at the end of foo (commute:move)
//  *     - insert Y at the end of foo (commute:none)
//  *
//  * Expected outcome: foo=[X Y]
// */
// export namespace ScenarioK {
//     export const e1: S.Transaction = {
//         ref: 0,
//         seq: 1,
//         marks: {
//             modify: [{
//                 foo: {
//                     nodes: [
//                         { type: "Delete", id: 0, count: 1 },
//                     ],
//                 },
//             }],
//         },
//     };

//     export const e2: S.Transaction = {
//         ref: 0,
//         seq: 2,
//         moves: [{ id: 0, src: { foo: 0 }, dst: { foo: 0 } }],
//         marks: {
//             modify: [{
//                 foo: {
//                     nodes: [
//                         { type: "Move", id: 0, count: 1 },
//                     ],
//                     gaps: [
//                         1,
//                         { count: 1, stack: [{ type: "Forward", id: 0 }] },
//                     ],
//                     attach: [
//                         [{ type: "Move", id: 0, count: 1 }],
//                     ],
//                 },
//             }],
//         },
//     };

//     export const e3: S.Transaction = {
//         ref: 0,
//         seq: 3,
//         marks: {
//             modify: [{
//                 foo: {
//                     attach: [
//                         1,
//                         [
//                             { type: "Insert", id: 0, content: [{ id: "X" }], heed: Effects.Move },
//                             { type: "Insert", id: 1, content: [{ id: "Y" }], heed: Effects.None },
//                         ],
//                     ],
//                 },
//             }],
//         },
//     };

//     export const e2_r_e1: S.Transaction = {
//         ref: 0,
//         seq: 2,
//         newRef: 1,
//         moves: [{ id: 0, src: { foo: 0 }, dst: { foo: 0 } }],
//         marks: {
//             modify: [{
//                 foo: {
//                     tombs: [{ count: 1, seq: 1 }],
//                     nodes: [
//                         { type: "Move", id: 0, count: 1 },
//                     ],
//                     gaps: [
//                         1,
//                         { count: 1, stack: [{ type: "Forward", id: 0 }] },
//                     ],
//                     attach: [
//                         [{ type: "Move", id: 0, count: 0 /* Updated */ }],
//                     ],
//                 },
//             }],
//         },
//     };

//     export const e3_r_e1: S.Transaction = {
//         ref: 0,
//         seq: 3,
//         newRef: 1,
//         marks: {
//             modify: [{
//                 foo: {
//                     tombs: [{ count: 1, seq: 1 }],
//                     attach: [
//                         1,
//                         [
//                             { type: "Insert", id: 0, content: [{ id: "X" }], heed: Effects.Move },
//                             { type: "Insert", id: 1, content: [{ id: "Y" }], heed: Effects.None },
//                         ],
//                     ],
//                 },
//             }],
//         },
//     };

//     export const e3_r_e2: S.Transaction = {
//         ref: 0,
//         seq: 3,
//         newRef: 2,
//         moves: [{ id: 0, src: { foo: 0 }, dst: { foo: 0 } }],
//         marks: {
//             modify: [{
//                 foo: {
//                     tombs: [
//                         { count: 1, seq: 1 },
//                     ],
//                     attach: [
//                         [
//                             {
//                                 type: "Insert",
//                                 id: 0,
//                                 content: [{ id: "X" }],
//                                 src: { seq: 2, id: 0 },
//                             },
//                         ],
//                         [
//                             { type: "Bounce", id: 0, heed: Effects.Move },
//                             { type: "Insert", id: 1, content: [{ id: "Y" }], heed: Effects.None },
//                         ],
//                     ],
//                 },
//             }],
//         },
//     };
// }

// /**
//  * This scenario was originally meant to demonstrate that two different tombstones can have originated from the same
//  * edit (E1), been first replicated by the same slice-move (E2), been last replicated by the same
//  * slice-move (E4) yet be targeted by different concurrent inserts that end up in the same trait
//  * and therefore need to be able to distinguish one replica from the other, and order them properly.
//  *
//  * This scenario was predicated on the notion that inserts that commuted with a move would be solely represented by a
//  * mark at the destination of the move, which forces the format to replicate tombstone information at the destination
//  * site. Assuming such a design, the tombstones from E1 end up duplicated in qux, with no way to tell them apart.
//  * Note how the slice-moves in E3 flip the order of X and Y. This was done to help distinguish designs where the two
//  * tombstones are successfully told apart from designs where they are not. Indeed, without this flip, they would have
//  * the same outcome.
//  *
//  * The current format does not rely on tombstone replication at move destination sites so the issue does not come up.
//  *
//  * Starting with traits foo=[A B], bar=[], baz=[], qux=[]:
//  *     E1: User 1: set-delete nodes A B
//  *     E2: User 2: slice-move all of foo to the start of trait bar
//  *     E3: User 2:
//  *     slice-move foo [_A] to the end of trait baz
//  *     slice-move foo [B_] to the start of trait baz
//  *     E4: User 2: slice-move all of baz to the start of trait qux
//  *     E5: User 3: insert X after B (commute:all)
//  *     E6: User 3: insert Y before A (commute:all)
//  *
//  * Expected outcome: qux=[X Y]
//  */
// export namespace ScenarioL {
//     export const e1: S.Transaction = {
//         ref: 0,
//         seq: 1,
//         marks: {
//             modify: [{
//                 foo: {
//                     nodes: [
//                         { type: "Delete", id: 0, count: 2 },
//                     ],
//                 },
//             }],
//         },
//     };

//     export const e2: S.Transaction = {
//         ref: 0,
//         seq: 2,
//         moves: [{ id: 0, src: { foo: 0 }, dst: { bar: 0 } }],
//         marks: {
//             modify: [{
//                 foo: {
//                     nodes: [
//                         { type: "Move", id: 0, count: 2 },
//                     ],
//                     gaps: [
//                         { count: 3, stack: [{ type: "Forward", id: 0 }] },
//                     ],
//                 },
//                 bar: {
//                     attach: [
//                         [{ type: "Move", id: 0, count: 2, tiebreak: Tiebreak.Right }],
//                     ],
//                 },
//             }],
//         },
//     };

//     export const e3: S.Transaction = {
//         ref: 0,
//         seq: 3,
//         moves: [
//             { id: 0, src: { bar: 0 }, dst: { baz: 0 } },
//             { id: 1, src: { bar: 1 }, dst: { baz: 0 } },
//         ],
//         marks: {
//             modify: [{
//                 bar: {
//                     nodes: [
//                         { type: "Move", id: 0, count: 1 },
//                         { type: "Move", id: 1, count: 1 },
//                     ],
//                     gaps: [
//                         { count: 1, stack: [{ type: "Forward", id: 0 }] },
//                         1, // A-B
//                         { count: 1, stack: [{ type: "Forward", id: 1 }] },
//                     ],
//                 },
//                 baz: {
//                     attach: [
//                         [{ type: "Move", id: 1, count: 1, tiebreak: Tiebreak.Left }],
//                         [{ type: "Move", id: 0, count: 1, tiebreak: Tiebreak.Right }],
//                     ],
//                 },
//             }],
//         },
//     };

//     export const e4: S.Transaction = {
//         ref: 0,
//         seq: 4,
//         moves: [{ id: 0, src: { baz: 0 }, dst: { qux: 0 } }],
//         marks: {
//             modify: [{
//                 baz: {
//                     nodes: [
//                         { type: "Move", id: 0, count: 2 },
//                     ],
//                     gaps: [
//                         { count: 3, stack: [{ type: "Forward", id: 0 }] },
//                     ],
//                 },
//                 qux: {
//                     attach: [
//                         [{ type: "Move", id: 0, count: 2, tiebreak: Tiebreak.Left }],
//                     ],
//                 },
//             }],
//         },
//     };

//     export const e5: S.Transaction = {
//         ref: 0,
//         seq: 5,
//         marks: {
//             modify: [{
//                 foo: {
//                     attach: [
//                         2,
//                         [{ type: "Insert", id: 0, content: [{ id: "X" }], tiebreak: Tiebreak.Left }],
//                     ],
//                 },
//             }],
//         },
//     };

//     export const e6: S.Transaction = {
//         ref: 0,
//         seq: 6,
//         marks: {
//             modify: [{
//                 foo: {
//                     attach: [
//                         [{ type: "Insert", id: 0, content: [{ id: "Y" }], tiebreak: Tiebreak.Right }],
//                     ],
//                 },
//             }],
//         },
//     };

//     export const e2_r_e1: S.Transaction = {
//         ref: 0,
//         seq: 2,
//         newRef: 1,
//         moves: [{ id: 0, src: { foo: 0 }, dst: { bar: 0 } }],
//         marks: {
//             modify: [{
//                 foo: {
//                     tombs: [{ count: 2, seq: 1 }],
//                     nodes: [
//                         { type: "Move", id: 0, count: 2 },
//                     ],
//                     gaps: [
//                         { count: 3, stack: [{ type: "Forward", id: 0 }] },
//                     ],
//                 },
//                 bar: {
//                     attach: [
//                         [{ type: "Move", id: 0, count: 0, tiebreak: Tiebreak.Right }],
//                     ],
//                 },
//             }],
//         },
//     };

//     export const e3_r_e1: S.Transaction = {
//         ref: 0,
//         seq: 3,
//         newRef: 1,
//         moves: [
//             { id: 0, src: { bar: 0 }, dst: { baz: 0 } },
//             { id: 1, src: { bar: 1 }, dst: { baz: 0 } },
//         ],
//         marks: {
//             modify: [{
//                 bar: {
//                     tombs: [{ count: 2, seq: [1, 2] }],
//                     nodes: [
//                         { type: "Move", id: 0, count: 1 },
//                         { type: "Move", id: 1, count: 1 },
//                     ],
//                     gaps: [
//                         { count: 1, stack: [{ type: "Forward", id: 0 }] },
//                         1, // A-B
//                         { count: 1, stack: [{ type: "Forward", id: 1 }] },
//                     ],
//                 },
//                 baz: {
//                     attach: [
//                         [{ type: "Move", id: 1, count: 0, tiebreak: Tiebreak.Left }],
//                         [{ type: "Move", id: 0, count: 0, tiebreak: Tiebreak.Right }],
//                     ],
//                 },
//             }],
//         },
//     };

//     export const e4_r_e1: S.Transaction = {
//         ref: 0,
//         seq: 4,
//         newRef: 1,
//         moves: [{ id: 0, src: { baz: 0 }, dst: { qux: 0 } }],
//         marks: {
//             modify: [{
//                 baz: {
//                     tombs: [{ count: 2, seq: [1, 3] }],
//                     nodes: [
//                         { type: "Move", id: 0, count: 2 },
//                     ],
//                     gaps: [
//                         { count: 3, stack: [{ type: "Forward", id: 0 }] },
//                     ],
//                 },
//                 qux: {
//                     attach: [
//                         [{ type: "Move", id: 0, count: 0, tiebreak: Tiebreak.Left }],
//                     ],
//                 },
//             }],
//         },
//     };

//     export const e5_r_e1: S.Transaction = {
//         ref: 0,
//         seq: 5,
//         newRef: 1,
//         marks: {
//             modify: [{
//                 foo: {
//                     tombs: [{ count: 2, seq: 1 }],
//                     attach: [
//                         2,
//                         [{ type: "Insert", id: 0, content: [{ id: "X" }], tiebreak: Tiebreak.Left }],
//                     ],
//                 },
//             }],
//         },
//     };

//     export const e5_r_e2: S.Transaction = {
//         ref: 0,
//         seq: 5,
//         newRef: 2,
//         moves: [{ id: 0, src: { foo: 2 }, dst: { bar: 0 } }],
//         marks: {
//             modify: [{
//                 foo: {
//                     tombs: [{ count: 2, seq: 1 }],
//                     attach: [
//                         2,
//                         [{ type: "Bounce", id: 0, tiebreak: Tiebreak.Left }],
//                     ],
//                 },
//                 bar: {
//                     attach: [
//                         [{
//                             type: "Insert",
//                             id: 0,
//                             content: [{ id: "X" }],
//                             src: { seq: 2, id: 0 },
//                             tiebreak: Tiebreak.Left,
//                         }],
//                     ],
//                 },
//             }],
//         },
//     };

//     export const e5_r_e3: S.Transaction = {
//         ref: 0,
//         seq: 5,
//         newRef: 3,
//         moves: [{ id: 0, src: { foo: 2 }, hops: [{ bar: 0 }], dst: { baz: 0 } }],
//         marks: {
//             modify: [{
//                 foo: {
//                     tombs: [{ count: 2, seq: 1 }],
//                     attach: [
//                         2,
//                         [{ type: "Bounce", id: 0, tiebreak: Tiebreak.Left }],
//                     ],
//                 },
//                 bar: {
//                     attach: [
//                         [{ type: "Bounce", id: 0, src: { seq: 2, id: 0 }, tiebreak: Tiebreak.Left }],
//                     ],
//                 },
//                 baz: {
//                     attach: [
//                         [{
//                             type: "Insert",
//                             id: 0,
//                             content: [{ id: "X" }],
//                             src: { seq: 3, id: 1 },
//                             tiebreak: Tiebreak.Left,
//                         }],
//                     ],
//                 },
//             }],
//         },
//     };

//     export const e5_r_e4: S.Transaction = {
//         ref: 0,
//         seq: 5,
//         newRef: 4,
//         moves: [{ id: 0, src: { foo: 2 }, hops: [{ bar: 0 }, { baz: 0 }], dst: { qux: 0 } }],
//         marks: {
//             modify: [{
//                 foo: {
//                     tombs: [{ count: 2, seq: 1 }],
//                     attach: [
//                         2,
//                         [{ type: "Bounce", id: 0, tiebreak: Tiebreak.Left }],
//                     ],
//                 },
//                 bar: {
//                     attach: [
//                         [{ type: "Bounce", id: 0, src: { seq: 2, id: 0 }, tiebreak: Tiebreak.Left }],
//                     ],
//                 },
//                 baz: {
//                     attach: [
//                         [{ type: "Bounce", id: 0, src: { seq: 3, id: 1 }, tiebreak: Tiebreak.Left }],
//                     ],
//                 },
//                 qux: {
//                     attach: [
//                         [{
//                             type: "Insert",
//                             id: 0,
//                             content: [{ id: "X" }],
//                             src: { seq: 4, id: 0 },
//                             tiebreak: Tiebreak.Left,
//                         }],
//                     ],
//                 },
//             }],
//         },
//     };

//     export const e6_r_e1: S.Transaction = {
//         ref: 0,
//         seq: 6,
//         newRef: 1,
//             marks: {
//             modify: [{
//                 foo: {
//                     tombs: [{ count: 2, seq: 1 }],
//                     attach: [
//                         [{ type: "Insert", id: 0, content: [{ id: "Y" }], tiebreak: Tiebreak.Right }],
//                     ],
//                 },
//             }],
//         },
//     };

//     export const e6_r_e2: S.Transaction = {
//         ref: 0,
//         seq: 6,
//         newRef: 2,
//         moves: [{ id: 0, src: { foo: 0 }, dst: { bar: 0 } }],
//         marks: {
//             modify: [{
//                 foo: {
//                     tombs: [{ count: 2, seq: 1 }],
//                     attach: [
//                         [{ type: "Bounce", id: 0, tiebreak: Tiebreak.Right }],
//                     ],
//                 },
//                 bar: {
//                     attach: [
//                         [{
//                             type: "Insert",
//                             id: 0,
//                             content: [{ id: "Y" }],
//                             src: { seq: 2, id: 0 },
//                             tiebreak: Tiebreak.Left,
//                         }],
//                     ],
//                 },
//             }],
//         },
//     };

//     export const e6_r_e3: S.Transaction = {
//         ref: 0,
//         seq: 6,
//         newRef: 3,
//         moves: [{ id: 0, src: { foo: 0 }, hops: [{ bar: 0 }], dst: { baz: 0 } }],
//         marks: {
//             modify: [{
//                 foo: {
//                     tombs: [{ count: 2, seq: 1 }],
//                     attach: [
//                         [{ type: "Bounce", id: 0, tiebreak: Tiebreak.Right }],
//                     ],
//                 },
//                 bar: {
//                     attach: [
//                         [{ type: "Bounce", id: 0, src: { seq: 2, id: 0 }, tiebreak: Tiebreak.Left }],
//                     ],
//                 },
//                 baz: {
//                     attach: [
//                         [{
//                             type: "Insert",
//                             id: 0,
//                             content: [{ id: "Y" }],
//                             src: { seq: 3, id: 0 },
//                             tiebreak: Tiebreak.Right,
//                         }],
//                     ],
//                 },
//             }],
//         },
//     };

//     export const e6_r_e4: S.Transaction = {
//         ref: 0,
//         seq: 6,
//         newRef: 4,
//         moves: [{ id: 0, src: { foo: 0 }, hops: [{ bar: 0 }, { baz: 0 }], dst: { qux: 0 } }],
//         marks: {
//             modify: [{
//                 foo: {
//                     tombs: [{ count: 2, seq: 1 }],
//                     attach: [
//                         [{ type: "Bounce", id: 0, tiebreak: Tiebreak.Right }],
//                     ],
//                 },
//                 bar: {
//                     attach: [
//                         [{ type: "Bounce", id: 0, src: { seq: 2, id: 0 }, tiebreak: Tiebreak.Left }],
//                     ],
//                 },
//                 baz: {
//                     attach: [
//                         [{ type: "Bounce", id: 0, src: { seq: 3, id: 0 }, tiebreak: Tiebreak.Right }],
//                     ],
//                 },
//                 qux: {
//                     attach: [
//                         [{
//                             type: "Insert", id: 0,
//                             content: [{ id: "Y" }],
//                             src: { seq: 4, id: 0 },
//                             tiebreak: Tiebreak.Left,
//                         }],
//                     ],
//                 },
//             }],
//         },
//     };

//     export const e6_r_e5: S.Transaction = {
//         ref: 0,
//         seq: 6,
//         newRef: 5,
//         moves: [{ id: 0, src: { foo: 0 }, hops: [{ bar: 0 }, { baz: 0 }], dst: { qux: 0 } }],
//         marks: {
//             modify: [{
//                 foo: {
//                     tombs: [{ count: 2, seq: 1 }],
//                     attach: [
//                         [{ type: "Bounce", id: 0, tiebreak: Tiebreak.Right }],
//                     ],
//                 },
//                 bar: {
//                     attach: [
//                         [{ type: "Bounce", id: 0, src: { seq: 2, id: 0 }, tiebreak: Tiebreak.Left }],
//                     ],
//                 },
//                 baz: {
//                     attach: [
//                         [{ type: "Bounce", id: 0, src: { seq: 3, id: 0 }, tiebreak: Tiebreak.Right }],
//                     ],
//                 },
//                 qux: {
//                     attach: [
//                         1,
//                         [{
//                             type: "Insert",
//                             id: 0,
//                             content: [{ id: "Y" }],
//                             src: { seq: 4, id: 0 },
//                             tiebreak: Tiebreak.Left,
//                         }],
//                     ],
//                 },
//             }],
//         },
//     };
// }

// /*
//  * This scenario demonstrates the need for changesets to record all the tombstones for each field
//  * that they are targeting. More precisely, it is necessary to record all tombstones that are
//  * adjacent to currently recorded tombstones, but recording all of them leads to simpler rebase code.
//  *
//  * In this scenario, if each insert changeset only stored the tombstone that is relevant to its
//  * insert's target location then, when rebasing edit 4 over edit 3, we wouldn't know how to order
//  * the tombstones for A B relative to the tombstones for C D.
//  *
//  * Starting state: foo=[A B C D]
//  * User 1: set-delete A B
//  * User 2: set-delete C D
//  * User 3: insert X before B
//  * User 4: insert Y before D
//  * Expected outcome: foo=[X Y]
//  */
// export namespace ScenarioM {
//     export const e1: S.Transaction = {
//         ref: 0,
//         seq: 1,
//         marks: {
//             modify: [{
//                 foo: {
//                     nodes: [
//                         { type: "Delete", id: 0, count: 2 },
//                     ],
//                 },
//             }],
//         },
//     };

//     export const e2: S.Transaction = {
//         ref: 0,
//         seq: 2,
//         marks: {
//             modify: [{
//                 foo: {
//                     nodes: [
//                         2, // A B
//                         { type: "Delete", id: 0, count: 2 },
//                     ],
//                 },
//             }],
//         },
//     };

//     export const e3: S.Transaction = {
//         ref: 0,
//         seq: 3,
//         marks: {
//             modify: [{
//                 foo: {
//                     attach: [
//                         1,
//                         [{ type: "Insert", id: 0, content: [{ id: "X" }] }],
//                     ],
//                 },
//             }],
//         },
//     };

//     export const e4: S.Transaction = {
//         ref: 0,
//         seq: 4,
//         marks: {
//             modify: [{
//                 foo: {
//                     attach: [
//                         3,
//                         [{ type: "Insert", id: 0, content: [{ id: "Y" }] }],
//                     ],
//                 },
//             }],
//         },
//     };

//     export const e2_r_e1: S.Transaction = {
//         ref: 0,
//         seq: 2,
//         newRef: 1,
//         marks: {
//             modify: [{
//                 foo: {
//                     nodes: [
//                         { type: "Delete", id: 0, count: 2 },
//                     ],
//                 },
//             }],
//         },
//     };

//     export const e3_r_e1: S.Transaction = {
//         ref: 0,
//         seq: 3,
//         newRef: 1,
//         marks: {
//             modify: [{
//                 foo: {
//                     tombs: [{ count: 2, seq: 1 }],
//                     attach: [
//                         1,
//                         [{ type: "Insert", id: 0, content: [{ id: "X" }] }],
//                     ],
//                 },
//             }],
//         },
//     };

//     export const e3_r_e2: S.Transaction = {
//         ref: 0,
//         seq: 3,
//         newRef: 2,
//         marks: {
//             modify: [{
//                 foo: {
//                     tombs: [{ count: 2, seq: 1 }, { count: 2, seq: 2 }],
//                     attach: [
//                         1,
//                         [{ type: "Insert", id: 0, content: [{ id: "X" }] }],
//                     ],
//                 },
//             }],
//         },
//     };

//     export const e4_r_e1: S.Transaction = {
//         ref: 0,
//         seq: 4,
//         newRef: 1,
//         marks: {
//             modify: [{
//                 foo: {
//                     tombs: [{ count: 2, seq: 1 }],
//                     attach: [
//                         3,
//                         [{ type: "Insert", id: 0, content: [{ id: "Y" }] }],
//                     ],
//                 },
//             }],
//         },
//     };

//     export const e4_r_e2: S.Transaction = {
//         ref: 0,
//         seq: 4,
//         newRef: 2,
//         marks: {
//             modify: [{
//                 foo: {
//                     tombs: [{ count: 2, seq: 1 }, { count: 2, seq: 2 }],
//                     attach: [
//                         3,
//                         [{ type: "Insert", id: 0, content: [{ id: "Y" }] }],
//                     ],
//                 },
//             }],
//         },
//     };

//     export const e4_r_e3: S.Transaction = {
//         ref: 0,
//         seq: 4,
//         newRef: 3,
//         marks: {
//             modify: [{
//                 foo: {
//                     tombs: [
//                         { count: 1, seq: 1 },
//                         1, // X
//                         { count: 1, seq: 1 },
//                         { count: 1, seq: 2 },
//                     ],
//                     attach: [
//                         4, // [-A-X-B-C
//                         [{ type: "Insert", id: 0, content: [{ id: "Y" }] }],
//                     ],
//                 },
//             }],
//         },
//     };
// }

// /**
//  * This scenario was originally meant to demonstrate that to successfully order two tombstones that are relied on by
//  * separate changes, we need to include synthetic tombstones for orphan gaps at the edge of the range when rebasing
//  * over slice move-ins.
//  *
//  * This scenario was predicated on the notion that inserts that commuted with a move would be solely represented by a
//  * mark at the destination of the move, which forces the format to replicate tombstone information at the destination
//  * site. Assuming such a design, if E2 and E3 don't record synthetic tombstones when rebasing over e1, then the
//  * rebasing of e3_r_e1 over e2_r_e1 will not know how to order the inserts.
//  *
//  * This design is no longer in effect so the need for synthetic tombstones is moot.
//  * That said, this scenario is still interesting in that it reveals the need for sliced inserts to either:
//  *
//  *   (I) Understand the relative ordering in time of prior moves, even when those slice moves are within the same
//  *   transaction. In this scenario, the time ordering tells us that X should go before Y in bar, because the A[_]B
//  *   slice move happened before the B[_]C slice move.
//  *
//  *  (II) Leave "Intake" marks in the changesets that rebased over them when those changesets include an attach that
//  *  targets the same gap. This is the approach chosen here.
//  *
//  * Starting with traits foo=[A B C], bar=[]:
//  * E1: User 1:
//  *     slice-move foo A[_]B to the end of trait bar
//  *     slice-move foo B[_]C to the end of trait bar
//  * E2: User 2: insert Y before C (commute:all)
//  * E3: User 3: insert X before B (commute:all)
//  *
//  * Expected outcome: foo=[A B C] bar=[X Y]
//  */
// export namespace ScenarioN {
//     export const e1: S.Transaction = {
//         ref: 0,
//         seq: 1,
//         moves: [
//             { id: 0, src: { foo: 1 }, dst: { bar: 0 } },
//             { id: 1, src: { foo: 2 }, dst: { bar: 0 } },
//         ],
//         marks: {
//             modify: [{
//                 foo: {
//                     gaps: [
//                         1,
//                         { count: 1, stack: [{ type: "Forward", id: 0 }] },
//                         { count: 1, stack: [{ type: "Forward", id: 1 }] },
//                     ],
//                 },
//                 bar: {
//                     attach: [
//                         [
//                             { type: "Move", id: 0, count: 0 },
//                             { type: "Move", id: 1, count: 0 },
//                         ],
//                     ],
//                 },
//             }],
//         },
//     };

//     export const e2: S.Transaction = {
//         ref: 0,
//         seq: 2,
//         marks: {
//             modify: [{
//                 foo: {
//                     attach: [
//                         2,
//                         [{ type: "Insert", id: 0, content: [{ id: "Y" }] }],
//                     ],
//                 },
//             }],
//         },
//     };

//     export const e3: S.Transaction = {
//         ref: 0,
//         seq: 2,
//         marks: {
//             modify: [{
//                 foo: {
//                     attach: [
//                         1,
//                         [{ type: "Insert", id: 0, content: [{ id: "X" }] }],
//                     ],
//                 },
//             }],
//         },
//     };

//     export const e2_r_e1: S.Transaction = {
//         ref: 0,
//         seq: 2,
//         newRef: 1,
//         moves: [
//             { id: 0, src: { foo: 2 }, dst: { bar: 0 } },
//         ],
//         marks: {
//             modify: [{
//                 foo: {
//                     attach: [
//                         2,
//                         [{ type: "Bounce", id: 0 }],
//                     ],
//                 },
//                 bar: {
//                     attach: [
//                         [
//                             { type: "Intake", seq: 1, id: 0 },
//                             { type: "Insert", id: 0, content: [{ id: "Y" }], src: { seq: 1, id: 1 } },
//                         ],
//                     ],
//                 },
//             }],
//         },
//     };

//     export const e3_r_e1: S.Transaction = {
//         ref: 0,
//         seq: 3,
//         newRef: 1,
//         moves: [
//             { id: 0, src: { foo: 1 }, dst: { bar: 0 } },
//         ],
//         marks: {
//             modify: [{
//                 foo: {
//                     attach: [
//                         1,
//                         [{ type: "Bounce", id: 0 }],
//                     ],
//                 },
//                 bar: {
//                     attach: [
//                         [
//                             { type: "Insert", id: 0, content: [{ id: "X" }], src: { seq: 1, id: 0 } },
//                             { type: "Intake", seq: 1, id: 1 },
//                         ],
//                     ],
//                 },
//             }],
//         },
//     };

//     export const e3_r_e2: S.Transaction = {
//         ref: 0,
//         seq: 3,
//         newRef: 2,
//         moves: [
//             { id: 0, src: { foo: 1 }, dst: { bar: 0 } },
//         ],
//         marks: {
//             modify: [{
//                 foo: {
//                     attach: [
//                         1,
//                         [{ type: "Bounce", id: 0 }],
//                     ],
//                 },
//                 bar: {
//                     attach: [
//                         [
//                             { type: "Insert", id: 0, content: [{ id: "X" }], src: { seq: 1, id: 0 } },
//                             { type: "Intake", seq: 1, id: 1 },
//                         ],
//                     ],
//                 },
//             }],
//         },
//     };
// }

// /**
//  * This scenario was originally meant to demonstrate that if an edit has tombstones that fall in the same cursor gap
//  * as some move-in that it is being rebased over, then that edit must include the tombstones introduced by the
//  * extremities of that move-in (if any).
//  *
//  * This scenario was predicated on the notion that inserts that commuted with a move would be solely represented by a
//  * mark at the destination of the move, which forces the format to replicate tombstone information at the destination
//  * site. Assuming such a design, if e5_r_e3 doesn't acquire the tombstones for AB when rebasing e5_r_e2 over e3_r_e2,
//  * then when rebasing e5_r_e3 over e4_r_e3, we will not know how to order the tombstones for AB and V in
//  * e5_r_e4, which means we will not know how to order X and Y.
//  *
//  * This design is no longer in effect so the need for such tombstones is moot.
//  *
//  * Starting state foo[A B] bar=[U V]
//  * E1: U1: set-delete V
//  * E2: U2: set-delete A B
//  * E3: U1: slice-move [A B] after U
//  * E4: U3: insert X after A (commute:all)
//  * E5: U4: insert Y after V
//  *
//  * Expected outcome: foo=[] bar=[U X Y]
//  */
// export namespace ScenarioO {
//     export const e1: S.Transaction = {
//         ref: 0,
//         seq: 1,
//         marks: {
//             modify: [{
//                 bar: {
//                     nodes: [
//                         1,
//                         { type: "Delete", id: 0, count: 1 },
//                     ],
//                 },
//             }],
//         },
//     };

//     export const e2: S.Transaction = {
//         ref: 0,
//         seq: 2,
//         marks: {
//             modify: [{
//                 foo: {
//                     nodes: [
//                         { type: "Delete", id: 0, count: 2 },
//                     ],
//                 },
//             }],
//         },
//     };

//     export const e3: S.Transaction = {
//         ref: 1, // Known of 1
//         seq: 3,
//         marks: {
//             modify: [{
//                 foo: {
//                     nodes: [
//                         { type: "Move", id: 0, count: 2 },
//                     ],
//                     gaps: [
//                         1,
//                         { count: 1, stack: [{ type: "Forward", id: 0 }] },
//                     ],
//                 },
//                 bar: {
//                     attach: [
//                         1,
//                         [{ type: "Move", id: 0, count: 2, tiebreak: Tiebreak.Left }],
//                     ],
//                 },
//             }],
//         },
//     };

//     export const e4: S.Transaction = {
//         ref: 0,
//         seq: 4,
//         marks: {
//             modify: [{
//                 foo: {
//                     attach: [
//                         1,
//                         [{ type: "Insert", id: 0, content: [{ id: "X" }], tiebreak: Tiebreak.Left }],
//                     ],
//                 },
//             }],
//         },
//     };

//     export const e5: S.Transaction = {
//         ref: 0,
//         seq: 5,
//         marks: {
//             modify: [{
//                 bar: {
//                     attach: [
//                         1,
//                         [{ type: "Insert", id: 0, content: [{ id: "Y" }] }],
//                     ],
//                 },
//             }],
//         },
//     };

//     export const e2_r_e1: S.Transaction = {
//         ref: 0,
//         seq: 2,
//         newRef: 1,
//         marks: {
//             modify: [{
//                 foo: {
//                     nodes: [
//                         { type: "Delete", id: 0, count: 2 },
//                     ],
//                 },
//             }],
//         },
//     };

//     export const e3_r_e2: S.Transaction = {
//         ref: 0,
//         seq: 3,
//         newRef: 2,
//         marks: {
//             modify: [{
//                 foo: {
//                     tombs: [{ count: 2, seq: 2 }],
//                     nodes: [
//                         { type: "Move", id: 0, count: 2 },
//                     ],
//                     gaps: [
//                         1,
//                         { count: 1, stack: [{ type: "Forward", id: 0 }] },
//                     ],
//                 },
//                 bar: {
//                     attach: [
//                         1,
//                         [{ type: "Move", id: 0, count: 0, /* Updated */ tiebreak: Tiebreak.Left }],
//                     ],
//                 },
//             }],
//         },
//     };

//     export const e4_r_e1: S.Transaction = {
//         ref: 0,
//         seq: 4,
//         newRef: 1,
//         marks: {
//             modify: [{
//                 foo: {
//                     attach: [
//                         1,
//                         [{ type: "Insert", id: 0, content: [{ id: "X" }], tiebreak: Tiebreak.Left }],
//                     ],
//                 },
//             }],
//         },
//     };

//     export const e4_r_e2: S.Transaction = {
//         ref: 0,
//         seq: 4,
//         newRef: 2,
//         marks: {
//             modify: [{
//                 foo: {
//                     tombs: [{ count: 2, seq: 2 }],
//                     attach: [
//                         1,
//                         [{ type: "Insert", id: 0, content: [{ id: "X" }], tiebreak: Tiebreak.Left }],
//                     ],
//                 },
//             }],
//         },
//     };

//     export const e4_r_e3: S.Transaction = {
//         ref: 0,
//         seq: 4,
//         newRef: 3,
//         moves: [{ id: 0, src: { foo: 0 }, dst: { bar: 2 } }],
//             marks: {
//             modify: [{
//                 foo: {
//                     tombs: [{ count: 2, seq: 2 }],
//                     attach: [
//                         1,
//                         [{ type: "Bounce", id: 0, tiebreak: Tiebreak.Left }],
//                     ],
//                 },
//                 bar: {
//                     attach: [
//                         1, // [-U
//                         [{ type: "Insert", id: 0, content: [{ id: "X" }], tiebreak: Tiebreak.Left }],
//                     ],
//                 },
//             }],
//         },
//     };

//     export const e5_r_e1: S.Transaction = {
//         ref: 0,
//         seq: 5,
//         newRef: 1,
//         marks: {
//             modify: [{
//                 bar: {
//                     tombs: [1, { count: 1, seq: 1 }],
//                     attach: [
//                         2,
//                         [{ type: "Insert", id: 0, content: [{ id: "Y" }], tiebreak: Tiebreak.Left }],
//                     ],
//                 },
//             }],
//         },
//     };

//     export const e5_r_e2: S.Transaction = {
//         ref: 0,
//         seq: 5,
//         newRef: 2,
//         marks: {
//             modify: [{
//                 bar: {
//                     tombs: [1, { count: 1, seq: 1 }],
//                     attach: [
//                         2,
//                         [{ type: "Insert", id: 0, content: [{ id: "Y" }], tiebreak: Tiebreak.Left }],
//                     ],
//                 },
//             }],
//         },
//     };

//     export const e5_r_e3: S.Transaction = {
//         ref: 0,
//         seq: 5,
//         newRef: 3,
//         marks: {
//             modify: [{
//                 bar: {
//                     tombs: [
//                         1,
//                         { count: 1, seq: 1 }, // V
//                     ],
//                     attach: [
//                         2, // [-U-V
//                         [{ type: "Insert", id: 0, content: [{ id: "Y" }], tiebreak: Tiebreak.Left }],
//                     ],
//                 },
//             }],
//         },
//     };

//     export const e5_r_e4: S.Transaction = {
//         ref: 0,
//         seq: 5,
//         newRef: 4,
//         marks: {
//             modify: [{
//                 bar: {
//                     tombs: [
//                         2, // U X
//                         { count: 1, seq: 1 }, // V
//                     ],
//                     attach: [
//                         3, // [-U-X-V
//                         [{ type: "Insert", id: 0, content: [{ id: "Y" }], tiebreak: Tiebreak.Left }],
//                     ],
//                 },
//             }],
//         },
//     };
// }

// /**
//  * This scenario demonstrates the need to keep information about the tie-braking of the slice-move
//  * when rebasing an insert over such a move.
//  *
//  * Without this information, the tie-break information for the second insert will be used, which
//  * in this example leads to the wrong outcome (foo=[Y X]).
//  *
//  * Starting state: foo=[], bar=[], baz=[]
//  * U1: slice-move all of bar to the start of foo (Tiebreak: Left)
//  * U2: slice-move all of baz to the end of foo (Tiebreak: Right)
//  * U3: insert X in bar (Tiebreak: Left)
//  * U4: insert Y in baz (Tiebreak: Left)
//  * Expected outcome: foo=[X Y]
//  */
// export namespace ScenarioP {
//     export const e1: S.Transaction = {
//         ref: 0,
//         seq: 1,
//         moves: [{ id: 0, src: { bar: 0 }, dst: { foo: 0 } }],
//             marks: {
//             modify: [{
//                 bar: {
//                     gaps: [
//                         { count: 1, stack: [{ type: "Forward", id: 0 }] },
//                     ],
//                 },
//                 foo: {
//                     attach: [
//                         [{ type: "Move", id: 0, count: 0, tiebreak: Tiebreak.Left }],
//                     ],
//                 },
//             }],
//         },
//     };

//     export const e2: S.Transaction = {
//         ref: 0,
//         seq: 2,
//         moves: [{ id: 0, src: { baz: 0 }, dst: { foo: 0 } }],
//             marks: {
//             modify: [{
//                 baz: {
//                     gaps: [
//                         { count: 1, stack: [{ type: "Forward", id: 0 }] },
//                     ],
//                 },
//                 foo: {
//                     attach: [
//                         [{ type: "Move", id: 0, count: 0, tiebreak: Tiebreak.Right }],
//                     ],
//                 },
//             }],
//         },
//     };

//     export const e3: S.Transaction = {
//         ref: 0,
//         seq: 3,
//         marks: {
//             modify: [{
//                 bar: {
//                     attach: [
//                         [{ type: "Insert", id: 0, content: [{ id: "X" }], tiebreak: Tiebreak.Left }],
//                     ],
//                 },
//             }],
//         },
//     };

//     export const e4: S.Transaction = {
//         ref: 0,
//         seq: 4,
//         marks: {
//             modify: [{
//                 baz: {
//                     attach: [
//                         [{ type: "Insert", id: 0, content: [{ id: "Y" }], tiebreak: Tiebreak.Left }],
//                     ],
//                 },
//             }],
//         },
//     };

//     export const e2_r_e1: S.Transaction = {
//         ref: 0,
//         seq: 2,
//         newRef: 1,
//         moves: [{ id: 0, src: { baz: 0 }, dst: { foo: 0 } }],
//             marks: {
//             modify: [{
//                 baz: {
//                     gaps: [
//                         { count: 1, stack: [{ type: "Forward", id: 0 }] },
//                     ],
//                 },
//                 foo: {
//                     attach: [
//                         [{ type: "Move", id: 0, count: 0, tiebreak: Tiebreak.Right }],
//                     ],
//                 },
//             }],
//         },
//     };

//     export const e3_r_e1: S.Transaction = {
//         ref: 0,
//         seq: 3,
//         newRef: 1,
//         moves: [{ id: 0, src: { bar: 0 }, dst: { foo: 0 } }],
//             marks: {
//             modify: [{
//                 bar: {
//                     attach: [
//                         [{ type: "Bounce", id: 0, tiebreak: Tiebreak.Left }], // Original Tiebreak
//                     ],
//                 },
//                 foo: {
//                     attach: [
//                         [{
//                             type: "Insert",
//                             id: 0,
//                             content: [{ id: "X" }],
//                             src: { seq: 1, id: 0 },
//                             tiebreak: Tiebreak.Left, // Move Tiebreak
//                         }],
//                     ],
//                 },
//             }],
//         },
//     };

//     export const e3_r_e2: S.Transaction = {
//         ref: 0,
//         seq: 3,
//         newRef: 2,
//         moves: [{ id: 0, src: { bar: 0 }, dst: { foo: 0 } }],
//             marks: {
//             modify: [{
//                 bar: {
//                     attach: [
//                         [{ type: "Bounce", id: 0, tiebreak: Tiebreak.Left }], // Original Tiebreak
//                     ],
//                 },
//                 foo: {
//                     attach: [
//                         [{
//                             type: "Insert",
//                             id: 0,
//                             content: [{ id: "X" }],
//                             src: { seq: 1, id: 0 },
//                             tiebreak: Tiebreak.Left, // Move Tiebreak
//                         }],
//                     ],
//                 },
//             }],
//         },
//     };

//     export const e4_r_e1: S.Transaction = {
//         ref: 0,
//         seq: 4,
//         newRef: 1,
//         marks: {
//             modify: [{
//                 baz: {
//                     attach: [
//                         [{ type: "Insert", id: 0, content: [{ id: "Y" }], tiebreak: Tiebreak.Left }],
//                     ],
//                 },
//             }],
//         },
//     };

//     export const e4_r_e2: S.Transaction = {
//         ref: 0,
//         seq: 4,
//         newRef: 2,
//         moves: [{ id: 0, src: { baz: 0 }, dst: { foo: 0 } }],
//             marks: {
//             modify: [{
//                 baz: {
//                     attach: [
//                         [{ type: "Bounce", id: 0, tiebreak: Tiebreak.Left }], // Original Tiebreak
//                     ],
//                 },
//                 foo: {
//                     attach: [
//                         [{
//                             type: "Insert",
//                             id: 0,
//                             content: [{ id: "Y" }],
//                             src: { seq: 2, id: 0 },
//                             tiebreak: Tiebreak.Right, // Move Tiebreak
//                         }],
//                     ],
//                 },
//             }],
//         },
//     };

//     export const e4_r_e3: S.Transaction = {
//         ref: 0,
//         seq: 4,
//         newRef: 3,
//         moves: [{ id: 0, src: { baz: 0 }, dst: { foo: 0 } }],
//             marks: {
//             modify: [{
//                 baz: {
//                     attach: [
//                         [{ type: "Bounce", id: 0, tiebreak: Tiebreak.Left }], // Original Tiebreak
//                     ],
//                 },
//                 foo: {
//                     attach: [
//                         1, // [-X
//                         [{
//                             type: "Insert",
//                             id: 0,
//                             content: [{ id: "Y" }],
//                             src: { seq: 2, id: 0 },
//                             tiebreak: Tiebreak.Right, // Move Tiebreak
//                         }],
//                     ],
//                 },
//             }],
//         },
//     };
// }

// /**
//  * This scenario demonstrates the need to keep information about the tie-braking if the slice-move
//  * when rebasing an insert over such a move, even when that insert is then rebased over another
//  * slice-move (meaning it is not sufficient to keep information about the last slice-move that
//  * affects a given insert).
//  *
//  * Without this information, the tie-break information for the second insert will be used, which
//  * in this example leads to the wrong outcome (qux=[Y X]). This is true even if we record the
//  * tie-breaking information for the last move.
//  *
//  * Starting state: foo=[], bar=[], baz=[]
//  * U1: slice-move all of bar to the start of foo (Tiebreak: Left)
//  * U2: slice-move all of baz to the end of foo (Tiebreak: Right)
//  * U3: slice-move all of foo to the end of qux
//  * U4: insert X in bar (Tiebreak: Left)
//  * U5: insert Y in baz (Tiebreak: Left)
//  * Expected outcome: qux=[X Y]
//  */
// export namespace ScenarioQ {
//     export const e1: S.Transaction = {
//         ref: 0,
//         seq: 1,
//         moves: [{ id: 0, src: { bar: 0 }, dst: { foo: 0 } }],
//             marks: {
//             modify: [{
//                 bar: {
//                     gaps: [
//                         { count: 1, stack: [{ type: "Forward", id: 0 }] },
//                     ],
//                 },
//                 foo: {
//                     attach: [
//                         [{ type: "Move", id: 0, count: 0, tiebreak: Tiebreak.Left }],
//                     ],
//                 },
//             }],
//         },
//     };

//     export const e2: S.Transaction = {
//         ref: 0,
//         seq: 2,
//         moves: [{ id: 0, src: { baz: 0 }, dst: { foo: 0 } }],
//             marks: {
//             modify: [{
//                 baz: {
//                     gaps: [
//                         { count: 1, stack: [{ type: "Forward", id: 0 }] },
//                     ],
//                 },
//                 foo: {
//                     attach: [
//                         [{ type: "Move", id: 0, count: 0, tiebreak: Tiebreak.Right }],
//                     ],
//                 },
//             }],
//         },
//     };

//     export const e3: S.Transaction = {
//         ref: 0,
//         seq: 3,
//         moves: [{ id: 0, src: { foo: 0 }, dst: { qux: 0 } }],
//             marks: {
//             modify: [{
//                 foo: {
//                     gaps: [
//                         { count: 1, stack: [{ type: "Forward", id: 0 }] },
//                     ],
//                 },
//                 qux: {
//                     attach: [
//                         [{ type: "Move", id: 0, count: 0, tiebreak: Tiebreak.Right }],
//                     ],
//                 },
//             }],
//         },
//     };

//     export const e4: S.Transaction = {
//         ref: 0,
//         seq: 4,
//         marks: {
//             modify: [{
//                 bar: {
//                     attach: [
//                         [{ type: "Insert", id: 0, content: [{ id: "X" }], tiebreak: Tiebreak.Left }],
//                     ],
//                 },
//             }],
//         },
//     };

//     export const e5: S.Transaction = {
//         ref: 0,
//         seq: 5,
//         marks: {
//             modify: [{
//                 baz: {
//                     attach: [
//                         [{ type: "Insert", id: 0, content: [{ id: "Y" }], tiebreak: Tiebreak.Left }],
//                     ],
//                 },
//             }],
//         },
//     };

//     export const e2_r_e1: S.Transaction = {
//         ref: 0,
//         seq: 2,
//         newRef: 1,
//         moves: [{ id: 0, src: { baz: 0 }, dst: { foo: 0 } }],
//             marks: {
//             modify: [{
//                 baz: {
//                     gaps: [
//                         { count: 1, stack: [{ type: "Forward", id: 0 }] },
//                     ],
//                 },
//                 foo: {
//                     attach: [
//                         [{ type: "Move", id: 0, count: 0, tiebreak: Tiebreak.Right }],
//                     ],
//                 },
//             }],
//         },
//     };

//     export const e3_r_e1: S.Transaction = {
//         ref: 0,
//         seq: 3,
//         newRef: 1,
//         moves: [{ id: 0, src: { foo: 0 }, dst: { qux: 0 } }],
//             marks: {
//             modify: [{
//                 foo: {
//                     gaps: [
//                         { count: 1, stack: [{ type: "Forward", id: 0 }] },
//                     ],
//                 },
//                 qux: {
//                     attach: [
//                         [{ type: "Move", id: 0, count: 0, tiebreak: Tiebreak.Right }],
//                     ],
//                 },
//             }],
//         },
//     };

//     export const e3_r_e2: S.Transaction = {
//         ref: 0,
//         seq: 3,
//         newRef: 2,
//         moves: [{ id: 0, src: { foo: 0 }, dst: { qux: 0 } }],
//             marks: {
//             modify: [{
//                 foo: {
//                     gaps: [
//                         { count: 1, stack: [{ type: "Forward", id: 0 }] },
//                     ],
//                 },
//                 qux: {
//                     attach: [
//                         [{ type: "Move", id: 0, count: 0, tiebreak: Tiebreak.Right }],
//                     ],
//                 },
//             }],
//         },
//     };

//     export const e4_r_e1: S.Transaction = {
//         ref: 0,
//         seq: 4,
//         newRef: 1,
//         moves: [{ id: 0, src: { bar: 0 }, dst: { foo: 0 } }],
//             marks: {
//             modify: [{
//                 bar: {
//                     attach: [
//                         [{ type: "Bounce", id: 0, tiebreak: Tiebreak.Left }], // Original Tiebreak
//                     ],
//                 },
//                 foo: {
//                     attach: [
//                         [{
//                             type: "Insert",
//                             id: 0,
//                             content: [{ id: "X" }],
//                             src: { seq: 1, id: 0 },
//                             tiebreak: Tiebreak.Left, // Move Tiebreak
//                         }],
//                     ],
//                 },
//             }],
//         },
//     };

//     export const e4_r_e2: S.Transaction = {
//         ref: 0,
//         seq: 4,
//         newRef: 2,
//         moves: [{ id: 0, src: { bar: 0 }, dst: { foo: 0 } }],
//             marks: {
//             modify: [{
//                 bar: {
//                     attach: [
//                         [{ type: "Bounce", id: 0, tiebreak: Tiebreak.Left }], // Original Tiebreak
//                     ],
//                 },
//                 foo: {
//                     attach: [
//                         [{
//                             type: "Insert",
//                             id: 0,
//                             content: [{ id: "X" }],
//                             src: { seq: 1, id: 0 },
//                             tiebreak: Tiebreak.Left, // Move Tiebreak
//                         }],
//                     ],
//                 },
//             }],
//         },
//     };

//     export const e4_r_e3: S.Transaction = {
//         ref: 0,
//         seq: 4,
//         newRef: 3,
//         moves: [{ id: 0, src: { bar: 0 }, hops: [{ foo: 0 }], dst: { qux: 0 } }],
//             marks: {
//             modify: [{
//                 bar: {
//                     attach: [
//                         [{ type: "Bounce", id: 0, tiebreak: Tiebreak.Left }], // Original Tiebreak
//                     ],
//                 },
//                 foo: {
//                     attach: [
//                         [{
//                             type: "Bounce",
//                             id: 0,
//                             src: { seq: 1, id: 0 },
//                             tiebreak: Tiebreak.Left, // Move Tiebreak
//                         }],
//                     ],
//                 },
//                 qux: {
//                     attach: [
//                         [{
//                             type: "Insert",
//                             id: 0,
//                             content: [{ id: "X" }],
//                             src: { seq: 3, id: 0 },
//                             tiebreak: Tiebreak.Right, // Move Tiebreak
//                         }],
//                     ],
//                 },
//             }],
//         },
//     };

//     export const e5_r_e1: S.Transaction = {
//         ref: 0,
//         seq: 5,
//         newRef: 1,
//         marks: {
//             modify: [{
//                 baz: {
//                     attach: [
//                         [{ type: "Insert", id: 0, content: [{ id: "Y" }], tiebreak: Tiebreak.Left }],
//                     ],
//                 },
//             }],
//         },
//     };

//     export const e5_r_e2: S.Transaction = {
//         ref: 0,
//         seq: 5,
//         newRef: 2,
//         moves: [{ id: 0, src: { baz: 0 }, dst: { foo: 0 } }],
//             marks: {
//             modify: [{
//                 baz: {
//                     attach: [
//                         [{ type: "Bounce", id: 0, tiebreak: Tiebreak.Left }], // Original Tiebreak
//                     ],
//                 },
//                 foo: {
//                     attach: [
//                         [{
//                             type: "Insert",
//                             id: 0,
//                             content: [{ id: "Y" }],
//                             src: { seq: 2, id: 0 },
//                             tiebreak: Tiebreak.Right, // Move Tiebreak
//                         }],
//                     ],
//                 },
//             }],
//         },
//     };

//     export const e5_r_e3: S.Transaction = {
//         ref: 0,
//         seq: 5,
//         newRef: 3,
//         moves: [{ id: 0, src: { baz: 0 }, hops: [{ foo: 0 }], dst: { qux: 0 } }],
//             marks: {
//             modify: [{
//                 baz: {
//                     attach: [
//                         [{ type: "Bounce", id: 0, tiebreak: Tiebreak.Left }], // Original Tiebreak
//                     ],
//                 },
//                 foo: {
//                     attach: [
//                         [{
//                             type: "Bounce",
//                             id: 0,
//                             src: { seq: 2, id: 0 },
//                             tiebreak: Tiebreak.Right, // Move Tiebreak
//                         }],
//                     ],
//                 },
//                 qux: {
//                     attach: [
//                         [{
//                             type: "Insert",
//                             id: 0,
//                             content: [{ id: "Y" }],
//                             src: { seq: 3, id: 0 },
//                             tiebreak: Tiebreak.Right, // Move Tiebreak
//                         }],
//                     ],
//                 },
//             }],
//         },
//     };

//     export const e5_r_e4: S.Transaction = {
//         ref: 0,
//         seq: 5,
//         newRef: 4,
//         moves: [{ id: 0, src: { baz: 0 }, hops: [{ foo: 0 }], dst: { qux: 0 } }],
//             marks: {
//             modify: [{
//                 baz: {
//                     attach: [
//                         [{ type: "Bounce", id: 0, tiebreak: Tiebreak.Left }], // Original Tiebreak
//                     ],
//                 },
//                 foo: {
//                     attach: [
//                         [{
//                             type: "Bounce",
//                             id: 0,
//                             src: { seq: 2, id: 0 },
//                             tiebreak: Tiebreak.Right, // Move Tiebreak
//                         }],
//                     ],
//                 },
//                 qux: {
//                     attach: [
//                         1, // [-X
//                         [{
//                             type: "Insert",
//                             id: 0,
//                             content: [{ id: "Y" }],
//                             src: { seq: 3, id: 0 },
//                             tiebreak: Tiebreak.Right, // Move Tiebreak
//                         }],
//                     ],
//                 },
//             }],
//         },
//     };
// }

// export const allOriginals = [
//     ...ScenarioA.originals,
//     ...ScenarioF.originals,
//     ...ScenarioG.originals,
// ];<|MERGE_RESOLUTION|>--- conflicted
+++ resolved
@@ -198,23 +198,12 @@
         ref: 0,
         seq: 3,
         marks: [{
-<<<<<<< HEAD
-            mark: {
-                type: "Modify",
-                fields: {
-                    foo: [{
-                        offset: 2,
-                        mark: [{ type: "Insert", id: 0, content: [nodeX], heed: Effects.All }],
-                    }],
-                },
-=======
             type: "Modify",
             fields: {
                 foo: [
                     2,
-                    [{ type: "Insert", id: 0, content: [{ id: id("X") }], heed: Effects.All }],
+                    [{ type: "Insert", id: 0, content: [nodeX], heed: Effects.All }],
                 ],
->>>>>>> 26cfd4fa
             },
         }],
     };
@@ -268,26 +257,14 @@
         ref: 0,
         newRef: 1,
         marks: [{
-<<<<<<< HEAD
-            mark: {
-                type: "Modify",
-                fields: {
-                    foo: [
-                        { offset: 1, mark: { type: "Tomb", seq: 1, count: 1 } }, // B
-                        { mark: [{ type: "Insert", id: 0, content: [nodeX], heed: Effects.All }] },
-                        { mark: { type: "Tomb", seq: 1, count: 1 } }, // C
-                    ],
-                },
-=======
             type: "Modify",
             fields: {
                 foo: [
                     1,
                     { type: "Tomb", seq: 1, count: 1 }, // B
-                    [{ type: "Insert", id: 0, content: [{ id: id("X") }], heed: Effects.All }],
+                    [{ type: "Insert", id: 0, content: [nodeX], heed: Effects.All }],
                     { type: "Tomb", seq: 1, count: 1 }, // C
                 ],
->>>>>>> 26cfd4fa
             },
         }],
     };
@@ -311,31 +288,14 @@
                         {
                             type: "Insert",
                             id: 0,
-                            content: [{ id: id("X") }],
+                            content: [nodeX],
                             heed: Effects.All,
                             src: { seq: 2, id: 0 },
                         },
                         { type: "Intake", seq: 2, id: 1 },
                         { type: "Intake", seq: 2, id: 2 },
                     ],
-<<<<<<< HEAD
-                    bar: [{
-                        mark: [
-                            {
-                                type: "Insert",
-                                id: 0,
-                                content: [nodeX],
-                                heed: Effects.All,
-                                src: { seq: 2, id: 0 },
-                            },
-                            { type: "Intake", seq: 2, id: 1 },
-                            { type: "Intake", seq: 2, id: 2 },
-                        ],
-                    }],
-                },
-=======
                 ],
->>>>>>> 26cfd4fa
             },
         }],
     };
