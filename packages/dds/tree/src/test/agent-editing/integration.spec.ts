--- conflicted
+++ resolved
@@ -125,21 +125,11 @@
 			],
 			sessionsPerDay: 2,
 		});
-<<<<<<< HEAD
-		const client = initializeOpenAIClient();
-		try {
-			await generateTreeEdits(client, view, prompt);
-		} catch (e) {
-			const k = KLUDGE;
-			console.log(k);
-		}
-=======
-		const context = initializeOpenAIClient(view);
-		await applyGeneratedEdits(context, prompt);
+		const openAIClient = initializeOpenAIClient();
+		await generateTreeEdits(openAIClient, view, prompt);
 
 		const k = KLUDGE;
 		console.log(k);
->>>>>>> e61faf7c
 
 		const stringified = JSON.stringify(view.root, undefined, 2);
 		console.log(stringified);
