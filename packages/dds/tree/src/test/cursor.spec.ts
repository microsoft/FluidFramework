--- conflicted
+++ resolved
@@ -346,15 +346,12 @@
 
             function expectFound(cursor: ITreeCursor, key: FieldKey, index = 0) {
                 cursor.enterField(key);
-<<<<<<< HEAD
-                assert(0 <= index && index < cursor.getFieldLength(),
-                    `.getFieldLength() must include index of existing child '${String(key)}[${index}]'.`);
-=======
                 assert(
                     0 <= index && index < cursor.getFieldLength(),
-                    `.length() must include index of existing child '${String(key)}[${index}]'.`,
-                );
->>>>>>> a40acf16
+                    `.getFieldLength() must include index of existing child '${String(
+                        key,
+                    )}[${index}]'.`,
+                );
 
                 assert.doesNotThrow(
                     () => cursor.enterNode(index),
@@ -367,15 +364,12 @@
 
             function expectError(cursor: ITreeCursor, key: FieldKey, index = 0) {
                 cursor.enterField(key);
-<<<<<<< HEAD
-                assert(!(index >= 0) || index >= cursor.getFieldLength(),
-                    `.getFieldLength() must exclude index of missing child '${String(key)}[${index}]'.`);
-=======
                 assert(
                     !(index >= 0) || index >= cursor.getFieldLength(),
-                    `.length() must exclude index of missing child '${String(key)}[${index}]'.`,
-                );
->>>>>>> a40acf16
+                    `.getFieldLength() must exclude index of missing child '${String(
+                        key,
+                    )}[${index}]'.`,
+                );
 
                 assert.throws(
                     () => cursor.enterNode(index),
