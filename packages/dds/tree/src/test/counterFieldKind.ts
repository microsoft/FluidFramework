/*!
 * Copyright (c) Microsoft Corporation and contributors. All rights reserved.
 * Licensed under the MIT License.
 */

import { SessionId } from "@fluidframework/id-compressor";
import { Type } from "@sinclair/typebox";
<<<<<<< HEAD
import { ICodecFamily, makeCodecFamily, makeValueCodec } from "../codec/index.js";
=======
import { ICodecFamily, makeCodecFamily } from "../codec";
>>>>>>> 0e5f1ad2
import {
	FieldChangeHandler,
	FieldChangeRebaser,
	Multiplicity,
	cursorForJsonableTreeNode,
} from "../feature-libraries/index.js";
// This is imported directly to implement an example of a field kind.
import {
	FieldKindWithEditor,
	referenceFreeFieldChangeRebaser,
	// eslint-disable-next-line import/no-internal-modules
<<<<<<< HEAD
} from "../feature-libraries/modular-schema/index.js";
import { brand, fail } from "../util/index.js";
import { DeltaFieldChanges, FieldKey, TaggedChange, makeDetachedNodeId } from "../core/index.js";
import { leaf } from "../domains/index.js";
=======
} from "../feature-libraries/modular-schema";
import { brand, fail } from "../util";
import { DeltaFieldChanges, FieldKey, TaggedChange, makeDetachedNodeId } from "../core";
import { leaf } from "../domains";
import { makeValueCodec } from "./codec";
>>>>>>> 0e5f1ad2

export const counterCodecFamily: ICodecFamily<number, SessionId> = makeCodecFamily([
	[0, makeValueCodec(Type.Number())],
]);

/**
 * @returns a ChangeRebaser that assumes all the changes commute, meaning that order does not matter.
 */
function commutativeRebaser<TChange>(data: {
	compose: (changes: TChange[]) => TChange;
	invert: (changes: TChange) => TChange;
}): FieldChangeRebaser<TChange> {
	const rebase = (change: TChange, _over: TChange) => change;
	return referenceFreeFieldChangeRebaser({ ...data, rebase });
}

/**
 * ChangeHandler that does not support any changes.
 *
 * TODO: Due to floating point precision compose is not quite associative.
 * This may violate our requirements.
 * This could be fixed by making this integer only
 * and handling values past Number.MAX_SAFE_INTEGER (ex: via an arbitrarily large integer library)
 * or via modular arithmetic.
 */
export const counterHandle: FieldChangeHandler<number> = {
	rebaser: commutativeRebaser({
		compose: (changes: number[]) => changes.reduce((a, b) => a + b, 0),
		invert: (change: number) => -change,
	}),
	codecsFactory: () => counterCodecFamily,
	editor: { buildChildChange: (index, change) => fail("Child changes not supported") },
	intoDelta: ({ change, revision }: TaggedChange<number>): DeltaFieldChanges => {
		const buildId = makeDetachedNodeId(revision, 424243);
		return {
			local: [
				{
					count: 1,
					fields: new Map<FieldKey, DeltaFieldChanges>([
						[
							brand("value"),
							{
								local: [
									{
										count: 1,
										detach: {
											major: revision,
											// This is an arbitrary number for testing.
											minor: 424242,
										},
										attach: buildId,
									},
								],
								build: [
									{
										id: buildId,
										trees: [
											cursorForJsonableTreeNode({
												// KLUDGE: Domains should not be depended on by anything.
												// This is to get around the removal of setValue.
												type: leaf.number.name,
												value: change,
											}),
										],
									},
								],
							},
						],
					]),
				},
			],
		};
	},
	relevantRemovedRoots: (change) => [],
	isEmpty: (change: number) => change === 0,
};

/**
 * Field kind for counters.
 * Stores a single value which corresponds to number which can be added to.
 *
 * @remarks
 * This field kind is stored in the test directory as an example of a field kind implementation.
 *
 * This is an example of a few interesting things:
 *
 * - A field kind with some constraints on what can be under it type wise.
 * Other possible examples which would do this include sets, maps (for their keys),
 * or any domain specific specialized kinds.
 *
 * - A field kind with commutative edits.
 *
 * TODO:
 * What should the subtrees under this look like?
 * How does it prevent / interact with direct edits to the subtree (ex: set value)?
 * How should it use its type set?
 * How should it handle lack of associative addition due to precision and overflow?
 */
export const counter = new FieldKindWithEditor(
	"Counter",
	Multiplicity.Single,
	counterHandle,
	(types, other) => other.kind.identifier === "Counter",
	new Set(),
);<|MERGE_RESOLUTION|>--- conflicted
+++ resolved
@@ -5,11 +5,7 @@
 
 import { SessionId } from "@fluidframework/id-compressor";
 import { Type } from "@sinclair/typebox";
-<<<<<<< HEAD
-import { ICodecFamily, makeCodecFamily, makeValueCodec } from "../codec/index.js";
-=======
-import { ICodecFamily, makeCodecFamily } from "../codec";
->>>>>>> 0e5f1ad2
+import { ICodecFamily, makeCodecFamily } from "../codec/index.js";
 import {
 	FieldChangeHandler,
 	FieldChangeRebaser,
@@ -21,18 +17,11 @@
 	FieldKindWithEditor,
 	referenceFreeFieldChangeRebaser,
 	// eslint-disable-next-line import/no-internal-modules
-<<<<<<< HEAD
 } from "../feature-libraries/modular-schema/index.js";
 import { brand, fail } from "../util/index.js";
 import { DeltaFieldChanges, FieldKey, TaggedChange, makeDetachedNodeId } from "../core/index.js";
 import { leaf } from "../domains/index.js";
-=======
-} from "../feature-libraries/modular-schema";
-import { brand, fail } from "../util";
-import { DeltaFieldChanges, FieldKey, TaggedChange, makeDetachedNodeId } from "../core";
-import { leaf } from "../domains";
-import { makeValueCodec } from "./codec";
->>>>>>> 0e5f1ad2
+import { makeValueCodec } from "./codec/index.js";
 
 export const counterCodecFamily: ICodecFamily<number, SessionId> = makeCodecFamily([
 	[0, makeValueCodec(Type.Number())],
