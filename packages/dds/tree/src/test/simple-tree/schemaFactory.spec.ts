--- conflicted
+++ resolved
@@ -14,20 +14,16 @@
 } from "@fluidframework/test-runtime-utils/internal";
 
 import { TreeStatus } from "../../feature-libraries/index.js";
-<<<<<<< HEAD
-import { treeNodeApi as Tree, TreeConfiguration, type TreeView } from "../../simple-tree/index.js";
+import {
+	treeNodeApi as Tree,
+	TreeViewConfiguration,
+	type TreeView,
+} from "../../simple-tree/index.js";
 import {
 	// Import directly to get the non-type import to allow testing of the package only instanceof
 	TreeNode,
 	// eslint-disable-next-line import/no-internal-modules
 } from "../../simple-tree/types.js";
-=======
-import {
-	treeNodeApi as Tree,
-	TreeViewConfiguration,
-	type TreeView,
-} from "../../simple-tree/index.js";
->>>>>>> dbaff399
 // eslint-disable-next-line import/no-internal-modules
 import { isTreeNode } from "../../simple-tree/proxies.js";
 import {
@@ -121,7 +117,6 @@
 
 	it("instanceof", () => {
 		const schema = new SchemaFactory("com.example");
-<<<<<<< HEAD
 
 		class A extends schema.object("A", {}) {}
 		class B extends schema.object("B", {}) {}
@@ -155,8 +150,6 @@
 
 	it("instanceof structural", () => {
 		const schema = new SchemaFactory("com.example");
-=======
->>>>>>> dbaff399
 		const factory = new TreeFactory({});
 		const tree = factory.create(
 			new MockFluidDataStoreRuntime({ idCompressor: createIdCompressor() }),
