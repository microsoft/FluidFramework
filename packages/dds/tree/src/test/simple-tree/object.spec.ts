--- conflicted
+++ resolved
@@ -211,12 +211,8 @@
 			test1((subject) => {
 				const all = Object.getOwnPropertyDescriptors(subject);
 				return Object.fromEntries(
-<<<<<<< HEAD
-					Object.entries(all).filter(([key, descriptor]) => descriptor.enumerable === true),
-=======
 					// eslint-disable-next-line @typescript-eslint/strict-boolean-expressions
 					Object.entries(all).filter(([key, descriptor]) => descriptor.enumerable),
->>>>>>> cd731744
 				);
 			});
 		});
