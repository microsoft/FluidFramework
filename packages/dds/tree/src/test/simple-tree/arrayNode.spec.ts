/*!
 * Copyright (c) Microsoft Corporation and contributors. All rights reserved.
 * Licensed under the MIT License.
 */

import { strict as assert } from "assert";
import { validateAssertionError } from "@fluidframework/test-runtime-utils/internal";
<<<<<<< HEAD
import { SchemaFactory, TreeViewConfiguration } from "../../simple-tree/index.js";
import { describeHydration, hydrate } from "./utils.js";
=======
import {
	SchemaFactory,
	TreeViewConfiguration,
	type FixRecursiveArraySchema,
	type ValidateRecursiveSchema,
} from "../../simple-tree/index.js";
import { hydrate } from "./utils.js";
>>>>>>> f85ee7c9
import type { Mutable } from "../../util/index.js";
// eslint-disable-next-line import/no-internal-modules
import { asIndex } from "../../simple-tree/arrayNode.js";
import { TestTreeProviderLite, validateUsageError } from "../utils.js";

const schemaFactory = new SchemaFactory("ArrayNodeTest");
const PojoEmulationNumberArray = schemaFactory.array(schemaFactory.number);
const CustomizableNumberArray = schemaFactory.array("Array", schemaFactory.number);

describe("ArrayNode", () => {
	describe("created in pojo-emulation mode", () => {
		testArrayFromSchemaType(PojoEmulationNumberArray);
	});

	describeHydration(
		"created in customizable mode",
		(init) => {
			testArrayFromSchemaType(CustomizableNumberArray);

			it("doesn't stringify extra properties", () => {
				class ExtraArray extends schemaFactory.array("ArrayWithExtra", schemaFactory.number) {
					public extra = "foo";
				}

				const jsArray = [0, 1, 2];
				const array = init(ExtraArray, jsArray);
				assert.equal(array.extra, "foo");
				// "extra" should not be stringified
				assert.equal(JSON.stringify(array), JSON.stringify(jsArray));
			});
		},
		() => {
			it("accessor local properties", () => {
				const thisList: unknown[] = [];
				class Test extends schemaFactory.array("test", schemaFactory.number) {
					public get y() {
						assert.equal(this, n);
						thisList.push(this);
						return this[0];
					}
					public set y(value: number) {
						assert.equal(this, n);
						thisList.push(this);
						this.insertAtStart(value);
					}
				}

				const n = hydrate(Test, [1]);
				n.y = 2;
				assert.equal(n[0], 2);
				n.insertAtStart(3);
				assert.equal(n.y, 3);
				assert.deepEqual(thisList, [n, n]);
			});
		},
	);

	// Tests which should behave the same for both "structurally named" "POJO emulation mode" arrays and "customizable" arrays can be added in this function to avoid duplication.
	function testArrayFromSchemaType(
		schemaType: typeof PojoEmulationNumberArray | typeof CustomizableNumberArray,
	): void {
		it("fails at runtime if attempting to set content via index assignment", () => {
			const array = hydrate(schemaType, [0]);
			const mutableArray = array as Mutable<typeof array>;
			assert.equal(mutableArray.length, 1);
			assert.throws(
				() => (mutableArray[0] = 3),
				validateUsageError(/Use array node mutation APIs/),
			); // An index within the array that already has an element
			assert.throws(
				() => (mutableArray[1] = 3),
				validateUsageError(/Use array node mutation APIs/),
			); // An index just past the end of the array, where a new element would be pushed
			assert.throws(
				() => (mutableArray[2] = 3),
				validateUsageError(/Use array node mutation APIs/),
			); // An index that would leave a "gap" past the current end of the array if a set occurred
		});

		it("stringifies in the same way as a JS array", () => {
			const jsArray = [0, 1, 2];
			const array = hydrate(schemaType, jsArray);
			assert.equal(JSON.stringify(array), JSON.stringify(jsArray));
		});

		describe("removeAt", () => {
			it("valid index", () => {
				const array = hydrate(schemaType, [0, 1, 2]);
				array.removeAt(1);
				assert.deepEqual([...array], [0, 2]);
			});

			it("invalid index", () => {
				const array = hydrate(schemaType, [0, 1, 2]);
				// Index too large
				assert.throws(
					() => array.removeAt(3),
					validateUsageError(/Index value passed to TreeArrayNode.removeAt is out of bounds./),
				);
				// Index is negative
				assert.throws(
					() => array.removeAt(-1),
					validateUsageError(/Expected non-negative index, got -1./),
				);
			});
		});

		describe("insertAt", () => {
			it("valid index", () => {
				const array = hydrate(schemaType, [1, 2, 3]);
				array.insertAt(0, 0);
				assert.deepEqual([...array], [0, 1, 2, 3]);
			});

			it("invalid index", () => {
				const array = hydrate(schemaType, [0, 1, 2]);
				// Index too large
				assert.throws(
					() => array.insertAt(4, 0),
					validateUsageError(/Index value passed to TreeArrayNode.insertAt is out of bounds./),
				);
				// Index is negative
				assert.throws(
					() => array.insertAt(-1, 0),
					validateUsageError(/Expected non-negative index, got -1./),
				);
			});
		});

		describe("moveToStart", () => {
			it("move element to start of empty array", () => {
				const schema = schemaFactory.object("parent", {
					array1: schemaFactory.array(schemaFactory.number),
					array2: schemaFactory.array(schemaFactory.number),
				});
				const { array1, array2 } = hydrate(schema, { array1: [], array2: [1, 2, 3] });
				array1.moveToStart(1, array2);
				assert.deepEqual([...array1], [2]);
				assert.deepEqual([...array2], [1, 3]);
			});

			it("move within field", () => {
				const array = hydrate(schemaType, [1, 2, 3]);
				array.moveToStart(1);
				assert.deepEqual([...array], [2, 1, 3]);
			});

			it("cross-field move", () => {
				const schema = schemaFactory.object("parent", {
					array1: schemaFactory.array(schemaFactory.number),
					array2: schemaFactory.array(schemaFactory.number),
				});
				const { array1, array2 } = hydrate(schema, { array1: [1, 2], array2: [1, 2] });
				array1.moveToStart(1, array2);
				assert.deepEqual([...array1], [2, 1, 2]);
			});

			it("invalid index", () => {
				const array = hydrate(schemaType, [1, 2, 3]);
				// Index too large
				assert.throws(
					() => array.moveToStart(4),
					validateUsageError(
						/Index value passed to TreeArrayNode.moveToStart is out of bounds./,
					),
				);
				// Index is negative
				assert.throws(
					() => array.moveToStart(-1),
					validateUsageError(/Expected non-negative index, got -1./),
				);
			});
		});

		describe("moveToEnd", () => {
			it("move element to end of empty array", () => {
				const schema = schemaFactory.object("parent", {
					array1: schemaFactory.array(schemaFactory.number),
					array2: schemaFactory.array(schemaFactory.number),
				});
				const { array1, array2 } = hydrate(schema, { array1: [], array2: [1, 2, 3] });
				array1.moveToEnd(1, array2);
				assert.deepEqual([...array1], [2]);
				assert.deepEqual([...array2], [1, 3]);
			});

			it("move within field", () => {
				const array = hydrate(schemaType, [1, 2, 3]);
				array.moveToEnd(1);
				assert.deepEqual([...array], [1, 3, 2]);
			});

			it("cross-field move", () => {
				const schema = schemaFactory.object("parent", {
					array1: schemaFactory.array(schemaFactory.number),
					array2: schemaFactory.array(schemaFactory.number),
				});
				const { array1, array2 } = hydrate(schema, { array1: [1, 2], array2: [1, 2] });
				array1.moveToEnd(1, array2);
				assert.deepEqual([...array1], [1, 2, 2]);
			});

			it("invalid index", () => {
				const array = hydrate(schemaType, [1, 2, 3]);
				// Index too large
				assert.throws(
					() => array.moveToEnd(4),
					validateUsageError(
						/Index value passed to TreeArrayNode.moveToEnd is out of bounds./,
					),
				);
				// Index is negative
				assert.throws(
					() => array.moveToEnd(-1),
					validateUsageError(/Expected non-negative index, got -1./),
				);
			});
		});

		describe("moveToIndex", () => {
			it("move element to start of empty array", () => {
				const schema = schemaFactory.object("parent", {
					array1: schemaFactory.array(schemaFactory.number),
					array2: schemaFactory.array(schemaFactory.number),
				});
				const { array1, array2 } = hydrate(schema, { array1: [], array2: [1, 2, 3] });
				array1.moveToIndex(0, 1, array2);
				assert.deepEqual([...array1], [2]);
				assert.deepEqual([...array2], [1, 3]);
			});

			for (const specifySource of [false, true]) {
				describe(`move within field ${
					specifySource ? "(specified source)" : "(implicit source)"
				}`, () => {
					it("moves node to the destination index when valid", () => {
						const initialState = [0, 1, 2];
						for (let sourceIndex = 0; sourceIndex < initialState.length; sourceIndex += 1) {
							const movedValue = initialState[sourceIndex];
							for (
								let destinationIndex = 0;
								destinationIndex < initialState.length;
								destinationIndex += 1
							) {
								const array = hydrate(schemaType, initialState);
								if (specifySource) {
									array.moveToIndex(destinationIndex, sourceIndex, array);
								} else {
									array.moveToIndex(destinationIndex, sourceIndex);
								}
								const actual = [...array];
								const expected =
									sourceIndex < destinationIndex
										? [
												...initialState.slice(0, sourceIndex),
												...initialState.slice(sourceIndex + 1, destinationIndex),
												movedValue,
												...initialState.slice(destinationIndex),
											]
										: [
												...initialState.slice(0, destinationIndex),
												movedValue,
												...initialState.slice(destinationIndex, sourceIndex),
												...initialState.slice(sourceIndex + 1),
											];
								assert.deepEqual(actual, expected);
							}
						}
					});

					it("throws when the source index is invalid", () => {
						const array = hydrate(schemaType, [1, 2, 3]);
						// Destination index too large
						assert.throws(
							() => array.moveToIndex(4, 0),
							validateUsageError(
								/Index value passed to TreeArrayNode.moveToIndex is out of bounds./,
							),
						);
						// Source index too large
						assert.throws(
							() => array.moveToIndex(0, 4),
							validateUsageError(
								/Index value passed to TreeArrayNode.moveToIndex is out of bounds./,
							),
						);
						// Destination index is negative
						assert.throws(
							() => array.moveToIndex(-1, 0),
							validateUsageError(/Expected non-negative index, got -1./),
						);
						// Source index is negative
						assert.throws(
							() => array.moveToIndex(0, -1),
							validateUsageError(/Expected non-negative index, got -1./),
						);
					});
				});
			}

			describe("move across fields", () => {
				it("moves node to the destination index when valid", () => {
					const schema = schemaFactory.object("parent", {
						source: schemaFactory.array(schemaFactory.number),
						destination: schemaFactory.array(schemaFactory.number),
					});
					for (const [initialSourceState, initialDestinationState] of [
						[[1, 2, 3], []],
						[
							[1, 2, 3],
							[4, 5],
						],
						[
							[1, 2],
							[3, 4, 5],
						],
					]) {
						for (
							let sourceIndex = 0;
							sourceIndex < initialSourceState.length;
							sourceIndex += 1
						) {
							const movedValue = initialSourceState[sourceIndex];
							for (
								let destinationIndex = 0;
								destinationIndex < initialDestinationState.length;
								destinationIndex += 1
							) {
								const { source, destination } = hydrate(schema, {
									source: initialSourceState,
									destination: initialDestinationState,
								});
								destination.moveToIndex(destinationIndex, sourceIndex, source);
								const actualSource = [...source];
								const actualDestination = [...destination];
								const expectedSource = [
									...initialSourceState.slice(0, sourceIndex),
									...initialSourceState.slice(sourceIndex + 1),
								];
								const expectedDestination = [
									...initialDestinationState.slice(0, destinationIndex),
									movedValue,
									...initialDestinationState.slice(destinationIndex),
								];
								assert.deepEqual(actualSource, expectedSource);
								assert.deepEqual(actualDestination, expectedDestination);
							}
						}
					}
				});

				it("throws when the source index is invalid", () => {
					const schema = schemaFactory.object("parent", {
						source: schemaFactory.array(schemaFactory.number),
						destination: schemaFactory.array(schemaFactory.number),
					});
					const { source, destination } = hydrate(schema, {
						source: [1, 2, 3],
						destination: [4, 5, 6, 7],
					});
					// Destination index too large
					assert.throws(
						() => destination.moveToIndex(5, 0, source),
						validateUsageError(
							/Index value passed to TreeArrayNode.moveToIndex is out of bounds./,
						),
					);
					// Source index too large
					assert.throws(
						() => destination.moveToIndex(0, 4, source),
						validateUsageError(
							/Index value passed to TreeArrayNode.moveToIndex is out of bounds./,
						),
					);
					// Destination index is negative
					assert.throws(
						() => destination.moveToIndex(-1, 0, source),
						validateUsageError(/Expected non-negative index, got -1./),
					);
					// Source index is negative
					assert.throws(
						() => destination.moveToIndex(0, -1, source),
						validateUsageError(/Expected non-negative index, got -1./),
					);
				});
			});
		});

		describe("moveRangeToStart", () => {
			it("move within field", () => {
				const array = hydrate(schemaType, [1, 2, 3]);
				array.moveRangeToStart(1, 3);
				assert.deepEqual([...array], [2, 3, 1]);
			});

			it("cross-field move", () => {
				const schema = schemaFactory.object("parent", {
					array1: schemaFactory.array(schemaFactory.number),
					array2: schemaFactory.array(schemaFactory.number),
				});
				const { array1, array2 } = hydrate(schema, { array1: [1, 2], array2: [1, 2] });
				array1.moveRangeToStart(0, 2, array2);
				assert.deepEqual([...array1], [1, 2, 1, 2]);
			});

			it("move within empty field", () => {
				const array = hydrate(schemaType, []);
				array.moveRangeToStart(0, 0);
				assert.deepEqual([...array], []);
			});

			it("invalid index", () => {
				const array = hydrate(schemaType, [1, 2, 3]);
				// End index too large
				assert.throws(
					() => array.moveRangeToStart(0, 4),
					validateUsageError(
						/Index value passed to TreeArrayNode.moveRangeToStart is out of bounds./,
					),
				);
				// Start index is larger than end index
				assert.throws(
					() => array.moveRangeToStart(2, 1),
					validateUsageError(
						/Index value passed to TreeArrayNode.moveRangeToStart is out of bounds./,
					),
				);
				// Index is negative
				assert.throws(
					() => array.moveRangeToStart(-1, 0),
					validateUsageError(/Expected non-negative index, got -1./),
				);
			});
		});

		describe("moveRangeToEnd", () => {
			it("move within field", () => {
				const array = hydrate(schemaType, [1, 2, 3]);
				array.moveRangeToEnd(0, 2);
				assert.deepEqual([...array], [3, 1, 2]);
			});

			it("cross-field move", () => {
				const schema = schemaFactory.object("parent", {
					array1: schemaFactory.array(schemaFactory.number),
					array2: schemaFactory.array(schemaFactory.number),
				});
				const { array1, array2 } = hydrate(schema, { array1: [1, 2], array2: [1, 2] });
				array1.moveRangeToEnd(0, 2, array2);
				assert.deepEqual([...array1], [1, 2, 1, 2]);
			});

			it("move within empty field", () => {
				const array = hydrate(schemaType, []);
				array.moveRangeToEnd(0, 0);
				assert.deepEqual([...array], []);
			});

			it("invalid index", () => {
				const array = hydrate(schemaType, [1, 2, 3]);
				// End index too large
				assert.throws(
					() => array.moveRangeToEnd(0, 4),
					validateUsageError(
						/Index value passed to TreeArrayNode.moveRangeToEnd is out of bounds./,
					),
				);
				// Start index is larger than the end index
				assert.throws(
					() => array.moveRangeToEnd(2, 1),
					validateUsageError(
						/Index value passed to TreeArrayNode.moveRangeToEnd is out of bounds./,
					),
				);
				// Index is negative
				assert.throws(
					() => array.moveRangeToEnd(-1, 0),
					validateUsageError(/Expected non-negative index, got -1./),
				);
			});
		});

		describe("moveRangeToIndex", () => {
			it("move within field", () => {
				const array = hydrate(schemaType, [1, 2, 3]);
				array.moveRangeToIndex(0, 1, 3);
				assert.deepEqual([...array], [2, 3, 1]);
			});

			it("cross-field move", () => {
				const schema = schemaFactory.object("parent", {
					array1: schemaFactory.array(schemaFactory.number),
					array2: schemaFactory.array(schemaFactory.number),
				});
				const { array1, array2 } = hydrate(schema, { array1: [1, 2], array2: [1, 2] });
				array1.moveRangeToIndex(0, 0, 2, array2);
				assert.deepEqual([...array1], [1, 2, 1, 2]);
			});

			it("move within empty field", () => {
				const array = hydrate(schemaType, []);
				array.moveRangeToIndex(0, 0, 0);
				assert.deepEqual([...array], []);
			});

			it("invalid content type", () => {
				const schema = schemaFactory.object("parent", {
					array1: schemaFactory.array([schemaFactory.number, schemaFactory.string]),
					array2: schemaFactory.array(schemaFactory.number),
				});
				const { array1, array2 } = hydrate(schema, { array1: [1, "bad", 2], array2: [] });
				const expected = validateUsageError(
					/Type in source sequence is not allowed in destination./,
				);
				assert.throws(() => array2.moveRangeToIndex(0, 1, 3, array1), expected);
				assert.throws(() => array2.moveRangeToIndex(0, 0, 2, array1), expected);
				assert.throws(() => array2.moveRangeToIndex(0, 0, 3, array1), expected);
			});

			it("invalid index", () => {
				const array = hydrate(schemaType, [1, 2, 3]);
				// Destination index too large
				assert.throws(
					() => array.moveRangeToIndex(4, 0, 2),
					validateUsageError(
						/Index value passed to TreeArrayNode.moveRangeToIndex is out of bounds./,
					),
				);
				// End index is too large
				assert.throws(
					() => array.moveRangeToIndex(0, 0, 4),
					validateUsageError(
						/Index value passed to TreeArrayNode.moveRangeToIndex is out of bounds./,
					),
				);
				// Start index larger than end index
				assert.throws(
					() => array.moveRangeToIndex(0, 2, 1),
					validateUsageError(
						/Index value passed to TreeArrayNode.moveRangeToIndex is out of bounds./,
					),
				);
				// Index is negative
				assert.throws(
					() => array.moveRangeToIndex(-1, 0, 1),
					validateUsageError(/Expected non-negative index, got -1./),
				);
			});
		});

		describe("removeRange", () => {
			it("no arguments", () => {
				const jsArray = [0, 1, 2];
				const array = hydrate(schemaType, jsArray);
				assert.equal(array.length, 3);
				array.removeRange();
				assert.equal(array.length, 0);
				assert.deepEqual([...array], []);
			});

			it("empty array no arguments", () => {
				const array = hydrate(schemaType, []);
				array.removeRange();
			});

			it("middle", () => {
				const list = hydrate(schemaType, [0, 1, 2, 3]);
				list.removeRange(/* start: */ 1, /* end: */ 3);
				assert.deepEqual([...list], [0, 3]);
			});

			it("all", () => {
				const list = hydrate(schemaType, [0, 1, 2, 3]);
				list.removeRange(0, 4);
				assert.deepEqual([...list], []);
			});

			it("past end", () => {
				const list = hydrate(schemaType, [0, 1, 2, 3]);
				list.removeRange(1, Number.POSITIVE_INFINITY);
				assert.deepEqual([...list], [0]);
			});

			it("empty range", () => {
				const list = hydrate(schemaType, [0, 1, 2, 3]);
				list.removeRange(2, 2);
				assert.deepEqual([...list], [0, 1, 2, 3]);
			});

			it("empty range - at start", () => {
				const list = hydrate(schemaType, [0, 1, 2, 3]);
				list.removeRange(0, 0);
				assert.deepEqual([...list], [0, 1, 2, 3]);
			});

			it("empty range - at end", () => {
				const list = hydrate(schemaType, [0, 1, 2, 3]);
				list.removeRange(4, 4);
				assert.deepEqual([...list], [0, 1, 2, 3]);
			});

			it("invalid", () => {
				const list = hydrate(schemaType, [0, 1, 2, 3]);
				// Past end
				assert.throws(() => list.removeRange(5, 6), validateUsageError(/Too large/));
				// start after end
				assert.throws(() => list.removeRange(3, 2), validateUsageError(/Too large/));
				// negative index
				assert.throws(() => list.removeRange(-1, 2), validateUsageError(/index/));
				// non-integer index
				assert.throws(() => list.removeRange(1.5, 2), validateUsageError(/integer/));
			});

			it("invalid empty range", () => {
				// If someday someone optimized empty ranges to no op earlier, they still need to error in these cases:
				const list = hydrate(schemaType, [0, 1, 2, 3]);
				// Past end
				assert.throws(() => list.removeRange(5, 5), validateUsageError(/Too large/));
				// negative index
				assert.throws(() => list.removeRange(-1, -1), validateUsageError(/index/));
				// non-integer index
				assert.throws(
					() => list.removeRange(Number.POSITIVE_INFINITY, Number.POSITIVE_INFINITY),
					validateUsageError(/safe integer/),
				);
				assert.throws(() => list.removeRange(1.5, 1.5), validateUsageError(/integer/));
			});
		});
	}

	it("asIndex helper returns expected values", () => {
		// Expected indices with no max
		assert.equal(asIndex("0", Number.POSITIVE_INFINITY), 0);
		assert.equal(asIndex("1", Number.POSITIVE_INFINITY), 1);
		assert.equal(asIndex("999", Number.POSITIVE_INFINITY), 999);
		// Expected indices with max
		assert.equal(asIndex("0", 2), 0);
		assert.equal(asIndex("1", 2), 1);
		assert.equal(asIndex("2", 2), undefined);
		assert.equal(asIndex("999", 2), undefined);
		// Non-index values
		assert.equal(asIndex("-0", Number.POSITIVE_INFINITY), undefined);
		assert.equal(asIndex("Infinity", Number.POSITIVE_INFINITY), undefined);
		assert.equal(asIndex("NaN", Number.POSITIVE_INFINITY), undefined);
		assert.equal(asIndex("-1", Number.POSITIVE_INFINITY), undefined);
		assert.equal(asIndex("1.5", Number.POSITIVE_INFINITY), undefined);
		assert.equal(asIndex("", Number.POSITIVE_INFINITY), undefined);
		assert.equal(asIndex(" ", Number.POSITIVE_INFINITY), undefined);
		assert.equal(asIndex("0x1", Number.POSITIVE_INFINITY), undefined);
		assert.equal(asIndex(" 1", Number.POSITIVE_INFINITY), undefined);
		assert.equal(asIndex("1.0", Number.POSITIVE_INFINITY), undefined);
		assert.equal(asIndex("1 ", Number.POSITIVE_INFINITY), undefined);
	});

	describeHydration(
		"shadowing",
		(init) => {
			// Apps compiled targeting es2020 will hit the "fails at runtime if attempting to set content via index assignment" case tested above instead of these due to using assignment in the constructor to implement fields defaulting.

			it("Shadowing index property with incompatible type", () => {
				class Array extends schemaFactory.array(
					"ArrayWithTypeIncompatibleShadow",
					schemaFactory.number,
				) {
					// @ts-expect-error Cannot shadow property with incompatible type.
					public 5: string = "foo";
				}

				assert.throws(
					() => init(Array, [0, 1, 2]),
					(error: Error) =>
						validateAssertionError(error, /Shadowing of array indices is not permitted/),
				);
			});

			it("Shadowing index property with compatible type", () => {
				class Array extends schemaFactory.array(
					"ArrayWithTypeCompatibleShadow",
					schemaFactory.number,
				) {
					// Shadowing with compatible type is allowed by the type-system, but will throw at construction.
					public 5: number = 42;
				}

				assert.throws(
					() => init(Array, [0, 1, 2]),
					(error: Error) =>
						validateAssertionError(error, /Shadowing of array indices is not permitted/),
				);
			});

			it("Shadowing index property with compatible type (getter)", () => {
				class Array extends schemaFactory.array(
					"ArrayWithGetterShadow",
					schemaFactory.number,
				) {
					// Shadowing with compatible type is allowed by the type-system, but will throw at construction.
					// eslint-disable-next-line @typescript-eslint/class-literal-property-style
					public get 5(): number {
						return 42;
					}
				}

				assert.throws(
					() => init(Array, [0, 1, 2]),
					(error: Error) =>
						validateAssertionError(error, /Shadowing of array indices is not permitted/),
				);
			});
		},
		() => {
			it("Shadowing index property with constructor-initialized property", () => {
				class Array extends schemaFactory.array(
					"ArrayWithGetterShadow",
					schemaFactory.number,
				) {
					public readonly 5: number;
					public constructor(data: number[], five: number) {
						super(data);
						this[5] = five;
					}
				}

				assert.throws(
					// False positive
					// eslint-disable-next-line @typescript-eslint/no-array-constructor
					() => new Array([0, 1, 2], 42),
					(error: Error) =>
						validateAssertionError(error, /Shadowing of array indices is not permitted/),
				);
			});
		},
	);

	describeHydration(
		"Iteration",
		(init) => {
			it("Iterator of an unhydrated node works after it's been inserted, and throws during iteration once a concurrent edit is made.", () => {
				class TestArray extends schemaFactory.array("Array", schemaFactory.number) {}

				// Create unhydrated array node
				const array = new TestArray([1, 2]);

				const provider = new TestTreeProviderLite();
				const tree = provider.trees[0];
				const view = tree.viewWith(new TreeViewConfiguration({ schema: TestArray }));
				const values = array.values();

				// Initialize the tree with unhydrated array node
				view.initialize(array);

				// Checks that the iterator works after hydrating the node.
				values.next();

				// Make an edit
				array.insertAtEnd(3);

				// Checks that the iterator throws after
				assert.throws(
					() => {
						values.next();
					},
					validateUsageError(/Concurrent editing and iteration is not allowed./),
				);
			});

			it("Iterates through the values of the array", () => {
				const array = init(CustomizableNumberArray, [1, 2, 3]);
				const result = [];
				for (const nodeChild of array) {
					result.push(nodeChild);
				}
				assert.deepEqual(result, [1, 2, 3]);
			});

			it("Iterates through the values of an empty array", () => {
				const array = init(CustomizableNumberArray, []);
				const result = [];
				for (const nodeChild of array) {
					result.push(nodeChild);
				}
				assert.deepEqual(result, []);
			});

			it("Iterates through the values of two concurrent iterators", () => {
				const array = init(CustomizableNumberArray, [1, 2, 3]);
				const values1 = array.values();
				const values2 = array.values();
				const result1 = [];
				const result2 = [];
				for (const value of values1) {
					result1.push(value);
					result2.push(values2.next().value);
				}
				assert.deepEqual(result1, [1, 2, 3]);
				assert.deepEqual(result2, [1, 2, 3]);
			});
		},
		() => {
			it("Concurrently iterating and editing should throw an error.", () => {
				const array = hydrate(CustomizableNumberArray, [1, 2, 3]);
				const values = array.values();
				values.next();
				array.removeRange(1, 3);
				assert.throws(
					() => {
						values.next();
					},
					validateUsageError(/Concurrent editing and iteration is not allowed./),
				);
				// Checks that new iterator still works
				const values2 = array.values();
				values2.next();
			});

			it("Iterating when edits were made after the iterator was returned from ArrayNode.values should throw an error.  ", () => {
				const array = hydrate(CustomizableNumberArray, [1, 2, 3]);
				const values = array.values();
				array.removeRange();
				assert.throws(
					() => {
						values.next();
					},
					validateUsageError(/Concurrent editing and iteration is not allowed./),
				);
			});
		},
	);

	it("explicit construction", () => {
		class Schema extends schemaFactory.array(
			"x",
			schemaFactory.array([schemaFactory.number, schemaFactory.string]),
		) {}
		const data = [["x", 5]] as const;
		const json = JSON.stringify(data);
		const fromArray = new Schema(data);
		assert.equal(JSON.stringify(fromArray), json);
		const fromMap = new Schema(new Map(data));
		assert.equal(JSON.stringify(fromMap), json);
		const fromIterable = new Schema(new Map(data).entries());
		assert.equal(JSON.stringify(fromIterable), json);
	});

	describe("implicit construction", () => {
		it("fromArray", () => {
			class Schema extends schemaFactory.array("x", schemaFactory.number) {}
			class Root extends schemaFactory.object("root", { data: Schema }) {}
			const fromArray = new Root({ data: [5] });
			assert.deepEqual([...fromArray.data], [5]);
		});
		it("fromMap", () => {
			class Schema extends schemaFactory.array(
				"x",
				schemaFactory.array([schemaFactory.number, schemaFactory.string]),
			) {}
			class Root extends schemaFactory.object("root", { data: Schema }) {}

			const data = [["x", 5]] as const;
			const json = JSON.stringify(data);

			const fromMap = new Root({ data: new Map(data) });
			assert.equal(JSON.stringify(fromMap.data), json);
		});
		it("fromIterable", () => {
			class Schema extends schemaFactory.array("x", schemaFactory.number) {}
			class Root extends schemaFactory.object("root", { data: Schema }) {}
			const fromArray = new Root({ data: [5] });
			const fromIterable = new Root({ data: new Set([5]) });
			assert.deepEqual([...fromIterable.data], [5]);
		});
	});
});

// Workaround to avoid
// `error TS2310: Type 'RecursiveArray' recursively references itself as a base type.` in the d.ts file.

// Example workaround, see experimental/framework/tree-react-api/src/testExports.ts for an actual test of this including an import.
declare const _RecursiveArrayWorkaround: FixRecursiveArraySchema<typeof RecursiveArray>;
class RecursiveArray extends schemaFactory.arrayRecursive("RA", [() => RecursiveArray]) {}
{
	type _check = ValidateRecursiveSchema<typeof RecursiveArray>;
}

// Invalid case similar to ones generated in d.ts
const Base = schemaFactory.arrayRecursive("RA", [() => RecursiveArray2]);
// @ts-expect-error Separated Base from schema errors.
class RecursiveArray2 extends Base {}

// Invalid case similar to ones generated in d.ts, with workaround:
declare const _RecursiveArrayWorkaround3: FixRecursiveArraySchema<typeof RecursiveArray3>;
const Base3 = schemaFactory.arrayRecursive("RA", [() => RecursiveArray3]);
class RecursiveArray3 extends Base3 {}<|MERGE_RESOLUTION|>--- conflicted
+++ resolved
@@ -5,18 +5,13 @@
 
 import { strict as assert } from "assert";
 import { validateAssertionError } from "@fluidframework/test-runtime-utils/internal";
-<<<<<<< HEAD
-import { SchemaFactory, TreeViewConfiguration } from "../../simple-tree/index.js";
 import { describeHydration, hydrate } from "./utils.js";
-=======
 import {
 	SchemaFactory,
 	TreeViewConfiguration,
 	type FixRecursiveArraySchema,
 	type ValidateRecursiveSchema,
 } from "../../simple-tree/index.js";
-import { hydrate } from "./utils.js";
->>>>>>> f85ee7c9
 import type { Mutable } from "../../util/index.js";
 // eslint-disable-next-line import/no-internal-modules
 import { asIndex } from "../../simple-tree/arrayNode.js";
