--- conflicted
+++ resolved
@@ -29,17 +29,7 @@
 	it("enum type switch", () => {
 		const Mode = enumFromStrings(schema, ["Fun", "Cool", "Bonus"]);
 		class Parent extends schema.object("Parent", { mode: Object.values(Mode) }) {}
-<<<<<<< HEAD
-		const config = new TreeConfiguration(
-			Parent,
-			() =>
-				new Parent({
-					mode: new Mode.Bonus(),
-				}),
-		);
-=======
 		const config = new TreeViewConfiguration({ schema: Parent });
->>>>>>> a97d2a19
 
 		const factory = new TreeFactory({});
 		const tree = factory.create(
@@ -49,7 +39,7 @@
 		const view: TreeView<typeof Parent> = tree.viewWith(config);
 		view.initialize(
 			new Parent({
-				mode: new Mode.Bonus({}),
+				mode: new Mode.Bonus(),
 			}),
 		);
 		const mode = view.root.mode;
@@ -142,17 +132,7 @@
 	it("enum value switch", () => {
 		const Mode = enumFromStrings(schema, ["Fun", "Cool", "Bonus"]);
 		class Parent extends schema.object("Parent", { mode: typedObjectValues(Mode) }) {}
-<<<<<<< HEAD
-		const config = new TreeConfiguration(
-			Parent,
-			() =>
-				new Parent({
-					mode: new Mode.Bonus(),
-				}),
-		);
-=======
 		const config = new TreeViewConfiguration({ schema: Parent });
->>>>>>> a97d2a19
 
 		const factory = new TreeFactory({});
 		const tree = factory.create(
@@ -162,7 +142,7 @@
 		const view: TreeView<typeof Parent> = tree.viewWith(config);
 		view.initialize(
 			new Parent({
-				mode: new Mode.Bonus({}),
+				mode: new Mode.Bonus(),
 			}),
 		);
 		const mode = view.root.mode;
