/*!
 * Copyright (c) Microsoft Corporation and contributors. All rights reserved.
 * Licensed under the MIT License.
 */

import {
	SchemaFactory,
	type AllowedTypes,
	type booleanSchema,
	type numberSchema,
	type stringSchema,
	type TreeNode,
} from "../../../simple-tree/index.js";
import type {
	areSafelyAssignable,
	requireAssignableTo,
	requireTrue,
} from "../../../util/index.js";
import {
	objectSchema,
	// eslint-disable-next-line import/no-internal-modules
} from "../../../simple-tree/node-kinds/index.js";

import type {
	InsertableTypedNode,
	NodeBuilderData,
	NodeFromSchema,
	TreeLeafValue,
	TreeNodeSchema,
	NodeKind,
	TreeNodeSchemaClass,
	// eslint-disable-next-line import/no-internal-modules
} from "../../../simple-tree/core/treeNodeSchema.js";

import type { TreeValue } from "../../../core/index.js";

// TreeNodeSchemaCore constructor variance
{
	type S1 = TreeNodeSchemaClass<string, NodeKind, TreeNode, 0, false, unknown, 1 | 2>;
	type S2 = TreeNodeSchemaClass<
		string,
		NodeKind,
		TreeNode,
		0,
		false,
		unknown,
		2 | 3 | undefined
	>;
	type Combo = S1 | S2;
	// Ensure that two schema with different TConstructorExtra behave contravariantly
	type Extra = Combo extends TreeNodeSchemaClass<
		string,
		NodeKind,
		TreeNode,
		0,
		false,
		unknown,
		infer R
	>
		? R
		: "Nope";
	type _check = requireTrue<areSafelyAssignable<Extra, 2>>;
}

const schema = new SchemaFactory("com.example");

// Unconstrained
{
	// Input
	type I2 = InsertableTypedNode<TreeNodeSchema>;
	type I3 = NodeBuilderData<TreeNodeSchema>;

	type _check2 = requireTrue<areSafelyAssignable<I2, never>>;
	type _check3 = requireTrue<areSafelyAssignable<I3, never>>;

	// Output
	type N1 = NodeFromSchema<TreeNodeSchema>;

	type _check4 = requireTrue<areSafelyAssignable<N1, TreeNode | TreeLeafValue>>;
}

// NodeFromSchema
{
	class Simple extends schema.object("A", { x: [schema.number] }) {}
	class Customized extends schema.object("B", { x: [schema.number] }) {
		public customized = true;
	}

	// Class that implements both TreeNodeSchemaNonClass and TreeNodeSchemaNonClass
<<<<<<< HEAD
	class CustomizedBoth extends objectSchema("B", { x: [schema.number] }, true) {
=======
	class CustomizedBoth extends objectSchema("B", { x: [schema.number] }, true, {}) {
>>>>>>> accd36a9
		public customized = true;
	}

	type TA = NodeFromSchema<typeof Simple>;
	type _checkA = requireAssignableTo<TA, Simple>;

	type TB = NodeFromSchema<typeof Customized>;
	type _checkB = requireAssignableTo<TB, Customized>;

	type TC = NodeFromSchema<typeof CustomizedBoth>;
	type _checkC = requireAssignableTo<TC, CustomizedBoth>;
}

class A extends schema.object("A", { x: [schema.number, schema.string] }) {}
class B extends schema.object("B", { x: [schema.number, schema.null] }) {}

// InsertableTypedNode
{
	// Input
	type I5 = InsertableTypedNode<typeof numberSchema | typeof stringSchema>;
	type I8 = InsertableTypedNode<TreeNodeSchema>;

	type I6 = InsertableTypedNode<typeof numberSchema & typeof stringSchema>;
	type I7 = InsertableTypedNode<AllowedTypes & TreeNodeSchema>;

	type I9 = InsertableTypedNode<typeof A | typeof B>;

	// These types should behave contravariantly
	type _check5 = requireTrue<areSafelyAssignable<I5, never>>;
	type _check6 = requireTrue<areSafelyAssignable<I8, never>>;

	type t = never extends TreeNodeSchema ? true : false;

	// Actual normal use
	type I12 = InsertableTypedNode<typeof numberSchema>;
	type _check12 = requireTrue<areSafelyAssignable<I12, number>>;

	// boolean
	// boolean is sometimes a union of true and false, so it can break in its owns special ways
	type I13 = InsertableTypedNode<typeof booleanSchema>;
	type _check13 = requireTrue<areSafelyAssignable<I13, boolean>>;
}

// Regression test for InsertableTypedNode not distributing over unions correctly.
{
	const List = schema.array(schema.number);

	type X = InsertableTypedNode<typeof List | typeof schema.number>;
	type _check = requireTrue<areSafelyAssignable<X, never>>;
}

// TreeLeafValue
type _checkTreeLeafValue = requireTrue<areSafelyAssignable<TreeLeafValue, TreeValue>>;<|MERGE_RESOLUTION|>--- conflicted
+++ resolved
@@ -87,11 +87,7 @@
 	}
 
 	// Class that implements both TreeNodeSchemaNonClass and TreeNodeSchemaNonClass
-<<<<<<< HEAD
-	class CustomizedBoth extends objectSchema("B", { x: [schema.number] }, true) {
-=======
 	class CustomizedBoth extends objectSchema("B", { x: [schema.number] }, true, {}) {
->>>>>>> accd36a9
 		public customized = true;
 	}
 
