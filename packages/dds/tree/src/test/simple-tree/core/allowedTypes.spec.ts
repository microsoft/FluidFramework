/*!
 * Copyright (c) Microsoft Corporation and contributors. All rights reserved.
 * Licensed under the MIT License.
 */

import { strict as assert } from "node:assert";

import { validateAssertionError } from "@fluidframework/test-runtime-utils/internal";

import {
	allowUnused,
<<<<<<< HEAD
	numberSchema,
=======
>>>>>>> 75723f26
	SchemaFactory,
	stringSchema,
	type booleanSchema,
	type InsertableObjectFromSchemaRecord,
	type InsertableTreeFieldFromImplicitField,
	type InsertableTypedNode,
	type LazyItem,
	type TreeLeafValue,
	type TreeNode,
	type TreeNodeSchema,
} from "../../../simple-tree/index.js";
import type {
	areSafelyAssignable,
	isAssignableTo,
	requireAssignableTo,
	requireFalse,
	requireTrue,
} from "../../../util/index.js";

import {
	AnnotatedAllowedTypesInternal,
	isAnnotatedAllowedType,
	normalizeAllowedTypes,
	normalizeAndEvaluateAnnotatedAllowedTypes,
	normalizeToAnnotatedAllowedType,
	type AllowedTypes,
	type AllowedTypesFull,
	type AllowedTypesFullEvaluated,
	type AllowedTypesFullFromMixed,
	type AnnotateAllowedTypesList,
	type AnnotatedAllowedType,
	type AnnotatedAllowedTypes,
	type ImplicitAllowedTypes,
	type InsertableTreeNodeFromAllowedTypes,
	type InsertableTreeNodeFromImplicitAllowedTypes,
	type NumberKeys,
	type TreeNodeFromImplicitAllowedTypes,
	type UnannotateAllowedTypesList,
	// eslint-disable-next-line import/no-internal-modules
} from "../../../simple-tree/core/allowedTypes.js";
import { validateUsageError } from "../../utils.js";

const schema = new SchemaFactory("com.example");

// Unconstrained
{
	// Output
	type N2 = TreeNodeFromImplicitAllowedTypes;
	type _check5 = requireTrue<areSafelyAssignable<N2, TreeNode | TreeLeafValue>>;
}

// InsertableTreeNodeFromImplicitAllowedTypes
{
	class A extends schema.object("A", { x: [schema.number, schema.string] }) {}
	class B extends schema.object("B", { x: [schema.number, schema.null] }) {}

	// Input
	type I3 = InsertableTreeNodeFromImplicitAllowedTypes<ImplicitAllowedTypes>;
	type I4 = InsertableTreeNodeFromImplicitAllowedTypes<AllowedTypes>;
	type I5 = InsertableTreeNodeFromImplicitAllowedTypes<
		typeof numberSchema | typeof stringSchema
	>;
	type I8 = InsertableTreeNodeFromImplicitAllowedTypes<TreeNodeSchema>;

	type I6 = InsertableTreeNodeFromImplicitAllowedTypes<
		typeof numberSchema & typeof stringSchema
	>;
	type I7 = InsertableTreeNodeFromImplicitAllowedTypes<AllowedTypes & TreeNodeSchema>;

	type I9 = InsertableTreeNodeFromImplicitAllowedTypes<typeof A | typeof B>;

	// These types should behave contravariantly
	type _check3 = requireTrue<areSafelyAssignable<I3, never>>;
	type _check4 = requireTrue<areSafelyAssignable<I4, never>>;
	type _check5 = requireTrue<areSafelyAssignable<I5, never>>;
	type _check6 = requireTrue<areSafelyAssignable<I8, never>>;

	// Actual schema unions
	type I12 = InsertableTreeNodeFromImplicitAllowedTypes<typeof numberSchema>;
	type _check12 = requireTrue<areSafelyAssignable<I12, number>>;
	type I10 = InsertableTreeNodeFromImplicitAllowedTypes<[typeof numberSchema]>;
	type _check10 = requireTrue<areSafelyAssignable<I10, number>>;

	type I11 = InsertableTreeNodeFromImplicitAllowedTypes<
		[typeof numberSchema, typeof stringSchema]
	>;
	type _check11 = requireTrue<areSafelyAssignable<I11, number | string>>;

	// boolean
	// boolean is sometimes a union of true and false, so it can break in its owns special ways
	type I13 = InsertableTreeNodeFromImplicitAllowedTypes<typeof booleanSchema>;
	type _check13 = requireTrue<areSafelyAssignable<I13, boolean>>;
}

// InsertableTreeNodeFromAllowedTypes
{
	class A extends schema.object("A", { x: [schema.number, schema.string] }) {}
	class B extends schema.object("B", { x: [schema.number, schema.null] }) {}

	{
		type T = InsertableTreeNodeFromAllowedTypes<AllowedTypes>;
		type _check = requireAssignableTo<T, never>;
	}

	{
		type T = InsertableTreeNodeFromAllowedTypes<[typeof numberSchema, typeof stringSchema]>;
		type _check = requireTrue<areSafelyAssignable<T, number | string>>;
	}

	{
		type T = InsertableTreeNodeFromAllowedTypes<[]>;
		type _check = requireAssignableTo<T, never>;
	}

	{
		type T = InsertableTreeNodeFromAllowedTypes<[typeof A, typeof B]>;
		type _check = requireAssignableTo<A | B, T>;
	}

	{
		type T = InsertableTreeNodeFromAllowedTypes<[typeof A, typeof B] | [typeof A]>;
		type _check = requireAssignableTo<T, never>;
	}

	{
		type T = InsertableTreeNodeFromAllowedTypes<[typeof B, typeof A] | [typeof A]>;
		type _check = requireAssignableTo<T, never>;
	}

	{
		type T = InsertableTreeNodeFromAllowedTypes<[typeof A, typeof B | typeof A]>;
		type _check = requireAssignableTo<A, T>;
		type _check2 = requireFalse<isAssignableTo<B, T>>;
	}

	{
<<<<<<< HEAD
		{
			type unannotated = UnannotateImplicitAllowedTypes<ImplicitAnnotatedAllowedTypes>;
			type _check = requireTrue<areSafelyAssignable<unannotated, ImplicitAllowedTypes>>;
		}

		{
			type Result = UnannotateImplicitAllowedTypes<AnnotatedAllowedTypes>;
			type _check = requireTrue<areSafelyAssignable<Result, AllowedTypes>>;
		}
=======
		type T = InsertableTreeNodeFromAllowedTypes<
			UnannotateAllowedTypesList<AnnotateAllowedTypesList<[typeof A, typeof B]>>
		>;
		type _check = requireAssignableTo<A | B, T>;
	}
>>>>>>> 75723f26

	{
		type T = InsertableTreeNodeFromAllowedTypes<
			AllowedTypesFull<AnnotateAllowedTypesList<[typeof A, typeof B]>>
		>;
		type _check = requireAssignableTo<A | B, T>;
	}

	{
		type T = InsertableTreeNodeFromAllowedTypes<
			AllowedTypesFullFromMixed<[typeof A, typeof B]>
		>;
		type _check = requireAssignableTo<A | B, T>;
	}

	{
		type Annotated = AnnotateAllowedTypesList<[typeof A, typeof B]>;
		type T = InsertableTreeNodeFromAllowedTypes<
			AnnotatedAllowedTypes<Annotated> & [typeof A, typeof B]
		>;
		type _check = requireAssignableTo<A | B, T>;
	}

<<<<<<< HEAD
		// eslint-disable-next-line no-inner-declarations
		function _genericCase2<T extends ImplicitAllowedTypes>(): void {
			type Result = UnannotateImplicitAllowedTypes<T>;
			// @ts-expect-error Ideally this would compile, however TypeScript can't solve the type equivalence so it does not.
			type _check = requireTrue<areSafelyAssignable<Result, T>>;
		}

		// Concrete annotated case
		{
			const annotatedAllowedType = {
				type: numberSchema,
				metadata: {},
			} satisfies ImplicitAnnotatedAllowedTypes;

			const annotatedAllowedTypes = {
				types: [annotatedAllowedType] as const,
				metadata: {},
			} satisfies ImplicitAnnotatedAllowedTypes;

			type annotated2 = UnannotateImplicitAllowedTypes<typeof annotatedAllowedTypes>;
			// This gets wrapped in an array. Not ideal but potentially ok: depends on usage.
			allowUnused<
				requireTrue<areSafelyAssignable<annotated2, readonly [typeof numberSchema]>>
			>;
		}

		// Concrete annotated case with multiple schema
		{
			const annotatedAllowedType = {
				type: numberSchema,
				metadata: {},
			} satisfies ImplicitAnnotatedAllowedTypes;

			const annotatedAllowedType2 = {
				type: stringSchema,
				metadata: {},
			} satisfies ImplicitAnnotatedAllowedTypes;

			const annotatedAllowedTypes = {
				types: [annotatedAllowedType, annotatedAllowedType2],
				metadata: {},
			} satisfies ImplicitAnnotatedAllowedTypes;

			type annotated2 = UnannotateImplicitAllowedTypes<typeof annotatedAllowedTypes>;
			allowUnused<
				requireTrue<
					areSafelyAssignable<annotated2, [typeof numberSchema, typeof stringSchema]>
				>
			>;
		}
=======
	{
		type T = InsertableTreeNodeFromAllowedTypes<AnnotatedAllowedTypes & [typeof A, typeof B]>;
		type _check = requireAssignableTo<A | B, T>;
>>>>>>> 75723f26
	}

	{
		// Must ignore irrelevant fields
		type T = InsertableTreeNodeFromAllowedTypes<{ x: 5 } & [typeof A, typeof B]>;
		type _check = requireAssignableTo<A | B, T>;
	}
}

// NumberKeys
{
	type F = { x: 4 } & [5, 6];
	type Keys = NumberKeys<F>;

	allowUnused<requireAssignableTo<Keys, "0" | "1">>();
	allowUnused<requireAssignableTo<"0" | "1", Keys>>();
}

// AllowedTypesFullEvaluated
{
	allowUnused<requireAssignableTo<AllowedTypesFullEvaluated, readonly TreeNodeSchema[]>>();
}

// Type tests for unannotate utilities
{
	// UnannotateAllowedTypesList
	{
		type A1 = AnnotatedAllowedType;
		type A2 = LazyItem<TreeNodeSchema>;
		type Mixed = readonly [A1, A2];

		type Empty = readonly [];
		type _check1 = requireAssignableTo<Empty, UnannotateAllowedTypesList<Empty>>;

		type _check2 = requireAssignableTo<UnannotateAllowedTypesList<Mixed>, readonly A2[]>;

		// Concrete annotated case
		const annotatedAllowedType = {
			type: numberSchema,
			metadata: {},
		} satisfies ImplicitAnnotatedAllowedTypes;

		const annotatedAllowedType2 = {
			type: stringSchema,
			metadata: {},
		} satisfies ImplicitAnnotatedAllowedTypes;

		const annotatedAllowedTypes = {
			types: [annotatedAllowedType, annotatedAllowedType2] as const,
			metadata: {},
		} satisfies ImplicitAnnotatedAllowedTypes;

		type Unannotated = UnannotateAllowedTypesList<typeof annotatedAllowedTypes.types>;

		allowUnused<
			requireTrue<
				areSafelyAssignable<Unannotated, readonly [typeof numberSchema, typeof stringSchema]>
			>
		>();

		type UnannotatedSimple = UnannotateAllowedTypesList<
			[typeof numberSchema, typeof stringSchema]
		>;

		allowUnused<
			requireTrue<
				areSafelyAssignable<UnannotatedSimple, [typeof numberSchema, typeof stringSchema]>
			>
		>();
	}
}

describe("allowedTypes", () => {
	describe("isAnnotatedAllowedType", () => {
		it("returns true for AnnotatedAllowedType", () => {
			assert(isAnnotatedAllowedType({ metadata: {}, type: schema.string }));
			assert(isAnnotatedAllowedType({ metadata: {}, type: () => schema.string }));
		});

		it("returns false for LazyItem", () => {
			assert(!isAnnotatedAllowedType(() => schema.string));
		});

		it("does not evaluate LazyItem", () => {
			assert(!isAnnotatedAllowedType(() => assert.fail()));
		});

		it("returns false for schema", () => {
			assert(!isAnnotatedAllowedType(schema.string));
			class Test extends schema.object("Test", {}) {}
			assert(!isAnnotatedAllowedType(Test));
			class Test2 extends schema.object("Test", {}) {
				public static override metadata = {};
			}
			assert(!isAnnotatedAllowedType(Test2));
		});
	});

	describe("AnnotatedAllowedTypesInternal", () => {
		it("create", () => {
			const types = AnnotatedAllowedTypesInternal.create(
				[{ metadata: {}, type: schema.string }],
				{ custom: "customValue" },
			);
			assert.deepEqual(types.metadata, { custom: "customValue" });
			assert.deepEqual(types.types, [{ metadata: {}, type: schema.string }]);
			assert.deepEqual(types.length, 1);
			assert.deepEqual(types[0], schema.string);
			assert.deepEqual([...types], [schema.string]);
		});

		it("object apis", () => {
			const types = AnnotatedAllowedTypesInternal.create(
				[{ metadata: {}, type: schema.string }],
				{ custom: "customValue" },
			);

			const keys = new Set(Object.keys(types));
			assert(keys.has("0"));
			assert(!keys.has("1"));

			// Not enumerable:
			assert(!keys.has("length"));
			assert(!keys.has("types"));
			assert(!keys.has("metadata"));
			assert("length" in types);
			assert("types" in types);
			assert("metadata" in types);
		});

		it("deepEquals", () => {
			const types = AnnotatedAllowedTypesInternal.create(
				[{ metadata: {}, type: schema.string }],
				{ custom: "customValue" },
			);
			const types2 = AnnotatedAllowedTypesInternal.create(
				[{ metadata: {}, type: schema.string }],
				{ custom: "customValue" },
			);

			// deepEqual tests a lot of generic object API which can violate proxy invariants and crash.
			assert.deepEqual(types, types2);
		});

		it("narrowing", () => {
			const types = AnnotatedAllowedTypesInternal.create(
				[{ metadata: {}, type: schema.string }],
				{ custom: "customValue" },
			);
			// While this implements readonly array, it is not actually an array.
			// The proxy could be changed to make it appear as an array.
			assert.equal(Array.isArray(types), false);
			assert(types instanceof AnnotatedAllowedTypesInternal);
		});
	});

	describe("normalizeAllowedTypes", () => {
		it("Normalizes single type", () => {
			const schemaFactory = new SchemaFactory("test");
			const result = normalizeAllowedTypes(schemaFactory.number);
			assert(result instanceof AnnotatedAllowedTypesInternal);
			assert.deepEqual([...result], [schemaFactory.number]);
		});

		it("Normalizes multiple types", () => {
			const schemaFactory = new SchemaFactory("test");
			const result = normalizeAllowedTypes([schemaFactory.number, schemaFactory.boolean]);
			assert(result instanceof AnnotatedAllowedTypesInternal);
			assert.deepEqual([...result], [schemaFactory.number, schemaFactory.boolean]);
		});

		it("Normalizes recursive schemas", () => {
			const schemaFactory = new SchemaFactory("test");
			class Foo extends schemaFactory.objectRecursive("Foo", {
				x: [() => Bar],
			}) {}
			class Bar extends schemaFactory.objectRecursive("Bar", {
				y: [() => Foo],
			}) {}
			const result = normalizeAllowedTypes([Foo, Bar]);
			assert(result instanceof AnnotatedAllowedTypesInternal);
			assert.deepEqual([...result], [Foo, Bar]);
		});
	});

	describe("evaluation fails when a referenced schema has not yet been instantiated", () => {
		const schemaFactory = new SchemaFactory("test");

		let Bar: TreeNodeSchema;

		// eslint-disable-next-line no-constant-condition
		if (false) {
			// Make the compiler think that Bar might be initialized.
			Bar = assert.fail();
		}

		class Foo extends schemaFactory.objectRecursive("Foo", {
			x: [() => Bar],
		}) {}

		it("in an array", () => {
			assert.throws(
				() => normalizeAllowedTypes([Foo, Bar]),
				(error: Error) => validateAssertionError(error, /Encountered an undefined schema/),
			);
		});

		it("directly", () => {
			assert.throws(
				() => normalizeAllowedTypes(Bar),
				(error: Error) => validateAssertionError(error, /Encountered an undefined schema/),
			);
		});

		it("in a lazy reference", () => {
			const normalized = normalizeAllowedTypes([() => Bar]);
			assert.throws(
				() => normalized.evaluate(),
				(error: Error) => validateAssertionError(error, /Encountered an undefined schema/),
			);
		});
	});

	describe("normalizeToAnnotatedAllowedType", () => {
		const fakeSchema = SchemaFactory.string;
		const lazy = () => fakeSchema;

		it("wraps TreeNodeSchema in an annotation", () => {
			const result = normalizeToAnnotatedAllowedType(fakeSchema);
			assert.deepEqual(result, { metadata: {}, type: fakeSchema });
		});

		it("returns input unchanged if already AnnotatedAllowedType", () => {
			const input: AnnotatedAllowedType = {
				metadata: { custom: { something: true } },
				type: fakeSchema,
			};
			const result = normalizeToAnnotatedAllowedType(input);
			assert.deepEqual(result, input);
		});

		it("does not evaluate any lazy schema", () => {
			const noEval: () => typeof SchemaFactory.string = () =>
				assert.fail("Should not evaluate lazy schema");

			const input: AnnotatedAllowedType = {
				metadata: { custom: { something: true } },
				type: noEval,
			};
			const result = normalizeToAnnotatedAllowedType(input);
			assert.deepEqual(result, {
				metadata: { custom: { something: true } },
				type: noEval,
			});

			const result2 = normalizeToAnnotatedAllowedType(noEval);
			assert.deepEqual(result2, {
				metadata: {},
				type: noEval,
			});
		});
	});

	describe("normalizeAnnotatedAllowedTypes", () => {
		const stringSchema = schema.string;
		const numberSchema = schema.number;
		const lazyString = () => stringSchema;
		const lazyNumber = () => numberSchema;

		it("adds metadata when it doesn't already exist", () => {
			const result = normalizeAndEvaluateAnnotatedAllowedTypes(stringSchema);
			assert.deepEqual(
				result,
				AnnotatedAllowedTypesInternal.create([{ metadata: {}, type: stringSchema }]),
			);
		});

		it("evaluates any lazy allowed types", () => {
			const input = AnnotatedAllowedTypesInternal.createMixed([
				lazyString,
				{ metadata: { custom: true }, type: lazyNumber },
			]);
			const result = normalizeAndEvaluateAnnotatedAllowedTypes(input);
			assert.deepEqual(
				result,
				AnnotatedAllowedTypesInternal.create([
					{ metadata: {}, type: stringSchema },
					{ metadata: { custom: true }, type: numberSchema },
				]),
			);
		});

		it("retains top level metadata from AnnotatedAllowedTypes object", () => {
			const input = AnnotatedAllowedTypesInternal.create(
				[{ metadata: { custom: 1 }, type: lazyString }],
				{
					custom: "test",
				},
			);

			const result = normalizeAndEvaluateAnnotatedAllowedTypes(input);
			assert.deepEqual(
				result,
				AnnotatedAllowedTypesInternal.create(
					[{ metadata: { custom: 1 }, type: stringSchema }],
					{ custom: "test" },
				),
			);
		});
	});

	describe("insertable", () => {
		it("unsound union properties", () => {
			const schemaFactory = new SchemaFactory("demo");
			class A extends schema.object("A", { value: schemaFactory.number }) {}
			class B extends schema.object("B", { value: schemaFactory.string }) {}

			function setValue(node: A | B, v: number | string): void {
				// TODO: This is not safe: this should not build
				// This limitation is due to an unsoundness in TypeScript's support for union property assignment.
				// See https://github.com/microsoft/TypeScript/issues/33911#issuecomment-2489283581 for details.
				// At the time of writing (TypeScript 5.6), this issue is still present despite the issue being closed as completed.
				node.value = v;
			}

			assert.throws(() => setValue(new A({ value: 5 }), "x"), validateUsageError(/number/));
		});

		it("Mixed Regression test", () => {
			class Note extends schema.object("Note", {}) {
				public isSelected: boolean = false;
			}

			class NodeMap extends schema.map("NoteMap", Note) {}
			class NodeList extends schema.array("NoteList", Note) {}

			class Canvas extends schema.object("Canvas", { stuff: [NodeMap, NodeList] }) {}

			const y = new NodeList([{}]);

			// There was a bug where unions with maps lost implicit contractibility, causing this to not compile:
			const x = new Canvas({
				stuff: [{}],
			});

			const allowed = [NodeMap, NodeList] as const;
			type X = InsertableTreeNodeFromAllowedTypes<typeof allowed>;
			const test: X = [{}];

			const allowed2 = [NodeMap] as const;
			type X2 = InsertableTreeNodeFromAllowedTypes<typeof allowed2>;

			const allowed3 = [NodeList] as const;
			type X3 = InsertableTreeNodeFromAllowedTypes<typeof allowed3>;
			type _check1 = requireTrue<areSafelyAssignable<X3, X4>>;

			const allowed4 = NodeList;
			type X4 = InsertableTypedNode<typeof allowed4>;

			type X5 = InsertableTreeFieldFromImplicitField<typeof allowed>;
			const test2: X5 = [{}];

			type X6 = InsertableObjectFromSchemaRecord<typeof Canvas.info>;
			type X7 = InsertableTreeFieldFromImplicitField<typeof Canvas.info.stuff>;
		});

		it("Mixed Regression test 2", () => {
			class Note extends schema.object("Note", {}) {
				public isSelected: boolean = false;
			}

			class Canvas extends schema.object("Canvas", { stuff: [Note] }) {}

			const y = new Note({});

			// There was a bug where unions with maps lost implicit contractibility, causing this to not compile:
			const x = new Canvas({
				stuff: {},
			});

			const allowed = [Note] as const;
			type X = InsertableTreeNodeFromAllowedTypes<typeof allowed>;
			const test: X = {};

			const allowed3 = [Note] as const;
			type X3 = InsertableTreeNodeFromAllowedTypes<typeof allowed3>;
			type _check1 = requireTrue<areSafelyAssignable<X3, X4>>;

			const allowed4 = Note;
			type X4 = InsertableTypedNode<typeof allowed4>;

			type X5 = InsertableTreeFieldFromImplicitField<typeof allowed>;
			const test2: X5 = {};

			type X6 = InsertableObjectFromSchemaRecord<typeof Canvas.info>;
			type X7 = InsertableTreeFieldFromImplicitField<typeof Canvas.info.stuff>;
		});
	});
});<|MERGE_RESOLUTION|>--- conflicted
+++ resolved
@@ -9,10 +9,7 @@
 
 import {
 	allowUnused,
-<<<<<<< HEAD
 	numberSchema,
-=======
->>>>>>> 75723f26
 	SchemaFactory,
 	stringSchema,
 	type booleanSchema,
@@ -147,9 +144,12 @@
 		type _check = requireAssignableTo<A, T>;
 		type _check2 = requireFalse<isAssignableTo<B, T>>;
 	}
-
-	{
-<<<<<<< HEAD
+}
+
+// Type tests for unannotate utilities
+{
+	// UnannotateImplicitAllowedTypes
+	{
 		{
 			type unannotated = UnannotateImplicitAllowedTypes<ImplicitAnnotatedAllowedTypes>;
 			type _check = requireTrue<areSafelyAssignable<unannotated, ImplicitAllowedTypes>>;
@@ -159,37 +159,28 @@
 			type Result = UnannotateImplicitAllowedTypes<AnnotatedAllowedTypes>;
 			type _check = requireTrue<areSafelyAssignable<Result, AllowedTypes>>;
 		}
-=======
-		type T = InsertableTreeNodeFromAllowedTypes<
-			UnannotateAllowedTypesList<AnnotateAllowedTypesList<[typeof A, typeof B]>>
-		>;
-		type _check = requireAssignableTo<A | B, T>;
-	}
->>>>>>> 75723f26
-
-	{
-		type T = InsertableTreeNodeFromAllowedTypes<
-			AllowedTypesFull<AnnotateAllowedTypesList<[typeof A, typeof B]>>
-		>;
-		type _check = requireAssignableTo<A | B, T>;
-	}
-
-	{
-		type T = InsertableTreeNodeFromAllowedTypes<
-			AllowedTypesFullFromMixed<[typeof A, typeof B]>
-		>;
-		type _check = requireAssignableTo<A | B, T>;
-	}
-
-	{
-		type Annotated = AnnotateAllowedTypesList<[typeof A, typeof B]>;
-		type T = InsertableTreeNodeFromAllowedTypes<
-			AnnotatedAllowedTypes<Annotated> & [typeof A, typeof B]
-		>;
-		type _check = requireAssignableTo<A | B, T>;
-	}
-
-<<<<<<< HEAD
+
+		{
+			type Result = UnannotateImplicitAllowedTypes<ImplicitAllowedTypes>;
+			type _check = requireTrue<areSafelyAssignable<Result, ImplicitAllowedTypes>>;
+		}
+
+		{
+			type Result = UnannotateImplicitAllowedTypes<TreeNodeSchema>;
+			type _check = requireTrue<areSafelyAssignable<Result, TreeNodeSchema>>;
+		}
+		{
+			type Result = UnannotateImplicitAllowedTypes<[AnnotatedAllowedType]>;
+			type _check = requireTrue<areSafelyAssignable<Result, [LazyItem<TreeNodeSchema>]>>;
+		}
+
+		// eslint-disable-next-line no-inner-declarations
+		function _genericCase<T extends ImplicitAnnotatedAllowedTypes>(): void {
+			type Result = UnannotateImplicitAllowedTypes<T>;
+			// @ts-expect-error Ideally this would compile, however TypeScript can't solve the type equivalence so it does not.
+			type _check = requireTrue<areSafelyAssignable<Result, ImplicitAllowedTypes>>;
+		}
+
 		// eslint-disable-next-line no-inner-declarations
 		function _genericCase2<T extends ImplicitAllowedTypes>(): void {
 			type Result = UnannotateImplicitAllowedTypes<T>;
@@ -240,36 +231,36 @@
 				>
 			>;
 		}
-=======
-	{
-		type T = InsertableTreeNodeFromAllowedTypes<AnnotatedAllowedTypes & [typeof A, typeof B]>;
-		type _check = requireAssignableTo<A | B, T>;
->>>>>>> 75723f26
-	}
-
-	{
-		// Must ignore irrelevant fields
-		type T = InsertableTreeNodeFromAllowedTypes<{ x: 5 } & [typeof A, typeof B]>;
-		type _check = requireAssignableTo<A | B, T>;
-	}
-}
-
-// NumberKeys
-{
-	type F = { x: 4 } & [5, 6];
-	type Keys = NumberKeys<F>;
-
-	allowUnused<requireAssignableTo<Keys, "0" | "1">>();
-	allowUnused<requireAssignableTo<"0" | "1", Keys>>();
-}
-
-// AllowedTypesFullEvaluated
-{
-	allowUnused<requireAssignableTo<AllowedTypesFullEvaluated, readonly TreeNodeSchema[]>>();
-}
-
-// Type tests for unannotate utilities
-{
+	}
+
+	// UnannotateAllowedType
+	{
+		// Generic cases
+		{
+			type A = LazyItem<TreeNodeSchema>;
+			type B = AnnotatedAllowedType;
+
+			type _check1 = requireAssignableTo<A, UnannotateAllowedType<A>>;
+			type _check2 = requireAssignableTo<UnannotateAllowedType<A>, A>;
+			type _check3 = requireAssignableTo<UnannotateAllowedType<B>, A>;
+			type _check4 = requireAssignableTo<
+				UnannotateAllowedType<AnnotatedAllowedType<TreeNodeSchema>>,
+				TreeNodeSchema
+			>;
+		}
+		// Concrete cases
+		{
+			type A = typeof SchemaFactory.number;
+
+			type _check1 = requireTrue<areSafelyAssignable<UnannotateAllowedType<A>, A>>;
+			type _check2 = requireTrue<
+				areSafelyAssignable<UnannotateAllowedType<{ type: A; metadata: { custom: "x" } }>, A>
+			>;
+
+			type _check4 = requireAssignableTo<UnannotateAllowedType<A>, A>;
+		}
+	}
+
 	// UnannotateAllowedTypesList
 	{
 		type A1 = AnnotatedAllowedType;
@@ -280,40 +271,6 @@
 		type _check1 = requireAssignableTo<Empty, UnannotateAllowedTypesList<Empty>>;
 
 		type _check2 = requireAssignableTo<UnannotateAllowedTypesList<Mixed>, readonly A2[]>;
-
-		// Concrete annotated case
-		const annotatedAllowedType = {
-			type: numberSchema,
-			metadata: {},
-		} satisfies ImplicitAnnotatedAllowedTypes;
-
-		const annotatedAllowedType2 = {
-			type: stringSchema,
-			metadata: {},
-		} satisfies ImplicitAnnotatedAllowedTypes;
-
-		const annotatedAllowedTypes = {
-			types: [annotatedAllowedType, annotatedAllowedType2] as const,
-			metadata: {},
-		} satisfies ImplicitAnnotatedAllowedTypes;
-
-		type Unannotated = UnannotateAllowedTypesList<typeof annotatedAllowedTypes.types>;
-
-		allowUnused<
-			requireTrue<
-				areSafelyAssignable<Unannotated, readonly [typeof numberSchema, typeof stringSchema]>
-			>
-		>();
-
-		type UnannotatedSimple = UnannotateAllowedTypesList<
-			[typeof numberSchema, typeof stringSchema]
-		>;
-
-		allowUnused<
-			requireTrue<
-				areSafelyAssignable<UnannotatedSimple, [typeof numberSchema, typeof stringSchema]>
-			>
-		>();
 	}
 }
 
