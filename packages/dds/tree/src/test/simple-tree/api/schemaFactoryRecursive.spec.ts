/*!
 * Copyright (c) Microsoft Corporation and contributors. All rights reserved.
 * Licensed under the MIT License.
 */

/* eslint-disable @typescript-eslint/no-non-null-assertion */

import { strict as assert } from "node:assert";

import { createIdCompressor } from "@fluidframework/id-compressor/internal";
import { MockFluidDataStoreRuntime } from "@fluidframework/test-runtime-utils/internal";

import {
	type FieldSchema,
	type InsertableTreeNodeFromImplicitAllowedTypes,
	type NodeFromSchema,
	TreeViewConfiguration,
	type TreeNodeFromImplicitAllowedTypes,
	type TreeView,
	SchemaFactory,
	type InternalTreeNode,
	type FlexListToUnion,
	type ApplyKindInput,
	type NodeBuilderData,
	SchemaFactoryAlpha,
	type AnnotatedAllowedType,
	type TreeNodeSchema,
	type AllowedTypesFull,
	type ImplicitAllowedTypes,
	type AllowedTypes,
<<<<<<< HEAD
	customizeSchemaTyping,
	type ObjectFromSchemaRecord,
	type AssignableTreeFieldFromImplicitField,
=======
	SchemaFactoryBeta,
>>>>>>> 86a249c6
} from "../../../simple-tree/index.js";
import {
	allowUnused,
	type ValidateRecursiveSchema,
	// eslint-disable-next-line import/no-internal-modules
} from "../../../simple-tree/api/schemaFactoryRecursive.js";
import {
	customizeSchemaTypingUnsafe,
	type System_Unsafe,
	// eslint-disable-next-line import/no-internal-modules
} from "../../../simple-tree/api/typesUnsafe.js";
import { SharedTree } from "../../../treeFactory.js";
import type {
	areSafelyAssignable,
	requireAssignableTo,
	requireTrue,
	requireFalse,
} from "../../../util/index.js";

import { hydrate } from "../utils.js";
import { validateTypeError } from "../../utils.js";

// Tests for SchemaFactoryRecursive.ts and the recursive API subset of SchemaFactory and SchemaFactoryAlpha.
// It is a bit odd/non-conventional to put the tests for the recursive methods of SchemaFactory here:
// while they could be combined, keeping them separated like this is somewhat nice due to the size of these test suites,
// and how annoying the recursive ones are with intelliSense errors.

// TODO:
// Ensure the following have tests:
// Recursive
// Co-Recursive
// Regular under recursive.
// Recursive under regular.
// All of the above for insertable and node APIs.
// All of the above package exported schema with API extractor.
// Ensure implicit construction and explicit construction work in all the above (or implicit fails to build in some cases (but only shallowly) and everything else works )
// Recursion through ImplicitAllowedTypes (part of co-recursion)
// Recursion through ImplicitFieldSchema (part of union and as part of co-recursion)

const schemaFactory = new SchemaFactory("recursive");

describe("SchemaFactory Recursive methods", () => {
	describe("fields", () => {
		describe("optionalRecursive", () => {
			const field = SchemaFactoryAlpha.optional(SchemaFactoryAlpha.number);

			const fieldRecursive = SchemaFactoryAlpha.optionalRecursive(SchemaFactoryAlpha.number);

			const fieldArray = SchemaFactoryAlpha.optional([() => SchemaFactoryAlpha.number]);

			const fieldRecursiveAnnotated = SchemaFactoryAlpha.optionalRecursive(
				SchemaFactoryAlpha.types([
					{
						type: () => SchemaFactoryAlpha.number,
						metadata: {},
					},
				]),
			);

			{
				const arrayOfAnnotated = SchemaFactoryAlpha.optionalRecursive(
					SchemaFactoryAlpha.types([{ type: () => SchemaFactoryAlpha.number, metadata: {} }]),
				);

				allowUnused<requireTrue<areSafelyAssignable<typeof field, typeof fieldRecursive>>>();
				allowUnused<requireAssignableTo<typeof fieldRecursiveAnnotated, typeof fieldArray>>();
				allowUnused<requireAssignableTo<typeof arrayOfAnnotated, typeof fieldArray>>();
			}
		});
	});

	describe("objectRecursive", () => {
		it("End-to-end with recursive object", () => {
			const schema = new SchemaFactory("com.example");

			/**
			 * Example Recursive type
			 */
			class Box extends schema.objectRecursive("Box", {
				/**
				 * Doc comment on a schema based field. Intellisense should work when referencing the field.
				 */
				text: schema.string,
				/**
				 * Example optional field.
				 * Works the same as before.
				 */
				child: schema.optionalRecursive([() => Box]),
			}) {}
			{
				type _check = ValidateRecursiveSchema<typeof Box>;
			}

			const config = new TreeViewConfiguration({ schema: Box });

			const tree = SharedTree.create(
				new MockFluidDataStoreRuntime({
					idCompressor: createIdCompressor(),
					registry: [SharedTree.getFactory()],
				}),
				"tree",
			);

			const view: TreeView<typeof Box> = tree.viewWith(config);
			view.initialize(new Box({ text: "hi", child: undefined }));

			assert.equal(view.root?.text, "hi");

			const stuff: undefined | Box = view.root.child;

			assert.equal(stuff, undefined);

			view.root.child = new Box({
				text: "hi2",
				child: new Box({ text: "hi3", child: new Box({ text: "hi4", child: undefined }) }),
			});

			{
				type _check1 = requireAssignableTo<undefined, typeof view.root.child.child>;
				type _check2 = requireAssignableTo<Box, typeof view.root.child.child>;
			}

			const stuff2 = view.root.child?.child?.child;

			assert.equal(stuff2?.text, "hi4");
		});

		it("object with optional recursive field", () => {
			class ObjectRecursive extends schemaFactory.objectRecursive("Object", {
				x: SchemaFactory.optionalRecursive([() => ObjectRecursive]),
			}) {}
			{
				type _check = ValidateRecursiveSchema<typeof ObjectRecursive>;
			}

			type XSchema = typeof ObjectRecursive.info.x;
			type Field2 = XSchema extends FieldSchema<infer Kind, infer Types>
				? ApplyKindInput<TreeNodeFromImplicitAllowedTypes<Types>, Kind, false>
				: "Not a FieldSchema";
			type XTypes = XSchema extends System_Unsafe.FieldSchemaUnsafe<infer Kind, infer Types>
				? Types
				: "Not A System_Unsafe.FieldSchemaUnsafe";
			type Field3 = TreeNodeFromImplicitAllowedTypes<XTypes>;
			type Field4 = FlexListToUnion<XTypes>;
			type _check1 = requireTrue<areSafelyAssignable<Field3, ObjectRecursive>>;
			type _check2 = requireTrue<areSafelyAssignable<Field4, typeof ObjectRecursive>>;

			type Insertable = InsertableTreeNodeFromImplicitAllowedTypes<typeof ObjectRecursive>;
			type _checkInsertable = requireTrue<areSafelyAssignable<Insertable, ObjectRecursive>>;
			type Constructable = NodeFromSchema<typeof ObjectRecursive>;
			type _checkConstructable = requireTrue<
				areSafelyAssignable<Constructable, ObjectRecursive>
			>;
			type Child = ObjectRecursive["x"];
			type _checkChild = requireTrue<areSafelyAssignable<Child, ObjectRecursive | undefined>>;
			type Constructor = ConstructorParameters<typeof ObjectRecursive>;
			type _checkConstructor = requireTrue<
				areSafelyAssignable<
					Constructor,
					[
						| {
								readonly x?: ObjectRecursive;
						  }
						| InternalTreeNode,
					]
				>
			>;

			const tree = hydrate(ObjectRecursive, new ObjectRecursive({ x: undefined }));

			const data = Reflect.ownKeys(tree);
			// TODO: are empty optional fields supposed to show up as keys in simple-tree? They currently are included, but maybe thats a bug?
			// Currently optional fields must be provided explicitly when constructing nodes, but this is planned to change (with default field defaults), which will make it seem less like the should be included.
			// Additionally all the lower level abstractions omit empty fields when iterating (especially map nodes which would be infinite if they didn't): if this layer is supposed to differ it should be explicit about it.
			assert.deepEqual(data, ["x"]);

			tree.x = new ObjectRecursive({ x: undefined });

			tree.x = tree.x?.x?.x?.x ?? new ObjectRecursive({ x: undefined });

			const tree2 = hydrate(
				ObjectRecursive,
				new ObjectRecursive({ x: new ObjectRecursive({ x: undefined }) }),
			);
		});

		it("object with required recursive field", () => {
			class ObjectRecursive extends schemaFactory.objectRecursive("Object", {
				x: SchemaFactory.requiredRecursive([() => ObjectRecursive, SchemaFactory.number]),
			}) {}
			{
				type _check = ValidateRecursiveSchema<typeof ObjectRecursive>;
			}

			type XSchema = typeof ObjectRecursive.info.x;
			type Field2 = XSchema extends FieldSchema<infer Kind, infer Types>
				? ApplyKindInput<TreeNodeFromImplicitAllowedTypes<Types>, Kind, false>
				: "Not a FieldSchema";
			type XTypes = XSchema extends System_Unsafe.FieldSchemaUnsafe<infer Kind, infer Types>
				? Types
				: "Not A System_Unsafe.FieldSchemaUnsafe";
			type Field3 = TreeNodeFromImplicitAllowedTypes<XTypes>;
			type Field4 = FlexListToUnion<XTypes>;
			type _check1 = requireTrue<areSafelyAssignable<Field3, ObjectRecursive | number>>;
			type _check2 = requireTrue<
				areSafelyAssignable<Field4, typeof ObjectRecursive | typeof SchemaFactory.number>
			>;

			type Insertable = InsertableTreeNodeFromImplicitAllowedTypes<typeof ObjectRecursive>;
			type _checkInsertable = requireTrue<areSafelyAssignable<Insertable, ObjectRecursive>>;
			type Constructable = NodeFromSchema<typeof ObjectRecursive>;
			type _checkConstructable = requireTrue<
				areSafelyAssignable<Constructable, ObjectRecursive>
			>;
			type Child = ObjectRecursive["x"];
			type _checkChild = requireTrue<areSafelyAssignable<Child, ObjectRecursive | number>>;
			type Constructor = ConstructorParameters<typeof ObjectRecursive>;
			type _checkConstructor = requireTrue<
				areSafelyAssignable<
					Constructor,
					[
						| {
								readonly x: ObjectRecursive | number;
						  }
						| InternalTreeNode,
					]
				>
			>;
			type _checkConstructor2 = requireFalse<
				areSafelyAssignable<
					Constructor,
					[
						| {
								readonly x?: ObjectRecursive | number;
						  }
						| InternalTreeNode,
					]
				>
			>;

			const tree = hydrate(
				ObjectRecursive,
				new ObjectRecursive({ x: new ObjectRecursive({ x: 42 }) }),
			);
		});

		it("other under recursive object", () => {
			class Other extends schemaFactory.object("Other", {
				y: schemaFactory.number,
			}) {}
			class ObjectRecursive extends schemaFactory.objectRecursive("Object", {
				x: schemaFactory.optionalRecursive([() => ObjectRecursive]),
				a: Other,
				b: [Other],
				c: [() => Other],
				d: schemaFactory.optional(Other),
				e: schemaFactory.optional([() => Other]),
			}) {}
			{
				type _check = ValidateRecursiveSchema<typeof ObjectRecursive>;
			}

			// Explicit construction under recursive type
			const tree2 = hydrate(
				ObjectRecursive,
				new ObjectRecursive({
					x: undefined,
					a: new Other({ y: 5 }),
					b: new Other({ y: 5 }),
					c: new Other({ y: 5 }),
					d: new Other({ y: 5 }),
					e: new Other({ y: 5 }),
				}),
			);

			// implicit construction under recursive type
			const tree3 = hydrate(
				ObjectRecursive,
				new ObjectRecursive({
					x: undefined,
					a: { y: 5 },
					b: { y: 5 },
					c: { y: 5 },
					d: { y: 5 },
					e: { y: 5 },
				}),
			);
		});

		it("array under recursive object", () => {
			class Other extends schemaFactory.array("Other", schemaFactory.number) {}
			class ObjectRecursive extends schemaFactory.objectRecursive("Object", {
				x: schemaFactory.optionalRecursive([() => ObjectRecursive]),
				a: Other,
				b: [Other],
				c: [() => Other],
				d: schemaFactory.optional(Other),
				e: schemaFactory.optional([() => Other]),
			}) {}
			{
				type _check = ValidateRecursiveSchema<typeof ObjectRecursive>;
			}

			// Explicit construction under recursive type
			const tree2 = hydrate(
				ObjectRecursive,
				new ObjectRecursive({
					x: undefined,
					a: new Other([5]),
					b: new Other([5]),
					c: new Other([5]),
					d: new Other([5]),
					e: new Other([5]),
				}),
			);

			// implicit construction under recursive type
			const tree3 = hydrate(
				ObjectRecursive,
				new ObjectRecursive({
					x: undefined,
					a: [5],
					b: [5],
					c: [5],
					d: [5],
					e: [5],
				}),
			);
		});

		it("object nested construction", () => {
			class ObjectRecursive extends schemaFactory.objectRecursive("Object", {
				x: schemaFactory.optionalRecursive([() => ObjectRecursive]),
			}) {}
			{
				type _check = ValidateRecursiveSchema<typeof ObjectRecursive>;
			}

			{
				const field = ObjectRecursive.info.x;
				type Field = typeof field;
				type IC = (typeof ObjectRecursive)["implicitlyConstructable"];
				type Xa = System_Unsafe.TreeFieldFromImplicitFieldUnsafe<Field>;
				type Xb = System_Unsafe.InsertableTreeFieldFromImplicitFieldUnsafe<Field>;

				type AllowedTypes2 = Field["allowedTypes"];
				type X2a = System_Unsafe.TreeNodeFromImplicitAllowedTypesUnsafe<AllowedTypes2>;
				type X2b =
					System_Unsafe.InsertableTreeNodeFromImplicitAllowedTypesUnsafe<AllowedTypes2>;
			}

			const tree = hydrate(ObjectRecursive, new ObjectRecursive({ x: undefined }));

			tree.x = new ObjectRecursive({ x: undefined });
			// tree.x = new ObjectRecursive({ x: { x: undefined } });
			// tree.x = new ObjectRecursive({ x: { x: { x: { x: { x: undefined } } } } });

			tree.x = new ObjectRecursive({ x: undefined });
			tree.x = new ObjectRecursive({ x: new ObjectRecursive({ x: undefined }) });
			tree.x = new ObjectRecursive({
				x: new ObjectRecursive({ x: new ObjectRecursive({ x: undefined }) }),
			});

			tree.x = tree.x?.x?.x?.x ?? new ObjectRecursive({ x: undefined });
		});

		it("co-recursive objects with implicit field", () => {
			class A extends schemaFactory.objectRecursive("A", {
				a: schemaFactory.optionalRecursive([() => B]),
			}) {}
			{
				type _check = ValidateRecursiveSchema<typeof A>;
			}

			class B extends schemaFactory.object("B", {
				// Implicit required field
				b: A,
			}) {}

			{
				const tree = hydrate(B, { b: new A({ a: undefined }) });
				assert.equal(tree.b.a, undefined);
			}

			{
				const tree = hydrate(B, new B({ b: new A({ a: undefined }) }));
				assert.equal(tree.b.a, undefined);
			}

			{
				const tree = hydrate(A, new A({ a: undefined }));
				assert.equal(tree.a, undefined);
			}

			{
				const tree = hydrate(A, new A({ a: new B({ b: new A({ a: undefined }) }) }));
				assert.equal(tree.a!.b.a, undefined);
			}

			{
				const tree = hydrate(A, new A({ a: { b: new A({ a: undefined }) } }));
				assert.equal(tree.a!.b.a, undefined);
			}
		});

		it("co-recursive objects with explicit non-recursive field", () => {
			class A extends schemaFactory.objectRecursive("A", {
				a: schemaFactory.optionalRecursive([() => B]),
			}) {}
			{
				type _check = ValidateRecursiveSchema<typeof A>;
			}

			class B extends schemaFactory.object("B", {
				b: schemaFactory.optional(A),
			}) {}

			{
				const tree = hydrate(B, { b: new A({ a: undefined }) });
				assert.equal(tree.b!.a, undefined);
			}

			{
				const tree = hydrate(B, new B({ b: new A({ a: undefined }) }));
				assert.equal(tree.b!.a, undefined);
			}

			{
				const tree = hydrate(A, new A({ a: undefined }));
				assert.equal(tree.a, undefined);
			}

			{
				const tree = hydrate(A, new A({ a: new B({ b: new A({ a: undefined }) }) }));
				assert.equal(tree.a!.b!.a, undefined);
			}

			{
				const tree = hydrate(A, new A({ a: { b: new A({ a: undefined }) } }));
				assert.equal(tree.a!.b!.a, undefined);
			}
		});

		it("recursive object with implicit recursive field", () => {
			class A extends schemaFactory.objectRecursive("A", {
				a: [() => B, schemaFactory.number],
			}) {}
			{
				type _check = ValidateRecursiveSchema<typeof A>;
			}

			class B extends schemaFactory.object("B", {
				b: schemaFactory.optional(A),
			}) {}

			{
				const tree = hydrate(B, { b: new A({ a: 5 }) });
				assert.equal(tree.b!.a, 5);
			}

			{
				const tree = hydrate(A, new A({ a: 5 }));
				assert.equal(tree.a, 5);
			}

			{
				const tree = hydrate(A, new A({ a: new B({ b: new A({ a: 6 }) }) }));
				assert.equal((tree.a as B).b!.a, 6);
			}
		});

		it("Node schema metadata - beta", () => {
			const factory = new SchemaFactoryBeta("");
			class Foo extends factory.objectRecursive(
				"Foo",
				{ bar: [() => Foo] },
				{
					metadata: {
						description: "A recursive object called Foo",
						custom: { baz: true },
					},
				},
			) {}

<<<<<<< HEAD
			// Ensure `Foo.metadata` is typed as we expect, and we can access its fields without casting.
			const baz = Foo.metadata.custom?.baz;
			type _check1 = requireTrue<areSafelyAssignable<typeof baz, true | undefined>>; // TODO:fix: should be just true

			assert.deepEqual(Foo.metadata as unknown, {
				description: "A recursive object called Foo",
				custom: { baz: true },
			});
=======
			const custom = Foo.metadata.custom;

			// Currently it is impossible to have required custom metadata: it always includes undefined as an option.
			// TODO: having a way to make metadata required would be nice.
			type _check1 = requireTrue<
				areSafelyAssignable<typeof custom, { baz: true } | undefined>
			>;
			assert(custom !== undefined);

			// Ensure `Foo.metadata` is typed as we expect, and we can access its fields without casting.
			const baz = custom.baz;

			type _check2 = requireTrue<areSafelyAssignable<typeof baz, true>>;

			// This must be checked after the types are checked to avoid it narrowing and making the type checks above not test anything.
			assert.deepEqual(Foo.metadata, {
				description: "A recursive object called Foo",
				custom: { baz: true },
			});
		});

		it("Node schema metadata - alpha", () => {
			const factory = new SchemaFactoryAlpha("");
			class Foo extends factory.objectRecursive(
				"Foo",
				{ bar: [() => Foo] },
				{
					metadata: {
						description: "A recursive object called Foo",
						custom: { baz: true },
					},
				},
			) {}

			const custom = Foo.metadata.custom;

			// Currently it is impossible to have required custom metadata: it always includes undefined as an option.
			// TODO: having a way to make metadata required would be nice.
			type _check1 = requireTrue<
				areSafelyAssignable<typeof custom, { baz: true } | undefined>
			>;
			assert(custom !== undefined);

			// Ensure `Foo.metadata` is typed as we expect, and we can access its fields without casting.
			const baz = custom.baz;

			type _check2 = requireTrue<areSafelyAssignable<typeof baz, true>>;

			// This must be checked after the types are checked to avoid it narrowing and making the type checks above not test anything.
			assert.deepEqual(Foo.metadata, {
				description: "A recursive object called Foo",
				custom: { baz: true },
			});
>>>>>>> 86a249c6
		});
	});
	describe("ValidateRecursiveSchema", () => {
		it("Valid cases", () => {
			{
				class Test extends schemaFactory.arrayRecursive("Test", [() => Test]) {}
				type _check = ValidateRecursiveSchema<typeof Test>;
			}

			{
				class Test extends schemaFactory.objectRecursive("Test", {
					x: schemaFactory.optionalRecursive([() => Test]),
				}) {}
				type _check = ValidateRecursiveSchema<typeof Test>;
			}

			{
				class Test extends schemaFactory.mapRecursive("Test", [() => Test]) {}
				type _check = ValidateRecursiveSchema<typeof Test>;
			}
		});

		it("Valid cases: SchemaFactoryAlpha", () => {
			const factoryAlpha = new SchemaFactoryAlpha("");

			{
				class Test extends factoryAlpha.arrayRecursive("Test", [() => Test]) {}
				type _check = ValidateRecursiveSchema<typeof Test>;
			}

			{
				class Test extends factoryAlpha.objectRecursive("Test", {
					x: factoryAlpha.optionalRecursive([() => Test]),
				}) {}
				type _check = ValidateRecursiveSchema<typeof Test>;
			}

			{
				class Test extends factoryAlpha.mapRecursive("Test", [() => Test]) {}
				type _check = ValidateRecursiveSchema<typeof Test>;
			}
		});

		it("Valid cases: annotated", () => {
			const factory = new SchemaFactoryAlpha("");
			{
				class Test extends factory.arrayRecursive(
					"Test",
					SchemaFactoryAlpha.typesRecursive([{ type: () => Test, metadata: {} }]),
				) {}
				type _check = ValidateRecursiveSchema<typeof Test>;
			}

			{
				class Test extends factory.objectRecursive("Test", {
					x: SchemaFactoryAlpha.optionalRecursive(
						SchemaFactoryAlpha.typesRecursive([{ type: () => Test, metadata: {} }]),
					),
				}) {}
				type _check = ValidateRecursiveSchema<typeof Test>;
			}

			{
				class Test extends factory.mapRecursive(
					"Test",
					SchemaFactoryAlpha.typesRecursive([{ type: () => Test, metadata: {} }]),
				) {}
				type _check = ValidateRecursiveSchema<typeof Test>;
				const t = new Test({ x: new Test({ y: new Test({}) }) });
			}
		});

		it("Valid cases: staged", () => {
			const factory = new SchemaFactoryAlpha("");
			{
				class Test extends factory.arrayRecursive(
					"Test",
					SchemaFactoryAlpha.typesRecursive([SchemaFactoryAlpha.stagedRecursive(() => Test)]),
				) {}
				type _check = ValidateRecursiveSchema<typeof Test>;
			}

			{
				class Test extends factory.objectRecursive("Test", {
					x: SchemaFactoryAlpha.optionalRecursive(
						SchemaFactoryAlpha.typesRecursive([
							SchemaFactoryAlpha.stagedRecursive(() => Test),
						]),
					),
				}) {}
				type _check = ValidateRecursiveSchema<typeof Test>;
			}

			{
				class Test extends factory.mapRecursive(
					"Test",
					SchemaFactoryAlpha.typesRecursive([SchemaFactoryAlpha.stagedRecursive(() => Test)]),
				) {}
				type _check = ValidateRecursiveSchema<typeof Test>;
			}
		});

		it("Malformed cases: annotated", () => {
			const factory = new SchemaFactoryAlpha("");
			{
				class Test extends factory.arrayRecursive("Test", [
					{ type: () => Test, metadata: {} },
				]) {}
				// @ts-expect-error Malformed annotation
				type _check = ValidateRecursiveSchema<typeof Test>;
			}

			{
				class Test extends factory.objectRecursive("Test", {
					x: SchemaFactoryAlpha.optionalRecursive([{ type: () => Test, metadata: {} }]),
				}) {}
				// @ts-expect-error Malformed annotation
				type _check = ValidateRecursiveSchema<typeof Test>;
			}

			{
				class Test extends factory.mapRecursive("Test", [
					{ type: () => Test, metadata: {} },
				]) {}
				// @ts-expect-error Malformed annotation
				type _check = ValidateRecursiveSchema<typeof Test>;
			}
		});

		it("Valid cases: non-recursive child", () => {
			// While ValidateRecursiveSchema is intended only for recursive schema,
			// it needs to be able to handle non-recursive children under a recursive schema.
			// To simplify testing that, this test just checks some non-recursive cases.

			const factory = new SchemaFactory("");
			{
				class Test extends factory.arrayRecursive("Test", [() => factory.null]) {}
				type _check = ValidateRecursiveSchema<typeof Test>;
			}

			{
				class Test extends factory.objectRecursive("Test", {
					x: factory.optional([() => factory.null]),
				}) {}

				type _check = ValidateRecursiveSchema<typeof Test>;
			}

			{
				class Test extends factory.mapRecursive("Test", [() => factory.null]) {}
				type _check = ValidateRecursiveSchema<typeof Test>;
			}
		});

		it("Valid cases: alpha APIs non-recursive child", () => {
			// While ValidateRecursiveSchema is intended only for recursive schema,
			// it needs to be able to handle non-recursive children under a recursive schema.
			// To simplify testing that, this test just checks some non-recursive cases.

			const factory = new SchemaFactoryAlpha("");
			{
				class Test extends factory.arrayRecursive("Test", [() => factory.null]) {}
				type _check = ValidateRecursiveSchema<typeof Test>;
			}

			{
				class Test extends factory.objectRecursive("Test", {
					x: factory.optional([() => factory.null]),
				}) {}
				type _check = ValidateRecursiveSchema<typeof Test>;
			}

			{
				class Test extends factory.mapRecursive("Test", [() => factory.null]) {}
				type _check = ValidateRecursiveSchema<typeof Test>;
			}
		});

		it("Invalid cases", () => {
			// These are type tests and expected to fail during compilation
			// eslint-disable-next-line no-constant-condition
			if (false) {
				{
					// @ts-expect-error Missing [] around allowed types.
					class Test extends schemaFactory.arrayRecursive("Test", () => Test) {}
					// @ts-expect-error Missing [] around allowed types.
					type _check = ValidateRecursiveSchema<typeof Test>;
				}

				{
					// @ts-expect-error Objects take a record type with fields, not a field directly.
					class Test extends schemaFactory.objectRecursive(
						"Test",
						// @ts-expect-error Objects take a record type with fields, not a field directly.
						schemaFactory.optionalRecursive([() => Test]),
					) {}
					// @ts-expect-error Objects take a record type with fields, not a field directly.
					type _check = ValidateRecursiveSchema<typeof Test>;
				}

				{
					// @ts-expect-error 'MapRecursive' is referenced directly or indirectly in its own base expression.
					class MapRecursive extends schemaFactory.mapRecursive(
						"Test",
						// @ts-expect-error Maps accept allowed types, not field schema.
						schemaFactory.optionalRecursive([() => MapRecursive]),
					) {}
					// @ts-expect-error Maps accept allowed types, not field schema.
					type _check = ValidateRecursiveSchema<typeof MapRecursive>;
				}

				const factoryAlpha = new SchemaFactoryAlpha("");
				{
					class Test extends factoryAlpha.arrayRecursive("Test", [
						{ wrong: () => Test, metadata: {} },
					]) {}
					// @ts-expect-error This is malformed, and should fail
					type _check = ValidateRecursiveSchema<typeof Test>;
				}
			}

			{
				class Test extends schemaFactory.arrayRecursive("Test", [() => {}]) {}
				// @ts-expect-error referenced type not a schema.
				type _check = ValidateRecursiveSchema<typeof Test>;
			}

			{
				class Test extends schemaFactory.arrayRecursive("Test", [() => ({ Test })]) {}
				// @ts-expect-error referenced type not a schema.
				type _check = ValidateRecursiveSchema<typeof Test>;
			}
		});

		it("AllowUnused", () => {
			{
				class Test extends schemaFactory.arrayRecursive("Test", [() => Test]) {}
				allowUnused<ValidateRecursiveSchema<typeof Test>>();
			}

			{
				class Test extends schemaFactory.arrayRecursive("Test", [() => {}]) {}
				// @ts-expect-error referenced type not a schema.
				allowUnused<ValidateRecursiveSchema<typeof Test>>();
			}

			{
				class Test extends schemaFactory.arrayRecursive("Test", [() => ({ Test })]) {}
				// @ts-expect-error referenced type not a schema.
				type _check = ValidateRecursiveSchema<typeof Test>;
			}
		});

		it("Invalid undetected case ", () => {
			// Any should be rejected to help ensure builds which allow implicit any allowed error on schema which implicitly produce `any`.
			{
				// eslint-disable-next-line @typescript-eslint/no-explicit-any
				type _check = ValidateRecursiveSchema<any>;
			}
		});
	});

	describe("arrayRecursive", () => {
		it("simple", () => {
			class ArrayRecursive extends schemaFactory.arrayRecursive("List", [
				() => ArrayRecursive,
			]) {}
			{
				type _check = ValidateRecursiveSchema<typeof ArrayRecursive>;
			}
			// Explicit constructor call
			{
				const data: ArrayRecursive = hydrate(ArrayRecursive, new ArrayRecursive([]));
				assert.deepEqual([...data], []);
			}
			// Nested
			{
				const data: ArrayRecursive = hydrate(
					ArrayRecursive,
					new ArrayRecursive([new ArrayRecursive([])]),
				);
				assert.equal(data.length, 1);
				assert.deepEqual([...data[0]], []);

				type T = InsertableTreeNodeFromImplicitAllowedTypes<typeof ArrayRecursive>;
				// @ts-expect-error ListRecursive should not be implicitly constructable (for now).
				const _check: T = [];
				// Only explicitly constructed recursive lists are currently allowed:
				type _check = requireTrue<areSafelyAssignable<T, ArrayRecursive>>;

				data.insertAtEnd(new ArrayRecursive([]));

				data[0].insertAtEnd(new ArrayRecursive([]));
			}
		});

		it("co-recursive", () => {
			class A extends schemaFactory.arrayRecursive("A", [() => B]) {}
			{
				type _check = ValidateRecursiveSchema<typeof A>;
			}
			class B extends schemaFactory.arrayRecursive("B", A) {}
			{
				type _check = ValidateRecursiveSchema<typeof B>;
			}
			// Explicit constructor call
			{
				const data: A = hydrate(A, new A([]));
				assert.deepEqual([...data], []);
			}
		});

		it("co-recursive with object", () => {
			class A extends schemaFactory.arrayRecursive("A", [() => B]) {}
			{
				type _check = ValidateRecursiveSchema<typeof A>;
			}
			class B extends schemaFactory.objectRecursive("B", { x: A }) {}
			{
				type _check = ValidateRecursiveSchema<typeof B>;
			}
			// Explicit constructor call
			{
				const data: A = hydrate(A, new A([]));
				assert.deepEqual([...data], []);
			}
		});

		it("co-recursive with object first", () => {
			class B extends schemaFactory.objectRecursive("B", { x: [() => A] }) {}
			{
				type _check = ValidateRecursiveSchema<typeof B>;
			}
			// It is interesting this compiles using "array" and does not need to be "arrayRecursive".
			// It is unclear if this should be considered supported, but it is currently working.
			// TODO: Determine exactly which cases like this work, why, and document they are supported.
			class A extends schemaFactory.array("A", B) {}
			// Explicit constructor call
			{
				const data: A = hydrate(A, new A([]));
				assert.deepEqual([...data], []);
			}
		});

		it("co-recursive object with out of line non-lazy subclassed array", () => {
			class TheArray extends schemaFactory.arrayRecursive("FooList", [() => Foo]) {}
			{
				type _check = ValidateRecursiveSchema<typeof TheArray>;
			}
			class Foo extends schemaFactory.objectRecursive("Foo", {
				fooList: TheArray,
			}) {}
			{
				type _check = ValidateRecursiveSchema<typeof Foo>;
			}
		});

		it("recursive with subclassed array", () => {
			class FooList extends schemaFactory.arrayRecursive("FooList", [() => FooList]) {}
		});

		it("Node schema metadata", () => {
			const factory = new SchemaFactoryAlpha("");

			class Foo extends factory.arrayRecursive("FooList", [() => Foo], {
				metadata: {
					description: "A recursive list",
					custom: { baz: true },
				},
			}) {}
			{
				type _check = ValidateRecursiveSchema<typeof Foo>;
			}

			assert.deepEqual(Foo.metadata, {
				description: "A recursive list",
				custom: { baz: true },
			});

			// Ensure `Foo.metadata` is typed as we expect, and we can access its fields without casting.
			const baz = Foo.metadata.custom.baz;
			type _check1 = requireTrue<areSafelyAssignable<typeof baz, true>>;
		});
	});

	describe("mapRecursive", () => {
		class MapRecursive extends schemaFactory.mapRecursive("Map", [() => MapRecursive]) {}
		{
			type _check = ValidateRecursiveSchema<typeof MapRecursive>;
		}

		it("basic use", () => {
			const node = hydrate(MapRecursive, new MapRecursive([]));
			const data = [...node];
			assert.deepEqual(data, []);

			// Nested
			{
				type TInsert = InsertableTreeNodeFromImplicitAllowedTypes<typeof MapRecursive>;
				const _check: TInsert = new MapRecursive([]);

				// Only explicitly constructed recursive maps are currently allowed:
				type _check1 = requireTrue<areSafelyAssignable<TInsert, MapRecursive>>;

				// Check constructor
				type TBuild = NodeBuilderData<typeof MapRecursive>;
				type _check2 = requireAssignableTo<MapRecursive, TBuild>;
				type _check3 = requireAssignableTo<[], TBuild>;
				type _check4 = requireAssignableTo<[[string, TInsert]], TBuild>;
			}

			node.set("x", new MapRecursive([]));

			node.get("x")?.set("x", new MapRecursive(new Map()));
		});

		it("constructors", () => {
			const fromIterator = new MapRecursive([["x", new MapRecursive()]]);
			const fromMap = new MapRecursive(new Map([["x", new MapRecursive()]]));
			const fromObject = new MapRecursive({ x: new MapRecursive() });

			const fromNothing = new MapRecursive();
			const fromUndefined = new MapRecursive(undefined);

			// If supporting implicit construction, these would work:
			// @ts-expect-error Implicit construction disabled
			const fromNestedNeverArray = new MapRecursive({ x: [] });
			// @ts-expect-error Implicit construction disabled
			const fromNestedObject = new MapRecursive({ x: { x: [] } });
		});

		it("Node schema metadata", () => {
			const factory = new SchemaFactoryAlpha("");

			class Foo extends factory.mapRecursive("Foo", [() => Foo], {
				metadata: {
					description: "A recursive map",
					custom: { baz: true },
				},
			}) {}
			{
				type _check = ValidateRecursiveSchema<typeof Foo>;
			}

			assert.deepEqual(Foo.metadata, {
				description: "A recursive map",
				custom: { baz: true },
			});

			// Ensure `Foo.metadata` is typed as we expect, and we can access its fields without casting.
			const baz = Foo.metadata.custom.baz;
			type _check1 = requireTrue<areSafelyAssignable<typeof baz, true>>;
		});
	});

	describe("recordRecursive", () => {
		const schemaFactoryAlpha = new SchemaFactoryAlpha("recursive");
		class RecordRecursive extends schemaFactoryAlpha.recordRecursive("Record", [
			() => RecordRecursive,
		]) {}
		{
			type _check = ValidateRecursiveSchema<typeof RecordRecursive>;
		}

		it("basic use", () => {
			const node = hydrate(RecordRecursive, new RecordRecursive({}));
			const data = [...node];
			assert.deepEqual(data, []);

			// Nested
			{
				type TInsert = InsertableTreeNodeFromImplicitAllowedTypes<typeof RecordRecursive>;
				const _check: TInsert = new RecordRecursive({});

				// Only explicitly constructed recursive maps are currently allowed:
				type _check1 = requireTrue<areSafelyAssignable<TInsert, RecordRecursive>>;

				// Check constructor
				type TBuild = NodeBuilderData<typeof RecordRecursive>;
				type _check2 = requireAssignableTo<RecordRecursive, TBuild>;
				// eslint-disable-next-line @typescript-eslint/no-empty-object-type, @typescript-eslint/ban-types
				type _check3 = requireAssignableTo<{}, TBuild>;
				type _check4 = requireAssignableTo<{ a: RecordRecursive }, TBuild>;
				type _check5 = requireAssignableTo<Record<string, TInsert>, TBuild>;
			}

			node.x = new RecordRecursive();
			node.x.x = new RecordRecursive({});

			// This should not build, but it does.
			assert.throws(() => {
				node.y.x.z.q = new RecordRecursive({});
			}, validateTypeError("Cannot read properties of undefined (reading 'x')"));
		});

		it("constructors", () => {
			const fromObject = new RecordRecursive({ x: new RecordRecursive() });
			const fromNothing = new RecordRecursive();
			const fromUndefined = new RecordRecursive(undefined);

			// If supporting implicit construction, these would typ check:
			// @ts-expect-error Implicit construction disabled
			const fromNestedNeverArray = new RecordRecursive({ x: {} });
			// @ts-expect-error Implicit construction disabled
			const fromNestedObject = new RecordRecursive({ x: { x: {} } });
		});

		it("Node schema metadata", () => {
			const factory = new SchemaFactoryAlpha("");

			class Foo extends factory.recordRecursive("Foo", [() => Foo], {
				metadata: {
					description: "A recursive record",
					custom: { baz: true },
				},
			}) {}
			{
				type _check = ValidateRecursiveSchema<typeof Foo>;
			}

			assert.deepEqual(Foo.metadata, {
				description: "A recursive record",
				custom: { baz: true },
			});

			// Ensure `Foo.metadata` is typed as we expect, and we can access its fields without casting.
			const baz = Foo.metadata.custom.baz;
			type _check1 = requireTrue<areSafelyAssignable<typeof baz, true>>;
		});
	});

	/**
	 * Test various recursive object node cases with persisted metadata.
	 */
	it("Node schema persisted metadata", () => {
		// Example persistedMetadata containing a mix of primitives and objects
		const persistedMetadata = {
			a: "test",
			anObject: { baz: true },
		};

		// Test adding persistedMetadata to a recursive array schema
		const factory = new SchemaFactoryAlpha("");
		class Foos extends factory.arrayRecursive("Foos", [() => Foos], { persistedMetadata }) {}
		{
			type _check = ValidateRecursiveSchema<typeof Foos>;
		}
		assert.deepEqual(Foos.persistedMetadata, persistedMetadata);

		// Test adding persistedMetadata to a recursive object schema
		class Foo extends factory.objectRecursive(
			"Foo",
			{ fooList: [() => Foo] },
			{ persistedMetadata },
		) {}
		{
			type _check = ValidateRecursiveSchema<typeof Foo>;
		}
		assert.deepEqual(Foo.persistedMetadata, persistedMetadata);

		// Test adding persistedMetadata to a recursive map schema
		class FooMap extends factory.mapRecursive("FooMap", [() => FooMap], {
			persistedMetadata,
		}) {}
		{
			type _check = ValidateRecursiveSchema<typeof FooMap>;
		}
		assert.deepEqual(FooMap.persistedMetadata, persistedMetadata);
	});

	it("recursive under non-recursive", () => {
		class ArrayRecursive extends schemaFactory.arrayRecursive("List", [
			() => ArrayRecursive,
		]) {}
		{
			type _check = ValidateRecursiveSchema<typeof ArrayRecursive>;
		}
		class Root extends schemaFactory.object("Root", {
			r: ArrayRecursive,
		}) {}

		const r = hydrate(Root, { r: new ArrayRecursive([]) });
		assert.deepEqual([...r.r], []);
	});

	describe("typesRecursive", () => {
		it("minimal use", () => {
			const ref = () => SchemaFactoryAlpha.number;
			const types = SchemaFactoryAlpha.typesRecursive([ref]);

			allowUnused<requireAssignableTo<typeof types, ImplicitAllowedTypes>>();
			allowUnused<requireAssignableTo<typeof types, AllowedTypes>>();

			allowUnused<
				requireTrue<
					areSafelyAssignable<
						typeof types,
						AllowedTypesFull<
							readonly [AnnotatedAllowedType<() => typeof SchemaFactoryAlpha.number>]
						>
					>
				>
			>();
		});

		it("minimal use: already staged", () => {
			const ref = {
				type: () => SchemaFactoryAlpha.number,
				metadata: {},
			} satisfies AnnotatedAllowedType;
			const types = SchemaFactoryAlpha.typesRecursive([ref]);
			allowUnused<requireAssignableTo<typeof types, ImplicitAllowedTypes>>();
			allowUnused<requireAssignableTo<typeof types, AllowedTypes>>();

			allowUnused<
				requireTrue<
					areSafelyAssignable<
						typeof types,
						AllowedTypesFull<
							readonly [AnnotatedAllowedType<() => typeof SchemaFactoryAlpha.number>]
						>
					>
				>
			>();
		});

		it("recursive unannotated", () => {
			const factory = new SchemaFactoryAlpha("");

			// No "types" wrapper
			{
				class Recursive extends factory.arrayRecursive("Recursive", [() => Recursive]) {}
				type _check = ValidateRecursiveSchema<typeof Recursive>;
			}

			//  "types" wrapper
			{
				class Recursive extends factory.arrayRecursive(
					"Recursive",
					SchemaFactoryAlpha.typesRecursive([() => Recursive]),
				) {}

				type _check = ValidateRecursiveSchema<typeof Recursive>;

				const node = new Recursive([]);
			}
		});

		it("recursive annotated", () => {
			const factory = new SchemaFactoryAlpha("");

			// Missing "types" wrapper
			{
				class Recursive extends factory.arrayRecursive("Recursive", [
					{ type: () => Recursive, metadata: {} },
				]) {}

				// @ts-expect-error Missing types wrapper
				type _check = ValidateRecursiveSchema<typeof Recursive>;
			}

			{
				class Recursive extends factory.arrayRecursive(
					"Recursive",
					SchemaFactoryAlpha.typesRecursive([{ type: () => Recursive, metadata: {} }]),
				) {}

				type _check = ValidateRecursiveSchema<typeof Recursive>;

				const node = new Recursive([]);
			}
		});
	});

	describe("stagedRecursive", () => {
		it("minimal use", () => {
			const ref = () => SchemaFactoryAlpha.number;
			const staged = SchemaFactoryAlpha.stagedRecursive(ref);
			allowUnused<
				requireAssignableTo<
					typeof staged,
					AnnotatedAllowedType<() => System_Unsafe.TreeNodeSchemaUnsafe>
				>
			>();

			allowUnused<
				requireAssignableTo<typeof staged, AnnotatedAllowedType<() => TreeNodeSchema>>
			>();

			allowUnused<
				requireTrue<
					areSafelyAssignable<
						typeof staged,
						AnnotatedAllowedType<() => typeof SchemaFactoryAlpha.number>
					>
				>
			>();
		});

		it("minimal use: already staged", () => {
			const ref = {
				type: () => SchemaFactoryAlpha.number,
				metadata: {},
			} satisfies AnnotatedAllowedType;
			const staged = SchemaFactoryAlpha.stagedRecursive(ref);
			allowUnused<requireAssignableTo<typeof staged, AnnotatedAllowedType>>();

			allowUnused<
				requireAssignableTo<typeof staged, AnnotatedAllowedType<() => TreeNodeSchema>>
			>();

			allowUnused<
				requireTrue<
					areSafelyAssignable<
						typeof staged,
						AnnotatedAllowedType<() => typeof SchemaFactoryAlpha.number>
					>
				>
			>();
		});

		it("recursive annotated", () => {
			const factory = new SchemaFactoryAlpha("");

			// Missing "types" wrapper
			{
				class Recursive extends factory.arrayRecursive("Recursive", [
					{ type: () => Recursive, metadata: {} },
				]) {}

				// @ts-expect-error Missing types wrapper
				type _check = ValidateRecursiveSchema<typeof Recursive>;
			}

			{
				class Recursive extends factory.arrayRecursive(
					"Recursive",
					SchemaFactoryAlpha.typesRecursive([{ type: () => Recursive, metadata: {} }]),
				) {}

				type _check = ValidateRecursiveSchema<typeof Recursive>;

				const node = new Recursive([]);
			}
		});

		it("recursive staged", () => {
			const factory = new SchemaFactoryAlpha("");

			// Missing "types" wrapper
			{
				class Recursive extends factory.arrayRecursive("Recursive", [
					SchemaFactoryAlpha.stagedRecursive(() => Recursive),
				]) {}

				// @ts-expect-error Missing types wrapper
				type _check = ValidateRecursiveSchema<typeof Recursive>;
			}

			{
				class Recursive extends factory.arrayRecursive(
					"Recursive",
					SchemaFactoryAlpha.typesRecursive([
						SchemaFactoryAlpha.stagedRecursive(() => Recursive),
					]),
				) {}

				type _check = ValidateRecursiveSchema<typeof Recursive>;
			}
		});

		it("recursive staged annotated", () => {
			const factory = new SchemaFactoryAlpha("");

			// Missing "types" wrapper
			{
				class Recursive extends factory.arrayRecursive("Recursive", [
					SchemaFactoryAlpha.stagedRecursive({ type: () => Recursive, metadata: {} }),
				]) {}

				// @ts-expect-error Missing types wrapper
				type _check = ValidateRecursiveSchema<typeof Recursive>;
			}

			{
				class Recursive extends factory.arrayRecursive(
					"Recursive",
					SchemaFactoryAlpha.typesRecursive([
						SchemaFactoryAlpha.stagedRecursive({ type: () => Recursive, metadata: {} }),
					]),
				) {}

				type _check = ValidateRecursiveSchema<typeof Recursive>;
			}
		});
	});

	/**
	 * {@link ValidateRecursiveSchema} documents some specific patterns for how to write recursive schema.
	 * These patterns are not required for correct runtime behavior: they exist entirely to mitigate compiler limitations and bugs.
	 *
	 * This collection of tests, which violate these patterns, exists to help keep an eye on how these bugs are interacting with our schema.
	 *
	 * They help detect when changes (code, tooling or configuration) impact what compiles.
	 * This serves a few main purposes:
	 * 1. Changes to these tests can indicate when it might be worth making extra checks for similar supported cases to ensure they still compile.
	 * 2. Make it easier to communicate to customers which might have accidentally used these unsupported patterns when and how they might need to adjust their code.
	 * 3. Detect if/when the TypeScript compiler changes and starts to support these patterns to possibly enable out schema to explicitly allow them.
	 *
	 * Currently this collection of test cases covers one specific edge case: schema which do not use explicit sub-classing.
	 * Our current guidance says this pattern is not supported for recursive schema.
	 *
	 * These patterns also {@link https://github.com/microsoft/TypeScript/issues/55832 | break type safety in .d.ts generation}:
	 * this is one of the reasons they are not supported.
	 * The import-testing package has test coverage for this aspect.
	 * They also have poorer error quality and IntelliSense (for example the compiler and IntelliSense disagree on which are valid).
	 *
	 * These tests are all about the typing.
	 * They mostly check which cases TypeScript gives "referenced directly or indirectly in its own base expression" errors.
	 */
	describe("Use of recursive schema without explicit sub-classing", () => {
		it("recursive with non-subclassed array", () => {
			const FooList = schemaFactory.arrayRecursive("FooList", [() => FooList]);
		});

		it("co-recursive object with out of line non-lazy array", () => {
			// @ts-expect-error co-recursive arrays without named subclass cause "referenced directly or indirectly in its own base expression" errors.
			const TheArray = schemaFactory.arrayRecursive("FooList", [() => Foo]);
			{
				// In this case the error above does not cause ValidateRecursiveSchema to fail to compile.
				// It's interesting that is not consistent with the other cases below,
				// but doesn't seem to matter from a customer perspective since they already have a compile error, and other than that error,
				// nothing else is wrong (the schema would work fine at runtime).
				type _check = ValidateRecursiveSchema<typeof TheArray>;
			}

			// @ts-expect-error due to error above
			class Foo extends schemaFactory.objectRecursive("Foo", {
				fooList: TheArray,
			}) {}
			{
				// @ts-expect-error due to error above
				type _check = ValidateRecursiveSchema<typeof Foo>;
			}
		});

		it("co-recursive object with inline array", () => {
			// @ts-expect-error Inline co-recursive arrays without named subclass cause "referenced directly or indirectly in its own base expression" errors.
			class Foo extends schemaFactory.objectRecursive("Foo", {
				// @ts-expect-error due to error above
				fooList: schemaFactory.arrayRecursive("FooList", [() => Foo]),
			}) {}
			{
				// @ts-expect-error due to error above
				type _check = ValidateRecursiveSchema<typeof Foo>;
			}
		});

		it("co-recursive object with inline array class ", () => {
			// @ts-expect-error Inlining an anonymous class does not help
			class Foo extends schemaFactory.objectRecursive("Foo", {
				// @ts-expect-error Implicit any due to error above
				fooList: class extends schemaFactory.arrayRecursive("FooList", [() => Foo]) {},
			}) {}
			{
				// @ts-expect-error due to error above
				type _check = ValidateRecursiveSchema<typeof Foo>;
			}
		});

		it("co-recursive object with inline array lazy", () => {
			class Foo extends schemaFactory.objectRecursive("Foo", {
				fooList: [() => schemaFactory.arrayRecursive("FooList", [() => Foo])],
			}) {}
			{
				type _check = ValidateRecursiveSchema<typeof Foo>;
			}
		});

		it("co-recursive map with inline array", () => {
			// @ts-expect-error Inline non-lazy co-recursive arrays cause "referenced directly or indirectly in its own base expression" errors.
			class Foo extends schemaFactory.mapRecursive(
				"Foo",
				// @ts-expect-error Implicit any due to error above
				schemaFactory.arrayRecursive("FooList", [() => Foo]),
			) {}
			{
				// @ts-expect-error due to error above
				type _check = ValidateRecursiveSchema<typeof Foo>;
			}
		});

		it("co-recursive map with inline array lazy", () => {
			class Foo extends schemaFactory.mapRecursive("Foo", [
				() => schemaFactory.arrayRecursive("FooList", [() => Foo]),
			]) {}
			{
				type _check = ValidateRecursiveSchema<typeof Foo>;
			}
		});

		it("co-recursive array with inline array", () => {
			// @ts-expect-error Inline non-lazy co-recursive arrays cause "referenced directly or indirectly in its own base expression" errors.
			class Foo extends schemaFactory.arrayRecursive(
				"Foo",
				// @ts-expect-error Implicit any due to error above
				schemaFactory.arrayRecursive("FooList", [() => Foo]),
			) {}
			{
				// @ts-expect-error due to error above
				type _check = ValidateRecursiveSchema<typeof Foo>;
			}
		});

		it("co-recursive array with inline array lazy", () => {
			class Foo extends schemaFactory.arrayRecursive("Foo", [
				() => schemaFactory.arrayRecursive("FooList", [() => Foo]),
			]) {}
			{
				type _check = ValidateRecursiveSchema<typeof Foo>;
			}
		});

		it("co-recursive map with inline map", () => {
			class Foo extends schemaFactory.mapRecursive(
				"Foo",
				schemaFactory.mapRecursive("FooList", [() => Foo]),
			) {}
			{
				type _check = ValidateRecursiveSchema<typeof Foo>;
			}
		});

		it("co-recursive map with inline map lazy", () => {
			class Foo extends schemaFactory.mapRecursive("Foo", [
				() => schemaFactory.mapRecursive("FooList", [() => Foo]),
			]) {}
			{
				type _check = ValidateRecursiveSchema<typeof Foo>;
			}
		});
	});

	describe("custom types", () => {
		const sf = new SchemaFactoryAlpha("");
		it("custom non-recursive children", () => {
			class O extends sf.objectRecursive("O", {
				a: customizeSchemaTyping(sf.number).custom<{
					input: 1;
					readWrite: never;
					output: 2;
				}>(),
				recursive: sf.optionalRecursive([() => O]),
			}) {}

			{
				type _check = ValidateRecursiveSchema<typeof O>;
			}
			const obj = new O({ a: 1 });
			const read = obj.a;
			type _checkRead = requireAssignableTo<typeof read, 2>;

			// @ts-expect-error Readonly.
			obj.a = 2 as never;
		});

		it("custom recursive children", () => {
			class O extends sf.objectRecursive(
				"O",
				{
					// Test that customizeSchemaTyping works for non recursive members of recursive types
					a: customizeSchemaTyping(sf.number).custom<{
						input: 1;
						readWrite: never;
						output: 2;
					}>(),
					recursive: sf.optionalRecursive(
						customizeSchemaTypingUnsafe([() => O]).custom<{
							input: unknown;
							readWrite: never;
						}>(),
					),
				},
				{ supportCustomizedFields: true, supportReadonlyFields: true },
			) {}
			{
				type _check = ValidateRecursiveSchema<typeof O>;
			}
			// Check custom typing applies to "a" and "recursive"
			const obj = new O({ a: 1, recursive: undefined as unknown });
			const read = obj.recursive;
			type _checkRead = requireAssignableTo<typeof read, O | undefined>;

			// @ts-expect-error Readonly.
			obj.recursive = new O({ a: 1 });

			// Readonly fails to apply apply when using FieldSchema on recursive objects.
			obj.recursive = undefined;
			// @ts-expect-error Readonly.
			obj.a = 1;

			{
				type Obj = ObjectFromSchemaRecord<typeof O.info>;
				type A = AssignableTreeFieldFromImplicitField<typeof O.info.recursive>;
				// eslint-disable-next-line @typescript-eslint/consistent-type-assertions
				const x: Obj = {} as O;
				// No error: Readonly not applied.
				x.recursive = undefined;
			}

			{
				type Obj = ObjectFromSchemaRecord<typeof O.info, { supportReadonlyFields: true }>;
				type A = AssignableTreeFieldFromImplicitField<typeof O.info.recursive>;
				// eslint-disable-next-line @typescript-eslint/consistent-type-assertions
				const x: Obj = {} as O;
				// @ts-expect-error Readonly.
				x.recursive = undefined;
			}

			{
				type A = AssignableTreeFieldFromImplicitField<typeof O.info.recursive>;
				// eslint-disable-next-line @typescript-eslint/consistent-type-assertions
				const x: O = {} as O;
				// Readonly fails to apply apply when using FieldSchema on recursive objects.
				x.recursive = undefined;
			}
		});

		it("readonly fields", () => {
			class O extends sf.objectRecursive("O", {
				// Test that customizeSchemaTyping works for non recursive members of recursive types
				opt: sf.optional(
					customizeSchemaTyping(sf.number).custom<{
						readWrite: never;
					}>(),
				),
				req: sf.required(
					customizeSchemaTyping(sf.number).custom<{
						readWrite: never;
					}>(),
				),
				recursive: sf.optionalRecursive(
					customizeSchemaTypingUnsafe([() => O]).custom<{
						readWrite: never;
					}>(),
				),
			}) {}
			{
				type _check = ValidateRecursiveSchema<typeof O>;
			}
			// Check custom typing applies to "a" and "recursive"
			const obj = new O({ req: 1 });
			const read = obj.recursive;
			type _checkRead = requireAssignableTo<typeof read, O | undefined>;

			// @ts-expect-error Readonly.
			obj.opt = 1;
			// Ideally this would be an error as well, butt adding logic to do so breaks recursive type compilation when using it.
			obj.opt = undefined;

			// @ts-expect-error Readonly.
			obj.req = 1;

			assert.throws(() => {
				// @ts-expect-error required.
				obj.req = undefined;
			});
		});
	});
});<|MERGE_RESOLUTION|>--- conflicted
+++ resolved
@@ -28,13 +28,10 @@
 	type AllowedTypesFull,
 	type ImplicitAllowedTypes,
 	type AllowedTypes,
-<<<<<<< HEAD
+	SchemaFactoryBeta,
 	customizeSchemaTyping,
 	type ObjectFromSchemaRecord,
 	type AssignableTreeFieldFromImplicitField,
-=======
-	SchemaFactoryBeta,
->>>>>>> 86a249c6
 } from "../../../simple-tree/index.js";
 import {
 	allowUnused,
@@ -519,16 +516,6 @@
 				},
 			) {}
 
-<<<<<<< HEAD
-			// Ensure `Foo.metadata` is typed as we expect, and we can access its fields without casting.
-			const baz = Foo.metadata.custom?.baz;
-			type _check1 = requireTrue<areSafelyAssignable<typeof baz, true | undefined>>; // TODO:fix: should be just true
-
-			assert.deepEqual(Foo.metadata as unknown, {
-				description: "A recursive object called Foo",
-				custom: { baz: true },
-			});
-=======
 			const custom = Foo.metadata.custom;
 
 			// Currently it is impossible to have required custom metadata: it always includes undefined as an option.
@@ -582,7 +569,6 @@
 				description: "A recursive object called Foo",
 				custom: { baz: true },
 			});
->>>>>>> 86a249c6
 		});
 	});
 	describe("ValidateRecursiveSchema", () => {
