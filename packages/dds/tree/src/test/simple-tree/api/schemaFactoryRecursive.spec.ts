--- conflicted
+++ resolved
@@ -23,35 +23,19 @@
 	type ApplyKindInput,
 	type NodeBuilderData,
 	SchemaFactoryAlpha,
-<<<<<<< HEAD
-	customizeSchemaTyping,
-	type AssignableTreeFieldFromImplicitField,
-	type ObjectFromSchemaRecord,
-=======
 	type AnnotatedAllowedType,
 	type TreeNodeSchema,
 	type AllowedTypesFull,
 	type ImplicitAllowedTypes,
 	type AllowedTypes,
->>>>>>> 16306cfa
 } from "../../../simple-tree/index.js";
 import {
 	allowUnused,
 	type ValidateRecursiveSchema,
 	// eslint-disable-next-line import/no-internal-modules
 } from "../../../simple-tree/api/schemaFactoryRecursive.js";
-<<<<<<< HEAD
-import {
-	customizeSchemaTypingUnsafe,
-	type FieldSchemaUnsafe,
-	type InsertableTreeFieldFromImplicitFieldUnsafe,
-	type InsertableTreeNodeFromImplicitAllowedTypesUnsafe,
-	type TreeFieldFromImplicitFieldUnsafe,
-	type TreeNodeFromImplicitAllowedTypesUnsafe,
-=======
 import type {
 	System_Unsafe,
->>>>>>> 16306cfa
 	// eslint-disable-next-line import/no-internal-modules
 } from "../../../simple-tree/api/typesUnsafe.js";
 import { SharedTree } from "../../../treeFactory.js";
@@ -1120,118 +1104,6 @@
 		assert.deepEqual([...r.r], []);
 	});
 
-<<<<<<< HEAD
-	describe("custom types", () => {
-		it("custom non-recursive children", () => {
-			class O extends sf.objectRecursive("O", {
-				a: customizeSchemaTyping(sf.number).custom<{
-					input: 1;
-					readWrite: never;
-					output: 2;
-				}>(),
-				recursive: sf.optionalRecursive([() => O]),
-			}) {}
-
-			{
-				type _check = ValidateRecursiveSchema<typeof O>;
-			}
-			const obj = new O({ a: 1 });
-			const read = obj.a;
-			type _checkRead = requireAssignableTo<typeof read, 2>;
-
-			// @ts-expect-error Readonly.
-			obj.a = 2 as never;
-		});
-
-		it("custom recursive children", () => {
-			class O extends sf.objectRecursive("O", {
-				// Test that customizeSchemaTyping works for non recursive members of recursive types
-				a: customizeSchemaTyping(sf.number).custom<{
-					input: 1;
-					readWrite: never;
-					output: 2;
-				}>(),
-				recursive: sf.optionalRecursive(
-					customizeSchemaTypingUnsafe([() => O]).custom<{
-						input: unknown;
-						readWrite: never;
-					}>(),
-				),
-			}) {}
-			{
-				type _check = ValidateRecursiveSchema<typeof O>;
-			}
-			// Check custom typing applies to "a" and "recursive"
-			const obj = new O({ a: 1, recursive: undefined as unknown });
-			const read = obj.recursive;
-			type _checkRead = requireAssignableTo<typeof read, O | undefined>;
-
-			// @ts-expect-error Readonly.
-			obj.recursive = new O({ a: 1 });
-
-			// Readonly fails to apply apply when using FieldSchema on recursive objects.
-			obj.recursive = undefined;
-			// @ts-expect-error Readonly.
-			obj.a = 1;
-
-			{
-				type Obj = ObjectFromSchemaRecord<typeof O.info>;
-				type A = AssignableTreeFieldFromImplicitField<typeof O.info.recursive>;
-				// eslint-disable-next-line @typescript-eslint/consistent-type-assertions
-				const x: Obj = {} as O;
-				// @ts-expect-error Readonly.
-				x.recursive = undefined;
-			}
-
-			{
-				type A = AssignableTreeFieldFromImplicitField<typeof O.info.recursive>;
-				// eslint-disable-next-line @typescript-eslint/consistent-type-assertions
-				const x: O = {} as O;
-				// Readonly fails to apply apply when using FieldSchema on recursive objects.
-				x.recursive = undefined;
-			}
-		});
-
-		it("readonly fields", () => {
-			class O extends sf.objectRecursive("O", {
-				// Test that customizeSchemaTyping works for non recursive members of recursive types
-				opt: sf.optional(
-					customizeSchemaTyping(sf.number).custom<{
-						readWrite: never;
-					}>(),
-				),
-				req: sf.required(
-					customizeSchemaTyping(sf.number).custom<{
-						readWrite: never;
-					}>(),
-				),
-				recursive: sf.optionalRecursive(
-					customizeSchemaTypingUnsafe([() => O]).custom<{
-						readWrite: never;
-					}>(),
-				),
-			}) {}
-			{
-				type _check = ValidateRecursiveSchema<typeof O>;
-			}
-			// Check custom typing applies to "a" and "recursive"
-			const obj = new O({ req: 1 });
-			const read = obj.recursive;
-			type _checkRead = requireAssignableTo<typeof read, O | undefined>;
-
-			// @ts-expect-error Readonly.
-			obj.opt = 1;
-			// Ideally this would be an error as well, butt adding logic to do so breaks recursive type compilation when using it.
-			obj.opt = undefined;
-
-			// @ts-expect-error Readonly.
-			obj.req = 1;
-
-			assert.throws(() => {
-				// @ts-expect-error required.
-				obj.req = undefined;
-			});
-=======
 	describe("typesRecursive", () => {
 		it("minimal use", () => {
 			const ref = () => SchemaFactoryAlpha.number;
@@ -1587,7 +1459,119 @@
 			{
 				type _check = ValidateRecursiveSchema<typeof Foo>;
 			}
->>>>>>> 16306cfa
+		});
+	});
+
+	describe("custom types", () => {
+		it("custom non-recursive children", () => {
+			class O extends sf.objectRecursive("O", {
+				a: customizeSchemaTyping(sf.number).custom<{
+					input: 1;
+					readWrite: never;
+					output: 2;
+				}>(),
+				recursive: sf.optionalRecursive([() => O]),
+			}) {}
+
+			{
+				type _check = ValidateRecursiveSchema<typeof O>;
+			}
+			const obj = new O({ a: 1 });
+			const read = obj.a;
+			type _checkRead = requireAssignableTo<typeof read, 2>;
+
+			// @ts-expect-error Readonly.
+			obj.a = 2 as never;
+		});
+
+		it("custom recursive children", () => {
+			class O extends sf.objectRecursive("O", {
+				// Test that customizeSchemaTyping works for non recursive members of recursive types
+				a: customizeSchemaTyping(sf.number).custom<{
+					input: 1;
+					readWrite: never;
+					output: 2;
+				}>(),
+				recursive: sf.optionalRecursive(
+					customizeSchemaTypingUnsafe([() => O]).custom<{
+						input: unknown;
+						readWrite: never;
+					}>(),
+				),
+			}) {}
+			{
+				type _check = ValidateRecursiveSchema<typeof O>;
+			}
+			// Check custom typing applies to "a" and "recursive"
+			const obj = new O({ a: 1, recursive: undefined as unknown });
+			const read = obj.recursive;
+			type _checkRead = requireAssignableTo<typeof read, O | undefined>;
+
+			// @ts-expect-error Readonly.
+			obj.recursive = new O({ a: 1 });
+
+			// Readonly fails to apply apply when using FieldSchema on recursive objects.
+			obj.recursive = undefined;
+			// @ts-expect-error Readonly.
+			obj.a = 1;
+
+			{
+				type Obj = ObjectFromSchemaRecord<typeof O.info>;
+				type A = AssignableTreeFieldFromImplicitField<typeof O.info.recursive>;
+				// eslint-disable-next-line @typescript-eslint/consistent-type-assertions
+				const x: Obj = {} as O;
+				// @ts-expect-error Readonly.
+				x.recursive = undefined;
+			}
+
+			{
+				type A = AssignableTreeFieldFromImplicitField<typeof O.info.recursive>;
+				// eslint-disable-next-line @typescript-eslint/consistent-type-assertions
+				const x: O = {} as O;
+				// Readonly fails to apply apply when using FieldSchema on recursive objects.
+				x.recursive = undefined;
+			}
+		});
+
+		it("readonly fields", () => {
+			class O extends sf.objectRecursive("O", {
+				// Test that customizeSchemaTyping works for non recursive members of recursive types
+				opt: sf.optional(
+					customizeSchemaTyping(sf.number).custom<{
+						readWrite: never;
+					}>(),
+				),
+				req: sf.required(
+					customizeSchemaTyping(sf.number).custom<{
+						readWrite: never;
+					}>(),
+				),
+				recursive: sf.optionalRecursive(
+					customizeSchemaTypingUnsafe([() => O]).custom<{
+						readWrite: never;
+					}>(),
+				),
+			}) {}
+			{
+				type _check = ValidateRecursiveSchema<typeof O>;
+			}
+			// Check custom typing applies to "a" and "recursive"
+			const obj = new O({ req: 1 });
+			const read = obj.recursive;
+			type _checkRead = requireAssignableTo<typeof read, O | undefined>;
+
+			// @ts-expect-error Readonly.
+			obj.opt = 1;
+			// Ideally this would be an error as well, butt adding logic to do so breaks recursive type compilation when using it.
+			obj.opt = undefined;
+
+			// @ts-expect-error Readonly.
+			obj.req = 1;
+
+			assert.throws(() => {
+				// @ts-expect-error required.
+				obj.req = undefined;
+			});
 		});
 	});
 });