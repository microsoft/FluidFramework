/*!
 * Copyright (c) Microsoft Corporation and contributors. All rights reserved.
 * Licensed under the MIT License.
 */

/* eslint-disable @typescript-eslint/no-non-null-assertion */

import { strict as assert } from "node:assert";

import { createIdCompressor } from "@fluidframework/id-compressor/internal";
import { MockFluidDataStoreRuntime } from "@fluidframework/test-runtime-utils/internal";

import {
	type FieldSchema,
	type InsertableTreeNodeFromImplicitAllowedTypes,
	type NodeFromSchema,
	TreeViewConfiguration,
	type TreeNodeFromImplicitAllowedTypes,
	type TreeView,
	SchemaFactory,
	type InternalTreeNode,
	type FlexListToUnion,
	type ApplyKindInput,
	type NodeBuilderData,
	SchemaFactoryAlpha,
	type UnannotateSchemaRecord,
	type InsertableObjectFromSchemaRecord,
	type AnnotatedAllowedType,
} from "../../../simple-tree/index.js";
import {
	allowUnused,
	type ValidateRecursiveSchema,
	type ValidateRecursiveSchemaAlpha,
	// eslint-disable-next-line import/no-internal-modules
} from "../../../simple-tree/api/schemaFactoryRecursive.js";
import type {
	AnnotatedAllowedTypeUnsafe,
	System_Unsafe,
	UnannotateImplicitAllowedTypesUnsafe,
	// eslint-disable-next-line import/no-internal-modules
} from "../../../simple-tree/api/typesUnsafe.js";
import { SharedTree } from "../../../treeFactory.js";
import type {
	areSafelyAssignable,
	requireAssignableTo,
	requireTrue,
	requireFalse,
} from "../../../util/index.js";

import { hydrate } from "../utils.js";
import { validateTypeError } from "../../utils.js";

// Tests for SchemaFactoryRecursive.ts and the recursive API subset of SchemaFactory and SchemaFactoryAlpha.
// It is a bit odd/non-conventional to put the tests for the recursive methods of SchemaFactory here:
// while they could be combined, keeping them separated like this is somewhat nice due to the size of these test suites,
// and how annoying the recursive ones are with intelliSense errors.

// TODO:
// Ensure the following have tests:
// Recursive
// Co-Recursive
// Regular under recursive.
// Recursive under regular.
// All of the above for insertable and node APIs.
// All of the above package exported schema with API extractor.
// Ensure implicit construction and explicit construction work in all the above (or implicit fails to build in some cases (but only shallowly) and everything else works )
// Recursion through ImplicitAllowedTypes (part of co-recursion)
// Recursion through ImplicitFieldSchema (part of union and as part of co-recursion)

const schemaFactory = new SchemaFactory("recursive");

describe("SchemaFactory Recursive methods", () => {
	describe("fields", () => {
		describe("optionalRecursive", () => {
			const field = SchemaFactoryAlpha.optional(SchemaFactoryAlpha.number);

			const fieldRecursive = SchemaFactoryAlpha.optionalRecursive(SchemaFactoryAlpha.number);

			const fieldArray = SchemaFactoryAlpha.optional([() => SchemaFactoryAlpha.number]);

			const fieldRecursiveAnnotated = SchemaFactoryAlpha.optionalRecursive({
				type: () => SchemaFactoryAlpha.number,
				metadata: {},
			});

			{
				const arrayOfAnnotated = SchemaFactoryAlpha.optionalRecursive([
					{ type: () => SchemaFactoryAlpha.number, metadata: {} },
				]);

				const arrayOfAnnotated2 = SchemaFactoryAlpha.optionalRecursiveAlpha([
					{ type: () => SchemaFactoryAlpha.number, metadata: {} },
				]);

				allowUnused<requireTrue<areSafelyAssignable<typeof field, typeof fieldRecursive>>>();
				allowUnused<
					requireTrue<areSafelyAssignable<typeof fieldArray, typeof fieldRecursiveAnnotated>>
				>();
				allowUnused<
					requireTrue<areSafelyAssignable<typeof arrayOfAnnotated, typeof fieldArray>>
				>();

				allowUnused<
					requireTrue<areSafelyAssignable<typeof arrayOfAnnotated2, typeof fieldArray>>
				>();
			}

			{
				const annotatedTypes = SchemaFactoryAlpha.optionalRecursive({
					types: [{ type: () => SchemaFactoryAlpha.number, metadata: {} }],
					metadata: {},
				});

				const annotatedTypes2 = SchemaFactoryAlpha.optionalRecursiveAlpha({
					types: [{ type: () => SchemaFactoryAlpha.number, metadata: {} }],
					metadata: {},
				});

				allowUnused<requireTrue<areSafelyAssignable<typeof field, typeof fieldRecursive>>>();
				allowUnused<
					requireTrue<areSafelyAssignable<typeof fieldArray, typeof fieldRecursiveAnnotated>>
				>();
				allowUnused<
					requireTrue<areSafelyAssignable<typeof annotatedTypes, typeof fieldArray>>
				>();

				allowUnused<
					requireTrue<areSafelyAssignable<typeof annotatedTypes2, typeof fieldArray>>
				>();
			}
		});
	});

	describe("objectRecursive", () => {
		it("End-to-end with recursive object", () => {
			const schema = new SchemaFactory("com.example");

			/**
			 * Example Recursive type
			 */
			class Box extends schema.objectRecursive("Box", {
				/**
				 * Doc comment on a schema based field. Intellisense should work when referencing the field.
				 */
				text: schema.string,
				/**
				 * Example optional field.
				 * Works the same as before.
				 */
				child: schema.optionalRecursive([() => Box]),
			}) {}
			{
				type _check = ValidateRecursiveSchema<typeof Box>;
			}

			const config = new TreeViewConfiguration({ schema: Box });

			const tree = SharedTree.create(
				new MockFluidDataStoreRuntime({
					idCompressor: createIdCompressor(),
					registry: [SharedTree.getFactory()],
				}),
				"tree",
			);

			const view: TreeView<typeof Box> = tree.viewWith(config);
			view.initialize(new Box({ text: "hi", child: undefined }));

			assert.equal(view.root?.text, "hi");

			const stuff: undefined | Box = view.root.child;

			assert.equal(stuff, undefined);

			view.root.child = new Box({
				text: "hi2",
				child: new Box({ text: "hi3", child: new Box({ text: "hi4", child: undefined }) }),
			});

			{
				type _check1 = requireAssignableTo<undefined, typeof view.root.child.child>;
				type _check2 = requireAssignableTo<Box, typeof view.root.child.child>;
			}

			const stuff2 = view.root.child?.child?.child;

			assert.equal(stuff2?.text, "hi4");
		});

		it("object with optional recursive field", () => {
			class ObjectRecursive extends schemaFactory.objectRecursive("Object", {
				x: SchemaFactory.optionalRecursive([() => ObjectRecursive]),
			}) {}
			{
				type _check = ValidateRecursiveSchema<typeof ObjectRecursive>;
			}

			type XSchema = typeof ObjectRecursive.info.x;
			type Field2 = XSchema extends FieldSchema<infer Kind, infer Types>
				? ApplyKindInput<TreeNodeFromImplicitAllowedTypes<Types>, Kind, false>
				: "Not a FieldSchema";
			type XTypes = XSchema extends System_Unsafe.FieldSchemaUnsafe<infer Kind, infer Types>
				? Types
				: "Not A System_Unsafe.FieldSchemaUnsafe";
			type Field3 = TreeNodeFromImplicitAllowedTypes<XTypes>;
			type Field4 = FlexListToUnion<XTypes>;
			type _check1 = requireTrue<areSafelyAssignable<Field3, ObjectRecursive>>;
			type _check2 = requireTrue<areSafelyAssignable<Field4, typeof ObjectRecursive>>;

			type Insertable = InsertableTreeNodeFromImplicitAllowedTypes<typeof ObjectRecursive>;
			type _checkInsertable = requireTrue<areSafelyAssignable<Insertable, ObjectRecursive>>;
			type Constructable = NodeFromSchema<typeof ObjectRecursive>;
			type _checkConstructable = requireTrue<
				areSafelyAssignable<Constructable, ObjectRecursive>
			>;
			type Child = ObjectRecursive["x"];
			type _checkChild = requireTrue<areSafelyAssignable<Child, ObjectRecursive | undefined>>;
			type Constructor = ConstructorParameters<typeof ObjectRecursive>;
			type _checkConstructor = requireTrue<
				areSafelyAssignable<
					Constructor,
					[
						| {
								readonly x?: ObjectRecursive;
						  }
						| InternalTreeNode,
					]
				>
			>;

			const tree = hydrate(ObjectRecursive, new ObjectRecursive({ x: undefined }));

			const data = Reflect.ownKeys(tree);
			// TODO: are empty optional fields supposed to show up as keys in simple-tree? They currently are included, but maybe thats a bug?
			// Currently optional fields must be provided explicitly when constructing nodes, but this is planned to change (with default field defaults), which will make it seem less like the should be included.
			// Additionally all the lower level abstractions omit empty fields when iterating (especially map nodes which would be infinite if they didn't): if this layer is supposed to differ it should be explicit about it.
			assert.deepEqual(data, ["x"]);

			tree.x = new ObjectRecursive({ x: undefined });

			tree.x = tree.x?.x?.x?.x ?? new ObjectRecursive({ x: undefined });

			const tree2 = hydrate(
				ObjectRecursive,
				new ObjectRecursive({ x: new ObjectRecursive({ x: undefined }) }),
			);
		});

		it("object with required recursive field", () => {
			class ObjectRecursive extends schemaFactory.objectRecursive("Object", {
				x: SchemaFactory.requiredRecursive([() => ObjectRecursive, SchemaFactory.number]),
			}) {}
			{
				type _check = ValidateRecursiveSchema<typeof ObjectRecursive>;
			}

			type XSchema = typeof ObjectRecursive.info.x;
			type Field2 = XSchema extends FieldSchema<infer Kind, infer Types>
				? ApplyKindInput<TreeNodeFromImplicitAllowedTypes<Types>, Kind, false>
				: "Not a FieldSchema";
			type XTypes = XSchema extends System_Unsafe.FieldSchemaUnsafe<infer Kind, infer Types>
				? Types
				: "Not A System_Unsafe.FieldSchemaUnsafe";
			type Field3 = TreeNodeFromImplicitAllowedTypes<XTypes>;
			type Field4 = FlexListToUnion<XTypes>;
			type _check1 = requireTrue<areSafelyAssignable<Field3, ObjectRecursive | number>>;
			type _check2 = requireTrue<
				areSafelyAssignable<Field4, typeof ObjectRecursive | typeof SchemaFactory.number>
			>;

			type Insertable = InsertableTreeNodeFromImplicitAllowedTypes<typeof ObjectRecursive>;
			type _checkInsertable = requireTrue<areSafelyAssignable<Insertable, ObjectRecursive>>;
			type Constructable = NodeFromSchema<typeof ObjectRecursive>;
			type _checkConstructable = requireTrue<
				areSafelyAssignable<Constructable, ObjectRecursive>
			>;
			type Child = ObjectRecursive["x"];
			type _checkChild = requireTrue<areSafelyAssignable<Child, ObjectRecursive | number>>;
			type Constructor = ConstructorParameters<typeof ObjectRecursive>;
			type _checkConstructor = requireTrue<
				areSafelyAssignable<
					Constructor,
					[
						| {
								readonly x: ObjectRecursive | number;
						  }
						| InternalTreeNode,
					]
				>
			>;
			type _checkConstructor2 = requireFalse<
				areSafelyAssignable<
					Constructor,
					[
						| {
								readonly x?: ObjectRecursive | number;
						  }
						| InternalTreeNode,
					]
				>
			>;

			const tree = hydrate(
				ObjectRecursive,
				new ObjectRecursive({ x: new ObjectRecursive({ x: 42 }) }),
			);
		});

		it("other under recursive object", () => {
			class Other extends schemaFactory.object("Other", {
				y: schemaFactory.number,
			}) {}
			class ObjectRecursive extends schemaFactory.objectRecursive("Object", {
				x: schemaFactory.optionalRecursive([() => ObjectRecursive]),
				a: Other,
				b: [Other],
				c: [() => Other],
				d: schemaFactory.optional(Other),
				e: schemaFactory.optional([() => Other]),
			}) {}
			{
				type _check = ValidateRecursiveSchema<typeof ObjectRecursive>;
			}

			// Explicit construction under recursive type
			const tree2 = hydrate(
				ObjectRecursive,
				new ObjectRecursive({
					x: undefined,
					a: new Other({ y: 5 }),
					b: new Other({ y: 5 }),
					c: new Other({ y: 5 }),
					d: new Other({ y: 5 }),
					e: new Other({ y: 5 }),
				}),
			);

			// implicit construction under recursive type
			const tree3 = hydrate(
				ObjectRecursive,
				new ObjectRecursive({
					x: undefined,
					a: { y: 5 },
					b: { y: 5 },
					c: { y: 5 },
					d: { y: 5 },
					e: { y: 5 },
				}),
			);
		});

		it("array under recursive object", () => {
			class Other extends schemaFactory.array("Other", schemaFactory.number) {}
			class ObjectRecursive extends schemaFactory.objectRecursive("Object", {
				x: schemaFactory.optionalRecursive([() => ObjectRecursive]),
				a: Other,
				b: [Other],
				c: [() => Other],
				d: schemaFactory.optional(Other),
				e: schemaFactory.optional([() => Other]),
			}) {}
			{
				type _check = ValidateRecursiveSchema<typeof ObjectRecursive>;
			}

			// Explicit construction under recursive type
			const tree2 = hydrate(
				ObjectRecursive,
				new ObjectRecursive({
					x: undefined,
					a: new Other([5]),
					b: new Other([5]),
					c: new Other([5]),
					d: new Other([5]),
					e: new Other([5]),
				}),
			);

			// implicit construction under recursive type
			const tree3 = hydrate(
				ObjectRecursive,
				new ObjectRecursive({
					x: undefined,
					a: [5],
					b: [5],
					c: [5],
					d: [5],
					e: [5],
				}),
			);
		});

		it("object nested construction", () => {
			class ObjectRecursive extends schemaFactory.objectRecursive("Object", {
				x: schemaFactory.optionalRecursive([() => ObjectRecursive]),
			}) {}
			{
				type _check = ValidateRecursiveSchema<typeof ObjectRecursive>;
			}

			{
				const field = ObjectRecursive.info.x;
				type Field = typeof field;
				type IC = (typeof ObjectRecursive)["implicitlyConstructable"];
				type Xa = System_Unsafe.TreeFieldFromImplicitFieldUnsafe<Field>;
				type Xb = System_Unsafe.InsertableTreeFieldFromImplicitFieldUnsafe<Field>;

				type AllowedTypes = Field["allowedTypes"];
				type X2a = System_Unsafe.TreeNodeFromImplicitAllowedTypesUnsafe<AllowedTypes>;
				type X2b =
					System_Unsafe.InsertableTreeNodeFromImplicitAllowedTypesUnsafe<AllowedTypes>;
			}

			const tree = hydrate(ObjectRecursive, new ObjectRecursive({ x: undefined }));

			tree.x = new ObjectRecursive({ x: undefined });
			// tree.x = new ObjectRecursive({ x: { x: undefined } });
			// tree.x = new ObjectRecursive({ x: { x: { x: { x: { x: undefined } } } } });

			tree.x = new ObjectRecursive({ x: undefined });
			tree.x = new ObjectRecursive({ x: new ObjectRecursive({ x: undefined }) });
			tree.x = new ObjectRecursive({
				x: new ObjectRecursive({ x: new ObjectRecursive({ x: undefined }) }),
			});

			tree.x = tree.x?.x?.x?.x ?? new ObjectRecursive({ x: undefined });
		});

		it("co-recursive objects with implicit field", () => {
			class A extends schemaFactory.objectRecursive("A", {
				a: schemaFactory.optionalRecursive([() => B]),
			}) {}
			{
				type _check = ValidateRecursiveSchema<typeof A>;
			}

			class B extends schemaFactory.object("B", {
				// Implicit required field
				b: A,
			}) {}

			{
				const tree = hydrate(B, { b: new A({ a: undefined }) });
				assert.equal(tree.b.a, undefined);
			}

			{
				const tree = hydrate(B, new B({ b: new A({ a: undefined }) }));
				assert.equal(tree.b.a, undefined);
			}

			{
				const tree = hydrate(A, new A({ a: undefined }));
				assert.equal(tree.a, undefined);
			}

			{
				const tree = hydrate(A, new A({ a: new B({ b: new A({ a: undefined }) }) }));
				assert.equal(tree.a!.b.a, undefined);
			}

			{
				const tree = hydrate(A, new A({ a: { b: new A({ a: undefined }) } }));
				assert.equal(tree.a!.b.a, undefined);
			}
		});

		it("co-recursive objects with explicit non-recursive field", () => {
			class A extends schemaFactory.objectRecursive("A", {
				a: schemaFactory.optionalRecursive([() => B]),
			}) {}
			{
				type _check = ValidateRecursiveSchema<typeof A>;
			}

			class B extends schemaFactory.object("B", {
				b: schemaFactory.optional(A),
			}) {}

			{
				const tree = hydrate(B, { b: new A({ a: undefined }) });
				assert.equal(tree.b!.a, undefined);
			}

			{
				const tree = hydrate(B, new B({ b: new A({ a: undefined }) }));
				assert.equal(tree.b!.a, undefined);
			}

			{
				const tree = hydrate(A, new A({ a: undefined }));
				assert.equal(tree.a, undefined);
			}

			{
				const tree = hydrate(A, new A({ a: new B({ b: new A({ a: undefined }) }) }));
				assert.equal(tree.a!.b!.a, undefined);
			}

			{
				const tree = hydrate(A, new A({ a: { b: new A({ a: undefined }) } }));
				assert.equal(tree.a!.b!.a, undefined);
			}
		});

		it("recursive object with implicit recursive field", () => {
			class A extends schemaFactory.objectRecursive("A", {
				a: [() => B, schemaFactory.number],
			}) {}
			{
				type _check = ValidateRecursiveSchema<typeof A>;
			}

			class B extends schemaFactory.object("B", {
				b: schemaFactory.optional(A),
			}) {}

			{
				const tree = hydrate(B, { b: new A({ a: 5 }) });
				assert.equal(tree.b!.a, 5);
			}

			{
				const tree = hydrate(A, new A({ a: 5 }));
				assert.equal(tree.a, 5);
			}

			{
				const tree = hydrate(A, new A({ a: new B({ b: new A({ a: 6 }) }) }));
				assert.equal((tree.a as B).b!.a, 6);
			}
		});

		it("Node schema metadata", () => {
			const factory = new SchemaFactoryAlpha("");
			class Foo extends factory.objectRecursive(
				"Foo",
				{ bar: [() => Foo] },
				{
					metadata: {
						description: "A recursive object called Foo",
						custom: { baz: true },
					},
				},
			) {}

			assert.deepEqual(Foo.metadata, {
				description: "A recursive object called Foo",
				custom: { baz: true },
			});

			// Ensure `Foo.metadata` is typed as we expect, and we can access its fields without casting.
			const baz = Foo.metadata.custom.baz;
			type _check1 = requireTrue<areSafelyAssignable<typeof baz, true>>;
		});
	});
	describe("ValidateRecursiveSchema", () => {
		it("Valid cases", () => {
			{
				class Test extends schemaFactory.arrayRecursive("Test", [() => Test]) {}
				type _check = ValidateRecursiveSchema<typeof Test>;
			}

			{
				class Test extends schemaFactory.objectRecursive("Test", {
					x: schemaFactory.optionalRecursive([() => Test]),
				}) {}
				type _check = ValidateRecursiveSchema<typeof Test>;
			}

			{
				class Test extends schemaFactory.mapRecursive("Test", [() => Test]) {}
				type _check = ValidateRecursiveSchema<typeof Test>;
			}
		});

		it("Valid cases: SchemaFactoryAlpha", () => {
			const factoryAlpha = new SchemaFactoryAlpha("");

			{
				class Test extends factoryAlpha.arrayRecursive("Test", [() => Test]) {}
				type _check = ValidateRecursiveSchema<typeof Test>;
				type _check2 = ValidateRecursiveSchemaAlpha<typeof Test>;
			}
			{
				class Test extends factoryAlpha.arrayRecursiveAlphaLimited("Test", [() => Test]) {}
				type _check = ValidateRecursiveSchema<typeof Test>;
				type _check2 = ValidateRecursiveSchemaAlpha<typeof Test>;
			}
			{
				class Test extends factoryAlpha.arrayRecursiveAlpha("Test", [() => Test]) {}
				type _check = ValidateRecursiveSchema<typeof Test>;
				type _check2 = ValidateRecursiveSchemaAlpha<typeof Test>;
			}

			{
				class Test extends factoryAlpha.objectRecursive("Test", {
					x: factoryAlpha.optionalRecursive([() => Test]),
				}) {}
				type _check = ValidateRecursiveSchema<typeof Test>;
				type _check2 = ValidateRecursiveSchemaAlpha<typeof Test>;
			}

			{
				class Test extends factoryAlpha.mapRecursive("Test", [() => Test]) {}
				type _check = ValidateRecursiveSchema<typeof Test>;
				type _check2 = ValidateRecursiveSchemaAlpha<typeof Test>;
			}
		});

		it("Valid cases: annotated", () => {
			const factory = new SchemaFactoryAlpha("");
			{
				class Test extends factory.arrayRecursiveAlpha("Test", [
					{ type: () => Test, metadata: {} },
				]) {}
				// @ts-expect-error Does not support annotations yet
				type _check = ValidateRecursiveSchema<typeof Test>;
				type _check2 = ValidateRecursiveSchemaAlpha<typeof Test>;
			}

			{
				class Test extends factory.objectRecursive("Test", {
					x: SchemaFactoryAlpha.optionalRecursive([{ type: () => Test, metadata: {} }]),
				}) {}
				// @ts-expect-error Does not support annotations yet
				type _check = ValidateRecursiveSchema<typeof Test>;
				type _check2 = ValidateRecursiveSchemaAlpha<typeof Test>;
			}

			{
				class Test extends factory.mapRecursive("Test", [
					{ type: () => Test, metadata: {} },
				]) {}
				// @ts-expect-error Does not support annotations yet
				type _check = ValidateRecursiveSchema<typeof Test>;
				type _check2 = ValidateRecursiveSchemaAlpha<typeof Test>;
			}
		});

		it("Valid cases: non-recursive child", () => {
			// While ValidateRecursiveSchema is intended only for recursive schema,
			// it needs to be able to handle non-recursive children under a recursive schema.
			// To simplify testing that, this test just checks some non-recursive cases.

			const factory = new SchemaFactory("");
			{
				class Test extends factory.arrayRecursive("Test", [() => factory.null]) {}
				type _check = ValidateRecursiveSchema<typeof Test>;
				type _check2 = ValidateRecursiveSchemaAlpha<typeof Test>;
			}

			{
				class Test extends factory.objectRecursive("Test", {
					x: factory.optional([() => factory.null]),
				}) {}

				type _check = ValidateRecursiveSchema<typeof Test>;
				type _check2 = ValidateRecursiveSchemaAlpha<typeof Test>;
			}

			{
				class Test extends factory.mapRecursive("Test", [() => factory.null]) {}
				type _check = ValidateRecursiveSchema<typeof Test>;
				type _check2 = ValidateRecursiveSchemaAlpha<typeof Test>;
			}
		});

		it("Valid cases: alpha APIs non-recursive child", () => {
			// While ValidateRecursiveSchema is intended only for recursive schema,
			// it needs to be able to handle non-recursive children under a recursive schema.
			// To simplify testing that, this test just checks some non-recursive cases.

			const factory = new SchemaFactoryAlpha("");
			{
				class Test extends factory.arrayRecursive("Test", [() => factory.null]) {}
				type _check = ValidateRecursiveSchema<typeof Test>;
				type _check2 = ValidateRecursiveSchemaAlpha<typeof Test>;
			}

			{
				class Test extends factory.objectRecursive("Test", {
					x: factory.optional([() => factory.null]),
				}) {}

				type _check = ValidateRecursiveSchema<typeof Test>;
				type _check2 = ValidateRecursiveSchemaAlpha<typeof Test>;
			}

			{
				class Test extends factory.mapRecursive("Test", [() => factory.null]) {}
				type _check = ValidateRecursiveSchema<typeof Test>;
				type _check2 = ValidateRecursiveSchemaAlpha<typeof Test>;
			}
		});

		it("Valid cases: annotated non-recursive child", () => {
			// While ValidateRecursiveSchema is intended only for recursive schema,
			// it needs to be able to handle non-recursive children under a recursive schema.
			// To simplify testing that, this test just checks some non-recursive cases.

			const factory = new SchemaFactoryAlpha("");
			{
<<<<<<< HEAD
				class Test extends factory.arrayRecursiveAlpha("Test", [
					{ type: () => factory.null, metadata: {} },
				]) {}
=======
				class Test extends factory.arrayAlpha(
					"Test",
					SchemaFactoryAlpha.types([{ type: () => factory.null, metadata: {} }]),
				) {}
>>>>>>> 75723f26
				// @ts-expect-error Does not support annotations
				type _check = ValidateRecursiveSchema<typeof Test>;
				type _check2 = ValidateRecursiveSchemaAlpha<typeof Test>;
			}

			{
<<<<<<< HEAD
				class Test extends factory.objectRecursive("Test", {
					x: factory.optional([{ type: () => factory.null, metadata: {} }]),
=======
				class Test extends factory.objectAlpha("Test", {
					x: factory.optional(
						SchemaFactoryAlpha.types([{ type: () => factory.null, metadata: {} }]),
					),
>>>>>>> 75723f26
				}) {}

				const field = Test.info.x;
				allowUnused<requireAssignableTo<typeof field, FieldSchema>>();

				type _check = ValidateRecursiveSchema<typeof Test>;
				type _check2 = ValidateRecursiveSchemaAlpha<typeof Test>;
			}

			{
				const annotated = { type: () => factory.null, metadata: {} };

				type AnnotatedArray = [typeof annotated];

				type TT = UnannotateImplicitAllowedTypesUnsafe<AnnotatedArray>;

				// TODO: this should not pass, and it passing results in incorrect overload getting used.
				allowUnused<
					requireAssignableTo<AnnotatedArray, System_Unsafe.ImplicitAllowedTypesUnsafe>
				>();

				allowUnused<
					requireAssignableTo<AnnotatedArray, readonly AnnotatedAllowedTypeUnsafe[]>
				>();

				class Test extends factory.objectRecursive("Test", {
					x: factory.optionalRecursive([annotated]),
				}) {}

				const field = Test.info.x;
				allowUnused<requireAssignableTo<typeof field, FieldSchema>>();

				type _check = ValidateRecursiveSchema<typeof Test>;
				type _check2 = ValidateRecursiveSchemaAlpha<typeof Test>;
			}

			{
				class Test extends factory.objectRecursive("Test", {
					x: factory.optionalRecursive({
						types: [{ type: () => factory.null, metadata: {} }],
						metadata: {},
					}),
				}) {}

				const field = Test.info.x;
				allowUnused<requireAssignableTo<typeof field, FieldSchema>>();

				type _check = ValidateRecursiveSchema<typeof Test>;
				type _check2 = ValidateRecursiveSchemaAlpha<typeof Test>;
			}

			{
				class Test extends factory.objectRecursive("Test", {
					x: [{ type: () => factory.null, metadata: {} }],
				}) {}
				// @ts-expect-error Does not support annotations
				type _check = ValidateRecursiveSchema<typeof Test>;

				type X = UnannotateSchemaRecord<(typeof Test)["info"]>;
				type Y = InsertableObjectFromSchemaRecord<X>;

				type Y2 = (typeof Test)["createFromInsertable"];

				type _check2 = ValidateRecursiveSchemaAlpha<typeof Test>;
			}

			{
<<<<<<< HEAD
				class Test extends factory.mapRecursive("Test", [
					{ type: () => factory.null, metadata: {} },
				]) {}
=======
				class Test extends factory.mapAlpha(
					"Test",
					SchemaFactoryAlpha.types([{ type: () => factory.null, metadata: {} }]),
				) {}
>>>>>>> 75723f26
				// @ts-expect-error Does not support annotations
				type _check = ValidateRecursiveSchema<typeof Test>;
				type _check2 = ValidateRecursiveSchemaAlpha<typeof Test>;
			}
		});

		it("Invalid cases", () => {
			// These are type tests and expected to fail during compilation
			// eslint-disable-next-line no-constant-condition
			if (false) {
				{
					// @ts-expect-error Missing [] around allowed types.
					class Test extends schemaFactory.arrayRecursive("Test", () => Test) {}
					// @ts-expect-error Missing [] around allowed types.
					type _check = ValidateRecursiveSchema<typeof Test>;
					// @ts-expect-error Missing [] around allowed types.
					type _check2 = ValidateRecursiveSchemaAlpha<typeof Test>;
				}

				{
					// @ts-expect-error Objects take a record type with fields, not a field directly.
					class Test extends schemaFactory.objectRecursive(
						"Test",
						// @ts-expect-error Objects take a record type with fields, not a field directly.
						schemaFactory.optionalRecursive([() => Test]),
					) {}
					// @ts-expect-error Objects take a record type with fields, not a field directly.
					type _check = ValidateRecursiveSchema<typeof Test>;
					// @ts-expect-error Objects take a record type with fields, not a field directly.
					type _check2 = ValidateRecursiveSchemaAlpha<typeof Test>;
				}

				{
					// @ts-expect-error 'MapRecursive' is referenced directly or indirectly in its own base expression.
					class MapRecursive extends schemaFactory.mapRecursive(
						"Test",
						// @ts-expect-error Maps accept allowed types, not field schema.
						schemaFactory.optionalRecursive([() => MapRecursive]),
					) {}
					// @ts-expect-error Maps accept allowed types, not field schema.
					type _check = ValidateRecursiveSchema<typeof MapRecursive>;
					// @ts-expect-error Maps accept allowed types, not field schema.
					type _check2 = ValidateRecursiveSchemaAlpha<typeof MapRecursive>;
				}

				const factoryAlpha = new SchemaFactoryAlpha("");
				{
					class Test extends factoryAlpha.arrayRecursive("Test", [
						{ wrong: () => Test, metadata: {} },
					]) {}
					// @ts-expect-error This is malformed, and should fail
					type _check = ValidateRecursiveSchema<typeof Test>;
					// @ts-expect-error This is malformed, and should fail
					type _check2 = ValidateRecursiveSchemaAlpha<typeof Test>;
				}
			}

			{
				class Test extends schemaFactory.arrayRecursive("Test", [() => {}]) {}
				// @ts-expect-error referenced type not a schema.
				type _check = ValidateRecursiveSchema<typeof Test>;
			}

			{
				class Test extends schemaFactory.arrayRecursive("Test", [() => ({ Test })]) {}
				// @ts-expect-error referenced type not a schema.
				type _check = ValidateRecursiveSchema<typeof Test>;
			}
		});

		it("AllowUnused", () => {
			{
				class Test extends schemaFactory.arrayRecursive("Test", [() => Test]) {}
				allowUnused<ValidateRecursiveSchema<typeof Test>>();
			}

			{
				class Test extends schemaFactory.arrayRecursive("Test", [() => {}]) {}
				// @ts-expect-error referenced type not a schema.
				allowUnused<ValidateRecursiveSchema<typeof Test>>();
			}

			{
				class Test extends schemaFactory.arrayRecursive("Test", [() => ({ Test })]) {}
				// @ts-expect-error referenced type not a schema.
				type _check = ValidateRecursiveSchema<typeof Test>;
			}
		});

		it("Invalid undetected case ", () => {
			// Any should be rejected to help ensure builds which allow implicit any allowed error on schema which implicitly produce `any`.
			{
				// eslint-disable-next-line @typescript-eslint/no-explicit-any
				type _check = ValidateRecursiveSchema<any>;
			}
		});
	});

	describe("arrayRecursive", () => {
		it("simple", () => {
			class ArrayRecursive extends schemaFactory.arrayRecursive("List", [
				() => ArrayRecursive,
			]) {}
			{
				type _check = ValidateRecursiveSchema<typeof ArrayRecursive>;
			}
			// Explicit constructor call
			{
				const data: ArrayRecursive = hydrate(ArrayRecursive, new ArrayRecursive([]));
				assert.deepEqual([...data], []);
			}
			// Nested
			{
				const data: ArrayRecursive = hydrate(
					ArrayRecursive,
					new ArrayRecursive([new ArrayRecursive([])]),
				);
				assert.equal(data.length, 1);
				assert.deepEqual([...data[0]], []);

				type T = InsertableTreeNodeFromImplicitAllowedTypes<typeof ArrayRecursive>;
				// @ts-expect-error ListRecursive should not be implicitly constructable (for now).
				const _check: T = [];
				// Only explicitly constructed recursive lists are currently allowed:
				type _check = requireTrue<areSafelyAssignable<T, ArrayRecursive>>;

				data.insertAtEnd(new ArrayRecursive([]));

				data[0].insertAtEnd(new ArrayRecursive([]));
			}
		});

		it("co-recursive", () => {
			class A extends schemaFactory.arrayRecursive("A", [() => B]) {}
			{
				type _check = ValidateRecursiveSchema<typeof A>;
			}
			class B extends schemaFactory.arrayRecursive("B", A) {}
			{
				type _check = ValidateRecursiveSchema<typeof B>;
			}
			// Explicit constructor call
			{
				const data: A = hydrate(A, new A([]));
				assert.deepEqual([...data], []);
			}
		});

		it("co-recursive with object", () => {
			class A extends schemaFactory.arrayRecursive("A", [() => B]) {}
			{
				type _check = ValidateRecursiveSchema<typeof A>;
			}
			class B extends schemaFactory.objectRecursive("B", { x: A }) {}
			{
				type _check = ValidateRecursiveSchema<typeof B>;
			}
			// Explicit constructor call
			{
				const data: A = hydrate(A, new A([]));
				assert.deepEqual([...data], []);
			}
		});

		it("co-recursive with object first", () => {
			class B extends schemaFactory.objectRecursive("B", { x: [() => A] }) {}
			{
				type _check = ValidateRecursiveSchema<typeof B>;
			}
			// It is interesting this compiles using "array" and does not need to be "arrayRecursive".
			// It is unclear if this should be considered supported, but it is currently working.
			// TODO: Determine exactly which cases like this work, why, and document they are supported.
			class A extends schemaFactory.array("A", B) {}
			// Explicit constructor call
			{
				const data: A = hydrate(A, new A([]));
				assert.deepEqual([...data], []);
			}
		});

		it("co-recursive object with out of line non-lazy subclassed array", () => {
			class TheArray extends schemaFactory.arrayRecursive("FooList", [() => Foo]) {}
			{
				type _check = ValidateRecursiveSchema<typeof TheArray>;
			}
			class Foo extends schemaFactory.objectRecursive("Foo", {
				fooList: TheArray,
			}) {}
			{
				type _check = ValidateRecursiveSchema<typeof Foo>;
			}
		});

		it("recursive with subclassed array", () => {
			class FooList extends schemaFactory.arrayRecursive("FooList", [() => FooList]) {}
		});

		it("Node schema metadata", () => {
			const factory = new SchemaFactoryAlpha("");

			class Foo extends factory.arrayRecursiveAlphaLimited("FooList", [() => Foo], {
				metadata: {
					description: "A recursive list",
					custom: { baz: true },
				},
			}) {}
			{
				type _check = ValidateRecursiveSchemaAlpha<typeof Foo>;
			}

			assert.deepEqual(Foo.metadata, {
				description: "A recursive list",
				custom: { baz: true },
			});

			// Ensure `Foo.metadata` is typed as we expect, and we can access its fields without casting.
			const baz = Foo.metadata.custom.baz;
			type _check1 = requireTrue<areSafelyAssignable<typeof baz, true>>;
		});
	});

	describe("mapRecursive", () => {
		class MapRecursive extends schemaFactory.mapRecursive("Map", [() => MapRecursive]) {}
		{
			type _check = ValidateRecursiveSchema<typeof MapRecursive>;
		}

		it("basic use", () => {
			const node = hydrate(MapRecursive, new MapRecursive([]));
			const data = [...node];
			assert.deepEqual(data, []);

			// Nested
			{
				type TInsert = InsertableTreeNodeFromImplicitAllowedTypes<typeof MapRecursive>;
				const _check: TInsert = new MapRecursive([]);

				// Only explicitly constructed recursive maps are currently allowed:
				type _check1 = requireTrue<areSafelyAssignable<TInsert, MapRecursive>>;

				// Check constructor
				type TBuild = NodeBuilderData<typeof MapRecursive>;
				type _check2 = requireAssignableTo<MapRecursive, TBuild>;
				type _check3 = requireAssignableTo<[], TBuild>;
				type _check4 = requireAssignableTo<[[string, TInsert]], TBuild>;
			}

			node.set("x", new MapRecursive([]));

			node.get("x")?.set("x", new MapRecursive(new Map()));
		});

		it("constructors", () => {
			const fromIterator = new MapRecursive([["x", new MapRecursive()]]);
			const fromMap = new MapRecursive(new Map([["x", new MapRecursive()]]));
			const fromObject = new MapRecursive({ x: new MapRecursive() });

			const fromNothing = new MapRecursive();
			const fromUndefined = new MapRecursive(undefined);

			// If supporting implicit construction, these would work:
			// @ts-expect-error Implicit construction disabled
			const fromNestedNeverArray = new MapRecursive({ x: [] });
			// @ts-expect-error Implicit construction disabled
			const fromNestedObject = new MapRecursive({ x: { x: [] } });
		});

		it("Node schema metadata", () => {
			const factory = new SchemaFactoryAlpha("");

			class Foo extends factory.mapRecursive("Foo", [() => Foo], {
				metadata: {
					description: "A recursive map",
					custom: { baz: true },
				},
			}) {}
			{
				type _check = ValidateRecursiveSchema<typeof Foo>;
			}

			assert.deepEqual(Foo.metadata, {
				description: "A recursive map",
				custom: { baz: true },
			});

			// Ensure `Foo.metadata` is typed as we expect, and we can access its fields without casting.
			const baz = Foo.metadata.custom.baz;
			type _check1 = requireTrue<areSafelyAssignable<typeof baz, true>>;
		});
	});

	describe("recordRecursive", () => {
		const schemaFactoryAlpha = new SchemaFactoryAlpha("recursive");
		class RecordRecursive extends schemaFactoryAlpha.recordRecursive("Record", [
			() => RecordRecursive,
		]) {}
		{
			type _check = ValidateRecursiveSchema<typeof RecordRecursive>;
		}

		it("basic use", () => {
			const node = hydrate(RecordRecursive, new RecordRecursive({}));
			const data = [...node];
			assert.deepEqual(data, []);

			// Nested
			{
				type TInsert = InsertableTreeNodeFromImplicitAllowedTypes<typeof RecordRecursive>;
				const _check: TInsert = new RecordRecursive({});

				// Only explicitly constructed recursive maps are currently allowed:
				type _check1 = requireTrue<areSafelyAssignable<TInsert, RecordRecursive>>;

				// Check constructor
				type TBuild = NodeBuilderData<typeof RecordRecursive>;
				type _check2 = requireAssignableTo<RecordRecursive, TBuild>;
				// eslint-disable-next-line @typescript-eslint/ban-types
				type _check3 = requireAssignableTo<{}, TBuild>;
				type _check4 = requireAssignableTo<{ a: RecordRecursive }, TBuild>;
				type _check5 = requireAssignableTo<Record<string, TInsert>, TBuild>;
			}

			node.x = new RecordRecursive();
			node.x.x = new RecordRecursive({});

			// This should not build, but it does.
			assert.throws(() => {
				node.y.x.z.q = new RecordRecursive({});
			}, validateTypeError("Cannot read properties of undefined (reading 'x')"));
		});

		it("constructors", () => {
			const fromObject = new RecordRecursive({ x: new RecordRecursive() });
			const fromNothing = new RecordRecursive();
			const fromUndefined = new RecordRecursive(undefined);

			// If supporting implicit construction, these would typ check:
			// @ts-expect-error Implicit construction disabled
			const fromNestedNeverArray = new RecordRecursive({ x: {} });
			// @ts-expect-error Implicit construction disabled
			const fromNestedObject = new RecordRecursive({ x: { x: {} } });
		});

		it("Node schema metadata", () => {
			const factory = new SchemaFactoryAlpha("");

			class Foo extends factory.recordRecursive("Foo", [() => Foo], {
				metadata: {
					description: "A recursive record",
					custom: { baz: true },
				},
			}) {}
			{
				type _check = ValidateRecursiveSchema<typeof Foo>;
			}

			assert.deepEqual(Foo.metadata, {
				description: "A recursive record",
				custom: { baz: true },
			});

			// Ensure `Foo.metadata` is typed as we expect, and we can access its fields without casting.
			const baz = Foo.metadata.custom.baz;
			type _check1 = requireTrue<areSafelyAssignable<typeof baz, true>>;
		});
	});

	/**
	 * Test various recursive object node cases with persisted metadata.
	 */
	it("Node schema persisted metadata", () => {
		// Example persistedMetadata containing a mix of primitives and objects
		const persistedMetadata = {
			a: "test",
			anObject: { baz: true },
		};

		// Test adding persistedMetadata to a recursive array schema
		const factory = new SchemaFactoryAlpha("");
		class Foos extends factory.arrayRecursiveAlpha("Foos", [() => Foos], {
			persistedMetadata,
		}) {}
		{
			type _check = ValidateRecursiveSchema<typeof Foos>;
		}
		assert.deepEqual(Foos.persistedMetadata, persistedMetadata);

		// Test adding persistedMetadata to a recursive object schema
		class Foo extends factory.objectRecursive(
			"Foo",
			{ fooList: [() => Foo] },
			{ persistedMetadata },
		) {}
		{
			type _check = ValidateRecursiveSchema<typeof Foo>;
		}
		assert.deepEqual(Foo.persistedMetadata, persistedMetadata);

		// Test adding persistedMetadata to a recursive map schema
		class FooMap extends factory.mapRecursive("FooMap", [() => FooMap], {
			persistedMetadata,
		}) {}
		{
			type _check = ValidateRecursiveSchema<typeof FooMap>;
		}
		assert.deepEqual(FooMap.persistedMetadata, persistedMetadata);
	});

	it("recursive under non-recursive", () => {
		class ArrayRecursive extends schemaFactory.arrayRecursive("List", [
			() => ArrayRecursive,
		]) {}
		{
			type _check = ValidateRecursiveSchema<typeof ArrayRecursive>;
		}
		class Root extends schemaFactory.object("Root", {
			r: ArrayRecursive,
		}) {}

		const r = hydrate(Root, { r: new ArrayRecursive([]) });
		assert.deepEqual([...r.r], []);
	});

	describe("stagedRecursive", () => {
		it("minimal use", () => {
			const ref = {
				type: () => SchemaFactoryAlpha.number,
				metadata: {},
			} satisfies AnnotatedAllowedType<() => System_Unsafe.TreeNodeSchemaUnsafe>;
			const staged = SchemaFactoryAlpha.stagedRecursive(ref);
			allowUnused<
				requireAssignableTo<
					typeof staged,
					AnnotatedAllowedType<() => System_Unsafe.TreeNodeSchemaUnsafe>
				>
			>();
		});

		it("recursive annotated", () => {
			const factory = new SchemaFactoryAlpha("");
			class Recursive extends factory.arrayRecursiveAlpha("Recursive", [
				{ type: () => Recursive, metadata: {} },
			]) {}

			{
				type _check = ValidateRecursiveSchemaAlpha<typeof Recursive>;
			}

			const node = new Recursive([]);
		});

		it("recursive staged", () => {
			const factory = new SchemaFactoryAlpha("");
			class Recursive extends factory.arrayRecursiveAlpha("Recursive", [
				SchemaFactoryAlpha.stagedRecursive({ type: () => Recursive, metadata: {} }),
			]) {}

			{
				type _check = ValidateRecursiveSchemaAlpha<typeof Recursive>;
			}
		});

		it("recursive staged2", () => {
			const factory = new SchemaFactoryAlpha("");
			class Recursive extends factory.arrayRecursiveAlpha("Recursive", [
				SchemaFactoryAlpha.stagedRecursive({ type: () => Recursive, metadata: {} }),
			]) {}

			{
				type _check = ValidateRecursiveSchemaAlpha<typeof Recursive>;
			}
		});
	});

	/**
	 * {@link ValidateRecursiveSchema} documents some specific patterns for how to write recursive schema.
	 * These patterns are not required for correct runtime behavior: they exist entirely to mitigate compiler limitations and bugs.
	 *
	 * This collection of tests, which violate these patterns, exists to help keep an eye on how these bugs are interacting with our schema.
	 *
	 * They help detect when changes (code, tooling or configuration) impact what compiles.
	 * This serves a few main purposes:
	 * 1. Changes to these tests can indicate when it might be worth making extra checks for similar supported cases to ensure they still compile.
	 * 2. Make it easier to communicate to customers which might have accidentally used these unsupported patterns when and how they might need to adjust their code.
	 * 3. Detect if/when the TypeScript compiler changes and starts to support these patterns to possibly enable out schema to explicitly allow them.
	 *
	 * Currently this collection of test cases covers one specific edge case: schema which do not use explicit sub-classing.
	 * Our current guidance says this pattern is not supported for recursive schema.
	 *
	 * These patterns also [break type safety in .d.ts generation](https://github.com/microsoft/TypeScript/issues/55832):
	 * this is one of the reasons they are not supported.
	 * The import-testing package has test coverage for this aspect.
	 * They also have poorer error quality and IntelliSense (for example the compiler and IntelliSense disagree on which are valid).
	 *
	 * These tests are all about the typing.
	 * They mostly check which cases TypeScript gives "referenced directly or indirectly in its own base expression" errors.
	 */
	describe("Use of recursive schema without explicit sub-classing", () => {
		it("recursive with non-subclassed array", () => {
			const FooList = schemaFactory.arrayRecursive("FooList", [() => FooList]);
		});

		it("co-recursive object with out of line non-lazy array", () => {
			// @ts-expect-error co-recursive arrays without named subclass cause "referenced directly or indirectly in its own base expression" errors.
			const TheArray = schemaFactory.arrayRecursive("FooList", [() => Foo]);
			{
				// In this case the error above does not cause ValidateRecursiveSchema to fail to compile.
				// It's interesting that is not consistent with the other cases below,
				// but doesn't seem to matter from a customer perspective since they already have a compile error, and other than that error,
				// nothing else is wrong (the schema would work fine at runtime).
				type _check = ValidateRecursiveSchema<typeof TheArray>;
			}

			// @ts-expect-error due to error above
			class Foo extends schemaFactory.objectRecursive("Foo", {
				fooList: TheArray,
			}) {}
			{
				// @ts-expect-error due to error above
				type _check = ValidateRecursiveSchema<typeof Foo>;
			}
		});

		it("co-recursive object with inline array", () => {
			// @ts-expect-error Inline co-recursive arrays without named subclass cause "referenced directly or indirectly in its own base expression" errors.
			class Foo extends schemaFactory.objectRecursive("Foo", {
				// @ts-expect-error due to error above
				fooList: schemaFactory.arrayRecursive("FooList", [() => Foo]),
			}) {}
			{
				// @ts-expect-error due to error above
				type _check = ValidateRecursiveSchema<typeof Foo>;
			}
		});

		it("co-recursive object with inline array class ", () => {
			// @ts-expect-error Inlining an anonymous class does not help
			class Foo extends schemaFactory.objectRecursive("Foo", {
				// @ts-expect-error Implicit any due to error above
				fooList: class extends schemaFactory.arrayRecursive("FooList", [() => Foo]) {},
			}) {}
			{
				// @ts-expect-error due to error above
				type _check = ValidateRecursiveSchema<typeof Foo>;
			}
		});

		it("co-recursive object with inline array lazy", () => {
			class Foo extends schemaFactory.objectRecursive("Foo", {
				fooList: [() => schemaFactory.arrayRecursive("FooList", [() => Foo])],
			}) {}
			{
				type _check = ValidateRecursiveSchema<typeof Foo>;
			}
		});

		it("co-recursive map with inline array", () => {
			// @ts-expect-error Inline non-lazy co-recursive arrays cause "referenced directly or indirectly in its own base expression" errors.
			class Foo extends schemaFactory.mapRecursive(
				"Foo",
				// @ts-expect-error Implicit any due to error above
				schemaFactory.arrayRecursive("FooList", [() => Foo]),
			) {}
			{
				// @ts-expect-error due to error above
				type _check = ValidateRecursiveSchema<typeof Foo>;
			}
		});

		it("co-recursive map with inline array lazy", () => {
			class Foo extends schemaFactory.mapRecursive("Foo", [
				() => schemaFactory.arrayRecursive("FooList", [() => Foo]),
			]) {}
			{
				type _check = ValidateRecursiveSchema<typeof Foo>;
			}
		});

		it("co-recursive array with inline array", () => {
			// @ts-expect-error Inline non-lazy co-recursive arrays cause "referenced directly or indirectly in its own base expression" errors.
			class Foo extends schemaFactory.arrayRecursive(
				"Foo",
				// @ts-expect-error Implicit any due to error above
				schemaFactory.arrayRecursive("FooList", [() => Foo]),
			) {}
			{
				// @ts-expect-error due to error above
				type _check = ValidateRecursiveSchema<typeof Foo>;
			}
		});

		it("co-recursive array with inline array lazy", () => {
			class Foo extends schemaFactory.arrayRecursive("Foo", [
				() => schemaFactory.arrayRecursive("FooList", [() => Foo]),
			]) {}
			{
				type _check = ValidateRecursiveSchema<typeof Foo>;
			}
		});

		it("co-recursive map with inline map", () => {
			class Foo extends schemaFactory.mapRecursive(
				"Foo",
				schemaFactory.mapRecursive("FooList", [() => Foo]),
			) {}
			{
				type _check = ValidateRecursiveSchema<typeof Foo>;
			}
		});

		it("co-recursive map with inline map lazy", () => {
			class Foo extends schemaFactory.mapRecursive("Foo", [
				() => schemaFactory.mapRecursive("FooList", [() => Foo]),
			]) {}
			{
				type _check = ValidateRecursiveSchema<typeof Foo>;
			}
		});
	});
});<|MERGE_RESOLUTION|>--- conflicted
+++ resolved
@@ -701,31 +701,20 @@
 
 			const factory = new SchemaFactoryAlpha("");
 			{
-<<<<<<< HEAD
-				class Test extends factory.arrayRecursiveAlpha("Test", [
-					{ type: () => factory.null, metadata: {} },
-				]) {}
-=======
 				class Test extends factory.arrayAlpha(
 					"Test",
 					SchemaFactoryAlpha.types([{ type: () => factory.null, metadata: {} }]),
 				) {}
->>>>>>> 75723f26
 				// @ts-expect-error Does not support annotations
 				type _check = ValidateRecursiveSchema<typeof Test>;
 				type _check2 = ValidateRecursiveSchemaAlpha<typeof Test>;
 			}
 
 			{
-<<<<<<< HEAD
-				class Test extends factory.objectRecursive("Test", {
-					x: factory.optional([{ type: () => factory.null, metadata: {} }]),
-=======
 				class Test extends factory.objectAlpha("Test", {
 					x: factory.optional(
 						SchemaFactoryAlpha.types([{ type: () => factory.null, metadata: {} }]),
 					),
->>>>>>> 75723f26
 				}) {}
 
 				const field = Test.info.x;
@@ -793,16 +782,10 @@
 			}
 
 			{
-<<<<<<< HEAD
-				class Test extends factory.mapRecursive("Test", [
-					{ type: () => factory.null, metadata: {} },
-				]) {}
-=======
 				class Test extends factory.mapAlpha(
 					"Test",
 					SchemaFactoryAlpha.types([{ type: () => factory.null, metadata: {} }]),
 				) {}
->>>>>>> 75723f26
 				// @ts-expect-error Does not support annotations
 				type _check = ValidateRecursiveSchema<typeof Test>;
 				type _check2 = ValidateRecursiveSchemaAlpha<typeof Test>;
