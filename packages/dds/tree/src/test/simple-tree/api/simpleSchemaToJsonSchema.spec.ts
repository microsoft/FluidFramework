/*!
 * Copyright (c) Microsoft Corporation and contributors. All rights reserved.
 * Licensed under the MIT License.
 */

import { strict as assert } from "node:assert";
import { FieldKind, NodeKind, type JsonTreeSchema } from "../../../simple-tree/index.js";
import { getJsonValidator } from "../jsonSchemaUtilities.js";
import type {
	SimpleNodeSchema,
	SimpleTreeSchema,
	// eslint-disable-next-line import/no-internal-modules
} from "../../../simple-tree/api/simpleSchema.js";
// eslint-disable-next-line import/no-internal-modules
import { toJsonSchema } from "../../../simple-tree/api/simpleSchemaToJsonSchema.js";
import { ValueSchema } from "../../../core/index.js";

describe("simpleSchemaToJsonSchema", () => {
	it("Leaf schema", async () => {
		const input: SimpleTreeSchema = {
			definitions: new Map<string, SimpleNodeSchema>([
				["test.string", { leafKind: ValueSchema.String, kind: NodeKind.Leaf }],
			]),
			allowedTypes: new Set<string>(["test.string"]),
		};

		const actual = toJsonSchema(input);

		const expected: JsonTreeSchema = {
			$defs: {
				"test.string": {
					type: "string",
					_treeNodeSchemaKind: NodeKind.Leaf,
				},
			},
			$ref: "#/$defs/test.string",
		};
		assert.deepEqual(actual, expected);

		// Verify that the generated schema is valid.
		const validator = getJsonValidator(actual);

		// Verify expected data validation behavior.
		validator("Hello world", true);
		validator({}, false);
		validator([], false);
	});

	// Fluid Handles are not supported in JSON Schema export.
	// Ensure the code throws if a handle is encountered.
	it("Leaf node (Fluid Handle)", async () => {
		const input: SimpleTreeSchema = {
			definitions: new Map<string, SimpleNodeSchema>([
				["test.handle", { leafKind: ValueSchema.FluidHandle, kind: NodeKind.Leaf }],
			]),
			allowedTypes: new Set<string>(["test.handle"]),
		};

		assert.throws(() => toJsonSchema(input));
	});

	it("Array schema", () => {
		const input: SimpleTreeSchema = {
			definitions: new Map<string, SimpleNodeSchema>([
				[
					"test.array",
					{ kind: NodeKind.Array, allowedTypes: new Set<string>(["test.string"]) },
				],
				["test.string", { leafKind: ValueSchema.String, kind: NodeKind.Leaf }],
			]),
			allowedTypes: new Set<string>(["test.array"]),
		};

		const actual = toJsonSchema(input);

		const expected: JsonTreeSchema = {
			$defs: {
				"test.array": {
					type: "array",
					_treeNodeSchemaKind: NodeKind.Array,
					items: {
						$ref: "#/$defs/test.string",
					},
				},
				"test.string": {
					type: "string",
					_treeNodeSchemaKind: NodeKind.Leaf,
				},
			},
			$ref: "#/$defs/test.array",
		};
		assert.deepEqual(actual, expected);

		// Verify that the generated schema is valid.
		const validator = getJsonValidator(actual);

		// Verify expected data validation behavior.
		validator("Hello world", false);
		validator({}, false);
		validator([], true);
		validator([42], false);
		validator(["Hello", "world"], true);
		validator(["Hello", 42, "world"], false);
	});

	it("Map schema", () => {
		const input: SimpleTreeSchema = {
			definitions: new Map<string, SimpleNodeSchema>([
				["test.map", { kind: NodeKind.Map, allowedTypes: new Set<string>(["test.string"]) }],
				["test.string", { leafKind: ValueSchema.String, kind: NodeKind.Leaf }],
			]),
			allowedTypes: new Set<string>(["test.map"]),
		};

		const actual = toJsonSchema(input);

		const expected: JsonTreeSchema = {
			$defs: {
				"test.map": {
					type: "object",
					_treeNodeSchemaKind: NodeKind.Map,
					patternProperties: {
						"^.*$": { $ref: "#/$defs/test.string" },
					},
				},
				"test.string": {
					type: "string",
					_treeNodeSchemaKind: NodeKind.Leaf,
				},
			},
			$ref: "#/$defs/test.map",
		};
		assert.deepEqual(actual, expected);

		// Verify that the generated schema is valid.
		const validator = getJsonValidator(actual);

		// Verify expected data validation behavior.
		validator("Hello world", false);
		validator([], false);
		validator({}, true);
		validator(
			{
				foo: "Hello",
				bar: "World",
			},
			true,
		);
		validator(
			{
				foo: "Hello",
				bar: "World",
				baz: 42,
			},
			false,
		);
	});

	it("Object schema", () => {
		const input: SimpleTreeSchema = {
			definitions: new Map<string, SimpleNodeSchema>([
				[
					"test.object",
					{
						kind: NodeKind.Object,
						fields: {
							"foo": {
								kind: FieldKind.Optional,
								allowedTypes: new Set<string>(["test.number"]),
								description: "A number representing the concept of Foo.",
							},
							"bar": {
								kind: FieldKind.Required,
								allowedTypes: new Set<string>(["test.string"]),
								description: "A string representing the concept of Bar.",
							},
						},
					},
				],
				["test.string", { leafKind: ValueSchema.String, kind: NodeKind.Leaf }],
				["test.number", { leafKind: ValueSchema.Number, kind: NodeKind.Leaf }],
			]),
			allowedTypes: new Set<string>(["test.object"]),
		};

		const actual = toJsonSchema(input);

		const expected: JsonTreeSchema = {
			$defs: {
				"test.object": {
					type: "object",
					_treeNodeSchemaKind: NodeKind.Object,
					properties: {
<<<<<<< HEAD
						foo: {
							anyOf: [{ $ref: "#/$defs/test.number" }],
							description: "A number representing the concept of Foo.",
						},
						bar: {
							anyOf: [{ $ref: "#/$defs/test.string" }],
							description: "A string representing the concept of Bar.",
						},
=======
						foo: { $ref: "#/$defs/test.number" },
						bar: { $ref: "#/$defs/test.string" },
>>>>>>> 8b46119a
					},
					required: ["bar"],
					additionalProperties: false,
				},
				"test.number": {
					type: "number",
					_treeNodeSchemaKind: NodeKind.Leaf,
				},
				"test.string": {
					type: "string",
					_treeNodeSchemaKind: NodeKind.Leaf,
				},
			},
			$ref: "#/$defs/test.object",
		};
		assert.deepEqual(actual, expected);

		// Verify that the generated schema is valid.
		const validator = getJsonValidator(actual);

		// Verify expected data validation behavior.
		validator("Hello world", false);
		validator([], false);
		validator({}, false);
		validator(
			{
				foo: 42,
			},
			false,
		);
		validator(
			{
				bar: "Hello World",
			},
			true,
		);
		validator(
			{
				foo: 42,
				bar: "Hello World",
			},
			true,
		);
		validator(
			{
				foo: 42,
				bar: "Hello World",
				baz: true,
			},
			false,
		);
	});

	it("Object schema including an identifier field", () => {
		const input: SimpleTreeSchema = {
			definitions: new Map<string, SimpleNodeSchema>([
				[
					"test.object",
					{
						kind: NodeKind.Object,
						fields: {
							"id": {
								kind: FieldKind.Identifier,
								allowedTypes: new Set<string>(["test.identifier"]),
							},
						},
					},
				],
				["test.identifier", { leafKind: ValueSchema.String, kind: NodeKind.Leaf }],
			]),
			allowedTypes: new Set<string>(["test.object"]),
		};

		const actual = toJsonSchema(input);

		const expected: JsonTreeSchema = {
			$defs: {
				"test.object": {
					type: "object",
					_treeNodeSchemaKind: NodeKind.Object,
					properties: {
						id: { $ref: "#/$defs/test.identifier" },
					},
					required: [],
					additionalProperties: false,
				},
				"test.identifier": {
					type: "string",
					_treeNodeSchemaKind: NodeKind.Leaf,
				},
			},
			$ref: "#/$defs/test.object",
		};
		assert.deepEqual(actual, expected);
	});

	it("Object schema including a union field", () => {
		const input: SimpleTreeSchema = {
			definitions: new Map<string, SimpleNodeSchema>([
				[
					"test.object",
					{
						kind: NodeKind.Object,
						fields: {
							"foo": {
								kind: FieldKind.Required,
								allowedTypes: new Set<string>(["test.number", "test.string"]),
							},
						},
					},
				],
				["test.number", { leafKind: ValueSchema.Number, kind: NodeKind.Leaf }],
				["test.string", { leafKind: ValueSchema.String, kind: NodeKind.Leaf }],
			]),
			allowedTypes: new Set<string>(["test.object"]),
		};

		const actual = toJsonSchema(input);

		const expected: JsonTreeSchema = {
			$defs: {
				"test.object": {
					type: "object",
					_treeNodeSchemaKind: NodeKind.Object,
					properties: {
						foo: {
							anyOf: [{ $ref: "#/$defs/test.number" }, { $ref: "#/$defs/test.string" }],
						},
					},
					required: ["foo"],
					additionalProperties: false,
				},
				"test.number": {
					type: "number",
					_treeNodeSchemaKind: NodeKind.Leaf,
				},
				"test.string": {
					type: "string",
					_treeNodeSchemaKind: NodeKind.Leaf,
				},
			},
			$ref: "#/$defs/test.object",
		};
		assert.deepEqual(actual, expected);
	});

	it("Recursive object schema", () => {
		const input: SimpleTreeSchema = {
			definitions: new Map<string, SimpleNodeSchema>([
				[
					"test.recursive-object",
					{
						kind: NodeKind.Object,
						fields: {
							"foo": {
								kind: FieldKind.Optional,
								allowedTypes: new Set<string>(["test.string", "test.recursive-object"]),
							},
						},
					},
				],
				["test.string", { leafKind: ValueSchema.String, kind: NodeKind.Leaf }],
			]),
			allowedTypes: new Set<string>(["test.recursive-object"]),
		};
		const actual = toJsonSchema(input);

		const expected: JsonTreeSchema = {
			$defs: {
				"test.recursive-object": {
					type: "object",
					_treeNodeSchemaKind: NodeKind.Object,
					properties: {
						foo: {
							anyOf: [
								{ $ref: "#/$defs/test.string" },
								{ $ref: "#/$defs/test.recursive-object" },
							],
						},
					},
					required: [],
					additionalProperties: false,
				},
				"test.string": {
					type: "string",
					_treeNodeSchemaKind: NodeKind.Leaf,
				},
			},
			$ref: "#/$defs/test.recursive-object",
		};
		assert.deepEqual(actual, expected);

		// Verify that the generated schema is valid.
		const validator = getJsonValidator(actual);

		// Verify expected data validation behavior.
		validator({}, true);
		validator({ foo: {} }, true);
		validator({ foo: "Hello world" }, true);
		validator({ foo: { foo: "Hello world" } }, true);

		validator("Hello world", false);
		validator([], false);
		validator({ foo: 42 }, false);
		validator({ foo: { foo: 42 } }, false);
		validator({ bar: "Hello world" }, false);
		validator({ foo: { bar: "Hello world" } }, false);
	});
});<|MERGE_RESOLUTION|>--- conflicted
+++ resolved
@@ -191,19 +191,14 @@
 					type: "object",
 					_treeNodeSchemaKind: NodeKind.Object,
 					properties: {
-<<<<<<< HEAD
 						foo: {
-							anyOf: [{ $ref: "#/$defs/test.number" }],
+							$ref: "#/$defs/test.number",
 							description: "A number representing the concept of Foo.",
 						},
 						bar: {
-							anyOf: [{ $ref: "#/$defs/test.string" }],
+							$ref: "#/$defs/test.string",
 							description: "A string representing the concept of Bar.",
 						},
-=======
-						foo: { $ref: "#/$defs/test.number" },
-						bar: { $ref: "#/$defs/test.string" },
->>>>>>> 8b46119a
 					},
 					required: ["bar"],
 					additionalProperties: false,
