--- conflicted
+++ resolved
@@ -10,13 +10,9 @@
 	getJsonSchema,
 	NodeKind,
 	normalizeFieldSchema,
-<<<<<<< HEAD
-	SchemaFactoryAlpha,
-=======
 	numberSchema,
 	SchemaFactoryAlpha,
 	stringSchema,
->>>>>>> c6563e57
 	type JsonObjectNodeSchema,
 	type JsonTreeSchema,
 	type UnsafeUnknownSchema,
@@ -40,11 +36,7 @@
 function simpleToJsonSchema(simpleSchema: SimpleTreeSchema): JsonTreeSchema {
 	const schema = generateSchemaFromSimpleSchema(simpleSchema);
 	return toJsonSchema(schema, {
-<<<<<<< HEAD
-		requireFieldWithDefaults: false,
-=======
 		requireFieldsWithDefaults: false,
->>>>>>> c6563e57
 		useStoredKeys: false,
 	});
 }
@@ -55,11 +47,7 @@
 			root: {
 				kind: FieldKind.Required,
 				metadata: {},
-<<<<<<< HEAD
-				allowedTypesIdentifiers: new Set<string>(["test.string"]),
-=======
 				allowedTypesIdentifiers: new Set<string>([stringSchema.identifier]),
->>>>>>> c6563e57
 			},
 			definitions: new Map<string, SimpleNodeSchema>([
 				[stringSchema.identifier, stringSchema],
@@ -229,11 +217,7 @@
 			const schemaFactory = new SchemaFactoryAlpha("test");
 			const empty = schemaFactory.object("empty", {});
 			const emptyJson = convertObjectNodeSchema(empty, {
-<<<<<<< HEAD
-				requireFieldWithDefaults: false,
-=======
 				requireFieldsWithDefaults: false,
->>>>>>> c6563e57
 				useStoredKeys: false,
 			});
 			const expectedEmpty: JsonObjectNodeSchema = {
@@ -255,11 +239,7 @@
 				}),
 			}) {}
 			const withFieldJson = convertObjectNodeSchema(WithField, {
-<<<<<<< HEAD
-				requireFieldWithDefaults: false,
-=======
 				requireFieldsWithDefaults: false,
->>>>>>> c6563e57
 				useStoredKeys: false,
 			});
 			const expectedWithField: JsonObjectNodeSchema = {
@@ -452,11 +432,7 @@
 						id: { $ref: "#/$defs/com.fluidframework.leaf.string" },
 					},
 					// The identifier field is technically required, it just has a default provider.
-<<<<<<< HEAD
-					// Support for generating schema for insertable content (concise tree with fields that have default providers as optional) is not yet implemented.
-=======
 					// TODO: Support for generating schema for insertable content (concise tree with fields that have default providers as optional) is now implemented: refactor tests so it can be validated.
->>>>>>> c6563e57
 					required: ["id"],
 					additionalProperties: false,
 				},
@@ -627,11 +603,7 @@
 				{
 					const withPropertyKeys = TreeAlpha.exportConcise(tree, { useStoredKeys: false });
 					const jsonSchema = getJsonSchema(testSchema, {
-<<<<<<< HEAD
-						requireFieldWithDefaults: true,
-=======
 						requireFieldsWithDefaults: true,
->>>>>>> c6563e57
 						useStoredKeys: false,
 					});
 					const validator = getJsonValidator(jsonSchema);
@@ -641,11 +613,7 @@
 				{
 					const withStoredKeys = TreeAlpha.exportConcise(tree, { useStoredKeys: true });
 					const jsonSchema = getJsonSchema(testSchema, {
-<<<<<<< HEAD
-						requireFieldWithDefaults: true,
-=======
 						requireFieldsWithDefaults: true,
->>>>>>> c6563e57
 						useStoredKeys: true,
 					});
 					const validator = getJsonValidator(jsonSchema);
@@ -655,11 +623,7 @@
 				{
 					const withPropertyKeys = TreeAlpha.exportConcise(tree, { useStoredKeys: false });
 					const jsonSchema = getJsonSchema(testSchema, {
-<<<<<<< HEAD
-						requireFieldWithDefaults: false,
-=======
 						requireFieldsWithDefaults: false,
->>>>>>> c6563e57
 						useStoredKeys: false,
 					});
 					const validator = getJsonValidator(jsonSchema);
@@ -669,11 +633,7 @@
 				{
 					const withStoredKeys = TreeAlpha.exportConcise(tree, { useStoredKeys: true });
 					const jsonSchema = getJsonSchema(testSchema, {
-<<<<<<< HEAD
-						requireFieldWithDefaults: false,
-=======
 						requireFieldsWithDefaults: false,
->>>>>>> c6563e57
 						useStoredKeys: true,
 					});
 					const validator = getJsonValidator(jsonSchema);
