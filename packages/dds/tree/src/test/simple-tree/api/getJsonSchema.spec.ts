--- conflicted
+++ resolved
@@ -25,11 +25,7 @@
 
 		const actual = getJsonSchema(Schema, {
 			useStoredKeys: false,
-<<<<<<< HEAD
-			requireFieldWithDefaults: true,
-=======
-			requireFieldsWithDefaults: true,
->>>>>>> c6563e57
+			requireFieldsWithDefaults: true,
 		});
 
 		const expected: JsonTreeSchema = {
@@ -60,11 +56,7 @@
 
 		const actual = getJsonSchema(Schema, {
 			useStoredKeys: false,
-<<<<<<< HEAD
-			requireFieldWithDefaults: true,
-=======
-			requireFieldsWithDefaults: true,
->>>>>>> c6563e57
+			requireFieldsWithDefaults: true,
 		});
 
 		const expected: JsonTreeSchema = {
@@ -111,11 +103,7 @@
 		assert.throws(() =>
 			getJsonSchema(Schema, {
 				useStoredKeys: false,
-<<<<<<< HEAD
-				requireFieldWithDefaults: true,
-=======
 				requireFieldsWithDefaults: true,
->>>>>>> c6563e57
 			}),
 		);
 	});
@@ -130,11 +118,7 @@
 
 		const actual = getJsonSchema(Schema, {
 			useStoredKeys: false,
-<<<<<<< HEAD
-			requireFieldWithDefaults: true,
-=======
-			requireFieldsWithDefaults: true,
->>>>>>> c6563e57
+			requireFieldsWithDefaults: true,
 		});
 
 		const expected: JsonTreeSchema = {
@@ -180,11 +164,7 @@
 
 		const actual = getJsonSchema(Schema, {
 			useStoredKeys: false,
-<<<<<<< HEAD
-			requireFieldWithDefaults: true,
-=======
-			requireFieldsWithDefaults: true,
->>>>>>> c6563e57
+			requireFieldsWithDefaults: true,
 		});
 		const expected: JsonTreeSchema = {
 			$defs: {
@@ -256,11 +236,7 @@
 
 		const actual = getJsonSchema(Schema, {
 			useStoredKeys: false,
-<<<<<<< HEAD
-			requireFieldWithDefaults: true,
-=======
-			requireFieldsWithDefaults: true,
->>>>>>> c6563e57
+			requireFieldsWithDefaults: true,
 		});
 
 		const expected: JsonTreeSchema = {
@@ -348,11 +324,7 @@
 
 		const actual = getJsonSchema(Schema, {
 			useStoredKeys: false,
-<<<<<<< HEAD
-			requireFieldWithDefaults: true,
-=======
-			requireFieldsWithDefaults: true,
->>>>>>> c6563e57
+			requireFieldsWithDefaults: true,
 		});
 
 		const expected: JsonTreeSchema = {
@@ -386,11 +358,7 @@
 
 		const actual = getJsonSchema(Schema, {
 			useStoredKeys: false,
-<<<<<<< HEAD
-			requireFieldWithDefaults: true,
-=======
-			requireFieldsWithDefaults: true,
->>>>>>> c6563e57
+			requireFieldsWithDefaults: true,
 		});
 
 		const expected: JsonTreeSchema = {
@@ -431,11 +399,7 @@
 
 		const actual = getJsonSchema(Schema, {
 			useStoredKeys: false,
-<<<<<<< HEAD
-			requireFieldWithDefaults: true,
-=======
-			requireFieldsWithDefaults: true,
->>>>>>> c6563e57
+			requireFieldsWithDefaults: true,
 		});
 
 		const expected: JsonTreeSchema = {
@@ -480,24 +444,4 @@
 		validator({ bar: "Hello world" }, false);
 		validator({ foo: { bar: "Hello world" } }, false);
 	});
-<<<<<<< HEAD
-
-	it("JSON Schema cached on node schema", () => {
-		const schemaFactory = new SchemaFactory("test");
-		const Schema = schemaFactory.string;
-
-		const firstQuery = getJsonSchema(Schema, {
-			useStoredKeys: false,
-			requireFieldWithDefaults: true,
-		});
-		const secondQuery = getJsonSchema(Schema, {
-			useStoredKeys: false,
-			requireFieldWithDefaults: true,
-		});
-
-		// Object equality to ensure the same object is returned by subsequent calls.
-		return assert.equal(firstQuery, secondQuery);
-	});
-=======
->>>>>>> c6563e57
 });