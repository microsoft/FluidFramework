/*!
 * Copyright (c) Microsoft Corporation and contributors. All rights reserved.
 * Licensed under the MIT License.
 */

import { strict as assert } from "node:assert";
import {
	MockHandle,
	validateAssertionError,
} from "@fluidframework/test-runtime-utils/internal";
import { isStableId } from "@fluidframework/id-compressor/internal";

import { type NormalizedUpPath, rootFieldKey } from "../../../core/index.js";
import {
	MockNodeIdentifierManager,
	TreeStatus,
	type StableNodeIdentifier,
} from "../../../feature-libraries/index.js";
import {
	isTreeNode,
	type NodeFromSchema,
	SchemaFactory,
	SchemaFactoryAlpha,
	treeNodeApi as Tree,
	TreeBeta,
	type TreeChangeEvents,
	type TreeLeafValue,
	type TreeNode,
	TreeViewConfiguration,
	type UnsafeUnknownSchema,
} from "../../../simple-tree/index.js";
import {
	chunkFromJsonableTrees,
	getView,
	TestTreeProviderLite,
	validateUsageError,
} from "../../utils.js";
import { describeHydration, getViewForForkedBranch, hydrate } from "../utils.js";
import { brand, type areSafelyAssignable, type requireTrue } from "../../../util/index.js";

import {
	booleanSchema,
	handleSchema,
	nullSchema,
	numberSchema,
	stringSchema,
	// eslint-disable-next-line import/no-internal-modules
} from "../../../simple-tree/leafNodeSchema.js";
// eslint-disable-next-line import/no-internal-modules
import { tryGetSchema } from "../../../simple-tree/api/treeNodeApi.js";
import { testSimpleTrees } from "../../testTrees.js";
import { FluidClientVersion } from "../../../codec/index.js";
import { ajvValidator } from "../../codec/index.js";
import { TreeAlpha } from "../../../shared-tree/index.js";

const schema = new SchemaFactory("com.example");

class Point extends schema.object("Point", {}) {}

describe("treeNodeApi", () => {
	describe("is", () => {
		it("is", () => {
			const config = new TreeViewConfiguration({ schema: [Point, schema.number] });
			const view = getView(config);
			view.initialize({});
			const { root } = view;
			assert(Tree.is(root, Point));
			assert(root instanceof Point);
			assert(!Tree.is(root, schema.number));
			assert(Tree.is(5, schema.number));
			assert(!Tree.is(root, schema.number));
			assert(!Tree.is(5, Point));

			const NotInDocument = schema.object("never", {});
			// Using a schema that is not in the document works:
			assert(!Tree.is(root, NotInDocument));
		});

		it("`is` can narrow polymorphic leaf field content", () => {
			const config = new TreeViewConfiguration({ schema: [schema.number, schema.string] });
			const view = getView(config);
			view.initialize("x");
			const { root } = view;
			if (Tree.is(root, schema.number)) {
				const _check: number = root;
				assert.fail();
			} else {
				const value: string = root;
				assert.equal(value, "x");
			}
		});

		it("`is` can narrow polymorphic combinations of value and objects", () => {
			const config = new TreeViewConfiguration({ schema: [Point, schema.string] });
			const view = getView(config);
			view.initialize("x");
			const { root } = view;
			if (Tree.is(root, Point)) {
				const _check: Point = root;
				assert.fail();
			} else {
				const value: string = root;
				assert.equal(value, "x");
			}
		});

		it("`is` can handle leaves", () => {
			// true case for primitive
			assert(Tree.is(5, schema.number));
			// non-leaf primitives
			assert(!Tree.is(BigInt(5), schema.number));
			assert(!Tree.is(Symbol(), schema.number));
			// non-node objects
			assert(!Tree.is({}, schema.number));
			assert(!Tree.is(Tree, schema.null));
			// node to leaf
			assert(!Tree.is(hydrate(Point, {}), schema.number));
			// null: its a special case since its sorta an object
			assert(!Tree.is(null, schema.number));
			assert(Tree.is(null, schema.null));
			// handle: its a special case since it is an object but not a node
			assert(!Tree.is(null, schema.handle));
			assert(Tree.is(new MockHandle(1), schema.handle));
		});

		it("supports allowed types", () => {
			assert(!Tree.is(5, []));
			assert(!Tree.is(5, [schema.string]));
			assert(Tree.is(5, [schema.string, schema.number]));
		});

		it("errors on base type", () => {
			const Base = schema.object("Test", {});
			class Derived extends Base {}
			const node = new Derived({});
			// Check instancof alternative works:
			assert(node instanceof Base);
			assert.throws(
				() => Tree.is(node, Base),
				validateUsageError(
					/Two schema classes were used \(CustomObjectNode and Derived\) which derived from the same SchemaFactory generated class \("com.example.Test"\)/,
				),
			);
		});
	});

	describe("schema", () => {
		it("primitives", () => {
			assert.equal(Tree.schema(5), numberSchema);
			assert.equal(Tree.schema(""), stringSchema);
			assert.equal(Tree.schema(true), booleanSchema);
			assert.equal(Tree.schema(new MockHandle(5)), handleSchema);
			assert.equal(Tree.schema(null), nullSchema);
			assert.equal(tryGetSchema({}), undefined);
		});

		it("unhydrated node", () => {
			assert.equal(Tree.schema(new Point({})), Point);
			const nodePojo = schema.object("Node", {});
			assert.equal(Tree.schema(new nodePojo({})), nodePojo);
		});

		it("hydrated node", () => {
			assert.equal(Tree.schema(hydrate(Point, {})), Point);
		});
	});

	describeHydration("upward path", (init) => {
		for (const [name, keyApi] of [
			["key", (n: TreeNode): string | undefined | number => Tree.key(n)],
			["key2", (n: TreeNode): string | undefined | number => TreeAlpha.key2(n)],
		] as const) {
			it(name, () => {
				class Child extends schema.object("Child", {
					x: Point,
					y: schema.optional(Point, { key: "stable-y" }),
				}) {}
				class Root extends schema.array("Root", Child) {}
				const root = init(Root, [
					{ x: {}, y: undefined },
					{ x: {}, y: {} },
				]);

				// This is this how we handle root keys.
				// Seems odd for detached fields other than root to have `rootFieldKey` key though.
				// Exactly which key is given in this case is undocumented, it could change in the future.
				// TreeAlpha.key2 just gives undefined, which is documented.
				const rootKey = name === "key" ? rootFieldKey : undefined;

				assert.equal(keyApi(root), rootKey);
				assert.equal(keyApi(root[0]), 0);
				assert.equal(keyApi(root[0].x), "x");
				assert.equal(keyApi(root[1]), 1);
				assert.equal(keyApi(root[1].x), "x");
				assert(root[1].y !== undefined);
				assert.equal(keyApi(root[1].y), "y");

				const added = new Child({ x: {}, y: {} });

				assert.equal(keyApi(added), rootKey);

				// Check index is updated after insert.
				root.insertAtStart(added);
				assert.equal(keyApi(root[2]), 2);
				assert.equal(keyApi(added), 0);

				// Check index is updated after removal.
				root.removeRange(0, 1);
				assert.equal(keyApi(root[1]), 1);
				assert.equal(keyApi(added), rootKey);
			});
		}

		it("parent", () => {
			class Child extends schema.object("Child", { x: Point }) {}
			class Root extends schema.array("Root", Child) {}
			const config = new TreeViewConfiguration({ schema: Root });
			const view = getView(config);
			const root = new Root([{ x: {} }, { x: {} }]);
			view.initialize(root);

			assert.equal(Tree.parent(root), undefined);
			assert.equal(Tree.parent(root[0]), root);
			assert.equal(Tree.parent(root[1]), root);
			assert.equal(Tree.parent(root[1].x), root[1]);

			const added = new Child({ x: {} });

			assert.equal(Tree.parent(added), undefined);
			root.insertAtStart(added);
			assert.equal(Tree.parent(added), root);
			root.removeRange(0, 1);
			assert.equal(Tree.parent(added), undefined);

			view.dispose();
			assert.throws(
				() => Tree.parent(root),
				validateUsageError(/Cannot access a deleted node/),
			);
		});

		it("key", () => {
			class Child extends schema.object("Child", { x: Point }) {}
			class Root extends schema.array("Root", Child) {}
			const config = new TreeViewConfiguration({ schema: Root });
			const view = getView(config);
			const root = new Root([{ x: {} }, { x: {} }]);
			view.initialize(root);

			assert.equal(Tree.key(root), rootFieldKey);
			assert.equal(Tree.key(root[0]), 0);
			assert.equal(Tree.key(root[1]), 1);
			assert.equal(Tree.key(root[1].x), "x");

			const added = new Child({ x: {} });

			assert.equal(Tree.key(added), rootFieldKey);
			root.insertAtStart(added);
			assert.equal(Tree.key(added), 0);
			root.removeRange(0, 1);
			assert.equal(Tree.key(added), rootFieldKey);

			view.dispose();
			assert.throws(() => Tree.key(root), validateUsageError(/Cannot access a deleted node/));
		});
	});

	it("treeStatus", () => {
		class Root extends schema.object("Root", { x: Point }) {}
		const config = new TreeViewConfiguration({ schema: Root });
		const view = getView(config);
		view.initialize({ x: {} });
		const { root } = view;
		const child = root.x;
		const newChild = new Point({});
		assert.equal(Tree.status(root), TreeStatus.InDocument);
		assert.equal(Tree.status(child), TreeStatus.InDocument);
		assert.equal(Tree.status(newChild), TreeStatus.New);
		root.x = newChild;
		assert.equal(Tree.status(root), TreeStatus.InDocument);
		assert.equal(Tree.status(child), TreeStatus.Removed);
		assert.equal(Tree.status(newChild), TreeStatus.InDocument);

		view.dispose();
		assert.equal(Tree.status(root), TreeStatus.Deleted);
		assert.equal(Tree.status(child), TreeStatus.Deleted);
		assert.equal(Tree.status(newChild), TreeStatus.Deleted);

		// TODO: test Deleted status when caused by removal from the tree + expiring from removed status.
	});

	describe("shortID", () => {
		it("returns local id when an identifier fieldkind exists.", () => {
			const schemaWithIdentifier = schema.object("parent", {
				identifier: schema.identifier,
			});
			const config = new TreeViewConfiguration({ schema: schemaWithIdentifier });
			const view = getView(config);
			const nodeKeyManager = view.nodeKeyManager;
			const id = nodeKeyManager.stabilizeNodeIdentifier(
				nodeKeyManager.generateLocalNodeIdentifier(),
			);
			view.initialize({ identifier: id });

			assert.equal(Tree.shortId(view.root), nodeKeyManager.localizeNodeIdentifier(id));
		});
		it("returns undefined when an identifier fieldkind does not exist.", () => {
			const schemaWithIdentifier = schema.object("parent", {
				identifier: schema.string,
			});
			const config = new TreeViewConfiguration({ schema: schemaWithIdentifier });
			const view = getView(config);
			view.initialize({ identifier: "testID" });

			assert.equal(Tree.shortId(view.root), undefined);
		});
		it("returns the uncompressed identifier value when the provided identifier is an invalid stable id.", () => {
			const schemaWithIdentifier = schema.object("parent", {
				identifier: schema.identifier,
			});
			const config = new TreeViewConfiguration({ schema: schemaWithIdentifier });
			const view = getView(config);
			view.initialize({ identifier: "invalidUUID" });

			assert.equal(Tree.shortId(view.root), "invalidUUID");
		});
		it("returns the uncompressed identifier value when the provided identifier is a valid stable id, but unknown by the idCompressor.", () => {
			const schemaWithIdentifier = schema.object("parent", {
				identifier: schema.identifier,
			});
			// Create a valid stableNodeKey which is not known by the tree's idCompressor.
			const nodeKeyManager = new MockNodeIdentifierManager();
			const stableNodeKey = nodeKeyManager.stabilizeNodeIdentifier(
				nodeKeyManager.generateLocalNodeIdentifier(),
			);

			const config = new TreeViewConfiguration({ schema: schemaWithIdentifier });
			const view = getView(config);
			view.initialize({ identifier: stableNodeKey });

			assert.equal(Tree.shortId(view.root), stableNodeKey);
		});
		it("errors if multiple identifiers exist on the same node", () => {
			const config = new TreeViewConfiguration({
				schema: schema.object("parent", {
					identifier: schema.identifier,
					identifier2: schema.identifier,
				}),
			});

			const view = getView(config);
			view.initialize({
				identifier: "a",
				identifier2: "b",
			});
			assert.throws(
				() => Tree.shortId(view.root),
				(error: Error) =>
					validateAssertionError(
						error,
						/may not be called on a node with more than one identifier/,
					),
			);
		});

		it("Returns undefined for non-object nodes", () => {
			const config = new TreeViewConfiguration({
				schema: schema.array("parent", schema.number),
			});
			const view = getView(config);
			view.initialize([1, 2, 3]);
			assert.equal(Tree.shortId(view.root), undefined);
		});

		describe("unhydrated", () => {
			class HasIdentifier extends schema.object("HasIdentifier", {
				identifier: schema.identifier,
			}) {}
			it("returns uncompressed string for unhydrated nodes", () => {
				const node = new HasIdentifier({ identifier: "x" });
				assert.equal(Tree.shortId(node), "x");
			});
			it("accessing defaulted", () => {
				const node = new HasIdentifier({});
				assert(typeof Tree.shortId(node) === "string");
			});

			// TODO: this policy seems questionable, but its whats implemented, and is documented in TreeStatus.new
			it("returns string when unhydrated then local id when hydrated", () => {
				const config = new TreeViewConfiguration({ schema: HasIdentifier });
				const view = getView(config);
				const nodeKeyManager = view.nodeKeyManager;
				view.initialize({});
				const identifier = view.root.identifier;
				const shortId = Tree.shortId(view.root);
				assert.equal(
					shortId,
					nodeKeyManager.localizeNodeIdentifier(identifier as StableNodeIdentifier),
				);

				const node = new HasIdentifier({ identifier });
				assert.equal(Tree.shortId(node), identifier);
				view.root = node;
				assert.equal(Tree.shortId(node), shortId);
			});
		});
	});

	describe("identifier", () => {
		it("returns stable id when an identifier fieldkind exists.", () => {
			const schemaWithIdentifier = schema.object("parent", {
				identifier: schema.identifier,
			});

			const config = new TreeViewConfiguration({ schema: schemaWithIdentifier });
			const view = getView(config);
			const nodeKeyManager = view.nodeKeyManager;
			const id = nodeKeyManager.stabilizeNodeIdentifier(
				nodeKeyManager.generateLocalNodeIdentifier(),
			);
			view.initialize({ identifier: id });

			assert.equal(TreeAlpha.identifier(view.root), id);
		});

		it("returns undefined when an identifier fieldkind does not exist.", () => {
			const schemaWithIdentifier = schema.object("parent", {
				identifier: schema.string,
			});
			const config = new TreeViewConfiguration({ schema: schemaWithIdentifier });
			const view = getView(config);
			view.initialize({ identifier: "testID" });

			assert.equal(TreeAlpha.identifier(view.root), undefined);
		});

		it("returns the original identifier value when the provided identifier is a valid stable id, but unknown by the idCompressor.", () => {
			const schemaWithIdentifier = schema.object("parent", {
				identifier: schema.identifier,
			});
			// Create a valid stableNodeKey which is not known by the tree's idCompressor.
			const nodeKeyManager = new MockNodeIdentifierManager();
			const stableNodeKey = nodeKeyManager.stabilizeNodeIdentifier(
				nodeKeyManager.generateLocalNodeIdentifier(),
			);

			const config = new TreeViewConfiguration({ schema: schemaWithIdentifier });
			const view = getView(config);
			view.initialize({ identifier: stableNodeKey });

			assert.equal(TreeAlpha.identifier(view.root), stableNodeKey);
		});

		it("errors if multiple identifiers exist on the same node", () => {
			const config = new TreeViewConfiguration({
				schema: schema.object("parent", {
					identifier: schema.identifier,
					identifier2: schema.identifier,
				}),
			});

			const view = getView(config);
			view.initialize({
				identifier: "a",
				identifier2: "b",
			});
			assert.throws(
				() => TreeAlpha.identifier(view.root),
				(error: Error) =>
					validateAssertionError(
						error,
						/may not be called on a node with more than one identifier/,
					),
			);
		});

		it("Returns undefined for non-object nodes", () => {
			const config = new TreeViewConfiguration({
				schema: schema.array("parent", schema.number),
			});
			const view = getView(config);
			view.initialize([1, 2, 3]);
			assert.equal(TreeAlpha.identifier(view.root), undefined);
		});

		describe("unhydrated", () => {
			it("accessing defaulted", () => {
				class HasIdentifier extends schema.object("HasIdentifier", {
					identifier: schema.identifier,
				}) {}
				const node = new HasIdentifier({});
				assert(typeof TreeAlpha.identifier(node) === "string");
			});
		});

		describe("getShort", () => {
			it("returns local id when an identifier fieldkind exists.", () => {
				const schemaWithIdentifier = schema.object("parent", {
					identifier: schema.identifier,
				});

				const config = new TreeViewConfiguration({ schema: schemaWithIdentifier });
				const view = getView(config);
				const nodeKeyManager = view.nodeKeyManager;
				const id = nodeKeyManager.stabilizeNodeIdentifier(
					nodeKeyManager.generateLocalNodeIdentifier(),
				);
				view.initialize({ identifier: id });

				assert.equal(
					TreeAlpha.identifier.getShort(view.root),
					nodeKeyManager.localizeNodeIdentifier(id),
				);
			});

			it("returns undefined when an identifier fieldkind does not exist.", () => {
				const schemaWithIdentifier = schema.object("parent", {
					identifier: schema.string,
				});
				const config = new TreeViewConfiguration({ schema: schemaWithIdentifier });
				const view = getView(config);
				view.initialize({ identifier: "testID" });

				assert.equal(TreeAlpha.identifier.getShort(view.root), undefined);
			});

			it("returns the undefined when the provided identifier is an invalid stable id.", () => {
				const schemaWithIdentifier = schema.object("parent", {
					identifier: schema.identifier,
				});
				const config = new TreeViewConfiguration({ schema: schemaWithIdentifier });
				const view = getView(config);
				view.initialize({ identifier: "invalidUUID" });

				assert.equal(TreeAlpha.identifier.getShort(view.root), undefined);
			});

			it("returns the undefined when the provided identifier is a valid stable id, but unknown by the idCompressor.", () => {
				const schemaWithIdentifier = schema.object("parent", {
					identifier: schema.identifier,
				});
				// Create a valid stableNodeKey which is not known by the tree's idCompressor.
				const nodeKeyManager = new MockNodeIdentifierManager();
				const stableNodeKey = nodeKeyManager.stabilizeNodeIdentifier(
					nodeKeyManager.generateLocalNodeIdentifier(),
				);

				const config = new TreeViewConfiguration({ schema: schemaWithIdentifier });
				const view = getView(config);
				view.initialize({ identifier: stableNodeKey });

				assert.equal(TreeAlpha.identifier.getShort(view.root), undefined);
			});

			it("errors if multiple identifiers exist on the same node", () => {
				const config = new TreeViewConfiguration({
					schema: schema.object("parent", {
						identifier: schema.identifier,
						identifier2: schema.identifier,
					}),
				});

				const view = getView(config);
				view.initialize({
					identifier: "a",
					identifier2: "b",
				});
				assert.throws(
					() => TreeAlpha.identifier.getShort(view.root),
					(error: Error) =>
						validateAssertionError(
							error,
							/may not be called on a node with more than one identifier/,
						),
				);
			});

			it("Returns undefined for non-object nodes", () => {
				const config = new TreeViewConfiguration({
					schema: schema.array("parent", schema.number),
				});
				const view = getView(config);
				view.initialize([1, 2, 3]);
				assert.equal(TreeAlpha.identifier.getShort(view.root), undefined);
			});

			describe("unhydrated", () => {
				class HasIdentifier extends schema.object("HasIdentifier", {
					identifier: schema.identifier,
				}) {}
				it("returns undefined for unhydrated nodes", () => {
					const node = new HasIdentifier({ identifier: "x" });
					assert.equal(TreeAlpha.identifier.getShort(node), undefined);
				});
				it("returns undefined accessing defaulted for unhydrated nodes", () => {
					const node = new HasIdentifier({});
					assert.equal(TreeAlpha.identifier.getShort(node), undefined);
				});

				// TODO: this policy seems questionable, but its whats implemented, and is documented in TreeStatus.new
				it("returns undefined when unhydrated then local id when hydrated", () => {
					const config = new TreeViewConfiguration({ schema: HasIdentifier });
					const view = getView(config);
					view.initialize({});
					const identifier = view.root.identifier;
					const nodeKeyManager = view.nodeKeyManager;
					const shortId = TreeAlpha.identifier.getShort(view.root);
					assert.equal(
						shortId,
						nodeKeyManager.localizeNodeIdentifier(identifier as StableNodeIdentifier),
					);

					const node = new HasIdentifier({ identifier });
					assert.equal(TreeAlpha.identifier.getShort(node), undefined);
					view.root = node;
					assert.equal(TreeAlpha.identifier.getShort(node), shortId);
				});
			});
		});

		describe("shorten", () => {
			it("returns the local identifier for a known, stable identifier.", () => {
				const schemaWithIdentifier = schema.object("parent", {
					identifier: schema.identifier,
				});

				const config = new TreeViewConfiguration({ schema: schemaWithIdentifier });
				const view = getView(config);
				const nodeKeyManager = view.nodeKeyManager;
				const id = nodeKeyManager.stabilizeNodeIdentifier(
					nodeKeyManager.generateLocalNodeIdentifier(),
				);
				view.initialize({ identifier: id });

				assert.equal(
					TreeAlpha.identifier.shorten(view, id),
					nodeKeyManager.localizeNodeIdentifier(id),
				);
			});

			it("returns undefined for a valid, but unknown stable identifier", () => {
				const schemaWithIdentifier = schema.object("parent", {
					identifier: schema.string,
				});
				const config = new TreeViewConfiguration({ schema: schemaWithIdentifier });
				const view = getView(config);
				view.initialize({ identifier: "testID" });

				// create an nodeKeyManager unknown by the view.
				const nodeKeyManager = new MockNodeIdentifierManager();
				const id = nodeKeyManager.stabilizeNodeIdentifier(
					nodeKeyManager.generateLocalNodeIdentifier(),
				);
				const test = TreeAlpha.identifier.shorten(view, id);
				assert.equal(TreeAlpha.identifier.shorten(view, id), undefined);
			});

			it("returns undefined when the provided identifier is an invalid stable id.", () => {
				const schemaWithIdentifier = schema.object("parent", {
					identifier: schema.identifier,
				});

				const invalidId = "invalidUUID";
				const config = new TreeViewConfiguration({ schema: schemaWithIdentifier });
				const view = getView(config);
				view.initialize({ identifier: invalidId });

				assert.equal(TreeAlpha.identifier.shorten(view, invalidId), undefined);
			});

			it("returns the original stable id when shortened and then lengthened.", () => {
				const schemaWithIdentifier = schema.object("parent", {
					identifier: schema.identifier,
				});

				const config = new TreeViewConfiguration({ schema: schemaWithIdentifier });
				const view = getView(config);
				const nodeKeyManager = view.nodeKeyManager;
				const id = nodeKeyManager.stabilizeNodeIdentifier(
					nodeKeyManager.generateLocalNodeIdentifier(),
				);
				view.initialize({ identifier: id });

				const localId = TreeAlpha.identifier.shorten(view, id);
				assert(typeof localId === "number");
				assert.equal(TreeAlpha.identifier.lengthen(view, localId), id);
			});
		});

		describe("lengthen", () => {
			it("returns the stable identifier for a known, local identifier.", () => {
				const schemaWithIdentifier = schema.object("parent", {
					identifier: schema.identifier,
				});

				const config = new TreeViewConfiguration({ schema: schemaWithIdentifier });
				const view = getView(config);

				const nodeKeyManager = view.nodeKeyManager;
				const localId = nodeKeyManager.generateLocalNodeIdentifier();
				const id = nodeKeyManager.stabilizeNodeIdentifier(localId);
				view.initialize({ identifier: id });

				assert.equal(TreeAlpha.identifier.lengthen(view, localId as unknown as number), id);
			});

			it("unknown local identifier, throws usage error", () => {
				const schemaWithIdentifier = schema.object("parent", {
					identifier: schema.string,
				});
				const config = new TreeViewConfiguration({ schema: schemaWithIdentifier });
				const view = getView(config);
				view.initialize({ identifier: "testID" });
				assert.throws(() => TreeAlpha.identifier.lengthen(view, 98));
			});

			it("returns the original local id when lengthened and then shortened.", () => {
				const schemaWithIdentifier = schema.object("parent", {
					identifier: schema.identifier,
				});

				const config = new TreeViewConfiguration({ schema: schemaWithIdentifier });
				const view = getView(config);
				const nodeKeyManager = view.nodeKeyManager;
				const id = nodeKeyManager.generateLocalNodeIdentifier();
				assert(typeof id === "number");
				const stableId = TreeAlpha.identifier.lengthen(view, id);

				view.initialize({ identifier: stableId });

				assert.equal(TreeAlpha.identifier.shorten(view, stableId), id);
			});
		});

		describe("create", () => {
			it("generates and returns a stable identifier.", () => {
				const schemaWithIdentifier = schema.object("parent", {
					identifier: schema.identifier,
				});

				const config = new TreeViewConfiguration({ schema: schemaWithIdentifier });
				const view = getView(config);

				const generatedIdentifier = TreeAlpha.identifier.create(view);
				const shortIdentifier = TreeAlpha.identifier.shorten(view, generatedIdentifier);
				assert(typeof shortIdentifier === "number");
			});
		});
	});

	describe("on", () => {
		it("Editing a node without an anchor still triggers 'treeChanged' event above it", () => {
			// Notes:
			// * For this bug to occur, the edit must change a node that does not have an anchor (and thus hasn't been viewed yet).
			// * Using the public API this can only be done via collaborative editing or branch merging.
			const sf = new SchemaFactory(undefined);
			class Child extends sf.object("Child", {
				value: sf.number,
			}) {}
			class Parent extends sf.object("Parent", {
				node: Child,
			}) {}

			const config = new TreeViewConfiguration({ schema: Parent });
			const provider = new TestTreeProviderLite(2);
			const [tree1, tree2] = provider.trees;
			// Initialize the first tree with a value of "0"
			const view1 = tree1.viewWith(config);
			view1.initialize(
				new Parent({
					node: new Child({
						value: 0,
					}),
				}),
			);
			provider.synchronizeMessages();
			const view2 = tree2.viewWith(config);
			// Count the number of times treeChanged fires
			let invalidations = 0;
			Tree.on(view2.root, "treeChanged", () => {
				invalidations += 1;
			});
			// Change the first tree to a value of "3"
			view1.root.node.value = 3;
			// Remove the no longer needed view1 to simplify debugging.
			view1.dispose();
			provider.synchronizeMessages();
			// Ensure that the second tree received the change...
			assert.equal(view2.root.node.value, 3);
			// ...and also that the event fired
			assert.equal(invalidations, 1);
		});

		describe("object node", () => {
			const sb = new SchemaFactory("object-node-in-root");
			class myObject extends sb.object("object", {
				myNumber: sb.number,
			}) {}
			const treeSchema = sb.object("root", {
				rootObject: myObject,
			});

			function check(
				eventName: keyof TreeChangeEvents,
				mutate: (root: NodeFromSchema<typeof treeSchema>) => void,
				expectedFirings: number = 1,
			) {
				it(`.on('${eventName}') subscribes and unsubscribes correctly`, () => {
					const root = hydrate(treeSchema, {
						rootObject: {
							myNumber: 1,
						},
					});
					const log: unknown[][] = [];

					const unsubscribe = Tree.on(root, eventName, (...args: unknown[]) => {
						log.push(args);
					});

					mutate(root);

					assert.equal(log.length, expectedFirings, `'${eventName}' should fire.`);

					unsubscribe();
					mutate(root);

					assert.equal(log.length, expectedFirings, `'${eventName}' should NOT fire.`);
				});
			}

			check(
				"nodeChanged",
				(root) =>
					(root.rootObject = new myObject({
						myNumber: 2,
					})),
			);
			check("treeChanged", (root) => root.rootObject.myNumber++, 1);

			it(`change to direct fields triggers both 'nodeChanged' and 'treeChanged'`, () => {
				const root = hydrate(treeSchema, {
					rootObject: {
						myNumber: 1,
					},
				});

				let shallowChanges = 0;
				let deepChanges = 0;
				Tree.on(root, "nodeChanged", () => shallowChanges++);
				Tree.on(root, "treeChanged", () => deepChanges++);

				root.rootObject = new myObject({
					myNumber: 2,
				});

				assert.equal(shallowChanges, 1, `nodeChanged should fire.`);
				assert.equal(deepChanges, 1, `treeChanged should fire.`);
			});

			it(`change to descendant fields only triggers 'treeChanged'`, () => {
				const root = hydrate(treeSchema, {
					rootObject: {
						myNumber: 1,
					},
				});

				let shallowChanges = 0;
				let deepChanges = 0;
				Tree.on(root, "nodeChanged", () => shallowChanges++);
				Tree.on(root, "treeChanged", () => deepChanges++);

				root.rootObject.myNumber++;

				assert.equal(shallowChanges, 0, `nodeChanged should NOT fire.`);
				assert.equal(deepChanges, 1, `treeChanged should fire.`);
			});
		});

		describe("array node", () => {
			const sb = new SchemaFactory("array-node-tests");
			class myObject extends sb.object("object", {
				myNumber: sb.number,
			}) {}
			const treeSchema = sb.array("root", myObject);

			function check(
				eventName: keyof TreeChangeEvents,
				mutate: (root: NodeFromSchema<typeof treeSchema>) => void,
				expectedFirings: number = 1,
			) {
				it(`.on('${eventName}') subscribes and unsubscribes correctly`, () => {
					const root = hydrate(treeSchema, [
						{
							myNumber: 1,
						},
					]);
					const log: unknown[][] = [];

					const unsubscribe = Tree.on(root, eventName, (...args: unknown[]) => {
						log.push(args);
					});

					mutate(root);

					assert.equal(log.length, expectedFirings, `'${eventName}' should fire.`);

					unsubscribe();
					mutate(root);

					assert.equal(log.length, expectedFirings, `'${eventName}' should NOT fire.`);
				});
			}

			check("nodeChanged", (root) => root.insertAtEnd({ myNumber: 2 }));
			check("treeChanged", (root) => root[0].myNumber++, 1);

			it(`change to descendant fields only triggers 'treeChanged'`, () => {
				const root = hydrate(treeSchema, [
					{
						myNumber: 1,
					},
				]);

				let shallowChanges = 0;
				let deepChanges = 0;
				Tree.on(root, "nodeChanged", () => shallowChanges++);
				Tree.on(root, "treeChanged", () => deepChanges++);

				root[0].myNumber++;

				assert.equal(shallowChanges, 0, `nodeChanged should NOT fire.`);
				assert.equal(deepChanges, 1, `treeChanged should fire.`);
			});

			it(`move between array nodes triggers both 'nodeChanged' and 'treeChanged' the correct number of times on source and target nodes`, () => {
				const testSchema = sb.object("root", {
					array1: sb.array(sb.number),
					array2: sb.array(sb.number),
				});
				const root = hydrate(testSchema, {
					array1: [1],
					array2: [2],
				});

				let a1ShallowChanges = 0;
				let a1DeepChanges = 0;
				let a2ShallowChanges = 0;
				let a2DeepChanges = 0;
				Tree.on(root.array1, "nodeChanged", () => a1ShallowChanges++);
				Tree.on(root.array1, "treeChanged", () => a1DeepChanges++);
				Tree.on(root.array2, "nodeChanged", () => a2ShallowChanges++);
				Tree.on(root.array2, "treeChanged", () => a2DeepChanges++);

				root.array2.moveToEnd(0, root.array1);

				assert.deepEqual(root.array1, []);
				assert.deepEqual(root.array2, [2, 1]);
				assert.equal(a1ShallowChanges, 1, `nodeChanged should fire once.`);
				assert.equal(a1DeepChanges, 1, `treeChanged should fire once.`);
				assert.equal(a2ShallowChanges, 1, `nodeChanged should fire once.`);
				assert.equal(a2DeepChanges, 1, `treeChanged should fire once.`);
			});

			it(`all operations on the node trigger 'nodeChanged' and 'treeChanged' the correct number of times`, () => {
				const testSchema = sb.array("listRoot", sb.number);
				const root = hydrate(testSchema, []);

				let shallowChanges = 0;
				let deepChanges = 0;
				Tree.on(root, "treeChanged", () => {
					deepChanges++;
				});
				Tree.on(root, "nodeChanged", () => {
					shallowChanges++;
				});

				// Insert single item
				root.insertAtStart(1);
				assert.equal(shallowChanges, 1);
				assert.equal(deepChanges, 1);

				// Insert multiple items
				root.insertAtEnd(2, 3);
				assert.equal(shallowChanges, 2);
				assert.equal(deepChanges, 2);

				// Move one item within the same node
				root.moveToEnd(0);
				assert.equal(shallowChanges, 3);
				assert.equal(deepChanges, 3);

				// Move multiple items within the same node
				root.moveRangeToEnd(0, 2);
				assert.equal(shallowChanges, 4);
				assert.equal(deepChanges, 4);

				// Remove single item
				root.removeAt(0);
				assert.equal(shallowChanges, 5);
				assert.equal(deepChanges, 5);

				// Remove multiple items
				root.removeRange(0, 2);
				assert.equal(shallowChanges, 6);
				assert.equal(deepChanges, 6);
			});
		});

		describe("map node", () => {
			const sb = new SchemaFactory("map-node-in-root");
			class myObject extends sb.object("object", {
				myNumber: sb.number,
			}) {}
			const treeSchema = sb.map("root", myObject);

			function check(
				eventName: keyof TreeChangeEvents,
				mutate: (root: NodeFromSchema<typeof treeSchema>) => void,
				expectedFirings: number = 1,
			) {
				it(`.on('${eventName}') subscribes and unsubscribes correctly`, () => {
					const root = hydrate(
						treeSchema,
						new Map([
							[
								"a",
								{
									myNumber: 1,
								},
							],
						]),
					);
					const log: unknown[][] = [];

					const unsubscribe = Tree.on(root, eventName, (...args: unknown[]) => {
						log.push(args);
					});

					mutate(root);

					assert.equal(log.length, expectedFirings, `'${eventName}' should fire.`);

					unsubscribe();
					mutate(root);

					assert.equal(log.length, expectedFirings, `'${eventName}' should NOT fire.`);
				});
			}

			check("nodeChanged", (root) => root.set("a", { myNumber: 2 }));
			check(
				"treeChanged",
				(root) => {
					const mapEntry = root.get("a");
					if (mapEntry === undefined) {
						throw new Error("Map entry for key 'a' not found");
					}
					mapEntry.myNumber++;
				},
				1,
			);

			it(`change to direct fields triggers both 'nodeChanged' and 'treeChanged'`, () => {
				const root = hydrate(
					treeSchema,
					new Map([
						[
							"a",
							{
								myNumber: 1,
							},
						],
					]),
				);

				let shallowChanges = 0;
				let deepChanges = 0;
				Tree.on(root, "nodeChanged", () => shallowChanges++);
				Tree.on(root, "treeChanged", () => deepChanges++);

				root.set("a", { myNumber: 2 });

				assert.equal(shallowChanges, 1, `nodeChanged should fire.`);
				assert.equal(deepChanges, 1, `treeChanged should fire.`);
			});

			it(`change to descendant fields only triggers 'treeChanged'`, () => {
				const root = hydrate(
					treeSchema,
					new Map([
						[
							"a",
							{
								myNumber: 1,
							},
						],
					]),
				);

				let shallowChanges = 0;
				let deepChanges = 0;
				Tree.on(root, "nodeChanged", () => shallowChanges++);
				Tree.on(root, "treeChanged", () => deepChanges++);

				const mapEntry = root.get("a");
				if (mapEntry === undefined) {
					throw new Error("Map entry for key 'a' not found");
				}
				mapEntry.myNumber++;

				assert.equal(shallowChanges, 0, `nodeChanged should NOT fire.`);
				assert.equal(deepChanges, 1, `treeChanged should fire.`);
			});
		});

		// Change events don't apply to leaf nodes since they don't have fields that change, they are themselves replaced
		// by other leaf nodes.

		it(`all kinds of changes trigger 'nodeChanged' and 'treeChanged' the correct number of times`, () => {
			const sb = new SchemaFactory("object-node-in-root");
			const innerObject = sb.object("inner-object", { innerProp: sb.number });
			class map extends sb.map("map", sb.number) {}
			class list extends sb.array("list", sb.number) {}
			const outerObject = sb.object("outer-object", {
				objectProp: sb.optional(innerObject),
				mapProp: sb.optional(map),
				arrayProp: sb.optional(list),
				valueProp: sb.optional(sb.number),
			});
			const treeSchema = sb.object("root", {
				rootObject: outerObject,
			});

			const root = hydrate(treeSchema, {
				rootObject: {
					objectProp: undefined,
					mapProp: undefined,
					arrayProp: undefined,
					valueProp: undefined,
				},
			});

			let shallowChanges = 0;
			let deepChanges = 0;
			// Deep changes subscription on the root
			Tree.on(root, "treeChanged", () => {
				deepChanges++;
			});
			// Shallow changes subscription on the object property of the root
			Tree.on(root.rootObject, "nodeChanged", () => {
				shallowChanges++;
			});

			let deepActionsSoFar = 0;
			let shallowActionsSoFar = 0;

			function actAndVerify(
				action: () => void,
				deepActionsIncrement: number,
				shallowActionsIncrement: number,
			) {
				action();
				deepActionsSoFar += deepActionsIncrement;
				shallowActionsSoFar += shallowActionsIncrement;
				assert.equal(shallowChanges, shallowActionsSoFar);
				assert.equal(deepChanges, deepActionsSoFar);
			}

			// Attach value node
			actAndVerify(() => (root.rootObject.valueProp = 1), 1, 1);
			// Replace value node
			actAndVerify(() => (root.rootObject.valueProp = 2), 1, 1);
			// Detach value node
			actAndVerify(() => (root.rootObject.valueProp = undefined), 1, 1);

			// Attach object node
			actAndVerify(
				() => (root.rootObject.objectProp = new innerObject({ innerProp: 1 })),
				1,
				1,
			);
			// Replace object node
			actAndVerify(
				() => (root.rootObject.objectProp = new innerObject({ innerProp: 2 })),
				1,
				1,
			);
			// Detach object node
			actAndVerify(() => (root.rootObject.objectProp = undefined), 1, 1);

			// Attach map node
			actAndVerify(() => (root.rootObject.mapProp = new map(new Map([["a", 1]]))), 1, 1);
			// Replace map node
			actAndVerify(() => (root.rootObject.mapProp = new map(new Map([["b", 2]]))), 1, 1);
			// Set key on map node (we set it above, we know it's good even if it's optional)
			actAndVerify(() => root.rootObject.mapProp?.set("c", 3), 1, 0); // The node at mapProp isn't changing so no shallow change on rootObject
			// Delete key on map node (we set it above, we know it's good even if it's optional)
			actAndVerify(() => root.rootObject.mapProp?.delete("c"), 1, 0); // The node at mapProp isn't changing so no shallow change on rootObject
			// Detach map node
			actAndVerify(() => (root.rootObject.mapProp = undefined), 1, 1);

			// Attach array node
			actAndVerify(() => (root.rootObject.arrayProp = new list([1])), 1, 1);
			// Replace array node
			actAndVerify(() => (root.rootObject.arrayProp = new list([2])), 1, 1);
			// Insert into array node (we set it above, we know it's good even if it's optional)
			actAndVerify(() => root.rootObject.arrayProp?.insertAtEnd(3), 1, 0); // The node at arrayProp isn't changing so no shallow change on rootObject
			// Move within array node (we set it above, we know it's good even if it's optional)
			actAndVerify(() => root.rootObject.arrayProp?.moveToEnd(0), 1, 0); // The node at arrayProp isn't changing so no shallow change on rootObject
			// Remove from array node (we set it above, we know it's good even if it's optional)
			actAndVerify(() => root.rootObject.arrayProp?.removeAt(0), 1, 0); // The node at arrayProp isn't changing so no shallow change on rootObject
			// Detach array node
			actAndVerify(() => (root.rootObject.arrayProp = undefined), 1, 1);
		});

		it(`batched changes to several direct fields trigger 'nodeChanged' and 'treeChanged' the correct number of times`, () => {
			const rootNode: NormalizedUpPath = {
				detachedNodeId: undefined,
				parent: undefined,
				parentField: rootFieldKey,
				parentIndex: 0,
			};

			const sb = new SchemaFactory("object-node-in-root");
			const treeSchema = sb.object("root", {
				prop1: sb.number,
				prop2: sb.number,
			});

			const view = getView(new TreeViewConfiguration({ schema: treeSchema }));
			view.initialize({ prop1: 1, prop2: 1 });
			const { root, checkout } = view;

			let shallowChanges = 0;
			let deepChanges = 0;
			Tree.on(root, "nodeChanged", () => shallowChanges++);
			Tree.on(root, "treeChanged", () => deepChanges++);

			const branch = checkout.branch();
			branch.editor
				.valueField({ parent: rootNode, field: brand("prop1") })
				.set(chunkFromJsonableTrees([{ type: brand(numberSchema.identifier), value: 2 }]));
			branch.editor
				.valueField({ parent: rootNode, field: brand("prop2") })
				.set(chunkFromJsonableTrees([{ type: brand(numberSchema.identifier), value: 2 }]));

			checkout.merge(branch);

			assert.equal(root.prop1, 2, "'prop2' value did not change as expected");
			assert.equal(root.prop2, 2, "'prop2' value did not change as expected");
			// Changes should be batched so we should only get one firing of each event type.
			assert.equal(deepChanges, 1, "'treeChanged' should only fire once");
			assert.equal(shallowChanges, 1, "'nodeChanged' should only fire once");
		});

		it(`'nodeChanged' and 'treeChanged' fire in the correct order`, () => {
			// The main reason this test exists is to ensure that the fact that a node (and its ancestors) might be visited
			// during the detach pass of the delta visit even if they're not being mutated during that pass, doesn't cause
			// the 'treeChanged' event to fire before the 'nodeChanged' event, which could be an easily introduced bug when
			// updating the delta visit code for the anchorset.
			const sb = new SchemaFactory("test");
			class innerObject extends sb.object("inner", { value: sb.number }) {}
			class treeSchema extends sb.object("root", {
				prop1: innerObject,
			}) {}

			const view = getView(new TreeViewConfiguration({ schema: treeSchema }));
			view.initialize({ prop1: { value: 1 } });

			let nodeChanged = false;
			let treeChanged = false;
			// Asserts in the event handlers validate the order of the events we expect
			Tree.on(view.root.prop1, "nodeChanged", () => {
				assert(nodeChanged === false, "nodeChanged should not have fired yet");
				assert(treeChanged === false, "treeChanged should not have fired yet");
				nodeChanged = true;
			});
			Tree.on(view.root.prop1, "treeChanged", () => {
				assert(nodeChanged === true, "nodeChanged should have fired before treeChanged");
				assert(treeChanged === false, "treeChanged should not have fired yet");
				treeChanged = true;
			});

			view.root.prop1.value = 2;

			// Validate changes actually took place and all listeners fired
			assert.equal(view.root.prop1.value, 2, "'prop1' value did not change as expected");
			assert.equal(nodeChanged, true, "'nodeChanged' should have fired");
			assert.equal(treeChanged, true, "'treeChanged' should have fired");
		});

		it(`'nodeChanged' includes the names of changed properties (objectNode)`, () => {
			const sb = new SchemaFactory("test");
			class TestNode extends sb.object("root", {
				prop1: sb.optional(sb.number),
				prop2: sb.optional(sb.number),
				prop3: sb.optional(sb.number),
			}) {}

			const view = getView(new TreeViewConfiguration({ schema: TestNode }));
			view.initialize({ prop1: 1, prop2: 2 });
			const root = view.root;

			// Using property names here instead of string checks that strong typing works.
			const eventLog: ReadonlySet<"prop1" | "prop2" | "prop3">[] = [];
			TreeBeta.on(root, "nodeChanged", ({ changedProperties }) => {
				eventLog.push(changedProperties);
			});

			const { forkView, forkCheckout } = getViewForForkedBranch(view);

			// The implementation details of the kinds of changes that can happen inside the tree are not exposed at this layer.
			// But since we know them, try to cover all of them.
			forkView.root.prop1 = 2; // Replace
			forkView.root.prop2 = undefined; // Detach
			forkView.root.prop3 = 3; // Attach

			view.checkout.merge(forkCheckout);

			assert.deepEqual(eventLog, [new Set(["prop1", "prop2", "prop3"])]);
		});

		it(`'nodeChanged' strong typing`, () => {
			// Check compile time type checking of property names

			const sb = new SchemaFactory("test");
			class ObjectAB extends sb.object("AB", {
				A: sb.optional(sb.number),
				B: sb.optional(sb.number),
			}) {}

			class ObjectBC extends sb.object("BC", {
				B: sb.optional(sb.number),
				C: sb.optional(sb.number),
			}) {}

			class Map1 extends sb.map("Map1", sb.number) {}

			class Array1 extends sb.array("Array1", sb.number) {}

			const ab = new ObjectAB({});
			const bc = new ObjectBC({});
			const map1 = new Map1({});
			const array = new Array1([]);

			TreeBeta.on(ab, "nodeChanged", (data) => {
				const x = data.changedProperties;
				type _check = requireTrue<areSafelyAssignable<typeof x, ReadonlySet<"A" | "B">>>;
			});

			// @ts-expect-error Incorrect variance (using method syntax for "nodeChanged" makes this build when it shouldn't: this is a regression test for that issue)
			TreeBeta.on(ab, "nodeChanged", (data: { changedProperties: ReadonlySet<"A"> }) => {
				const x = data.changedProperties;
			});

			function oneOf<T extends readonly unknown[]>(...items: T): T[number] {
				return items[0];
			}

			function out<T>(data: { changedProperties: ReadonlySet<T> }) {
				return data.changedProperties;
			}

			function outOpt<T>(data: { changedProperties?: ReadonlySet<T> }) {
				return data.changedProperties;
			}

			// Strong types work
			TreeBeta.on(ab, "nodeChanged", out<"A" | "B">);
			TreeBeta.on(ab, "nodeChanged", out<string>);
			// Weakly typed (general) callback works
			TreeBeta.on(ab, "nodeChanged", outOpt<string>);
			TreeBeta.on(ab as TreeNode, "nodeChanged", outOpt<string>);

			// @ts-expect-error Check these test utils work
			TreeBeta.on(ab, "nodeChanged", out<"A">);
			// @ts-expect-error Check these test utils work
			TreeBeta.on(ab, "nodeChanged", out<"A", "B", "C">);
			// @ts-expect-error Check these test utils work
			TreeBeta.on(ab as TreeNode, "nodeChanged", out<"A">);

			// Union cases

			TreeBeta.on(oneOf(ab, bc), "nodeChanged", out<"A" | "B" | "C">);
			TreeBeta.on(oneOf(ab, map1), "nodeChanged", out<string>);
			// @ts-expect-error Check map is included
			TreeBeta.on(oneOf(ab, map1), "nodeChanged", out<"A" | "B">);

			// @ts-expect-error Array makes changedProperties optional
			TreeBeta.on(array, "nodeChanged", out<string>);
			TreeBeta.on(array, "nodeChanged", outOpt<string>);
		});

		it(`'nodeChanged' strong typing example`, () => {
			const factory = new SchemaFactory("example");
			class Point2d extends factory.object("Point2d", {
				x: factory.number,
				y: factory.number,
			}) {}

			const point = new Point2d({ x: 0, y: 0 });

			TreeBeta.on(point, "nodeChanged", (data) => {
				const changed: ReadonlySet<"x" | "y"> = data.changedProperties;
				if (changed.has("x")) {
					// ...
				}
			});

			TreeBeta.on(point, "nodeChanged", (data) => {
				// @ts-expect-error Strong typing for changed properties of object nodes detects incorrect keys:
				if (data.changedProperties.has("z")) {
					// ...
				}
			});
		});

		it(`'nodeChanged' includes the names of changed properties (mapNode)`, () => {
			const sb = new SchemaFactory("test");
			class TestNode extends sb.map("root", [sb.number]) {}

			const view = getView(new TreeViewConfiguration({ schema: TestNode }));
			view.initialize(
				new Map([
					["key1", 1],
					["key2", 2],
				]),
			);
			const root = view.root;

			const eventLog: ReadonlySet<string>[] = [];
			TreeBeta.on(root, "nodeChanged", ({ changedProperties }) =>
				eventLog.push(changedProperties),
			);

			const { forkView, forkCheckout } = getViewForForkedBranch(view);

			// The implementation details of the kinds of changes that can happen inside the tree are not exposed at this layer.
			// But since we know them, try to cover all of them.
			forkView.root.set("key1", 0); // Replace existing key
			forkView.root.delete("key2"); // Remove a key
			forkView.root.set("key3", 3); // Add new key

			view.checkout.merge(forkCheckout);

			assert.deepEqual(eventLog, [new Set(["key1", "key2", "key3"])]);
		});

		it(`'nodeChanged' does not include the names of changed properties (arrayNode)`, () => {
			const sb = new SchemaFactory("test");
			class TestNode extends sb.array("root", [sb.number]) {}

			const view = getView(new TreeViewConfiguration({ schema: TestNode }));
			view.initialize([1, 2]);
			const root = view.root;

			const eventLog: (ReadonlySet<string> | undefined)[] = [];
			TreeBeta.on(root, "nodeChanged", (data) => eventLog.push(data.changedProperties));

			const { forkView, forkCheckout } = getViewForForkedBranch(view);

			// The implementation details of the kinds of changes that can happen inside the tree are not exposed at this layer.
			// But since we know them, try to cover all of them.
			forkView.root.insertAtEnd(3); // Append to array
			forkView.root.removeAt(0); // Remove from array
			forkView.root.moveRangeToEnd(0, 1); // Move within array

			view.checkout.merge(forkCheckout);

			assert.deepEqual(eventLog, [undefined]);
		});

		it(`'nodeChanged' uses property keys, not stored keys, for the list of changed properties`, () => {
			const sb = new SchemaFactory("test");
			class TestNode extends sb.object("root", {
				prop1: sb.optional(sb.number, { key: "stored-prop1" }),
			}) {}

			const view = getView(new TreeViewConfiguration({ schema: TestNode }));
			view.initialize({ prop1: 1 });
			const root = view.root;

			const eventLog: ReadonlySet<string>[] = [];
			TreeBeta.on(root, "nodeChanged", ({ changedProperties }) =>
				eventLog.push(changedProperties),
			);

			const { forkView, forkCheckout } = getViewForForkedBranch(view);

			forkView.root.prop1 = 2;

			view.checkout.merge(forkCheckout);

			assert.deepEqual(eventLog, [new Set(["prop1"])]);
		});
	});

	describe("tree.clone", () => {
		class TestPoint extends schema.object("TestPoint", {
			x: schema.number,
			y: schema.number,
			metadata: schema.optional(schema.string),
		}) {}

		class TestRectangle extends schema.object("TestRectangle", {
			topLeft: TestPoint,
			bottomRight: TestPoint,
			innerPoints: schema.array(TestPoint),
		}) {}

		it("clones unhydrated nodes", () => {
			const topLeft = new TestPoint({ x: 1, y: 1 });
			const bottomRight = new TestPoint({ x: 10, y: 10 });
			const rectangle = new TestRectangle({ topLeft, bottomRight, innerPoints: [] });

			// Clone the root rectangle node.
			const clonedRectangle = TreeBeta.clone<typeof TestRectangle>(rectangle);
			assert.deepEqual(rectangle, clonedRectangle, "Root node not cloned properly");
			assert.notEqual(
				rectangle,
				clonedRectangle,
				"Cloned root node object should be different from the original",
			);

			// Clone a node inside the rectangle.
			const clonedTopLeft = TreeBeta.clone<typeof TestPoint>(topLeft);
			assert.deepEqual(topLeft, clonedTopLeft, "Inner node not cloned properly");
			assert.notEqual(topLeft, clonedTopLeft, "Cloned inner node object should be different");

			// Modify the original rectangle and validate that the clone is not modified.
			rectangle.topLeft = new TestPoint({ x: 2, y: 2 });
			assert.deepEqual(
				clonedRectangle.topLeft,
				topLeft,
				"The cloned node should not be modified when the original changes",
			);
		});

		it("clones hydrated nodes", () => {
			const view = getView(new TreeViewConfiguration({ schema: TestRectangle }));

			const topLeft = new TestPoint({ x: 1, y: 1 });
			const bottomRight = new TestPoint({ x: 10, y: 10 });
			view.initialize({ topLeft, bottomRight, innerPoints: [] });
			const rectangle = view.root;

			// Clone the hydrated root rectangle node.
			const clonedRectangle = TreeBeta.clone<typeof TestRectangle>(rectangle);
			assert.deepEqual(rectangle, clonedRectangle, "Root node not cloned properly");
			assert.notEqual(
				rectangle,
				clonedRectangle,
				"Cloned root node object should be different from the original",
			);

			// Create a new node and insert it.
			const innerPoint1 = new TestPoint({ x: 2, y: 2 });
			rectangle.innerPoints.insertAtEnd(innerPoint1);

			// Clone the new node inside the rectangle.
			const point1 = rectangle.innerPoints.at(0);
			assert(point1 !== undefined, "Point not inserted correctly");
			const clonedPoint1 = TreeBeta.clone<typeof TestPoint>(point1);
			assert.deepEqual(point1, clonedPoint1, "Inner node not cloned properly");
			assert.notEqual(point1, clonedPoint1, "Cloned inner node object should be different");

			// Modify the original rectangle and validate that the clone is not modified.
			rectangle.topLeft = new TestPoint({ x: 2, y: 2 });
			assert.deepEqual(
				clonedRectangle.topLeft,
				topLeft,
				"The cloned node should not be modified when the original changes",
			);
		});

		it("clones unhydrated primitive types", () => {
			const point = new TestPoint({ x: 1, y: 1, metadata: "unhydratedPoint" });
			const clonedX = TreeBeta.clone<typeof schema.number>(point.x);
			assert.equal(clonedX, point.x, "Number not cloned properly");

			assert(point.metadata !== undefined, "Metadata not set correctly");
			const clonedMetadata = TreeBeta.clone<typeof schema.string>(point.metadata);
			assert.equal(clonedMetadata, point.metadata, "String not cloned properly");
		});

		it("clones hydrated primitive types", () => {
			const view = getView(new TreeViewConfiguration({ schema: TestRectangle }));

			const topLeft = new TestPoint({ x: 1, y: 1 });
			const bottomRight = new TestPoint({ x: 10, y: 10 });
			view.initialize({ topLeft, bottomRight, innerPoints: [] });

			const topLeftPoint = view.root.topLeft;
			const clonedX = TreeBeta.clone<typeof schema.number>(topLeftPoint.x);
			assert.equal(clonedX, topLeftPoint.x, "Number not cloned properly");

			topLeftPoint.metadata = "hydratedPoint";
			assert(topLeftPoint.metadata !== undefined, "Metadata not set correctly");
			const clonedMetadata = TreeBeta.clone<typeof schema.string>(topLeftPoint.metadata);
			assert.equal(clonedMetadata, topLeftPoint.metadata, "String not cloned properly");
		});

		describe("test-trees", () => {
			for (const testCase of testSimpleTrees) {
				it(testCase.name, () => {
					const tree = TreeAlpha.create<UnsafeUnknownSchema>(testCase.schema, testCase.root());
					const exported = TreeBeta.clone(tree);
					if (isTreeNode(tree)) {
						// New instance
						assert.notEqual(tree, exported);
					}
					expectTreesEqual(tree, exported);
				});
			}
		});
	});

	// create is mostly the same as node constructors which have their own tests, so just cover the new cases (optional and top level unions) here.
	describe("create", () => {
		it("undefined", () => {
			// Valid
			assert.equal(TreeAlpha.create(schema.optional([]), undefined), undefined);
			// Undefined where not allowed
			assert.throws(
				() => TreeAlpha.create(schema.required([]), undefined as never),
				validateUsageError(/undefined for non-optional field/),
			);
			// Undefined required, not provided
			assert.throws(
				() => TreeAlpha.create(schema.optional([]), 1 as unknown as undefined),
				validateUsageError(/incompatible/),
			);
		});

		it("union", () => {
			// Valid
			assert.equal(TreeAlpha.create([schema.null, schema.number], null), null);
			// invalid
			assert.throws(
				() => TreeAlpha.create([schema.null, schema.number], "x" as unknown as number),
				validateUsageError(/incompatible/),
			);
		});

		// Integration test object complex objects work (mainly covered by tests elsewhere)
		it("object", () => {
			const A = schema.object("A", { x: schema.number });
			const a = TreeAlpha.create(A, { x: 1 });
			assert.deepEqual(a, { x: 1 });
		});

		it("unhydrated object with defaulted read identifier field", () => {
			const A = schema.object("A", { x: schema.identifier });
			const node = TreeAlpha.create(A, { x: undefined });

			// TODO: make this work instead of error:
			const id = node.x;
			// Check allocated id is saved on node, and thus not regenerated on second access.
			assert.equal(id, node.x);
			// Id should be a valid UUID.
			assert(isStableId(id));
			// Since no id compressor is associated with the node, Tree.shortId should give back a UUID string.
			assert.equal(Tree.shortId(node), node.x);

			hydrate(A, node);

			assert.equal(Tree.shortId(node), node.x);
		});

		it("hydrated object with defaulted unread identifier field", () => {
			const A = schema.object("A", { x: schema.identifier });
			const node = TreeAlpha.create(A, { x: undefined });

			hydrate(A, node);
			assert(isStableId(node.x));
			const short = Tree.shortId(node);
			assert.equal(typeof short, "number");
		});

		it("object with explicit identifier field", () => {
			const A = schema.object("A", { x: schema.identifier });
			const node = TreeAlpha.create(A, { x: "id" });
			assert.deepEqual(node, { x: "id" });
		});

		// TODO: implement this case
		it.skip("identifier field", () => {
			const a = TreeAlpha.create(SchemaFactoryAlpha.identifier(), undefined);
			assert(isStableId(a));
		});

		it("reuses existing nodes", () => {
			const A = schema.object("A", {});
			const a = new A({});
			const node = TreeAlpha.create(A, a);
			assert.equal(node, a);

			const Parent = schema.object("P", { child: A });
			const parent = TreeAlpha.create(Parent, { child: a });
			assert.equal(parent.child, a);
		});
	});

	describe("concise", () => {
		describe("importConcise", () => {
			it("undefined", () => {
				// Valid
				assert.equal(TreeAlpha.importConcise(schema.optional([]), undefined), undefined);
				// Undefined where not allowed
				assert.throws(
					() => TreeAlpha.importConcise(schema.required([]), undefined),
					validateUsageError(/Got undefined for non-optional field/),
				);
				// Undefined required, not provided
				assert.throws(
					() => TreeAlpha.importConcise(schema.optional([]), 1),
					validateUsageError(/incompatible with all of the types allowed/),
				);
			});

			it("union", () => {
				// Valid
				assert.equal(TreeAlpha.importConcise([schema.null, schema.number], null), null);
				// invalid
				assert.throws(
					() => TreeAlpha.importConcise([schema.null, schema.number], "x"),
					validateUsageError(/The provided data is incompatible/),
				);
			});

			it("object", () => {
				const A = schema.object("A", { x: schema.number });
				const a = TreeAlpha.importConcise(A, { x: 1 });
				assert.deepEqual(a, { x: 1 });
			});
		});

		describe("roundtrip", () => {
			for (const testCase of testSimpleTrees) {
				if (testCase.root() !== undefined) {
					it(testCase.name, () => {
						const tree = TreeAlpha.create<UnsafeUnknownSchema>(
							testCase.schema,
							testCase.root(),
						);
						assert(tree !== undefined);
						const exported = TreeAlpha.exportConcise(tree);
						if (testCase.ambiguous) {
							assert.throws(
								() => TreeAlpha.importConcise<UnsafeUnknownSchema>(testCase.schema, exported),
								validateUsageError(/compatible with more than one type/),
							);
						} else {
							const imported = TreeAlpha.importConcise<UnsafeUnknownSchema>(
								testCase.schema,
								exported,
							);
							expectTreesEqual(tree, imported);
						}
					});
				}
			}
		});

		describe("export-stored", () => {
			for (const testCase of testSimpleTrees) {
				if (testCase.root() !== undefined) {
					it(testCase.name, () => {
						const tree = TreeAlpha.create<UnsafeUnknownSchema>(
							testCase.schema,
							testCase.root(),
						);
						assert(tree !== undefined);
						const _exported = TreeAlpha.exportConcise(tree, { useStoredKeys: true });
						// We have nothing that imports concise trees with stored keys, so no validation here.
					});
				}
			}
		});

		it("export-undefined", () => {
			assert.equal(TreeAlpha.exportConcise(undefined), undefined);
		});
	});

	describe("verbose", () => {
		describe("importVerbose", () => {
			it("unknown schema: leaf", () => {
				// Input using schema not included in the context
				assert.throws(
					() => TreeAlpha.importVerbose(SchemaFactory.number, "x"),
<<<<<<< HEAD
					validateUsageError(
						/type "com.fluidframework.leaf.string" which is not defined in this context/,
					),
=======
					validateUsageError(/Tree does not conform to schema/),
>>>>>>> 07626602
				);
			});

			it("unknown schema: non-leaf", () => {
				const factory = new SchemaFactory("Test");
				class A extends factory.object("A", {}) {}
				class B extends factory.object("B", {}) {}
				// Input using schema not included in the context
				assert.throws(
					() => TreeAlpha.importVerbose(A, { type: B.identifier, fields: {} }),
<<<<<<< HEAD
					validateUsageError(/type "Test.B" which is not defined/),
=======
					validateUsageError(/Tree does not conform to schema/),
>>>>>>> 07626602
				);
			});

			it("invalid with known schema", () => {
				const factory = new SchemaFactory("Test");
				class A extends factory.object("A", { a: SchemaFactory.string }) {}
				assert.throws(
					() => TreeAlpha.importVerbose(A, { type: A.identifier, fields: { wrong: "x" } }),
					validateUsageError(
						`Failed to parse VerboseTree due to unexpected key "wrong" on type "Test.A".`,
					),
				);
			});

			it("missing field with default", () => {
				const factory = new SchemaFactory("Test");
				class A extends factory.object("A", { a: factory.identifier }) {}
				assert.throws(
					() => TreeAlpha.importVerbose(A, { type: A.identifier, fields: {} }),
					validateUsageError(/Field_MissingRequiredChild/),
				);
			});

			it("undefined", () => {
				// Valid
				assert.equal(TreeAlpha.importVerbose(schema.optional([]), undefined), undefined);
				// Undefined where not allowed
				assert.throws(
					() => TreeAlpha.importVerbose(schema.required([]), undefined),
					validateUsageError(/non-optional/),
				);
				// Undefined required, not provided
				assert.throws(
					() => TreeAlpha.importVerbose(schema.optional([]), 1),
<<<<<<< HEAD
					validateUsageError(/Failed to parse tree/),
=======
					validateUsageError(/Tree does not conform to schema/),
>>>>>>> 07626602
				);
			});

			it("union", () => {
				// Valid
				assert.equal(TreeAlpha.importVerbose([schema.null, schema.number], null), null);
				// invalid
				assert.throws(
					() => TreeAlpha.importVerbose([schema.null, schema.number], "x"),
<<<<<<< HEAD
					validateUsageError(/Failed to parse tree/),
=======
					validateUsageError(/Tree does not conform to schema/),
>>>>>>> 07626602
				);
			});

			it("object", () => {
				const A = schema.object("A", { x: schema.number });
				const a = TreeAlpha.importVerbose(A, { type: A.identifier, fields: { x: 1 } });
				assert.deepEqual(a, { x: 1 });
			});
		});

		describe("roundtrip", () => {
			for (const testCase of testSimpleTrees) {
				if (testCase.root() !== undefined) {
					it(testCase.name, () => {
						const tree = TreeAlpha.create<UnsafeUnknownSchema>(
							testCase.schema,
							testCase.root(),
						);
						assert(tree !== undefined);
						const exported = TreeAlpha.exportVerbose(tree);
						const imported = TreeAlpha.importVerbose(testCase.schema, exported);
						expectTreesEqual(tree, imported);
					});
				}
			}

			describe("with misaligned view and stored schema", () => {
				it("does not preserve additional optional fields", () => {
					// (because stored keys are not being used, see analogous test in roundtrip-stored)
					const sf1 = new SchemaFactoryAlpha("com.example");
					const sf2 = new SchemaFactoryAlpha("com.example");
					class Point2D extends sf1.objectAlpha(
						"Point",
						{
							x: sf1.number,
							y: sf1.number,
						},
						{ allowUnknownOptionalFields: true },
					) {}
					class Point3D extends sf2.objectAlpha("Point", {
						x: sf2.number,
						y: sf2.number,
						z: sf2.optional(sf2.number),
					}) {}

					const testTree = new Point3D({ x: 1, y: 2, z: 3 });
					const exported = TreeAlpha.exportVerbose(testTree);

					// TODO:AB#26720 The error here should be more clear:
					// perhaps reference allowUnknownOptionalFields and stored keys specifically.
					assert.throws(
						() => TreeAlpha.importVerbose(Point2D, exported),

						validateUsageError(
							`Failed to parse VerboseTree due to unexpected key "z" on type "com.example.Point".`,
						),
					);
				});
			});
		});

		describe("roundtrip-stored", () => {
			for (const testCase of testSimpleTrees) {
				if (testCase.root() !== undefined) {
					it(testCase.name, () => {
						const tree = TreeAlpha.create<UnsafeUnknownSchema>(
							testCase.schema,
							testCase.root(),
						);
						assert(tree !== undefined);
						const exported = TreeAlpha.exportVerbose(tree, { useStoredKeys: true });
						const imported = TreeAlpha.importVerbose(testCase.schema, exported, {
							useStoredKeys: true,
						});
						expectTreesEqual(tree, imported);
					});
				}
			}

			describe("with misaligned view and stored schema", () => {
				const sf1 = new SchemaFactoryAlpha("com.example");
				class Point3D extends sf1.objectAlpha("Point", {
					x: sf1.number,
					y: sf1.number,
					z: sf1.optional(sf1.number),
				}) {}

				it("preserves additional allowed optional fields", () => {
					const sf2 = new SchemaFactoryAlpha("com.example");

					class Point2D extends sf2.objectAlpha(
						"Point",
						{
							x: sf2.number,
							y: sf2.number,
						},
						{ allowUnknownOptionalFields: true },
					) {}
					const testTree = new Point3D({ x: 1, y: 2, z: 3 });
					const exported = TreeAlpha.exportVerbose(testTree, { useStoredKeys: true });
					const imported = TreeAlpha.importVerbose(Point2D, exported, { useStoredKeys: true });
					const exported2 = TreeAlpha.exportVerbose(imported, { useStoredKeys: true });
					const imported2 = TreeAlpha.importVerbose(Point3D, exported2, {
						useStoredKeys: true,
					});
					assert.deepEqual(exported, exported2);
					assert.deepEqual(Object.keys(imported), ["x", "y"]);
					assert.deepEqual(Object.keys(imported2), ["x", "y", "z"]);
					assert.equal(imported2.z, 3);
				});

				it("errors on additional disallowed optional fields", () => {
					const sf2 = new SchemaFactoryAlpha("com.example");

					class Point2D extends sf2.objectAlpha(
						"Point",
						{
							x: sf2.number,
							y: sf2.number,
						},
						{ allowUnknownOptionalFields: false },
					) {}
					const testTree = new Point3D({ x: 1, y: 2, z: 3 });
					const exported = TreeAlpha.exportVerbose(testTree, { useStoredKeys: true });

					assert.throws(
						() => TreeAlpha.importVerbose(Point2D, exported, { useStoredKeys: true }),
						/Tree does not conform to schema./,
					);
				});
			});
		});
	});

	describe("compressed", () => {
		describe("roundtrip", () => {
			for (const testCase of testSimpleTrees) {
				if (testCase.root() !== undefined) {
					it(testCase.name, () => {
						const tree = TreeAlpha.create<UnsafeUnknownSchema>(
							testCase.schema,
							testCase.root(),
						);
						assert(tree !== undefined);
						const exported = TreeAlpha.exportCompressed(tree, {
							oldestCompatibleClient: FluidClientVersion.v2_0,
						});
						const imported = TreeAlpha.importCompressed(testCase.schema, exported, {
							jsonValidator: ajvValidator,
						});
						expectTreesEqual(tree, imported);
					});
				}
			}
		});
	});
});

function expectTreesEqual(
	a: TreeNode | TreeLeafValue | undefined,
	b: TreeNode | TreeLeafValue | undefined,
): void {
	if (a === undefined || b === undefined) {
		assert.equal(a === undefined, b === undefined);
		return;
	}

	// Validate the same schema objects are used.
	assert.equal(Tree.schema(a), Tree.schema(b));

	// This should catch all cases, assuming exportVerbose works correctly.
	assert.deepEqual(TreeAlpha.exportVerbose(a), TreeAlpha.exportVerbose(b));

	// Since this uses some of the tools to compare trees that this is testing for, perform the comparison in a few ways to reduce risk of a bug making this pass when it shouldn't:
	// This case could have false negatives (two trees with ambiguous schema could export the same concise tree),
	// but should have no false positives since equal trees always have the same concise tree.
	assert.deepEqual(TreeAlpha.exportConcise(a), TreeAlpha.exportConcise(b));
}<|MERGE_RESOLUTION|>--- conflicted
+++ resolved
@@ -1789,13 +1789,9 @@
 				// Input using schema not included in the context
 				assert.throws(
 					() => TreeAlpha.importVerbose(SchemaFactory.number, "x"),
-<<<<<<< HEAD
 					validateUsageError(
 						/type "com.fluidframework.leaf.string" which is not defined in this context/,
 					),
-=======
-					validateUsageError(/Tree does not conform to schema/),
->>>>>>> 07626602
 				);
 			});
 
@@ -1806,11 +1802,7 @@
 				// Input using schema not included in the context
 				assert.throws(
 					() => TreeAlpha.importVerbose(A, { type: B.identifier, fields: {} }),
-<<<<<<< HEAD
 					validateUsageError(/type "Test.B" which is not defined/),
-=======
-					validateUsageError(/Tree does not conform to schema/),
->>>>>>> 07626602
 				);
 			});
 
@@ -1845,11 +1837,7 @@
 				// Undefined required, not provided
 				assert.throws(
 					() => TreeAlpha.importVerbose(schema.optional([]), 1),
-<<<<<<< HEAD
 					validateUsageError(/Failed to parse tree/),
-=======
-					validateUsageError(/Tree does not conform to schema/),
->>>>>>> 07626602
 				);
 			});
 
@@ -1859,11 +1847,7 @@
 				// invalid
 				assert.throws(
 					() => TreeAlpha.importVerbose([schema.null, schema.number], "x"),
-<<<<<<< HEAD
 					validateUsageError(/Failed to parse tree/),
-=======
-					validateUsageError(/Tree does not conform to schema/),
->>>>>>> 07626602
 				);
 			});
 
