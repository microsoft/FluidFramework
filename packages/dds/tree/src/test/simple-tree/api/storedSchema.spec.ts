--- conflicted
+++ resolved
@@ -21,31 +21,23 @@
 		useSnapshotDirectory("simple-tree-storedSchema");
 		// TODO: Should also loop over schema formats once `extractPersistedSchema` takes the format version as an argument.
 		for (const test of testSimpleTrees) {
-<<<<<<< HEAD
 			it(`${test.name} - schema v1`, () => {
-				const persisted = extractPersistedSchema(test.schema);
-=======
-			it(test.name, () => {
 				const persisted = extractPersistedSchema(
 					new TreeViewConfigurationAlpha({ schema: test.schema }),
 					FluidClientVersion.v2_0,
 				);
->>>>>>> 2e6b0cfd
+
 				takeJsonSnapshot(persisted);
 			});
 
 			// comparePersistedSchema is a trivial wrapper around functionality that is tested elsewhere,
 			// but might as will give it a simple smoke test for the various test schema.
-<<<<<<< HEAD
 			it(`comparePersistedSchema to self ${test.name} - schema v1`, () => {
-				const persistedA = extractPersistedSchema(test.schema);
-=======
-			it(`comparePersistedSchema to self ${test.name}`, () => {
 				const persistedA = extractPersistedSchema(
 					new TreeViewConfigurationAlpha({ schema: test.schema }),
 					FluidClientVersion.v2_0,
 				);
->>>>>>> 2e6b0cfd
+
 				const status = comparePersistedSchema(
 					persistedA,
 					test.schema,
