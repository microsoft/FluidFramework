/*!
 * Copyright (c) Microsoft Corporation and contributors. All rights reserved.
 * Licensed under the MIT License.
 */

import { strict as assert } from "node:assert";

import {
	comparePersistedSchema,
	extractPersistedSchema,
	// eslint-disable-next-line import/no-internal-modules
} from "../../../simple-tree/api/storedSchema.js";
import { testSimpleTrees } from "../../testTrees.js";
import { takeJsonSnapshot, useSnapshotDirectory } from "../../snapshots/index.js";
import { typeboxValidator } from "../../../external-utilities/index.js";
<<<<<<< HEAD
import { FluidClientVersion } from "../../../codec/index.js";
import { TreeViewConfigurationAlpha } from "../../../simple-tree/index.js";
=======
// eslint-disable-next-line import/no-internal-modules
import { supportedSchemaFormats } from "../../feature-libraries/schema-index/codecUtil.js";
>>>>>>> 997f8568

describe("simple-tree storedSchema", () => {
	describe("test-schema", () => {
		useSnapshotDirectory("simple-tree-storedSchema");
<<<<<<< HEAD
		// TODO: Should also loop over schema formats once `extractPersistedSchema` takes the format version as an argument.
		for (const test of testSimpleTrees) {
			it(`${test.name} - schema v1`, () => {
				const persisted = extractPersistedSchema(
					new TreeViewConfigurationAlpha({ schema: test.schema }),
					FluidClientVersion.v2_0,
				);

				takeJsonSnapshot(persisted);
			});

			// comparePersistedSchema is a trivial wrapper around functionality that is tested elsewhere,
			// but might as will give it a simple smoke test for the various test schema.
			it(`comparePersistedSchema to self ${test.name} - schema v1`, () => {
				const persistedA = extractPersistedSchema(
					new TreeViewConfigurationAlpha({ schema: test.schema }),
					FluidClientVersion.v2_0,
				);

				const status = comparePersistedSchema(
					persistedA,
					test.schema,
					{
						jsonValidator: typeboxValidator,
					},
					false,
				);
				assert.deepEqual(status, {
					isEquivalent: true,
					canView: true,
					canUpgrade: true,
					canInitialize: false,
=======
		for (const schemaFormat of supportedSchemaFormats) {
			for (const test of testSimpleTrees) {
				it(`${test.name} - schema v${schemaFormat}`, () => {
					const persisted = extractPersistedSchema(test.schema, schemaFormat);
					takeJsonSnapshot(persisted);
				});

				// comparePersistedSchema is a trivial wrapper around functionality that is tested elsewhere,
				// but might as will give it a simple smoke test for the various test schema.
				it(`comparePersistedSchema to self ${test.name} - schema v${schemaFormat}`, () => {
					const persistedA = extractPersistedSchema(test.schema, schemaFormat);
					const status = comparePersistedSchema(
						persistedA,
						test.schema,
						{
							jsonValidator: typeboxValidator,
						},
						false,
					);
					assert.deepEqual(status, {
						isEquivalent: true,
						canView: true,
						canUpgrade: true,
						canInitialize: false,
					});
>>>>>>> 997f8568
				});
			}
		}
	});
});<|MERGE_RESOLUTION|>--- conflicted
+++ resolved
@@ -13,62 +13,37 @@
 import { testSimpleTrees } from "../../testTrees.js";
 import { takeJsonSnapshot, useSnapshotDirectory } from "../../snapshots/index.js";
 import { typeboxValidator } from "../../../external-utilities/index.js";
-<<<<<<< HEAD
-import { FluidClientVersion } from "../../../codec/index.js";
 import { TreeViewConfigurationAlpha } from "../../../simple-tree/index.js";
-=======
-// eslint-disable-next-line import/no-internal-modules
-import { supportedSchemaFormats } from "../../feature-libraries/schema-index/codecUtil.js";
->>>>>>> 997f8568
+import {
+	schemaFormatToClientVersion,
+	supportedSchemaFormats,
+	// eslint-disable-next-line import/no-internal-modules
+} from "../../feature-libraries/schema-index/codecUtil.js";
 
 describe("simple-tree storedSchema", () => {
 	describe("test-schema", () => {
 		useSnapshotDirectory("simple-tree-storedSchema");
-<<<<<<< HEAD
 		// TODO: Should also loop over schema formats once `extractPersistedSchema` takes the format version as an argument.
-		for (const test of testSimpleTrees) {
-			it(`${test.name} - schema v1`, () => {
-				const persisted = extractPersistedSchema(
-					new TreeViewConfigurationAlpha({ schema: test.schema }),
-					FluidClientVersion.v2_0,
-				);
+		for (const schemaFormat of supportedSchemaFormats) {
+			const fluidClientVersion = schemaFormatToClientVersion(schemaFormat);
+			for (const test of testSimpleTrees) {
+				it(`${test.name} - schema v1`, () => {
+					const persisted = extractPersistedSchema(
+						new TreeViewConfigurationAlpha({ schema: test.schema }),
+						fluidClientVersion,
+					);
 
-				takeJsonSnapshot(persisted);
-			});
-
-			// comparePersistedSchema is a trivial wrapper around functionality that is tested elsewhere,
-			// but might as will give it a simple smoke test for the various test schema.
-			it(`comparePersistedSchema to self ${test.name} - schema v1`, () => {
-				const persistedA = extractPersistedSchema(
-					new TreeViewConfigurationAlpha({ schema: test.schema }),
-					FluidClientVersion.v2_0,
-				);
-
-				const status = comparePersistedSchema(
-					persistedA,
-					test.schema,
-					{
-						jsonValidator: typeboxValidator,
-					},
-					false,
-				);
-				assert.deepEqual(status, {
-					isEquivalent: true,
-					canView: true,
-					canUpgrade: true,
-					canInitialize: false,
-=======
-		for (const schemaFormat of supportedSchemaFormats) {
-			for (const test of testSimpleTrees) {
-				it(`${test.name} - schema v${schemaFormat}`, () => {
-					const persisted = extractPersistedSchema(test.schema, schemaFormat);
 					takeJsonSnapshot(persisted);
 				});
 
 				// comparePersistedSchema is a trivial wrapper around functionality that is tested elsewhere,
 				// but might as will give it a simple smoke test for the various test schema.
 				it(`comparePersistedSchema to self ${test.name} - schema v${schemaFormat}`, () => {
-					const persistedA = extractPersistedSchema(test.schema, schemaFormat);
+					const persistedA = extractPersistedSchema(
+						new TreeViewConfigurationAlpha({ schema: test.schema }),
+						fluidClientVersion,
+					);
+
 					const status = comparePersistedSchema(
 						persistedA,
 						test.schema,
@@ -83,7 +58,6 @@
 						canUpgrade: true,
 						canInitialize: false,
 					});
->>>>>>> 997f8568
 				});
 			}
 		}
