/*!
 * Copyright (c) Microsoft Corporation and contributors. All rights reserved.
 * Licensed under the MIT License.
 */

import { strict as assert } from "node:assert";

import { oob, unreachableCase } from "@fluidframework/core-utils/internal";
import { MockHandle } from "@fluidframework/test-runtime-utils/internal";

import { TreeStatus } from "../../../feature-libraries/index.js";
import {
	type ObjectNodeSchema,
	SchemaFactoryAlpha,
	treeNodeApi as Tree,
	TreeViewConfiguration,
	type TreeArrayNode,
	type TreeMapNode,
	type TreeView,
	typeSchemaSymbol,
	type NodeFromSchema,
	type TreeNodeFromImplicitAllowedTypes,
	type TreeNodeSchema,
	type WithType,
	isTreeNode,
	NodeKind,
	type TreeFieldFromImplicitField,
	TreeViewConfigurationAlpha,
	SchemaFactoryBeta,
	allowUnused,
	type InsertableTreeFieldFromImplicitField,
	type DefaultTreeNodeFromImplicitAllowedTypes,
} from "../../../simple-tree/index.js";
import {
	// Import directly to get the non-type import to allow testing of the package only instanceof
	TreeNode,
	type AllowedTypes,
	type AllowedTypesFull,
	type AnnotatedAllowedType,
	type AnnotatedAllowedTypes,
	type InsertableTreeNodeFromAllowedTypes,
	type InsertableTreeNodeFromImplicitAllowedTypes,
	type UnannotateAllowedTypesList,
	// eslint-disable-next-line import/no-internal-modules
} from "../../../simple-tree/core/index.js";
import {
	SchemaFactory,
	schemaFromValue,
	// eslint-disable-next-line import/no-internal-modules
} from "../../../simple-tree/api/schemaFactory.js";
import {
	schemaStaticsStable,
	type SchemaStatics,
	// eslint-disable-next-line import/no-internal-modules
} from "../../../simple-tree/api/schemaStatics.js";
import {
	brand,
	type areSafelyAssignable,
	type IsUnion,
	type requireAssignableTo,
	type requireFalse,
	type requireTrue,
} from "../../../util/index.js";

import { hydrate } from "../utils.js";
import { getView, TestTreeProviderLite, validateUsageError } from "../../utils.js";
import type { SchematizingSimpleTreeView } from "../../../shared-tree/index.js";
import { EmptyKey } from "../../../core/index.js";

// Tests for the non-recursive API subset of SchemaFactory and SchemaFactoryAlpha.
// Recursive APIs are tested in schemaFactoryRecursive.spec.ts

{
	const schema = new SchemaFactory("Blah");

	class Note extends schema.object("Note", { text: schema.string }) {}

	class NodeMap extends schema.map("Notes", Note) {}
	class NodeList extends schema.array("Notes", Note) {}

	// eslint-disable-next-line no-inner-declarations
	function f(n: NodeMap): void {
		const item = n.get("x");
	}

	// Leaf stuff
	{
		const x = schema.string;
		type _check = requireAssignableTo<typeof schema.string, TreeNodeSchema>;
	}

	// TreeNodeFromImplicitAllowedTypes
	{
		type _check = requireAssignableTo<typeof Note, TreeNodeSchema>;
		type Test = TreeNodeFromImplicitAllowedTypes<typeof Note>;
		type Instance = InstanceType<typeof Note>;
		type _check2 = requireTrue<areSafelyAssignable<Test, Note>>;

		type _check3 = requireTrue<
			areSafelyAssignable<TreeNodeFromImplicitAllowedTypes<[typeof Note]>, Note>
		>;
		type _check4 = requireTrue<
			areSafelyAssignable<TreeNodeFromImplicitAllowedTypes<[() => typeof Note]>, Note>
		>;

		type FromArray = TreeNodeFromImplicitAllowedTypes<[typeof Note, typeof Note]>;
		type _check5 = requireTrue<areSafelyAssignable<FromArray, Note>>;
	}
<<<<<<< HEAD
	// TreeNodeFromImplicitAllowedTypes class
=======
	// TreeNodeFromImplicitAllowedTypes with a class
>>>>>>> 86a249c6
	{
		class NoteCustomized extends schema.object("Note", { text: schema.string }) {
			public test: boolean = false;
		}

		type _check = requireAssignableTo<typeof NoteCustomized, TreeNodeSchema>;
		type _checkNodeType = requireAssignableTo<
			typeof NoteCustomized,
			TreeNodeSchema<string, NodeKind, NoteCustomized>
		>;

<<<<<<< HEAD
		type TestDefault = DefaultTreeNodeFromImplicitAllowedTypes<typeof NoteCustomized>;

		type _checkDefault1 = requireAssignableTo<TestDefault, NoteCustomized>;
		type _checkDefault2 = requireTrue<areSafelyAssignable<TestDefault, NoteCustomized>>;
=======
>>>>>>> 86a249c6
		type Instance = InstanceType<typeof NoteCustomized>;
		type _checkInstance = requireTrue<areSafelyAssignable<Instance, NoteCustomized>>;

		type Test = TreeNodeFromImplicitAllowedTypes<typeof NoteCustomized>;
		type _check2 = requireTrue<areSafelyAssignable<Test, NoteCustomized>>;

		type _check3 = requireTrue<
			areSafelyAssignable<
				TreeNodeFromImplicitAllowedTypes<[typeof NoteCustomized]>,
				NoteCustomized
			>
		>;
		type _check4 = requireTrue<
			areSafelyAssignable<
				TreeNodeFromImplicitAllowedTypes<[() => typeof NoteCustomized]>,
				NoteCustomized
			>
		>;

		type FromArray = TreeNodeFromImplicitAllowedTypes<
			[typeof NoteCustomized, typeof NoteCustomized]
		>;
		type _check5 = requireTrue<areSafelyAssignable<FromArray, NoteCustomized>>;
	}

	// TreeFieldFromImplicitField
	{
		type _check = requireAssignableTo<typeof Note, TreeNodeSchema>;
		type Test = TreeFieldFromImplicitField<typeof Note>;
		type Instance = InstanceType<typeof Note>;
		type _check2 = requireTrue<areSafelyAssignable<Test, Note>>;

		type _check3 = requireTrue<
			areSafelyAssignable<TreeFieldFromImplicitField<[typeof Note]>, Note>
		>;
		type _check4 = requireTrue<
			areSafelyAssignable<TreeFieldFromImplicitField<[() => typeof Note]>, Note>
		>;

		type FromArray = TreeFieldFromImplicitField<[typeof Note, typeof Note]>;
		type _check5 = requireTrue<areSafelyAssignable<FromArray, Note>>;
	}
}

describe("schemaFactory", () => {
	it("leaf", () => {
		const schema = new SchemaFactory("com.example");

		const config = new TreeViewConfiguration({ schema: schema.number });

		const view = getView(config);
		view.initialize(5);
		assert.equal(view.root, 5);
	});

	it("instanceof", () => {
		const schema = new SchemaFactory("com.example");

		class A extends schema.object("A", {}) {}
		class B extends schema.object("B", {}) {}
		const C = schema.object("C", {});
		const StructuralArray = schema.array(A);
		const NominalArray = schema.array("D", A);

		const a = new A({});
		assert(a instanceof A);
		assert(a instanceof TreeNode);
		assert(!(a instanceof B));

		// @ts-expect-error Nodes should get type based nominal typing.
		const b: A = new B({});

		const c = new C({});
		assert(c instanceof C);
		assert(c instanceof TreeNode);
		assert(!(c instanceof B));

		const n = new NominalArray([]);
		assert(n instanceof NominalArray);
		assert(n instanceof TreeNode);
		assert(!(n instanceof B));

		// Structurally typed and/or POJO mode types:
		const s = hydrate(StructuralArray, []);
		// This works correctly, but is currently rejected by the type system. This is fine as Tree.is can be used instead.
		assert(s instanceof (StructuralArray as never));
		// This case is expressible without type errors, so it is important that it works.
		assert(s instanceof TreeNode);
		assert(!(s instanceof B));
	});

	it("Scoped", () => {
		const factory = new SchemaFactory("test-scope");
		// We specified a scope in the factory, so it should be part of the type signature of the created object
		const foo = factory.object("foo", {}).identifier;
		type _check = requireTrue<areSafelyAssignable<"test-scope.foo", typeof foo>>;
		assert.equal(foo, "test-scope.foo");
	});

	it("Unscoped", () => {
		const factory = new SchemaFactory(undefined);
		// We did not specify a scope in the factory, so one should not be part of the type signature of the created object
		const foo = factory.object("foo", {}).identifier;
		type _check = requireTrue<areSafelyAssignable<"foo", typeof foo>>;
		assert.equal(foo, "foo");
	});

	it("Optional fields", () => {
		const factory = new SchemaFactory("test");
		class Foo extends factory.object("foo", {
			x: factory.optional(factory.number),
		}) {}

		const _check1 = new Foo({});
		const _check2 = new Foo({ x: undefined });
		const _check3 = new Foo({ x: 1 });
	});

	it("empty field", () => {
		// A field with no allowed types and thus must always be empty.
		const config = new TreeViewConfiguration({ schema: SchemaFactory.optional([]) });
		const view = getView(config);
		view.initialize(undefined);
		assert.equal(view.root, undefined);
		type Field = typeof view.root;
		type _check = requireTrue<areSafelyAssignable<Field, undefined>>;
	});

	it("empty object field", () => {
		const factory = new SchemaFactory("test-scope");
		class Foo extends factory.object("foo", {
			// A field with no allowed types and thus must always be empty.
			x: SchemaFactory.optional([]),
		}) {}

		const config = new TreeViewConfiguration({ schema: Foo });
		const view = getView(config);
		view.initialize({});
		assert.equal(view.root.x, undefined);
		type Field = typeof view.root.x;
		type _check = requireTrue<areSafelyAssignable<Field, undefined>>;
	});

	it("Required fields", () => {
		const factory = new SchemaFactory("test");
		class Foo extends factory.object("foo", {
			x: factory.required(factory.number),
		}) {}

		assert.throws(
			() => {
				// @ts-expect-error Missing required field
				const _check1 = new Foo({});
			},
			validateUsageError(/incompatible/),
		);

		assert.throws(
			() => {
				// @ts-expect-error Required field cannot be undefined
				const _check2 = new Foo({ x: undefined });
			},
			validateUsageError(/incompatible/),
		);

		const _check3 = new Foo({ x: 1 });
	});

	// Regression test to ensure generic type variations of the factory are assignable to its default typing.
	it("Typed factories are assignable to default typing", () => {
		type _check1 = requireTrue<
			requireAssignableTo<SchemaFactory<"Foo", "Bar">, SchemaFactory>
		>;
		type _check2 = requireTrue<requireAssignableTo<SchemaFactory<"Foo", 42>, SchemaFactory>>;
		type _check3 = requireTrue<
			requireAssignableTo<SchemaFactory<undefined, "Bar">, SchemaFactory>
		>;
		type _check4 = requireTrue<
			requireAssignableTo<SchemaFactory<undefined, 42>, SchemaFactory>
		>;
	});

	describe("object", () => {
		it("simple end to end", () => {
			const schema = new SchemaFactory("com.example");
			class Point extends schema.object("Point", {
				x: schema.number,
				y: schema.number,
			}) {}

			const config = new TreeViewConfiguration({ schema: Point });

			const view = getView(config);
			view.initialize(new Point({ x: 1, y: 2 }));
			const { root } = view;
			assert.equal(root.x, 1);
			assert.equal(root.y, 2);

			const values: number[] = [];
			Tree.on(root, "nodeChanged", () => {
				values.push(root.x);
			});
			root.x = 5;
			assert.equal(root.x, 5);
			assert.deepEqual(values, [5]);
		});

		it("custom members", () => {
			const schema = new SchemaFactory("com.example");
			class Point extends schema.object("Point", {
				x: schema.number,
			}) {
				public selected = false;

				public toggle(): boolean {
					this.selected = !this.selected;
					return this.selected;
				}

				public increment(): number {
					return this.x++;
				}
			}

			const config = new TreeViewConfiguration({ schema: Point });

			const view = getView(config);
			view.initialize(new Point({ x: 1 }));
			const { root } = view;
			assert.equal(root.x, 1);

			const values: number[] = [];
			Tree.on(root, "nodeChanged", () => {
				values.push(root.x);
			});

			assert(root instanceof Point);
			assert(isTreeNode(root));
			assert(Reflect.has(root, "selected"));
			assert.equal(root.selected, false);
			// Ensure modification works
			root.selected = true;
			assert.equal(root.selected, true);
			// Ensure methods work
			assert.equal(root.toggle(), false);
			// Ensure methods and direct access observe same property.
			assert.equal(root.selected, false);

			// Ensure methods can access tree content
			assert.equal(root.increment(), 1);
			assert.equal(root.increment(), 2);
			assert.deepEqual(values, [2, 3]);
		});

		it("Stored key collision", () => {
			const schema = new SchemaFactory("com.example");
			assert.throws(
				() =>
					schema.object("Point", {
						x: schema.required(schema.number, { key: "foo" }),
						y: schema.required(schema.number, { key: "foo" }),
					}),
				validateUsageError(/Duplicate stored key "foo" in schema "com.example.Point"/),
			);
		});

		it("Stored key collides with property key", () => {
			const schema = new SchemaFactory("com.example");
			assert.throws(
				() =>
					schema.object("Object", {
						foo: schema.number,
						bar: schema.required(schema.string, { key: "foo" }),
					}),

				validateUsageError(
					/Stored key "foo" in schema "com.example.Object" conflicts with a property key of the same name/,
				),
			);
		});

		// This is a somewhat neurotic test case, and likely not something we would expect a user to do.
		// But just in case, we should ensure it is handled correctly.
		it("Stored key / property key swap", () => {
			const schema = new SchemaFactory("com.example");
			assert.doesNotThrow(() =>
				schema.object("Object", {
					foo: schema.optional(schema.number, { key: "bar" }),
					bar: schema.required(schema.string, { key: "foo" }),
				}),
			);
		});

		it("Explicit stored key === property key", () => {
			const schema = new SchemaFactory("com.example");
			assert.doesNotThrow(() =>
				schema.object("Object", {
					foo: schema.optional(schema.string, { key: "foo" }),
				}),
			);
		});

		it("Node schema metadata - beta", () => {
			const factory = new SchemaFactoryBeta("");

			const fooMetadata = {
				description: "An object called Foo",
				custom: {
					baz: true,
				},
			} as const;

			class Foo extends factory.object(
				"Foo",
				{ bar: factory.number },
				{ metadata: fooMetadata },
			) {}

			// Ensure `Foo.metadata` is typed as we expect, and we can access its fields without casting.
			const description = Foo.metadata.description;
			type _check1 = requireTrue<areSafelyAssignable<typeof description, string | undefined>>;

			const custom = Foo.metadata.custom;

			// Currently it is impossible to have required custom metadata: it always includes undefined as an option.
			// TODO: having a way to make metadata required would be nice.

			type _check2 = requireTrue<
				areSafelyAssignable<typeof custom, { baz: true } | undefined>
			>;
			assert(custom !== undefined);

			const baz = custom.baz;
			type _check3 = requireTrue<areSafelyAssignable<typeof baz, true>>;

			// This must be checked after the types are checked to avoid it narrowing and making the type checks above not test anything.
			assert.deepEqual(Foo.metadata, fooMetadata);
		});

		it("Node schema metadata - alpha", () => {
			const factory = new SchemaFactoryAlpha("");

			const fooMetadata = {
				description: "An object called Foo",
				custom: {
					baz: true,
				},
			} as const;

			class Foo extends factory.objectAlpha(
				"Foo",
				{ bar: factory.number },
				{ metadata: fooMetadata },
			) {}

			// Ensure `Foo.metadata` is typed as we expect, and we can access its fields without casting.
			const description = Foo.metadata.description;
			type _check1 = requireTrue<areSafelyAssignable<typeof description, string | undefined>>;

			const custom = Foo.metadata.custom;

			// Currently it is impossible to have required custom metadata: it always includes undefined as an option.
			// TODO: having a way to make metadata required would be nice.

			type _check2 = requireTrue<
				areSafelyAssignable<typeof custom, { baz: true } | undefined>
			>;
			assert(custom !== undefined);

			const baz = custom.baz;
			type _check3 = requireTrue<areSafelyAssignable<typeof baz, true>>;

			// This must be checked after the types are checked to avoid it narrowing and making the type checks above not test anything.
			assert.deepEqual(Foo.metadata, fooMetadata);
		});

		it("Field schema metadata", () => {
			const schemaFactory = new SchemaFactory("com.example");
			const barMetadata = {
				description: "Bar",
				custom: { prop1: "Custom metadata property." },
			};

			class Foo extends schemaFactory.object("Foo", {
				bar: schemaFactory.required(schemaFactory.number, { metadata: barMetadata }),
			}) {}

			const foo = hydrate(Foo, { bar: 37 });

			const schema = Tree.schema(foo) as ObjectNodeSchema;
			// eslint-disable-next-line @typescript-eslint/no-non-null-assertion
			assert.deepEqual(schema.fields.get("bar")!.metadata, barMetadata);
		});

		it("Node schema persisted metadata", () => {
			const factory = new SchemaFactoryAlpha("com.example");

			const fooMetadata = { "a": 2 };

			class Foo extends factory.objectAlpha(
				"Foo",
				{ bar: factory.number },
				{ persistedMetadata: fooMetadata },
			) {}

			assert.deepEqual(Foo.persistedMetadata, fooMetadata);
		});

		it("Field schema persisted metadata", () => {
			const schemaFactory = new SchemaFactoryAlpha("com.example");
			const fooMetadata = { "a": 2 };

			class Foo extends schemaFactory.objectAlpha(
				"Foo",
				{
					bar: schemaFactory.required(schemaFactory.number, {
						persistedMetadata: fooMetadata,
					}),
					baz: schemaFactory.optional(schemaFactory.string, {
						persistedMetadata: fooMetadata,
					}),
					qux: schemaFactory.optionalRecursive(
						schemaFactory.objectAlpha("Qux", { quux: schemaFactory.string }),
						{ persistedMetadata: fooMetadata },
					),
				},
				{ persistedMetadata: fooMetadata },
			) {}

			const foo = hydrate(Foo, {
				bar: 37,
				baz: "test",
				qux: { quux: "test" },
			});

			const schema = Tree.schema(foo) as ObjectNodeSchema;
			// eslint-disable-next-line @typescript-eslint/no-non-null-assertion
			assert.deepEqual(schema.fields.get("bar")!.persistedMetadata, fooMetadata);
			// eslint-disable-next-line @typescript-eslint/no-non-null-assertion
			assert.deepEqual(schema.fields.get("baz")!.persistedMetadata, fooMetadata);
			// eslint-disable-next-line @typescript-eslint/no-non-null-assertion
			assert.deepEqual(schema.fields.get("qux")!.persistedMetadata, fooMetadata);
		});

		it("typed options", () => {
			const schema = new SchemaFactoryBeta("com.example");
			const fields = { id: schema.identifier, x: schema.number };
			class _NoOptions extends schema.object("X", fields) {}
			class EmptyOptions extends schema.object("X", fields, {}) {}

			class TypoOption extends schema.object("X", fields, {
				// @ts-expect-error Typo in option name
				wrong: true,
			}) {}

			class ValidOptions extends schema.object("X", fields, {
				allowUnknownOptionalFields: true,
				supportReadonlyFields: true,
				supportCustomizedFields: true,
			}) {}

			const empty = new EmptyOptions({ x: 1 });
			empty.id = "hello";

			const valid = new ValidOptions({ x: 1 });
			assert.throws(() => {
				// @ts-expect-error id is readonly
				valid.id = "hello";
			});
		});

		describe("deep equality", () => {
			const schema = new SchemaFactory("com.example");

			class Item extends schema.object("Item", {
				x: schema.number,
				y: schema.number,
			}) {}
			class Point extends schema.object("Point", {
				x: schema.number,
				y: schema.number,
			}) {}
			it("hydrated", () => {
				assert.deepEqual(hydrate(Point, { x: 1, y: 2 }), hydrate(Point, { x: 1, y: 2 }));
				// It should not matter if the object was unhydrated or just builder data:
				assert.deepEqual(
					hydrate(Point, new Point({ x: 1, y: 2 })),
					hydrate(Point, { x: 1, y: 2 }),
				);
				assert.notDeepEqual(hydrate(Point, { x: 1, y: 2 }), hydrate(Point, { x: 1, y: 3 }));
				assert.notDeepEqual(hydrate(Point, { x: 1, y: 2 }), { x: 1, y: 2 });
				assert.notDeepEqual(hydrate(Point, { x: 1, y: 2 }), hydrate(Item, { x: 1, y: 2 }));
			});

			it("local fields", () => {
				class WithLocals extends schema.object("WithLocals", {
					x: schema.number,
				}) {
					public extra = true;
					public method(): void {}
				}
				const p1 = hydrate(WithLocals, { x: 1 });
				const p2 = hydrate(WithLocals, { x: 1 });
				assert.deepEqual(p1, p2);
				p1.extra = false;
				assert.notDeepEqual(p1, p2);
			});

			it("unhydrated", () => {
				assert.deepEqual(new Point({ x: 1, y: 2 }), new Point({ x: 1, y: 2 }));
				assert.notDeepEqual(new Point({ x: 1, y: 2 }), new Point({ x: 1, y: 3 }));
				assert.notDeepEqual(new Point({ x: 1, y: 2 }), { x: 1, y: 2 });
				assert.notDeepEqual(new Point({ x: 1, y: 2 }), hydrate(Item, { x: 1, y: 2 }));
			});
		});
	});

	it("mixed", () => {
		const schema = new SchemaFactory("com.example");

		class Point extends schema.object("Point", {
			x: schema.number,
			y: schema.number,
		}) {}

		class Note extends schema.object("Note", {
			text: schema.string,
			location: schema.optional(Point),
		}) {}

		class NodeMap extends schema.map("NoteMap", Note) {}
		class NodeList extends schema.array("NoteList", Note) {}

		class Canvas extends schema.object("Canvas", { stuff: [NodeMap, NodeList] }) {}

		const config = new TreeViewConfiguration({ schema: Canvas });

		const view: TreeView<typeof Canvas> = getView(config);
		view.initialize(
			new Canvas({
				stuff: new NodeList([new Note({ text: "hi", location: undefined })]),
			}),
		);
		const stuff = view.root.stuff;
		assert(stuff instanceof NodeList);
		const item = stuff[0] ?? oob();
		const s: string = item.text;
		assert.equal(s, "hi");
	});

	describe("Array", () => {
		it("Nested Array", () => {
			const builder = new SchemaFactory("test");

			class Inventory extends builder.object("Inventory", {
				parts: builder.array(builder.number),
			}) {}

			const treeConfiguration = new TreeViewConfiguration({ schema: Inventory });

			const view = getView(treeConfiguration);
			view.initialize(
				new Inventory({
					parts: [1, 2],
				}),
			);
		});

		it("Structural", () => {
			const factory = new SchemaFactory("test");

			// Explicit structural example
			const MyList = factory.array(factory.number);
			type MyList = NodeFromSchema<typeof MyList>;

			// Inline structural example
			factory.object("Foo", { myList: factory.array(factory.number) });

			function broken() {
				// @ts-expect-error structural list schema are not typed as classes.
				class NotAClass extends factory.array(factory.number) {}
			}

			assert.equal(MyList.identifier, `test.Array<["${factory.number.identifier}"]>`);
		});

		it("Named", () => {
			const factory = new SchemaFactory("test");
			class NamedList extends factory.array("name", factory.number) {
				public testProperty = false;
			}

			// Due to missing unhydrated list support, make a wrapper object
			class Parent extends factory.object("parent", { child: NamedList }) {}

			// Due to lack of support for navigating unhydrated nodes, create an actual tree so we can navigate to the list node:
			const treeConfiguration = new TreeViewConfiguration({ schema: Parent });
			const view = getView(treeConfiguration);
			view.initialize(new Parent({ child: [5] }));

			const listNode = view.root.child;
			assert(listNode instanceof NamedList);
			assert(isTreeNode(listNode));
			assert(Reflect.has(listNode, "testProperty"));
			assert.equal(listNode.testProperty, false);
			listNode.testProperty = true;
			assert.equal(listNode.testProperty, true);

			// Test method from list
			assert.equal(listNode.at(0), 5);
		});

		it("Unhydrated", () => {
			const factory = new SchemaFactory("test");
			class NamedList extends factory.array("name", factory.number) {}
			const namedInstance = new NamedList([5]);
		});

		it("Node schema metadata", () => {
			const factory = new SchemaFactoryAlpha("");

			const fooMetadata = {
				description: "An array of numbers",
				custom: {
					baz: true,
				},
			};

			class Foo extends factory.arrayAlpha("Foo", factory.number, { metadata: fooMetadata }) {}

			assert.deepEqual(Foo.metadata, fooMetadata);

			// Ensure `Foo.metadata` is typed as we expect, and we can access its fields without casting.
			const description = Foo.metadata.description;
			const baz = Foo.metadata.custom.baz;
			type _check1 = requireTrue<areSafelyAssignable<typeof description, string>>;
			type _check2 = requireTrue<areSafelyAssignable<typeof baz, boolean>>;
		});
	});

	describe("Map", () => {
		it("Structural", () => {
			const factory = new SchemaFactory("test");

			// Explicit structural example
			const MyMap = factory.map(factory.number);
			type MyMap = NodeFromSchema<typeof MyMap>;

			// Inline structural example
			factory.object("Foo", { myMap: factory.map(factory.number) });

			function broken() {
				// @ts-expect-error structural map schema are not typed as classes.
				class NotAClass extends factory.map(factory.number) {}
			}
		});

		it("Named", () => {
			const factory = new SchemaFactory("test");
			class NamedMap extends factory.map("name", factory.number) {
				public testProperty = false;
			}

			// Due to missing unhydrated map support, make a wrapper object
			class Parent extends factory.object("parent", { child: NamedMap }) {}

			// Due to lack of support for navigating unhydrated nodes, create an actual tree so we can navigate to the map node:
			const treeConfiguration = new TreeViewConfiguration({ schema: Parent });
			const view = getView(treeConfiguration);
			view.initialize(new Parent({ child: new Map([["x", 5]]) }));

			const mapNode = view.root.child;
			assert(mapNode instanceof NamedMap);
			assert(isTreeNode(mapNode));
			assert(Reflect.has(mapNode, "testProperty"));
			assert.equal(mapNode.testProperty, false);
			mapNode.testProperty = true;
			assert.equal(mapNode.testProperty, true);

			// Test method from map
			assert.equal(mapNode.get("x"), 5);
		});

		it("Unhydrated", () => {
			const factory = new SchemaFactory("test");
			class NamedMap extends factory.map("name", factory.number) {}
			const namedInstance = new NamedMap(new Map([["x", 5]]));
		});

		it("Node schema metadata", () => {
			const factory = new SchemaFactoryAlpha("");

			const fooMetadata = {
				description: "A map of numbers",
				custom: {
					baz: true,
				},
			};

			class Foo extends factory.mapAlpha("Foo", factory.number, { metadata: fooMetadata }) {}

			assert.deepEqual(Foo.metadata, fooMetadata);

			// Ensure `Foo.metadata` is typed as we expect, and we can access its fields without casting.
			const description = Foo.metadata.description;
			const baz = Foo.metadata.custom.baz;
			type _check1 = requireTrue<areSafelyAssignable<typeof description, string>>;
			type _check2 = requireTrue<areSafelyAssignable<typeof baz, boolean>>;
		});
	});

	describe("Record", () => {
		it("Structural", () => {
			const factory = new SchemaFactoryAlpha("test");

			// Explicit structural example
			const MyRecord = factory.record(factory.number);
			type MyRecord = NodeFromSchema<typeof MyRecord>;

			// Inline structural example
			factory.object("Foo", { myMap: factory.record(factory.number) });

			function broken() {
				// @ts-expect-error structural map schema are not typed as classes.
				class NotAClass extends factory.record(factory.number) {}
			}
		});

		it("Named", () => {
			const factory = new SchemaFactoryAlpha("test");
			class NamedRecord extends factory.record("name", factory.number) {}

			// Due to missing unhydrated map support, make a wrapper object
			class Parent extends factory.object("parent", { child: NamedRecord }) {}

			// Due to lack of support for navigating unhydrated nodes, create an actual tree so we can navigate to the map node:
			const treeConfiguration = new TreeViewConfiguration({ schema: Parent });
			const view = getView(treeConfiguration);
			view.initialize(new Parent({ child: { x: 5 } }));

			const recordNode = view.root.child;
			assert(recordNode instanceof NamedRecord);
			assert(isTreeNode(recordNode));

			// Test record property access
			assert.equal(recordNode.x, 5);
			recordNode.x = 42;
			assert.equal(recordNode.x, 42);
		});

		it("Unhydrated", () => {
			const factory = new SchemaFactoryAlpha("test");
			class NamedRecord extends factory.record("name", factory.number) {}
			const namedInstance = new NamedRecord({ x: 5 });
			const x: number = namedInstance.x;
			// TODO: AB#47136: this (and likely the line above as well) should not compile as the typing is incorrect (y is undefined, not number)
			const y: number = namedInstance.y;
			delete namedInstance.x;
		});

		it("Node schema metadata", () => {
			const factory = new SchemaFactoryAlpha("");

			const fooMetadata = {
				description: "A map of numbers",
				custom: {
					baz: true,
				},
			};

			class Foo extends factory.recordAlpha("Foo", factory.number, {
				metadata: fooMetadata,
			}) {}

			assert.deepEqual(Foo.metadata, fooMetadata);

			// Ensure `Foo.metadata` is typed as we expect, and we can access its fields without casting.
			const description = Foo.metadata.description;
			const baz = Foo.metadata.custom.baz;
			type _check1 = requireTrue<areSafelyAssignable<typeof description, string>>;
			type _check2 = requireTrue<areSafelyAssignable<typeof baz, boolean>>;
		});
	});

	describe("produces proxies that can be read after insertion for trees of", () => {
		// This suite ensures that proxies created via `new X(...)` are "hydrated" after they are inserted into the tree.
		// After insertion, each of those proxies should be the same object as the corresponding proxy in the tree.

		// This schema allows trees of all the various combinations of containers.
		// For example, "objects with lists", "lists of maps", "maps of lists", "lists of lists", etc.
		// It will be used below to generate test cases of the various combinations.
		const comboSchemaFactory = new SchemaFactory("combo");
		class ComboChildObject extends comboSchemaFactory.object("comboObjectChild", {}) {}
		class ComboChildList extends comboSchemaFactory.array(
			"comboListChild",
			comboSchemaFactory.null,
		) {}
		class ComboChildMap extends comboSchemaFactory.map(
			"comboMapChild",
			comboSchemaFactory.null,
		) {}
		class ComboParentObject extends comboSchemaFactory.object("comboObjectParent", {
			childA: [ComboChildObject, ComboChildList, ComboChildMap],
			childB: [ComboChildObject, ComboChildList, ComboChildMap],
		}) {}
		class ComboParentList extends comboSchemaFactory.array("comboListParent", [
			ComboChildObject,
			ComboChildList,
			ComboChildMap,
		]) {}
		class ComboParentMap extends comboSchemaFactory.map("comboMapParent", [
			ComboChildObject,
			ComboChildList,
			ComboChildMap,
		]) {}
		class ComboRoot extends comboSchemaFactory.object("comboRoot", {
			root: [ComboParentObject, ComboParentList, ComboParentMap],
		}) {}

		type ComboParent = ComboParentObject | ComboParentList | ComboParentMap;
		function isComboParent(value: unknown): value is ComboParent {
			return (
				value instanceof ComboParentObject ||
				value instanceof ComboParentList ||
				value instanceof ComboParentMap
			);
		}
		type ComboChild = ComboChildObject | ComboChildList | ComboChildMap;
		function isComboChild(value: unknown): value is ComboChild {
			return (
				value instanceof ComboChildObject ||
				value instanceof ComboChildList ||
				value instanceof ComboChildMap
			);
		}
		type ComboNode = ComboParent | ComboChild;

		/** Iterates through all the nodes in a combo tree */
		function* walkComboObjectTree(combo: ComboNode): IterableIterator<ComboNode> {
			yield combo;

			if (combo instanceof ComboParentObject) {
				for (const child of Object.values(combo)) {
					yield* walkComboObjectTree(child);
				}
			} else if (combo instanceof ComboParentList) {
				for (const c of combo) {
					yield* walkComboObjectTree(c);
				}
			} else if (combo instanceof ComboParentMap) {
				for (const c of combo.values()) {
					yield* walkComboObjectTree(c);
				}
			}
		}

		/** Sorts parent nodes before child nodes */
		function compareComboNodes(a: ComboNode, b: ComboNode): -1 | 0 | 1 {
			if (isComboParent(a) && isComboChild(b)) {
				return 1;
			}
			if (isComboChild(a) && isComboParent(b)) {
				return -1;
			}
			return 0;
		}

		/**
		 * Defines the structure of a combo tree.
		 * @example
		 * A layout of
		 * ```json
		 * { "parent": "list", "child": "map" }
		 * ```
		 * defines a combo tree which is a list of maps.
		 */
		interface ComboTreeLayout {
			parentType: "object" | "list" | "map";
			childType: "object" | "list" | "map";
		}

		/**
		 * Builds trees of {@link ComboObject}s according to the given {@link ComboTreeLayout}.
		 * Records all built objects and assigns each a unique ID.
		 */
		function createComboTree(layout: ComboTreeLayout) {
			const nodes: ComboNode[] = [];
			function createComboParent(): ComboParent {
				const childA = createComboChild();
				const childB = createComboChild();
				let parent: ComboParent;
				switch (layout.parentType) {
					case "object":
						parent = new ComboParentObject({ childA, childB });
						break;
					case "list":
						parent = new ComboParentList([childA, childB]);
						break;
					case "map":
						parent = new ComboParentMap(
							new Map([
								["childA", childA],
								["childB", childB],
							]),
						);
						break;
					default:
						unreachableCase(layout.parentType);
				}
				nodes.push(parent);
				assert.equal(Tree.status(parent), TreeStatus.New);
				return parent;
			}

			function createComboChild(): ComboChild {
				let child: ComboChild;
				switch (layout.childType) {
					case "object":
						child = new ComboChildObject({});
						break;
					case "list":
						child = new ComboChildList([]);
						break;
					case "map":
						child = new ComboChildMap(new Map());
						break;
					default:
						unreachableCase(layout.childType);
				}
				nodes.push(child);
				assert.equal(Tree.status(child), TreeStatus.New);
				return child;
			}

			return { parent: createComboParent(), nodes };
		}

		const objectTypes = ["object", "list", "map"] as const;
		function test(
			parentType: (typeof objectTypes)[number],
			childType: (typeof objectTypes)[number],
			validate: (view: TreeView<typeof ComboRoot>, nodes: ComboNode[]) => void,
		) {
			const config = new TreeViewConfiguration({ schema: ComboRoot });

			// Check that nodes in the initial tree are hydrated
			const view = getView(config);
			const { parent: initialParent, nodes: initialNodes } = createComboTree({
				parentType,
				childType,
			});

			view.initialize({ root: initialParent });
			validate(view, initialNodes);

			// Check that nodes inserted later are hydrated
			const { parent: insertedParent, nodes: insertedNodes } = createComboTree({
				parentType,
				childType,
			});

			// Ensure that the proxies can be read during the change, as well as after
			// Note: as of 2024-03-28, we can't easily test 'treeChanged' because it can fire at a time where the changes
			// to the tree are not visible in the listener. 'nodeChanged' only fires once we confirmed that a
			// relevant change was actually applied to the tree so the side effects this test validates already happened.
			Tree.on(view.root, "nodeChanged", () => validate(view, insertedNodes));
			view.events.on("rootChanged", () => validate(view, insertedNodes));
			view.root.root = insertedParent;
			validate(view, insertedNodes);
		}

		for (const parentType of objectTypes) {
			for (const childType of objectTypes) {
				// Generate a test for all permutations of object, list and map
				it(`${parentType} → ${childType}`, () => {
					test(parentType, childType, (view, nodes) => {
						assert(view.root.root !== undefined);
						const treeObjects = [...walkComboObjectTree(view.root.root)];
						assert.equal(treeObjects.length, nodes.length);
						// Sort the objects we built in the same way as the objects in the tree so that we can compare them below
						nodes.sort(compareComboNodes);
						treeObjects.sort(compareComboNodes);
						for (let i = 0; i < nodes.length; i++) {
							// Each raw object should be reference equal to the corresponding object in the tree.
							assert.equal(nodes[i], treeObjects[i]);
						}
					});
				});

				it(`${parentType} → ${childType} (bottom up)`, () => {
					test(parentType, childType, (_, nodes) => {
						// Sort the nodes bottom up, so that we will observe the children before demanding the parents.
						nodes.sort(compareComboNodes);
						for (let i = nodes.length - 1; i >= 0; i--) {
							const node = nodes[i];
							if (node instanceof ComboChildObject || node instanceof ComboParentObject) {
								Object.entries(node);
							} else if (node instanceof ComboChildList || node instanceof ComboParentList) {
								for (const __ of node.entries());
							} else if (node instanceof ComboChildMap || node instanceof ComboParentMap) {
								for (const __ of node.entries());
							}
							assert.equal(Tree.status(node), TreeStatus.InDocument);
						}
					});
				});
			}
		}
	});

	it("schemaFromValue", () => {
		assert.equal(schemaFromValue(1), SchemaFactory.number);
		assert.equal(schemaFromValue(""), SchemaFactory.string);
		assert.equal(schemaFromValue(null), SchemaFactory.null);
		assert.equal(schemaFromValue(new MockHandle("x")), SchemaFactory.handle);
		assert.equal(schemaFromValue(false), SchemaFactory.boolean);
	});

	it("statics", () => {
		const f = new SchemaFactory("");
		for (const [key, value] of Object.entries(schemaStaticsStable)) {
			assert.equal((SchemaFactory as unknown as Record<string, unknown>)[key], value);
			assert.equal((f as unknown as Record<string, unknown>)[key], value);
		}

		const _static: SchemaStatics = SchemaFactory;
	});

	it("extra fields in object constructor", () => {
		const f = new SchemaFactory("");

		class Empty extends f.object("C", {}) {}

		// @ts-expect-error Invalid extra field
		// TODO: this should runtime error when constructed (not just when hydrated)
		const c2 = new Empty({ x: {} });

		class NonEmpty extends f.object("C", { a: f.null }) {}

		// @ts-expect-error Invalid extra field
		// TODO: this should error when constructed (not just when hydrated)
		new NonEmpty({ a: null, b: 0 });
	});

	it("object nested implicit construction", () => {
		const f = new SchemaFactory("");

		class C extends f.object("C", {}) {
			public readonly c = "X";
		}
		class B extends f.object("B", {
			b: C,
		}) {}
		class A extends f.object("A", {
			a: B,
		}) {}

		const tree = hydrate(A, { a: { b: {} } });
		assert.equal(tree.a.b.c, "X");
	});

	describe("multiple subclass use errors", () => {
		it("mixed configuration", () => {
			const schemaFactory = new SchemaFactory("");

			const base = schemaFactory.object("Foo", {});
			class Foo extends base {}
			assert.throws(
				() => {
					const config = new TreeViewConfiguration({ schema: [Foo, base] });
				},
				validateUsageError(/same SchemaFactory generated class/),
			);
		});

		it("mixed hydrate", () => {
			const schemaFactory = new SchemaFactory("");

			const base = schemaFactory.object("Foo", {});
			class Foo extends base {}
			const other = schemaFactory.array(base);

			assert.throws(
				() => {
					const tree_B = hydrate(other, [new Foo({})]);
				},
				validateUsageError(/same SchemaFactory generated class/),
			);
		});

		it("constructing", () => {
			const schemaFactory = new SchemaFactory("");

			const base = schemaFactory.object("Foo", {});
			class Foo extends base {}

			const _1 = new base({});

			assert.throws(
				() => {
					const _2 = new Foo({});
				},
				validateUsageError(/same SchemaFactory generated class/),
			);
		});

		it("constructing reversed", () => {
			const schemaFactory = new SchemaFactory("");

			const base = schemaFactory.object("Foo", {});
			class Foo extends base {}

			const _2 = new Foo({});

			assert.throws(
				() => {
					const _1 = new base({});
				},
				validateUsageError(/same SchemaFactory generated class/),
			);
		});

		it("mixed configs", () => {
			const schemaFactory = new SchemaFactory("");
			const base = schemaFactory.object("Foo", {});
			class Foo extends base {}
			const config = new TreeViewConfiguration({ schema: base });

			assert.throws(
				() => {
					const config2 = new TreeViewConfiguration({ schema: Foo });
				},
				validateUsageError(/same SchemaFactory generated class/),
			);
		});

		it("structural types", () => {
			const schemaFactory = new SchemaFactory("");
			const base = schemaFactory.object("Foo", {});
			class Foo extends base {}
			schemaFactory.array(base);
			assert.throws(
				() => {
					schemaFactory.array(Foo);
				},
				validateUsageError(/same SchemaFactory generated class/),
			);
		});

		it("indirect configs", () => {
			const schemaFactory = new SchemaFactory("");
			const base = schemaFactory.object("Foo", {});
			class Foo extends base {}
			const config = new TreeViewConfiguration({
				schema: schemaFactory.object("x", { x: base }),
			});
			assert.throws(
				() => {
					const config2 = new TreeViewConfiguration({
						schema: schemaFactory.map("x", Foo),
					});
				},
				validateUsageError(/same SchemaFactory generated class/),
			);
		});
	});

	it("kind based narrowing", () => {
		const factory = new SchemaFactory("");

		class Obj extends factory.object("O", {}) {}
		class Arr extends factory.array("A", []) {}
		class MapNode extends factory.map("M", []) {}

		const obj = hydrate(Obj, {});
		const arr = hydrate(Arr, []);
		const mapNode = hydrate(MapNode, {});

		function f(node: TreeNode & WithType<string, NodeKind.Object>): "object";
		function f(node: TreeNode & WithType<string, NodeKind.Array>): "array";
		function f(node: TreeNode & WithType<string, NodeKind.Map>): "map";
		function f(node: TreeNode): "any";

		function f(node: TreeNode): string {
			return "nope";
		}

		// Compile time check that NodeKind based overload resolution works as expected.
		const s1: "object" = f(obj);
		const s2: "array" = f(arr);
		const s3: "map" = f(mapNode);
		const s4: "any" = f(obj as TreeNode);

		// Check runtime data:
		assert.equal(obj[typeSchemaSymbol], Obj);
		assert.equal(arr[typeSchemaSymbol], Arr);
		assert.equal(mapNode[typeSchemaSymbol], MapNode);
	});

	it("kind based narrowing example", () => {
		const factory = new SchemaFactory("");

		class Obj extends factory.object("O", { a: factory.number }) {}
		class Arr extends factory.array("A", [factory.number]) {}
		class MapNode extends factory.map("M", [factory.number]) {}

		const obj = hydrate(Obj, { a: 5 });
		const arr = hydrate(Arr, [5]);
		const mapNode = hydrate(MapNode, { x: 5 });

		assert.deepEqual(getKeys(obj), ["a"]);
		assert.deepEqual(getKeys(arr), [0]);
		assert.deepEqual(getKeys(mapNode), ["x"]);
	});

	it("structural type collision: single type", () => {
		const factory = new SchemaFactory("");
		class Child1 extends factory.object("Child", {}) {}
		class Child2 extends factory.object("Child", {}) {}

		const a = factory.array(Child1);
		// No error: this type is the same as the one above.
		assert.equal(factory.array(Child1), a);

		// Error: this type is different from the one above.
		assert.throws(
			() => {
				factory.array(Child2);
			},
			validateUsageError(/collision/),
		);

		assert.equal(factory.array([Child1]), a);
		assert.throws(
			() => {
				factory.array([Child2]);
			},
			validateUsageError(/collision/),
		);
	});

	it("structural type collision: multi type", () => {
		const factory = new SchemaFactory("");
		class Child1 extends factory.object("Child", {}) {}
		class Child2 extends factory.object("Child", {}) {}

		const a = factory.map([Child1, SchemaFactory.null]);
		assert.equal(factory.map([SchemaFactory.null, Child1]), a);
		assert.throws(
			() => {
				factory.map([Child2, SchemaFactory.null]);
			},
			validateUsageError(/collision/),
		);
	});

	it("variance with respect to scope and alpha", () => {
		// Covariant over scope
		type _check1 = requireAssignableTo<SchemaFactory<"x">, SchemaFactory<string>>;
		type _check2 = requireAssignableTo<SchemaFactoryAlpha<"x">, SchemaFactoryAlpha<string>>;

		// Still covariant when there is a "." in the scope.
		type _check3 = requireAssignableTo<SchemaFactory<"x.y">, SchemaFactory<string>>;
		type _check4 = requireAssignableTo<SchemaFactoryAlpha<"x.y">, SchemaFactoryAlpha<string>>;

		// Alpha assignable to non-alpha
		type _check5 = requireAssignableTo<SchemaFactoryAlpha<"x">, SchemaFactory<string>>;
		type _check7 = requireAssignableTo<SchemaFactoryAlpha<"x.y">, SchemaFactory<"x.y">>;

		// TODO: For some reason, alpha can not be assigned to non alpha with "." in the scope.
		// This is a known issue, and there is a note about it in the docs for `adaptEnum`.
		// @ts-expect-error Known issue
		type _check6 = requireAssignableTo<SchemaFactoryAlpha<"x.y">, SchemaFactory<string>>;

		// TODO: AB#43345
		// This error seems to be related to `objectRecursive` and:
		type _check8<Name extends string> = requireAssignableTo<
			// @ts-expect-error Known issue: https://github.com/microsoft/TypeScript/issues/61990
			`x.y.${Name}`,
			`${string}.${Name}`
		>;
	});

	it("scopedFactory", () => {
		const factory = new SchemaFactoryBeta("test.blah");

		const scopedFactory: SchemaFactoryBeta<"test.blah.scoped"> =
			factory.scopedFactory("scoped");
		assert.equal(scopedFactory.scope, "test.blah.scoped");
		type _check = requireTrue<
			areSafelyAssignable<typeof scopedFactory.scope, "test.blah.scoped">
		>;

		type Scope = typeof scopedFactory extends SchemaFactoryBeta<infer S> ? S : never;

		function inferScope<TScope extends string>(f: SchemaFactory<TScope>) {
			return f.scope;
		}

		const inferred = inferScope(scopedFactory);
		// TODO: AB#43345
		// @ts-expect-error Known issue: see "variance with respect to scope and alpha" test.
		type _check2 = requireTrue<areSafelyAssignable<typeof inferred, "test.blah.scoped">>;

		function inferScope2<TScope extends string>(
			f: SchemaFactory<TScope> | SchemaFactoryBeta<TScope>,
		) {
			return f.scope;
		}
		const inferred2 = inferScope2(scopedFactory);
		type _check3 = requireTrue<areSafelyAssignable<typeof inferred2, "test.blah.scoped">>;
	});

	it("scopedFactoryAlpha", () => {
		const factory = new SchemaFactoryAlpha("test.blah");

		const scopedFactory: SchemaFactoryAlpha<"test.blah.scoped"> =
			factory.scopedFactoryAlpha("scoped");
		assert.equal(scopedFactory.scope, "test.blah.scoped");
		type _check = requireTrue<
			areSafelyAssignable<typeof scopedFactory.scope, "test.blah.scoped">
		>;

		type Scope = typeof scopedFactory extends SchemaFactoryAlpha<infer S> ? S : never;

		function inferScope<TScope extends string>(f: SchemaFactory<TScope>) {
			return f.scope;
		}

		const inferred = inferScope(scopedFactory);
		// TODO: AB#43345
		// @ts-expect-error Known issue: see "variance with respect to scope and alpha" test.
		type _check2 = requireTrue<areSafelyAssignable<typeof inferred, "test.blah.scoped">>;

		function inferScope2<TScope extends string>(
			f: SchemaFactory<TScope> | SchemaFactoryAlpha<TScope>,
		) {
			return f.scope;
		}
		const inferred2 = inferScope2(scopedFactory);
		type _check3 = requireTrue<areSafelyAssignable<typeof inferred2, "test.blah.scoped">>;
	});

	// TODO: AB#44317: The error messages for rejecting insertions which would put a document out of schema due to staged types are poor, and should be improved.
	// Many tests here include coverage for these errors.
	describe("staged", () => {
		const schemaFactory = new SchemaFactoryAlpha("staged tests");

		class TestObject extends schemaFactory.objectAlpha("TestObject", {
			foo: SchemaFactoryAlpha.types([
				SchemaFactoryAlpha.number,
				SchemaFactoryAlpha.staged(SchemaFactoryAlpha.string),
			]),
		}) {}

		it("allows forward references", () => {
			const schemaFactoryAlpha = new SchemaFactoryAlpha("test");
			class A extends schemaFactoryAlpha.objectAlpha("A", {
				foo: SchemaFactoryAlpha.types([SchemaFactoryAlpha.staged(() => B)]),
			}) {}

			class B extends schemaFactoryAlpha.objectAlpha("B", {}) {}

			const config = new TreeViewConfiguration({
				schema: A,
			});
		});

		it("example", () => {
			const factory = new SchemaFactoryAlpha("test");
			class A extends factory.objectAlpha("A", {}) {}
			class B extends factory.objectAlpha("B", {}) {}

			// Does not support B
			const configBefore = new TreeViewConfigurationAlpha({
				schema: A,
			});

			// Supports documents with or without B
			const configStaged = new TreeViewConfigurationAlpha({
				// Adds staged support for B.
				// Currently this requires wrapping the root field with `SchemaFactoryAlpha.required`:
				// this is normally implicitly included, but is currently required while the "staged" APIs are `@alpha`.
				schema: SchemaFactoryAlpha.types([A, SchemaFactoryAlpha.staged(B)]),
			});

			// Only supports documents with A and B: can be used to upgrade schema to add B.
			const configAfter = new TreeViewConfigurationAlpha({
				schema: [A, B],
			});
		});

		describe("in objects", () => {
			it("are permitted when unhydrated", () => {
				const testObject = new TestObject({ foo: "test" });
				assert.equal(testObject.foo, "test");
				testObject.foo = 42;
				assert.equal(testObject.foo, 42);
				testObject.foo = "test";
				assert.equal(testObject.foo, "test");
			});

			it("can't be hydrated", () => {
				const testObject = new TestObject({ foo: "test" });
				const provider = new TestTreeProviderLite(1);

				const config = new TreeViewConfiguration({
					schema: TestObject,
				});
				const view = provider.trees[0].viewWith(config);
				view.initialize({ foo: 3 });
				assert.throws(() => {
					view.root = testObject;
				}, validateUsageError("Tree does not conform to schema: Field_NodeTypeNotAllowed"));
			});

			it("can't be set", () => {
				const provider = new TestTreeProviderLite(1);

				const config = new TreeViewConfiguration({
					schema: TestObject,
				});
				const view = provider.trees[0].viewWith(config);
				view.initialize({ foo: 3 });
				provider.synchronizeMessages();
				assert.throws(() => {
					view.root.foo = "test";
				}, validateUsageError("Tree does not conform to schema: Field_NodeTypeNotAllowed"));
			});
		});

		describe("in maps", () => {
			it("typing", () => {
				const allowedTypes = SchemaFactoryAlpha.types([
					SchemaFactoryAlpha.number,
					SchemaFactoryAlpha.staged(SchemaFactoryAlpha.string),
				]);

				allowUnused<requireAssignableTo<typeof allowedTypes, AllowedTypes>>();
				allowUnused<
					requireAssignableTo<
						typeof allowedTypes,
						readonly [typeof SchemaFactoryAlpha.number, typeof SchemaFactoryAlpha.string]
					>
				>();

				allowUnused<requireAssignableTo<typeof allowedTypes, AnnotatedAllowedTypes>>();
				allowUnused<
					requireAssignableTo<
						typeof allowedTypes,
						UnannotateAllowedTypesList<
							readonly [typeof SchemaFactoryAlpha.number, typeof SchemaFactoryAlpha.string]
						>
					>
				>();
				allowUnused<
					requireAssignableTo<
						typeof allowedTypes,
						AnnotatedAllowedTypes<
							readonly [
								AnnotatedAllowedType<typeof SchemaFactoryAlpha.number>,
								AnnotatedAllowedType<typeof SchemaFactoryAlpha.string>,
							]
						>
					>
				>();

				allowUnused<
					requireAssignableTo<
						typeof allowedTypes,
						AllowedTypesFull<
							readonly [
								AnnotatedAllowedType<typeof SchemaFactoryAlpha.number>,
								AnnotatedAllowedType<typeof SchemaFactoryAlpha.string>,
							]
						>
					>
				>();

				{
					type InField = InsertableTreeFieldFromImplicitField<typeof allowedTypes>;
					allowUnused<requireAssignableTo<InField, number | string>>();
					allowUnused<requireAssignableTo<number | string, InField>>();
				}

				{
					type InAllowedTypes = InsertableTreeNodeFromImplicitAllowedTypes<
						typeof allowedTypes
					>;
					allowUnused<requireAssignableTo<InAllowedTypes, number | string>>();
					allowUnused<requireAssignableTo<number | string, InAllowedTypes>>();
				}

				{
					type InAllowedTypes = InsertableTreeNodeFromAllowedTypes<typeof allowedTypes>;
					allowUnused<requireAssignableTo<InAllowedTypes, number | string>>();
					allowUnused<requireAssignableTo<number | string, InAllowedTypes>>();
				}

				allowUnused<requireFalse<IsUnion<typeof allowedTypes>>>();
			});

			class TestMap extends schemaFactory.mapAlpha(
				"TestMap",
				SchemaFactoryAlpha.types([
					SchemaFactoryAlpha.number,
					SchemaFactoryAlpha.staged(SchemaFactoryAlpha.string),
				]),
			) {}

			it("are permitted when unhydrated", () => {
				const testMap = new TestMap({ foo: "test" });
				assert.equal(testMap.get("foo"), "test");
				testMap.set("foo", 42);
				assert.equal(testMap.get("foo"), 42);
				testMap.set("foo", "test");
				assert.equal(testMap.get("foo"), "test");
			});

			it("can't be hydrated", () => {
				const testMap = new TestMap({ foo: "test" });
				const provider = new TestTreeProviderLite(1);

				const config = new TreeViewConfiguration({
					schema: TestMap,
				});
				const view = provider.trees[0].viewWith(config);
				view.initialize({ foo: 3 });
				assert.throws(() => {
					view.root = testMap;
				}, validateUsageError("Tree does not conform to schema: Field_NodeTypeNotAllowed"));
			});

			it("can't be set", () => {
				const provider = new TestTreeProviderLite(1);

				const config = new TreeViewConfiguration({
					schema: TestMap,
				});
				const view = provider.trees[0].viewWith(config);
				view.initialize({});
				provider.synchronizeMessages();
				assert.throws(() => {
					view.root.set("foo", "test");
				}, validateUsageError("Tree does not conform to schema: Field_NodeTypeNotAllowed"));
			});
		});

		describe("in records", () => {
			class TestRecord extends schemaFactory.recordAlpha(
				"TestRecord",
				SchemaFactoryAlpha.types([
					SchemaFactoryAlpha.number,
					SchemaFactoryAlpha.staged(SchemaFactoryAlpha.string),
				]),
			) {}

			it("are permitted when unhydrated", () => {
				const testRecord = new TestRecord({ foo: "test" });
				assert.equal(testRecord.foo, "test");
				testRecord.foo = 42;
				assert.equal(testRecord.foo, 42);
				testRecord.foo = "test";
				assert.equal(testRecord.foo, "test");
			});

			it("can't be hydrated", () => {
				const testRecord = new TestRecord({ foo: "test" });
				const provider = new TestTreeProviderLite(1);

				const config = new TreeViewConfiguration({
					schema: TestRecord,
				});
				const view = provider.trees[0].viewWith(config);
				view.initialize({ foo: 3 });
				assert.throws(() => {
					view.root = testRecord;
				}, validateUsageError("Tree does not conform to schema: Field_NodeTypeNotAllowed"));
			});

			it("can't be set", () => {
				const provider = new TestTreeProviderLite(1);

				const config = new TreeViewConfiguration({
					schema: TestRecord,
				});
				const view = provider.trees[0].viewWith(config);
				view.initialize({});
				provider.synchronizeMessages();
				assert.throws(() => {
					view.root.foo = "test";
				}, validateUsageError("Tree does not conform to schema: Field_NodeTypeNotAllowed"));
			});
		});

		describe("in arrays", () => {
			/**
			 * Allows numbers, and staged to allow strings.
			 */
			class TestArray extends schemaFactory.arrayAlpha(
				"TestArray",
				SchemaFactoryAlpha.types([
					SchemaFactoryAlpha.number,
					SchemaFactoryAlpha.staged(SchemaFactoryAlpha.string),
				]),
			) {}

			it("are permitted when unhydrated", () => {
				const testArray = new TestArray(["test"]);
				testArray.insertAtEnd("test");
				assert.deepEqual(Array.from(testArray.values()), ["test", "test"]);
				testArray.insertAtEnd(5);
				assert.deepEqual(Array.from(testArray.values()), ["test", "test", 5]);
			});

			it("can't be hydrated", () => {
				const testArray = new TestArray(["test"]);
				const provider = new TestTreeProviderLite(1);

				const config = new TreeViewConfiguration({
					schema: TestArray,
				});
				const view = provider.trees[0].viewWith(config);
				view.initialize([]);
				assert.throws(
					() => {
						view.root = testArray;
					},
					validateUsageError(/Tree does not conform to schema/),
				);
			});

			it("can't be inserted", () => {
				const provider = new TestTreeProviderLite(1);

				const config = new TreeViewConfiguration({
					schema: TestArray,
				});
				const view = provider.trees[0].viewWith(config);
				view.initialize([]);
				provider.synchronizeMessages();
				assert.throws(
					() => {
						view.root.insertAtEnd("test");
					},
					validateUsageError(/Tree does not conform to schema/),
				);
			});

			it("can't be inserted, deeper", () => {
				const provider = new TestTreeProviderLite(1);

				class Root extends schemaFactory.objectAlpha("TestObject", {
					foo: TestArray,
				}) {}

				const config = new TreeViewConfiguration({
					schema: Root,
				});
				const view = provider.trees[0].viewWith(config);
				view.initialize({
					foo: [],
				});
				provider.synchronizeMessages();

				const x = (
					view as SchematizingSimpleTreeView<typeof Root>
				).checkout.storedSchema.nodeSchema.get(brand(Root.identifier));

				const f = x?.getFieldSchema(EmptyKey);

				assert.throws(
					() => {
						view.root.foo.insertAtEnd("test");
					},
					validateUsageError(/Tree does not conform to schema/),
				);
			});

			it("can't be inserted, even when type is referenced", () => {
				const provider = new TestTreeProviderLite(1);

				class Root extends schemaFactory.objectAlpha("TestObject", {
					foo: TestArray,
					// Reference to string schema, so the node schema can be found.
					bar: schemaFactory.string,
				}) {}

				const config = new TreeViewConfiguration({
					schema: Root,
				});
				const view = provider.trees[0].viewWith(config);
				view.initialize({
					foo: [],
					bar: "x",
				});
				provider.synchronizeMessages();

				const x = (
					view as SchematizingSimpleTreeView<typeof Root>
				).checkout.storedSchema.nodeSchema.get(brand(Root.identifier));

				const f = x?.getFieldSchema(EmptyKey);

				assert.throws(
					() => {
						view.root.foo.insertAtEnd("test");
					},
					validateUsageError(/Tree does not conform to schema/),
				);
			});

			it("can't be moved in from another field", () => {
				const provider = new TestTreeProviderLite(1);

				const config = new TreeViewConfiguration({
					schema: schemaFactory.objectAlpha("TestObject", {
						foo: TestArray,
						bar: schemaFactory.arrayAlpha("StringArray", schemaFactory.string),
					}),
				});
				const view = provider.trees[0].viewWith(config);
				view.initialize({
					foo: [],
					bar: ["test"],
				});
				provider.synchronizeMessages();
				assert.throws(() => {
					view.root.foo.moveToEnd(0, view.root.bar);
				}, validateUsageError(
					"Type com.fluidframework.leaf.string in source sequence is not allowed in destination's stored schema: this would likely require upgrading the document to permit a staged schema.",
				));
			});
		});
	});
});

// kind based narrowing example
function getKeys(node: TreeNode & WithType<string, NodeKind.Array>): number[];
function getKeys(node: TreeNode & WithType<string, NodeKind.Map | NodeKind.Object>): string[];
function getKeys(node: TreeNode): string[] | number[];
function getKeys(node: TreeNode): string[] | number[] {
	const schema = Tree.schema(node);
	switch (schema.kind) {
		case NodeKind.Array: {
			const arrayNode = node as TreeArrayNode;
			const keys: number[] = [];
			for (let index = 0; index < arrayNode.length; index++) {
				keys.push(index);
			}
			return keys;
		}
		case NodeKind.Map:
			return [...(node as TreeMapNode).keys()];
		case NodeKind.Object:
			return Object.keys(node);
		default:
			throw new Error("Unsupported Kind");
	}
}<|MERGE_RESOLUTION|>--- conflicted
+++ resolved
@@ -106,11 +106,7 @@
 		type FromArray = TreeNodeFromImplicitAllowedTypes<[typeof Note, typeof Note]>;
 		type _check5 = requireTrue<areSafelyAssignable<FromArray, Note>>;
 	}
-<<<<<<< HEAD
 	// TreeNodeFromImplicitAllowedTypes class
-=======
-	// TreeNodeFromImplicitAllowedTypes with a class
->>>>>>> 86a249c6
 	{
 		class NoteCustomized extends schema.object("Note", { text: schema.string }) {
 			public test: boolean = false;
@@ -122,13 +118,10 @@
 			TreeNodeSchema<string, NodeKind, NoteCustomized>
 		>;
 
-<<<<<<< HEAD
 		type TestDefault = DefaultTreeNodeFromImplicitAllowedTypes<typeof NoteCustomized>;
 
 		type _checkDefault1 = requireAssignableTo<TestDefault, NoteCustomized>;
 		type _checkDefault2 = requireTrue<areSafelyAssignable<TestDefault, NoteCustomized>>;
-=======
->>>>>>> 86a249c6
 		type Instance = InstanceType<typeof NoteCustomized>;
 		type _checkInstance = requireTrue<areSafelyAssignable<Instance, NoteCustomized>>;
 
