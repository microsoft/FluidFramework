--- conflicted
+++ resolved
@@ -12,13 +12,8 @@
 	type ITree,
 	SchemaFactory,
 	treeNodeApi as Tree,
-<<<<<<< HEAD
-	TreeView,
 	TreeViewConfiguration,
-=======
-	TreeConfiguration,
 	type TreeView,
->>>>>>> d8a35805
 } from "../../simple-tree/index.js";
 import { TreeFactory } from "../../treeFactory.js";
 
