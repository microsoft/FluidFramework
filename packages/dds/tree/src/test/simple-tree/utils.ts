--- conflicted
+++ resolved
@@ -148,13 +148,9 @@
 }
 
 /**
-<<<<<<< HEAD
- * {@link hydrate} but unsafe initialTree
-=======
  * {@link hydrate} but unsafe initialTree.
  * This may be required when the schema is not entirely statically typed, for example when looping over multiple test cases and thus using a imprecise schema type.
  * In such cases the "safe" version of hydrate may require `never` for the initial tree.
->>>>>>> 7405cf5a
  */
 export function hydrateUnsafe<const TSchema extends ImplicitFieldSchema>(
 	schema: TSchema,
