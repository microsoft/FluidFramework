/*!
 * Copyright (c) Microsoft Corporation and contributors. All rights reserved.
 * Licensed under the MIT License.
 */

import { strict as assert } from "assert";

import { MockHandle, validateAssertionError } from "@fluidframework/test-runtime-utils/internal";

import {
	EmptyKey,
	LeafNodeStoredSchema,
	MapNodeStoredSchema,
	ObjectNodeStoredSchema,
	ValueSchema,
	type FieldKey,
	type FieldKindData,
	type FieldKindIdentifier,
	type MapTree,
	type SchemaAndPolicy,
	type TreeFieldStoredSchema,
	type TreeNodeSchemaIdentifier,
	type TreeNodeStoredSchema,
} from "../../core/index.js";
import { leaf } from "../../domains/index.js";
import { SchemaFactory } from "../../simple-tree/index.js";
// eslint-disable-next-line import/no-internal-modules
import type { InsertableContent } from "../../simple-tree/proxies.js";
import {
	FieldKind,
	createFieldSchema,
	type ImplicitAllowedTypes,
	normalizeAllowedTypes,
	type TreeNodeSchema,
	ContextualFieldProvider,
	ConstantFieldProvider,
	FieldProvider,
	FieldProps,
	// eslint-disable-next-line import/no-internal-modules
} from "../../simple-tree/schemaTypes.js";
import {
	addDefaultsToMapTree,
	cursorFromFieldData,
	cursorFromNodeData,
	nodeDataToMapTree as nodeDataToMapTreeBase,
	// eslint-disable-next-line import/no-internal-modules
} from "../../simple-tree/toMapTree.js";
import { brand } from "../../util/index.js";
<<<<<<< HEAD
import {
	createNodeKeyManager,
	FieldKinds,
	MockNodeKeyManager,
} from "../../feature-libraries/index.js";

/**
 * Helper for building {@link TreeFieldStoredSchema}.
 */
function getFieldSchema(
	kind: { identifier: FieldKindIdentifier },
	allowedTypes?: Iterable<TreeNodeSchemaIdentifier>,
): TreeFieldStoredSchema {
	return {
		kind: kind.identifier,
		types: allowedTypes === undefined ? undefined : new Set(allowedTypes),
	};
}
=======
import { MockNodeKeyManager, NodeKeyManager } from "../../feature-libraries/index.js";
>>>>>>> cb7902f2

describe("toMapTree", () => {
	let nodeKeyManager: MockNodeKeyManager;
	beforeEach(() => {
		nodeKeyManager = new MockNodeKeyManager();
	});

	/**
	 * Wrapper around {@link nodeDataToMapTreeBase} which handles the normalization of {@link ImplicitAllowedTypes} as a
	 * convenience.
	 */
	function nodeDataToMapTree(
		tree: InsertableContent,
		allowedTypes: ImplicitAllowedTypes,
		schemaValidationPolicy?: SchemaAndPolicy,
	): MapTree {
		return nodeDataToMapTreeBase(
			tree,
			normalizeAllowedTypes(allowedTypes),
			schemaValidationPolicy,
		);
	}

	it("string", () => {
		const schemaFactory = new SchemaFactory("test");
		const tree = "Hello world";

		const actual = nodeDataToMapTree(tree, [schemaFactory.string]);

		const expected: MapTree = {
			type: leaf.string.name,
			value: "Hello world",
			fields: new Map(),
		};

		assert.deepEqual(actual, expected);
	});

	it("null", () => {
		const schemaFactory = new SchemaFactory("test");
		const schema = schemaFactory.null;

		const actual = nodeDataToMapTree(null, [schema]);

		const expected: MapTree = {
			type: leaf.null.name,
			value: null,
			fields: new Map(),
		};

		assert.deepEqual(actual, expected);
	});

	it("handle", () => {
		const schemaFactory = new SchemaFactory("test");
		const schema = schemaFactory.handle;

		const tree = new MockHandle<string>("mock-fluid-handle");

		const actual = nodeDataToMapTree(tree, [schema]);

		const expected: MapTree = {
			type: brand(schemaFactory.handle.identifier),
			value: tree,
			fields: new Map(),
		};

		assert.deepEqual(actual, expected);
	});

	it("recursive", () => {
		const schemaFactory = new SchemaFactory("test");
		class Foo extends schemaFactory.objectRecursive("Foo", {
			x: schemaFactory.optionalRecursive(() => Bar),
		}) {}
		class Bar extends schemaFactory.objectRecursive("Bar", {
			y: schemaFactory.optionalRecursive(() => Foo),
		}) {}

		const actual = nodeDataToMapTree(
			{
				x: {
					y: {
						x: undefined,
					},
				},
			},
			Foo,
		);

		const expected: MapTree = {
			type: brand(Foo.identifier),
			fields: new Map<FieldKey, MapTree[]>([
				[
					brand("x"),
					[
						{
							type: brand(Bar.identifier),
							fields: new Map<FieldKey, MapTree[]>([
								[
									brand("y"),
									[
										{
											type: brand(Foo.identifier),
											fields: new Map(),
										},
									],
								],
							]),
						},
					],
				],
			]),
		};

		assert.deepEqual(actual, expected);
	});

	it("Fails when referenced schema has not yet been instantiated", () => {
		const schemaFactory = new SchemaFactory("test");

		let Bar: TreeNodeSchema;
		class Foo extends schemaFactory.objectRecursive("Foo", {
			x: schemaFactory.optionalRecursive(() => Bar),
		}) {}

		const tree = {
			x: {
				y: "Hello world!",
			},
		};

		assert.throws(
			() => nodeDataToMapTree(tree, Foo),
			(error: Error) => validateAssertionError(error, /Encountered an undefined schema/),
		);
	});

	it("Fails when data is incompatible with schema", () => {
		const schemaFactory = new SchemaFactory("test");

		assert.throws(
			() => nodeDataToMapTree("Hello world", [schemaFactory.number]),
			(error: Error) =>
				validateAssertionError(
					error,
					/The provided data is incompatible with all of the types allowed by the schema/,
				),
		);
	});

	describe("array", () => {
		it("Empty", () => {
			const schemaFactory = new SchemaFactory("test");
			const schema = schemaFactory.array("array", schemaFactory.number);

			const tree: number[] = [];

			const actual = nodeDataToMapTree(tree, [schema]);

			const expected: MapTree = {
				type: brand("test.array"),
				fields: new Map<FieldKey, MapTree[]>(),
			};

			assert.deepEqual(actual, expected);
		});

		it("Simple array", () => {
			const schemaFactory = new SchemaFactory("test");
			const schema = schemaFactory.array("array", [
				schemaFactory.number,
				schemaFactory.handle,
			]);

			const handle = new MockHandle<boolean>(true);
			const tree = [42, handle, 37];

			const actual = nodeDataToMapTree(tree, [schema]);

			const expected: MapTree = {
				type: brand("test.array"),
				fields: new Map<FieldKey, MapTree[]>([
					[
						EmptyKey,
						[
							{
								type: leaf.number.name,
								value: 42,
								fields: new Map(),
							},
							{
								type: leaf.handle.name,
								value: handle,
								fields: new Map(),
							},
							{
								type: leaf.number.name,
								value: 37,
								fields: new Map(),
							},
						],
					],
				]),
			};

			assert.deepEqual(actual, expected);
		});

		it("Complex array", () => {
			const schemaFactory = new SchemaFactory("test");
			const childObjectSchema = schemaFactory.object("child-object", {
				name: schemaFactory.string,
				age: schemaFactory.number,
			});
			const schema = schemaFactory.array("array", [
				schemaFactory.number,
				schemaFactory.handle,
				childObjectSchema,
			]);

			const handle = new MockHandle<boolean>(true);
			const tree = [42, handle, { age: 37, name: "Jack" }];

			const actual = nodeDataToMapTree(tree, [schema]);

			const expected: MapTree = {
				type: brand("test.array"),
				fields: new Map<FieldKey, MapTree[]>([
					[
						EmptyKey,
						[
							{
								type: leaf.number.name,
								value: 42,
								fields: new Map(),
							},
							{
								type: leaf.handle.name,
								value: handle,
								fields: new Map(),
							},
							{
								type: brand(childObjectSchema.identifier),
								fields: new Map<FieldKey, MapTree[]>([
									[
										brand("name"),
										[
											{
												type: leaf.string.name,
												value: "Jack",
												fields: new Map(),
											},
										],
									],
									[
										brand("age"),
										[
											{
												type: leaf.number.name,
												value: 37,
												fields: new Map(),
											},
										],
									],
								]),
							},
						],
					],
				]),
			};

			assert.deepEqual(actual, expected);
		});

		it("Recursive array", () => {
			const schemaFactory = new SchemaFactory("test");
			const schema = schemaFactory.arrayRecursive("array", [
				schemaFactory.number,
				() => schema,
			]);

			const tree = [42, [1, 2], 37];

			const actual = nodeDataToMapTree(tree, [schema]);

			const expected: MapTree = {
				type: brand("test.array"),
				fields: new Map<FieldKey, MapTree[]>([
					[
						EmptyKey,
						[
							{
								type: leaf.number.name,
								value: 42,
								fields: new Map(),
							},
							{
								type: brand("test.array"),
								fields: new Map<FieldKey, MapTree[]>([
									[
										EmptyKey,
										[
											{
												type: leaf.number.name,
												value: 1,
												fields: new Map(),
											},
											{
												type: leaf.number.name,
												value: 2,
												fields: new Map(),
											},
										],
									],
								]),
							},
							{
								type: leaf.number.name,
								value: 37,
								fields: new Map(),
							},
						],
					],
				]),
			};

			assert.deepEqual(actual, expected);
		});

		it("Throws on `undefined` entries when null is not allowed", () => {
			const schemaFactory = new SchemaFactory("test");
			assert.throws(
				() =>
					nodeDataToMapTree(
						[42, undefined] as number[],
						schemaFactory.array(schemaFactory.number),
					),
				/Received unsupported array entry value: undefined/,
			);
		});

		it("Throws on schema-incompatible entries", () => {
			const schemaFactory = new SchemaFactory("test");

			assert.throws(
				() =>
					nodeDataToMapTree(
						["Hello world", true],
						schemaFactory.array(schemaFactory.string),
					),
				/The provided data is incompatible with all of the types allowed by the schema/,
			);
		});
	});

	describe("map", () => {
		it("Empty map", () => {
			const schemaFactory = new SchemaFactory("test");
			const schema = schemaFactory.map("map", [schemaFactory.number]);

			const tree = new Map<string, number>();

			const actual = nodeDataToMapTree(tree, [schema]);

			const expected: MapTree = {
				type: brand("test.map"),
				fields: new Map<FieldKey, MapTree[]>(),
			};

			assert.deepEqual(actual, expected);
		});

		it("Simple map", () => {
			const schemaFactory = new SchemaFactory("test");
			const schema = schemaFactory.map("map", [schemaFactory.number, schemaFactory.string]);

			const entries: [string, InsertableContent][] = [
				["a", 42],
				["b", "Hello world"],
				["c", 37],
			];
			const tree = new Map<string, InsertableContent>(entries);

			const actual = nodeDataToMapTree(tree, [schema]);

			const expected: MapTree = {
				type: brand("test.map"),
				fields: new Map<FieldKey, MapTree[]>([
					[brand("a"), [{ type: leaf.number.name, value: 42, fields: new Map() }]],
					[
						brand("b"),
						[{ type: leaf.string.name, value: "Hello world", fields: new Map() }],
					],
					[brand("c"), [{ type: leaf.number.name, value: 37, fields: new Map() }]],
				]),
			};

			assert.deepEqual(actual, expected);
		});

		it("Complex Map", () => {
			const schemaFactory = new SchemaFactory("test");
			const childObjectSchema = schemaFactory.object("child-object", {
				name: schemaFactory.string,
				age: schemaFactory.number,
			});
			const schema = schemaFactory.map("map", [
				childObjectSchema,
				schemaFactory.number,
				schemaFactory.string,
				schemaFactory.null,
			]);

			const entries: [string, InsertableContent][] = [
				["a", 42],
				["b", "Hello world"],
				["c", null],
				["d", { age: 37, name: "Jill" }],
			];
			const tree = new Map<string, InsertableContent>(entries);

			const actual = nodeDataToMapTree(tree, [schema]);

			const expected: MapTree = {
				type: brand("test.map"),
				fields: new Map<FieldKey, MapTree[]>([
					[brand("a"), [{ type: leaf.number.name, value: 42, fields: new Map() }]],
					[
						brand("b"),
						[{ type: leaf.string.name, value: "Hello world", fields: new Map() }],
					],
					[brand("c"), [{ type: brand(leaf.null.name), value: null, fields: new Map() }]],
					[
						brand("d"),
						[
							{
								type: brand(childObjectSchema.identifier),
								fields: new Map([
									[
										brand("name"),
										[
											{
												type: leaf.string.name,
												value: "Jill",
												fields: new Map(),
											},
										],
									],
									[
										brand("age"),
										[
											{
												type: leaf.number.name,
												value: 37,
												fields: new Map(),
											},
										],
									],
								]),
							},
						],
					],
				]),
			};

			assert.deepEqual(actual, expected);
		});

		it("Undefined map entries are omitted", () => {
			const schemaFactory = new SchemaFactory("test");
			const schema = schemaFactory.map("map", [schemaFactory.number]);

			const entries: [string, InsertableContent][] = [
				["a", 42],
				["b", undefined as unknown as InsertableContent], // Should be skipped in output
				["c", 37],
			];
			const tree = new Map<string, InsertableContent>(entries);

			const actual = nodeDataToMapTree(tree, [schema]);

			const expected: MapTree = {
				type: brand("test.map"),
				fields: new Map<FieldKey, MapTree[]>([
					[brand("a"), [{ type: leaf.number.name, value: 42, fields: new Map() }]],
					[brand("c"), [{ type: leaf.number.name, value: 37, fields: new Map() }]],
				]),
			};

			assert.deepEqual(actual, expected);
		});

		it("Throws on schema-incompatible entries", () => {
			const schemaFactory = new SchemaFactory("test");
			const schema = schemaFactory.map("map", schemaFactory.string);

			const entries: [string, InsertableContent][] = [
				["a", "Hello world"],
				["b", true], // Boolean input is not allowed by the schema
			];
			const tree = new Map<string, InsertableContent>(entries);

			assert.throws(
				() => nodeDataToMapTree(tree, schema),
				/The provided data is incompatible with all of the types allowed by the schema/,
			);
		});
	});

	describe("object", () => {
		it("Empty object", () => {
			const schemaFactory = new SchemaFactory("test");
			const schema = schemaFactory.object("object", {
				a: schemaFactory.optional(schemaFactory.number),
			});

			const tree = {};

			const actual = nodeDataToMapTree(tree, [schema]);

			const expected: MapTree = {
				type: brand("test.object"),
				fields: new Map<FieldKey, MapTree[]>(),
			};

			assert.deepEqual(actual, expected);
		});

		it("Simple object", () => {
			const schemaFactory = new SchemaFactory("test");
			const schema = schemaFactory.object("object", {
				a: schemaFactory.string,
				b: schemaFactory.optional(schemaFactory.number),
				c: schemaFactory.boolean,
			});

			const tree = {
				a: "Hello world",
				b: 42,
				c: false,
			};

			const actual = nodeDataToMapTree(tree, [schema]);

			const expected: MapTree = {
				type: brand("test.object"),
				fields: new Map<FieldKey, MapTree[]>([
					[
						brand("a"),
						[{ type: leaf.string.name, value: "Hello world", fields: new Map() }],
					],
					[brand("b"), [{ type: leaf.number.name, value: 42, fields: new Map() }]],
					[brand("c"), [{ type: leaf.boolean.name, value: false, fields: new Map() }]],
				]),
			};

			assert.deepEqual(actual, expected);
		});

		it("Complex object", () => {
			const schemaFactory = new SchemaFactory("test");
			const childSchema = schemaFactory.object("child-object", {
				foo: schemaFactory.number,
			});
			const schema = schemaFactory.object("object", {
				a: schemaFactory.string,
				b: childSchema,
				c: schemaFactory.array(schemaFactory.boolean),
			});

			const tree = {
				a: "Hello world",
				b: {
					foo: 42,
				},
				c: [true, false],
			};

			const actual = nodeDataToMapTree(tree, [schema]);

			const expected: MapTree = {
				type: brand("test.object"),
				fields: new Map<FieldKey, MapTree[]>([
					[
						brand("a"),
						[{ type: leaf.string.name, value: "Hello world", fields: new Map() }],
					],
					[
						brand("b"),
						[
							{
								type: brand("test.child-object"),
								fields: new Map<FieldKey, MapTree[]>([
									[
										brand("foo"),
										[{ type: leaf.number.name, value: 42, fields: new Map() }],
									],
								]),
							},
						],
					],
					[
						brand("c"),
						[
							{
								type: brand('test.Array<["com.fluidframework.leaf.boolean"]>'),
								fields: new Map<FieldKey, MapTree[]>([
									[
										EmptyKey,
										[
											{
												type: leaf.boolean.name,
												value: true,
												fields: new Map(),
											},
											{
												type: leaf.boolean.name,
												value: false,
												fields: new Map(),
											},
										],
									],
								]),
							},
						],
					],
				]),
			};

			assert.deepEqual(actual, expected);
		});

		it("Undefined properties are omitted", () => {
			const schemaFactory = new SchemaFactory("test");
			const schema = schemaFactory.object("object", {
				a: schemaFactory.optional(schemaFactory.number),
				b: schemaFactory.optional(schemaFactory.number),
				c: schemaFactory.optional(schemaFactory.number),
			});

			const tree = {
				a: 42,
				// b is implicitly omitted - should be skipped in output.
				c: undefined, // Explicitly set to undefined - Should be skipped in output
			};

			const actual = nodeDataToMapTree(tree, [schema]);

			const expected: MapTree = {
				type: brand("test.object"),
				fields: new Map<FieldKey, MapTree[]>([
					[brand("a"), [{ type: leaf.number.name, value: 42, fields: new Map() }]],
				]),
			};

			assert.deepEqual(actual, expected);
		});

		it("Object with stored field keys specified", () => {
			const schemaFactory = new SchemaFactory("test");
			const schema = schemaFactory.object("object", {
				a: schemaFactory.required(schemaFactory.string, { key: "foo" }),
				b: schemaFactory.optional(schemaFactory.number, { key: "bar" }),
				c: schemaFactory.boolean,
				d: schemaFactory.optional(schemaFactory.number),
			});

			const tree = {
				a: "Hello world",
				b: 42,
				c: false,
				d: 37,
			};

			const actual = nodeDataToMapTree(tree, [schema]);

			const expected: MapTree = {
				type: brand("test.object"),
				fields: new Map<FieldKey, MapTree[]>([
					[
						brand("foo"),
						[{ type: leaf.string.name, value: "Hello world", fields: new Map() }],
					],
					[brand("bar"), [{ type: leaf.number.name, value: 42, fields: new Map() }]],
					[brand("c"), [{ type: leaf.boolean.name, value: false, fields: new Map() }]],
					[brand("d"), [{ type: leaf.number.name, value: 37, fields: new Map() }]],
				]),
			};

			assert.deepEqual(actual, expected);
		});

		it("Populates identifier field with the default identifier provider", () => {
			const schemaFactory = new SchemaFactory("test");
			const schema = schemaFactory.object("object", {
				a: schemaFactory.identifier,
			});

			const tree = {};

			const actual = nodeDataToMapTree(tree, schema);
			addDefaultsToMapTree(actual, schema, nodeKeyManager);

			const expected: MapTree = {
				type: brand("test.object"),
				fields: new Map<FieldKey, MapTree[]>([
					[
						brand("a"),
						[
							{
								type: leaf.string.name,
								value: nodeKeyManager.getId(0),
								fields: new Map(),
							},
						],
					],
				]),
			};

			assert.deepEqual(actual, expected);
		});

		it("Populates optional field with the default optional provider.", () => {
			const schemaFactory = new SchemaFactory("test");
			const schema = schemaFactory.object("object", {
				a: schemaFactory.optional(schemaFactory.string),
			});

			const tree = {};

			const actual = nodeDataToMapTree(tree, schema);
			addDefaultsToMapTree(actual, schema, nodeKeyManager);

			const expected: MapTree = {
				type: brand("test.object"),
				fields: new Map<FieldKey, MapTree[]>(),
			};

			assert.deepEqual(actual, expected);
		});

		it("Populates a tree with defaults", () => {
			const defaultValue = 3;
			const constantProvider: ConstantFieldProvider = () => {
				return defaultValue;
			};
			const contextualProvider: ContextualFieldProvider = (context: NodeKeyManager) => {
				assert.equal(context, nodeKeyManager);
				return defaultValue;
			};
			function createDefaultFieldProps(provider: FieldProvider): FieldProps {
				return {
					// By design, the public `DefaultProvider` type cannot be casted to, so we must disable type checking with `any`.
					// eslint-disable-next-line @typescript-eslint/no-explicit-any
					defaultProvider: provider as any,
				};
			}

			const schemaFactory = new SchemaFactory("test");
			class LeafObject extends schemaFactory.object("Leaf", {
				constantValue: schemaFactory.optional(
					schemaFactory.number,
					createDefaultFieldProps(constantProvider),
				),
				contextualValue: schemaFactory.optional(
					schemaFactory.number,
					createDefaultFieldProps(contextualProvider),
				),
			}) {}
			class RootObject extends schemaFactory.object("Root", {
				object: schemaFactory.required(LeafObject),
				array: schemaFactory.array(LeafObject),
				map: schemaFactory.map(LeafObject),
			}) {}

			const mapTree = nodeDataToMapTree(
				{
					object: {},
					array: [{}, {}],
					map: new Map([
						["a", {}],
						["b", {}],
					]),
				},
				RootObject,
			);

			const getObject = () => mapTree.fields.get(brand("object"))?.[0];
			const getArray = () => mapTree.fields.get(brand("array"))?.[0].fields.get(EmptyKey);
			const getMap = () => mapTree.fields.get(brand("map"))?.[0];
			const getConstantValue = (leafObject: MapTree | undefined) =>
				leafObject?.fields.get(brand("constantValue"))?.[0].value;
			const getContextualValue = (leafObject: MapTree | undefined) =>
				leafObject?.fields.get(brand("contextualValue"))?.[0].value;

			// Assert that there are no defaults populated
			assert.equal(getConstantValue(getObject()), undefined);
			assert.equal(getConstantValue(getArray()?.[0]), undefined);
			assert.equal(getConstantValue(getArray()?.[1]), undefined);
			assert.equal(getConstantValue(getMap()?.fields.get(brand("a"))?.[0]), undefined);
			assert.equal(getConstantValue(getMap()?.fields.get(brand("b"))?.[0]), undefined);
			assert.equal(getContextualValue(getObject()), undefined);
			assert.equal(getContextualValue(getArray()?.[0]), undefined);
			assert.equal(getContextualValue(getArray()?.[1]), undefined);
			assert.equal(getContextualValue(getMap()?.fields.get(brand("a"))?.[0]), undefined);
			assert.equal(getContextualValue(getMap()?.fields.get(brand("b"))?.[0]), undefined);

			addDefaultsToMapTree(mapTree, RootObject, undefined);

			// Assert that we've populated the constant defaults...
			assert.equal(getConstantValue(getObject()), defaultValue);
			assert.equal(getConstantValue(getArray()?.[0]), defaultValue);
			assert.equal(getConstantValue(getArray()?.[1]), defaultValue);
			assert.equal(getConstantValue(getMap()?.fields.get(brand("a"))?.[0]), defaultValue);
			assert.equal(getConstantValue(getMap()?.fields.get(brand("b"))?.[0]), defaultValue);
			// ...but not the contextual ones
			assert.equal(getContextualValue(getObject()), undefined);
			assert.equal(getContextualValue(getArray()?.[0]), undefined);
			assert.equal(getContextualValue(getArray()?.[1]), undefined);
			assert.equal(getContextualValue(getMap()?.fields.get(brand("a"))?.[0]), undefined);
			assert.equal(getContextualValue(getMap()?.fields.get(brand("b"))?.[0]), undefined);

			addDefaultsToMapTree(mapTree, RootObject, nodeKeyManager);

			// Assert that all defaults are populated
			assert.equal(getConstantValue(getObject()), defaultValue);
			assert.equal(getConstantValue(getArray()?.[0]), defaultValue);
			assert.equal(getConstantValue(getArray()?.[1]), defaultValue);
			assert.equal(getConstantValue(getMap()?.fields.get(brand("a"))?.[0]), defaultValue);
			assert.equal(getConstantValue(getMap()?.fields.get(brand("b"))?.[0]), defaultValue);
			assert.equal(getContextualValue(getObject()), defaultValue);
			assert.equal(getContextualValue(getArray()?.[0]), defaultValue);
			assert.equal(getContextualValue(getArray()?.[1]), defaultValue);
			assert.equal(getContextualValue(getMap()?.fields.get(brand("a"))?.[0]), defaultValue);
			assert.equal(getContextualValue(getMap()?.fields.get(brand("b"))?.[0]), defaultValue);
		});
	});

	it("complex", () => {
		const schemaFactory = new SchemaFactory("test");
		const childObjectSchema = schemaFactory.object("child-object", {
			name: schemaFactory.string,
			age: schemaFactory.number,
		});
		const schema = schemaFactory.object("complex-object", {
			a: schemaFactory.string,
			b: schemaFactory.array("array", [
				childObjectSchema,
				schemaFactory.handle,
				schemaFactory.null,
			]),
			c: schemaFactory.map("map", [
				childObjectSchema,
				schemaFactory.string,
				schemaFactory.number,
			]),
		});

		const handle = new MockHandle<boolean>(true);

		const a = "Hello world";
		const b = [{ name: "Jack", age: 37 }, null, { name: "Jill", age: 42 }, handle];
		const cEntries: [string, InsertableContent][] = [
			["foo", { name: "Foo", age: 2 }],
			["bar", "1"],
			["baz", 2],
		];
		const c = new Map<string, InsertableContent>(cEntries);

		const tree = {
			a,
			b,
			c,
		};

		const actual = nodeDataToMapTree(tree, [schema]);

		const expected: MapTree = {
			type: brand("test.complex-object"),
			fields: new Map<FieldKey, MapTree[]>([
				[brand("a"), [{ type: leaf.string.name, value: "Hello world", fields: new Map() }]],
				[
					brand("b"),
					[
						{
							type: brand("test.array"),
							fields: new Map<FieldKey, MapTree[]>([
								[
									EmptyKey,
									[
										{
											type: brand(childObjectSchema.identifier),
											fields: new Map<FieldKey, MapTree[]>([
												[
													brand("name"),
													[
														{
															type: leaf.string.name,
															value: "Jack",
															fields: new Map(),
														},
													],
												],
												[
													brand("age"),
													[
														{
															type: leaf.number.name,
															value: 37,
															fields: new Map(),
														},
													],
												],
											]),
										},
										{
											type: leaf.null.name,
											value: null,
											fields: new Map(),
										},
										{
											type: brand(childObjectSchema.identifier),
											fields: new Map<FieldKey, MapTree[]>([
												[
													brand("name"),
													[
														{
															type: leaf.string.name,
															value: "Jill",
															fields: new Map(),
														},
													],
												],
												[
													brand("age"),
													[
														{
															type: leaf.number.name,
															value: 42,
															fields: new Map(),
														},
													],
												],
											]),
										},
										{
											type: leaf.handle.name,
											value: handle,
											fields: new Map(),
										},
									],
								],
							]),
						},
					],
				],
				[
					brand("c"),
					[
						{
							type: brand("test.map"),
							fields: new Map<FieldKey, MapTree[]>([
								[
									brand("foo"),
									[
										{
											type: brand(childObjectSchema.identifier),
											fields: new Map<FieldKey, MapTree[]>([
												[
													brand("name"),
													[
														{
															type: leaf.string.name,
															value: "Foo",
															fields: new Map(),
														},
													],
												],
												[
													brand("age"),
													[
														{
															type: leaf.number.name,
															value: 2,
															fields: new Map(),
														},
													],
												],
											]),
										},
									],
								],
								[
									brand("bar"),
									[
										{
											type: leaf.string.name,
											value: "1",
											fields: new Map(),
										},
									],
								],
								[
									brand("baz"),
									[{ type: leaf.number.name, value: 2, fields: new Map() }],
								],
							]),
						},
					],
				],
			]),
		};

		assert.deepEqual(actual, expected);
	});

	it("ambiguous unions", () => {
		const schemaFactory = new SchemaFactory("test");
		const a = schemaFactory.object("a", { x: schemaFactory.string });
		const b = schemaFactory.object("b", { x: schemaFactory.string });
		const allowedTypes = [a, b];

		assert.throws(() => nodeDataToMapTree({}, allowedTypes), /\["test.a","test.b"]/);
		assert.throws(
			() => nodeDataToMapTree({ x: "hello" }, allowedTypes),
			/\["test.a","test.b"]/,
		);
	});

	it("unambiguous unions", () => {
		const schemaFactory = new SchemaFactory("test");
		const a = schemaFactory.object("a", { a: schemaFactory.string, c: schemaFactory.string });
		const b = schemaFactory.object("b", { b: schemaFactory.string, c: schemaFactory.string });
		const allowedTypes = [a, b];

		assert.doesNotThrow(() => nodeDataToMapTree({ a: "hello", c: "world" }, allowedTypes));
		assert.doesNotThrow(() => nodeDataToMapTree({ b: "hello", c: "world" }, allowedTypes));
	});

	// Our data serialization format does not support certain numeric values.
	// These tests are intended to verify the mapping behaviors for those values.
	describe("Incompatible numeric value handling", () => {
		function assertFallback(value: number, expectedFallbackValue: unknown): void {
			const schemaFactory = new SchemaFactory("test");

			// The current fallbacks we generate are `number` and `null`.
			// This set will need to be expanded if that set changes and we wish to test the associated scenarios.
			const schema = [schemaFactory.number, schemaFactory.null];

			const result = nodeDataToMapTree(value, schema);
			assert.equal(result.value, expectedFallbackValue);
		}

		function assertValueThrows(value: number): void {
			const schemaFactory = new SchemaFactory("test");

			// Schema doesn't support null, so numeric values that fall back to null should throw
			const schema = schemaFactory.number;
			assert.throws(() => nodeDataToMapTree(value, [schema]));
		}

		it("NaN (falls back to null if allowed by the schema)", () => {
			assertFallback(Number.NaN, null);
		});

		it("NaN (throws if fallback type is not allowed by the schema)", () => {
			assertValueThrows(Number.NaN);
		});

		it("+∞ (throws if fallback type is not allowed by the schema)", () => {
			assertValueThrows(Number.POSITIVE_INFINITY);
		});

		it("+∞ (falls back to null if allowed by the schema)", () => {
			assertFallback(Number.POSITIVE_INFINITY, null);
		});

		it("-∞ (throws if fallback type is not allowed by the schema)", () => {
			assertValueThrows(Number.NEGATIVE_INFINITY);
		});

		it("-∞ (falls back to null if allowed by the schema)", () => {
			assertFallback(Number.NEGATIVE_INFINITY, null);
		});

		// Fallback for -0 is +0, so it is supported in all cases where a number is supported.
		it("-0", () => {
			const schemaFactory = new SchemaFactory("test");
			const schema = schemaFactory.number;

			const result = nodeDataToMapTree(-0, [schema]);
			assert.equal(result.value, +0);
		});

		it("Array containing `undefined` (maps values to null when allowed by the schema)", () => {
			const schemaFactory = new SchemaFactory("test");
			const schema = schemaFactory.array([schemaFactory.number, schemaFactory.null]);

			const input: (number | undefined)[] = [42, undefined, 37, undefined];

			const actual = nodeDataToMapTree(input as InsertableContent, [schema]);

			const expected: MapTree = {
				type: brand(schema.identifier),
				fields: new Map([
					[
						EmptyKey,
						[
							{
								value: 42,
								type: leaf.number.name,
								fields: new Map(),
							},
							{
								value: null,
								type: leaf.null.name,
								fields: new Map(),
							},
							{
								value: 37,
								type: leaf.number.name,
								fields: new Map(),
							},
							{
								value: null,
								type: leaf.null.name,
								fields: new Map(),
							},
						],
					],
				]),
			};

			assert.deepEqual(actual, expected);
		});

		it("Array containing `undefined` (throws if fallback type when not allowed by the schema)", () => {
			const schemaFactory = new SchemaFactory("test");
			assert.throws(
				() =>
					nodeDataToMapTree([42, undefined, 37, undefined] as InsertableContent, [
						schemaFactory.array(schemaFactory.number),
					]),
				/Received unsupported array entry value/,
			);
		});
	});

	describe("Stored schema validation", () => {
		/**
		 * Creates a schema and policy and indicates stored schema validation should be performed.
		 */
		function createSchemaAndPolicy(
			nodeSchema: Map<TreeNodeSchemaIdentifier, TreeNodeStoredSchema> = new Map(),
			fieldKinds: Map<FieldKindIdentifier, FieldKindData> = new Map(),
		): SchemaAndPolicy {
			return {
				schema: {
					nodeSchema,
				},
				policy: {
					fieldKinds,
					validateSchema: true,
				},
			};
		}

		const outOfSchemaExpectedError: Partial<Error> = {
			message: "Tree does not conform to schema.",
		};

		const schemaFactory = new SchemaFactory("test");

		describe("nodeDataToMapTree", () => {
			describe("Leaf node", () => {
				function createSchemaAndPolicyForLeafNode(invalid: boolean = false) {
					return createSchemaAndPolicy(
						new Map([
							[
								// An invalid stored schema will associate the string identifier to a number schema
								brand(schemaFactory.string.identifier),
								invalid
									? new LeafNodeStoredSchema(ValueSchema.Number)
									: new LeafNodeStoredSchema(ValueSchema.String),
							],
						]),
						new Map(),
					);
				}

				it("Success", () => {
					const content = "Hello world";
					const schemaValidationPolicy = createSchemaAndPolicyForLeafNode();
					nodeDataToMapTree(content, [schemaFactory.string], schemaValidationPolicy);
				});

				it("Failure", () => {
					const content = "Hello world";
					const schemaValidationPolicy = createSchemaAndPolicyForLeafNode(true);
					assert.throws(
						() =>
							nodeDataToMapTree(
								content,
								[schemaFactory.string],
								schemaValidationPolicy,
							),
						outOfSchemaExpectedError,
					);
				});
			});

			describe("Object node", () => {
				const content = { foo: "Hello world" };
				const fieldSchema = getFieldSchema(FieldKinds.required, [
					brand(schemaFactory.string.identifier),
				]);
				const myObjectSchema = schemaFactory.object("myObject", {
					foo: schemaFactory.string,
				});

				function createSchemaAndPolicyForObjectNode(invalid: boolean = false) {
					return createSchemaAndPolicy(
						new Map<TreeNodeSchemaIdentifier, TreeNodeStoredSchema>([
							[
								// An invalid stored schema will associate the string identifier to a number schema
								brand(schemaFactory.string.identifier),
								invalid
									? new LeafNodeStoredSchema(ValueSchema.Number)
									: new LeafNodeStoredSchema(ValueSchema.String),
							],
							[
								brand(myObjectSchema.identifier),
								new ObjectNodeStoredSchema(
									new Map<FieldKey, TreeFieldStoredSchema>([
										[brand("foo"), fieldSchema],
									]),
								),
							],
						]),
						new Map([[fieldSchema.kind, FieldKinds.required]]),
					);
				}
				it("Success", () => {
					const schemaValidationPolicy = createSchemaAndPolicyForObjectNode();
					nodeDataToMapTree(
						content,
						[myObjectSchema, schemaFactory.string],
						schemaValidationPolicy,
					);
				});

				it("Failure", () => {
					const schemaValidationPolicy = createSchemaAndPolicyForObjectNode(true);
					assert.throws(
						() =>
							nodeDataToMapTree(
								content,
								[myObjectSchema, schemaFactory.string],
								schemaValidationPolicy,
							),
						outOfSchemaExpectedError,
					);
				});
			});

			describe("Map node", () => {
				const content = new Map([["foo", "Hello world"]]);
				const fieldSchema = getFieldSchema(FieldKinds.required, [
					brand(schemaFactory.string.identifier),
				]);
				const myMapSchema = schemaFactory.map("myMap", [schemaFactory.string]);

				function createSchemaAndPolicyForMapNode(invalid: boolean = false) {
					return createSchemaAndPolicy(
						new Map<TreeNodeSchemaIdentifier, TreeNodeStoredSchema>([
							[
								// An invalid stored schema will associate the string identifier to a number schema
								brand(schemaFactory.string.identifier),
								invalid
									? new LeafNodeStoredSchema(ValueSchema.Number)
									: new LeafNodeStoredSchema(ValueSchema.String),
							],
							[brand(myMapSchema.identifier), new MapNodeStoredSchema(fieldSchema)],
						]),
						new Map([[fieldSchema.kind, FieldKinds.required]]),
					);
				}
				it("Success", () => {
					const schemaValidationPolicy = createSchemaAndPolicyForMapNode();
					nodeDataToMapTree(
						content,
						[myMapSchema, schemaFactory.string],
						schemaValidationPolicy,
					);
				});

				it("Failure", () => {
					const schemaValidationPolicy = createSchemaAndPolicyForMapNode(true);
					assert.throws(
						() =>
							nodeDataToMapTree(
								content,
								[myMapSchema, schemaFactory.string],
								schemaValidationPolicy,
							),
						outOfSchemaExpectedError,
					);
				});
			});

			describe("Array node", () => {
				const content = ["foo"];
				const fieldSchema = getFieldSchema(FieldKinds.required, [
					brand(schemaFactory.string.identifier),
				]);
				const myArrayNodeSchema = schemaFactory.array("myArrayNode", [
					schemaFactory.string,
				]);

				function createSchemaAndPolicyForMapNode(invalid: boolean = false) {
					return createSchemaAndPolicy(
						new Map<TreeNodeSchemaIdentifier, TreeNodeStoredSchema>([
							[
								// An invalid stored schema will associate the string identifier to a number schema
								brand(schemaFactory.string.identifier),
								invalid
									? new LeafNodeStoredSchema(ValueSchema.Number)
									: new LeafNodeStoredSchema(ValueSchema.String),
							],
							[
								brand(myArrayNodeSchema.identifier),
								new MapNodeStoredSchema(fieldSchema),
							],
						]),
						new Map([[fieldSchema.kind, FieldKinds.required]]),
					);
				}
				it("Success", () => {
					const schemaValidationPolicy = createSchemaAndPolicyForMapNode();
					nodeDataToMapTree(
						content,
						[myArrayNodeSchema, schemaFactory.string],
						schemaValidationPolicy,
					);
				});

				it("Failure", () => {
					const schemaValidationPolicy = createSchemaAndPolicyForMapNode(true);
					assert.throws(
						() =>
							nodeDataToMapTree(
								content,
								[myArrayNodeSchema, schemaFactory.string],
								schemaValidationPolicy,
							),
						outOfSchemaExpectedError,
					);
				});
			});
		});

		const schemaValidationPolicyForSuccess = createSchemaAndPolicy(
			new Map([
				[
					brand(schemaFactory.string.identifier),
					new LeafNodeStoredSchema(ValueSchema.String),
				],
			]),
			new Map(),
		);
		const schemaValidationPolicyForFailure = createSchemaAndPolicy(
			new Map([
				[
					// Fake a stored schema that associates the string identifier to a number schema
					brand(schemaFactory.string.identifier),
					new LeafNodeStoredSchema(ValueSchema.Number),
				],
			]),
			new Map(),
		);

		describe("cursorFromNodeData", () => {
			it("Success", () => {
				const nodeData = "Hello world";
				cursorFromNodeData(
					nodeData,
					[schemaFactory.string],
					undefined,
					schemaValidationPolicyForSuccess,
				);
			});

			it("Failure", () => {
				const content = "Hello world";
				assert.throws(
					() =>
						cursorFromNodeData(
							content,
							[schemaFactory.string],
							undefined,
							schemaValidationPolicyForFailure,
						),
					outOfSchemaExpectedError,
				);
			});
		});

		describe("cursorFromFieldData", () => {
			it("Success", () => {
				const content = "Hello world";
				const fieldSchema = createFieldSchema(FieldKind.Required, [schemaFactory.string]);
				cursorFromFieldData(
					content,
					fieldSchema,
					undefined,
					schemaValidationPolicyForSuccess,
				);
			});

			it("Failure", () => {
				const content = "Hello world";
				const fieldSchema = createFieldSchema(FieldKind.Required, [schemaFactory.string]);
				assert.throws(
					() =>
						cursorFromFieldData(
							content,
							fieldSchema,
							undefined,
							schemaValidationPolicyForFailure,
						),
					outOfSchemaExpectedError,
				);
			});
		});
	});
});<|MERGE_RESOLUTION|>--- conflicted
+++ resolved
@@ -46,12 +46,7 @@
 	// eslint-disable-next-line import/no-internal-modules
 } from "../../simple-tree/toMapTree.js";
 import { brand } from "../../util/index.js";
-<<<<<<< HEAD
-import {
-	createNodeKeyManager,
-	FieldKinds,
-	MockNodeKeyManager,
-} from "../../feature-libraries/index.js";
+import { FieldKinds, MockNodeKeyManager, NodeKeyManager } from "../../feature-libraries/index.js";
 
 /**
  * Helper for building {@link TreeFieldStoredSchema}.
@@ -65,9 +60,6 @@
 		types: allowedTypes === undefined ? undefined : new Set(allowedTypes),
 	};
 }
-=======
-import { MockNodeKeyManager, NodeKeyManager } from "../../feature-libraries/index.js";
->>>>>>> cb7902f2
 
 describe("toMapTree", () => {
 	let nodeKeyManager: MockNodeKeyManager;
