/*!
 * Copyright (c) Microsoft Corporation and contributors. All rights reserved.
 * Licensed under the MIT License.
 */

/* eslint-disable @typescript-eslint/no-non-null-assertion */

import { strict as assert } from "node:assert";

import { createIdCompressor } from "@fluidframework/id-compressor/internal";
import { MockFluidDataStoreRuntime } from "@fluidframework/test-runtime-utils/internal";

import type { FlexListToUnion } from "../../feature-libraries/index.js";
import {
	type FieldSchema,
	type InsertableTreeNodeFromImplicitAllowedTypes,
	type NodeFromSchema,
	TreeViewConfiguration,
	type TreeNodeFromImplicitAllowedTypes,
	type TreeView,
	SchemaFactory,
	type InternalTreeNode,
	type ApplyKind,
} from "../../simple-tree/index.js";
import type {
	ValidateRecursiveSchema,
	// eslint-disable-next-line import/no-internal-modules
} from "../../simple-tree/schemaFactoryRecursive.js";
import type {
	FieldSchemaUnsafe,
	InsertableTreeFieldFromImplicitFieldUnsafe,
	InsertableTreeNodeFromImplicitAllowedTypesUnsafe,
	TreeFieldFromImplicitFieldUnsafe,
	TreeNodeFromImplicitAllowedTypesUnsafe,
	// eslint-disable-next-line import/no-internal-modules
} from "../../simple-tree/typesUnsafe.js";
import { TreeFactory } from "../../treeFactory.js";
import type {
	areSafelyAssignable,
	requireAssignableTo,
	requireTrue,
	requireFalse,
} from "../../util/index.js";

import { hydrate } from "./utils.js";

// TODO:
// Ensure the following have tests:
// Recursive
// Co-Recursive
// Regular under recursive.
// Recursive under regular.
// All of the above for insertable and node APIs.
// All of the above package exported schema with API extractor.
// Ensure implicit construction and explicit construction work in all the above (or implicit fails to build in some cases (but only shallowly) and everything else works )
// Recursion through ImplicitAllowedTypes (part of co-recursion)
// Recursion through ImplicitFieldSchema (part of union and as part of co-recursion)

const sf = new SchemaFactory("recursive");

describe("SchemaFactory Recursive methods", () => {
	describe("objectRecursive", () => {
		it("End-to-end with recursive object", () => {
			const factory = new TreeFactory({});
			const schema = new SchemaFactory("com.example");

			/**
			 * Example Recursive type
			 */
			class Box extends schema.objectRecursive("Box", {
				/**
				 * Doc comment on a schema based field. Intellisense should work when referencing the field.
				 */
				text: schema.string,
				/**
				 * Example optional field.
				 * Works the same as before.
				 */
				child: schema.optionalRecursive([() => Box]),
			}) {}
			{
				type _check = ValidateRecursiveSchema<typeof Box>;
			}

			const config = new TreeViewConfiguration({ schema: Box });

			const tree = factory.create(
				new MockFluidDataStoreRuntime({ idCompressor: createIdCompressor() }),
				"tree",
			);

			const view: TreeView<typeof Box> = tree.viewWith(config);
			view.initialize(new Box({ text: "hi", child: undefined }));

			assert.equal(view.root?.text, "hi");

			const stuff: undefined | Box = view.root.child;

			assert.equal(stuff, undefined);

			view.root.child = new Box({
				text: "hi2",
				child: new Box({ text: "hi3", child: new Box({ text: "hi4", child: undefined }) }),
			});

			{
				type _check1 = requireAssignableTo<undefined, typeof view.root.child.child>;
				type _check2 = requireAssignableTo<Box, typeof view.root.child.child>;
			}

			const stuff2 = view.root.child?.child?.child;

			assert.equal(stuff2?.text, "hi4");
		});

		it("object with optional recursive field", () => {
			class ObjectRecursive extends sf.objectRecursive("Object", {
				x: sf.optionalRecursive([() => ObjectRecursive]),
			}) {}
			{
				type _check = ValidateRecursiveSchema<typeof ObjectRecursive>;
			}

			type XSchema = typeof ObjectRecursive.info.x;
			type Field2 = XSchema extends FieldSchema<infer Kind, infer Types>
<<<<<<< HEAD
				? InternalSimpleTreeTypes.ApplyKind<
						TreeNodeFromImplicitAllowedTypes<Types>,
						Kind,
						false
					>
=======
				? ApplyKind<TreeNodeFromImplicitAllowedTypes<Types>, Kind, false>
>>>>>>> b7674894
				: "Not a FieldSchema";
			type XTypes = XSchema extends FieldSchemaUnsafe<infer Kind, infer Types>
				? Types
				: "Not A FieldSchemaUnsafe";
			type Field3 = TreeNodeFromImplicitAllowedTypes<XTypes>;
			type Field4 = FlexListToUnion<XTypes>;
			type _check1 = requireTrue<areSafelyAssignable<Field3, ObjectRecursive>>;
			type _check2 = requireTrue<areSafelyAssignable<Field4, typeof ObjectRecursive>>;

			type Insertable = InsertableTreeNodeFromImplicitAllowedTypes<typeof ObjectRecursive>;
			type _checkInsertable = requireTrue<areSafelyAssignable<Insertable, ObjectRecursive>>;
			type Constructable = NodeFromSchema<typeof ObjectRecursive>;
			type _checkConstructable = requireTrue<
				areSafelyAssignable<Constructable, ObjectRecursive>
			>;
			type Child = ObjectRecursive["x"];
			type _checkChild = requireTrue<areSafelyAssignable<Child, ObjectRecursive | undefined>>;
			type Constructor = ConstructorParameters<typeof ObjectRecursive>;
			type _checkConstructor = requireTrue<
				areSafelyAssignable<
					Constructor,
					[
						| {
								readonly x?: ObjectRecursive;
						  }
						| InternalTreeNode,
					]
				>
			>;

			const tree = hydrate(ObjectRecursive, new ObjectRecursive({ x: undefined }));

			const data = Reflect.ownKeys(tree);
			// TODO: are empty optional fields supposed to show up as keys in simple-tree? They currently are included, but maybe thats a bug?
			// Currently optional fields must be provided explicitly when constructing nodes, but this is planned to change (with default field defaults), which will make it seem less like the should be included.
			// Additionally all the lower level abstractions omit empty fields when iterating (especially map nodes which would be infinite if they didn't): if this layer is supposed to differ it should be explicit about it.
			assert.deepEqual(data, ["x"]);

			tree.x = new ObjectRecursive({ x: undefined });

			tree.x = tree.x?.x?.x?.x ?? new ObjectRecursive({ x: undefined });

			const tree2 = hydrate(
				ObjectRecursive,
				new ObjectRecursive({ x: new ObjectRecursive({ x: undefined }) }),
			);
		});

		it("object with required recursive field", () => {
			class ObjectRecursive extends sf.objectRecursive("Object", {
				x: sf.requiredRecursive([() => ObjectRecursive, sf.number]),
			}) {}
			{
				type _check = ValidateRecursiveSchema<typeof ObjectRecursive>;
			}

			type XSchema = typeof ObjectRecursive.info.x;
			type Field2 = XSchema extends FieldSchema<infer Kind, infer Types>
<<<<<<< HEAD
				? InternalSimpleTreeTypes.ApplyKind<
						TreeNodeFromImplicitAllowedTypes<Types>,
						Kind,
						false
					>
=======
				? ApplyKind<TreeNodeFromImplicitAllowedTypes<Types>, Kind, false>
>>>>>>> b7674894
				: "Not a FieldSchema";
			type XTypes = XSchema extends FieldSchemaUnsafe<infer Kind, infer Types>
				? Types
				: "Not A FieldSchemaUnsafe";
			type Field3 = TreeNodeFromImplicitAllowedTypes<XTypes>;
			type Field4 = FlexListToUnion<XTypes>;
			type _check1 = requireTrue<areSafelyAssignable<Field3, ObjectRecursive | number>>;
			type _check2 = requireTrue<
				areSafelyAssignable<Field4, typeof ObjectRecursive | typeof sf.number>
			>;

			type Insertable = InsertableTreeNodeFromImplicitAllowedTypes<typeof ObjectRecursive>;
			type _checkInsertable = requireTrue<areSafelyAssignable<Insertable, ObjectRecursive>>;
			type Constructable = NodeFromSchema<typeof ObjectRecursive>;
			type _checkConstructable = requireTrue<
				areSafelyAssignable<Constructable, ObjectRecursive>
			>;
			type Child = ObjectRecursive["x"];
			type _checkChild = requireTrue<areSafelyAssignable<Child, ObjectRecursive | number>>;
			type Constructor = ConstructorParameters<typeof ObjectRecursive>;
			type _checkConstructor = requireTrue<
				areSafelyAssignable<
					Constructor,
					[
						| {
								readonly x: ObjectRecursive | number;
						  }
						| InternalTreeNode,
					]
				>
			>;
			type _checkConstructor2 = requireFalse<
				areSafelyAssignable<
					Constructor,
					[
						| {
								readonly x?: ObjectRecursive | number;
						  }
						| InternalTreeNode,
					]
				>
			>;

			const tree = hydrate(
				ObjectRecursive,
				new ObjectRecursive({ x: new ObjectRecursive({ x: 42 }) }),
			);
		});

		it("other under recursive object", () => {
			class Other extends sf.object("Other", {
				y: sf.number,
			}) {}
			class ObjectRecursive extends sf.objectRecursive("Object", {
				x: sf.optionalRecursive([() => ObjectRecursive]),
				a: Other,
				b: [Other],
				c: [() => Other],
				d: sf.optional(Other),
				e: sf.optional([() => Other]),
			}) {}
			{
				type _check = ValidateRecursiveSchema<typeof ObjectRecursive>;
			}

			const tree2 = hydrate(
				ObjectRecursive,
				new ObjectRecursive({
					x: undefined,
					a: new Other({ y: 5 }),
					b: new Other({ y: 5 }),
					c: new Other({ y: 5 }),
					d: new Other({ y: 5 }),
					e: new Other({ y: 5 }),
				}),
			);
		});

		it("object nested construction", () => {
			class ObjectRecursive extends sf.objectRecursive("Object", {
				x: sf.optionalRecursive([() => ObjectRecursive]),
			}) {}
			{
				type _check = ValidateRecursiveSchema<typeof ObjectRecursive>;
			}

			{
				const field = ObjectRecursive.info.x;
				type Field = typeof field;
				type IC = (typeof ObjectRecursive)["implicitlyConstructable"];
				type Xa = TreeFieldFromImplicitFieldUnsafe<Field>;
				type Xb = InsertableTreeFieldFromImplicitFieldUnsafe<Field>;

				type AllowedTypes = Field["allowedTypes"];
				type X2a = TreeNodeFromImplicitAllowedTypesUnsafe<AllowedTypes>;
				type X2b = InsertableTreeNodeFromImplicitAllowedTypesUnsafe<AllowedTypes>;
			}

			const tree = hydrate(ObjectRecursive, new ObjectRecursive({ x: undefined }));

			tree.x = new ObjectRecursive({ x: undefined });
			// tree.x = new ObjectRecursive({ x: { x: undefined } });
			// tree.x = new ObjectRecursive({ x: { x: { x: { x: { x: undefined } } } } });

			tree.x = new ObjectRecursive({ x: undefined });
			tree.x = new ObjectRecursive({ x: new ObjectRecursive({ x: undefined }) });
			tree.x = new ObjectRecursive({
				x: new ObjectRecursive({ x: new ObjectRecursive({ x: undefined }) }),
			});

			tree.x = tree.x?.x?.x?.x ?? new ObjectRecursive({ x: undefined });
		});

		it("co-recursive objects with implicit field", () => {
			class A extends sf.objectRecursive("A", {
				a: sf.optionalRecursive([() => B]),
			}) {}
			{
				type _check = ValidateRecursiveSchema<typeof A>;
			}

			class B extends sf.object("B", {
				// Implicit required field
				b: A,
			}) {}

			{
				const tree = hydrate(B, { b: new A({ a: undefined }) });
				assert.equal(tree.b.a, undefined);
			}

			{
				const tree = hydrate(B, new B({ b: new A({ a: undefined }) }));
				assert.equal(tree.b.a, undefined);
			}

			{
				const tree = hydrate(A, new A({ a: undefined }));
				assert.equal(tree.a, undefined);
			}

			{
				const tree = hydrate(A, new A({ a: new B({ b: new A({ a: undefined }) }) }));
				assert.equal(tree.a!.b.a, undefined);
			}

			{
				const tree = hydrate(A, new A({ a: { b: new A({ a: undefined }) } }));
				assert.equal(tree.a!.b.a, undefined);
			}
		});

		it("co-recursive objects with explicit non-recursive field", () => {
			class A extends sf.objectRecursive("A", {
				a: sf.optionalRecursive([() => B]),
			}) {}
			{
				type _check = ValidateRecursiveSchema<typeof A>;
			}

			class B extends sf.object("B", {
				b: sf.optional(A),
			}) {}

			{
				const tree = hydrate(B, { b: new A({ a: undefined }) });
				assert.equal(tree.b!.a, undefined);
			}

			{
				const tree = hydrate(B, new B({ b: new A({ a: undefined }) }));
				assert.equal(tree.b!.a, undefined);
			}

			{
				const tree = hydrate(A, new A({ a: undefined }));
				assert.equal(tree.a, undefined);
			}

			{
				const tree = hydrate(A, new A({ a: new B({ b: new A({ a: undefined }) }) }));
				assert.equal(tree.a!.b!.a, undefined);
			}

			{
				const tree = hydrate(A, new A({ a: { b: new A({ a: undefined }) } }));
				assert.equal(tree.a!.b!.a, undefined);
			}
		});

		it("recursive object with implicit recursive field", () => {
			class A extends sf.objectRecursive("A", {
				a: [() => B, sf.number],
			}) {}
			{
				type _check = ValidateRecursiveSchema<typeof A>;
			}

			class B extends sf.object("B", {
				b: sf.optional(A),
			}) {}

			{
				const tree = hydrate(B, { b: new A({ a: 5 }) });
				assert.equal(tree.b!.a, 5);
			}

			{
				const tree = hydrate(A, new A({ a: 5 }));
				assert.equal(tree.a, 5);
			}

			{
				const tree = hydrate(A, new A({ a: new B({ b: new A({ a: 6 }) }) }));
				assert.equal((tree.a as B).b!.a, 6);
			}
		});
	});
	describe("ValidateRecursiveSchema", () => {
		it("Valid cases", () => {
			{
				class Test extends sf.arrayRecursive("Test", [() => Test]) {}
				type _check = ValidateRecursiveSchema<typeof Test>;
			}

			{
				class Test extends sf.objectRecursive("Test", {
					x: sf.optionalRecursive([() => Test]),
				}) {}
				type _check = ValidateRecursiveSchema<typeof Test>;
			}

			{
				class Test extends sf.mapRecursive("Test", [() => Test]) {}
				type _check = ValidateRecursiveSchema<typeof Test>;
			}
		});

		it("Invalid cases", () => {
			{
				class Test extends sf.arrayRecursive("Test", () => Test) {}
				// @ts-expect-error Missing [] around allowed types.
				type _check = ValidateRecursiveSchema<typeof Test>;
			}

			{
				class Test extends sf.objectRecursive("Test", sf.optionalRecursive([() => Test])) {}
				// @ts-expect-error Objects take a record type with fields, not a field directly.
				type _check = ValidateRecursiveSchema<typeof Test>;
			}

			{
				class MapRecursive extends sf.mapRecursive(
					"Test",
					sf.optionalRecursive([() => MapRecursive]),
				) {}
				// @ts-expect-error Maps accept allowed types, not field schema.
				type _check = ValidateRecursiveSchema<typeof MapRecursive>;
			}
		});
	});

	describe("arrayRecursive", () => {
		it("simple", () => {
			class ArrayRecursive extends sf.arrayRecursive("List", [() => ArrayRecursive]) {}
			{
				type _check = ValidateRecursiveSchema<typeof ArrayRecursive>;
			}
			// Explicit constructor call
			{
				const data: ArrayRecursive = hydrate(ArrayRecursive, new ArrayRecursive([]));
				assert.deepEqual([...data], []);
			}
			// Nested
			{
				const data: ArrayRecursive = hydrate(
					ArrayRecursive,
					new ArrayRecursive([new ArrayRecursive([])]),
				);
				assert.equal(data.length, 1);
				assert.deepEqual([...data[0]], []);

				type T = InsertableTreeNodeFromImplicitAllowedTypes<typeof ArrayRecursive>;
				// @ts-expect-error ListRecursive should not be implicitly constructable (for now).
				const _check: T = [];
				// Only explicitly constructed recursive lists are currently allowed:
				type _check = requireTrue<areSafelyAssignable<T, ArrayRecursive>>;

				data.insertAtEnd(new ArrayRecursive([]));

				data[0].insertAtEnd(new ArrayRecursive([]));
			}
		});
	});

	describe("mapRecursive", () => {
		it("simple", () => {
			class MapRecursive extends sf.mapRecursive("Map", [() => MapRecursive]) {}
			{
				type _check = ValidateRecursiveSchema<typeof MapRecursive>;
			}
			const node = hydrate(MapRecursive, new MapRecursive([]));
			const data = [...node];
			assert.deepEqual(data, []);

			// Nested
			{
				type T = InsertableTreeNodeFromImplicitAllowedTypes<typeof MapRecursive>;
				const _check: T = new MapRecursive([]);
				// Only explicitly constructed recursive maps are currently allowed:
				type _check = requireTrue<areSafelyAssignable<T, MapRecursive>>;
			}

			node.set("x", new MapRecursive([]));

			node.get("x")?.set("x", new MapRecursive(new Map()));
		});
	});

	it("recursive under non-recursive", () => {
		class ArrayRecursive extends sf.arrayRecursive("List", [() => ArrayRecursive]) {}
		{
			type _check = ValidateRecursiveSchema<typeof ArrayRecursive>;
		}
		class Root extends sf.object("Root", {
			r: ArrayRecursive,
		}) {}

		const r = hydrate(Root, { r: new ArrayRecursive([]) });
		assert.deepEqual([...r.r], []);
	});
});<|MERGE_RESOLUTION|>--- conflicted
+++ resolved
@@ -123,15 +123,7 @@
 
 			type XSchema = typeof ObjectRecursive.info.x;
 			type Field2 = XSchema extends FieldSchema<infer Kind, infer Types>
-<<<<<<< HEAD
-				? InternalSimpleTreeTypes.ApplyKind<
-						TreeNodeFromImplicitAllowedTypes<Types>,
-						Kind,
-						false
-					>
-=======
 				? ApplyKind<TreeNodeFromImplicitAllowedTypes<Types>, Kind, false>
->>>>>>> b7674894
 				: "Not a FieldSchema";
 			type XTypes = XSchema extends FieldSchemaUnsafe<infer Kind, infer Types>
 				? Types
@@ -190,15 +182,7 @@
 
 			type XSchema = typeof ObjectRecursive.info.x;
 			type Field2 = XSchema extends FieldSchema<infer Kind, infer Types>
-<<<<<<< HEAD
-				? InternalSimpleTreeTypes.ApplyKind<
-						TreeNodeFromImplicitAllowedTypes<Types>,
-						Kind,
-						false
-					>
-=======
 				? ApplyKind<TreeNodeFromImplicitAllowedTypes<Types>, Kind, false>
->>>>>>> b7674894
 				: "Not a FieldSchema";
 			type XTypes = XSchema extends FieldSchemaUnsafe<infer Kind, infer Types>
 				? Types
