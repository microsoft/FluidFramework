/*!
 * Copyright (c) Microsoft Corporation and contributors. All rights reserved.
 * Licensed under the MIT License.
 */

/* eslint-disable @typescript-eslint/no-non-null-assertion */

import { strict as assert } from "node:assert";

import { createIdCompressor } from "@fluidframework/id-compressor/internal";
import { MockFluidDataStoreRuntime } from "@fluidframework/test-runtime-utils/internal";

import type { InternalFlexListTypes } from "../../feature-libraries/index.js";
import {
<<<<<<< HEAD
	ApplyKind,
	FieldSchema,
	InsertableTreeNodeFromImplicitAllowedTypes,
	NodeFromSchema,
	TreeNodeFromImplicitAllowedTypes,
	TreeView,
	SchemaFactory,
	InternalTreeNode,
	TreeViewConfiguration,
=======
	type FieldSchema,
	type InsertableTreeNodeFromImplicitAllowedTypes,
	type InternalSimpleTreeTypes,
	type NodeFromSchema,
	TreeConfiguration,
	type TreeNodeFromImplicitAllowedTypes,
	type TreeView,
	SchemaFactory,
	type InternalTreeNode,
>>>>>>> d8a35805
} from "../../simple-tree/index.js";
import type {
	ValidateRecursiveSchema,
	// eslint-disable-next-line import/no-internal-modules
} from "../../simple-tree/schemaFactoryRecursive.js";
import type {
	FieldSchemaUnsafe,
	InsertableTreeFieldFromImplicitFieldUnsafe,
	InsertableTreeNodeFromImplicitAllowedTypesUnsafe,
	TreeFieldFromImplicitFieldUnsafe,
	TreeNodeFromImplicitAllowedTypesUnsafe,
	// eslint-disable-next-line import/no-internal-modules
} from "../../simple-tree/typesUnsafe.js";
import { TreeFactory } from "../../treeFactory.js";
import type {
	areSafelyAssignable,
	requireAssignableTo,
	requireTrue,
	requireFalse,
} from "../../util/index.js";

import { hydrate } from "./utils.js";

// TODO:
// Ensure the following have tests:
// Recursive
// Co-Recursive
// Regular under recursive.
// Recursive under regular.
// All of the above for insertable and node APIs.
// All of the above package exported schema with API extractor.
// Ensure implicit construction and explicit construction work in all the above (or implicit fails to build in some cases (but only shallowly) and everything else works )
// Recursion through ImplicitAllowedTypes (part of co-recursion)
// Recursion through ImplicitFieldSchema (part of union and as part of co-recursion)

const sf = new SchemaFactory("recursive");

describe("SchemaFactory Recursive methods", () => {
	describe("objectRecursive", () => {
		it("End-to-end with recursive object", () => {
			const factory = new TreeFactory({});
			const schema = new SchemaFactory("com.example");

			/**
			 * Example Recursive type
			 */
			class Box extends schema.objectRecursive("Box", {
				/**
				 * Doc comment on a schema based field. Intellisense should work when referencing the field.
				 */
				text: schema.string,
				/**
				 * Example optional field.
				 * Works the same as before.
				 */
				child: schema.optionalRecursive([() => Box]),
			}) {}
			{
				type _check = ValidateRecursiveSchema<typeof Box>;
			}

			const config = new TreeViewConfiguration({ schema: Box });

			const tree = factory.create(
				new MockFluidDataStoreRuntime({ idCompressor: createIdCompressor() }),
				"tree",
			);

			const view: TreeView<typeof Box> = tree.viewWith(config);
			view.initialize(new Box({ text: "hi", child: undefined }));

			assert.equal(view.root?.text, "hi");

			const stuff: undefined | Box = view.root.child;

			assert.equal(stuff, undefined);

			view.root.child = new Box({
				text: "hi2",
				child: new Box({ text: "hi3", child: new Box({ text: "hi4", child: undefined }) }),
			});

			{
				type _check1 = requireAssignableTo<undefined, typeof view.root.child.child>;
				type _check2 = requireAssignableTo<Box, typeof view.root.child.child>;
			}

			const stuff2 = view.root.child?.child?.child;

			assert.equal(stuff2?.text, "hi4");
		});

		it("object with optional recursive field", () => {
			class ObjectRecursive extends sf.objectRecursive("Object", {
				x: sf.optionalRecursive([() => ObjectRecursive]),
			}) {}
			{
				type _check = ValidateRecursiveSchema<typeof ObjectRecursive>;
			}

			type XSchema = typeof ObjectRecursive.info.x;
			type Field2 = XSchema extends FieldSchema<infer Kind, infer Types>
				? InternalSimpleTreeTypes.ApplyKind<
						TreeNodeFromImplicitAllowedTypes<Types>,
						Kind,
						false
				  >
				: "Not a FieldSchema";
			type XTypes = XSchema extends FieldSchemaUnsafe<infer Kind, infer Types>
				? Types
				: "Not A FieldSchemaUnsafe";
			type Field3 = TreeNodeFromImplicitAllowedTypes<XTypes>;
			type Field4 = InternalFlexListTypes.FlexListToUnion<XTypes>;
			type _check1 = requireTrue<areSafelyAssignable<Field3, ObjectRecursive>>;
			type _check2 = requireTrue<areSafelyAssignable<Field4, typeof ObjectRecursive>>;

			type Insertable = InsertableTreeNodeFromImplicitAllowedTypes<typeof ObjectRecursive>;
			type _checkInsertable = requireTrue<areSafelyAssignable<Insertable, ObjectRecursive>>;
			type Constructable = NodeFromSchema<typeof ObjectRecursive>;
			type _checkConstructable = requireTrue<
				areSafelyAssignable<Constructable, ObjectRecursive>
			>;
			type Child = ObjectRecursive["x"];
			type _checkChild = requireTrue<areSafelyAssignable<Child, ObjectRecursive | undefined>>;
			type Constructor = ConstructorParameters<typeof ObjectRecursive>;
			type _checkConstructor = requireTrue<
				areSafelyAssignable<
					Constructor,
					[
						| {
								readonly x?: ObjectRecursive;
						  }
						| InternalTreeNode,
					]
				>
			>;

			const tree = hydrate(ObjectRecursive, new ObjectRecursive({ x: undefined }));

			const data = Reflect.ownKeys(tree);
			// TODO: are empty optional fields supposed to show up as keys in simple-tree? They currently are included, but maybe thats a bug?
			// Currently optional fields must be provided explicitly when constructing nodes, but this is planned to change (with default field defaults), which will make it seem less like the should be included.
			// Additionally all the lower level abstractions omit empty fields when iterating (especially map nodes which would be infinite if they didn't): if this layer is supposed to differ it should be explicit about it.
			assert.deepEqual(data, ["x"]);

			tree.x = new ObjectRecursive({ x: undefined });

			tree.x = tree.x?.x?.x?.x ?? new ObjectRecursive({ x: undefined });

			const tree2 = hydrate(
				ObjectRecursive,
				new ObjectRecursive({ x: new ObjectRecursive({ x: undefined }) }),
			);
		});

		it("object with required recursive field", () => {
			class ObjectRecursive extends sf.objectRecursive("Object", {
				x: sf.requiredRecursive([() => ObjectRecursive, sf.number]),
			}) {}
			{
				type _check = ValidateRecursiveSchema<typeof ObjectRecursive>;
			}

			type XSchema = typeof ObjectRecursive.info.x;
			type Field2 = XSchema extends FieldSchema<infer Kind, infer Types>
				? InternalSimpleTreeTypes.ApplyKind<
						TreeNodeFromImplicitAllowedTypes<Types>,
						Kind,
						false
				  >
				: "Not a FieldSchema";
			type XTypes = XSchema extends FieldSchemaUnsafe<infer Kind, infer Types>
				? Types
				: "Not A FieldSchemaUnsafe";
			type Field3 = TreeNodeFromImplicitAllowedTypes<XTypes>;
			type Field4 = InternalFlexListTypes.FlexListToUnion<XTypes>;
			type _check1 = requireTrue<areSafelyAssignable<Field3, ObjectRecursive | number>>;
			type _check2 = requireTrue<
				areSafelyAssignable<Field4, typeof ObjectRecursive | typeof sf.number>
			>;

			type Insertable = InsertableTreeNodeFromImplicitAllowedTypes<typeof ObjectRecursive>;
			type _checkInsertable = requireTrue<areSafelyAssignable<Insertable, ObjectRecursive>>;
			type Constructable = NodeFromSchema<typeof ObjectRecursive>;
			type _checkConstructable = requireTrue<
				areSafelyAssignable<Constructable, ObjectRecursive>
			>;
			type Child = ObjectRecursive["x"];
			type _checkChild = requireTrue<areSafelyAssignable<Child, ObjectRecursive | number>>;
			type Constructor = ConstructorParameters<typeof ObjectRecursive>;
			type _checkConstructor = requireTrue<
				areSafelyAssignable<
					Constructor,
					[
						| {
								readonly x: ObjectRecursive | number;
						  }
						| InternalTreeNode,
					]
				>
			>;
			type _checkConstructor2 = requireFalse<
				areSafelyAssignable<
					Constructor,
					[
						| {
								readonly x?: ObjectRecursive | number;
						  }
						| InternalTreeNode,
					]
				>
			>;

			const tree = hydrate(
				ObjectRecursive,
				new ObjectRecursive({ x: new ObjectRecursive({ x: 42 }) }),
			);
		});

		it("other under recursive object", () => {
			class Other extends sf.object("Other", {
				y: sf.number,
			}) {}
			class ObjectRecursive extends sf.objectRecursive("Object", {
				x: sf.optionalRecursive([() => ObjectRecursive]),
				a: Other,
				b: [Other],
				c: [() => Other],
				d: sf.optional(Other),
				e: sf.optional([() => Other]),
			}) {}
			{
				type _check = ValidateRecursiveSchema<typeof ObjectRecursive>;
			}

			const tree2 = hydrate(
				ObjectRecursive,
				new ObjectRecursive({
					x: undefined,
					a: new Other({ y: 5 }),
					b: new Other({ y: 5 }),
					c: new Other({ y: 5 }),
					d: new Other({ y: 5 }),
					e: new Other({ y: 5 }),
				}),
			);
		});

		it("object nested construction", () => {
			class ObjectRecursive extends sf.objectRecursive("Object", {
				x: sf.optionalRecursive([() => ObjectRecursive]),
			}) {}
			{
				type _check = ValidateRecursiveSchema<typeof ObjectRecursive>;
			}

			{
				const field = ObjectRecursive.info.x;
				type Field = typeof field;
				type IC = (typeof ObjectRecursive)["implicitlyConstructable"];
				type Xa = TreeFieldFromImplicitFieldUnsafe<Field>;
				type Xb = InsertableTreeFieldFromImplicitFieldUnsafe<Field>;

				type AllowedTypes = Field["allowedTypes"];
				type X2a = TreeNodeFromImplicitAllowedTypesUnsafe<AllowedTypes>;
				type X2b = InsertableTreeNodeFromImplicitAllowedTypesUnsafe<AllowedTypes>;
			}

			const tree = hydrate(ObjectRecursive, new ObjectRecursive({ x: undefined }));

			tree.x = new ObjectRecursive({ x: undefined });
			// tree.x = new ObjectRecursive({ x: { x: undefined } });
			// tree.x = new ObjectRecursive({ x: { x: { x: { x: { x: undefined } } } } });

			tree.x = new ObjectRecursive({ x: undefined });
			tree.x = new ObjectRecursive({ x: new ObjectRecursive({ x: undefined }) });
			tree.x = new ObjectRecursive({
				x: new ObjectRecursive({ x: new ObjectRecursive({ x: undefined }) }),
			});

			tree.x = tree.x?.x?.x?.x ?? new ObjectRecursive({ x: undefined });
		});

		it("co-recursive objects with implicit field", () => {
			class A extends sf.objectRecursive("A", {
				a: sf.optionalRecursive([() => B]),
			}) {}
			{
				type _check = ValidateRecursiveSchema<typeof A>;
			}

			class B extends sf.object("B", {
				// Implicit required field
				b: A,
			}) {}

			{
				const tree = hydrate(B, { b: new A({ a: undefined }) });
				assert.equal(tree.b.a, undefined);
			}

			{
				const tree = hydrate(B, new B({ b: new A({ a: undefined }) }));
				assert.equal(tree.b.a, undefined);
			}

			{
				const tree = hydrate(A, new A({ a: undefined }));
				assert.equal(tree.a, undefined);
			}

			{
				const tree = hydrate(A, new A({ a: new B({ b: new A({ a: undefined }) }) }));
				assert.equal(tree.a!.b.a, undefined);
			}

			{
				const tree = hydrate(A, new A({ a: { b: new A({ a: undefined }) } }));
				assert.equal(tree.a!.b.a, undefined);
			}
		});

		it("co-recursive objects with explicit non-recursive field", () => {
			class A extends sf.objectRecursive("A", {
				a: sf.optionalRecursive([() => B]),
			}) {}
			{
				type _check = ValidateRecursiveSchema<typeof A>;
			}

			class B extends sf.object("B", {
				b: sf.optional(A),
			}) {}

			{
				const tree = hydrate(B, { b: new A({ a: undefined }) });
				assert.equal(tree.b!.a, undefined);
			}

			{
				const tree = hydrate(B, new B({ b: new A({ a: undefined }) }));
				assert.equal(tree.b!.a, undefined);
			}

			{
				const tree = hydrate(A, new A({ a: undefined }));
				assert.equal(tree.a, undefined);
			}

			{
				const tree = hydrate(A, new A({ a: new B({ b: new A({ a: undefined }) }) }));
				assert.equal(tree.a!.b!.a, undefined);
			}

			{
				const tree = hydrate(A, new A({ a: { b: new A({ a: undefined }) } }));
				assert.equal(tree.a!.b!.a, undefined);
			}
		});

		it("recursive object with implicit recursive field", () => {
			class A extends sf.objectRecursive("A", {
				a: [() => B, sf.number],
			}) {}
			{
				type _check = ValidateRecursiveSchema<typeof A>;
			}

			class B extends sf.object("B", {
				b: sf.optional(A),
			}) {}

			{
				const tree = hydrate(B, { b: new A({ a: 5 }) });
				assert.equal(tree.b!.a, 5);
			}

			{
				const tree = hydrate(A, new A({ a: 5 }));
				assert.equal(tree.a, 5);
			}

			{
				const tree = hydrate(A, new A({ a: new B({ b: new A({ a: 6 }) }) }));
				assert.equal((tree.a as B).b!.a, 6);
			}
		});
	});
	describe("ValidateRecursiveSchema", () => {
		it("Valid cases", () => {
			{
				class Test extends sf.arrayRecursive("Test", [() => Test]) {}
				type _check = ValidateRecursiveSchema<typeof Test>;
			}

			{
				class Test extends sf.objectRecursive("Test", {
					x: sf.optionalRecursive([() => Test]),
				}) {}
				type _check = ValidateRecursiveSchema<typeof Test>;
			}

			{
				class Test extends sf.mapRecursive("Test", [() => Test]) {}
				type _check = ValidateRecursiveSchema<typeof Test>;
			}
		});

		it("Invalid cases", () => {
			{
				class Test extends sf.arrayRecursive("Test", () => Test) {}
				// @ts-expect-error Missing [] around allowed types.
				type _check = ValidateRecursiveSchema<typeof Test>;
			}

			{
				class Test extends sf.objectRecursive("Test", sf.optionalRecursive([() => Test])) {}
				// @ts-expect-error Objects take a record type with fields, not a field directly.
				type _check = ValidateRecursiveSchema<typeof Test>;
			}

			{
				class MapRecursive extends sf.mapRecursive(
					"Test",
					sf.optionalRecursive([() => MapRecursive]),
				) {}
				// @ts-expect-error Maps accept allowed types, not field schema.
				type _check = ValidateRecursiveSchema<typeof MapRecursive>;
			}
		});
	});

	describe("arrayRecursive", () => {
		it("simple", () => {
			class ArrayRecursive extends sf.arrayRecursive("List", [() => ArrayRecursive]) {}
			{
				type _check = ValidateRecursiveSchema<typeof ArrayRecursive>;
			}
			// Explicit constructor call
			{
				const data: ArrayRecursive = hydrate(ArrayRecursive, new ArrayRecursive([]));
				assert.deepEqual([...data], []);
			}
			// Nested
			{
				const data: ArrayRecursive = hydrate(
					ArrayRecursive,
					new ArrayRecursive([new ArrayRecursive([])]),
				);
				assert.equal(data.length, 1);
				assert.deepEqual([...data[0]], []);

				type T = InsertableTreeNodeFromImplicitAllowedTypes<typeof ArrayRecursive>;
				// @ts-expect-error ListRecursive should not be implicitly constructable (for now).
				const _check: T = [];
				// Only explicitly constructed recursive lists are currently allowed:
				type _check = requireTrue<areSafelyAssignable<T, ArrayRecursive>>;

				data.insertAtEnd(new ArrayRecursive([]));

				data[0].insertAtEnd(new ArrayRecursive([]));
			}
		});
	});

	describe("mapRecursive", () => {
		it("simple", () => {
			class MapRecursive extends sf.mapRecursive("Map", [() => MapRecursive]) {}
			{
				type _check = ValidateRecursiveSchema<typeof MapRecursive>;
			}
			const node = hydrate(MapRecursive, new MapRecursive([]));
			const data = [...node];
			assert.deepEqual(data, []);

			// Nested
			{
				type T = InsertableTreeNodeFromImplicitAllowedTypes<typeof MapRecursive>;
				const _check: T = new MapRecursive([]);
				// Only explicitly constructed recursive maps are currently allowed:
				type _check = requireTrue<areSafelyAssignable<T, MapRecursive>>;
			}

			node.set("x", new MapRecursive([]));

			node.get("x")?.set("x", new MapRecursive(new Map()));
		});
	});

	it("recursive under non-recursive", () => {
		class ArrayRecursive extends sf.arrayRecursive("List", [() => ArrayRecursive]) {}
		{
			type _check = ValidateRecursiveSchema<typeof ArrayRecursive>;
		}
		class Root extends sf.object("Root", {
			r: ArrayRecursive,
		}) {}

		const r = hydrate(Root, { r: new ArrayRecursive([]) });
		assert.deepEqual([...r.r], []);
	});
});<|MERGE_RESOLUTION|>--- conflicted
+++ resolved
@@ -12,27 +12,15 @@
 
 import type { InternalFlexListTypes } from "../../feature-libraries/index.js";
 import {
-<<<<<<< HEAD
-	ApplyKind,
-	FieldSchema,
-	InsertableTreeNodeFromImplicitAllowedTypes,
-	NodeFromSchema,
-	TreeNodeFromImplicitAllowedTypes,
-	TreeView,
-	SchemaFactory,
-	InternalTreeNode,
-	TreeViewConfiguration,
-=======
 	type FieldSchema,
 	type InsertableTreeNodeFromImplicitAllowedTypes,
 	type InternalSimpleTreeTypes,
 	type NodeFromSchema,
-	TreeConfiguration,
+	TreeViewConfiguration,
 	type TreeNodeFromImplicitAllowedTypes,
 	type TreeView,
 	SchemaFactory,
 	type InternalTreeNode,
->>>>>>> d8a35805
 } from "../../simple-tree/index.js";
 import type {
 	ValidateRecursiveSchema,
