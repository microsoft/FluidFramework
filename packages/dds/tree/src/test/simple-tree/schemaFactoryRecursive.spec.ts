--- conflicted
+++ resolved
@@ -35,16 +35,12 @@
 	// eslint-disable-next-line import/no-internal-modules
 } from "../../simple-tree/typesUnsafe.js";
 import { TreeFactory } from "../../treeFactory.js";
-<<<<<<< HEAD
-import type { areSafelyAssignable, requireAssignableTo, requireTrue } from "../../util/index.js";
-=======
-import {
+import type {
 	areSafelyAssignable,
 	requireAssignableTo,
 	requireTrue,
-	type requireFalse,
+	requireFalse,
 } from "../../util/index.js";
->>>>>>> 21eac416
 
 import { hydrate } from "./utils.js";
 
