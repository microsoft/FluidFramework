--- conflicted
+++ resolved
@@ -6,12 +6,8 @@
 import { singleTextCursor } from "../../feature-libraries";
 import { jsonString } from "../../domains";
 import { JsonCompatible } from "../../util";
-<<<<<<< HEAD
 import { moveToDetachedField, rootFieldKeySymbol, UpPath } from "../../core";
-=======
-import { rootFieldKeySymbol } from "../../core";
 import { fakeRepair } from "../utils";
->>>>>>> df52eec6
 import { Sequencer, TestTree, TestTreeEdit } from "./testTree";
 
 describe("Editing", () => {
