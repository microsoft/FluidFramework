--- conflicted
+++ resolved
@@ -2746,19 +2746,6 @@
 					parentIndex: 1,
 				};
 
-<<<<<<< HEAD
-				insert(tree, 0, "a", "b");
-				const tree2 = tree.fork();
-
-				// Remove and revive second object in root sequence
-				remove(tree, 1, 1);
-				undoStack.pop()?.revert();
-
-				tree2.transaction.start();
-				tree2.editor.addNodeExistsConstraint(bPath);
-				const sequence = tree2.editor.sequenceField(rootField);
-				sequence.insert(0, cursorForJsonableTreeNode({ type: leaf.string.name, value: "c" }));
-=======
 				// Put an existence constraint on D
 				tree2.editor.addNodeExistsConstraint(dPath);
 				const tree2RootSequence = tree2.editor.sequenceField(rootField);
@@ -2767,7 +2754,6 @@
 					1,
 					cursorForJsonableTreeNode({ type: leaf.string.name, value: "B" }),
 				);
->>>>>>> f21d62b2
 				tree2.transaction.commit();
 
 				tree2.rebaseOnto(tree);
