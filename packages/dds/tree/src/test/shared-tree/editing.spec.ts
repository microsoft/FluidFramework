/*!
 * Copyright (c) Microsoft Corporation and contributors. All rights reserved.
 * Licensed under the MIT License.
 */

import { strict as assert } from "node:assert";

import { unreachableCase } from "@fluidframework/core-utils/internal";

import {
	EmptyKey,
	TreeNavigationResult,
	moveToDetachedField,
	rootFieldKey,
	type NormalizedFieldUpPath,
	type NormalizedUpPath,
	type TreeNodeSchemaIdentifier,
} from "../../core/index.js";
import type { ITreeCheckout, TreeStoredContent } from "../../shared-tree/index.js";
import { type JsonCompatible, brand, makeArray } from "../../util/index.js";
import {
	checkoutWithContent,
	chunkFromJsonableTrees,
	chunkFromJsonTrees,
	createTestUndoRedoStacks,
	expectJsonTree,
	expectNoRemovedRoots,
	makeTreeFromJson,
	moveWithin,
	validateUsageError,
} from "../utils.js";
import { insert, makeTreeFromJsonSequence, remove } from "../sequenceRootUtils.js";
import { numberSchema, SchemaFactory, toStoredSchema } from "../../simple-tree/index.js";
import { JsonAsTree } from "../../jsonDomainSchema.js";

const rootField: NormalizedFieldUpPath = {
	parent: undefined,
	field: rootFieldKey,
};

const rootNode: NormalizedUpPath = {
	parent: undefined,
	parentField: rootFieldKey,
	parentIndex: 0,
	detachedNodeId: undefined,
};

const rootNode2: NormalizedUpPath = {
	parent: undefined,
	parentField: rootFieldKey,
	parentIndex: 1,
	detachedNodeId: undefined,
};

const emptyJsonContent: TreeStoredContent = {
	schema: toStoredSchema(SchemaFactory.optional(JsonAsTree.Tree)),
	initialTree: undefined,
};

describe("Editing", () => {
	describe("Sequence Field", () => {
		it("concurrent inserts", () => {
			const tree1 = makeTreeFromJsonSequence([]);
			insert(tree1, 0, "y");
			const tree2 = tree1.branch();

			insert(tree1, 0, "x");
			insert(tree2, 1, "a", "c");
			insert(tree2, 2, "b");
			tree2.rebaseOnto(tree1);
			tree1.merge(tree2);

			const expected = ["x", "y", "a", "b", "c"];
			expectJsonTree([tree1, tree2], expected);
		});

		it("replace vs insert", () => {
			const root = makeTreeFromJsonSequence(["A", "C"]);

			const tree1 = root.branch();
			remove(tree1, 0, 2);
			insert(tree1, 0, "a", "c");

			const tree2 = root.branch();
			insert(tree2, 1, "b");

			const merge1then2 = root.branch();
			merge1then2.merge(tree1, false);
			merge1then2.merge(tree2, false);

			const merge2then1 = root.branch();
			merge2then1.merge(tree2, false);
			merge2then1.merge(tree1, false);

			expectJsonTree([merge1then2, merge2then1], ["a", "c", "b"]);
		});

		it("can rebase remove over move", () => {
			const tree1 = makeTreeFromJsonSequence([]);
			const tree2 = tree1.branch();
			insert(tree1, 0, "a", "b");
			tree2.rebaseOnto(tree1);

			// Move b before a
			tree1.editor.move(rootField, 1, 1, rootField, 0);

			// Remove b
			remove(tree2, 1, 1);

			tree2.rebaseOnto(tree1);
			tree1.merge(tree2);

			const expected = ["a"];
			expectJsonTree([tree1, tree2], expected);
		});

		it("can rebase intra-field move over inter-field move of same node and its parent", () => {
			const tree1 = makeTreeFromJsonSequence([[], ["X", "Y"]]);
			const tree2 = tree1.branch();

			tree1.transaction.start();
			tree1.editor.move(
				{ parent: rootNode2, field: brand("") },
				0,
				1,
				{ parent: rootNode, field: brand("") },
				0,
			);
			moveWithin(tree1.editor, rootField, 1, 1, 0);
			tree1.transaction.commit();

			moveWithin(tree2.editor, { parent: rootNode2, field: brand("") }, 0, 1, 0);

			tree2.rebaseOnto(tree1);
			tree1.merge(tree2);

			expectJsonTree([tree1, tree2], [["X", "Y"], []]);
		});

		it("can rebase remove over cross-field move", () => {
			const tree1 = makeTreeFromJsonSequence([
				{
					foo: ["a", "b", "c"],
					bar: ["d", "e"],
				},
			]);

			const tree2 = tree1.branch();

			const fooArrayPath: NormalizedUpPath = {
				parent: rootNode,
				parentField: brand("foo"),
				parentIndex: 0,
			};

			const barArrayPath: NormalizedUpPath = {
				parent: rootNode,
				parentField: brand("bar"),
				parentIndex: 0,
			};

			// Move bc between d and e.
			tree1.editor.move(
				{ parent: fooArrayPath, field: brand("") },
				1,
				2,
				{ parent: barArrayPath, field: brand("") },
				1,
			);

			// Remove c
			const field = tree2.editor.sequenceField({ parent: fooArrayPath, field: brand("") });
			field.remove(2, 1);

			tree2.rebaseOnto(tree1);
			tree1.merge(tree2);

			const expectedState = {
				foo: ["a"],
				bar: ["d", "b", "e"],
			};

			expectJsonTree([tree1, tree2], [expectedState]);
		});

		it("can rebase cross-field move over remove", () => {
			const tree1 = makeTreeFromJsonSequence([
				{
					foo: ["a", "b", "c"],
					bar: ["d", "e"],
				},
			]);

			const tree2 = tree1.branch();

			const fooArrayPath: NormalizedUpPath = {
				parent: rootNode,
				parentField: brand("foo"),
				parentIndex: 0,
			};

			const barArrayPath: NormalizedUpPath = {
				parent: rootNode,
				parentField: brand("bar"),
				parentIndex: 0,
			};

			// Remove c
			const field = tree1.editor.sequenceField({ parent: fooArrayPath, field: brand("") });
			field.remove(2, 1);

			// Move bc between d and e.
			tree2.editor.move(
				{ parent: fooArrayPath, field: brand("") },
				1,
				2,
				{ parent: barArrayPath, field: brand("") },
				1,
			);

			tree2.rebaseOnto(tree1);
			tree1.merge(tree2);

			const expectedState = [
				{
					foo: ["a"],
					bar: ["d", "b", "c", "e"],
				},
			];

			expectJsonTree([tree1, tree2], expectedState);
		});

		it("can order concurrent inserts within concurrently removed content", () => {
			const tree = makeTreeFromJsonSequence(["A", "B", "C", "D"]);
			const delAB = tree.branch();
			const delCD = tree.branch();
			const addX = tree.branch();
			const addY = tree.branch();

			// Make deletions in two steps to ensure that gap tracking handles comparing insertion places that
			// were affected by different removes.
			remove(delAB, 0, 2);
			remove(delCD, 2, 2);
			insert(addX, 1, "x");
			insert(addY, 3, "y");

			tree.merge(delAB, false);
			tree.merge(delCD, false);
			tree.merge(addX, false);
			tree.merge(addY, false);

			delAB.rebaseOnto(tree);
			delCD.rebaseOnto(tree);
			addX.rebaseOnto(tree);
			addY.rebaseOnto(tree);

			expectJsonTree([tree, delAB, delCD, addX, addY], ["x", "y"]);
		});

		it("can rebase a change under a node whose insertion is also rebased", () => {
			const tree1 = makeTreeFromJsonSequence(["B"]);
			const tree2 = tree1.branch();
			const tree3 = tree1.branch();

			insert(tree2, 1, "C");
			tree3.editor.sequenceField(rootField).insert(0, chunkFromJsonTrees([{}]));

			const aEditor = tree3.editor.sequenceField({ parent: rootNode, field: brand("foo") });
			aEditor.insert(0, chunkFromJsonTrees(["a"]));

			tree1.merge(tree2, false);
			tree1.merge(tree3, false);

			tree2.rebaseOnto(tree1);
			tree3.rebaseOnto(tree1);

			expectJsonTree([tree1, tree2, tree3], [{ foo: "a" }, "B", "C"]);
		});

		it("can handle competing removes", () => {
			for (const index of [0, 1, 2, 3]) {
				const startingState = ["A", "B", "C", "D"];
				const tree = makeTreeFromJsonSequence(startingState);
				const tree1 = tree.branch();
				const tree2 = tree.branch();
				const tree3 = tree.branch();

				remove(tree1, index, 1);
				remove(tree2, index, 1);
				remove(tree3, index, 1);

				tree.merge(tree1, false);
				tree.merge(tree2, false);
				tree.merge(tree3, false);

				tree1.rebaseOnto(tree);
				tree2.rebaseOnto(tree);
				tree3.rebaseOnto(tree);

				const expected = [...startingState];
				expected.splice(index, 1);
				expectJsonTree([tree, tree1, tree2, tree3], expected, true);
			}
		});

		it("can rebase local dependent inserts", () => {
			const tree1 = makeTreeFromJsonSequence(["y"]);
			const tree2 = tree1.branch();

			insert(tree1, 0, "x");

			insert(tree2, 1, "a", "c");
			insert(tree2, 2, "b");

			expectJsonTree(tree2, ["y", "a", "b", "c"]);

			// Get an anchor to node b
			const cursor = tree2.forest.allocateCursor();
			moveToDetachedField(tree2.forest, cursor);
			cursor.enterNode(2);
			assert.equal(cursor.value, "b");
			const anchor = cursor.buildAnchor();
			cursor.free();

			tree1.merge(tree2, false);
			tree2.rebaseOnto(tree1);

			expectJsonTree([tree1, tree2], ["x", "y", "a", "b", "c"]);

			// eslint-disable-next-line @typescript-eslint/no-non-null-assertion
			const { parent, parentField, parentIndex } = tree2.locate(anchor)!;
			const expectedPath: NormalizedUpPath = {
				detachedNodeId: undefined,
				parent: undefined,
				parentField: rootFieldKey,
				parentIndex: 3,
			};
			assert.deepEqual(
				{ detachedNodeId: undefined, parent, parentField, parentIndex },
				expectedPath,
			);
		});

		it("can rebase a local remove", () => {
			const addW = makeTreeFromJsonSequence(["x", "y"]);
			const delY = addW.branch();

			remove(delY, 1, 1);
			insert(addW, 0, "w");

			addW.merge(delY, false);
			delY.rebaseOnto(addW);

			expectJsonTree([addW, delY], ["w", "x"]);
		});

		it("can edit a concurrently removed tree", () => {
			const fooList: NormalizedUpPath = {
				parent: rootNode,
				parentField: brand("foo"),
				parentIndex: 0,
			};
			const tree1 = makeTreeFromJson({ foo: ["A", "B", "C"] }, true);
			const tree2 = tree1.branch();

			const { undoStack } = createTestUndoRedoStacks(tree1.events);
			remove(tree1, 0, 1);
			const removal = undoStack.pop();

			const fooListPath: NormalizedFieldUpPath = {
				parent: fooList,
				field: brand(""),
			};
			const listEditor = tree2.editor.sequenceField(fooListPath);
			moveWithin(tree2.editor, fooListPath, 2, 1, 1);
			listEditor.insert(3, chunkFromJsonTrees(["D"]));
			listEditor.remove(0, 1);
			expectJsonTree(tree2, [{ foo: ["C", "B", "D"] }]);

			tree1.merge(tree2, false);
			tree2.rebaseOnto(tree1);

			expectJsonTree([tree1, tree2], []);

			removal?.revert();

			tree1.merge(tree2, false);
			tree2.rebaseOnto(tree1);

			expectJsonTree([tree1, tree2], [{ foo: ["C", "B", "D"] }]);
		});

		it("inserts that concurrently target the same insertion point do not interleave their contents", () => {
			const tree = makeTreeFromJsonSequence([]);
			const abc = tree.branch();
			const rst = tree.branch();
			const xyz = tree.branch();

			insert(abc, 0, "a", "b", "c");
			insert(rst, 0, "r", "s", "t");
			insert(xyz, 0, "x", "y", "z");

			tree.merge(xyz, false);
			tree.merge(rst, false);
			tree.merge(abc, false);

			xyz.rebaseOnto(tree);
			rst.rebaseOnto(tree);
			abc.rebaseOnto(tree);

			expectJsonTree([tree, abc, rst, xyz], ["a", "b", "c", "r", "s", "t", "x", "y", "z"]);
		});

		it("merge-left tie-breaking does not interleave concurrent left to right inserts", () => {
			const tree = makeTreeFromJsonSequence([]);
			const a = tree.branch();
			const r = tree.branch();
			const x = tree.branch();

			insert(a, 0, "a");
			const b = a.branch();
			insert(b, 1, "b");
			const c = b.branch();
			insert(c, 2, "c");

			insert(r, 0, "r");
			const s = r.branch();
			insert(s, 1, "s");
			const t = s.branch();
			insert(s, 2, "t");

			insert(x, 0, "x");
			const y = x.branch();
			insert(y, 1, "y");
			const z = y.branch();
			insert(z, 2, "z");

			tree.merge(x);
			tree.merge(r);
			tree.merge(a);
			tree.merge(s);
			tree.merge(b);
			tree.merge(y);
			tree.merge(c, false);
			tree.merge(z, false);
			tree.merge(t, false);

			c.rebaseOnto(tree);
			t.rebaseOnto(tree);
			z.rebaseOnto(tree);

			expectJsonTree([tree, c, t, z], ["a", "b", "c", "r", "s", "t", "x", "y", "z"]);
		});

		// The current implementation orders the letters from inserted last to inserted first.
		// This is due to the hard-coded merge-left policy.
		// Having merge-right tie-breaking does preserve groupings but in a first-to-last order
		// which is the desired outcome for RTL text.
		// TODO: update and activate this test once merge-right is supported.
		it.skip("merge-right tie-breaking does not interleave concurrent right to left inserts", () => {
			const tree = makeTreeFromJsonSequence([]);
			const c = tree.branch();
			const t = tree.branch();
			const z = tree.branch();

			insert(c, 0, "c");
			const b = c.branch();
			insert(b, 0, "b");
			const a = b.branch();
			insert(a, 0, "a");

			insert(t, 0, "t");
			const s = t.branch();
			insert(s, 0, "s");
			const r = s.branch();
			insert(r, 0, "r");

			insert(z, 0, "z");
			const y = z.branch();
			insert(y, 0, "y");
			const x = y.branch();
			insert(x, 0, "x");

			tree.merge(z);
			tree.merge(t);
			tree.merge(c);
			tree.merge(s);
			tree.merge(b);
			tree.merge(y);
			tree.merge(a);
			tree.merge(x);
			tree.merge(r);

			a.rebaseOnto(tree);
			r.rebaseOnto(tree);
			x.rebaseOnto(tree);

			expectJsonTree([tree, a, r, x], ["a", "b", "c", "r", "s", "t", "x", "y", "z"]);
		});

		it("intra-field move", () => {
			const tree1 = makeTreeFromJsonSequence(["A", "B"]);

			moveWithin(tree1.editor, rootField, 0, 1, 2);

			expectJsonTree(tree1, ["B", "A"]);
		});

		it("can rebase insert and remove over insert in the same gap", () => {
			const tree1 = makeTreeFromJsonSequence([]);
			const tree2 = tree1.branch();

			insert(tree1, 0, "B");

			insert(tree2, 0, "A");
			remove(tree2, 0, 1);

			tree1.merge(tree2, false);
			tree2.rebaseOnto(tree1);
			expectJsonTree([tree1, tree2], ["B"]);
		});

		it("concurrent insert with nested change", () => {
			const tree1 = makeTreeFromJsonSequence([]);
			const tree2 = tree1.branch();

			insert(tree1, 0, "a");
			expectJsonTree(tree1, ["a"]);

			tree2.editor.sequenceField(rootField).insert(0, chunkFromJsonTrees([{}]));
			tree2.editor
				.sequenceField({ parent: rootNode, field: brand("foo") })
				.insert(0, chunkFromJsonTrees([{}]));
			expectJsonTree(tree2, [{ foo: {} }]);

			tree2.rebaseOnto(tree1);
			tree1.merge(tree2);

			expectJsonTree([tree1, tree2], [{ foo: {} }, "a"]);
		});

		it("can rebase intra-field move over insert", () => {
			const tree1 = makeTreeFromJsonSequence(["A", "B"]);
			const tree2 = tree1.branch();

			insert(tree1, 2, "C");

			moveWithin(tree2.editor, rootField, 0, 1, 2);

			tree1.merge(tree2, false);
			tree2.rebaseOnto(tree1);
			expectJsonTree(tree1, ["B", "A", "C"]);
			expectJsonTree(tree2, ["B", "A", "C"]);
		});

		it("can concurrently edit and move a subtree", () => {
			const tree1 = makeTreeFromJsonSequence(["A", { foo: "B" }]);
			const tree2 = tree1.branch();

			const editor = tree1.editor.valueField({ parent: rootNode2, field: brand("foo") });
			editor.set(chunkFromJsonTrees(["C"]));

			// Move B before A.
			tree2.editor.move(rootField, 1, 1, rootField, 0);

			tree1.merge(tree2, false);
			tree2.rebaseOnto(tree1);

			const expectedState: JsonCompatible = [{ foo: "C" }, "A"];
			expectJsonTree(tree1, expectedState);
			expectJsonTree(tree2, expectedState);
		});

		it("can concurrently edit and move a subtree (Move first)", () => {
			const tree1 = makeTreeFromJsonSequence(["A", { foo: "B" }]);
			const tree2 = tree1.branch();

			// Move B before A.
			tree1.editor.move(rootField, 1, 1, rootField, 0);

			const editor = tree2.editor.valueField({ parent: rootNode2, field: brand("foo") });
			editor.set(chunkFromJsonTrees(["C"]));

			tree1.merge(tree2, false);
			tree2.rebaseOnto(tree1);

			const expectedState: JsonCompatible = [{ foo: "C" }, "A"];
			expectJsonTree(tree1, expectedState);
			expectJsonTree(tree2, expectedState);
		});

		it("can concurrently edit and move a subtree (Move first) in a list under a node", () => {
			const tree1 = makeTreeFromJson({ seq: [{ foo: "A" }, "B"] });
			const tree2 = tree1.branch();

			const seqList: NormalizedUpPath = {
				parent: rootNode,
				parentField: brand("seq"),
				parentIndex: 0,
			};
			const seqField: NormalizedFieldUpPath = {
				parent: seqList,
				field: brand(""),
			};
			const fooField: NormalizedFieldUpPath = {
				parent: { parent: seqList, parentField: brand(""), parentIndex: 0 },
				field: brand("foo"),
			};
			tree1.editor.move(seqField, 0, 1, seqField, 1);

			tree2.editor.valueField(fooField).set(chunkFromJsonTrees(["a"]));

			tree2.rebaseOnto(tree1);
			tree1.merge(tree2, false);

			const expectedState: JsonCompatible = [{ seq: [{ foo: "a" }, "B"] }];
			expectJsonTree(tree1, expectedState);
			expectJsonTree(tree2, expectedState);
		});

		it("can rebase cross-field move over edit of moved node", () => {
			const tree1 = makeTreeFromJson({
				foo: [{ baz: "A" }],
				bar: ["B"],
			});
			const tree2 = tree1.branch();

			const fooList: NormalizedUpPath = {
				parent: rootNode,
				parentField: brand("foo"),
				parentIndex: 0,
			};
			const barList: NormalizedUpPath = {
				parent: rootNode,
				parentField: brand("bar"),
				parentIndex: 0,
			};

			// Change value of A to C
			const editor = tree1.editor.valueField({
				parent: { parent: fooList, parentField: brand(""), parentIndex: 0 },
				field: brand("baz"),
			});
			editor.set(chunkFromJsonTrees(["C"]));

			// Move object from foo list to bar list
			tree2.editor.move(
				{ parent: fooList, field: brand("") },
				0,
				1,
				{ parent: barList, field: brand("") },
				1,
			);

			const expectedState: JsonCompatible = [
				{
					foo: [],
					bar: ["B", { baz: "C" }],
				},
			];

			tree1.merge(tree2, false);
			tree2.rebaseOnto(tree1);

			expectJsonTree([tree1, tree2], expectedState);
		});

		it("can rebase node deletion over cross-field move of descendant", () => {
			const tree1 = makeTreeFromJsonSequence([{ foo: ["A"] }]);
<<<<<<< HEAD

=======
>>>>>>> 21c6d23a
			const tree2 = tree1.branch();

			const fooList: NormalizedUpPath = {
				parent: rootNode,
				parentField: brand("foo"),
				parentIndex: 0,
			};

			// Move A out of foo.
			tree1.editor.move({ parent: fooList, field: brand("") }, 0, 1, rootField, 0);

			// Remove root.
			tree2.editor.sequenceField(rootField).remove(0, 1);

			const expectedState: JsonCompatible = ["A"];

			tree1.merge(tree2, false);
			tree2.rebaseOnto(tree1);

			expectJsonTree([tree1, tree2], expectedState);
		});

		it("can rebase edit over cross-field move of changed node", () => {
			const tree1 = makeTreeFromJson({
				foo: [{ baz: "A" }],
				bar: ["B"],
			});
			const tree2 = tree1.branch();

			const fooList: NormalizedUpPath = {
				parent: rootNode,
				parentField: brand("foo"),
				parentIndex: 0,
			};
			const barList: NormalizedUpPath = {
				parent: rootNode,
				parentField: brand("bar"),
				parentIndex: 0,
			};

			// Move A after B.
			tree1.editor.move(
				{ parent: fooList, field: brand("") },
				0,
				1,
				{ parent: barList, field: brand("") },
				1,
			);

			// Remove A
			const editor = tree2.editor.sequenceField({
				parent: { parent: fooList, parentField: brand(""), parentIndex: 0 },
				field: brand("baz"),
			});
			editor.remove(0, 1);

			const expectedState: JsonCompatible = [
				{
					foo: [],
					bar: ["B", {}],
				},
			];

			tree1.merge(tree2, false);
			tree2.rebaseOnto(tree1);
			expectJsonTree([tree1, tree2], expectedState);
		});

		it("move under move-out", () => {
			const tree1 = makeTreeFromJsonSequence([{ foo: ["a", "b"] }, "x"]);

			tree1.transaction.start();

			const listNode: NormalizedUpPath = {
				parent: rootNode,
				parentField: brand("foo"),
				parentIndex: 0,
			};
			moveWithin(tree1.editor, { parent: listNode, field: brand("") }, 0, 1, 2);

			moveWithin(tree1.editor, rootField, 0, 1, 2);

			tree1.transaction.commit();

			expectJsonTree(tree1, ["x", { foo: ["b", "a"] }]);
		});

		it("move, remove, restore", () => {
			const tree1 = makeTreeFromJsonSequence(["a", "b"]);
			const tree2 = tree1.branch();

			const cursor = tree1.forest.allocateCursor();
			moveToDetachedField(tree1.forest, cursor);
			cursor.enterNode(1);
			const anchorB = cursor.buildAnchor();
			cursor.free();

			const { undoStack } = createTestUndoRedoStacks(tree2.events);

			moveWithin(tree2.editor, rootField, 1, 1, 0);
			tree2.editor.sequenceField(rootField).remove(0, 1);

			// eslint-disable-next-line @typescript-eslint/no-non-null-assertion
			undoStack.pop()!.revert();

			// This merge causes the move, remove, and restore to be composed and applied in one changeset on tree1
			tree1.merge(tree2, false);
			tree2.rebaseOnto(tree1);

			expectJsonTree([tree1, tree2], ["b", "a"]);

			const nodeBPath = tree1.locate(anchorB) ?? assert.fail();
			const actual = {
				parent: nodeBPath.parent,
				parentField: nodeBPath.parentField,
				parentIndex: nodeBPath.parentIndex,
			};
			const expected = { parent: undefined, parentField: rootFieldKey, parentIndex: 0 };
			assert.deepEqual(actual, expected);
		});

		it("move adjacent nodes to separate destinations", () => {
			const tree = makeTreeFromJsonSequence(["A", "B", "C", "D"]);
			const tree2 = tree.branch();

			tree2.transaction.start();

			moveWithin(tree2.editor, rootField, 1, 1, 0);
			moveWithin(tree2.editor, rootField, 2, 1, 4);
			tree2.transaction.commit();
			tree.merge(tree2);
			expectJsonTree([tree, tree2], ["B", "A", "D", "C"]);
		});

		it("move separate nodes to adjacent destinations", () => {
			const tree = makeTreeFromJsonSequence(["A", "B", "C", "D"]);
			const tree2 = tree.branch();

			tree2.transaction.start();

			moveWithin(tree2.editor, rootField, 0, 1, 2);
			moveWithin(tree2.editor, rootField, 3, 1, 2);
			tree2.transaction.commit();
			tree.merge(tree2);
			expectJsonTree([tree, tree2], ["B", "A", "D", "C"]);
		});

		it("ancestor of move destination removed", () => {
			const tree = makeTreeFromJsonSequence([{ foo: ["a"] }, {}]);
			const tree2 = tree.branch();

			const { undoStack } = createTestUndoRedoStacks(tree.events);

			const sequence = tree.editor.sequenceField(rootField);
			// Remove destination's ancestor concurrently
			sequence.remove(1, 1);

			const deletion = undoStack.pop();

			tree2.editor.move(
				{ parent: rootNode, field: brand("foo") },
				0,
				1,
				{ parent: rootNode2, field: brand("bar") },
				0,
			);

			tree.merge(tree2, false);
			tree2.rebaseOnto(tree);

			expectJsonTree([tree, tree2], [{}]);

			deletion?.revert();
			tree2.rebaseOnto(tree);

			expectJsonTree([tree, tree2], [{}, { bar: ["a"] }]);
		});

		it("ancestor of move source removed", () => {
			const tree = makeTreeFromJsonSequence([{ foo: ["a"] }, {}]);
			const tree2 = tree.branch();

			const { undoStack } = createTestUndoRedoStacks(tree.events);

			const sequence = tree.editor.sequenceField(rootField);
			// Remove source's ancestor concurrently
			sequence.remove(0, 1);

			const deletion = undoStack.pop();

			tree2.editor.move(
				{ parent: rootNode, field: brand("foo") },
				0,
				1,
				{ parent: rootNode2, field: brand("bar") },
				0,
			);

			tree.merge(tree2, false);
			tree2.rebaseOnto(tree);

			expectJsonTree([tree, tree2], [{ bar: ["a"] }]);

			deletion?.revert();
			tree2.rebaseOnto(tree);

			expectJsonTree([tree, tree2], [{}, { bar: ["a"] }]);
		});

		it("ancestor of move source removed then revived", () => {
			const tree = makeTreeFromJsonSequence([{ foo: ["a"] }, {}]);
			const tree2 = tree.branch();
			const { undoStack, unsubscribe } = createTestUndoRedoStacks(tree.events);

			const sequence = tree.editor.sequenceField(rootField);

			// Remove source's ancestor concurrently
			sequence.remove(0, 1);
			// Revive the ancestor
			undoStack.pop()?.revert();

			tree2.editor.move(
				{ parent: rootNode, field: brand("foo") },
				0,
				1,
				{ parent: rootNode2, field: brand("bar") },
				0,
			);

			tree.merge(tree2, false);
			tree2.rebaseOnto(tree);

			expectJsonTree([tree, tree2], [{}, { bar: ["a"] }]);
			unsubscribe();
		});

		it("node being concurrently moved and removed with source ancestor revived", () => {
			const tree = makeTreeFromJsonSequence([{ foo: ["a"] }, {}]);
			const tree2 = tree.branch();
			const { undoStack, unsubscribe } = createTestUndoRedoStacks(tree.events);

			// Remove source's ancestor concurrently
			tree.editor.sequenceField(rootField).remove(0, 1);
			expectJsonTree(tree, [{}]);
			// Revive source's ancestor
			undoStack.pop()?.revert();
			expectJsonTree(tree, [{ foo: ["a"] }, {}]);
			// Remove ["a"]
			tree.editor.sequenceField({ parent: rootNode, field: brand("foo") }).remove(0, 1);
			expectJsonTree(tree, [{}, {}]);

			tree2.editor.move(
				{ parent: rootNode, field: brand("foo") },
				0,
				1,
				{ parent: rootNode2, field: brand("bar") },
				0,
			);

			tree.merge(tree2, false);
			tree2.rebaseOnto(tree);

			expectJsonTree([tree, tree2], [{}, { bar: ["a"] }]);
			unsubscribe();
		});

		it("remove, undo, childchange rebased over childchange", () => {
			const tree = makeTreeFromJsonSequence([{ foo: ["b"] }]);
			const tree2 = tree.branch();
			const { undoStack, unsubscribe } = createTestUndoRedoStacks(tree2.events);

			const sequenceUpPath: NormalizedUpPath = {
				parent: rootNode,
				parentIndex: 0,
				parentField: brand("foo"),
			};

			const sequence = tree2.editor.sequenceField(rootField);

			sequence.remove(0, 1);
			undoStack.pop()?.revert();
			tree2.editor
				.sequenceField({ parent: sequenceUpPath, field: EmptyKey })
				.insert(1, chunkFromJsonTrees(["c"]));

			tree.editor
				.sequenceField({ parent: sequenceUpPath, field: EmptyKey })
				.insert(0, chunkFromJsonTrees(["a"]));

			tree2.rebaseOnto(tree);

			expectJsonTree([tree2], [{ foo: ["a", "b", "c"] }]);
			unsubscribe();
		});

		it("childchange rebase over remove, undo, childchange", () => {
			const tree = makeTreeFromJsonSequence([{ foo: ["b"] }]);
			const tree2 = tree.branch();
			const { undoStack, redoStack, unsubscribe } = createTestUndoRedoStacks(tree.events);

			const sequenceUpPath: NormalizedUpPath = {
				parent: rootNode,
				parentIndex: 0,
				parentField: brand("foo"),
			};

			const sequence = tree.editor.sequenceField(rootField);

			sequence.remove(0, 1);
			undoStack.pop()?.revert();
			redoStack.pop()?.revert();
			undoStack.pop()?.revert();
			tree.editor
				.sequenceField({ parent: sequenceUpPath, field: EmptyKey })
				.insert(1, chunkFromJsonTrees(["c"]));

			tree2.editor
				.sequenceField({ parent: sequenceUpPath, field: EmptyKey })
				.insert(0, chunkFromJsonTrees(["a"]));

			tree2.rebaseOnto(tree);

			expectJsonTree([tree2], [{ foo: ["a", "b", "c"] }]);
			unsubscribe();
		});

		it("node being concurrently moved and revived with source ancestor removed", () => {
			const tree = makeTreeFromJsonSequence([{ foo: ["a"] }, {}]);
			const tree2 = tree.branch();
			const { undoStack, unsubscribe } = createTestUndoRedoStacks(tree.events);

			// Remove ["a"]
			tree.editor.sequenceField({ parent: rootNode, field: brand("foo") }).remove(0, 1);
			expectJsonTree(tree, [{}, {}]);
			// Revive ["a"]
			undoStack.pop()?.revert();
			expectJsonTree(tree, [{ foo: ["a"] }, {}]);
			// Remove source's ancestor concurrently
			tree.editor.sequenceField(rootField).remove(0, 1);
			expectJsonTree(tree, [{}]);

			tree2.editor.move(
				{ parent: rootNode, field: brand("foo") },
				0,
				1,
				{ parent: rootNode2, field: brand("bar") },
				0,
			);

			tree.merge(tree2, false);
			tree2.rebaseOnto(tree);

			expectJsonTree([tree, tree2], [{ bar: ["a"] }]);
			unsubscribe();
		});

		it("remove ancestor of return source", () => {
			const tree = makeTreeFromJsonSequence([{ foo: ["a"] }, {}]);

			// Move to bar: [{}, { bar: ["a"] }}]
			tree.editor.move(
				{ parent: rootNode, field: brand("foo") },
				0,
				1,
				{ parent: rootNode2, field: brand("bar") },
				0,
			);

			const tree2 = tree.branch();

			const undoTree1 = createTestUndoRedoStacks(tree.events);
			const undoTree2 = createTestUndoRedoStacks(tree2.events);

			const sequence = tree.editor.sequenceField(rootField);

			// Remove ancestor of "a"
			sequence.remove(1, 1);
			// Undo move to bar
			undoTree2.undoStack.pop()?.revert();

			tree.merge(tree2, false);
			tree2.rebaseOnto(tree);

			expectJsonTree([tree, tree2], [{}]);

			// Undo deletion of ancestor of "a"
			undoTree1.undoStack.pop()?.revert();
			tree2.rebaseOnto(tree);

			expectJsonTree([tree, tree2], [{}, { bar: ["a"] }]);

			undoTree1.unsubscribe();
			undoTree2.unsubscribe();
		});

		it("remove ancestor of return destination", () => {
			const tree = makeTreeFromJsonSequence([{ foo: ["a"] }, {}]);

			const { undoStack, unsubscribe } = createTestUndoRedoStacks(tree.events);
			// Move to bar: [{}, { bar: ["a"] }}]
			tree.editor.move(
				{ parent: rootNode, field: brand("foo") },
				0,
				1,
				{ parent: rootNode2, field: brand("bar") },
				0,
			);

			const tree2 = tree.branch();

			const sequence = tree.editor.sequenceField(rootField);

			// Remove destination ancestor
			sequence.remove(0, 1);
			// Undo move to bar
			undoStack[0].revert();

			tree.merge(tree2, false);
			tree2.rebaseOnto(tree);

			expectJsonTree([tree, tree2], [{}]);
			unsubscribe();
		});

		it("can move nodes from field, and back to the source field", () => {
			const tree = makeTreeFromJson({
				foo: ["A", "B", "C", "D"],
				bar: ["E"],
			});

			const fooList: NormalizedUpPath = {
				parent: rootNode,
				parentField: brand("foo"),
				parentIndex: 0,
			};
			const barList: NormalizedUpPath = {
				parent: rootNode,
				parentField: brand("bar"),
				parentIndex: 0,
			};

			tree.transaction.start();
			// Move nodes from foo into bar.
			tree.editor.move(
				{ parent: fooList, field: brand("") },
				0,
				3,
				{ parent: barList, field: brand("") },
				0,
			);
			// Move the same nodes from bar back to foo.
			tree.editor.move(
				{ parent: barList, field: brand("") },
				0,
				3,
				{ parent: fooList, field: brand("") },
				0,
			);
			tree.transaction.commit();

			const expectedState: JsonCompatible = [
				{
					foo: ["A", "B", "C", "D"],
					bar: ["E"],
				},
			];

			expectJsonTree(tree, expectedState);
		});

		it("can handle concurrent moves of the same node", () => {
			const tree1 = makeTreeFromJsonSequence([{ foo: [], bar: [] }, "A"]);
			const tree2 = tree1.branch();

			const fooList: NormalizedUpPath = {
				parent: rootNode,
				parentField: brand("foo"),
				parentIndex: 0,
			};
			const barList: NormalizedUpPath = {
				parent: rootNode,
				parentField: brand("bar"),
				parentIndex: 0,
			};

			tree1.editor.move(rootField, 1, 1, { parent: fooList, field: brand("") }, 0);
			expectJsonTree(tree1, [{ foo: ["A"], bar: [] }]);
			tree2.editor.move(rootField, 1, 1, { parent: barList, field: brand("") }, 0);
			expectJsonTree(tree2, [{ foo: [], bar: ["A"] }]);

			tree1.merge(tree2, false);
			tree2.rebaseOnto(tree1);

			expectJsonTree([tree1, tree2], [{ foo: [], bar: ["A"] }]);
		});

		it("can move different nodes with 3 different fields", () => {
			const tree = makeTreeFromJson({
				foo: ["A", "B", "C", "D"],
				bar: ["E", "F", "G", "H"],
				baz: ["I", "J", "K", "L"],
			});

			const fooList: NormalizedUpPath = {
				parent: rootNode,
				parentField: brand("foo"),
				parentIndex: 0,
			};
			const barList: NormalizedUpPath = {
				parent: rootNode,
				parentField: brand("bar"),
				parentIndex: 0,
			};
			const bazList: NormalizedUpPath = {
				parent: rootNode,
				parentField: brand("baz"),
				parentIndex: 0,
			};

			tree.transaction.start();
			// Move nodes from foo into bar.
			tree.editor.move(
				{ parent: fooList, field: brand("") },
				0,
				2,
				{ parent: barList, field: brand("") },
				0,
			);
			// Move different nodes from bar into baz.
			tree.editor.move(
				{ parent: barList, field: brand("") },
				2,
				2,
				{ parent: bazList, field: brand("") },
				0,
			);
			// Move different nodes from baz into foo.
			tree.editor.move(
				{ parent: bazList, field: brand("") },
				2,
				2,
				{ parent: fooList, field: brand("") },
				0,
			);
			tree.transaction.commit();

			const expectedState: JsonCompatible = [
				{
					foo: ["I", "J", "C", "D"],
					bar: ["A", "B", "G", "H"],
					baz: ["E", "F", "K", "L"],
				},
			];

			expectJsonTree(tree, expectedState);
		});

		it("can move inserted nodes to a different field", () => {
			const tree = makeTreeFromJson({
				foo: ["D"],
				bar: ["E"],
			});

			const fooList: NormalizedUpPath = {
				parent: rootNode,
				parentField: brand("foo"),
				parentIndex: 0,
			};
			const barList: NormalizedUpPath = {
				parent: rootNode,
				parentField: brand("bar"),
				parentIndex: 0,
			};

			tree.transaction.start();
			// inserts nodes to move
			const field = tree.editor.sequenceField({ parent: fooList, field: brand("") });
			field.insert(0, chunkFromJsonTrees(["C"]));
			field.insert(0, chunkFromJsonTrees(["B"]));
			field.insert(0, chunkFromJsonTrees(["A"]));
			// Move nodes from foo into bar.
			tree.editor.move(
				{ parent: fooList, field: brand("") },
				0,
				3,
				{ parent: barList, field: brand("") },
				0,
			);
			tree.transaction.commit();

			const expectedState: JsonCompatible = [
				{
					foo: ["D"],
					bar: ["A", "B", "C", "E"],
				},
			];

			expectJsonTree(tree, expectedState);
		});

		it("can move nodes to another field and remove them", () => {
			const tree = makeTreeFromJson({
				foo: ["A", "B", "C", "D"],
				bar: ["E"],
			});

			const fooList: NormalizedUpPath = {
				parent: rootNode,
				parentField: brand("foo"),
				parentIndex: 0,
			};
			const barList: NormalizedUpPath = {
				parent: rootNode,
				parentField: brand("bar"),
				parentIndex: 0,
			};

			tree.transaction.start();
			// Move nodes from foo into bar.
			tree.editor.move(
				{ parent: fooList, field: brand("") },
				0,
				3,
				{ parent: barList, field: brand("") },
				0,
			);
			// Removes moved nodes
			const field = tree.editor.sequenceField({ parent: barList, field: brand("") });
			field.remove(0, 3);
			tree.transaction.commit();

			const expectedState: JsonCompatible = [
				{
					foo: ["D"],
					bar: ["E"],
				},
			];

			expectJsonTree(tree, expectedState);
		});

		it("can move nodes to another field and remove a subset of them", () => {
			const tree = makeTreeFromJson({
				foo: ["A", "B", "C", "D", "E"],
				bar: ["F"],
			});

			const fooList: NormalizedUpPath = {
				parent: rootNode,
				parentField: brand("foo"),
				parentIndex: 0,
			};
			const barList: NormalizedUpPath = {
				parent: rootNode,
				parentField: brand("bar"),
				parentIndex: 0,
			};

			tree.transaction.start();
			// Move nodes from foo into bar.
			tree.editor.move(
				{ parent: fooList, field: brand("") },
				0,
				4,
				{ parent: barList, field: brand("") },
				0,
			);
			// Removes subset of moved nodes
			const field = tree.editor.sequenceField({ parent: barList, field: brand("") });
			field.remove(1, 2);
			tree.transaction.commit();

			const expectedState: JsonCompatible = [
				{
					foo: ["E"],
					bar: ["A", "D", "F"],
				},
			];

			expectJsonTree(tree, expectedState);
		});

		it("can move nodes to one field, and move remaining nodes to another field", () => {
			const tree = makeTreeFromJson({
				foo: ["A", "B", "C", "D"],
				bar: ["E"],
				baz: ["F"],
			});

			const fooList: NormalizedUpPath = {
				parent: rootNode,
				parentField: brand("foo"),
				parentIndex: 0,
			};
			const barList: NormalizedUpPath = {
				parent: rootNode,
				parentField: brand("bar"),
				parentIndex: 0,
			};
			const bazList: NormalizedUpPath = {
				parent: rootNode,
				parentField: brand("baz"),
				parentIndex: 0,
			};

			tree.transaction.start();
			// Move nodes from foo into bar.
			tree.editor.move(
				{ parent: fooList, field: brand("") },
				0,
				2,
				{ parent: barList, field: brand("") },
				0,
			);

			// Move nodes from foo into baz.
			tree.editor.move(
				{ parent: fooList, field: brand("") },
				0,
				2,
				{ parent: bazList, field: brand("") },
				0,
			);
			tree.transaction.commit();

			const expectedState: JsonCompatible = [
				{
					foo: [],
					bar: ["A", "B", "E"],
					baz: ["C", "D", "F"],
				},
			];

			expectJsonTree(tree, expectedState);
		});

		it("can move nodes to one field, and move its child node to another field", () => {
			const tree = makeTreeFromJson({
				foo: ["A", { foo: "B" }],
				bar: ["C"],
				baz: ["D"],
			});

			const fooList: NormalizedUpPath = {
				parent: rootNode,
				parentField: brand("foo"),
				parentIndex: 0,
			};
			const barList: NormalizedUpPath = {
				parent: rootNode,
				parentField: brand("bar"),
				parentIndex: 0,
			};
			const barListChild: NormalizedUpPath = {
				parent: barList,
				parentField: brand(""),
				parentIndex: 0,
			};
			const bazList: NormalizedUpPath = {
				parent: rootNode,
				parentField: brand("baz"),
				parentIndex: 0,
			};

			tree.transaction.start();
			// Move node from foo into bar.
			tree.editor.move(
				{ parent: fooList, field: brand("") },
				1,
				1,
				{ parent: barList, field: brand("") },
				0,
			);
			// Move child node from bar into baz.
			tree.editor.move(
				{ parent: barListChild, field: brand("foo") },
				0,
				1,
				{ parent: bazList, field: brand("") },
				0,
			);
			tree.transaction.commit();

			const expectedState: JsonCompatible = [
				{
					foo: ["A"],
					bar: [{}, "C"],
					baz: ["B", "D"],
				},
			];

			expectJsonTree(tree, expectedState);
		});

		it("can move child node to one field, and move its parent node to another field", () => {
			const tree = makeTreeFromJson({
				foo: ["A", { foo: "B" }],
				bar: ["C"],
				baz: ["D"],
			});

			const fooList: NormalizedUpPath = {
				parent: rootNode,
				parentField: brand("foo"),
				parentIndex: 0,
			};
			const fooListChild: NormalizedUpPath = {
				parent: fooList,
				parentField: brand(""),
				parentIndex: 1,
			};
			const barList: NormalizedUpPath = {
				parent: rootNode,
				parentField: brand("bar"),
				parentIndex: 0,
			};
			const bazList: NormalizedUpPath = {
				parent: rootNode,
				parentField: brand("baz"),
				parentIndex: 0,
			};

			tree.transaction.start();
			// Move child node from foo into baz.
			tree.editor.move(
				{ parent: fooListChild, field: brand("foo") },
				0,
				1,
				{ parent: bazList, field: brand("") },
				0,
			);
			// Move node from foo into bar.
			tree.editor.move(
				{ parent: fooList, field: brand("") },
				1,
				1,
				{ parent: barList, field: brand("") },
				0,
			);
			tree.transaction.commit();

			const expectedState: JsonCompatible = [
				{
					foo: ["A"],
					bar: [{}, "C"],
					baz: ["B", "D"],
				},
			];

			expectJsonTree(tree, expectedState);
		});

		it("can move a node out from under its parent, and remove that parent from its containing sequence field", () => {
			const tree = makeTreeFromJson({ src: ["A"], dst: ["B"] });
			const srcList: NormalizedUpPath = {
				parent: rootNode,
				parentField: brand("src"),
				parentIndex: 0,
			};
			const dstList: NormalizedUpPath = {
				parent: rootNode,
				parentField: brand("dst"),
				parentIndex: 0,
			};

			tree.transaction.start();
			// Move node from foo into rootField.
			tree.editor.move(
				{ parent: srcList, field: brand("") },
				0,
				1,
				{ parent: dstList, field: brand("") },
				0,
			);
			// Removes parent node
			const field = tree.editor.sequenceField({
				parent: rootNode,
				field: brand("src"),
			});
			field.remove(0, 1);
			tree.transaction.commit();

			const expectedState: JsonCompatible = [{ dst: ["A", "B"] }];
			expectJsonTree(tree, expectedState);
		});

		it("can move a node out from under its parent, and remove that parent from its containing optional field", () => {
			const tree = makeTreeFromJson({ src: ["A"], dst: ["B"] });
			const srcList: NormalizedUpPath = {
				parent: rootNode,
				parentField: brand("src"),
				parentIndex: 0,
			};
			const dstList: NormalizedUpPath = {
				parent: rootNode,
				parentField: brand("dst"),
				parentIndex: 0,
			};

			tree.transaction.start();
			// Move node from foo into rootField.
			tree.editor.move(
				{ parent: srcList, field: brand("") },
				0,
				1,
				{ parent: dstList, field: brand("") },
				0,
			);
			// Removes parent node
			const field = tree.editor.optionalField({
				parent: rootNode,
				field: brand("src"),
			});
			field.set(undefined, false);
			tree.transaction.commit();

			const expectedState: JsonCompatible = [{ dst: ["A", "B"] }];
			expectJsonTree(tree, expectedState);
		});

		it("can move a node out from under its parent, and remove that parent from its containing value field", () => {
			const tree = makeTreeFromJson({ src: ["A"], dst: ["B"] });
			const srcList: NormalizedUpPath = {
				parent: rootNode,
				parentField: brand("src"),
				parentIndex: 0,
			};
			const dstList: NormalizedUpPath = {
				parent: rootNode,
				parentField: brand("dst"),
				parentIndex: 0,
			};

			tree.transaction.start();
			// Move node from foo into rootField.
			tree.editor.move(
				{ parent: srcList, field: brand("") },
				0,
				1,
				{ parent: dstList, field: brand("") },
				0,
			);
			// Removes parent node
			const field = tree.editor.valueField({
				parent: rootNode,
				field: brand("src"),
			});
			field.set(chunkFromJsonTrees([{}]));
			tree.transaction.commit();

			const expectedState: JsonCompatible = [{ src: {}, dst: ["A", "B"] }];
			expectJsonTree(tree, expectedState);
		});

		it("can move a node out from a field and into a field under a sibling", () => {
			const tree = makeTreeFromJsonSequence(["A", {}]);
			tree.editor.move(rootField, 0, 1, { parent: rootNode2, field: brand("foo") }, 0);
			const expectedState: JsonCompatible = [{ foo: "A" }];
			expectJsonTree(tree, expectedState);
		});

		it("can rebase a move over the deletion of the source parent", () => {
			const tree = makeTreeFromJson({ src: ["A", "B"], dst: ["C", "D"] });
			const childBranch = tree.branch();

			const srcList: NormalizedUpPath = {
				parent: rootNode,
				parentField: brand("src"),
				parentIndex: 0,
			};
			const dstList: NormalizedUpPath = {
				parent: rootNode,
				parentField: brand("dst"),
				parentIndex: 0,
			};

			// In the child branch, move a node from src to dst.
			childBranch.editor.move(
				{ parent: srcList, field: brand("") },
				0,
				1,
				{ parent: dstList, field: brand("") },
				0,
			);

			// Removes parent node of the src field
			tree.editor
				.optionalField({ parent: rootNode, field: brand("src") })
				.set(undefined, false);

			// Edits to removed subtrees are applied
			const expectedState: JsonCompatible = [{ dst: ["A", "C", "D"] }];

			childBranch.rebaseOnto(tree);
			expectJsonTree(childBranch, expectedState);

			tree.merge(childBranch);
			expectJsonTree(tree, expectedState);
		});

		it("can rebase a move over the deletion of the destination parent", () => {
			const tree = makeTreeFromJson({ src: ["A", "B"], dst: ["C", "D"] });
			const childBranch = tree.branch();

			const srcList: NormalizedUpPath = {
				parent: rootNode,
				parentField: brand("src"),
				parentIndex: 0,
			};
			const dstList: NormalizedUpPath = {
				parent: rootNode,
				parentField: brand("dst"),
				parentIndex: 0,
			};

			// In the child branch, move a node from src to dst.
			childBranch.editor.move(
				{ parent: srcList, field: brand("") },
				0,
				1,
				{ parent: dstList, field: brand("") },
				0,
			);

			// Removes parent node of the dst field
			tree.editor
				.optionalField({ parent: rootNode, field: brand("dst") })
				.set(undefined, false);

			// Edits to removed subtrees are applied
			const expectedState: JsonCompatible = [{ src: ["B"] }];

			childBranch.rebaseOnto(tree);
			expectJsonTree(childBranch, expectedState);

			tree.merge(childBranch);
			expectJsonTree(tree, expectedState);
		});

		it("can rebase a move over the deletion of the source and destination parents", () => {
			const tree = makeTreeFromJson({ src: ["A", "B"], dst: ["C", "D"] });
			const childBranch = tree.branch();

			const srcList: NormalizedUpPath = {
				parent: rootNode,
				parentField: brand("src"),
				parentIndex: 0,
			};
			const dstList: NormalizedUpPath = {
				parent: rootNode,
				parentField: brand("dst"),
				parentIndex: 0,
			};

			// In the child branch, move a node from src to dst.
			childBranch.editor.move(
				{ parent: srcList, field: brand("") },
				0,
				1,
				{ parent: dstList, field: brand("") },
				0,
			);

			tree.transaction.start();
			// Removes parent node of the src field
			tree.editor
				.optionalField({ parent: rootNode, field: brand("src") })
				.set(undefined, false);
			// Removes parent node of the dst field
			tree.editor
				.optionalField({ parent: rootNode, field: brand("dst") })
				.set(undefined, false);
			tree.transaction.commit();

			// Edits to removed subtrees are currently ignored
			const expectedState: JsonCompatible = [{}];

			childBranch.rebaseOnto(tree);
			expectJsonTree(childBranch, expectedState);

			tree.merge(childBranch);
			expectJsonTree(tree, expectedState);
		});

		it("rebase changes to field untouched by base", () => {
			const tree = makeTreeFromJson({ foo: [{ bar: "A" }, { baz: "B" }] });
			const tree1 = tree.branch();
			const tree2 = tree.branch();

			const fooList: NormalizedUpPath = {
				parent: rootNode,
				parentField: brand("foo"),
				parentIndex: 0,
			};
			const foo1: NormalizedUpPath = {
				parent: fooList,
				parentField: brand(""),
				parentIndex: 0,
			};
			const nodeB: NormalizedUpPath = {
				parent: fooList,
				parentField: brand(""),
				parentIndex: 1,
			};

			tree1.editor
				.valueField({ parent: nodeB, field: brand("baz") })
				.set(chunkFromJsonTrees(["b"]));
			tree2.editor.sequenceField({ parent: foo1, field: brand("bar") }).remove(0, 1);

			tree.merge(tree1, false);
			tree.merge(tree2, false);
			tree1.rebaseOnto(tree);
			tree2.rebaseOnto(tree);

			expectJsonTree([tree, tree1, tree2], [{ foo: [{}, { baz: "b" }] }]);
		});

		it("throws when moved under child node", () => {
			const tree = makeTreeFromJson({ foo: { bar: "A" } });
			const fooPath: NormalizedUpPath = {
				parent: rootNode,
				parentField: brand("foo"),
				parentIndex: 0,
			};
			assert.throws(
				() =>
					tree.editor.move(
						{ parent: rootNode, field: brand("foo") },
						0,
						1,
						{ parent: fooPath, field: brand("bar") },
						0,
					),
				validateUsageError(
					/Invalid move operation: the destination is located under one of the moved elements/,
				),
			);
		});

		it("concurrent cycle creating move", () => {
			const tree = makeTreeFromJsonSequence([["foo"], ["bar"]]);
			const tree2 = tree.branch();

			const fooList = rootNode;
			const barList = rootNode2;

			const fooSequence: NormalizedFieldUpPath = {
				field: brand(""),
				parent: fooList,
			};
			const barSequence: NormalizedFieldUpPath = {
				field: brand(""),
				parent: barList,
			};

			tree.editor.move(rootField, 0, 1, barSequence, 0);
			expectJsonTree(tree, [[["foo"], "bar"]]);
			tree2.editor.move(rootField, 1, 1, fooSequence, 0);
			expectJsonTree(tree2, [[["bar"], "foo"]]);

			tree.merge(tree2, false);
			tree2.rebaseOnto(tree);
			expectJsonTree([tree, tree2], []);
		});

		it("rebase insert within revive", () => {
			const tree = makeTreeFromJsonSequence(["y"]);
			const tree1 = tree.branch();

			const { undoStack } = createTestUndoRedoStacks(tree1.events);
			insert(tree1, 1, "a", "c");
			remove(tree1, 1, 2); // Remove ac

			const tree2 = tree1.branch();

			undoStack.pop()?.revert(); // Restores ac
			insert(tree1, 2, "b");
			expectJsonTree(tree1, ["y", "a", "b", "c"]);

			insert(tree2, 0, "x");
			tree1.rebaseOnto(tree2);
			tree2.merge(tree1);

			const expected = ["x", "y", "a", "b", "c"];
			expectJsonTree([tree1, tree2], expected);
		});

		it("repro scenario that requires correct rebase metadata", () => {
			const startState = [{ seq: ["A"] }, { seq: [] }, { seq: ["B"] }];
			const tree = makeTreeFromJsonSequence(startState);

			const [root0Array, root1Array, root2Array]: NormalizedFieldUpPath[] = makeArray(
				3,
				(i) => ({
					parent: {
						parent: {
							parent: undefined,
							parentField: rootFieldKey,
							parentIndex: i,
							detachedNodeId: undefined,
						},
						parentField: brand("seq"),
						parentIndex: 0,
					},
					field: brand(""),
				}),
			);

			const treeA = tree.branch();
			const treeC = tree.branch();
			const treeD = tree.branch();

			treeD.editor.move(root0Array, 0, 1, root1Array, 0);
			tree.merge(treeD, false);
			moveWithin(treeA.editor, root2Array, 0, 1, 0);
			tree.merge(treeA, false);
			moveWithin(treeC.editor, root0Array, 0, 1, 1);
			tree.merge(treeC, false);
			moveWithin(treeC.editor, rootField, 1, 1, 1);
			tree.merge(treeC, false);

			treeC.rebaseOnto(treeD);
			treeC.rebaseOnto(treeA);
			expectJsonTree([tree, treeC], startState);
		});

		describe("Exhaustive removal tests", () => {
			// Toggle the constant below to run each scenario as a separate test.
			// This is useful to debug a specific scenario but makes CI and the test browser slower.
			// Note that if the numbers of nodes and peers are too high (more than 3 nodes and 3 peers),
			// then the number of scenarios overwhelms the test browser.
			// Should be committed with the constant set to false.
			const individualTests = false;
			const nbNodes = 3;
			const nbPeers = 2;
			const testRemoveRevive = true;
			const testMoveReturn = true;
			assert(testRemoveRevive || testMoveReturn, "No scenarios to run");

			const [outerFixture, innerFixture] = individualTests
				? [describe, it]
				: [it, (title: string, fn: () => void) => fn()];

			enum StepType {
				Remove,
				Undo,
			}
			interface RemoveStep {
				readonly type: StepType.Remove;
				/**
				 * The index of the removed node.
				 * Note that this index does not account for the removal of earlier nodes.
				 */
				readonly index: number;
				/**
				 * The index of the peer that removes the node.
				 */
				readonly peer: number;
			}

			interface UndoStep {
				readonly type: StepType.Undo;
				/**
				 * The index of the peer that performs the undo.
				 */
				readonly peer: number;
			}

			type ScenarioStep = RemoveStep | UndoStep;

			/**
			 * Generates all permutations for `nbNodes` and `nbPeers` such that:
			 * - Each node is removed exactly once.
			 * - Each removal is undone by the peer that removed it.
			 * The order of removals and undos is unique when considering which peer does what.
			 * This does mean that this function produces symmetrical scenarios such as:
			 * - D(i:0 p:0) D(i:1 p:1) U(1) U(0)
			 * - D(i:0 p:1) D(i:1 p:0) U(0) U(1)
			 * This is taken advantage of to test different network conditions (see {@link runScenario}).
			 */
			function buildScenarios(): Generator<readonly ScenarioStep[]> {
				interface ScenarioBuilderState {
					/**
					 * Whether the `i`th node has been removed.
					 * The index does not account for the removal of earlier nodes.
					 */
					removed: boolean[];
					/**
					 * The number of operations that the `i`th peer has yet to undo.
					 */
					peerUndoStack: number[];
				}

				const buildState: ScenarioBuilderState = {
					removed: makeArray(nbNodes, () => false),
					peerUndoStack: makeArray(nbPeers, () => 0),
				};

				/**
				 * Generates all permutations with prefix `scenario`
				 */
				function* buildScenariosWithPrefix(
					scenario: ScenarioStep[] = [],
				): Generator<readonly ScenarioStep[]> {
					let done = true;
					for (let p = 0; p < nbPeers; p++) {
						for (let i = 0; i < nbNodes; i++) {
							if (!buildState.removed[i]) {
								buildState.removed[i] = true;
								buildState.peerUndoStack[p] += 1;
								yield* buildScenariosWithPrefix([
									...scenario,
									{ type: StepType.Remove, index: i, peer: p },
								]);
								buildState.peerUndoStack[p] -= 1;
								buildState.removed[i] = false;
								done = false;
							}
						}
						if (buildState.peerUndoStack[p] > 0) {
							buildState.peerUndoStack[p] -= 1;
							yield* buildScenariosWithPrefix([...scenario, { type: StepType.Undo, peer: p }]);
							buildState.peerUndoStack[p] += 1;
							done = false;
						}
					}
					if (done) {
						yield scenario;
					}
				}
				return buildScenariosWithPrefix();
			}

			const delAction = (peer: ITreeCheckout, idx: number) => remove(peer, idx, 1);
			const srcField: NormalizedFieldUpPath = rootField;
			let dstCounter = 0;
			const moveAction = (peer: ITreeCheckout, idx: number) => {
				const dstField: NormalizedFieldUpPath = {
					parent: undefined,
					// Produce a unique detached field for each move out to avoid collisions which result in multiple nodes in a single detached field, which currently violated schema assumptions.
					field: brand(`dst${dstCounter++}`),
				};
				return peer.editor.move(srcField, idx, 1, dstField, 0);
			};

			/**
			 * Runs the given `scenario` using either remove or move operations.
			 * Verifies that the final state is the same as the initial state.
			 * Simulates different peers learning of the same edit at different times.
			 * For example, given the following two (otherwise symmetrical) scenarios:
			 * 1) D(i:0 p:0) D(i:1 p:1) U(1) U(0)
			 * 2) D(i:0 p:1) D(i:1 p:0) U(0) U(1)
			 * In scenario 1, the peer that removes N1 learns of the deletion of N0 beforehand.
			 * In scenario 2, the peer that removes N1 learns of the deletion of N0 afterwards.
			 * @param scenario - The scenario to run through.
			 * @param useMove - When `true`, uses move operations. Otherwise, uses remove operations.
			 */
			function runScenario(scenario: readonly ScenarioStep[], useMove: boolean): void {
				const [verb, action] = useMove ? ["M", moveAction] : ["D", delAction];
				const title = scenario
					.map((s) => {
						switch (s.type) {
							case StepType.Remove:
								return `${verb}(i:${s.index} p:${s.peer})`;
							case StepType.Undo:
								return `U(${s.peer})`;
							default:
								unreachableCase(s);
						}
					})
					.join(" ");
				innerFixture(title, () => {
					// Indicator which keeps track of which nodes are present in the root field for a given peer.
					// Represented as an integer (0: removed, 1: present) to facilitate summing.
					// Used to compute the index of the next node to remove.
					const present = makeArray(nbPeers, () => makeArray(nbNodes, () => 1));
					// Same as `present` but for `tree` branch.
					const presentOnTree = makeArray(nbNodes, () => 1);
					// The number of remaining undos available for each peer.
					const undoQueues: number[][] = makeArray(nbPeers, () => []);

					const tree = makeTreeFromJsonSequence(startState);
					const peers = makeArray(nbPeers, () => tree.branch());
					const peerUndoStacks = peers.map((peer) => createTestUndoRedoStacks(peer.events));
					for (const step of scenario) {
						const iPeer = step.peer;
						const peer = peers[iPeer];
						let presence: number;
						let affectedNode: number;
						switch (step.type) {
							case StepType.Remove: {
								const idx = present[iPeer].slice(0, step.index).reduce((a, b) => a + b, 0);
								action(peer, idx);
								presence = 0;
								affectedNode = step.index;
								undoQueues[iPeer].push(step.index);
								break;
							}
							case StepType.Undo: {
								peerUndoStacks[iPeer].undoStack.pop()?.revert();
								presence = 1;
								// eslint-disable-next-line @typescript-eslint/no-non-null-assertion
								affectedNode = undoQueues[iPeer].pop()!;
								break;
							}
							default:
								unreachableCase(step);
						}
						tree.merge(peer, false);
						presentOnTree[affectedNode] = presence;
						// We only let peers with a higher index learn of this edit.
						// This breaks the symmetry between scenarios where the permutation of actions is the same
						// except for which peer does which set of actions.
						// It also helps simulate different peers learning of the same edit at different times.
						for (let downhillPeer = iPeer + 1; downhillPeer < nbPeers; downhillPeer++) {
							peers[downhillPeer].rebaseOnto(tree);
							// The peer should now be in the same state as `tree`.
							present[downhillPeer] = [...presentOnTree];
						}
						present[iPeer][affectedNode] = presence;
					}
					peers.forEach((peer) => peer.rebaseOnto(tree));
					expectJsonTree([tree, ...peers], startState);
					peerUndoStacks.forEach(({ unsubscribe }) => unsubscribe());
				});
			}

			const startState = makeArray(nbNodes, (n) => `N${n}`);
			const scenarios = buildScenarios();

			// Increased timeout because the default in CI is 2s but this test fixture naturally takes longer and was
			// timing out frequently
			outerFixture("All Scenarios", () => {
				for (const scenario of scenarios) {
					if (testRemoveRevive) {
						runScenario(scenario, false);
					}
					if (testMoveReturn) {
						runScenario(scenario, true);
					}
				}
			}).timeout(15000);
		});

		describe("revert semantics", () => {
			const fooField: NormalizedFieldUpPath = {
				parent: rootNode,
				field: brand("foo"),
			};
			const barField: NormalizedFieldUpPath = {
				parent: rootNode,
				field: brand("bar"),
			};
			const bazField: NormalizedFieldUpPath = {
				parent: rootNode,
				field: brand("baz"),
			};

			const revertibleAction = [
				{
					title: "move from foo to bar",
					delegate: (tree: ITreeCheckout) => tree.editor.move(fooField, 0, 1, barField, 0),
					nodeDst: barField,
				},
				{
					title: "remove from foo",
					delegate: (tree: ITreeCheckout) => tree.editor.sequenceField(fooField).remove(0, 1),
					nodeDst: undefined,
				},
			];
			const disruptions = [
				{
					title: "moved to baz",
					delegate: (tree: ITreeCheckout, srcField: NormalizedFieldUpPath) =>
						tree.editor.move(srcField, 0, 1, bazField, 0),
				},
				{
					title: "removed",
					delegate: (tree: ITreeCheckout, srcField: NormalizedFieldUpPath) =>
						tree.editor.sequenceField(srcField).remove(0, 1),
				},
			];

			for (const action of revertibleAction) {
				describe(`reverting [${action.title}] returns the content to foo`, () => {
					for (const disruption of disruptions) {
						if (action.nodeDst !== undefined) {
							it(`even if it was ${disruption.title} before the revert`, () => {
								const tree = makeTreeFromJson({ foo: "X" });

								const { undoStack, unsubscribe } = createTestUndoRedoStacks(tree.events);
								action.delegate(tree);
								const revertibleMove = undoStack.pop();

								disruption.delegate(tree, action.nodeDst);

								revertibleMove?.revert();
								expectJsonTree(tree, [{ foo: "X" }]);
								unsubscribe();
							});
						}

						it(`even if it was ${disruption.title} concurrently to (and sequenced before) the revert`, () => {
							const tree1 = makeTreeFromJson({ foo: "X" });
							const tree2 = tree1.branch();

							const { undoStack, unsubscribe } = createTestUndoRedoStacks(tree1.events);
							action.delegate(tree1);
							const revertibleMove = undoStack.pop();

							disruption.delegate(tree2, fooField);

							tree1.merge(tree2, false);
							tree2.rebaseOnto(tree1);

							revertibleMove?.revert();
							expectJsonTree(tree1, [{ foo: "X" }]);

							tree1.merge(tree2, false);
							tree2.rebaseOnto(tree1);
							expectJsonTree([tree1, tree2], [{ foo: "X" }]);
							unsubscribe();
						});

						it(`even if it was ${disruption.title} concurrently to (and sequenced before) the ${action.title}`, () => {
							const tree1 = makeTreeFromJson({ foo: "X" });
							const tree2 = tree1.branch();

							disruption.delegate(tree1, fooField);

							const { undoStack, unsubscribe } = createTestUndoRedoStacks(tree2.events);
							action.delegate(tree2);
							const revertibleMove = undoStack.pop();

							tree1.merge(tree2, false);
							tree2.rebaseOnto(tree1);

							revertibleMove?.revert();
							expectJsonTree(tree2, [{ foo: "X" }]);

							tree1.merge(tree2, false);
							tree2.rebaseOnto(tree1);
							expectJsonTree([tree1, tree2], [{ foo: "X" }]);
							unsubscribe();
						});
					}
				});
			}
		});
	});

	describe("Optional Field", () => {
		describe("can rebase a set over another set", () => {
			it("from a non-empty state", () => {
				const tree1 = makeTreeFromJson({ foo: "1" });
				const tree2 = tree1.branch();
				const tree3 = tree1.branch();

				tree2.editor
					.valueField({ parent: rootNode, field: brand("foo") })
					.set(chunkFromJsonTrees(["2"]));

				tree3.editor
					.valueField({ parent: rootNode, field: brand("foo") })
					.set(chunkFromJsonTrees(["3"]));

				tree1.merge(tree2, false);
				tree1.merge(tree3, false);
				tree2.rebaseOnto(tree1);
				tree3.rebaseOnto(tree2);

				expectJsonTree([tree1, tree2, tree3], [{ foo: "3" }]);
			});

			it("from an empty state", () => {
				const tree1 = makeTreeFromJson({});
				const tree2 = tree1.branch();
				const tree3 = tree1.branch();

				tree2.editor
					.optionalField({ parent: rootNode, field: brand("foo") })
					.set(chunkFromJsonTrees(["2"]), true);

				tree3.editor
					.optionalField({ parent: rootNode, field: brand("foo") })
					.set(chunkFromJsonTrees(["3"]), true);

				tree3.rebaseOnto(tree2);
				tree2.merge(tree3, false);
				tree1.merge(tree3, false);

				expectJsonTree([tree1, tree2, tree3], [{ foo: "3" }]);
			});
		});

		it("can rebase a node replacement and a dependent edit to the new node", () => {
			const tree1 = checkoutWithContent(emptyJsonContent);
			const tree2 = tree1.branch();

			tree1.editor.optionalField(rootField).set(chunkFromJsonTrees(["41"]), true);

			tree2.editor.optionalField(rootField).set(chunkFromJsonTrees([{ foo: "42" }]), true);

			expectJsonTree([tree1], ["41"]);
			expectJsonTree([tree2], [{ foo: "42" }]);

			const editor = tree2.editor.valueField({ parent: rootNode, field: brand("foo") });
			editor.set(chunkFromJsonTrees(["43"]));
			expectJsonTree([tree2], [{ foo: "43" }]);

			tree1.merge(tree2, false);
			tree2.rebaseOnto(tree1);

			expectJsonTree([tree1, tree2], [{ foo: "43" }]);
		});

		it("can rebase a node replacement and a dependent edit to the new node incrementally", () => {
			const tree1 = checkoutWithContent(emptyJsonContent);
			const tree2 = tree1.branch();

			tree1.editor.optionalField(rootField).set(chunkFromJsonTrees(["41"]), true);

			tree2.editor.optionalField(rootField).set(chunkFromJsonTrees([{ foo: "42" }]), true);

			tree1.merge(tree2, false);

			const editor = tree2.editor.valueField({ parent: rootNode, field: brand("foo") });
			editor.set(chunkFromJsonTrees(["43"]));

			tree1.merge(tree2, false);
			tree2.rebaseOnto(tree1);

			expectJsonTree([tree1, tree2], [{ foo: "43" }]);
		});

		it("can rebase a node edit over an unrelated edit", () => {
			const tree1 = makeTreeFromJson({ foo: "40", bar: "123" });
			const tree2 = tree1.branch();

			tree1.editor
				.optionalField({
					parent: rootNode,
					field: brand("bar"),
				})
				.set(chunkFromJsonTrees(["456"]), false);

			const editor = tree2.editor.valueField({ parent: rootNode, field: brand("foo") });
			editor.set(chunkFromJsonTrees(["42"]));

			tree1.merge(tree2, false);
			tree2.rebaseOnto(tree1);

			expectJsonTree([tree1, tree2], [{ foo: "42", bar: "456" }]);
		});

		it("can rebase a node edit over the node being replaced and restored", () => {
			const tree1 = makeTreeFromJson({ foo: "40" });
			const tree2 = tree1.branch();
			const { undoStack, unsubscribe } = createTestUndoRedoStacks(tree1.events);

			tree1.editor.optionalField(rootField).set(chunkFromJsonTrees([{ foo: "41" }]), false);

			undoStack.pop()?.revert();

			const editor = tree2.editor.valueField({ parent: rootNode, field: brand("foo") });
			editor.set(chunkFromJsonTrees(["42"]));

			tree1.merge(tree2, false);
			tree2.rebaseOnto(tree1);

			expectJsonTree([tree1, tree2], [{ foo: "42" }]);
			unsubscribe();
		});

		it("can rebase over successive sets", () => {
			const tree1 = checkoutWithContent(emptyJsonContent);
			const tree2 = tree1.branch();

			tree1.editor.optionalField(rootField).set(chunkFromJsonTrees(["1"]), true);
			tree2.editor.optionalField(rootField).set(chunkFromJsonTrees(["2"]), true);

			tree2.rebaseOnto(tree1);
			tree1.editor.optionalField(rootField).set(chunkFromJsonTrees(["1 again"]), false);

			tree2.rebaseOnto(tree1);
			expectJsonTree(tree2, ["2"]);
		});

		it("can replace and restore a node", () => {
			const tree1 = makeTreeFromJson("42");
			const { undoStack, unsubscribe } = createTestUndoRedoStacks(tree1.events);

			tree1.editor.optionalField(rootField).set(chunkFromJsonTrees(["43"]), false);

			expectJsonTree(tree1, ["43"]);

			undoStack.pop()?.revert();

			expectJsonTree(tree1, ["42"]);
			unsubscribe();
		});

		it("can rebase populating a new node over an unrelated change", () => {
			const tree1 = makeTreeFromJson({});
			const tree2 = tree1.branch();

			tree1.editor
				.optionalField({ parent: rootNode, field: brand("foo") })
				.set(chunkFromJsonTrees(["A"]), true);

			tree2.editor
				.optionalField({ parent: rootNode, field: brand("bar") })
				.set(chunkFromJsonTrees(["B"]), true);

			expectJsonTree(tree1, [{ foo: "A" }]);
			expectJsonTree(tree2, [{ bar: "B" }]);

			tree1.merge(tree2, false);
			tree2.rebaseOnto(tree1);

			expectJsonTree(tree1, [{ foo: "A", bar: "B" }]);
			expectJsonTree(tree2, [{ foo: "A", bar: "B" }]);
		});

		describe("revert semantics", () => {
			const revertibleAction = [
				{
					title: "replace A with B",
					delegate: (tree: ITreeCheckout) =>
						tree.editor.optionalField(rootField).set(chunkFromJsonTrees(["B"]), false),
					isEmptyAfter: false,
				},
				{
					title: "clear A",
					delegate: (tree: ITreeCheckout) =>
						tree.editor.optionalField(rootField).set(undefined, false),
					isEmptyAfter: true,
				},
			];
			const disruptions = [
				{
					title: "replaced with C",
					delegate: (tree: ITreeCheckout, isEmpty: boolean) =>
						tree.editor.optionalField(rootField).set(chunkFromJsonTrees(["C"]), isEmpty),
				},
				{
					title: "cleared",
					delegate: (tree: ITreeCheckout, isEmpty: boolean) =>
						tree.editor.optionalField(rootField).set(undefined, isEmpty),
				},
			];

			for (const action of revertibleAction) {
				describe(`reverting [${action.title}] restores A`, () => {
					for (const disruption of disruptions) {
						it(`even if it was ${disruption.title} before the revert`, () => {
							const tree = makeTreeFromJson("A", true);

							const { undoStack, unsubscribe } = createTestUndoRedoStacks(tree.events);
							action.delegate(tree);
							const revertible = undoStack.pop();

							disruption.delegate(tree, action.isEmptyAfter);

							revertible?.revert();
							expectJsonTree(tree, ["A"]);
							unsubscribe();
						});

						it(`even if it was ${disruption.title} concurrently to (and sequenced before) the revert`, () => {
							const tree1 = makeTreeFromJson("A", true);
							const tree2 = tree1.branch();

							const { undoStack, unsubscribe } = createTestUndoRedoStacks(tree1.events);
							action.delegate(tree1);
							const revertible = undoStack.pop();

							disruption.delegate(tree2, false);

							tree1.merge(tree2, false);
							tree2.rebaseOnto(tree1);

							revertible?.revert();
							expectJsonTree(tree1, ["A"]);

							tree1.merge(tree2, false);
							tree2.rebaseOnto(tree1);
							expectJsonTree([tree1, tree2], ["A"]);
							unsubscribe();
						});

						it(`even if it was ${disruption.title} concurrently to (and sequenced before) the ${action.title}`, () => {
							const tree1 = makeTreeFromJson("A", true);
							const tree2 = tree1.branch();

							disruption.delegate(tree1, false);

							const { undoStack, unsubscribe } = createTestUndoRedoStacks(tree2.events);
							action.delegate(tree2);
							const revertible = undoStack.pop();

							tree1.merge(tree2, false);
							tree2.rebaseOnto(tree1);

							revertible?.revert();
							expectJsonTree(tree2, ["A"]);

							tree1.merge(tree2, false);
							tree2.rebaseOnto(tree1);
							expectJsonTree([tree1, tree2], ["A"]);
							unsubscribe();
						});
					}
				});
			}
		});

		it("undo restores the removed node even when that node has been concurrently replaced", () => {
			const tree = makeTreeFromJson("42", true);
			const tree2 = tree.branch();
			const { undoStack, unsubscribe } = createTestUndoRedoStacks(tree2.events);

			tree.editor.optionalField(rootField).set(chunkFromJsonTrees(["43"]), false);

			// Replace 42 with undefined
			tree2.editor.optionalField(rootField).set(undefined, false);

			tree.merge(tree2, false);
			tree2.rebaseOnto(tree);

			// Restore 42
			undoStack.pop()?.revert();

			tree.merge(tree2, false);
			tree2.rebaseOnto(tree);

			expectJsonTree([tree, tree2], ["42"]);
			unsubscribe();
		});

		describe("Transactions", () => {
			// Exercises a scenario where a transaction's inverse must be computed as part of a rebase sandwich.
			it("Can rebase a series of edits including a transaction", () => {
				const tree = makeTreeFromJson("42");
				const tree2 = tree.branch();

				tree2.transaction.start();
				tree2.editor.optionalField(rootField).set(chunkFromJsonTrees(["43"]), false);
				tree2.editor.optionalField(rootField).set(chunkFromJsonTrees(["44"]), false);
				tree2.transaction.commit();

				tree2.editor.optionalField(rootField).set(chunkFromJsonTrees(["45"]), false);

				tree.editor.optionalField(rootField).set(chunkFromJsonTrees(["46"]), false);

				tree2.rebaseOnto(tree);
				tree.merge(tree2, false);

				expectJsonTree([tree, tree2], ["45"]);
			});

			it("can rebase a transaction containing a node replacement and a dependent edit to the new node", () => {
				const tree1 = checkoutWithContent(emptyJsonContent);
				const tree2 = tree1.branch();

				tree1.editor.optionalField(rootField).set(chunkFromJsonTrees(["41"]), true);

				tree2.transaction.start();
				tree2.editor.optionalField(rootField).set(chunkFromJsonTrees([{ foo: "42" }]), true);

				expectJsonTree([tree1], ["41"]);
				expectJsonTree([tree2], [{ foo: "42" }]);

				tree2.editor
					.valueField({ parent: rootNode, field: brand("foo") })
					.set(chunkFromJsonTrees(["43"]));

				expectJsonTree([tree2], [{ foo: "43" }]);
				tree2.transaction.commit();

				tree1.merge(tree2, false);
				tree2.rebaseOnto(tree1);

				expectJsonTree([tree1, tree2], [{ foo: "43" }]);
			});

			it("Can set and remove a node within a transaction", () => {
				const tree = checkoutWithContent(emptyJsonContent);
				const tree2 = tree.branch();

				tree2.transaction.start();
				tree2.editor.optionalField(rootField).set(chunkFromJsonTrees(["42"]), true);
				tree2.editor.optionalField(rootField).set(undefined, false);
				tree2.transaction.commit();

				tree.editor.optionalField(rootField).set(chunkFromJsonTrees(["43"]), true);

				tree2.rebaseOnto(tree);
				tree.merge(tree2, false);
				expectJsonTree([tree, tree2], []);
			});
		});

		it("simplified repro for 0x7cf from anchors-undo-redo fuzz seed 0", () => {
			const tree = makeTreeFromJson(1, true);
			const fork = tree.branch();

			tree.editor.optionalField(rootField).set(chunkFromJsonTrees([2]), false);

			const { undoStack, redoStack } = createTestUndoRedoStacks(fork.events);
			fork.editor.optionalField(rootField).set(undefined, false);
			undoStack.pop()?.revert();
			redoStack.pop()?.revert();

			fork.rebaseOnto(tree);
			tree.merge(fork, false);
			expectJsonTree([fork, tree], []);
		});
	});

	describe("Constraints", () => {
		describe("Node existence constraint", () => {
			it("handles ancestor revive", () => {
				const tree = makeTreeFromJsonSequence([]);
				const { undoStack, unsubscribe } = createTestUndoRedoStacks(tree.events);

				const rootSequence = tree.editor.sequenceField(rootField);
				rootSequence.insert(0, chunkFromJsonTrees([{}]));
				const treeSequence = tree.editor.sequenceField({
					parent: rootNode,
					field: brand("foo"),
				});
				treeSequence.insert(0, chunkFromJsonTrees(["bar"]));

				const tree2 = tree.branch();

				// Remove a
				remove(tree, 0, 1);
				// Undo remove of a
				undoStack.pop()?.revert();

				tree2.transaction.start();
				// Put existence constraint on child field of a
				// Constraint should be not be violated after undo
				tree2.editor.addNodeExistsConstraint({
					parent: rootNode,
					parentField: brand("foo"),
					parentIndex: 0,
				});
				const tree2Sequence = tree2.editor.sequenceField(rootField);
				tree2Sequence.insert(1, chunkFromJsonTrees(["b"]));
				tree2.transaction.commit();

				tree.merge(tree2, false);
				tree2.rebaseOnto(tree);

				expectJsonTree([tree, tree2], [{ foo: "bar" }, "b"]);
				unsubscribe();
			});

			it("handles ancestor remove", () => {
				const tree = makeTreeFromJsonSequence([{ foo: ["A"] }]);

				const tree2 = tree.branch();

				const fooArrayNodePath: NormalizedUpPath = {
					parent: rootNode,
					parentField: brand("foo"),
					parentIndex: 0,
				};

				const fooArrayFieldPath: NormalizedFieldUpPath = {
					parent: fooArrayNodePath,
					field: brand(""),
				};

				// Modify the field containing the node existence constraint then remove its ancestor
				tree.transaction.start();
				tree.editor.sequenceField(fooArrayFieldPath).insert(0, chunkFromJsonTrees(["C"]));
				remove(tree, 0, 1);
				tree.transaction.commit();

				tree2.transaction.start();

				// Put existence constraint on child of A
				tree2.editor.addNodeExistsConstraint(fooArrayNodePath);
				const tree2Sequence = tree2.editor.sequenceField(rootField);

				// Insert B if the child of A is still attached
				tree2Sequence.insert(1, chunkFromJsonTrees(["B"]));
				tree2.transaction.commit();

				tree.merge(tree2, false);
				tree2.rebaseOnto(tree);

				expectJsonTree([tree, tree2], []);
			});

			it("sequence field node exists constraint", () => {
				const tree = makeTreeFromJsonSequence([]);
				const { undoStack, unsubscribe } = createTestUndoRedoStacks(tree.events);

				insert(tree, 0, "A", "D");
				const tree2 = tree.branch();

				// Remove D
				remove(tree, 1, 1);
				const removalRevertible = undoStack.at(-1);
				assert(removalRevertible !== undefined);

				tree2.transaction.start();

				const dPath: NormalizedUpPath = {
					detachedNodeId: undefined,
					parent: undefined,
					parentField: rootFieldKey,
					parentIndex: 1,
				};

				// Put an existence constraint on D
				tree2.editor.addNodeExistsConstraint(dPath);
				const tree2RootSequence = tree2.editor.sequenceField(rootField);
				// Should not be inserted because D has been concurrently removed
				tree2RootSequence.insert(1, chunkFromJsonTrees(["B"]));
				tree2.transaction.commit();

				tree2.rebaseOnto(tree);
				expectJsonTree([tree2], ["A"]);

				insert(tree, 1, "C");
				tree2.rebaseOnto(tree);

				// The insert of B should still fail after rebasing over an unrelated change.
				expectJsonTree([tree2], ["A", "C"]);

				removalRevertible.revert();
				tree.merge(tree2, false);
				tree2.rebaseOnto(tree);

				// The insert of B should succeed after rebasing over the revive of D.
				expectJsonTree([tree, tree2], ["A", "B", "C", "D"]);

				unsubscribe();
			});

			it("optional field node exists constraint", () => {
				const tree = makeTreeFromJsonSequence([]);
				const rootSequence = tree.editor.sequenceField(rootField);
				rootSequence.insert(0, chunkFromJsonTrees([{}]));
				const optional = tree.editor.optionalField({
					parent: rootNode,
					field: brand("foo"),
				});
				optional.set(chunkFromJsonTrees(["x"]), true);

				const tree2 = tree.branch();

				// Remove foo
				optional.set(undefined, false);

				tree2.transaction.start();
				tree2.editor.addNodeExistsConstraint({
					parent: rootNode,
					parentField: brand("foo"),
					parentIndex: 0,
				});
				tree2.editor
					.sequenceField({ parent: rootNode, field: brand("bar") })
					.insert(0, chunkFromJsonTrees([1]));
				tree2.transaction.commit();

				tree.merge(tree2, false);
				tree2.rebaseOnto(tree);

				expectJsonTree([tree, tree2], [{}]);
			});

			it("revived optional field node exists constraint", () => {
				const tree = makeTreeFromJsonSequence([]);
				const { undoStack, unsubscribe } = createTestUndoRedoStacks(tree.events);
				const rootSequence = tree.editor.sequenceField(rootField);
				rootSequence.insert(0, chunkFromJsonTrees([{}]));

				const optional = tree.editor.optionalField({
					parent: rootNode,
					field: brand("foo"),
				});
				optional.set(chunkFromJsonTrees(["x"]), true);

				const tree2 = tree.branch();

				optional.set(undefined, false);
				undoStack.pop()?.revert();

				tree2.transaction.start();
				tree2.editor.addNodeExistsConstraint({
					parent: rootNode,
					parentField: brand("foo"),
					parentIndex: 0,
				});
				tree2.editor
					.sequenceField({ parent: rootNode, field: brand("bar") })
					.insert(0, chunkFromJsonTrees([1]));
				tree2.transaction.commit();

				tree.merge(tree2, false);
				tree2.rebaseOnto(tree);

				expectJsonTree([tree, tree2], [{ foo: "x", bar: 1 }]);
				unsubscribe();
			});

			it("existence constraint on node inserted in prior transaction", () => {
				const tree = makeTreeFromJsonSequence([]);
				const tree2 = tree.branch();

				// Insert "a"
				// State should be: ["a"]
				const sequence = tree.editor.sequenceField(rootField);
				sequence.insert(0, chunkFromJsonTrees(["a"]));

				// Insert "b" after "a" with constraint that "a" exists.
				// State should be: ["a", "b"]
				tree.transaction.start();
				tree.editor.addNodeExistsConstraint(rootNode);
				const rootSequence = tree.editor.sequenceField(rootField);
				rootSequence.insert(1, chunkFromJsonTrees(["b"]));
				tree.transaction.commit();

				// Make a concurrent edit to rebase over that inserts into root sequence
				// State should be (to tree2): ["c"]
				const tree2RootSequence = tree2.editor.sequenceField(rootField);
				tree2RootSequence.insert(0, chunkFromJsonTrees(["c"]));

				tree.merge(tree2, false);
				tree2.rebaseOnto(tree);

				expectJsonTree([tree, tree2], ["c", "a", "b"]);
			});

			it("can add constraint to node inserted in same transaction", () => {
				const tree = makeTreeFromJsonSequence([{}]);
				const tree2 = tree.branch();

				// Constrain on "a" existing and insert "b" if it does
				// State should be (if "a" exists): [{ foo: "a"}, "b"]
				tree.transaction.start();
				const sequence = tree.editor.sequenceField({
					parent: rootNode,
					field: brand("foo"),
				});
				sequence.insert(0, chunkFromJsonTrees(["a"]));

				tree.editor.addNodeExistsConstraint({
					parent: rootNode,
					parentField: brand("foo"),
					parentIndex: 0,
				});
				const rootSequence = tree.editor.sequenceField(rootField);
				rootSequence.insert(1, chunkFromJsonTrees(["b"]));
				tree.transaction.commit();

				// Insert "c" concurrently so that we rebase over something
				// State should be (to tree2): [{}, "c"]
				const tree2Sequence = tree2.editor.sequenceField(rootField);
				tree2Sequence.insert(1, chunkFromJsonTrees(["c"]));

				tree.merge(tree2, false);
				tree2.rebaseOnto(tree);

				expectJsonTree([tree, tree2], [{ foo: "a" }, "c", "b"]);
			});

			it("a change can depend on the existence of a node that is built in a prior change whose constraint was violated", () => {
				const tree = makeTreeFromJsonSequence([]);
				const rootSequence = tree.editor.sequenceField(rootField);
				rootSequence.insert(0, chunkFromJsonTrees([{}]));
				const optional = tree.editor.optionalField({
					parent: rootNode,
					field: brand("foo"),
				});
				optional.set(chunkFromJsonTrees(["x"]), true);

				const tree2 = tree.branch();

				// Remove foo
				optional.set(undefined, false);

				tree2.transaction.start();
				tree2.editor.addNodeExistsConstraint({
					parent: rootNode,
					parentField: brand("foo"),
					parentIndex: 0,
				});
				tree2.editor
					.sequenceField({ parent: rootNode, field: brand("bar") })
					.insert(0, chunkFromJsonTrees([{ baz: 42 }]));
				tree2.transaction.commit();
				expectJsonTree([tree2], [{ foo: "x", bar: { baz: 42 } }]);
				// This edit require the node `{ baz: 42 }` to have been built
				tree2.editor
					.optionalField({
						parent: {
							parent: rootNode,
							parentField: brand("bar"),
							parentIndex: 0,
						},
						field: brand("baz"),
					})
					.set(chunkFromJsonTrees([43]), false);

				tree.merge(tree2, false);
				tree2.rebaseOnto(tree);

				expectJsonTree([tree, tree2], [{}]);
			});

			it("transaction dropped when constrained node is inserted under a concurrently removed ancestor", () => {
				const tree = makeTreeFromJsonSequence([{}]);
				const tree2 = tree.branch();

				// Remove node from root sequence
				const tree1RootSequence = tree.editor.sequenceField(rootField);
				tree1RootSequence.remove(0, 1);

				// Constrain on "a" existing and insert "b" if it does
				// This insert should be dropped since "a" is inserted under the root node, which is concurrently removed
				tree2.transaction.start();
				const sequence = tree2.editor.sequenceField({
					parent: rootNode,
					field: brand("foo"),
				});
				sequence.insert(0, chunkFromJsonTrees(["a"]));

				tree2.editor.addNodeExistsConstraint({
					parent: rootNode,
					parentField: brand("foo"),
					parentIndex: 0,
				});
				const rootSequence = tree2.editor.sequenceField(rootField);
				rootSequence.insert(1, chunkFromJsonTrees(["b"]));
				tree2.transaction.commit();

				tree.merge(tree2, false);
				tree2.rebaseOnto(tree);

				expectJsonTree([tree, tree2], []);
			});

			it("not violated by move out under remove", () => {
				const tree = makeTreeFromJsonSequence([{ foo: ["a"] }, {}]);
				const tree2 = tree.branch();

				tree.transaction.start();
				tree.editor.move(
					{ field: brand("foo"), parent: rootNode },
					0,
					1,
					{
						field: brand("foo2"),
						parent: rootNode2,
					},
					0,
				);

				const rootSequence = tree.editor.sequenceField(rootField);
				rootSequence.remove(0, 1);
				tree.transaction.commit();

				tree2.transaction.start();
				tree2.editor.addNodeExistsConstraint({
					parent: rootNode,
					parentField: brand("foo"),
					parentIndex: 0,
				});
				const tree2RootSequence = tree2.editor.sequenceField(rootField);
				tree2RootSequence.insert(2, chunkFromJsonTrees([{}]));
				tree2.transaction.commit();

				tree.merge(tree2, false);
				tree2.rebaseOnto(tree);

				expectJsonTree([tree, tree2], [{ foo2: ["a"] }, {}]);
			});

			it("transaction dropped when constrained node is moved under a concurrently removed ancestor", () => {
				const tree = makeTreeFromJsonSequence([{ foo: ["a"] }, {}]);
				const tree2 = tree.branch();

				// Move "a" from foo to foo2 in the second node in the root sequence and then remove
				// the second node in the root sequence
				tree.transaction.start();
				tree.editor.move(
					{ field: brand("foo"), parent: rootNode },
					0,
					1,
					{
						field: brand("foo2"),
						parent: rootNode2,
					},
					0,
				);

				const rootSequence = tree.editor.sequenceField(rootField);
				rootSequence.remove(1, 1);
				tree.transaction.commit();

				// Put a constraint on "a" existing and insert "b" if it does
				// a's ancestor will be removed so this insert should be dropped
				tree2.transaction.start();
				tree2.editor.addNodeExistsConstraint({
					parent: rootNode,
					parentField: brand("foo"),
					parentIndex: 0,
				});
				const tree2RootSequence = tree2.editor.sequenceField(rootField);
				tree2RootSequence.insert(2, chunkFromJsonTrees(["b"]));
				tree2.transaction.commit();

				tree.merge(tree2, false);
				tree2.rebaseOnto(tree);

				expectJsonTree([tree, tree2], [{}]);
			});
		});

		describe("Inverse preconditions", () => {
			it("inverse constraint not violated by interim change", () => {
				const tree = makeTreeFromJson({ foo: "A" });
				const stack = createTestUndoRedoStacks(tree.events);

				// Make transaction on a branch that does the following:
				// 1. Changes value of "foo" to "B".
				// 2. Adds inverse constraint on existence of node "B" on field "foo".
				tree.transaction.start();
				tree.editor
					.valueField({ parent: rootNode, field: brand("foo") })
					.set(chunkFromJsonTrees(["B"]));
				tree.editor.addNodeExistsConstraintOnRevert({
					parent: rootNode,
					parentField: brand("foo"),
					parentIndex: 0,
				});
				tree.transaction.commit();
				expectJsonTree(tree, [{ foo: "B" }]);

				const changedFooAtoB = stack.undoStack[0] ?? assert.fail("Missing undo");

				// This change should not violate the constraint in the inverse because it is changing
				// a different node on filed "bar".
				tree.editor
					.optionalField({ parent: rootNode, field: brand("bar") })
					.set(chunkFromJsonTrees(["C"]), true);

				// This revert should apply since its constraint has not been violated
				changedFooAtoB.revert();
				expectJsonTree(tree, [{ foo: "A", bar: "C" }]);

				stack.unsubscribe();
			});

			it("inverse constraint violated by a change between the original and the revert", () => {
				const tree = makeTreeFromJson({ foo: "A" });
				const stack = createTestUndoRedoStacks(tree.events);

				// Make transaction on a branch that does the following:
				// 1. Changes value of "foo" to "B".
				// 2. Adds inverse constraint on existence of node "B" on field "foo".
				tree.transaction.start();
				tree.editor
					.valueField({ parent: rootNode, field: brand("foo") })
					.set(chunkFromJsonTrees(["B"]));
				tree.editor.addNodeExistsConstraintOnRevert({
					parent: rootNode,
					parentField: brand("foo"),
					parentIndex: 0,
				});
				tree.transaction.commit();
				expectJsonTree(tree, [{ foo: "B" }]);

				const changedFooAtoB = stack.undoStack[0] ?? assert.fail("Missing undo");

				// This change should violate the inverse constraint because it changes the
				// node "B" to "C" on field "foo".
				tree.editor
					.valueField({ parent: rootNode, field: brand("foo") })
					.set(chunkFromJsonTrees(["C"]));

				// This revert should do nothing since its constraint has been violated.
				changedFooAtoB.revert();
				expectJsonTree(tree, [{ foo: "C" }]);

				stack.unsubscribe();
			});

			it("inverse constraint violated while rebasing the original change", () => {
				const tree = makeTreeFromJson({ foo: "A", bar: "old" });
				const branch = tree.branch();

				// Make transaction on a branch that does the following:
				// 1. Changes value of "bar" to "new".
				// 2. Adds inverse constraint on existence of node "A" on field "foo".
				branch.transaction.start();
				branch.editor
					.valueField({ parent: rootNode, field: brand("bar") })
					.set(chunkFromJsonTrees(["new"]));
				branch.editor.addNodeExistsConstraintOnRevert({
					parent: rootNode,
					parentField: brand("foo"),
					parentIndex: 0,
				});
				branch.transaction.commit();
				expectJsonTree(branch, [{ foo: "A", bar: "new" }]);

				// This change replaces the node "A" on field "foo" to "C" which would violate
				// the undo constraint on the branch transaction when the branch is rebased into tree.
				tree.editor
					.valueField({ parent: rootNode, field: brand("foo") })
					.set(chunkFromJsonTrees(["C"]));
				branch.rebaseOnto(tree);

				const stack = createTestUndoRedoStacks(tree.events);
				// This is done after the rebase so that the rebased transaction is at the tip of the branch
				// and doesn't go through any more rebases. This validates the scenario where an inverse is
				// directly applied without any rebases.
				tree.merge(branch);
				const changedBarOldToNew = stack.undoStack[0] ?? assert.fail("Missing undo");

				expectJsonTree(tree, [{ foo: "C", bar: "new" }]);

				// The inverse constraint will be violated and so the revert will not be applied, leaving the value
				// of "bar" at "new"
				changedBarOldToNew.revert();
				expectJsonTree(tree, [{ foo: "C", bar: "new" }]);

				stack.unsubscribe();
			});
		});

		it("Rebase over conflicted change", () => {
			const tree1 = makeTreeFromJsonSequence(["A", "B"]);
			const tree2 = tree1.branch();

			// Remove A
			remove(tree1, 0, 1);

			// This transaction will be conflicted after rebasing since the previous edit deletes the constrained node.
			tree2.transaction.start();
			tree2.editor.addNodeExistsConstraint(rootNode);

			// Remove B
			remove(tree2, 1, 1);
			tree2.transaction.commit();

			const tree3 = tree1.branch();

			// This edit will be rebased over the conflicted transaction.
			insert(tree3, 1, "C");

			tree1.merge(tree2, false);
			tree1.merge(tree3, false);

			tree2.rebaseOnto(tree1);
			tree3.rebaseOnto(tree1);

			const expected = ["B", "C"];
			expectJsonTree([tree1, tree2, tree3], expected);
		});
	});

	it.skip("edit removed content", () => {
		const tree = makeTreeFromJson({ foo: "A" });
		const cursor = tree.forest.allocateCursor();
		moveToDetachedField(tree.forest, cursor);
		cursor.enterNode(0);
		const anchor = cursor.buildAnchor();
		cursor.free();

		// Fork the tree so we can undo the removal of the root without undoing later changes
		// Note: if forking of the undo/redo stack is supported, this test can be simplified
		// slightly by deleting the root node before forking.
		const restoreRoot = tree.branch();
		const { undoStack, unsubscribe } = createTestUndoRedoStacks(restoreRoot.events);
		restoreRoot.editor.sequenceField(rootField).remove(0, 1);
		tree.merge(restoreRoot, false);
		expectJsonTree([tree, restoreRoot], []);

		undoStack.pop()?.revert();
		expectJsonTree(restoreRoot, [{ foo: "A" }]);

		// Get access to the removed node
		const parent = tree.locate(anchor) ?? assert.fail();
		// Make some nested change to it (remove A)
		tree.editor.sequenceField({ parent, field: brand("foo") }).remove(0, 1);

		// Restore the root node so we can see the effect of the edit
		tree.merge(restoreRoot, false);
		expectJsonTree(tree, [{}]);

		// TODO: this doesn't work because the removal of A was described as occurring under the detached field where
		// the root resided while removed. The rebaser is unable to associate that with the ChangeAtomId of the root.
		// That removal of A is therefore carried out under that detached field even though the root is restored.
		restoreRoot.rebaseOnto(tree);
		expectJsonTree(restoreRoot, [{}]);
		unsubscribe();
	});

	describe("Anchors", () => {
		it("anchors to content created on a branch survive rebasing of the branch", () => {
			const tree = makeTreeFromJson({});
			const branch = tree.branch();

			branch.editor
				.sequenceField({ parent: rootNode, field: brand("seq") })
				.insert(0, chunkFromJsonTrees([1]));
			branch.editor
				.optionalField({ parent: rootNode, field: brand("opt") })
				.set(chunkFromJsonTrees([2]), true);

			let cursor = branch.forest.allocateCursor();
			branch.forest.moveCursorToPath(
				{ parent: rootNode, parentField: brand("seq"), parentIndex: 0 },
				cursor,
			);
			const anchor1 = cursor.buildAnchor();
			branch.forest.moveCursorToPath(
				{ parent: rootNode, parentField: brand("opt"), parentIndex: 0 },
				cursor,
			);
			const anchor2 = cursor.buildAnchor();
			cursor.free();

			tree.editor
				.sequenceField({ parent: rootNode, field: brand("foo") })
				.insert(0, chunkFromJsonTrees([3]));

			tree.merge(branch, false);
			branch.rebaseOnto(tree);
			expectJsonTree([tree, branch], [{ seq: 1, opt: 2, foo: 3 }]);

			cursor = branch.forest.allocateCursor();
			assert.equal(
				branch.forest.tryMoveCursorToNode(anchor1, cursor),
				TreeNavigationResult.Ok,
			);
			assert.equal(cursor.value, 1);
			assert.equal(
				branch.forest.tryMoveCursorToNode(anchor2, cursor),
				TreeNavigationResult.Ok,
			);
			assert.equal(cursor.value, 2);
			cursor.free();
		});
	});

	describe("Can abort transactions", () => {
		/**
<<<<<<< HEAD
		 * Takes a path to an field containing a single array node, and returns a path to the array node's field.
=======
		 * Takes a path to a field containing a single array node and returns a path to the array node's field.
>>>>>>> 21c6d23a
		 */
		function getInnerSequenceFieldPath(outer: NormalizedFieldUpPath): NormalizedFieldUpPath {
			return {
				parent: {
					parent: outer.parent ?? assert.fail("Missing array node"),
					parentField: outer.field,
					parentIndex: 0,
				},
				field: brand(""),
			};
		}
		const initialState = { foo: [0, 1, 2] };
		function abortTransaction(branch: ITreeCheckout): void {
			branch.transaction.start();
			const rootSequence = branch.editor.sequenceField(rootField);

			const foo0 = branch.editor.sequenceField(
				getInnerSequenceFieldPath({ parent: rootNode, field: brand("foo") }),
			);
			const foo1 = branch.editor.sequenceField(
				getInnerSequenceFieldPath({ parent: rootNode2, field: brand("foo") }),
			);

			const Number: TreeNodeSchemaIdentifier = brand(numberSchema.identifier);

			foo0.remove(1, 1);
			foo0.insert(1, chunkFromJsonableTrees([{ type: Number, value: 41 }]));
			foo0.remove(2, 1);
			foo0.insert(1, chunkFromJsonableTrees([{ type: Number, value: 42 }]));
			foo0.remove(0, 1);
			rootSequence.insert(
				0,
				chunkFromJsonableTrees([{ type: brand(JsonAsTree.JsonObject.identifier) }]),
			);
			foo1.remove(0, 1);
			foo1.insert(0, chunkFromJsonableTrees([{ type: Number, value: 123 }]));
			foo1.insert(
				0,
				chunkFromJsonableTrees([{ type: brand(JsonAsTree.JsonObject.identifier) }]),
			);
			foo1.remove(1, 1);
			foo1.insert(1, chunkFromJsonableTrees([{ type: Number, value: 82 }]));

			// Aborting the transaction should restore the forest
			branch.transaction.abort();

			expectJsonTree(branch, [initialState]);
			expectNoRemovedRoots(branch);
		}

		it("on the main branch", () => {
			const tree = makeTreeFromJsonSequence([initialState]);
			abortTransaction(tree);
		});

		it("on a child branch", () => {
			const tree = makeTreeFromJsonSequence([initialState]);
			const child = tree.branch();
			abortTransaction(child);
		});
	});

	it("invert a composite change that include a mix of nested changes in a field that requires an amend pass", () => {
		const tree = makeTreeFromJsonSequence([{}]);

		tree.transaction.start();
		tree.transaction.start();
		tree.editor
			.optionalField({ parent: rootNode, field: brand("foo") })
			.set(chunkFromJsonTrees(["A"]), true);
		moveWithin(tree.editor, rootField, 0, 1, 0);
		tree.editor.sequenceField(rootField).insert(0, chunkFromJsonTrees([{}]));
		tree.editor
			.optionalField({ parent: rootNode, field: brand("bar") })
			.set(chunkFromJsonTrees(["B"]), true);
		tree.transaction.commit();
		tree.transaction.abort();

		expectJsonTree(tree, [{}]);
	});
});<|MERGE_RESOLUTION|>--- conflicted
+++ resolved
@@ -668,10 +668,6 @@
 
 		it("can rebase node deletion over cross-field move of descendant", () => {
 			const tree1 = makeTreeFromJsonSequence([{ foo: ["A"] }]);
-<<<<<<< HEAD
-
-=======
->>>>>>> 21c6d23a
 			const tree2 = tree1.branch();
 
 			const fooList: NormalizedUpPath = {
@@ -3230,11 +3226,7 @@
 
 	describe("Can abort transactions", () => {
 		/**
-<<<<<<< HEAD
-		 * Takes a path to an field containing a single array node, and returns a path to the array node's field.
-=======
 		 * Takes a path to a field containing a single array node and returns a path to the array node's field.
->>>>>>> 21c6d23a
 		 */
 		function getInnerSequenceFieldPath(outer: NormalizedFieldUpPath): NormalizedFieldUpPath {
 			return {
