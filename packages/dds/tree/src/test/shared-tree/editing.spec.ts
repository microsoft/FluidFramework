--- conflicted
+++ resolved
@@ -5,13 +5,8 @@
 import { strict as assert } from "assert";
 import { singleTextCursor } from "../../feature-libraries";
 import { jsonString } from "../../domains";
-<<<<<<< HEAD
-import { rootFieldKeySymbol } from "../../tree";
 import { brand, JsonCompatible } from "../../util";
-=======
 import { rootFieldKeySymbol } from "../../core";
-import { JsonCompatible } from "../../util";
->>>>>>> 55dcb0ef
 import { Sequencer, TestTree, TestTreeEdit } from "./testTree";
 
 describe("Editing", () => {
