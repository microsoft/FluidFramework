/*!
 * Copyright (c) Microsoft Corporation and contributors. All rights reserved.
 * Licensed under the MIT License.
 */

import { strict as assert } from "assert";

import { unreachableCase } from "@fluidframework/core-utils/internal";

import {
	AnchorNode,
	DetachedPlaceUpPath,
	DetachedRangeUpPath,
	EmptyKey,
	FieldUpPath,
	PathVisitor,
	PlaceUpPath,
	ProtoNodes,
	RangeUpPath,
	TreeNavigationResult,
	UpPath,
	moveToDetachedField,
	rootFieldKey,
} from "../../core/index.js";
import { jsonObject, leaf, singleJsonCursor } from "../../domains/index.js";
import { cursorForJsonableTreeNode } from "../../feature-libraries/index.js";
import { ITreeCheckout } from "../../shared-tree/index.js";
import { JsonCompatible, brand, makeArray } from "../../util/index.js";
import {
	createTestUndoRedoStacks,
	expectJsonTree,
	insert,
	makeTreeFromJson,
	remove,
} from "../utils.js";

const rootField: FieldUpPath = {
	parent: undefined,
	field: rootFieldKey,
};

const rootNode: UpPath = {
	parent: undefined,
	parentField: rootFieldKey,
	parentIndex: 0,
};

describe("Editing", () => {
	describe("Sequence Field", () => {
		it.skip("concurrent inserts", () => {
			const tree1 = makeTreeFromJson([]);
			insert(tree1, 0, "y");
			const tree2 = tree1.fork();

			insert(tree1, 0, "x");
			insert(tree2, 1, "a", "c");
			insert(tree2, 2, "b");
			tree2.rebaseOnto(tree1);
			tree1.merge(tree2);

			const expected = ["x", "y", "a", "b", "c"];
			expectJsonTree([tree1, tree2], expected);
		});

		it("can rebase remove over move", () => {
			const tree1 = makeTreeFromJson([]);
			const tree2 = tree1.fork();
			insert(tree1, 0, "a", "b");
			tree2.rebaseOnto(tree1);

			// Move b before a
			tree1.editor.move(rootField, 1, 1, rootField, 0);

			// Remove b
			remove(tree2, 1, 1);

			tree2.rebaseOnto(tree1);
			tree1.merge(tree2);

			const expected = ["a"];
			expectJsonTree([tree1, tree2], expected);
		});

		it("can rebase remove over cross-field move", () => {
			const tree1 = makeTreeFromJson([
				{
					foo: ["a", "b", "c"],
					bar: ["d", "e"],
				},
			]);

			const tree2 = tree1.fork();

			const fooArrayPath: UpPath = {
				parent: rootNode,
				parentField: brand("foo"),
				parentIndex: 0,
			};

			const barArrayPath: UpPath = {
				parent: rootNode,
				parentField: brand("bar"),
				parentIndex: 0,
			};

			// Move bc between d and e.
			tree1.editor.move(
				{ parent: fooArrayPath, field: brand("") },
				1,
				2,
				{ parent: barArrayPath, field: brand("") },
				1,
			);

			// Remove c
			const field = tree2.editor.sequenceField({ parent: fooArrayPath, field: brand("") });
			field.remove(2, 1);

			tree2.rebaseOnto(tree1);
			tree1.merge(tree2);

			const expectedState = {
				foo: ["a"],
				bar: ["d", "b", "e"],
			};

			expectJsonTree([tree1, tree2], [expectedState]);
		});

		it("can rebase cross-field move over remove", () => {
			const tree1 = makeTreeFromJson([
				{
					foo: ["a", "b", "c"],
					bar: ["d", "e"],
				},
			]);

			const tree2 = tree1.fork();

			const fooArrayPath: UpPath = {
				parent: rootNode,
				parentField: brand("foo"),
				parentIndex: 0,
			};

			const barArrayPath: UpPath = {
				parent: rootNode,
				parentField: brand("bar"),
				parentIndex: 0,
			};

			// Remove c
			const field = tree1.editor.sequenceField({ parent: fooArrayPath, field: brand("") });
			field.remove(2, 1);

			// Move bc between d and e.
			tree2.editor.move(
				{ parent: fooArrayPath, field: brand("") },
				1,
				2,
				{ parent: barArrayPath, field: brand("") },
				1,
			);

			tree2.rebaseOnto(tree1);
			tree1.merge(tree2);

			const expectedState = [
				{
					foo: ["a"],
					bar: ["d", "b", "c", "e"],
				},
			];

			expectJsonTree([tree1, tree2], expectedState);
		});

		it.skip("can order concurrent inserts within concurrently removed content", () => {
			const tree = makeTreeFromJson(["A", "B", "C", "D"]);
			const delAB = tree.fork();
			const delCD = tree.fork();
			const addX = tree.fork();
			const addY = tree.fork();

			// Make deletions in two steps to ensure that gap tracking handles comparing insertion places that
			// were affected by different removes.
			remove(delAB, 0, 2);
			remove(delCD, 2, 2);
			insert(addX, 1, "x");
			insert(addY, 3, "y");

			tree.merge(delAB, false);
			tree.merge(delCD, false);
			tree.merge(addX, false);
			tree.merge(addY, false);

			delAB.rebaseOnto(tree);
			delCD.rebaseOnto(tree);
			addX.rebaseOnto(tree);
			addY.rebaseOnto(tree);

			expectJsonTree([tree, delAB, delCD, addX, addY], ["x", "y"]);
		});

		it("can rebase a change under a node whose insertion is also rebased", () => {
			const tree1 = makeTreeFromJson(["B"]);
			const tree2 = tree1.fork();
			const tree3 = tree1.fork();

			insert(tree2, 1, "C");
			tree3.editor
				.sequenceField(rootField)
				.insert(0, cursorForJsonableTreeNode({ type: jsonObject.name }));

			const aEditor = tree3.editor.sequenceField({ parent: rootNode, field: brand("foo") });
			aEditor.insert(0, cursorForJsonableTreeNode({ type: leaf.string.name, value: "a" }));

			tree1.merge(tree2, false);
			tree1.merge(tree3, false);

			tree2.rebaseOnto(tree1);
			tree3.rebaseOnto(tree1);

			expectJsonTree([tree1, tree2, tree3], [{ foo: "a" }, "B", "C"]);
		});

		it("can handle competing removes", () => {
			for (const index of [0, 1, 2, 3]) {
				const startingState = ["A", "B", "C", "D"];
				const tree = makeTreeFromJson(startingState);
				const tree1 = tree.fork();
				const tree2 = tree.fork();
				const tree3 = tree.fork();

				remove(tree1, index, 1);
				remove(tree2, index, 1);
				remove(tree3, index, 1);

				tree.merge(tree1, false);
				tree.merge(tree2, false);
				tree.merge(tree3, false);

				tree1.rebaseOnto(tree);
				tree2.rebaseOnto(tree);
				tree3.rebaseOnto(tree);

				const expected = [...startingState];
				expected.splice(index, 1);
				expectJsonTree([tree, tree1, tree2, tree3], expected, true);
			}
		});

		it.skip("can rebase local dependent inserts", () => {
			const tree1 = makeTreeFromJson(["y"]);
			const tree2 = tree1.fork();

			insert(tree1, 0, "x");

			insert(tree2, 1, "a", "c");
			insert(tree2, 2, "b");

			expectJsonTree(tree2, ["y", "a", "b", "c"]);

			// Get an anchor to node b
			const cursor = tree2.forest.allocateCursor();
			moveToDetachedField(tree2.forest, cursor);
			cursor.enterNode(2);
			assert.equal(cursor.value, "b");
			const anchor = cursor.buildAnchor();
			cursor.free();

			tree1.merge(tree2, false);
			tree2.rebaseOnto(tree1);

			expectJsonTree([tree1, tree2], ["x", "y", "a", "b", "c"]);

			// eslint-disable-next-line @typescript-eslint/no-non-null-assertion
			const { parent, parentField, parentIndex } = tree2.locate(anchor)!;
			const expectedPath: UpPath = {
				parent: undefined,
				parentField: rootFieldKey,
				parentIndex: 3,
			};
			assert.deepEqual({ parent, parentField, parentIndex }, expectedPath);
		});

		it("can rebase a local remove", () => {
			const addW = makeTreeFromJson(["x", "y"]);
			const delY = addW.fork();

			remove(delY, 1, 1);
			insert(addW, 0, "w");

			addW.merge(delY, false);
			delY.rebaseOnto(addW);

			expectJsonTree([addW, delY], ["w", "x"]);
		});

		it("can edit a concurrently removed tree", () => {
			const fooList: UpPath = { parent: rootNode, parentField: brand("foo"), parentIndex: 0 };
			const tree1 = makeTreeFromJson({ foo: ["A", "B", "C"] });
			const tree2 = tree1.fork();

			const { undoStack } = createTestUndoRedoStacks(tree1.events);
			remove(tree1, 0, 1);
			const removal = undoStack.pop();

			const listEditor = tree2.editor.sequenceField({ parent: fooList, field: brand("") });
			listEditor.move(2, 1, 1);
			listEditor.insert(3, cursorForJsonableTreeNode({ type: leaf.string.name, value: "D" }));
			listEditor.remove(0, 1);
			expectJsonTree(tree2, [{ foo: ["C", "B", "D"] }]);

			tree1.merge(tree2, false);
			tree2.rebaseOnto(tree1);

			expectJsonTree([tree1, tree2], []);

			removal?.revert();

			tree1.merge(tree2, false);
			tree2.rebaseOnto(tree1);

			expectJsonTree([tree1, tree2], [{ foo: ["C", "B", "D"] }]);
		});

		it("inserts that concurrently target the same insertion point do not interleave their contents", () => {
			const tree = makeTreeFromJson([]);
			const abc = tree.fork();
			const rst = tree.fork();
			const xyz = tree.fork();

			insert(abc, 0, "a", "b", "c");
			insert(rst, 0, "r", "s", "t");
			insert(xyz, 0, "x", "y", "z");

			tree.merge(xyz, false);
			tree.merge(rst, false);
			tree.merge(abc, false);

			xyz.rebaseOnto(tree);
			rst.rebaseOnto(tree);
			abc.rebaseOnto(tree);

			expectJsonTree([tree, abc, rst, xyz], ["a", "b", "c", "r", "s", "t", "x", "y", "z"]);
		});

		it("merge-left tie-breaking does not interleave concurrent left to right inserts", () => {
			const tree = makeTreeFromJson([]);
			const a = tree.fork();
			const r = tree.fork();
			const x = tree.fork();

			insert(a, 0, "a");
			const b = a.fork();
			insert(b, 1, "b");
			const c = b.fork();
			insert(c, 2, "c");

			insert(r, 0, "r");
			const s = r.fork();
			insert(s, 1, "s");
			const t = s.fork();
			insert(s, 2, "t");

			insert(x, 0, "x");
			const y = x.fork();
			insert(y, 1, "y");
			const z = y.fork();
			insert(z, 2, "z");

			tree.merge(x);
			tree.merge(r);
			tree.merge(a);
			tree.merge(s);
			tree.merge(b);
			tree.merge(y);
			tree.merge(c, false);
			tree.merge(z, false);
			tree.merge(t, false);

			c.rebaseOnto(tree);
			t.rebaseOnto(tree);
			z.rebaseOnto(tree);

			expectJsonTree([tree, c, t, z], ["a", "b", "c", "r", "s", "t", "x", "y", "z"]);
		});

		// The current implementation orders the letters from inserted last to inserted first.
		// This is due to the hard-coded merge-left policy.
		// Having merge-right tie-breaking does preserve groupings but in a first-to-last order
		// which is the desired outcome for RTL text.
		// TODO: update and activate this test once merge-right is supported.
		it.skip("merge-right tie-breaking does not interleave concurrent right to left inserts", () => {
			const tree = makeTreeFromJson([]);
			const c = tree.fork();
			const t = tree.fork();
			const z = tree.fork();

			insert(c, 0, "c");
			const b = c.fork();
			insert(b, 0, "b");
			const a = b.fork();
			insert(a, 0, "a");

			insert(t, 0, "t");
			const s = t.fork();
			insert(s, 0, "s");
			const r = s.fork();
			insert(r, 0, "r");

			insert(z, 0, "z");
			const y = z.fork();
			insert(y, 0, "y");
			const x = y.fork();
			insert(x, 0, "x");

			tree.merge(z);
			tree.merge(t);
			tree.merge(c);
			tree.merge(s);
			tree.merge(b);
			tree.merge(y);
			tree.merge(a);
			tree.merge(x);
			tree.merge(r);

			a.rebaseOnto(tree);
			r.rebaseOnto(tree);
			x.rebaseOnto(tree);

			expectJsonTree([tree, a, r, x], ["a", "b", "c", "r", "s", "t", "x", "y", "z"]);
		});

		it("intra-field move", () => {
			const tree1 = makeTreeFromJson(["A", "B"]);

			tree1.editor.sequenceField(rootField).move(0, 1, 2);

			expectJsonTree(tree1, ["B", "A"]);
		});

		it("can rebase insert and remove over insert in the same gap", () => {
			const tree1 = makeTreeFromJson([]);
			const tree2 = tree1.fork();

			insert(tree1, 0, "B");

			insert(tree2, 0, "A");
			remove(tree2, 0, 1);

			tree1.merge(tree2, false);
			tree2.rebaseOnto(tree1);
			expectJsonTree([tree1, tree2], ["B"]);
		});

		it("concurrent insert with nested change", () => {
			const tree1 = makeTreeFromJson([]);
			const tree2 = tree1.fork();

			insert(tree1, 0, "a");
			expectJsonTree(tree1, ["a"]);

			tree2.editor
				.sequenceField(rootField)
				.insert(0, cursorForJsonableTreeNode({ type: jsonObject.name }));
			tree2.editor
				.sequenceField({ parent: rootNode, field: brand("foo") })
				.insert(0, cursorForJsonableTreeNode({ type: jsonObject.name }));
			expectJsonTree(tree2, [{ foo: {} }]);

			tree2.rebaseOnto(tree1);
			tree1.merge(tree2);

			expectJsonTree([tree1, tree2], [{ foo: {} }, "a"]);
		});

		it("can rebase intra-field move over insert", () => {
			const tree1 = makeTreeFromJson(["A", "B"]);
			const tree2 = tree1.fork();

			insert(tree1, 2, "C");

			tree2.editor.sequenceField(rootField).move(0, 1, 2);

			tree1.merge(tree2, false);
			tree2.rebaseOnto(tree1);
			expectJsonTree(tree1, ["B", "A", "C"]);
			expectJsonTree(tree2, ["B", "A", "C"]);
		});

		it("can concurrently edit and move a subtree", () => {
			const tree1 = makeTreeFromJson(["A", { foo: "B" }]);
			const tree2 = tree1.fork();

			const parent = { parent: undefined, parentField: rootFieldKey, parentIndex: 1 };
			const editor = tree1.editor.valueField({ parent, field: brand("foo") });
			editor.set(cursorForJsonableTreeNode({ type: leaf.string.name, value: "C" }));

			// Move B before A.
			tree2.editor.move(rootField, 1, 1, rootField, 0);

			tree1.merge(tree2, false);
			tree2.rebaseOnto(tree1);

			const expectedState: JsonCompatible = [{ foo: "C" }, "A"];
			expectJsonTree(tree1, expectedState);
			expectJsonTree(tree2, expectedState);
		});

		it("can concurrently edit and move a subtree (Move first)", () => {
			const tree1 = makeTreeFromJson(["A", { foo: "B" }]);
			const tree2 = tree1.fork();

			// Move B before A.
			tree1.editor.move(rootField, 1, 1, rootField, 0);

			const editor = tree2.editor.valueField({
				parent: {
					parent: undefined,
					parentField: rootFieldKey,
					parentIndex: 1,
				},
				field: brand("foo"),
			});
			editor.set(cursorForJsonableTreeNode({ type: leaf.string.name, value: "C" }));

			tree1.merge(tree2, false);
			tree2.rebaseOnto(tree1);

			const expectedState: JsonCompatible = [{ foo: "C" }, "A"];
			expectJsonTree(tree1, expectedState);
			expectJsonTree(tree2, expectedState);
		});

		it("can concurrently edit and move a subtree (Move first) in a list under a node", () => {
			const tree1 = makeTreeFromJson([{ seq: [{ foo: "A" }, "B"] }]);
			const tree2 = tree1.fork();

			const seqList: UpPath = { parent: rootNode, parentField: brand("seq"), parentIndex: 0 };
			const seqField: FieldUpPath = { parent: seqList, field: brand("") };
			const fooField: FieldUpPath = {
				parent: { parent: seqList, parentField: brand(""), parentIndex: 0 },
				field: brand("foo"),
			};
			tree1.editor.move(seqField, 0, 1, seqField, 1);

			tree2.editor.valueField(fooField).set(singleJsonCursor("a"));

			tree2.rebaseOnto(tree1);
			tree1.merge(tree2, false);

			const expectedState: JsonCompatible = [{ seq: [{ foo: "a" }, "B"] }];
			expectJsonTree(tree1, expectedState);
			expectJsonTree(tree2, expectedState);
		});

		it("can rebase cross-field move over edit of moved node", () => {
			const tree1 = makeTreeFromJson({
				foo: [{ baz: "A" }],
				bar: ["B"],
			});
			const tree2 = tree1.fork();

			const fooList: UpPath = { parent: rootNode, parentField: brand("foo"), parentIndex: 0 };
			const barList: UpPath = { parent: rootNode, parentField: brand("bar"), parentIndex: 0 };

			// Change value of A to C
			const editor = tree1.editor.valueField({
				parent: { parent: fooList, parentField: brand(""), parentIndex: 0 },
				field: brand("baz"),
			});
			editor.set(cursorForJsonableTreeNode({ type: leaf.string.name, value: "C" }));

			// Move A after B.
			tree2.editor.move(
				{ parent: fooList, field: brand("") },
				0,
				1,
				{ parent: barList, field: brand("") },
				1,
			);

			const expectedState: JsonCompatible = [
				{
					foo: [],
					bar: ["B", { baz: "C" }],
				},
			];

			tree1.merge(tree2, false);
			tree2.rebaseOnto(tree1);

			expectJsonTree([tree1, tree2], expectedState);
		});

		it("can rebase node deletion over cross-field move of descendant", () => {
			const tree1 = makeTreeFromJson({
				foo: ["A"],
			});
			const tree2 = tree1.fork();

			const fooList: UpPath = { parent: rootNode, parentField: brand("foo"), parentIndex: 0 };

			// Move A out of foo.
			tree1.editor.move({ parent: fooList, field: brand("") }, 0, 1, rootField, 0);

			// Remove root.
			tree2.editor.sequenceField(rootField).remove(0, 1);

			const expectedState: JsonCompatible = ["A"];

			tree1.merge(tree2, false);
			tree2.rebaseOnto(tree1);

			expectJsonTree([tree1, tree2], expectedState);
		});

		it("can rebase edit over cross-field move of changed node", () => {
			const tree1 = makeTreeFromJson({
				foo: [{ baz: "A" }],
				bar: ["B"],
			});
			const tree2 = tree1.fork();

			const fooList: UpPath = { parent: rootNode, parentField: brand("foo"), parentIndex: 0 };
			const barList: UpPath = { parent: rootNode, parentField: brand("bar"), parentIndex: 0 };

			// Move A after B.
			tree1.editor.move(
				{ parent: fooList, field: brand("") },
				0,
				1,
				{ parent: barList, field: brand("") },
				1,
			);

			// Remove A
			const editor = tree2.editor.sequenceField({
				parent: { parent: fooList, parentField: brand(""), parentIndex: 0 },
				field: brand("baz"),
			});
			editor.remove(0, 1);

			const expectedState: JsonCompatible = [
				{
					foo: [],
					bar: ["B", {}],
				},
			];

			tree1.merge(tree2, false);
			tree2.rebaseOnto(tree1);
			expectJsonTree([tree1, tree2], expectedState);
		});

		it("move under move-out", () => {
			const tree1 = makeTreeFromJson([{ foo: ["a", "b"] }, "x"]);

			tree1.transaction.start();

			const listNode: UpPath = {
				parent: rootNode,
				parentField: brand("foo"),
				parentIndex: 0,
			};
			const fooField = tree1.editor.sequenceField({ parent: listNode, field: brand("") });
			fooField.move(0, 1, 2);

			const rootSequence = tree1.editor.sequenceField(rootField);
			rootSequence.move(0, 1, 2);

			tree1.transaction.commit();

			expectJsonTree(tree1, ["x", { foo: ["b", "a"] }]);
		});

		it("move, remove, restore", () => {
			const tree1 = makeTreeFromJson(["a", "b"]);
			const tree2 = tree1.fork();

			const cursor = tree1.forest.allocateCursor();
			moveToDetachedField(tree1.forest, cursor);
			cursor.enterNode(1);
			const anchorB = cursor.buildAnchor();
			cursor.free();

			const { undoStack } = createTestUndoRedoStacks(tree2.events);

			tree2.editor.sequenceField(rootField).move(1, 1, 0);
			tree2.editor.sequenceField(rootField).remove(0, 1);

			// eslint-disable-next-line @typescript-eslint/no-non-null-assertion
			undoStack.pop()!.revert();

			// This merge causes the move, remove, and restore to be composed and applied in one changeset on tree1
			tree1.merge(tree2, false);
			tree2.rebaseOnto(tree1);

			expectJsonTree([tree1, tree2], ["b", "a"]);

			const nodeBPath = tree1.locate(anchorB) ?? assert.fail();
			const actual = {
				parent: nodeBPath.parent,
				parentField: nodeBPath.parentField,
				parentIndex: nodeBPath.parentIndex,
			};
			const expected = { parent: undefined, parentField: rootFieldKey, parentIndex: 0 };
			assert.deepEqual(actual, expected);
		});

		it.skip("move adjacent nodes to separate destinations", () => {
			const tree = makeTreeFromJson(["A", "B", "C", "D"]);
			const tree2 = tree.fork();

			tree2.transaction.start();

			const sequence = tree2.editor.sequenceField(rootField);
			sequence.move(1, 1, 0);
			sequence.move(2, 1, 4);
			tree2.transaction.commit();
			tree.merge(tree2);
			expectJsonTree([tree, tree2], ["B", "A", "D", "C"]);
		});

		it("move separate nodes to adjacent destinations", () => {
			const tree = makeTreeFromJson(["A", "B", "C", "D"]);
			const tree2 = tree.fork();

			tree2.transaction.start();

			const sequence = tree2.editor.sequenceField(rootField);
			sequence.move(0, 1, 2);
			sequence.move(3, 1, 2);
			tree2.transaction.commit();
			tree.merge(tree2);
			expectJsonTree([tree, tree2], ["B", "A", "D", "C"]);
		});

		it("ancestor of move destination removed", () => {
			const tree = makeTreeFromJson([{ foo: ["a"] }, {}]);
			const tree2 = tree.fork();

			const first: UpPath = {
				parent: undefined,
				parentIndex: 0,
				parentField: rootFieldKey,
			};

			const second: UpPath = {
				parent: undefined,
				parentIndex: 1,
				parentField: rootFieldKey,
			};

			const { undoStack } = createTestUndoRedoStacks(tree.events);

			const sequence = tree.editor.sequenceField(rootField);
			// Remove destination's ancestor concurrently
			sequence.remove(1, 1);

			const deletion = undoStack.pop();

			tree2.editor.move(
				{ parent: first, field: brand("foo") },
				0,
				1,
				{ parent: second, field: brand("bar") },
				0,
			);

			tree.merge(tree2, false);
			tree2.rebaseOnto(tree);

			expectJsonTree([tree, tree2], [{}]);

			deletion?.revert();
			tree2.rebaseOnto(tree);

			expectJsonTree([tree, tree2], [{}, { bar: ["a"] }]);
		});

		it("ancestor of move source removed", () => {
			const tree = makeTreeFromJson([{ foo: ["a"] }, {}]);
			const tree2 = tree.fork();

			const first: UpPath = {
				parent: undefined,
				parentIndex: 0,
				parentField: rootFieldKey,
			};

			const second: UpPath = {
				parent: undefined,
				parentIndex: 1,
				parentField: rootFieldKey,
			};

			const { undoStack } = createTestUndoRedoStacks(tree.events);

			const sequence = tree.editor.sequenceField(rootField);
			// Remove source's ancestor concurrently
			sequence.remove(0, 1);

			const deletion = undoStack.pop();

			tree2.editor.move(
				{ parent: first, field: brand("foo") },
				0,
				1,
				{ parent: second, field: brand("bar") },
				0,
			);

			tree.merge(tree2, false);
			tree2.rebaseOnto(tree);

			expectJsonTree([tree, tree2], [{ bar: ["a"] }]);

			deletion?.revert();
			tree2.rebaseOnto(tree);

			expectJsonTree([tree, tree2], [{}, { bar: ["a"] }]);
		});

		it("ancestor of move source removed then revived", () => {
			const tree = makeTreeFromJson([{ foo: ["a"] }, {}]);
			const tree2 = tree.fork();
			const { undoStack, unsubscribe } = createTestUndoRedoStacks(tree.events);

			const first: UpPath = {
				parent: undefined,
				parentIndex: 0,
				parentField: rootFieldKey,
			};

			const second: UpPath = {
				parent: undefined,
				parentIndex: 1,
				parentField: rootFieldKey,
			};

			const sequence = tree.editor.sequenceField(rootField);

			// Remove source's ancestor concurrently
			sequence.remove(0, 1);
			// Revive the ancestor
			undoStack.pop()?.revert();

			tree2.editor.move(
				{ parent: first, field: brand("foo") },
				0,
				1,
				{ parent: second, field: brand("bar") },
				0,
			);

			tree.merge(tree2, false);
			tree2.rebaseOnto(tree);

			expectJsonTree([tree, tree2], [{}, { bar: ["a"] }]);
			unsubscribe();
		});

		it("node being concurrently moved and removed with source ancestor revived", () => {
			const tree = makeTreeFromJson([{ foo: ["a"] }, {}]);
			const tree2 = tree.fork();
			const { undoStack, unsubscribe } = createTestUndoRedoStacks(tree.events);

			const first: UpPath = {
				parent: undefined,
				parentIndex: 0,
				parentField: rootFieldKey,
			};

			const second: UpPath = {
				parent: undefined,
				parentIndex: 1,
				parentField: rootFieldKey,
			};

			// Remove source's ancestor concurrently
			tree.editor.sequenceField(rootField).remove(0, 1);
			expectJsonTree(tree, [{}]);
			// Revive source's ancestor
			undoStack.pop()?.revert();
			expectJsonTree(tree, [{ foo: ["a"] }, {}]);
			// Remove ["a"]
			tree.editor.sequenceField({ parent: first, field: brand("foo") }).remove(0, 1);
			expectJsonTree(tree, [{}, {}]);

			tree2.editor.move(
				{ parent: first, field: brand("foo") },
				0,
				1,
				{ parent: second, field: brand("bar") },
				0,
			);

			tree.merge(tree2, false);
			tree2.rebaseOnto(tree);

			expectJsonTree([tree, tree2], [{}, { bar: ["a"] }]);
			unsubscribe();
		});

		it("remove, undo, childchange rebased over childchange", () => {
			const tree = makeTreeFromJson([{ foo: ["b"] }]);
			const tree2 = tree.fork();
			const { undoStack, unsubscribe } = createTestUndoRedoStacks(tree2.events);

			const first: UpPath = {
				parent: undefined,
				parentIndex: 0,
				parentField: rootFieldKey,
			};

			const sequenceUpPath: UpPath = {
				parent: first,
				parentIndex: 0,
				parentField: brand("foo"),
			};

			const sequence = tree2.editor.sequenceField(rootField);

			sequence.remove(0, 1);
			undoStack.pop()?.revert();
			tree2.editor
				.sequenceField({ parent: sequenceUpPath, field: EmptyKey })
				.insert(1, cursorForJsonableTreeNode({ type: leaf.string.name, value: "c" }));

			tree.editor
				.sequenceField({ parent: sequenceUpPath, field: EmptyKey })
				.insert(0, cursorForJsonableTreeNode({ type: leaf.string.name, value: "a" }));

			tree2.rebaseOnto(tree);

			expectJsonTree([tree2], [{ foo: ["a", "b", "c"] }]);
			unsubscribe();
		});

		it("childchange rebase over remove, undo, childchange", () => {
			const tree = makeTreeFromJson([{ foo: ["b"] }]);
			const tree2 = tree.fork();
			const { undoStack, redoStack, unsubscribe } = createTestUndoRedoStacks(tree.events);

			const first: UpPath = {
				parent: undefined,
				parentIndex: 0,
				parentField: rootFieldKey,
			};

			const sequenceUpPath: UpPath = {
				parent: first,
				parentIndex: 0,
				parentField: brand("foo"),
			};

			const sequence = tree.editor.sequenceField(rootField);

			sequence.remove(0, 1);
			undoStack.pop()?.revert();
			redoStack.pop()?.revert();
			undoStack.pop()?.revert();
			tree.editor
				.sequenceField({ parent: sequenceUpPath, field: EmptyKey })
				.insert(1, cursorForJsonableTreeNode({ type: leaf.string.name, value: "c" }));

			tree2.editor
				.sequenceField({ parent: sequenceUpPath, field: EmptyKey })
				.insert(0, cursorForJsonableTreeNode({ type: leaf.string.name, value: "a" }));

			tree2.rebaseOnto(tree);

			expectJsonTree([tree2], [{ foo: ["a", "b", "c"] }]);
			unsubscribe();
		});

		it("node being concurrently moved and revived with source ancestor removed", () => {
			const tree = makeTreeFromJson([{ foo: ["a"] }, {}]);
			const tree2 = tree.fork();
			const { undoStack, unsubscribe } = createTestUndoRedoStacks(tree.events);

			const first: UpPath = {
				parent: undefined,
				parentIndex: 0,
				parentField: rootFieldKey,
			};

			const second: UpPath = {
				parent: undefined,
				parentIndex: 1,
				parentField: rootFieldKey,
			};

			// Remove ["a"]
			tree.editor.sequenceField({ parent: first, field: brand("foo") }).remove(0, 1);
			expectJsonTree(tree, [{}, {}]);
			// Revive ["a"]
			undoStack.pop()?.revert();
			expectJsonTree(tree, [{ foo: ["a"] }, {}]);
			// Remove source's ancestor concurrently
			tree.editor.sequenceField(rootField).remove(0, 1);
			expectJsonTree(tree, [{}]);

			tree2.editor.move(
				{ parent: first, field: brand("foo") },
				0,
				1,
				{ parent: second, field: brand("bar") },
				0,
			);

			tree.merge(tree2, false);
			tree2.rebaseOnto(tree);

			expectJsonTree([tree, tree2], [{ bar: ["a"] }]);
			unsubscribe();
		});

		it("remove ancestor of return source", () => {
			const tree = makeTreeFromJson([{ foo: ["a"] }, {}]);
			const first: UpPath = {
				parent: undefined,
				parentIndex: 0,
				parentField: rootFieldKey,
			};

			const second: UpPath = {
				parent: undefined,
				parentIndex: 1,
				parentField: rootFieldKey,
			};

			// Move to bar: [{}, { bar: ["a"] }}]
			tree.editor.move(
				{ parent: first, field: brand("foo") },
				0,
				1,
				{ parent: second, field: brand("bar") },
				0,
			);

			const tree2 = tree.fork();

			const undoTree1 = createTestUndoRedoStacks(tree.events);
			const undoTree2 = createTestUndoRedoStacks(tree2.events);

			const sequence = tree.editor.sequenceField(rootField);

			// Remove ancestor of "a"
			sequence.remove(1, 1);
			// Undo move to bar
			undoTree2.undoStack.pop()?.revert();

			tree.merge(tree2, false);
			tree2.rebaseOnto(tree);

			expectJsonTree([tree, tree2], [{}]);

			// Undo deletion of ancestor of "a"
			undoTree1.undoStack.pop()?.revert();
			tree2.rebaseOnto(tree);

			expectJsonTree([tree, tree2], [{}, { bar: ["a"] }]);

			undoTree1.unsubscribe();
			undoTree2.unsubscribe();
		});

		it("remove ancestor of return destination", () => {
			const tree = makeTreeFromJson([{ foo: ["a"] }, {}]);
			const first: UpPath = {
				parent: undefined,
				parentIndex: 0,
				parentField: rootFieldKey,
			};

			const second: UpPath = {
				parent: undefined,
				parentIndex: 1,
				parentField: rootFieldKey,
			};

			const { undoStack, unsubscribe } = createTestUndoRedoStacks(tree.events);
			// Move to bar: [{}, { bar: ["a"] }}]
			tree.editor.move(
				{ parent: first, field: brand("foo") },
				0,
				1,
				{ parent: second, field: brand("bar") },
				0,
			);

			const tree2 = tree.fork();

			const sequence = tree.editor.sequenceField(rootField);

			// Remove destination ancestor
			sequence.remove(0, 1);
			// Undo move to bar
			undoStack[0].revert();

			tree.merge(tree2, false);
			tree2.rebaseOnto(tree);

			expectJsonTree([tree, tree2], [{}]);
			unsubscribe();
		});

		it("can move nodes from field, and back to the source field", () => {
			const tree = makeTreeFromJson({
				foo: ["A", "B", "C", "D"],
				bar: ["E"],
			});

			const fooList: UpPath = { parent: rootNode, parentField: brand("foo"), parentIndex: 0 };
			const barList: UpPath = { parent: rootNode, parentField: brand("bar"), parentIndex: 0 };

			tree.transaction.start();
			// Move nodes from foo into bar.
			tree.editor.move(
				{ parent: fooList, field: brand("") },
				0,
				3,
				{ parent: barList, field: brand("") },
				0,
			);
			// Move the same nodes from bar back to foo.
			tree.editor.move(
				{ parent: barList, field: brand("") },
				0,
				3,
				{ parent: fooList, field: brand("") },
				0,
			);
			tree.transaction.commit();

			const expectedState: JsonCompatible = [
				{
					foo: ["A", "B", "C", "D"],
					bar: ["E"],
				},
			];

			expectJsonTree(tree, expectedState);
		});

		it("can handle concurrent moves of the same node", () => {
			const tree1 = makeTreeFromJson([{ foo: [], bar: [] }, "A"]);
			const tree2 = tree1.fork();

			const fooList: UpPath = { parent: rootNode, parentField: brand("foo"), parentIndex: 0 };
			const barList: UpPath = { parent: rootNode, parentField: brand("bar"), parentIndex: 0 };

			tree1.editor.move(rootField, 1, 1, { parent: fooList, field: brand("") }, 0);
			expectJsonTree(tree1, [{ foo: ["A"], bar: [] }]);
			tree2.editor.move(rootField, 1, 1, { parent: barList, field: brand("") }, 0);
			expectJsonTree(tree2, [{ foo: [], bar: ["A"] }]);

			tree1.merge(tree2, false);
			tree2.rebaseOnto(tree1);

			expectJsonTree([tree1, tree2], [{ foo: [], bar: ["A"] }]);
		});

		it("can move different nodes with 3 different fields", () => {
			const tree = makeTreeFromJson({
				foo: ["A", "B", "C", "D"],
				bar: ["E", "F", "G", "H"],
				baz: ["I", "J", "K", "L"],
			});

			const fooList: UpPath = { parent: rootNode, parentField: brand("foo"), parentIndex: 0 };
			const barList: UpPath = { parent: rootNode, parentField: brand("bar"), parentIndex: 0 };
			const bazList: UpPath = { parent: rootNode, parentField: brand("baz"), parentIndex: 0 };

			tree.transaction.start();
			// Move nodes from foo into bar.
			tree.editor.move(
				{ parent: fooList, field: brand("") },
				0,
				2,
				{ parent: barList, field: brand("") },
				0,
			);
			// Move different nodes from bar into baz.
			tree.editor.move(
				{ parent: barList, field: brand("") },
				2,
				2,
				{ parent: bazList, field: brand("") },
				0,
			);
			// Move different nodes from baz into foo.
			tree.editor.move(
				{ parent: bazList, field: brand("") },
				2,
				2,
				{ parent: fooList, field: brand("") },
				0,
			);
			tree.transaction.commit();

			const expectedState: JsonCompatible = [
				{
					foo: ["I", "J", "C", "D"],
					bar: ["A", "B", "G", "H"],
					baz: ["E", "F", "K", "L"],
				},
			];

			expectJsonTree(tree, expectedState);
		});

		it("can move inserted nodes to a different field", () => {
			const tree = makeTreeFromJson({
				foo: ["D"],
				bar: ["E"],
			});

			const fooList: UpPath = { parent: rootNode, parentField: brand("foo"), parentIndex: 0 };
			const barList: UpPath = { parent: rootNode, parentField: brand("bar"), parentIndex: 0 };

			tree.transaction.start();
			// inserts nodes to move
			const field = tree.editor.sequenceField({ parent: fooList, field: brand("") });
			field.insert(0, cursorForJsonableTreeNode({ type: leaf.string.name, value: "C" }));
			field.insert(0, cursorForJsonableTreeNode({ type: leaf.string.name, value: "B" }));
			field.insert(0, cursorForJsonableTreeNode({ type: leaf.string.name, value: "A" }));
			// Move nodes from foo into bar.
			tree.editor.move(
				{ parent: fooList, field: brand("") },
				0,
				3,
				{ parent: barList, field: brand("") },
				0,
			);
			tree.transaction.commit();

			const expectedState: JsonCompatible = [
				{
					foo: ["D"],
					bar: ["A", "B", "C", "E"],
				},
			];

			expectJsonTree(tree, expectedState);
		});

		it("can move nodes to another field and remove them", () => {
			const tree = makeTreeFromJson({
				foo: ["A", "B", "C", "D"],
				bar: ["E"],
			});

			const fooList: UpPath = { parent: rootNode, parentField: brand("foo"), parentIndex: 0 };
			const barList: UpPath = { parent: rootNode, parentField: brand("bar"), parentIndex: 0 };

			tree.transaction.start();
			// Move nodes from foo into bar.
			tree.editor.move(
				{ parent: fooList, field: brand("") },
				0,
				3,
				{ parent: barList, field: brand("") },
				0,
			);
			// Removes moved nodes
			const field = tree.editor.sequenceField({ parent: barList, field: brand("") });
			field.remove(0, 3);
			tree.transaction.commit();

			const expectedState: JsonCompatible = [
				{
					foo: ["D"],
					bar: ["E"],
				},
			];

			expectJsonTree(tree, expectedState);
		});

		it("can move nodes to another field and remove a subset of them", () => {
			const tree = makeTreeFromJson({
				foo: ["A", "B", "C", "D", "E"],
				bar: ["F"],
			});

			const fooList: UpPath = { parent: rootNode, parentField: brand("foo"), parentIndex: 0 };
			const barList: UpPath = { parent: rootNode, parentField: brand("bar"), parentIndex: 0 };

			tree.transaction.start();
			// Move nodes from foo into bar.
			tree.editor.move(
				{ parent: fooList, field: brand("") },
				0,
				4,
				{ parent: barList, field: brand("") },
				0,
			);
			// Removes subset of moved nodes
			const field = tree.editor.sequenceField({ parent: barList, field: brand("") });
			field.remove(1, 2);
			tree.transaction.commit();

			const expectedState: JsonCompatible = [
				{
					foo: ["E"],
					bar: ["A", "D", "F"],
				},
			];

			expectJsonTree(tree, expectedState);
		});

		it("can move nodes to one field, and move remaining nodes to another field", () => {
			const tree = makeTreeFromJson({
				foo: ["A", "B", "C", "D"],
				bar: ["E"],
				baz: ["F"],
			});

			const fooList: UpPath = { parent: rootNode, parentField: brand("foo"), parentIndex: 0 };
			const barList: UpPath = { parent: rootNode, parentField: brand("bar"), parentIndex: 0 };
			const bazList: UpPath = { parent: rootNode, parentField: brand("baz"), parentIndex: 0 };

			tree.transaction.start();
			// Move nodes from foo into bar.
			tree.editor.move(
				{ parent: fooList, field: brand("") },
				0,
				2,
				{ parent: barList, field: brand("") },
				0,
			);

			// Move nodes from foo into baz.
			tree.editor.move(
				{ parent: fooList, field: brand("") },
				0,
				2,
				{ parent: bazList, field: brand("") },
				0,
			);
			tree.transaction.commit();

			const expectedState: JsonCompatible = [
				{
					foo: [],
					bar: ["A", "B", "E"],
					baz: ["C", "D", "F"],
				},
			];

			expectJsonTree(tree, expectedState);
		});

		it("can move nodes to one field, and move its child node to another field", () => {
			const tree = makeTreeFromJson({
				foo: ["A", { foo: "B" }],
				bar: ["C"],
				baz: ["D"],
			});

			const fooList: UpPath = { parent: rootNode, parentField: brand("foo"), parentIndex: 0 };
			const barList: UpPath = { parent: rootNode, parentField: brand("bar"), parentIndex: 0 };
			const barListChild: UpPath = {
				parent: barList,
				parentField: brand(""),
				parentIndex: 0,
			};
			const bazList: UpPath = { parent: rootNode, parentField: brand("baz"), parentIndex: 0 };

			tree.transaction.start();
			// Move node from foo into bar.
			tree.editor.move(
				{ parent: fooList, field: brand("") },
				1,
				1,
				{ parent: barList, field: brand("") },
				0,
			);
			// Move child node from bar into baz.
			tree.editor.move(
				{ parent: barListChild, field: brand("foo") },
				0,
				1,
				{ parent: bazList, field: brand("") },
				0,
			);
			tree.transaction.commit();

			const expectedState: JsonCompatible = [
				{
					foo: ["A"],
					bar: [{}, "C"],
					baz: ["B", "D"],
				},
			];

			expectJsonTree(tree, expectedState);
		});

		it("can move child node to one field, and move its parent node to another field", () => {
			const tree = makeTreeFromJson({
				foo: ["A", { foo: "B" }],
				bar: ["C"],
				baz: ["D"],
			});

			const fooList: UpPath = { parent: rootNode, parentField: brand("foo"), parentIndex: 0 };
			const fooListChild: UpPath = {
				parent: fooList,
				parentField: brand(""),
				parentIndex: 1,
			};
			const barList: UpPath = { parent: rootNode, parentField: brand("bar"), parentIndex: 0 };
			const bazList: UpPath = { parent: rootNode, parentField: brand("baz"), parentIndex: 0 };

			tree.transaction.start();
			// Move child node from foo into baz.
			tree.editor.move(
				{ parent: fooListChild, field: brand("foo") },
				0,
				1,
				{ parent: bazList, field: brand("") },
				0,
			);
			// Move node from foo into bar.
			tree.editor.move(
				{ parent: fooList, field: brand("") },
				1,
				1,
				{ parent: barList, field: brand("") },
				0,
			);
			tree.transaction.commit();

			const expectedState: JsonCompatible = [
				{
					foo: ["A"],
					bar: [{}, "C"],
					baz: ["B", "D"],
				},
			];

			expectJsonTree(tree, expectedState);
		});

		it("can move a node out from under its parent, and remove that parent from its containing sequence field", () => {
			const tree = makeTreeFromJson({ src: ["A"], dst: ["B"] });
			const srcList: UpPath = { parent: rootNode, parentField: brand("src"), parentIndex: 0 };
			const dstList: UpPath = { parent: rootNode, parentField: brand("dst"), parentIndex: 0 };

			tree.transaction.start();
			// Move node from foo into rootField.
			tree.editor.move(
				{ parent: srcList, field: brand("") },
				0,
				1,
				{ parent: dstList, field: brand("") },
				0,
			);
			// Removes parent node
			const field = tree.editor.sequenceField({
				parent: rootNode,
				field: brand("src"),
			});
			field.remove(0, 1);
			tree.transaction.commit();

			const expectedState: JsonCompatible = [{ dst: ["A", "B"] }];
			expectJsonTree(tree, expectedState);
		});

		it("can move a node out from under its parent, and remove that parent from its containing optional field", () => {
			const tree = makeTreeFromJson({ src: ["A"], dst: ["B"] });
			const srcList: UpPath = { parent: rootNode, parentField: brand("src"), parentIndex: 0 };
			const dstList: UpPath = { parent: rootNode, parentField: brand("dst"), parentIndex: 0 };

			tree.transaction.start();
			// Move node from foo into rootField.
			tree.editor.move(
				{ parent: srcList, field: brand("") },
				0,
				1,
				{ parent: dstList, field: brand("") },
				0,
			);
			// Removes parent node
			const field = tree.editor.optionalField({
				parent: rootNode,
				field: brand("src"),
			});
			field.set(undefined, false);
			tree.transaction.commit();

			const expectedState: JsonCompatible = [{ dst: ["A", "B"] }];
			expectJsonTree(tree, expectedState);
		});

		it("can move a node out from under its parent, and remove that parent from its containing value field", () => {
			const tree = makeTreeFromJson({ src: ["A"], dst: ["B"] });
			const srcList: UpPath = { parent: rootNode, parentField: brand("src"), parentIndex: 0 };
			const dstList: UpPath = { parent: rootNode, parentField: brand("dst"), parentIndex: 0 };

			tree.transaction.start();
			// Move node from foo into rootField.
			tree.editor.move(
				{ parent: srcList, field: brand("") },
				0,
				1,
				{ parent: dstList, field: brand("") },
				0,
			);
			// Removes parent node
			const field = tree.editor.valueField({
				parent: rootNode,
				field: brand("src"),
			});
			field.set(cursorForJsonableTreeNode({ type: jsonObject.name }));
			tree.transaction.commit();

			const expectedState: JsonCompatible = [{ src: {}, dst: ["A", "B"] }];
			expectJsonTree(tree, expectedState);
		});

		it("can move a node out from a field and into a field under a sibling", () => {
			const rootNode2: UpPath = {
				parent: undefined,
				parentField: rootFieldKey,
				parentIndex: 1,
			};
			const tree = makeTreeFromJson(["A", {}]);
			tree.editor.move(rootField, 0, 1, { parent: rootNode2, field: brand("foo") }, 0);
			const expectedState: JsonCompatible = [{ foo: "A" }];
			expectJsonTree(tree, expectedState);
		});

		it("can rebase a move over the deletion of the source parent", () => {
			const tree = makeTreeFromJson({ src: ["A", "B"], dst: ["C", "D"] });
			const childBranch = tree.fork();

			const srcList: UpPath = { parent: rootNode, parentField: brand("src"), parentIndex: 0 };
			const dstList: UpPath = { parent: rootNode, parentField: brand("dst"), parentIndex: 0 };

			// In the child branch, move a node from src to dst.
			childBranch.editor.move(
				{ parent: srcList, field: brand("") },
				0,
				1,
				{ parent: dstList, field: brand("") },
				0,
			);

			// Removes parent node of the src field
			tree.editor
				.optionalField({ parent: rootNode, field: brand("src") })
				.set(undefined, false);

			// Edits to removed subtrees are applied
			const expectedState: JsonCompatible = [{ dst: ["A", "C", "D"] }];

			childBranch.rebaseOnto(tree);
			expectJsonTree(childBranch, expectedState);

			tree.merge(childBranch);
			expectJsonTree(tree, expectedState);
		});

		it("can rebase a move over the deletion of the destination parent", () => {
			const tree = makeTreeFromJson({ src: ["A", "B"], dst: ["C", "D"] });
			const childBranch = tree.fork();

			const srcList: UpPath = { parent: rootNode, parentField: brand("src"), parentIndex: 0 };
			const dstList: UpPath = { parent: rootNode, parentField: brand("dst"), parentIndex: 0 };

			// In the child branch, move a node from src to dst.
			childBranch.editor.move(
				{ parent: srcList, field: brand("") },
				0,
				1,
				{ parent: dstList, field: brand("") },
				0,
			);

			// Removes parent node of the dst field
			tree.editor
				.optionalField({ parent: rootNode, field: brand("dst") })
				.set(undefined, false);

			// Edits to removed subtrees are applied
			const expectedState: JsonCompatible = [{ src: ["B"] }];

			childBranch.rebaseOnto(tree);
			expectJsonTree(childBranch, expectedState);

			tree.merge(childBranch);
			expectJsonTree(tree, expectedState);
		});

		it("can rebase a move over the deletion of the source and destination parents", () => {
			const tree = makeTreeFromJson({ src: ["A", "B"], dst: ["C", "D"] });
			const childBranch = tree.fork();

			const srcList: UpPath = { parent: rootNode, parentField: brand("src"), parentIndex: 0 };
			const dstList: UpPath = { parent: rootNode, parentField: brand("dst"), parentIndex: 0 };

			// In the child branch, move a node from src to dst.
			childBranch.editor.move(
				{ parent: srcList, field: brand("") },
				0,
				1,
				{ parent: dstList, field: brand("") },
				0,
			);

			tree.transaction.start();
			// Removes parent node of the src field
			tree.editor
				.optionalField({ parent: rootNode, field: brand("src") })
				.set(undefined, false);
			// Removes parent node of the dst field
			tree.editor
				.optionalField({ parent: rootNode, field: brand("dst") })
				.set(undefined, false);
			tree.transaction.commit();

			// Edits to removed subtrees are currently ignored
			const expectedState: JsonCompatible = [{}];

			childBranch.rebaseOnto(tree);
			expectJsonTree(childBranch, expectedState);

			tree.merge(childBranch);
			expectJsonTree(tree, expectedState);
		});

		it("rebase changes to field untouched by base", () => {
			const tree = makeTreeFromJson({ foo: [{ bar: "A" }, { baz: "B" }] });
			const tree1 = tree.fork();
			const tree2 = tree.fork();

			const fooList: UpPath = {
				parent: rootNode,
				parentField: brand("foo"),
				parentIndex: 0,
			};
			const foo1: UpPath = {
				parent: fooList,
				parentField: brand(""),
				parentIndex: 0,
			};
			const nodeB: UpPath = {
				parent: fooList,
				parentField: brand(""),
				parentIndex: 1,
			};

			tree1.editor
				.valueField({ parent: nodeB, field: brand("baz") })
				.set(cursorForJsonableTreeNode({ type: leaf.string.name, value: "b" }));
			tree2.editor.sequenceField({ parent: foo1, field: brand("bar") }).remove(0, 1);

			tree.merge(tree1, false);
			tree.merge(tree2, false);
			tree1.rebaseOnto(tree);
			tree2.rebaseOnto(tree);

			expectJsonTree([tree, tree1, tree2], [{ foo: [{}, { baz: "b" }] }]);
		});

		// Skipped because we don't currently support undoing edits from a parent branch
		it.skip("undo restores a removed node even when that node was never present on the branch", () => {
			const tree = makeTreeFromJson([]);
			const tree2 = tree.fork();

			tree.editor.sequenceField(rootField).insert(0, singleJsonCursor("43"));
			tree.editor.sequenceField(rootField).remove(0, 1);

			const tree3 = tree.fork();
			const { undoStack, unsubscribe } = createTestUndoRedoStacks(tree3.events);
			undoStack.pop()?.revert(); // Restores "43"

			tree.merge(tree3, false);
			tree3.rebaseOnto(tree);

			expectJsonTree([tree, tree3], ["43"]);

			// This rebase should introduce/restore 43 even though tree2 never saw 43 before
			tree2.rebaseOnto(tree);

			expectJsonTree([tree2], ["43"]);
			unsubscribe();
		});

		it("can be registered a path visitor that can read new content being inserted into the tree when afterAttach is invoked", () => {
			const tree = makeTreeFromJson({ foo: [{ bar: "A" }, { baz: "B" }] });
			const cursor = tree.forest.allocateCursor();
			moveToDetachedField(tree.forest, cursor);
			cursor.enterNode(0);
			const anchor = cursor.buildAnchor();
			const node = tree.locate(anchor) ?? assert.fail();
			cursor.free();

			let valueAfterInsert: string | undefined;
			const pathVisitor: PathVisitor = {
				onRemove(path: UpPath, count: number): void {},
				onInsert(path: UpPath, content: ProtoNodes): void {},
				afterCreate(content: DetachedRangeUpPath): void {},
				beforeReplace(
					newContent: DetachedRangeUpPath,
					oldContent: RangeUpPath,
					oldContentDestination: DetachedPlaceUpPath,
				): void {},

				afterReplace(
					newContentSource: DetachedPlaceUpPath,
					newContent: RangeUpPath,
					oldContent: DetachedRangeUpPath,
				): void {},
				beforeDestroy(content: DetachedRangeUpPath): void {},
				beforeAttach(source: DetachedRangeUpPath, destination: PlaceUpPath): void {},
				afterAttach(source: DetachedPlaceUpPath, destination: RangeUpPath): void {
					const cursor2 = tree.forest.allocateCursor();
					moveToDetachedField(tree.forest, cursor2);
					cursor2.enterNode(0);
					cursor2.enterField(brand("foo"));
					cursor2.enterNode(1);
					valueAfterInsert = cursor2.value as string;
					cursor2.free();
				},
				beforeDetach(source: RangeUpPath, destination: DetachedPlaceUpPath): void {},
				afterDetach(source: PlaceUpPath, destination: DetachedRangeUpPath): void {},
			};
			const unsubscribePathVisitor = node.on(
				"subtreeChanging",
				(n: AnchorNode) => pathVisitor,
			);
			const field = tree.editor.sequenceField({
				parent: rootNode,
				field: brand("foo"),
			});
			field.insert(1, cursorForJsonableTreeNode({ type: leaf.string.name, value: "C" }));
			assert.equal(valueAfterInsert, "C");
			unsubscribePathVisitor();
		});

		it("throws when moved under child node", () => {
			const tree = makeTreeFromJson({ foo: { bar: "A" } });
			const fooPath: UpPath = {
				parent: rootNode,
				parentField: brand("foo"),
				parentIndex: 0,
			};
			assert.throws(() =>
				tree.editor.move(
					{ parent: rootNode, field: brand("foo") },
					0,
					1,
					{ parent: fooPath, field: brand("bar") },
					0,
				),
			);
		});

		it("concurrent cycle creating move", () => {
			const tree = makeTreeFromJson([["foo"], ["bar"]]);
			const tree2 = tree.fork();

			const fooList: UpPath = {
				parent: undefined,
				parentField: rootFieldKey,
				parentIndex: 0,
			};
			const barList: UpPath = {
				parent: undefined,
				parentField: rootFieldKey,
				parentIndex: 1,
			};

			const fooSequence: FieldUpPath = { field: brand(""), parent: fooList };
			const barSequence: FieldUpPath = { field: brand(""), parent: barList };

			tree.editor.move(rootField, 0, 1, barSequence, 0);
			expectJsonTree(tree, [[["foo"], "bar"]]);
			tree2.editor.move(rootField, 1, 1, fooSequence, 0);
			expectJsonTree(tree2, [[["bar"], "foo"]]);

			tree.merge(tree2, false);
			tree2.rebaseOnto(tree);
			expectJsonTree([tree, tree2], []);
		});

		it.skip("rebase insert within revive", () => {
			const tree = makeTreeFromJson(["y"]);
			const tree1 = tree.fork();

			const { undoStack } = createTestUndoRedoStacks(tree1.events);
			insert(tree1, 1, "a", "c");
			remove(tree1, 1, 2); // Remove ac

			const tree2 = tree1.fork();

			undoStack.pop()?.revert(); // Restores ac
			insert(tree1, 2, "b");
			expectJsonTree(tree1, ["y", "a", "b", "c"]);

			insert(tree2, 0, "x");
			tree1.rebaseOnto(tree2);
			tree2.merge(tree1);

			const expected = ["x", "y", "a", "b", "c"];
			expectJsonTree([tree1, tree2], expected);
		});

<<<<<<< HEAD
		describe.skip("Exhaustive removal tests", () => {
=======
		it("repro scenario that requires correct rebase metadata", () => {
			const startState = [{ seq: ["A"] }, { seq: [] }, { seq: ["B"] }];
			const tree = makeTreeFromJson(startState);

			const [root0Array, root1Array, root2Array]: FieldUpPath[] = makeArray(3, (i) => ({
				parent: {
					parent: {
						parent: undefined,
						parentField: rootFieldKey,
						parentIndex: i,
					},
					parentField: brand("seq"),
					parentIndex: 0,
				},
				field: brand(""),
			}));

			const treeA = tree.fork();
			const treeC = tree.fork();
			const treeD = tree.fork();

			treeD.editor.move(root0Array, 0, 1, root1Array, 0);
			tree.merge(treeD, false);
			treeA.editor.sequenceField(root2Array).move(0, 1, 0);
			tree.merge(treeA, false);
			treeC.editor.sequenceField(root0Array).move(0, 1, 1);
			tree.merge(treeC, false);
			treeC.editor.sequenceField(rootField).move(1, 1, 1);
			tree.merge(treeC, false);

			treeC.rebaseOnto(treeD);
			treeC.rebaseOnto(treeA);
			expectJsonTree([tree, treeC], startState);
		});

		describe("Exhaustive removal tests", () => {
>>>>>>> 6cbe9370
			// Toggle the constant below to run each scenario as a separate test.
			// This is useful to debug a specific scenario but makes CI and the test browser slower.
			// Note that if the numbers of nodes and peers are too high (more than 3 nodes and 3 peers),
			// then the number of scenarios overwhelms the test browser.
			// Should be committed with the constant set to false.
			const individualTests = false;
			const nbNodes = 3;
			const nbPeers = 2;
			const testRemoveRevive = true;
			const testMoveReturn = true;
			assert(testRemoveRevive || testMoveReturn, "No scenarios to run");

			const [outerFixture, innerFixture] = individualTests
				? [describe, it]
				: [it, (title: string, fn: () => void) => fn()];

			enum StepType {
				Remove,
				Undo,
			}
			interface RemoveStep {
				readonly type: StepType.Remove;
				/**
				 * The index of the removed node.
				 * Note that this index does not account for the removal of earlier nodes.
				 */
				readonly index: number;
				/**
				 * The index of the peer that removes the node.
				 */
				readonly peer: number;
			}

			interface UndoStep {
				readonly type: StepType.Undo;
				/**
				 * The index of the peer that performs the undo.
				 */
				readonly peer: number;
			}

			type ScenarioStep = RemoveStep | UndoStep;

			/**
			 * Generates all permutations for `nbNodes` and `nbPeers` such that:
			 * - Each node is removed exactly once.
			 * - Each removal is undone by the peer that removed it.
			 * The order of removals and undos is unique when considering which peer does what.
			 * This does mean that this function produces symmetrical scenarios such as:
			 * - D(i:0 p:0) D(i:1 p:1) U(1) U(0)
			 * - D(i:0 p:1) D(i:1 p:0) U(0) U(1)
			 * This is taken advantage of to test different network conditions (see {@link runScenario}).
			 */
			function buildScenarios(): Generator<readonly ScenarioStep[]> {
				interface ScenarioBuilderState {
					/**
					 * Whether the `i`th node has been removed.
					 * The index does not account for the removal of earlier nodes.
					 */
					removed: boolean[];
					/**
					 * The number of operations that the `i`th peer has yet to undo.
					 */
					peerUndoStack: number[];
				}

				const buildState: ScenarioBuilderState = {
					removed: makeArray(nbNodes, () => false),
					peerUndoStack: makeArray(nbPeers, () => 0),
				};

				/**
				 * Generates all permutations with prefix `scenario`
				 */
				function* buildScenariosWithPrefix(
					scenario: ScenarioStep[] = [],
				): Generator<readonly ScenarioStep[]> {
					let done = true;
					for (let p = 0; p < nbPeers; p++) {
						for (let i = 0; i < nbNodes; i++) {
							if (!buildState.removed[i]) {
								buildState.removed[i] = true;
								buildState.peerUndoStack[p] += 1;
								yield* buildScenariosWithPrefix([
									...scenario,
									{ type: StepType.Remove, index: i, peer: p },
								]);
								buildState.peerUndoStack[p] -= 1;
								buildState.removed[i] = false;
								done = false;
							}
						}
						if (buildState.peerUndoStack[p] > 0) {
							buildState.peerUndoStack[p] -= 1;
							yield* buildScenariosWithPrefix([
								...scenario,
								{ type: StepType.Undo, peer: p },
							]);
							buildState.peerUndoStack[p] += 1;
							done = false;
						}
					}
					if (done) {
						yield scenario;
					}
				}
				return buildScenariosWithPrefix();
			}

			const delAction = (peer: ITreeCheckout, idx: number) => remove(peer, idx, 1);
			const srcField: FieldUpPath = rootField;
			const dstField: FieldUpPath = { parent: undefined, field: brand("dst") };
			const moveAction = (peer: ITreeCheckout, idx: number) =>
				peer.editor.move(srcField, idx, 1, dstField, 0);

			/**
			 * Runs the given `scenario` using either remove or move operations.
			 * Verifies that the final state is the same as the initial state.
			 * Simulates different peers learning of the same edit at different times.
			 * For example, given the following two (otherwise symmetrical) scenarios:
			 * 1) D(i:0 p:0) D(i:1 p:1) U(1) U(0)
			 * 2) D(i:0 p:1) D(i:1 p:0) U(0) U(1)
			 * In scenario 1, the peer that removes N1 learns of the deletion of N0 beforehand.
			 * In scenario 2, the peer that removes N1 learns of the deletion of N0 afterwards.
			 * @param scenario - The scenario to run through.
			 * @param useMove - When `true`, uses move operations. Otherwise, uses remove operations.
			 */
			function runScenario(scenario: readonly ScenarioStep[], useMove: boolean): void {
				const [verb, action] = useMove ? ["M", moveAction] : ["D", delAction];
				const title = scenario
					.map((s) => {
						switch (s.type) {
							case StepType.Remove:
								return `${verb}(i:${s.index} p:${s.peer})`;
							case StepType.Undo:
								return `U(${s.peer})`;
							default:
								unreachableCase(s);
						}
					})
					.join(" ");
				innerFixture(title, () => {
					// Indicator which keeps track of which nodes are present in the root field for a given peer.
					// Represented as an integer (0: removed, 1: present) to facilitate summing.
					// Used to compute the index of the next node to remove.
					const present = makeArray(nbPeers, () => makeArray(nbNodes, () => 1));
					// Same as `present` but for `tree` branch.
					const presentOnTree = makeArray(nbNodes, () => 1);
					// The number of remaining undos available for each peer.
					const undoQueues: number[][] = makeArray(nbPeers, () => []);

					const tree = makeTreeFromJson(startState);
					const peers = makeArray(nbPeers, () => tree.fork());
					const peerUndoStacks = peers.map((peer) =>
						createTestUndoRedoStacks(peer.events),
					);
					for (const step of scenario) {
						const iPeer = step.peer;
						const peer = peers[iPeer];
						let presence: number;
						let affectedNode: number;
						switch (step.type) {
							case StepType.Remove: {
								const idx = present[iPeer]
									.slice(0, step.index)
									.reduce((a, b) => a + b, 0);
								action(peer, idx);
								presence = 0;
								affectedNode = step.index;
								undoQueues[iPeer].push(step.index);
								break;
							}
							case StepType.Undo: {
								peerUndoStacks[iPeer].undoStack.pop()?.revert();
								presence = 1;
								// eslint-disable-next-line @typescript-eslint/no-non-null-assertion
								affectedNode = undoQueues[iPeer].pop()!;
								break;
							}
							default:
								unreachableCase(step);
						}
						tree.merge(peer, false);
						presentOnTree[affectedNode] = presence;
						// We only let peers with a higher index learn of this edit.
						// This breaks the symmetry between scenarios where the permutation of actions is the same
						// except for which peer does which set of actions.
						// It also helps simulate different peers learning of the same edit at different times.
						for (let downhillPeer = iPeer + 1; downhillPeer < nbPeers; downhillPeer++) {
							peers[downhillPeer].rebaseOnto(tree);
							// The peer should now be in the same state as `tree`.
							present[downhillPeer] = [...presentOnTree];
						}
						present[iPeer][affectedNode] = presence;
					}
					peers.forEach((peer) => peer.rebaseOnto(tree));
					expectJsonTree([tree, ...peers], startState);
					peerUndoStacks.forEach(({ unsubscribe }) => unsubscribe());
				});
			}

			const startState = makeArray(nbNodes, (n) => `N${n}`);
			const scenarios = buildScenarios();

			// Increased timeout because the default in CI is 2s but this test fixture naturally takes ~1.9s and was
			// timing out frequently
			outerFixture("All Scenarios", () => {
				for (const scenario of scenarios) {
					if (testRemoveRevive) {
						runScenario(scenario, false);
					}
					if (testMoveReturn) {
						runScenario(scenario, true);
					}
				}
			}).timeout(5000);
		});

		describe("revert semantics", () => {
			const fooField: FieldUpPath = { parent: rootNode, field: brand("foo") };
			const barField: FieldUpPath = { parent: rootNode, field: brand("bar") };
			const bazField: FieldUpPath = { parent: rootNode, field: brand("baz") };

			const revertibleAction = [
				{
					title: "move from foo to bar",
					delegate: (tree: ITreeCheckout) =>
						tree.editor.move(fooField, 0, 1, barField, 0),
					nodeDst: barField,
				},
				{
					title: "remove from foo",
					delegate: (tree: ITreeCheckout) =>
						tree.editor.sequenceField(fooField).remove(0, 1),
					nodeDst: undefined,
				},
			];
			const disruptions = [
				{
					title: "moved to baz",
					delegate: (tree: ITreeCheckout, srcField: FieldUpPath) =>
						tree.editor.move(srcField, 0, 1, bazField, 0),
				},
				{
					title: "removed",
					delegate: (tree: ITreeCheckout, srcField: FieldUpPath) =>
						tree.editor.sequenceField(srcField).remove(0, 1),
				},
			];

			for (const action of revertibleAction) {
				describe(`reverting [${action.title}] returns the content to foo`, () => {
					for (const disruption of disruptions) {
						if (action.nodeDst !== undefined) {
							it(`even if it was ${disruption.title} before the revert`, () => {
								const tree = makeTreeFromJson([{ foo: "X" }]);

								const { undoStack, unsubscribe } = createTestUndoRedoStacks(
									tree.events,
								);
								action.delegate(tree);
								const revertibleMove = undoStack.pop();

								disruption.delegate(tree, action.nodeDst);

								revertibleMove?.revert();
								expectJsonTree(tree, [{ foo: "X" }]);
								unsubscribe();
							});
						}

						it(`even if it was ${disruption.title} concurrently to (and sequenced before) the revert`, () => {
							const tree1 = makeTreeFromJson([{ foo: "X" }]);
							const tree2 = tree1.fork();

							const { undoStack, unsubscribe } = createTestUndoRedoStacks(
								tree1.events,
							);
							action.delegate(tree1);
							const revertibleMove = undoStack.pop();

							disruption.delegate(tree2, fooField);

							tree1.merge(tree2, false);
							tree2.rebaseOnto(tree1);

							revertibleMove?.revert();
							expectJsonTree(tree1, [{ foo: "X" }]);

							tree1.merge(tree2, false);
							tree2.rebaseOnto(tree1);
							expectJsonTree([tree1, tree2], [{ foo: "X" }]);
							unsubscribe();
						});

						it(`even if it was ${disruption.title} concurrently to (and sequenced before) the ${action.title}`, () => {
							const tree1 = makeTreeFromJson([{ foo: "X" }]);
							const tree2 = tree1.fork();

							disruption.delegate(tree1, fooField);

							const { undoStack, unsubscribe } = createTestUndoRedoStacks(
								tree2.events,
							);
							action.delegate(tree2);
							const revertibleMove = undoStack.pop();

							tree1.merge(tree2, false);
							tree2.rebaseOnto(tree1);

							revertibleMove?.revert();
							expectJsonTree(tree2, [{ foo: "X" }]);

							tree1.merge(tree2, false);
							tree2.rebaseOnto(tree1);
							expectJsonTree([tree1, tree2], [{ foo: "X" }]);
							unsubscribe();
						});
					}
				});
			}
		});
	});

	describe("Optional Field", () => {
		describe("can rebase a set over another set", () => {
			it("from a non-empty state", () => {
				const tree1 = makeTreeFromJson([{ foo: "1" }]);
				const tree2 = tree1.fork();
				const tree3 = tree1.fork();

				tree2.editor
					.valueField({ parent: rootNode, field: brand("foo") })
					.set(cursorForJsonableTreeNode({ type: leaf.string.name, value: "2" }));

				tree3.editor
					.valueField({ parent: rootNode, field: brand("foo") })
					.set(cursorForJsonableTreeNode({ type: leaf.string.name, value: "3" }));

				tree1.merge(tree2, false);
				tree1.merge(tree3, false);
				tree2.rebaseOnto(tree1);
				tree3.rebaseOnto(tree2);

				expectJsonTree([tree1, tree2, tree3], [{ foo: "3" }]);
			});

			it("from an empty state", () => {
				const tree1 = makeTreeFromJson([{}]);
				const tree2 = tree1.fork();
				const tree3 = tree1.fork();

				tree2.editor
					.optionalField({ parent: rootNode, field: brand("foo") })
					.set(cursorForJsonableTreeNode({ type: leaf.string.name, value: "2" }), true);

				tree3.editor
					.optionalField({ parent: rootNode, field: brand("foo") })
					.set(cursorForJsonableTreeNode({ type: leaf.string.name, value: "3" }), true);

				tree3.rebaseOnto(tree2);
				tree2.merge(tree3, false);
				tree1.merge(tree3, false);

				expectJsonTree([tree1, tree2, tree3], [{ foo: "3" }]);
			});
		});

		it("can rebase a node replacement and a dependent edit to the new node", () => {
			const tree1 = makeTreeFromJson([]);
			const tree2 = tree1.fork();

			tree1.editor.optionalField(rootField).set(singleJsonCursor("41"), true);

			tree2.editor.optionalField(rootField).set(singleJsonCursor({ foo: "42" }), true);

			expectJsonTree([tree1], ["41"]);
			expectJsonTree([tree2], [{ foo: "42" }]);

			const editor = tree2.editor.valueField({ parent: rootNode, field: brand("foo") });
			editor.set(cursorForJsonableTreeNode({ type: leaf.string.name, value: "43" }));
			expectJsonTree([tree2], [{ foo: "43" }]);

			tree1.merge(tree2, false);
			tree2.rebaseOnto(tree1);

			expectJsonTree([tree1, tree2], [{ foo: "43" }]);
		});

		it("can rebase a node replacement and a dependent edit to the new node incrementally", () => {
			const tree1 = makeTreeFromJson([]);
			const tree2 = tree1.fork();

			tree1.editor.optionalField(rootField).set(singleJsonCursor("41"), true);

			tree2.editor.optionalField(rootField).set(singleJsonCursor({ foo: "42" }), true);

			tree1.merge(tree2, false);

			const editor = tree2.editor.valueField({ parent: rootNode, field: brand("foo") });
			editor.set(cursorForJsonableTreeNode({ type: leaf.string.name, value: "43" }));

			tree1.merge(tree2, false);
			tree2.rebaseOnto(tree1);

			expectJsonTree([tree1, tree2], [{ foo: "43" }]);
		});

		it("can rebase a node edit over an unrelated edit", () => {
			const tree1 = makeTreeFromJson([{ foo: "40", bar: "123" }]);
			const tree2 = tree1.fork();

			tree1.editor
				.optionalField({
					parent: rootNode,
					field: brand("bar"),
				})
				.set(singleJsonCursor("456"), false);

			const editor = tree2.editor.valueField({ parent: rootNode, field: brand("foo") });
			editor.set(cursorForJsonableTreeNode({ type: leaf.string.name, value: "42" }));

			tree1.merge(tree2, false);
			tree2.rebaseOnto(tree1);

			expectJsonTree([tree1, tree2], [{ foo: "42", bar: "456" }]);
		});

		it("can rebase a node edit over the node being replaced and restored", () => {
			const tree1 = makeTreeFromJson([{ foo: "40" }]);
			const tree2 = tree1.fork();
			const { undoStack, unsubscribe } = createTestUndoRedoStacks(tree1.events);

			tree1.editor.optionalField(rootField).set(singleJsonCursor({ foo: "41" }), false);

			undoStack.pop()?.revert();

			const editor = tree2.editor.valueField({ parent: rootNode, field: brand("foo") });
			editor.set(cursorForJsonableTreeNode({ type: leaf.string.name, value: "42" }));

			tree1.merge(tree2, false);
			tree2.rebaseOnto(tree1);

			expectJsonTree([tree1, tree2], [{ foo: "42" }]);
			unsubscribe();
		});

		it("can rebase over successive sets", () => {
			const tree1 = makeTreeFromJson([]);
			const tree2 = tree1.fork();

			tree1.editor.optionalField(rootField).set(singleJsonCursor("1"), true);
			tree2.editor.optionalField(rootField).set(singleJsonCursor("2"), true);

			tree2.rebaseOnto(tree1);
			tree1.editor.optionalField(rootField).set(singleJsonCursor("1 again"), false);

			tree2.rebaseOnto(tree1);
			expectJsonTree(tree2, ["2"]);
		});

		it("can replace and restore a node", () => {
			const tree1 = makeTreeFromJson(["42"]);
			const { undoStack, unsubscribe } = createTestUndoRedoStacks(tree1.events);

			tree1.editor.optionalField(rootField).set(singleJsonCursor("43"), false);

			expectJsonTree(tree1, ["43"]);

			undoStack.pop()?.revert();

			expectJsonTree(tree1, ["42"]);
			unsubscribe();
		});

		it("can rebase populating a new node over an unrelated change", () => {
			const tree1 = makeTreeFromJson({});
			const tree2 = tree1.fork();

			tree1.editor
				.optionalField({ parent: rootNode, field: brand("foo") })
				.set(singleJsonCursor("A"), true);

			tree2.editor
				.optionalField({ parent: rootNode, field: brand("bar") })
				.set(singleJsonCursor("B"), true);

			expectJsonTree(tree1, [{ foo: "A" }]);
			expectJsonTree(tree2, [{ bar: "B" }]);

			tree1.merge(tree2, false);
			tree2.rebaseOnto(tree1);

			expectJsonTree(tree1, [{ foo: "A", bar: "B" }]);
			expectJsonTree(tree2, [{ foo: "A", bar: "B" }]);
		});

		describe("revert semantics", () => {
			const revertibleAction = [
				{
					title: "replace A with B",
					delegate: (tree: ITreeCheckout) =>
						tree.editor.optionalField(rootField).set(singleJsonCursor("B"), false),
					isEmptyAfter: false,
				},
				{
					title: "clear A",
					delegate: (tree: ITreeCheckout) =>
						tree.editor.optionalField(rootField).set(undefined, false),
					isEmptyAfter: true,
				},
			];
			const disruptions = [
				{
					title: "replaced with C",
					delegate: (tree: ITreeCheckout, isEmpty: boolean) =>
						tree.editor.optionalField(rootField).set(singleJsonCursor("C"), isEmpty),
				},
				{
					title: "cleared",
					delegate: (tree: ITreeCheckout, isEmpty: boolean) =>
						tree.editor.optionalField(rootField).set(undefined, isEmpty),
				},
			];

			for (const action of revertibleAction) {
				describe(`reverting [${action.title}] restores A`, () => {
					for (const disruption of disruptions) {
						it(`even if it was ${disruption.title} before the revert`, () => {
							const tree = makeTreeFromJson(["A"]);

							const { undoStack, unsubscribe } = createTestUndoRedoStacks(
								tree.events,
							);
							action.delegate(tree);
							const revertible = undoStack.pop();

							disruption.delegate(tree, action.isEmptyAfter);

							revertible?.revert();
							expectJsonTree(tree, ["A"]);
							unsubscribe();
						});

						it(`even if it was ${disruption.title} concurrently to (and sequenced before) the revert`, () => {
							const tree1 = makeTreeFromJson(["A"]);
							const tree2 = tree1.fork();

							const { undoStack, unsubscribe } = createTestUndoRedoStacks(
								tree1.events,
							);
							action.delegate(tree1);
							const revertible = undoStack.pop();

							disruption.delegate(tree2, false);

							tree1.merge(tree2, false);
							tree2.rebaseOnto(tree1);

							revertible?.revert();
							expectJsonTree(tree1, ["A"]);

							tree1.merge(tree2, false);
							tree2.rebaseOnto(tree1);
							expectJsonTree([tree1, tree2], ["A"]);
							unsubscribe();
						});

						it(`even if it was ${disruption.title} concurrently to (and sequenced before) the ${action.title}`, () => {
							const tree1 = makeTreeFromJson(["A"]);
							const tree2 = tree1.fork();

							disruption.delegate(tree1, false);

							const { undoStack, unsubscribe } = createTestUndoRedoStacks(
								tree2.events,
							);
							action.delegate(tree2);
							const revertible = undoStack.pop();

							tree1.merge(tree2, false);
							tree2.rebaseOnto(tree1);

							revertible?.revert();
							expectJsonTree(tree2, ["A"]);

							tree1.merge(tree2, false);
							tree2.rebaseOnto(tree1);
							expectJsonTree([tree1, tree2], ["A"]);
							unsubscribe();
						});
					}
				});
			}
		});

		it("undo restores the removed node even when that node has been concurrently replaced", () => {
			const tree = makeTreeFromJson(["42"]);
			const tree2 = tree.fork();
			const { undoStack, unsubscribe } = createTestUndoRedoStacks(tree2.events);

			tree.editor.optionalField(rootField).set(singleJsonCursor("43"), false);

			// Replace 42 with undefined
			tree2.editor.optionalField(rootField).set(undefined, false);

			tree.merge(tree2, false);
			tree2.rebaseOnto(tree);

			// Restore 42
			undoStack.pop()?.revert();

			tree.merge(tree2, false);
			tree2.rebaseOnto(tree);

			expectJsonTree([tree, tree2], ["42"]);
			unsubscribe();
		});

		it.skip("undo restores a removed node even when that node was never present on the branch", () => {
			const tree = makeTreeFromJson(["42"]);
			const tree2 = tree.fork();

			tree.editor.optionalField(rootField).set(singleJsonCursor("43"), false);
			tree.editor.optionalField(rootField).set(singleJsonCursor("44"), false);

			const tree3 = tree.fork();
			const { undoStack, unsubscribe } = createTestUndoRedoStacks(tree3.events);
			undoStack.pop()?.revert(); // Restores "43"

			tree.editor.optionalField(rootField).set(singleJsonCursor("45"), false);

			tree.merge(tree3, false);
			tree3.rebaseOnto(tree);

			expectJsonTree([tree, tree3], ["43"]);

			// This rebase should introduce/restore 43 even though tree2 never saw 43 before
			tree2.rebaseOnto(tree);

			expectJsonTree([tree2], ["43"]);
			unsubscribe();
		});

		describe("Transactions", () => {
			// Exercises a scenario where a transaction's inverse must be computed as part of a rebase sandwich.
			it("Can rebase a series of edits including a transaction", () => {
				const tree = makeTreeFromJson(["42"]);
				const tree2 = tree.fork();

				tree2.transaction.start();
				tree2.editor.optionalField(rootField).set(singleJsonCursor("43"), false);
				tree2.editor.optionalField(rootField).set(singleJsonCursor("44"), false);
				tree2.transaction.commit();

				tree2.editor.optionalField(rootField).set(singleJsonCursor("45"), false);

				tree.editor.optionalField(rootField).set(singleJsonCursor("46"), false);

				tree2.rebaseOnto(tree);
				tree.merge(tree2, false);

				expectJsonTree([tree, tree2], ["45"]);
			});

			it("can rebase a transaction containing a node replacement and a dependent edit to the new node", () => {
				const tree1 = makeTreeFromJson([]);
				const tree2 = tree1.fork();

				tree1.editor.optionalField(rootField).set(singleJsonCursor("41"), true);

				tree2.transaction.start();
				tree2.editor.optionalField(rootField).set(singleJsonCursor({ foo: "42" }), true);

				expectJsonTree([tree1], ["41"]);
				expectJsonTree([tree2], [{ foo: "42" }]);

				tree2.editor
					.valueField({ parent: rootNode, field: brand("foo") })
					.set(cursorForJsonableTreeNode({ type: leaf.string.name, value: "43" }));

				expectJsonTree([tree2], [{ foo: "43" }]);
				tree2.transaction.commit();

				tree1.merge(tree2, false);
				tree2.rebaseOnto(tree1);

				expectJsonTree([tree1, tree2], [{ foo: "43" }]);
			});

			it("Can set and remove a node within a transaction", () => {
				const tree = makeTreeFromJson([]);
				const tree2 = tree.fork();

				tree2.transaction.start();
				tree2.editor.optionalField(rootField).set(singleJsonCursor("42"), true);
				tree2.editor.optionalField(rootField).set(undefined, false);
				tree2.transaction.commit();

				tree.editor.optionalField(rootField).set(singleJsonCursor("43"), true);

				tree2.rebaseOnto(tree);
				tree.merge(tree2, false);
				expectJsonTree([tree, tree2], []);
			});
		});

		it("can be registered a path visitor that can read new content being inserted into the tree when afterAttach is invoked", () => {
			const tree = makeTreeFromJson({ foo: "A" });
			const cursor = tree.forest.allocateCursor();
			moveToDetachedField(tree.forest, cursor);
			cursor.enterNode(0);
			const anchor = cursor.buildAnchor();
			const node = tree.locate(anchor) ?? assert.fail();
			cursor.free();

			let valueAfterInsert: string | undefined;
			const pathVisitor: PathVisitor = {
				onRemove(path: UpPath, count: number): void {},
				onInsert(path: UpPath, content: ProtoNodes): void {},
				afterCreate(content: DetachedRangeUpPath): void {},
				beforeReplace(
					newContent: DetachedRangeUpPath,
					oldContent: RangeUpPath,
					oldContentDestination: DetachedPlaceUpPath,
				): void {},

				afterReplace(
					newContentSource: DetachedPlaceUpPath,
					newContent: RangeUpPath,
					oldContent: DetachedRangeUpPath,
				): void {},
				beforeDestroy(content: DetachedRangeUpPath): void {},
				beforeAttach(source: DetachedRangeUpPath, destination: PlaceUpPath): void {},
				afterAttach(source: DetachedPlaceUpPath, destination: RangeUpPath): void {
					const cursor2 = tree.forest.allocateCursor();
					moveToDetachedField(tree.forest, cursor2);
					cursor2.enterNode(0);
					cursor2.enterField(brand("foo"));
					cursor2.enterNode(0);
					valueAfterInsert = cursor2.value as string;
					cursor2.free();
				},
				beforeDetach(source: RangeUpPath, destination: DetachedPlaceUpPath): void {},
				afterDetach(source: PlaceUpPath, destination: DetachedRangeUpPath): void {},
			};
			const unsubscribePathVisitor = node.on(
				"subtreeChanging",
				(n: AnchorNode) => pathVisitor,
			);
			tree.editor
				.optionalField({ parent: rootNode, field: brand("foo") })
				.set(singleJsonCursor("43"), true);
			assert.equal(valueAfterInsert, "43");
			unsubscribePathVisitor();
		});

		it("simplified repro for 0x7cf from anchors-undo-redo fuzz seed 0", () => {
			const tree = makeTreeFromJson([1]);
			const fork = tree.fork();

			tree.editor.optionalField(rootField).set(singleJsonCursor(2), false);

			const { undoStack, redoStack } = createTestUndoRedoStacks(fork.events);
			fork.editor.optionalField(rootField).set(undefined, false);
			undoStack.pop()?.revert();
			redoStack.pop()?.revert();

			fork.rebaseOnto(tree);
			tree.merge(fork, false);
			expectJsonTree([fork, tree], []);
		});
	});

	describe("Constraints", () => {
		describe("Node existence constraint", () => {
			it("handles ancestor revive", () => {
				const tree = makeTreeFromJson([]);
				const { undoStack, unsubscribe } = createTestUndoRedoStacks(tree.events);

				const rootSequence = tree.editor.sequenceField(rootField);
				rootSequence.insert(0, cursorForJsonableTreeNode({ type: jsonObject.name }));
				const treeSequence = tree.editor.sequenceField({
					parent: rootNode,
					field: brand("foo"),
				});
				treeSequence.insert(
					0,
					cursorForJsonableTreeNode({ type: leaf.string.name, value: "bar" }),
				);

				const tree2 = tree.fork();

				// Remove a
				remove(tree, 0, 1);
				// Undo remove of a
				undoStack.pop()?.revert();

				tree2.transaction.start();
				// Put existence constraint on child field of a
				// Constraint should be not be violated after undo
				tree2.editor.addNodeExistsConstraint({
					parent: rootNode,
					parentField: brand("foo"),
					parentIndex: 0,
				});
				const tree2Sequence = tree2.editor.sequenceField(rootField);
				tree2Sequence.insert(1, singleJsonCursor("b"));
				tree2.transaction.commit();

				tree.merge(tree2, false);
				tree2.rebaseOnto(tree);

				expectJsonTree([tree, tree2], [{ foo: "bar" }, "b"]);
				unsubscribe();
			});

			it("handles ancestor remove", () => {
				const tree = makeTreeFromJson([]);

				const rootSequence = tree.editor.sequenceField(rootField);
				rootSequence.insert(0, cursorForJsonableTreeNode({ type: jsonObject.name }));
				const treeSequence = tree.editor.sequenceField({
					parent: rootNode,
					field: brand("foo"),
				});
				treeSequence.insert(
					0,
					cursorForJsonableTreeNode({ type: leaf.string.name, value: "bar" }),
				);

				const tree2 = tree.fork();

				// Remove a
				remove(tree, 0, 1);

				tree2.transaction.start();
				// Put existence constraint on child field of a
				tree2.editor.addNodeExistsConstraint({
					parent: rootNode,
					parentField: brand("foo"),
					parentIndex: 0,
				});
				const tree2Sequence = tree2.editor.sequenceField(rootField);
				tree2Sequence.insert(
					1,
					cursorForJsonableTreeNode({ type: leaf.string.name, value: "b" }),
				);
				tree2.transaction.commit();

				tree.merge(tree2, false);
				tree2.rebaseOnto(tree);

				expectJsonTree([tree, tree2], []);
			});

			it("sequence field node exists constraint", () => {
				const tree = makeTreeFromJson([]);
				const bPath = {
					parent: undefined,
					parentField: rootFieldKey,
					parentIndex: 1,
				};

				insert(tree, 0, "a", "b");
				const tree2 = tree.fork();

				// Remove b
				remove(tree, 1, 1);

				tree2.transaction.start();
				// Put an existence constraint on b
				tree2.editor.addNodeExistsConstraint(bPath);
				const tree2RootSequence = tree2.editor.sequenceField(rootField);
				// Should not be inserted because b has been concurrently removed
				tree2RootSequence.insert(
					0,
					cursorForJsonableTreeNode({ type: leaf.string.name, value: "c" }),
				);
				tree2.transaction.commit();

				tree.merge(tree2, false);
				tree2.rebaseOnto(tree);

				expectJsonTree([tree, tree2], ["a"]);
			});

			it("revived sequence field node exists constraint", () => {
				const tree = makeTreeFromJson([]);
				const { undoStack, unsubscribe } = createTestUndoRedoStacks(tree.events);
				const bPath = {
					parent: undefined,
					parentField: rootFieldKey,
					parentIndex: 1,
				};

				insert(tree, 0, "a", "b");
				const tree2 = tree.fork();

				// Remove and revive second object in root sequence
				remove(tree, 1, 1);
				undoStack.pop()?.revert();

				tree2.transaction.start();
				tree2.editor.addNodeExistsConstraint(bPath);
				const sequence = tree2.editor.sequenceField(rootField);
				sequence.insert(
					0,
					cursorForJsonableTreeNode({ type: leaf.string.name, value: "c" }),
				);
				tree2.transaction.commit();

				tree.merge(tree2, false);
				tree2.rebaseOnto(tree);

				expectJsonTree([tree, tree2], ["c", "a", "b"]);
				unsubscribe();
			});

			it("optional field node exists constraint", () => {
				const tree = makeTreeFromJson([]);
				const rootSequence = tree.editor.sequenceField(rootField);
				rootSequence.insert(0, cursorForJsonableTreeNode({ type: jsonObject.name }));
				const optional = tree.editor.optionalField({
					parent: rootNode,
					field: brand("foo"),
				});
				optional.set(
					cursorForJsonableTreeNode({ type: leaf.string.name, value: "x" }),
					true,
				);

				const tree2 = tree.fork();

				// Remove foo
				optional.set(undefined, false);

				tree2.transaction.start();
				tree2.editor.addNodeExistsConstraint({
					parent: rootNode,
					parentField: brand("foo"),
					parentIndex: 0,
				});
				tree2.editor
					.sequenceField({ parent: rootNode, field: brand("bar") })
					.insert(0, singleJsonCursor(1));
				tree2.transaction.commit();

				tree.merge(tree2, false);
				tree2.rebaseOnto(tree);

				expectJsonTree([tree, tree2], [{}]);
			});

			it("revived optional field node exists constraint", () => {
				const tree = makeTreeFromJson([]);
				const { undoStack, unsubscribe } = createTestUndoRedoStacks(tree.events);
				const rootSequence = tree.editor.sequenceField(rootField);
				rootSequence.insert(0, cursorForJsonableTreeNode({ type: jsonObject.name }));

				const optional = tree.editor.optionalField({
					parent: rootNode,
					field: brand("foo"),
				});
				optional.set(
					cursorForJsonableTreeNode({ type: leaf.string.name, value: "x" }),
					true,
				);

				const tree2 = tree.fork();

				optional.set(undefined, false);
				undoStack.pop()?.revert();

				tree2.transaction.start();
				tree2.editor.addNodeExistsConstraint({
					parent: rootNode,
					parentField: brand("foo"),
					parentIndex: 0,
				});
				tree2.editor
					.sequenceField({ parent: rootNode, field: brand("bar") })
					.insert(0, singleJsonCursor(1));
				tree2.transaction.commit();

				tree.merge(tree2, false);
				tree2.rebaseOnto(tree);

				expectJsonTree([tree, tree2], [{ foo: "x", bar: 1 }]);
				unsubscribe();
			});

			it("existence constraint on node inserted in prior transaction", () => {
				const tree = makeTreeFromJson([]);
				const tree2 = tree.fork();

				// Insert "a"
				// State should be: ["a"]
				const sequence = tree.editor.sequenceField(rootField);
				sequence.insert(
					0,
					cursorForJsonableTreeNode({ type: leaf.string.name, value: "a" }),
				);

				// Insert "b" after "a" with constraint that "a" exists.
				// State should be: ["a", "b"]
				tree.transaction.start();
				tree.editor.addNodeExistsConstraint(rootNode);
				const rootSequence = tree.editor.sequenceField(rootField);
				rootSequence.insert(
					1,
					cursorForJsonableTreeNode({ type: leaf.string.name, value: "b" }),
				);
				tree.transaction.commit();

				// Make a concurrent edit to rebase over that inserts into root sequence
				// State should be (to tree2): ["c"]
				const tree2RootSequence = tree2.editor.sequenceField(rootField);
				tree2RootSequence.insert(
					0,
					cursorForJsonableTreeNode({ type: leaf.string.name, value: "c" }),
				);

				tree.merge(tree2, false);
				tree2.rebaseOnto(tree);

				expectJsonTree([tree, tree2], ["c", "a", "b"]);
			});

			it("can add constraint to node inserted in same transaction", () => {
				const tree = makeTreeFromJson([{}]);
				const tree2 = tree.fork();

				// Constrain on "a" existing and insert "b" if it does
				// State should be (if "a" exists): [{ foo: "a"}, "b"]
				tree.transaction.start();
				const sequence = tree.editor.sequenceField({
					parent: rootNode,
					field: brand("foo"),
				});
				sequence.insert(
					0,
					cursorForJsonableTreeNode({ type: leaf.string.name, value: "a" }),
				);

				tree.editor.addNodeExistsConstraint({
					parent: rootNode,
					parentField: brand("foo"),
					parentIndex: 0,
				});
				const rootSequence = tree.editor.sequenceField(rootField);
				rootSequence.insert(
					1,
					cursorForJsonableTreeNode({ type: leaf.string.name, value: "b" }),
				);
				tree.transaction.commit();

				// Insert "c" concurrently so that we rebase over something
				// State should be (to tree2): [{}, "c"]
				const tree2Sequence = tree2.editor.sequenceField(rootField);
				tree2Sequence.insert(
					1,
					cursorForJsonableTreeNode({ type: leaf.string.name, value: "c" }),
				);

				tree.merge(tree2, false);
				tree2.rebaseOnto(tree);

				expectJsonTree([tree, tree2], [{ foo: "a" }, "c", "b"]);
			});

			// TODO: This doesn't update the constraint properly yet because
			// rebaseChild isn't called inside of handleCurrAttach
			it.skip("transaction dropped when node can't be inserted", () => {
				const tree = makeTreeFromJson([{}]);
				const tree2 = tree.fork();

				// Remove node from root sequence
				const tree1RootSequence = tree.editor.sequenceField(rootField);
				tree1RootSequence.remove(0, 1);

				// Constrain on "a" existing and insert "b" if it does
				// This insert should be dropped since the node "a" is inserted under is
				// concurrently removed
				tree2.transaction.start();
				const sequence = tree2.editor.sequenceField({
					parent: rootNode,
					field: brand("foo"),
				});
				sequence.insert(
					0,
					cursorForJsonableTreeNode({ type: leaf.string.name, value: "a" }),
				);

				tree2.editor.addNodeExistsConstraint({
					parent: rootNode,
					parentField: brand("foo"),
					parentIndex: 0,
				});
				const rootSequence = tree2.editor.sequenceField(rootField);
				rootSequence.insert(
					1,
					cursorForJsonableTreeNode({ type: leaf.string.name, value: "b" }),
				);
				tree2.transaction.commit();

				tree.merge(tree2);
				tree2.rebaseOnto(tree);

				expectJsonTree([tree, tree2], []);
			});

			it("not violated by move out under remove", () => {
				const tree = makeTreeFromJson([{ foo: ["a"] }, {}]);
				const tree2 = tree.fork();

				const firstPath = {
					parent: undefined,
					parentField: rootFieldKey,
					parentIndex: 0,
				};

				const secondPath = {
					...firstPath,
					parentIndex: 1,
				};

				tree.transaction.start();
				tree.editor.move(
					{ field: brand("foo"), parent: firstPath },
					0,
					1,
					{
						field: brand("foo2"),
						parent: secondPath,
					},
					0,
				);

				const rootSequence = tree.editor.sequenceField(rootField);
				rootSequence.remove(0, 1);
				tree.transaction.commit();

				tree2.transaction.start();
				tree2.editor.addNodeExistsConstraint({
					parent: firstPath,
					parentField: brand("foo"),
					parentIndex: 0,
				});
				const tree2RootSequence = tree2.editor.sequenceField(rootField);
				tree2RootSequence.insert(2, cursorForJsonableTreeNode({ type: jsonObject.name }));
				tree2.transaction.commit();

				tree.merge(tree2, false);
				tree2.rebaseOnto(tree);

				expectJsonTree([tree, tree2], [{ foo2: ["a"] }, {}]);
			});

			// TODO: Constraint state isn't updated properly because
			// rebaseChild isn't called when currMark is undefined in rebaseMarkList
			it.skip("violated by move in under remove", () => {
				const tree = makeTreeFromJson([{ foo: ["a"] }, {}]);
				const tree2 = tree.fork();

				const firstPath = {
					parent: undefined,
					parentField: rootFieldKey,
					parentIndex: 0,
				};

				const secondPath = {
					...firstPath,
					parentIndex: 1,
				};

				// Move "a" from foo to foo2 in the second node in the root sequence and then remove
				// the second node in the root sequence
				tree.transaction.start();
				tree.editor.move(
					{ field: brand("foo"), parent: firstPath },
					0,
					1,
					{
						field: brand("foo2"),
						parent: secondPath,
					},
					0,
				);

				const rootSequence = tree.editor.sequenceField(rootField);
				rootSequence.remove(1, 1);
				tree.transaction.commit();

				// Put a constraint on "a" existing and insert "b" if it does
				// a's ancestor will be removed so this insert should be dropped
				tree2.transaction.start();
				tree2.editor.addNodeExistsConstraint({
					parent: firstPath,
					parentField: brand("foo"),
					parentIndex: 0,
				});
				const tree2RootSequence = tree2.editor.sequenceField(rootField);
				tree2RootSequence.insert(
					2,
					cursorForJsonableTreeNode({ type: leaf.string.name, value: "b" }),
				);
				tree2.transaction.commit();

				tree.merge(tree2);
				tree2.rebaseOnto(tree);

				expectJsonTree([tree, tree2], [{}]);
			});
		});
	});

	it.skip("edit removed content", () => {
		const tree = makeTreeFromJson({ foo: "A" });
		const cursor = tree.forest.allocateCursor();
		moveToDetachedField(tree.forest, cursor);
		cursor.enterNode(0);
		const anchor = cursor.buildAnchor();
		cursor.free();

		// Fork the tree so we can undo the removal of the root without undoing later changes
		// Note: if forking of the undo/redo stack is supported, this test can be simplified
		// slightly by deleting the root node before forking.
		const restoreRoot = tree.fork();
		const { undoStack, unsubscribe } = createTestUndoRedoStacks(restoreRoot.events);
		restoreRoot.editor.sequenceField(rootField).remove(0, 1);
		tree.merge(restoreRoot, false);
		expectJsonTree([tree, restoreRoot], []);

		undoStack.pop()?.revert();
		expectJsonTree(restoreRoot, [{ foo: "A" }]);

		// Get access to the removed node
		const parent = tree.locate(anchor) ?? assert.fail();
		// Make some nested change to it (remove A)
		tree.editor.sequenceField({ parent, field: brand("foo") }).remove(0, 1);

		// Restore the root node so we can see the effect of the edit
		tree.merge(restoreRoot, false);
		expectJsonTree(tree, [{}]);

		// TODO: this doesn't work because the removal of A was described as occurring under the detached field where
		// the root resided while removed. The rebaser is unable to associate that with the ChangeAtomId of the root.
		// That removal of A is therefore carried out under that detached field even though the root is restored.
		restoreRoot.rebaseOnto(tree);
		expectJsonTree(restoreRoot, [{}]);
		unsubscribe();
	});

	describe("Anchors", () => {
		it("anchors to content created on a branch survive rebasing of the branch", () => {
			const tree = makeTreeFromJson({});
			const branch = tree.fork();

			branch.editor
				.sequenceField({ parent: rootNode, field: brand("seq") })
				.insert(0, singleJsonCursor(1));
			branch.editor
				.optionalField({ parent: rootNode, field: brand("opt") })
				.set(singleJsonCursor(2), true);

			let cursor = branch.forest.allocateCursor();
			branch.forest.moveCursorToPath(
				{ parent: rootNode, parentField: brand("seq"), parentIndex: 0 },
				cursor,
			);
			const anchor1 = cursor.buildAnchor();
			branch.forest.moveCursorToPath(
				{ parent: rootNode, parentField: brand("opt"), parentIndex: 0 },
				cursor,
			);
			const anchor2 = cursor.buildAnchor();
			cursor.free();

			tree.editor
				.sequenceField({ parent: rootNode, field: brand("foo") })
				.insert(0, singleJsonCursor(3));

			tree.merge(branch, false);
			branch.rebaseOnto(tree);
			expectJsonTree([tree, branch], [{ seq: 1, opt: 2, foo: 3 }]);

			cursor = branch.forest.allocateCursor();
			assert.equal(
				branch.forest.tryMoveCursorToNode(anchor1, cursor),
				TreeNavigationResult.Ok,
			);
			assert.equal(cursor.value, 1);
			assert.equal(
				branch.forest.tryMoveCursorToNode(anchor2, cursor),
				TreeNavigationResult.Ok,
			);
			assert.equal(cursor.value, 2);
			cursor.free();
		});
	});

	describe("Can abort transactions", () => {
		function getInnerSequenceFieldPath(outer: FieldUpPath): FieldUpPath {
			return {
				parent: { parent: outer.parent, parentField: outer.field, parentIndex: 0 },
				field: brand(""),
			};
		}
		const initialState = { foo: [0, 1, 2] };
		function abortTransaction(branch: ITreeCheckout): void {
			branch.transaction.start();
			const rootSequence = branch.editor.sequenceField(rootField);
			const root0Path = {
				parent: undefined,
				parentField: rootFieldKey,
				parentIndex: 0,
			};
			const root1Path = {
				parent: undefined,
				parentField: rootFieldKey,
				parentIndex: 1,
			};
			const foo0 = branch.editor.sequenceField(
				getInnerSequenceFieldPath({ parent: root0Path, field: brand("foo") }),
			);
			const foo1 = branch.editor.sequenceField(
				getInnerSequenceFieldPath({ parent: root1Path, field: brand("foo") }),
			);
			foo0.remove(1, 1);
			foo0.insert(1, cursorForJsonableTreeNode({ type: brand("Number"), value: 41 }));
			foo0.remove(2, 1);
			foo0.insert(2, cursorForJsonableTreeNode({ type: brand("Number"), value: 42 }));
			foo0.remove(0, 1);
			rootSequence.insert(0, cursorForJsonableTreeNode({ type: brand("Test") }));
			foo1.remove(0, 1);
			foo1.insert(
				0,
				cursorForJsonableTreeNode({ type: brand("Number"), value: "RootValue2" }),
			);
			foo1.insert(0, cursorForJsonableTreeNode({ type: brand("Test") }));
			foo1.remove(1, 1);
			foo1.insert(1, cursorForJsonableTreeNode({ type: brand("Number"), value: 82 }));

			// Aborting the transaction should restore the forest
			branch.transaction.abort();

			expectJsonTree(branch, [initialState]);
		}

		it("on the main branch", () => {
			const tree = makeTreeFromJson(initialState);
			abortTransaction(tree);
		});

		it("on a child branch", () => {
			const tree = makeTreeFromJson(initialState);
			const child = tree.fork();
			abortTransaction(child);
		});
	});

	it("invert a composite change that include a mix of nested changes in a field that requires an amend pass", () => {
		const tree = makeTreeFromJson([{}]);

		tree.transaction.start();
		tree.transaction.start();
		tree.editor
			.optionalField({ parent: rootNode, field: brand("foo") })
			.set(singleJsonCursor("A"), true);
		tree.editor.sequenceField(rootField).move(0, 1, 0);
		tree.editor.sequenceField(rootField).insert(0, singleJsonCursor({}));
		tree.editor
			.optionalField({ parent: rootNode, field: brand("bar") })
			.set(singleJsonCursor("B"), true);
		tree.transaction.commit();
		tree.transaction.abort();

		expectJsonTree(tree, [{}]);
	});
});<|MERGE_RESOLUTION|>--- conflicted
+++ resolved
@@ -1816,9 +1816,6 @@
 			expectJsonTree([tree1, tree2], expected);
 		});
 
-<<<<<<< HEAD
-		describe.skip("Exhaustive removal tests", () => {
-=======
 		it("repro scenario that requires correct rebase metadata", () => {
 			const startState = [{ seq: ["A"] }, { seq: [] }, { seq: ["B"] }];
 			const tree = makeTreeFromJson(startState);
@@ -1854,8 +1851,42 @@
 			expectJsonTree([tree, treeC], startState);
 		});
 
-		describe("Exhaustive removal tests", () => {
->>>>>>> 6cbe9370
+		it("repro scenario that requires correct rebase metadata", () => {
+			const startState = [{ seq: ["A"] }, { seq: [] }, { seq: ["B"] }];
+			const tree = makeTreeFromJson(startState);
+
+			const [root0Array, root1Array, root2Array]: FieldUpPath[] = makeArray(3, (i) => ({
+				parent: {
+					parent: {
+						parent: undefined,
+						parentField: rootFieldKey,
+						parentIndex: i,
+					},
+					parentField: brand("seq"),
+					parentIndex: 0,
+				},
+				field: brand(""),
+			}));
+
+			const treeA = tree.fork();
+			const treeC = tree.fork();
+			const treeD = tree.fork();
+
+			treeD.editor.move(root0Array, 0, 1, root1Array, 0);
+			tree.merge(treeD, false);
+			treeA.editor.sequenceField(root2Array).move(0, 1, 0);
+			tree.merge(treeA, false);
+			treeC.editor.sequenceField(root0Array).move(0, 1, 1);
+			tree.merge(treeC, false);
+			treeC.editor.sequenceField(rootField).move(1, 1, 1);
+			tree.merge(treeC, false);
+
+			treeC.rebaseOnto(treeD);
+			treeC.rebaseOnto(treeA);
+			expectJsonTree([tree, treeC], startState);
+		});
+
+		describe.skip("Exhaustive removal tests", () => {
 			// Toggle the constant below to run each scenario as a separate test.
 			// This is useful to debug a specific scenario but makes CI and the test browser slower.
 			// Note that if the numbers of nodes and peers are too high (more than 3 nodes and 3 peers),
