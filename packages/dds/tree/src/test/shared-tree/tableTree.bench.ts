--- conflicted
+++ resolved
@@ -115,17 +115,6 @@
 
 		// Insert-related tests that are not limited by tableSize
 		for (const count of operationCounts) {
-<<<<<<< HEAD
-			describe(`Column Insertion`, () => {
-				// Test the execution time of inserting a single column in the middle of the table N times.
-				runBenchmark({
-					title: `Insert a column in the middle of the table ${count} times`,
-					tableSize,
-					initialCellValue,
-					operation: (table) => {
-						for (let i = 0; i < count; i++) {
-							const column = new Column({});
-=======
 			describe("Column insertion", () => {
 				describe("Single column insertion", () => {
 					const scenarioName = `Insert a column in the middle ${count} times`;
@@ -207,26 +196,10 @@
 						tableSize,
 						initialCellValue,
 						operation: (table) => {
->>>>>>> 43a7b9c3
 							table.insertColumns({
 								index: Math.floor(table.columns.length / 2),
 								columns: Array.from({ length: count }, () => new Column({})),
 							});
-<<<<<<< HEAD
-						}
-					},
-					maxBenchmarkDurationSeconds,
-				});
-
-				// Test the execution time of undoing the insertion a single column in the middle of the table N times.
-				runBenchmark({
-					title: `Undo: insert a column in the middle of the table ${count} times`,
-					tableSize,
-					initialCellValue,
-					beforeOperation: (table, undoRedoManager) => {
-						for (let i = 0; i < count; i++) {
-							const column = new Column({});
-=======
 						},
 						maxBenchmarkDurationSeconds,
 					});
@@ -236,7 +209,6 @@
 						tableSize,
 						initialCellValue,
 						beforeOperation: (table, undoRedoManager) => {
->>>>>>> 43a7b9c3
 							table.insertColumns({
 								index: Math.floor(table.columns.length / 2),
 								columns: Array.from({ length: count }, () => new Column({})),
@@ -245,24 +217,6 @@
 						},
 						operation: (table, undoRedoManager) => {
 							undoRedoManager.undo();
-<<<<<<< HEAD
-						}
-					},
-					afterOperation: (table, undoRedoManager) => {
-						assert(!undoRedoManager.canUndo);
-					},
-					maxBenchmarkDurationSeconds,
-				});
-
-				// Test the execution time of redoing the insertion a single column in the middle of the table N times.
-				runBenchmark({
-					title: `Redo: insert a column in the middle of the table ${count} times`,
-					tableSize,
-					initialCellValue,
-					beforeOperation: (table, undoRedoManager) => {
-						for (let i = 0; i < count; i++) {
-							const column = new Column({});
-=======
 						},
 						afterOperation: (table, undoRedoManager) => {
 							assert(!undoRedoManager.canUndo);
@@ -276,7 +230,6 @@
 						tableSize,
 						initialCellValue,
 						beforeOperation: (table, undoRedoManager) => {
->>>>>>> 43a7b9c3
 							table.insertColumns({
 								index: Math.floor(table.columns.length / 2),
 								columns: Array.from({ length: count }, () => new Column({})),
@@ -357,57 +310,6 @@
 				});
 			});
 
-<<<<<<< HEAD
-			describe(`Row Insertion`, () => {
-				// Test the execution time of inserting a single empty row in the middle of the table N times.
-				runBenchmark({
-					title: `Insert a row in the middle of the table ${count} times`,
-					tableSize,
-					initialCellValue,
-					operation: (table) => {
-						for (let i = 0; i < count; i++) {
-							const row = new Row({ cells: {} });
-							table.insertRows({ index: Math.floor(table.rows.length / 2), rows: [row] });
-						}
-					},
-					maxBenchmarkDurationSeconds,
-				});
-
-				// Test the execution time of undoing the insertion of a single empty row in the middle of the table N times.
-				runBenchmark({
-					title: `Undo: insert a row in the middle of the table ${count} times`,
-					tableSize,
-					initialCellValue,
-					beforeOperation: (table, undoRedoManager) => {
-						for (let i = 0; i < count; i++) {
-							const row = new Row({ cells: {} });
-							table.insertRows({ index: Math.floor(table.rows.length / 2), rows: [row] });
-						}
-						assert(undoRedoManager.canUndo);
-					},
-					operation: (table, undoRedoManager) => {
-						for (let i = 0; i < count; i++) {
-							undoRedoManager.undo();
-						}
-					},
-					afterOperation: (table, undoRedoManager) => {
-						assert(!undoRedoManager.canUndo);
-					},
-					maxBenchmarkDurationSeconds,
-				});
-
-				// Test the execution time of redoing the insertion of a single empty row in the middle of the table N times.
-				runBenchmark({
-					title: `Redo: insert a row in the middle of the table ${count} times`,
-					tableSize,
-					initialCellValue,
-					beforeOperation: (table, undoRedoManager) => {
-						for (let i = 0; i < count; i++) {
-							const row = new Row({ cells: {} });
-							table.insertRows({ index: Math.floor(table.rows.length / 2), rows: [row] });
-						}
-						for (let i = 0; i < count; i++) {
-=======
 			describe("Row insertion", () => {
 				describe("Single row insertion", () => {
 					const scenarioName = `Insert a row in the middle ${count} times`;
@@ -518,7 +420,6 @@
 								index: Math.floor(table.rows.length / 2),
 								rows: Array.from({ length: count }, () => new Row({ cells: {} })),
 							});
->>>>>>> 43a7b9c3
 							undoRedoManager.undo();
 							assert(!undoRedoManager.canUndo);
 							assert(undoRedoManager.canRedo);
@@ -595,18 +496,11 @@
 				});
 			});
 
-<<<<<<< HEAD
-			describe(`Column and Row Insertion`, () => {
-				// Test the execution time of inserting a row and a column in the middle of the table N times.
-				runBenchmark({
-					title: `Insert a column and a row in the middle of the table ${count} times`,
-=======
 			describe(`Single column and row insertion`, () => {
 				const scenarioName = `Insert a column and a row in the middle ${count} times`;
 				// Test the execute time of the SharedTree for inserting a row and a column in the middle for a given number of times.
 				runBenchmark({
 					title: scenarioName,
->>>>>>> 43a7b9c3
 					tableSize,
 					initialCellValue,
 					operation: (table) => {
@@ -692,12 +586,8 @@
 			});
 
 			describe(`Insert a column and a row and remove right away`, () => {
-<<<<<<< HEAD
-				// Test the execution time of inserting a row and a column and removing them right away N times.
-=======
 				const scenarioName = `Insert a column and a row and remove them right away ${count} times`;
 				// Test the execute time of the SharedTree for inserting a row and a column and removing them right away for a given number of times.
->>>>>>> 43a7b9c3
 				runBenchmark({
 					title: scenarioName,
 					tableSize,
@@ -798,126 +688,6 @@
 
 		// Set/Remove-related tests that are limited by tableSize
 		for (const count of validRemoveCounts) {
-<<<<<<< HEAD
-			describe(`Column Removal`, () => {
-				// Test the execution time of removing a column in the middle of the table N times.
-				runBenchmark({
-					title: `Remove a column in the middle of the table ${count} times`,
-					tableSize,
-					initialCellValue,
-					operation: (table) => {
-						for (let i = 0; i < count; i++) {
-							const column = table.columns[Math.floor(table.columns.length / 2)];
-							table.removeColumns([column]);
-						}
-					},
-					maxBenchmarkDurationSeconds,
-				});
-
-				// TODO: AB#43364: Enable these tests back after allowing SharedTree to support undo/redo for removing cells when a column is removed.
-				// Test the execution time of undoing insert a row and a column and removing them right away N times.
-				// Test the execution time of undoing remove a column in the middle of the table N times.
-				// runBenchmark({
-				// 	title: `Undo remove the middle column ${count} times`,
-				// 	tableSize,
-				// 	initialCellValue,
-				// 	beforeOperation: (table, undoRedoManager) => {
-				// 		for (let i = 0; i < count; i++) {
-				// 			const column = table.columns[Math.floor(table.columns.length / 2)];
-				// 			table.removeColumns([column]);
-				// 		}
-				// 		assert(undoRedoManager.canUndo);
-				// 	},
-				// 	operation: (table, undoRedoManager) => {
-				// 		for (let i = 0; i < count; i++) {
-				// 			undoRedoManager.undo();
-				// 		}
-				// 	},
-				// 	afterOperation: (table, undoRedoManager) => {
-				// 		assert(!undoRedoManager.canUndo);
-				// 	},
-				// 	maxBenchmarkDurationSeconds,
-				// });
-
-				// TODO: AB#43364: Enable these tests back after allowing SharedTree to support undo/redo for removing cells when a column is removed.
-				// Test the execution time of redoing a remove column in the middle of the table N times.
-				// runBenchmark({
-				// 	title: `Redo remove the middle column ${count} times`,
-				// 	tableSize,
-				// 	initialCellValue,
-				// 	beforeOperation: (table, undoRedoManager) => {
-				// 		for (let i = 0; i < count; i++) {
-				// 			const column = table.columns[Math.floor(table.columns.length / 2)];
-				// 			table.removeColumns([column]);
-				// 		}
-				// 		for (let i = 0; i < count; i++) {
-				// 			undoRedoManager.undo();
-				// 		}
-				// 		assert(!undoRedoManager.canUndo);
-				// 		assert(undoRedoManager.canRedo);
-				// 	},
-				// 	operation: (table, undoRedoManager) => {
-				// 		for (let i = 0; i < count; i++) {
-				// 			undoRedoManager.redo();
-				// 		}
-				// 	},
-				// 	afterOperation: (table, undoRedoManager) => {
-				// 		assert(!undoRedoManager.canRedo);
-				// 	},
-				// 	maxBenchmarkDurationSeconds,
-				// });
-			});
-
-			describe(`Row Removal`, () => {
-				// Test the execution time of removing a row in the middle of the table N times.
-				runBenchmark({
-					title: `Remove a row in the middle of the table ${count} times`,
-					tableSize,
-					initialCellValue,
-					operation: (table) => {
-						for (let i = 0; i < count; i++) {
-							const row = table.rows[Math.floor(table.rows.length / 2)];
-							table.removeRows([row]);
-						}
-					},
-					maxBenchmarkDurationSeconds,
-				});
-
-				// Test the execution time of undoing remove a row in the middle of the table N times.
-				runBenchmark({
-					title: `Undo remove the middle row ${count} times`,
-					tableSize,
-					initialCellValue,
-					beforeOperation: (table, undoRedoManager) => {
-						for (let i = 0; i < count; i++) {
-							const row = table.rows[Math.floor(table.rows.length / 2)];
-							table.removeRows([row]);
-						}
-						assert(undoRedoManager.canUndo);
-					},
-					operation: (table, undoRedoManager) => {
-						for (let i = 0; i < count; i++) {
-							undoRedoManager.undo();
-						}
-					},
-					afterOperation: (table, undoRedoManager) => {
-						assert(!undoRedoManager.canUndo);
-					},
-					maxBenchmarkDurationSeconds,
-				});
-
-				// Test the execution time of redoing a remove row in the middle of the table N times.
-				runBenchmark({
-					title: `Redo remove the middle row ${count} times`,
-					tableSize,
-					initialCellValue,
-					beforeOperation: (table, undoRedoManager) => {
-						for (let i = 0; i < count; i++) {
-							const row = table.rows[Math.floor(table.rows.length / 2)];
-							table.removeRows([row]);
-						}
-						for (let i = 0; i < count; i++) {
-=======
 			describe("Column removal", () => {
 				describe("Single column removal", () => {
 					const scenarioName = `Remove a column in the middle ${count} times`;
@@ -1153,7 +923,6 @@
 								Math.floor(table.rows.length / 2) - Math.floor(count / 2),
 								count,
 							);
->>>>>>> 43a7b9c3
 							undoRedoManager.undo();
 							assert(!undoRedoManager.canUndo);
 							assert(undoRedoManager.canRedo);
@@ -1170,16 +939,10 @@
 			});
 
 			describe(`Column and Row Removal`, () => {
-<<<<<<< HEAD
-				// Test the execution time of removing a row and a column in the middle of the table N times.
-				runBenchmark({
-					title: `Remove a column and a row in the middle of the table ${count} times`,
-=======
 				const scenarioName = `Remove a single column and a row in the middle ${count} times`;
 				// Test the execute time of the SharedTree for removing a row and a column in the middle for a given number of times.
 				runBenchmark({
 					title: scenarioName,
->>>>>>> 43a7b9c3
 					tableSize,
 					initialCellValue,
 					operation: (table) => {
@@ -1259,12 +1022,8 @@
 			});
 
 			describe(`Cell Value Setting`, () => {
-<<<<<<< HEAD
-				// Test the execution time of setting a string in a cell N times.
-=======
 				const scenarioName = `Set a cell value ${count} times`;
 				// Test the execute time of the SharedTree for setting a string in a cell for a given number of times.
->>>>>>> 43a7b9c3
 				runBenchmark({
 					title: scenarioName,
 					tableSize,
