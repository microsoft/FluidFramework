--- conflicted
+++ resolved
@@ -1,4 +1,3 @@
-<<<<<<< HEAD
 // XXX
 // /*!
 //  * Copyright (c) Microsoft Corporation and contributors. All rights reserved.
@@ -14,12 +13,11 @@
 // 	type RevisionTag,
 // 	type TaggedChange,
 // 	TreeStoredSchemaRepository,
-// 	initializeForest,
 // 	mapCursorField,
 // 	rootFieldKey,
 // 	tagChange,
 // } from "../../core/index.js";
-// import { cursorToJsonObject, singleJsonCursor } from "../json/index.js";
+// import { cursorToJsonObject, fieldJsonCursor } from "../json/index.js";
 // import { typeboxValidator } from "../../external-utilities/index.js";
 // // eslint-disable-next-line import/no-internal-modules
 // import { optional } from "../../feature-libraries/default-schema/defaultFieldKinds.js";
@@ -31,6 +29,7 @@
 // 	type TreeChunk,
 // 	buildForest,
 // 	fieldKinds,
+// 	initializeForest,
 // } from "../../feature-libraries/index.js";
 // import {
 // 	type SharedTreeMutableChangeEnricher,
@@ -96,12 +95,7 @@
 // 		{ jsonValidator: typeboxValidator },
 // 	);
 // 	const forest = buildForest();
-// 	initializeForest(
-// 		forest,
-// 		[singleJsonCursor(content)],
-// 		testRevisionTagCodec,
-// 		testIdCompressor,
-// 	);
+// 	initializeForest(forest, fieldJsonCursor([content]), testRevisionTagCodec, testIdCompressor);
 // 	const schema = new TreeStoredSchemaRepository();
 // 	const enricher = new SharedTreeReadonlyChangeEnricher(
 // 		forest,
@@ -203,205 +197,4 @@
 // 	revision: RevisionTag,
 // ): TaggedChange<ModularChangeset> {
 // 	return tagChange(modularFamily.changeRevision(change, revision), revision);
-// }
-=======
-/*!
- * Copyright (c) Microsoft Corporation and contributors. All rights reserved.
- * Licensed under the MIT License.
- */
-
-import { strict as assert } from "node:assert";
-import {
-	type ChangesetLocalId,
-	DetachedFieldIndex,
-	type ForestRootId,
-	type IEditableForest,
-	type RevisionTag,
-	type TaggedChange,
-	TreeStoredSchemaRepository,
-	mapCursorField,
-	rootFieldKey,
-	tagChange,
-} from "../../core/index.js";
-import { cursorToJsonObject, fieldJsonCursor } from "../json/index.js";
-import { typeboxValidator } from "../../external-utilities/index.js";
-// eslint-disable-next-line import/no-internal-modules
-import { optional } from "../../feature-libraries/default-schema/defaultFieldKinds.js";
-import {
-	DefaultEditBuilder,
-	ModularChangeFamily,
-	type ModularChangeset,
-	ModularEditBuilder,
-	type TreeChunk,
-	buildForest,
-	fieldKinds,
-	initializeForest,
-} from "../../feature-libraries/index.js";
-import {
-	type SharedTreeMutableChangeEnricher,
-	SharedTreeReadonlyChangeEnricher,
-	// eslint-disable-next-line import/no-internal-modules
-} from "../../shared-tree/sharedTreeChangeEnricher.js";
-// eslint-disable-next-line import/no-internal-modules
-import type { SharedTreeChange } from "../../shared-tree/sharedTreeChangeTypes.js";
-import {
-	type IdAllocator,
-	type JsonCompatible,
-	brand,
-	disposeSymbol,
-	idAllocatorFromMaxId,
-} from "../../util/index.js";
-// eslint-disable-next-line import/no-internal-modules
-import { Change } from "../feature-libraries/optional-field/optionalFieldUtils.js";
-import {
-	failCodecFamily,
-	jsonTreeFromForest,
-	mintRevisionTag,
-	testIdCompressor,
-	testRevisionTagCodec,
-} from "../utils.js";
-
-const content: JsonCompatible = { x: 42 };
-
-const modularFamily = new ModularChangeFamily(fieldKinds, failCodecFamily);
-
-const dataChanges: ModularChangeset[] = [];
-const defaultEditor = new DefaultEditBuilder(modularFamily, mintRevisionTag, (taggedChange) =>
-	dataChanges.push(taggedChange.change),
-);
-const modularBuilder = new ModularEditBuilder(
-	modularFamily,
-	modularFamily.fieldKinds,
-	() => {},
-);
-
-// Side effects results in `dataChanges` being populated
-defaultEditor.optionalField({ parent: undefined, field: rootFieldKey }).set(undefined, false);
-
-const removeRoot: SharedTreeChange = {
-	changes: [
-		{ type: "data", innerChange: dataChanges.at(0) ?? assert.fail("Expected change") },
-	],
-};
-
-const revision1 = testIdCompressor.generateCompressedId();
-
-interface TestChangeEnricher {
-	forest: IEditableForest;
-	removedRoots: DetachedFieldIndex;
-	fork(): SharedTreeMutableChangeEnricher & TestChangeEnricher;
-}
-
-export function setupEnricher() {
-	const removedRoots = new DetachedFieldIndex(
-		"test",
-		idAllocatorFromMaxId() as IdAllocator<ForestRootId>,
-		testRevisionTagCodec,
-		testIdCompressor,
-		{ jsonValidator: typeboxValidator },
-	);
-	const forest = buildForest();
-	initializeForest(forest, fieldJsonCursor([content]), testRevisionTagCodec, testIdCompressor);
-	const schema = new TreeStoredSchemaRepository();
-	const enricher = new SharedTreeReadonlyChangeEnricher(
-		forest,
-		schema,
-		removedRoots,
-	) as SharedTreeReadonlyChangeEnricher & TestChangeEnricher;
-	const fork = enricher.fork() as SharedTreeMutableChangeEnricher & TestChangeEnricher;
-	return { enricher, fork };
-}
-
-describe("SharedTreeChangeEnricher", () => {
-	it("applies tip changes to fork", () => {
-		const { enricher, fork } = setupEnricher();
-		assert.deepEqual(jsonTreeFromForest(enricher.forest), [content]);
-		assert.deepEqual(Array.from(enricher.removedRoots.entries()), []);
-
-		fork.applyTipChange(removeRoot, revision1);
-
-		assert.deepEqual(jsonTreeFromForest(fork.forest), []);
-		assert.equal(Array.from(fork.removedRoots.entries()).length, 1);
-
-		// The original enricher should not have been modified
-		assert.deepEqual(jsonTreeFromForest(enricher.forest), [content]);
-		assert.deepEqual(Array.from(enricher.removedRoots.entries()), []);
-	});
-
-	it("updates enrichments", () => {
-		const { fork } = setupEnricher();
-		const tag = mintRevisionTag();
-		const removeRoot2: SharedTreeChange = {
-			changes: [
-				{
-					type: "data",
-					innerChange: tagChangeInLine(
-						dataChanges.at(0) ?? assert.fail("Expected change"),
-						tag,
-					).change,
-				},
-			],
-		};
-		fork.applyTipChange(removeRoot2, tag);
-
-		const tagForRestore = mintRevisionTag();
-		const restore = Change.atOnce(
-			Change.reserve("self", { localId: brand(0), revision: tagForRestore }),
-			Change.move({ localId: brand(0), revision: tag }, "self"),
-		);
-		const restoreRoot: SharedTreeChange = {
-			changes: [
-				{
-					type: "data",
-					innerChange: modularBuilder.buildChanges([
-						{
-							type: "field",
-							field: { parent: undefined, field: rootFieldKey },
-							fieldKind: optional.identifier,
-							change: brand(restore),
-							revision: tagForRestore,
-						},
-					]),
-				},
-			],
-		};
-
-		const enriched = fork.updateChangeEnrichments(restoreRoot);
-
-		// Check that the original change was not modified
-		assert.equal(restoreRoot.changes[0].type, "data");
-		assert.equal(restoreRoot.changes[0].innerChange.refreshers, undefined);
-
-		// Check that the enriched change now sports the adequate refresher
-		assert.equal(enriched.changes[0].type, "data");
-		assert.equal(enriched.changes[0].innerChange.refreshers?.size, 1);
-		const refreshers: [RevisionTag | undefined, ChangesetLocalId, TreeChunk][] =
-			enriched.changes[0].innerChange.refreshers
-				.toArray()
-				.map(([[revision, id], value]) => [revision, id, value]);
-
-		assert.equal(refreshers[0][0], tag);
-		assert.equal(refreshers[0][1], 0);
-		const refreshedTree = mapCursorField(refreshers[0][2].cursor(), cursorToJsonObject);
-		assert.deepEqual(refreshedTree, [content]);
-	});
-
-	it("can be disposed right after creation", () => {
-		const { fork } = setupEnricher();
-		fork[disposeSymbol]();
-	});
-
-	it("can be disposed after mutation", () => {
-		const { fork } = setupEnricher();
-		fork.applyTipChange(removeRoot, revision1);
-		fork[disposeSymbol]();
-	});
-});
-
-function tagChangeInLine(
-	change: ModularChangeset,
-	revision: RevisionTag,
-): TaggedChange<ModularChangeset> {
-	return tagChange(modularFamily.changeRevision(change, revision), revision);
-}
->>>>>>> 72b787da
+// }