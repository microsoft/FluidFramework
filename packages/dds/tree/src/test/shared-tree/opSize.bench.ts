--- conflicted
+++ resolved
@@ -12,16 +12,11 @@
 	MockStorage,
 } from "@fluidframework/test-runtime-utils";
 import { createIdCompressor } from "@fluidframework/id-compressor";
-<<<<<<< HEAD
-import { cursorForJsonableTreeNode } from "../../feature-libraries/index.js";
-import { ISharedTree, ITreeCheckout, SharedTree } from "../../shared-tree/index.js";
-=======
 import {
 	TreeCompressionStrategy,
 	cursorForJsonableTreeNode,
 } from "../../feature-libraries/index.js";
-import { ISharedTree, ITreeCheckout, SharedTreeFactory } from "../../shared-tree/index.js";
->>>>>>> f4425d92
+import { ISharedTree, ITreeCheckout, SharedTree } from "../../shared-tree/index.js";
 import { JsonCompatibleReadOnly, brand, getOrAddEmptyToMap } from "../../util/index.js";
 import {
 	AllowedUpdateType,
@@ -34,6 +29,7 @@
 } from "../../core/index.js";
 import { SchemaBuilder, leaf } from "../../domains/index.js";
 import { schematizeFlexTree, treeTestFactory } from "../utils.js";
+import { typeboxValidator } from "../../external-utilities/index.js";
 
 // Notes:
 // 1. Within this file "percentile" is commonly used, and seems to refer to a portion (0 to 1) or some maximum size.
@@ -72,7 +68,13 @@
 		idCompressor: createIdCompressor(),
 	});
 	containerRuntimeFactory.createContainerRuntime(dataStoreRuntime);
-	const tree = treeTestFactory({ runtime: dataStoreRuntime });
+	const tree = treeTestFactory({
+		runtime: dataStoreRuntime,
+		options: {
+			jsonValidator: typeboxValidator,
+			treeEncodeType: TreeCompressionStrategy.Uncompressed,
+		},
+	});
 	tree.connect({
 		deltaConnection: dataStoreRuntime.createDeltaConnection(),
 		objectStorage: new MockStorage(),
@@ -383,14 +385,6 @@
 		extraDescription: `1 transaction`,
 	},
 ];
-<<<<<<< HEAD
-=======
-// TODO: ADO#7111 schemas in this file should be updated/fixed to enable compressed encoding.
-const factory = new SharedTreeFactory({
-	jsonValidator: typeboxValidator,
-	treeEncodeType: TreeCompressionStrategy.Uncompressed,
-});
->>>>>>> f4425d92
 
 describe("Op Size", () => {
 	const opsByBenchmarkName: Map<string, ISequencedDocumentMessage[]> = new Map();
