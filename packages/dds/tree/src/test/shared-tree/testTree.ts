--- conflicted
+++ resolved
@@ -74,11 +74,7 @@
 		return TestTree.fromForest(forest, options);
 	}
 
-<<<<<<< HEAD
-	static fromJson(
-=======
-	public static fromJson<T>(
->>>>>>> d27bfaee
+	public static fromJson(
 		json: JsonCompatible[] | JsonCompatible,
 		options: TestTreeOptions = {},
 	): TestTree {
