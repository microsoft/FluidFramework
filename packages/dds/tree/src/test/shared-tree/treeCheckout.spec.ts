/*!
 * Copyright (c) Microsoft Corporation and contributors. All rights reserved.
 * Licensed under the MIT License.
 */

import { strict as assert, fail } from "assert";

import type { IMockLoggerExt } from "@fluidframework/telemetry-utils/internal";
import { validateAssertionError } from "@fluidframework/test-runtime-utils/internal";

import {
	AllowedUpdateType,
	type FieldUpPath,
	type Revertible,
	type TreeNodeSchemaIdentifier,
	type TreeNodeStoredSchema,
	type TreeStoredSchema,
	type TreeValue,
	type Value,
	moveToDetachedField,
	rootFieldKey,
	storedEmptyFieldSchema,
	RevertibleStatus,
	CommitKind,
} from "../../core/index.js";
import { leaf } from "../../domains/index.js";
import {
	type ContextuallyTypedNodeData,
	FieldKinds,
	FlexFieldSchema,
	SchemaBuilderBase,
	cursorForJsonableTreeField,
	intoStoredSchema,
} from "../../feature-libraries/index.js";
<<<<<<< HEAD
import {
	TreeCheckout,
	type ITreeCheckout,
	type RevertibleFactory,
	type TreeContent,
=======
import type {
	ITreeCheckout,
	RevertibleFactory,
	TreeContent,
>>>>>>> 905e6636
} from "../../shared-tree/index.js";
import {
	TestTreeProviderLite,
	createCheckoutWithContent,
	createTestUndoRedoStacks,
	emptyJsonSequenceConfig,
	flexTreeViewWithContent,
	insert,
	jsonSequenceRootSchema,
	numberSequenceRootSchema,
	schematizeFlexTree,
	stringSequenceRootSchema,
	validateTreeContent,
} from "../utils.js";
import { disposeSymbol } from "../../util/index.js";

const rootField: FieldUpPath = {
	parent: undefined,
	field: rootFieldKey,
};

describe("sharedTreeView", () => {
	describe("Events", () => {
		const builder = new SchemaBuilderBase(FieldKinds.required, {
			scope: "Events test schema",
			libraries: [leaf.library],
		});
		const rootTreeNodeSchema = builder.object("root", {
			x: leaf.number,
		});
		const schema = builder.intoSchema(
			FlexFieldSchema.create(FieldKinds.optional, [rootTreeNodeSchema]),
		);

		it("triggers events for local and subtree changes", () => {
			const view = flexTreeViewWithContent({
				schema,
				initialTree: {
					x: 24,
				},
			});
			const root = view.flexTree.content ?? fail("missing root");
			const log: string[] = [];
			const unsubscribe = root.on("changing", () => log.push("change"));
			const unsubscribeSubtree = root.on("subtreeChanging", () => {
				log.push("subtree");
			});
			const unsubscribeAfter = view.checkout.events.on("afterBatch", () => log.push("after"));
			log.push("editStart");
			root.x = 5;
			log.push("editStart");
			root.x = 6;
			log.push("unsubscribe");
			unsubscribe();
			unsubscribeSubtree();
			unsubscribeAfter();
			log.push("editStart");
			root.x = 7;

			assert.deepEqual(log, [
				"editStart",
				"subtree",
				"subtree",
				"change",
				"after",
				"editStart",
				"subtree",
				"subtree",
				"change",
				"after",
				"unsubscribe",
				"editStart",
			]);
		});

		it("propagates path args for local and subtree changes", () => {
			const view = flexTreeViewWithContent({
				schema,
				initialTree: {
					x: 24,
				},
			});
			const root = view.flexTree.content ?? fail("missing root");
			const log: string[] = [];
			const unsubscribe = root.on("changing", (upPath) =>
				log.push(`change-${String(upPath.parentField)}-${upPath.parentIndex}`),
			);
			const unsubscribeSubtree = root.on("subtreeChanging", (upPath) => {
				log.push(`subtree-${String(upPath.parentField)}-${upPath.parentIndex}`);
			});
			const unsubscribeAfter = view.checkout.events.on("afterBatch", () => log.push("after"));
			log.push("editStart");
			root.x = 5;
			log.push("editStart");
			root.x = 6;
			log.push("unsubscribe");
			unsubscribe();
			unsubscribeSubtree();
			unsubscribeAfter();
			log.push("editStart");
			root.x = 7;

			assert.deepEqual(log, [
				"editStart",
				"subtree-rootFieldKey-0",
				"subtree-rootFieldKey-0",
				"change-rootFieldKey-0",
				"after",
				"editStart",
				"subtree-rootFieldKey-0",
				"subtree-rootFieldKey-0",
				"change-rootFieldKey-0",
				"after",
				"unsubscribe",
				"editStart",
			]);
		});

		describe("commitApplied", () => {
			it("is fired for data and schema changes", () => {
				const provider = new TestTreeProviderLite(1);
				const checkout = provider.trees[0].checkout;

				const log: string[] = [];
				const unsubscribe = checkout.events.on("commitApplied", () =>
					log.push("commitApplied"),
				);

				assert.equal(log.length, 0);

				checkout.updateSchema(intoStoredSchema(jsonSequenceRootSchema));

				assert.equal(log.length, 1);

				checkout.editor
					.sequenceField(rootField)
					.insert(0, cursorForJsonableTreeField([{ type: leaf.string.name, value: "A" }]));

				assert.equal(log.length, 2);

				checkout.updateSchema(intoStoredSchema(stringSequenceRootSchema));

				assert.equal(log.length, 3);
				unsubscribe();
			});

			it("does not allow schema changes to be reverted", () => {
				const provider = new TestTreeProviderLite(1);
				const checkout = provider.trees[0].checkout;

				const log: string[] = [];
				const unsubscribe = checkout.events.on("commitApplied", (data, getRevertible) =>
					log.push(getRevertible === undefined ? "not-revertible" : "revertible"),
				);

				assert.deepEqual(log, []);

				checkout.updateSchema(intoStoredSchema(jsonSequenceRootSchema));
				checkout.editor
					.sequenceField(rootField)
					.insert(0, cursorForJsonableTreeField([{ type: leaf.string.name, value: "A" }]));
				checkout.updateSchema(intoStoredSchema(stringSequenceRootSchema));

				assert.deepEqual(log, ["not-revertible", "revertible", "not-revertible"]);
				unsubscribe();
			});
		});
	});

	describe("Views", () => {
		itView("can fork and apply edits without affecting the parent", (parent) => {
			insertFirstNode(parent, "parent");
			const child = parent.fork();
			insertFirstNode(child, "child");
			assert.equal(getTestValue(parent), "parent");
			assert.deepEqual(getTestValues(child), ["parent", "child"]);
		});

		itView("can apply edits without affecting a fork", (parent) => {
			const child = parent.fork();
			assert.equal(getTestValue(parent), undefined);
			assert.equal(getTestValue(child), undefined);
			insertFirstNode(parent, "root");
			assert.equal(getTestValue(parent), "root");
			assert.equal(getTestValue(child), undefined);
		});

		itView("can merge changes into a parent", (parent) => {
			const child = parent.fork();
			insertFirstNode(child, "view");
			parent.merge(child);
			assert.equal(getTestValue(parent), "view");
		});

		itView("can rebase over a parent view", (parent) => {
			const child = parent.fork();
			insertFirstNode(parent, "root");
			assert.equal(getTestValue(child), undefined);
			child.rebaseOnto(parent);
			assert.equal(getTestValue(child), "root");
		});

		itView("can rebase over a child view", (view) => {
			const parent = view.fork();
			insertFirstNode(parent, "P1");
			const child = parent.fork();
			insertFirstNode(parent, "P2");
			insertFirstNode(child, "C1");
			parent.rebaseOnto(child);
			assert.deepEqual(getTestValues(child), ["P1", "C1"]);
			assert.deepEqual(getTestValues(parent), ["P1", "C1", "P2"]);
		});

		itView("merge changes through multiple views", (viewA) => {
			const viewB = viewA.fork();
			const viewC = viewB.fork();
			const viewD = viewC.fork();
			insertFirstNode(viewD, "view");
			viewC.merge(viewD);
			assert.equal(getTestValue(viewB), undefined);
			assert.equal(getTestValue(viewC), "view");
			viewB.merge(viewC);
			assert.equal(getTestValue(viewB), "view");
			assert.equal(getTestValue(viewC), "view");
		});

		itView("merge correctly when multiple ancestors are mutated", (viewA) => {
			const viewB = viewA.fork();
			const viewC = viewB.fork();
			const viewD = viewC.fork();
			insertFirstNode(viewB, "B");
			insertFirstNode(viewC, "C");
			insertFirstNode(viewD, "D");
			viewC.merge(viewD);
			assert.equal(getTestValue(viewB), "B");
			assert.equal(getTestValue(viewC), "D");
			viewB.merge(viewC);
			assert.equal(getTestValue(viewB), "D");
		});

		itView("can merge a parent view into a child", (view) => {
			const parent = view.fork();
			insertFirstNode(parent, "P1");
			const child = parent.fork();
			insertFirstNode(parent, "P2");
			insertFirstNode(child, "C1");
			child.merge(parent);
			assert.deepEqual(getTestValues(child), ["P1", "C1", "P2"]);
			assert.deepEqual(getTestValues(parent), ["P1", "P2"]);
		});

		itView("can perform a complicated merge scenario", (viewA) => {
			const viewB = viewA.fork();
			const viewC = viewB.fork();
			const viewD = viewC.fork();
			insertFirstNode(viewB, "A1");
			insertFirstNode(viewC, "B1");
			insertFirstNode(viewD, "C1");
			viewC.merge(viewD);
			insertFirstNode(viewA, "R1");
			insertFirstNode(viewB, "A2");
			insertFirstNode(viewC, "B2");
			viewB.merge(viewC);
			const viewE = viewB.fork();
			insertFirstNode(viewB, "A3");
			viewE.rebaseOnto(viewB);
			assert.equal(getTestValue(viewE), "A3");
			insertFirstNode(viewB, "A4");
			insertFirstNode(viewE, "D1");
			insertFirstNode(viewA, "R2");
			viewB.merge(viewE);
			viewA.merge(viewB);
			insertFirstNode(viewA, "R3");
			assert.deepEqual(getTestValues(viewA), [
				"R1",
				"R2",
				"A1",
				"A2",
				"B1",
				"C1",
				"B2",
				"A3",
				"A4",
				"D1",
				"R3",
			]);
		});

		itView("update anchors after applying a change", (view) => {
			insertFirstNode(view, "A");
			let cursor = view.forest.allocateCursor();
			moveToDetachedField(view.forest, cursor);
			cursor.firstNode();
			const anchor = cursor.buildAnchor();
			cursor.clear();
			insertFirstNode(view, "B");
			cursor = view.forest.allocateCursor();
			view.forest.tryMoveCursorToNode(anchor, cursor);
			assert.equal(cursor.value, "A");
			cursor.clear();
		});

		itView("update anchors after merging into a parent", (parent) => {
			insertFirstNode(parent, "A");
			let cursor = parent.forest.allocateCursor();
			moveToDetachedField(parent.forest, cursor);
			cursor.firstNode();
			const anchor = cursor.buildAnchor();
			cursor.clear();
			const child = parent.fork();
			insertFirstNode(child, "B");
			parent.merge(child);
			cursor = parent.forest.allocateCursor();
			parent.forest.tryMoveCursorToNode(anchor, cursor);
			assert.equal(cursor.value, "A");
			cursor.clear();
		});

		itView("update anchors after merging a branch into a divergent parent", (parent) => {
			insertFirstNode(parent, "A");
			let cursor = parent.forest.allocateCursor();
			moveToDetachedField(parent.forest, cursor);
			cursor.firstNode();
			const anchor = cursor.buildAnchor();
			cursor.clear();
			const child = parent.fork();
			insertFirstNode(parent, "P");
			insertFirstNode(child, "B");
			parent.merge(child);
			cursor = parent.forest.allocateCursor();
			parent.forest.tryMoveCursorToNode(anchor, cursor);
			assert.equal(cursor.value, "A");
			cursor.clear();
		});

		itView("update anchors after undoing", (view) => {
			const { undoStack, unsubscribe } = createTestUndoRedoStacks(view.events);
			insertFirstNode(view, "A");
			let cursor = view.forest.allocateCursor();
			moveToDetachedField(view.forest, cursor);
			cursor.firstNode();
			const anchor = cursor.buildAnchor();
			cursor.clear();
			insertFirstNode(view, "B");
			undoStack.pop()?.revert();
			cursor = view.forest.allocateCursor();
			view.forest.tryMoveCursorToNode(anchor, cursor);
			assert.equal(cursor.value, "A");
			cursor.clear();
			unsubscribe();
		});

		itView("can be mutated after merging", (parent) => {
			const child = parent.fork();
			insertFirstNode(child, "A");
			parent.merge(child, false);
			insertFirstNode(child, "B");
			assert.deepEqual(getTestValues(parent), ["A"]);
			assert.deepEqual(getTestValues(child), ["A", "B"]);
			parent.merge(child);
			assert.deepEqual(getTestValues(parent), ["A", "B"]);
		});

		itView("can rebase after merging", (parent) => {
			const child = parent.fork();
			insertFirstNode(child, "A");
			parent.merge(child, false);
			insertFirstNode(parent, "B");
			child.rebaseOnto(parent);
			assert.deepEqual(getTestValues(child), ["A", "B"]);
		});

		itView("can be read after merging", (parent) => {
			insertFirstNode(parent, "root");
			const child = parent.fork();
			parent.merge(child);
			assert.equal(getTestValue(child), "root");
		});

		itView(
			"properly fork the tree schema",
			(parent) => {
				const schemaB: TreeStoredSchema = {
					nodeSchema: new Map<TreeNodeSchemaIdentifier, TreeNodeStoredSchema>([
						[leaf.number.name, leaf.number.stored],
					]),
					rootFieldSchema: storedEmptyFieldSchema,
				};
				function getSchema(t: ITreeCheckout): "schemaA" | "schemaB" {
					return t.storedSchema.rootFieldSchema.kind === FieldKinds.required.identifier
						? "schemaA"
						: "schemaB";
				}

				assert.equal(getSchema(parent), "schemaA");
				const child = parent.fork();
				child.updateSchema(schemaB);
				assert.equal(getSchema(parent), "schemaA");
				assert.equal(getSchema(child), "schemaB");
			},
			{
				schema: new SchemaBuilderBase(FieldKinds.required, {
					scope: "test",
					libraries: [leaf.library],
				}).intoSchema(leaf.boolean),
				initialTree: true,
			},
		);

		it("submit edits to Fluid when merging into the root view", () => {
			const provider = new TestTreeProviderLite(2);
			const tree1 = schematizeFlexTree(provider.trees[0], emptyJsonSequenceConfig).checkout;
			provider.processMessages();
			const tree2 = schematizeFlexTree(provider.trees[1], emptyJsonSequenceConfig).checkout;
			provider.processMessages();
			const baseView = tree1.fork();
			const view = baseView.fork();
			// Modify the view, but tree2 should remain unchanged until the edit merges all the way up
			insertFirstNode(view, "42");
			provider.processMessages();
			assert.equal(getTestValue(tree2), undefined);
			baseView.merge(view);
			provider.processMessages();
			assert.equal(getTestValue(tree2), undefined);
			tree1.merge(baseView);
			provider.processMessages();
			assert.equal(getTestValue(tree2), "42");
		});

		it("do not squash commits", () => {
			const provider = new TestTreeProviderLite(2);
			const tree1 = schematizeFlexTree(provider.trees[0], emptyJsonSequenceConfig).checkout;
			provider.processMessages();
			const tree2 = provider.trees[1];
			let opsReceived = 0;
			tree2.on("op", () => (opsReceived += 1));
			const baseView = tree1.fork();
			const view = baseView.fork();
			insertFirstNode(view, "A");
			insertFirstNode(view, "B");
			baseView.merge(view);
			tree1.merge(baseView);
			provider.processMessages();
			assert.equal(opsReceived, 2);
		});
	});

	describe("Transactions", () => {
		itView("update the tree while open", (view) => {
			view.transaction.start();
			insertFirstNode(view, 42);
			assert.equal(getTestValue(view), 42);
		});

		itView("update the tree after committing", (view) => {
			view.transaction.start();
			insertFirstNode(view, 42);
			view.transaction.commit();
			assert.equal(getTestValue(view), 42);
		});

		itView("revert the tree after aborting", (view) => {
			view.transaction.start();
			insertFirstNode(view, 42);
			view.transaction.abort();
			assert.equal(getTestValue(view), undefined);
		});

		itView("can nest", (view) => {
			view.transaction.start();
			insertFirstNode(view, "A");
			view.transaction.start();
			insertFirstNode(view, "B");
			assert.deepEqual(getTestValues(view), ["A", "B"]);
			view.transaction.commit();
			assert.deepEqual(getTestValues(view), ["A", "B"]);
			view.transaction.commit();
			assert.deepEqual(getTestValues(view), ["A", "B"]);
		});

		itView("can span a view fork and merge", (view) => {
			view.transaction.start();
			const fork = view.fork();
			insertFirstNode(fork, 42);
			assert.throws(
				() => view.merge(fork, false),
				(e: Error) =>
					validateAssertionError(
						e,
						"A view that is merged into an in-progress transaction must be disposed",
					),
			);
			view.merge(fork, true);
			view.transaction.commit();
			assert.equal(getTestValue(view), 42);
		});

		itView("automatically commit if in progress when view merges", (view) => {
			const fork = view.fork();
			fork.transaction.start();
			insertFirstNode(fork, 42);
			insertFirstNode(fork, 43);
			view.merge(fork, false);
			assert.deepEqual(getTestValues(fork), [42, 43]);
			assert.equal(fork.transaction.inProgress(), false);
		});

		itView("do not close across forks", (view) => {
			view.transaction.start();
			const fork = view.fork();
			assert.throws(
				() => fork.transaction.commit(),
				(e: Error) => validateAssertionError(e, "No transaction is currently in progress"),
			);
		});

		itView("do not affect pre-existing forks", (view) => {
			const fork = view.fork();
			insertFirstNode(view, "A");
			fork.transaction.start();
			insertFirstNode(view, "B");
			fork.transaction.abort();
			insertFirstNode(view, "C");
			view.merge(fork);
			assert.deepEqual(getTestValues(view), ["A", "B", "C"]);
		});

		itView("can handle a pull while in progress", (view) => {
			const fork = view.fork();
			fork.transaction.start();
			insertFirstNode(view, 42);
			fork.rebaseOnto(view);
			assert.equal(getTestValue(fork), 42);
			fork.transaction.commit();
			assert.equal(getTestValue(fork), 42);
		});

		itView("update anchors correctly", (view) => {
			insertFirstNode(view, "A");
			let cursor = view.forest.allocateCursor();
			moveToDetachedField(view.forest, cursor);
			cursor.firstNode();
			const anchor = cursor.buildAnchor();
			cursor.clear();
			insertFirstNode(view, "B");
			cursor = view.forest.allocateCursor();
			view.forest.tryMoveCursorToNode(anchor, cursor);
			assert.equal(cursor.value, "A");
			cursor.clear();
		});

		itView("can handle a complicated scenario", (view) => {
			insertFirstNode(view, "A");
			view.transaction.start();
			insertFirstNode(view, "B");
			insertFirstNode(view, "C");
			view.transaction.start();
			insertFirstNode(view, "D");
			const fork = view.fork();
			insertFirstNode(fork, "E");
			fork.transaction.start();
			insertFirstNode(fork, "F");
			insertFirstNode(view, "G");
			fork.transaction.commit();
			insertFirstNode(fork, "H");
			fork.transaction.start();
			insertFirstNode(fork, "I");
			fork.transaction.abort();
			view.merge(fork);
			insertFirstNode(view, "J");
			view.transaction.start();
			const fork2 = view.fork();
			insertFirstNode(fork2, "K");
			insertFirstNode(fork2, "L");
			view.merge(fork2);
			view.transaction.abort();
			insertFirstNode(view, "M");
			view.transaction.commit();
			insertFirstNode(view, "N");
			view.transaction.commit();
			insertFirstNode(view, "O");
			assert.deepEqual(getTestValues(view), [
				"A",
				"B",
				"C",
				"D",
				"G",
				"E",
				"F",
				"H",
				"J",
				"M",
				"N",
				"O",
			]);
		});
	});

	describe("disposal", () => {
		itView("forks can be disposed", (view) => {
			const fork = view.fork();
			fork[disposeSymbol]();
		});

		itView("disposed forks cannot be edited or double-disposed", (view) => {
			const fork = view.fork();
			fork[disposeSymbol]();

			assert.throws(() => insertFirstNode(fork, "A"));
			assert.throws(() => fork.updateSchema(intoStoredSchema(numberSequenceRootSchema)));
			assert.throws(() => fork[disposeSymbol]());
		});
	});

	it("schema edits do not cause clients to purge detached trees or revertibles", () => {
		const provider = new TestTreeProviderLite(2);
		const checkout1 = provider.trees[0].checkout;
		const checkout2 = provider.trees[1].checkout;

		checkout1.updateSchema(intoStoredSchema(jsonSequenceRootSchema));
		checkout1.editor.sequenceField(rootField).insert(
			0,
			cursorForJsonableTreeField([
				{ type: leaf.string.name, value: "A" },
				{ type: leaf.number.name, value: 1 },
				{ type: leaf.string.name, value: "B" },
				{ type: leaf.number.name, value: 2 },
			]),
		);

		provider.processMessages();
		const checkout1Revertibles = createTestUndoRedoStacks(checkout1.events);

		checkout1.editor.sequenceField(rootField).remove(0, 1); // Remove "A"
		checkout1.editor.sequenceField(rootField).remove(0, 1); // Remove 1
		checkout1Revertibles.undoStack.pop()?.revert(); // Restore 1
		provider.processMessages();

		const checkout2Revertibles = createTestUndoRedoStacks(checkout2.events);
		checkout2.editor.sequenceField(rootField).remove(1, 1); // Remove "B"
		checkout2.editor.sequenceField(rootField).remove(1, 1); // Remove 2
		checkout2Revertibles.undoStack.pop()?.revert(); // Restore 2
		provider.processMessages();

		const expectedContent = {
			schema: jsonSequenceRootSchema,
			initialTree: [1, 2],
		};
		validateTreeContent(checkout1, expectedContent);
		validateTreeContent(checkout2, expectedContent);

		assert.equal(checkout1Revertibles.undoStack.length, 1);
		assert.equal(checkout1Revertibles.redoStack.length, 1);
		assert.equal(checkout1.getRemovedRoots().length, 2);

		assert.equal(checkout2Revertibles.undoStack.length, 1);
		assert.equal(checkout2Revertibles.redoStack.length, 1);
		assert.equal(checkout2.getRemovedRoots().length, 2);

		checkout1.updateSchema(intoStoredSchema(numberSequenceRootSchema));

		// The undo stack contains the removal of A but not the schema change
		assert.equal(checkout1Revertibles.undoStack.length, 1);
		assert.equal(checkout1Revertibles.redoStack.length, 1);
		assert.deepEqual(checkout1.getRemovedRoots().length, 2);

		provider.processMessages();

		assert.equal(checkout2Revertibles.undoStack.length, 1);
		assert.equal(checkout2Revertibles.redoStack.length, 1);
		assert.deepEqual(checkout2.getRemovedRoots().length, 2);

		checkout1Revertibles.unsubscribe();
		checkout2Revertibles.unsubscribe();
	});

	describe("branches with schema edits can be rebased", () => {
		it("over non-schema changes", () => {
			const provider = new TestTreeProviderLite(1);
			const checkout1 = provider.trees[0].checkout;

			checkout1.updateSchema(intoStoredSchema(jsonSequenceRootSchema));
			checkout1.editor.sequenceField(rootField).insert(
				0,
				cursorForJsonableTreeField([
					{ type: leaf.string.name, value: "A" },
					{ type: leaf.string.name, value: "B" },
					{ type: leaf.string.name, value: "C" },
				]),
			);

			const branch = checkout1.fork();

			// Remove "A" on the parent branch
			checkout1.editor.sequenceField(rootField).remove(0, 1);

			// Remove "B" on the child branch
			branch.editor.sequenceField(rootField).remove(1, 1);
			branch.updateSchema(intoStoredSchema(stringSequenceRootSchema));
			// Remove "C" on the child branch
			branch.editor.sequenceField(rootField).remove(1, 1);
			validateTreeContent(branch, {
				schema: stringSequenceRootSchema,
				initialTree: ["A"],
			});

			branch.rebaseOnto(checkout1);

			// The schema change and any changes after that should be dropped,
			// but the changes before the schema change should be preserved
			validateTreeContent(branch, {
				schema: jsonSequenceRootSchema,
				initialTree: ["C"],
			});
		});

		it("over schema changes", () => {
			const provider = new TestTreeProviderLite(1);
			const checkout1 = provider.trees[0].checkout;

			checkout1.updateSchema(intoStoredSchema(jsonSequenceRootSchema));
			checkout1.editor.sequenceField(rootField).insert(
				0,
				cursorForJsonableTreeField([
					{ type: leaf.string.name, value: "A" },
					{ type: leaf.string.name, value: "B" },
					{ type: leaf.string.name, value: "C" },
				]),
			);

			const branch = checkout1.fork();

			// Remove "A" and change the schema on the parent branch
			checkout1.editor.sequenceField(rootField).remove(0, 1);
			checkout1.updateSchema(intoStoredSchema(stringSequenceRootSchema));

			// Remove "B" on the child branch
			branch.editor.sequenceField(rootField).remove(1, 1);
			branch.updateSchema(intoStoredSchema(stringSequenceRootSchema));
			// Remove "C" on the child branch
			branch.editor.sequenceField(rootField).remove(1, 1);
			validateTreeContent(branch, {
				schema: stringSequenceRootSchema,
				initialTree: ["A"],
			});

			branch.rebaseOnto(checkout1);

			// All changes on the branch should be dropped
			validateTreeContent(branch, {
				schema: stringSequenceRootSchema,
				initialTree: ["B", "C"],
			});
		});
	});

	describe("revertibles", () => {
		itView("can be generated for changes made to the local branch", (view) => {
			const revertiblesCreated: Revertible[] = [];
			const unsubscribe = view.events.on("commitApplied", (_, getRevertible) => {
				assert(getRevertible !== undefined, "commit should be revertible");
				const revertible = getRevertible();
				assert.equal(revertible.status, RevertibleStatus.Valid);
				revertiblesCreated.push(revertible);
			});

			insertFirstNode(view, "A");

			assert.equal(revertiblesCreated.length, 1);

			insertFirstNode(view, "B");

			assert.equal(revertiblesCreated.length, 2);

			// Each revert also leads to the creation of a revertible event
			revertiblesCreated[1].revert(false);

			assert.equal(revertiblesCreated.length, 3);

			unsubscribe();
		});

		itView(
			"only invokes the onRevertibleDisposed callback when revertible is released",
			(view) => {
				const revertiblesCreated: Revertible[] = [];

				const unsubscribe = view.events.on("commitApplied", (_, getRevertible) => {
					assert(getRevertible !== undefined, "commit should be revertible");
					const revertible = getRevertible(onRevertibleDisposed);
					assert.equal(revertible.status, RevertibleStatus.Valid);
					revertiblesCreated.push(revertible);
				});

				const revertiblesDisposed: Revertible[] = [];

				function onRevertibleDisposed(disposed: Revertible): void {
					assert.equal(disposed.status, RevertibleStatus.Disposed);
					revertiblesDisposed.push(disposed);
				}

				insertFirstNode(view, "A");
				insertFirstNode(view, "B");

				assert.equal(revertiblesCreated.length, 2);
				assert.equal(revertiblesDisposed.length, 0);

				revertiblesCreated[0].dispose();

				assert.equal(revertiblesDisposed.length, 1);
				assert.equal(revertiblesDisposed[0], revertiblesCreated[0]);

				revertiblesCreated[1].revert(false);
				assert.equal(revertiblesDisposed.length, 1);

				revertiblesCreated[1].revert();
				assert.equal(revertiblesDisposed.length, 2);

				unsubscribe();
			},
		);

		itView(
			"revertibles cannot be acquired outside of the commitApplied event callback",
			(view) => {
				let acquireRevertible: RevertibleFactory | undefined;
				const unsubscribe = view.events.on("commitApplied", (_, getRevertible) => {
					assert(getRevertible !== undefined, "commit should be revertible");
					acquireRevertible = getRevertible;
				});

				insertFirstNode(view, "A");
				assert(acquireRevertible !== undefined);
				assert.throws(() => acquireRevertible?.());
				unsubscribe();
			},
		);

		itView("revertibles cannot be acquired more than once", (view) => {
			const revertiblesCreated: Revertible[] = [];
			const unsubscribe1 = view.events.on("commitApplied", (_, getRevertible) => {
				assert(getRevertible !== undefined, "commit should be revertible");
				const revertible = getRevertible();
				assert.equal(revertible.status, RevertibleStatus.Valid);
				revertiblesCreated.push(revertible);
			});
			const unsubscribe2 = view.events.on("commitApplied", (_, getRevertible) => {
				assert(getRevertible !== undefined, "commit should be revertible");
				assert.throws(() => getRevertible());
			});

			insertFirstNode(view, "A");
			unsubscribe1();
			unsubscribe2();
		});

		itView("disposed revertibles cannot be released or reverted", (view) => {
			const revertiblesCreated: Revertible[] = [];
			const unsubscribe = view.events.on("commitApplied", (_, getRevertible) => {
				assert(getRevertible !== undefined, "commit should be revertible");
				const r = getRevertible();
				assert.equal(r.status, RevertibleStatus.Valid);
				revertiblesCreated.push(r);
			});

			insertFirstNode(view, "A");

			assert.equal(revertiblesCreated.length, 1);
			const revertible = revertiblesCreated[0];

			revertible.dispose();
			assert.equal(revertible.status, RevertibleStatus.Disposed);

			assert.throws(() => revertible.dispose());
			assert.throws(() => revertible.revert(false));

			assert.equal(revertible.status, RevertibleStatus.Disposed);
			unsubscribe();
		});

		itView("commitApplied events have the correct commit kinds", (view) => {
			const revertiblesCreated: Revertible[] = [];
			const commitKinds: CommitKind[] = [];
			const unsubscribe = view.events.on("commitApplied", ({ kind }, getRevertible) => {
				assert(getRevertible !== undefined, "commit should be revertible");
				const revertible = getRevertible();
				assert.equal(revertible.status, RevertibleStatus.Valid);
				revertiblesCreated.push(revertible);
				commitKinds.push(kind);
			});

			insertFirstNode(view, "A");
			revertiblesCreated[0].revert();
			revertiblesCreated[1].revert();

			assert.deepEqual(commitKinds, [CommitKind.Default, CommitKind.Undo, CommitKind.Redo]);

			unsubscribe();
		});

		itView("disposing of a view also disposes of its revertibles", (view) => {
			const fork = view.fork();
			const revertiblesCreated: Revertible[] = [];
			const unsubscribe = fork.events.on("commitApplied", (_, getRevertible) => {
				assert(getRevertible !== undefined, "commit should be revertible");
				const r = getRevertible(onRevertibleDisposed);
				assert.equal(r.status, RevertibleStatus.Valid);
				revertiblesCreated.push(r);
			});

			const revertiblesDisposed: Revertible[] = [];
			function onRevertibleDisposed(disposed: Revertible): void {
				assert.equal(disposed.status, RevertibleStatus.Disposed);
				revertiblesDisposed.push(disposed);
			}

			insertFirstNode(fork, "A");

			assert.equal(revertiblesCreated.length, 1);
			assert.equal(revertiblesDisposed.length, 0);

			fork[disposeSymbol]();

			assert.equal(revertiblesCreated.length, 1);
			assert.equal(revertiblesDisposed.length, 1);
			assert.equal(revertiblesCreated[0], revertiblesDisposed[0]);

			unsubscribe();
		});

		itView("can be reverted after rebasing", (view) => {
			const fork = view.fork();
			insertFirstNode(fork, "A");

			const stacks = createTestUndoRedoStacks(fork.events);
			insertFirstNode(fork, "B");
			insertFirstNode(fork, "C");

			fork.rebaseOnto(view);

			assert.equal(getTestValue(fork), "C");
			// It should still be possible to revert the the child branch's revertibles
			assert.equal(stacks.undoStack.length, 2);
			// eslint-disable-next-line @typescript-eslint/no-non-null-assertion
			stacks.undoStack.pop()!.revert();
			assert.equal(getTestValue(fork), "B");
			// eslint-disable-next-line @typescript-eslint/no-non-null-assertion
			stacks.undoStack.pop()!.revert();
			assert.equal(getTestValue(fork), "A");

			stacks.unsubscribe();
		});

		for (const ageToTest of [0, 1, 5]) {
			itView(`Telemetry logs track reversion age (${ageToTest})`, (view, logger) => {
				let revertible: Revertible | undefined;
				const unsubscribe = view.events.on("commitApplied", (_, getRevertible) => {
					if (getRevertible === undefined) {
						assert.fail("Expected commit to be revertible.");
					}

					// Only save off the first revertible, as it's the only one we'll use.
					if (revertible === undefined) {
						revertible = getRevertible();
					}
				});

				// Insert (`ageToTest` + 1) nodes, then revert the first.
				for (let i = 0; i <= ageToTest; i++) {
					insertFirstNode(view, "A");
				}
				assert(revertible !== undefined, "Expected revertible to be created.");
				revertible.revert();

				const revertEvents = logger
					.events()
					.filter((event) =>
						event.eventName.endsWith(TreeCheckout.revertTelemetryEventName),
					);
				assert.equal(revertEvents.length, 1);
				assert.equal(revertEvents[0].age, ageToTest);

				unsubscribe();
			});
		}
	});
});

/**
 * Inserts a single node under the root of the tree with the given value.
 * Use {@link getTestValue} to read the value.
 */
function insertFirstNode(branch: ITreeCheckout, value: ContextuallyTypedNodeData): void {
	insert(branch, 0, value);
}

/**
 * Reads the last value added by {@link insertFirstNode} if it exists.
 */
function getTestValue({ forest }: ITreeCheckout): TreeValue | undefined {
	const readCursor = forest.allocateCursor();
	moveToDetachedField(forest, readCursor);
	if (!readCursor.firstNode()) {
		readCursor.free();
		return undefined;
	}
	const { value } = readCursor;
	readCursor.free();
	return value;
}

/**
 * Reads all values in a tree set by {@link insertFirstNode} in the order they were added (which is the reverse of the tree order).
 */
function getTestValues({ forest }: ITreeCheckout): Value[] {
	const readCursor = forest.allocateCursor();
	moveToDetachedField(forest, readCursor);
	const values: Value[] = [];
	if (readCursor.firstNode()) {
		values.unshift(readCursor.value);
		while (readCursor.nextNode()) {
			values.unshift(readCursor.value);
		}
	}
	readCursor.free();
	return values;
}

/**
 * Runs the given test function as two tests,
 * one where `view` is the root SharedTree view and the other where `view` is a fork.
 * This is useful for testing because both `SharedTree` and `SharedTreeFork` implement `ISharedTreeView` in different ways.
 *
 * TODO: users of this are making schema: one has been provided that might be close, but likely isn't fully correct..
 * TODO: users of this doesn't depend on SharedTree directly and should be moved to tests of SharedTreeView.
 */
function itView(
	title: string,
	fn: (view: ITreeCheckout, logger: IMockLoggerExt) => void,
	initialContent?: TreeContent,
): void {
	const content: TreeContent = initialContent ?? {
		schema: jsonSequenceRootSchema,
		initialTree: [],
	};
	const config = {
		...content,
		allowedSchemaModifications: AllowedUpdateType.Initialize,
	};

	it(`${title} (root view)`, () => {
		const provider = new TestTreeProviderLite();
		// Test an actual SharedTree.
		fn(schematizeFlexTree(provider.trees[0], config).checkout, provider.logger);
	});

	it(`${title} (reference view)`, () => {
		const { checkout, logger } = createCheckoutWithContent(content);
		fn(checkout, logger);
	});

	it(`${title} (forked view)`, () => {
		const provider = new TestTreeProviderLite();
		fn(schematizeFlexTree(provider.trees[0], config).checkout.fork(), provider.logger);
	});

	it(`${title} (reference forked view)`, () => {
		const { checkout, logger } = createCheckoutWithContent(content);
		const fork = checkout.fork();
		fn(fork, logger);
	});
}<|MERGE_RESOLUTION|>--- conflicted
+++ resolved
@@ -32,18 +32,11 @@
 	cursorForJsonableTreeField,
 	intoStoredSchema,
 } from "../../feature-libraries/index.js";
-<<<<<<< HEAD
 import {
 	TreeCheckout,
 	type ITreeCheckout,
 	type RevertibleFactory,
 	type TreeContent,
-=======
-import type {
-	ITreeCheckout,
-	RevertibleFactory,
-	TreeContent,
->>>>>>> 905e6636
 } from "../../shared-tree/index.js";
 import {
 	TestTreeProviderLite,
@@ -1020,9 +1013,7 @@
 
 				const revertEvents = logger
 					.events()
-					.filter((event) =>
-						event.eventName.endsWith(TreeCheckout.revertTelemetryEventName),
-					);
+					.filter((event) => event.eventName.endsWith(TreeCheckout.revertTelemetryEventName));
 				assert.equal(revertEvents.length, 1);
 				assert.equal(revertEvents[0].age, ageToTest);
 
