/*!
 * Copyright (c) Microsoft Corporation and contributors. All rights reserved.
 * Licensed under the MIT License.
 */

import { strict as assert, fail } from "assert";
import { validateAssertionError } from "@fluidframework/test-runtime-utils";
import {
	AllowedUpdateType,
	FieldUpPath,
	TreeNodeSchemaIdentifier,
	TreeNodeStoredSchema,
	TreeStoredSchema,
	TreeValue,
	Value,
	moveToDetachedField,
	rootFieldKey,
	storedEmptyFieldSchema,
} from "../../core/index.js";
import { leaf } from "../../domains/index.js";
import {
	ContextuallyTypedNodeData,
	FieldKinds,
	FlexFieldSchema,
	SchemaBuilderBase,
	cursorForJsonableTreeField,
	intoStoredSchema,
} from "../../feature-libraries/index.js";
import { ITreeCheckout, TreeContent } from "../../shared-tree/index.js";
import {
	TestTreeProviderLite,
	checkoutWithContent,
	createTestUndoRedoStacks,
	emptyJsonSequenceConfig,
	flexTreeViewWithContent,
	insert,
	jsonSequenceRootSchema,
	numberSequenceRootSchema,
	schematizeFlexTree,
	stringSequenceRootSchema,
	validateTreeContent,
} from "../utils.js";

const rootField: FieldUpPath = {
	parent: undefined,
	field: rootFieldKey,
};

describe("sharedTreeView", () => {
	describe("Events", () => {
		const builder = new SchemaBuilderBase(FieldKinds.required, {
			scope: "Events test schema",
			libraries: [leaf.library],
		});
		const rootTreeNodeSchema = builder.object("root", {
			x: leaf.number,
		});
		const schema = builder.intoSchema(
			FlexFieldSchema.create(FieldKinds.optional, [rootTreeNodeSchema]),
		);

		it("triggers events for local and subtree changes", () => {
			const view = flexTreeViewWithContent({
				schema,
				initialTree: {
					x: 24,
				},
			});
			const root = view.flexTree.content ?? fail("missing root");
			const log: string[] = [];
			const unsubscribe = root.on("changing", () => log.push("change"));
			const unsubscribeSubtree = root.on("subtreeChanging", () => {
				log.push("subtree");
			});
			const unsubscribeAfter = view.checkout.events.on("afterBatch", () => log.push("after"));
			log.push("editStart");
			root.x = 5;
			log.push("editStart");
			root.x = 6;
			log.push("unsubscribe");
			unsubscribe();
			unsubscribeSubtree();
			unsubscribeAfter();
			log.push("editStart");
			root.x = 7;

			assert.deepEqual(log, [
				"editStart",
				"subtree",
				"subtree",
				"change",
				"after",
				"editStart",
				"subtree",
				"subtree",
				"change",
				"after",
				"unsubscribe",
				"editStart",
			]);
		});

		it("propagates path args for local and subtree changes", () => {
			const view = flexTreeViewWithContent({
				schema,
				initialTree: {
					x: 24,
				},
			});
			const root = view.flexTree.content ?? fail("missing root");
			const log: string[] = [];
			const unsubscribe = root.on("changing", (upPath) =>
				log.push(`change-${String(upPath.parentField)}-${upPath.parentIndex}`),
			);
			const unsubscribeSubtree = root.on("subtreeChanging", (upPath) => {
				log.push(`subtree-${String(upPath.parentField)}-${upPath.parentIndex}`);
			});
			const unsubscribeAfter = view.checkout.events.on("afterBatch", () => log.push("after"));
			log.push("editStart");
			root.x = 5;
			log.push("editStart");
			root.x = 6;
			log.push("unsubscribe");
			unsubscribe();
			unsubscribeSubtree();
			unsubscribeAfter();
			log.push("editStart");
			root.x = 7;

			assert.deepEqual(log, [
				"editStart",
				"subtree-rootFieldKey-0",
				"subtree-rootFieldKey-0",
				"change-rootFieldKey-0",
				"after",
				"editStart",
				"subtree-rootFieldKey-0",
				"subtree-rootFieldKey-0",
				"change-rootFieldKey-0",
				"after",
				"unsubscribe",
				"editStart",
			]);
		});
	});

	describe("Views", () => {
		itView("can fork and apply edits without affecting the parent", (parent) => {
			insertFirstNode(parent, "parent");
			const child = parent.fork();
			insertFirstNode(child, "child");
			assert.equal(getTestValue(parent), "parent");
			assert.deepEqual(getTestValues(child), ["parent", "child"]);
		});

		itView("can apply edits without affecting a fork", (parent) => {
			const child = parent.fork();
			assert.equal(getTestValue(parent), undefined);
			assert.equal(getTestValue(child), undefined);
			insertFirstNode(parent, "root");
			assert.equal(getTestValue(parent), "root");
			assert.equal(getTestValue(child), undefined);
		});

		itView("can merge changes into a parent", (parent) => {
			const child = parent.fork();
			insertFirstNode(child, "view");
			parent.merge(child);
			assert.equal(getTestValue(parent), "view");
		});

		itView("can rebase over a parent view", (parent) => {
			const child = parent.fork();
			insertFirstNode(parent, "root");
			assert.equal(getTestValue(child), undefined);
			child.rebaseOnto(parent);
			assert.equal(getTestValue(child), "root");
		});

		itView("can rebase over a child view", (view) => {
			const parent = view.fork();
			insertFirstNode(parent, "P1");
			const child = parent.fork();
			insertFirstNode(parent, "P2");
			insertFirstNode(child, "C1");
			parent.rebaseOnto(child);
			assert.deepEqual(getTestValues(child), ["P1", "C1"]);
			assert.deepEqual(getTestValues(parent), ["P1", "C1", "P2"]);
		});

		itView("merge changes through multiple views", (viewA) => {
			const viewB = viewA.fork();
			const viewC = viewB.fork();
			const viewD = viewC.fork();
			insertFirstNode(viewD, "view");
			viewC.merge(viewD);
			assert.equal(getTestValue(viewB), undefined);
			assert.equal(getTestValue(viewC), "view");
			viewB.merge(viewC);
			assert.equal(getTestValue(viewB), "view");
			assert.equal(getTestValue(viewC), "view");
		});

		itView("merge correctly when multiple ancestors are mutated", (viewA) => {
			const viewB = viewA.fork();
			const viewC = viewB.fork();
			const viewD = viewC.fork();
			insertFirstNode(viewB, "B");
			insertFirstNode(viewC, "C");
			insertFirstNode(viewD, "D");
			viewC.merge(viewD);
			assert.equal(getTestValue(viewB), "B");
			assert.equal(getTestValue(viewC), "D");
			viewB.merge(viewC);
			assert.equal(getTestValue(viewB), "D");
		});

		itView("can merge a parent view into a child", (view) => {
			const parent = view.fork();
			insertFirstNode(parent, "P1");
			const child = parent.fork();
			insertFirstNode(parent, "P2");
			insertFirstNode(child, "C1");
			child.merge(parent);
			assert.deepEqual(getTestValues(child), ["P1", "C1", "P2"]);
			assert.deepEqual(getTestValues(parent), ["P1", "P2"]);
		});

		itView("can perform a complicated merge scenario", (viewA) => {
			const viewB = viewA.fork();
			const viewC = viewB.fork();
			const viewD = viewC.fork();
			insertFirstNode(viewB, "A1");
			insertFirstNode(viewC, "B1");
			insertFirstNode(viewD, "C1");
			viewC.merge(viewD);
			insertFirstNode(viewA, "R1");
			insertFirstNode(viewB, "A2");
			insertFirstNode(viewC, "B2");
			viewB.merge(viewC);
			const viewE = viewB.fork();
			insertFirstNode(viewB, "A3");
			viewE.rebaseOnto(viewB);
			assert.equal(getTestValue(viewE), "A3");
			insertFirstNode(viewB, "A4");
			insertFirstNode(viewE, "D1");
			insertFirstNode(viewA, "R2");
			viewB.merge(viewE);
			viewA.merge(viewB);
			insertFirstNode(viewA, "R3");
			assert.deepEqual(getTestValues(viewA), [
				"R1",
				"R2",
				"A1",
				"A2",
				"B1",
				"C1",
				"B2",
				"A3",
				"A4",
				"D1",
				"R3",
			]);
		});

		itView("update anchors after applying a change", (view) => {
			insertFirstNode(view, "A");
			let cursor = view.forest.allocateCursor();
			moveToDetachedField(view.forest, cursor);
			cursor.firstNode();
			const anchor = cursor.buildAnchor();
			cursor.clear();
			insertFirstNode(view, "B");
			cursor = view.forest.allocateCursor();
			view.forest.tryMoveCursorToNode(anchor, cursor);
			assert.equal(cursor.value, "A");
			cursor.clear();
		});

		itView("update anchors after merging into a parent", (parent) => {
			insertFirstNode(parent, "A");
			let cursor = parent.forest.allocateCursor();
			moveToDetachedField(parent.forest, cursor);
			cursor.firstNode();
			const anchor = cursor.buildAnchor();
			cursor.clear();
			const child = parent.fork();
			insertFirstNode(child, "B");
			parent.merge(child);
			cursor = parent.forest.allocateCursor();
			parent.forest.tryMoveCursorToNode(anchor, cursor);
			assert.equal(cursor.value, "A");
			cursor.clear();
		});

		itView("update anchors after merging a branch into a divergent parent", (parent) => {
			insertFirstNode(parent, "A");
			let cursor = parent.forest.allocateCursor();
			moveToDetachedField(parent.forest, cursor);
			cursor.firstNode();
			const anchor = cursor.buildAnchor();
			cursor.clear();
			const child = parent.fork();
			insertFirstNode(parent, "P");
			insertFirstNode(child, "B");
			parent.merge(child);
			cursor = parent.forest.allocateCursor();
			parent.forest.tryMoveCursorToNode(anchor, cursor);
			assert.equal(cursor.value, "A");
			cursor.clear();
		});

		itView("update anchors after undoing", (view) => {
			const { undoStack, unsubscribe } = createTestUndoRedoStacks(view.events);
			insertFirstNode(view, "A");
			let cursor = view.forest.allocateCursor();
			moveToDetachedField(view.forest, cursor);
			cursor.firstNode();
			const anchor = cursor.buildAnchor();
			cursor.clear();
			insertFirstNode(view, "B");
			undoStack.pop()?.revert();
			cursor = view.forest.allocateCursor();
			view.forest.tryMoveCursorToNode(anchor, cursor);
			assert.equal(cursor.value, "A");
			cursor.clear();
			unsubscribe();
		});

		itView("can be mutated after merging", (parent) => {
			const child = parent.fork();
			insertFirstNode(child, "A");
			parent.merge(child, false);
			insertFirstNode(child, "B");
			assert.deepEqual(getTestValues(parent), ["A"]);
			assert.deepEqual(getTestValues(child), ["A", "B"]);
			parent.merge(child);
			assert.deepEqual(getTestValues(parent), ["A", "B"]);
		});

		itView("can rebase after merging", (parent) => {
			const child = parent.fork();
			insertFirstNode(child, "A");
			parent.merge(child, false);
			insertFirstNode(parent, "B");
			child.rebaseOnto(parent);
			assert.deepEqual(getTestValues(child), ["A", "B"]);
		});

		itView("can be read after merging", (parent) => {
			insertFirstNode(parent, "root");
			const child = parent.fork();
			parent.merge(child);
			assert.equal(getTestValue(child), "root");
		});

		itView(
			"properly fork the tree schema",
			(parent) => {
				const schemaB: TreeStoredSchema = {
					nodeSchema: new Map<TreeNodeSchemaIdentifier, TreeNodeStoredSchema>([
						[leaf.number.name, leaf.number.stored],
					]),
					rootFieldSchema: storedEmptyFieldSchema,
				};
				function getSchema(t: ITreeCheckout): "schemaA" | "schemaB" {
					return t.storedSchema.rootFieldSchema.kind.identifier ===
						FieldKinds.required.identifier
						? "schemaA"
						: "schemaB";
				}

				assert.equal(getSchema(parent), "schemaA");
				const child = parent.fork();
				child.updateSchema(schemaB);
				assert.equal(getSchema(parent), "schemaA");
				assert.equal(getSchema(child), "schemaB");
			},
			{
				schema: new SchemaBuilderBase(FieldKinds.required, {
					scope: "test",
					libraries: [leaf.library],
				}).intoSchema(leaf.boolean),
				initialTree: true,
			},
		);

		it("submit edits to Fluid when merging into the root view", () => {
			const provider = new TestTreeProviderLite(2);
			const tree1 = schematizeFlexTree(provider.trees[0], emptyJsonSequenceConfig).checkout;
			provider.processMessages();
			const tree2 = schematizeFlexTree(provider.trees[1], emptyJsonSequenceConfig).checkout;
			provider.processMessages();
			const baseView = tree1.fork();
			const view = baseView.fork();
			// Modify the view, but tree2 should remain unchanged until the edit merges all the way up
			insertFirstNode(view, "42");
			provider.processMessages();
			assert.equal(getTestValue(tree2), undefined);
			baseView.merge(view);
			provider.processMessages();
			assert.equal(getTestValue(tree2), undefined);
			tree1.merge(baseView);
			provider.processMessages();
			assert.equal(getTestValue(tree2), "42");
		});

		it("do not squash commits", () => {
			const provider = new TestTreeProviderLite(2);
			const tree1 = schematizeFlexTree(provider.trees[0], emptyJsonSequenceConfig).checkout;
			provider.processMessages();
			const tree2 = provider.trees[1];
			let opsReceived = 0;
			tree2.on("op", () => (opsReceived += 1));
			const baseView = tree1.fork();
			const view = baseView.fork();
			insertFirstNode(view, "A");
			insertFirstNode(view, "B");
			baseView.merge(view);
			tree1.merge(baseView);
			provider.processMessages();
			assert.equal(opsReceived, 2);
		});
	});

	describe("Transactions", () => {
		itView("update the tree while open", (view) => {
			view.transaction.start();
			insertFirstNode(view, 42);
			assert.equal(getTestValue(view), 42);
		});

		itView("update the tree after committing", (view) => {
			view.transaction.start();
			insertFirstNode(view, 42);
			view.transaction.commit();
			assert.equal(getTestValue(view), 42);
		});

		itView("revert the tree after aborting", (view) => {
			view.transaction.start();
			insertFirstNode(view, 42);
			view.transaction.abort();
			assert.equal(getTestValue(view), undefined);
		});

		itView("can nest", (view) => {
			view.transaction.start();
			insertFirstNode(view, "A");
			view.transaction.start();
			insertFirstNode(view, "B");
			assert.deepEqual(getTestValues(view), ["A", "B"]);
			view.transaction.commit();
			assert.deepEqual(getTestValues(view), ["A", "B"]);
			view.transaction.commit();
			assert.deepEqual(getTestValues(view), ["A", "B"]);
		});

		itView("can span a view fork and merge", (view) => {
			view.transaction.start();
			const fork = view.fork();
			insertFirstNode(fork, 42);
			assert.throws(
				() => view.merge(fork, false),
				(e: Error) =>
					validateAssertionError(
						e,
						"A view that is merged into an in-progress transaction must be disposed",
					),
			);
			view.merge(fork, true);
			view.transaction.commit();
			assert.equal(getTestValue(view), 42);
		});

		itView("automatically commit if in progress when view merges", (view) => {
			const fork = view.fork();
			fork.transaction.start();
			insertFirstNode(fork, 42);
			insertFirstNode(fork, 43);
			view.merge(fork, false);
			assert.deepEqual(getTestValues(fork), [42, 43]);
			assert.equal(fork.transaction.inProgress(), false);
		});

		itView("do not close across forks", (view) => {
			view.transaction.start();
			const fork = view.fork();
			assert.throws(
				() => fork.transaction.commit(),
				(e: Error) => validateAssertionError(e, "No transaction is currently in progress"),
			);
		});

		itView("do not affect pre-existing forks", (view) => {
			const fork = view.fork();
			insertFirstNode(view, "A");
			fork.transaction.start();
			insertFirstNode(view, "B");
			fork.transaction.abort();
			insertFirstNode(view, "C");
			view.merge(fork);
			assert.deepEqual(getTestValues(view), ["A", "B", "C"]);
		});

		itView("can handle a pull while in progress", (view) => {
			const fork = view.fork();
			fork.transaction.start();
			insertFirstNode(view, 42);
			fork.rebaseOnto(view);
			assert.equal(getTestValue(fork), 42);
			fork.transaction.commit();
			assert.equal(getTestValue(fork), 42);
		});

		itView("update anchors correctly", (view) => {
			insertFirstNode(view, "A");
			let cursor = view.forest.allocateCursor();
			moveToDetachedField(view.forest, cursor);
			cursor.firstNode();
			const anchor = cursor.buildAnchor();
			cursor.clear();
			insertFirstNode(view, "B");
			cursor = view.forest.allocateCursor();
			view.forest.tryMoveCursorToNode(anchor, cursor);
			assert.equal(cursor.value, "A");
			cursor.clear();
		});

		itView("can handle a complicated scenario", (view) => {
			insertFirstNode(view, "A");
			view.transaction.start();
			insertFirstNode(view, "B");
			insertFirstNode(view, "C");
			view.transaction.start();
			insertFirstNode(view, "D");
			const fork = view.fork();
			insertFirstNode(fork, "E");
			fork.transaction.start();
			insertFirstNode(fork, "F");
			insertFirstNode(view, "G");
			fork.transaction.commit();
			insertFirstNode(fork, "H");
			fork.transaction.start();
			insertFirstNode(fork, "I");
			fork.transaction.abort();
			view.merge(fork);
			insertFirstNode(view, "J");
			view.transaction.start();
			const fork2 = view.fork();
			insertFirstNode(fork2, "K");
			insertFirstNode(fork2, "L");
			view.merge(fork2);
			view.transaction.abort();
			insertFirstNode(view, "M");
			view.transaction.commit();
			insertFirstNode(view, "N");
			view.transaction.commit();
			insertFirstNode(view, "O");
			assert.deepEqual(getTestValues(view), [
				"A",
				"B",
				"C",
				"D",
				"G",
				"E",
				"F",
				"H",
				"J",
				"M",
				"N",
				"O",
			]);
		});
	});

	it("schema edits do not cause clients to purge repair data or revertibles", () => {
		const provider = new TestTreeProviderLite(2);
		const checkout1 = provider.trees[0].checkout;
		const checkout2 = provider.trees[1].checkout;

		checkout1.updateSchema(intoStoredSchema(jsonSequenceRootSchema));
		checkout1.editor.sequenceField(rootField).insert(
			0,
			cursorForJsonableTreeField([
				{ type: leaf.string.name, value: "A" },
				{ type: leaf.number.name, value: 1 },
				{ type: leaf.string.name, value: "B" },
				{ type: leaf.number.name, value: 2 },
			]),
		);

		provider.processMessages();
		const checkout1Revertibles = createTestUndoRedoStacks(checkout1.events);

		checkout1.editor.sequenceField(rootField).remove(0, 1); // Remove "A"
		checkout1.editor.sequenceField(rootField).remove(0, 1); // Remove 1
		checkout1Revertibles.undoStack.pop()?.revert(); // Restore 1
		provider.processMessages();

		const checkout2Revertibles = createTestUndoRedoStacks(checkout2.events);
		checkout2.editor.sequenceField(rootField).remove(1, 1); // Remove "B"
		checkout2.editor.sequenceField(rootField).remove(1, 1); // Remove 2
		checkout2Revertibles.undoStack.pop()?.revert(); // Restore 2
		provider.processMessages();

		const expectedContent = {
			schema: jsonSequenceRootSchema,
			initialTree: [1, 2],
		};
		validateTreeContent(checkout1, expectedContent);
		validateTreeContent(checkout2, expectedContent);

		assert.equal(checkout1Revertibles.undoStack.length, 1);
		assert.equal(checkout1Revertibles.redoStack.length, 1);
		assert.equal(checkout1.getRemovedRoots().length, 2);

		assert.equal(checkout2Revertibles.undoStack.length, 1);
		assert.equal(checkout2Revertibles.redoStack.length, 1);
		assert.equal(checkout2.getRemovedRoots().length, 2);

		checkout1.updateSchema(intoStoredSchema(numberSequenceRootSchema));

		// The undo stack contains both the removal of A and the schema change
		assert.equal(checkout1Revertibles.undoStack.length, 2);
		assert.equal(checkout1Revertibles.redoStack.length, 1);
		assert.deepEqual(checkout1.getRemovedRoots().length, 2);

		provider.processMessages();

		assert.equal(checkout2Revertibles.undoStack.length, 1);
		assert.equal(checkout2Revertibles.redoStack.length, 1);
		assert.deepEqual(checkout2.getRemovedRoots().length, 2);

		checkout1Revertibles.unsubscribe();
		checkout2Revertibles.unsubscribe();
	});

	describe("branches with schema edits can be rebased", () => {
		it("over non-schema changes", () => {
			const provider = new TestTreeProviderLite(1);
			const checkout1 = provider.trees[0].checkout;

			checkout1.updateSchema(intoStoredSchema(jsonSequenceRootSchema));
			checkout1.editor.sequenceField(rootField).insert(
				0,
				cursorForJsonableTreeField([
					{ type: leaf.string.name, value: "A" },
					{ type: leaf.string.name, value: "B" },
					{ type: leaf.string.name, value: "C" },
				]),
			);

			const branch = checkout1.fork();

			// Remove "A" on the parent branch
			checkout1.editor.sequenceField(rootField).remove(0, 1);

			// Remove "B" on the child branch
			branch.editor.sequenceField(rootField).remove(1, 1);
			branch.updateSchema(intoStoredSchema(stringSequenceRootSchema));
			// Remove "C" on the child branch
			branch.editor.sequenceField(rootField).remove(1, 1);
			validateTreeContent(branch, {
				schema: stringSequenceRootSchema,
				initialTree: ["A"],
			});

			branch.rebaseOnto(checkout1);

			// The schema change and any changes after that should be dropped,
			// but the changes before the schema change should be preserved
			validateTreeContent(branch, {
				schema: jsonSequenceRootSchema,
				initialTree: ["C"],
			});
		});

<<<<<<< HEAD
		// AB#7265: This test fails because purging repair data upon application of schema changes makes it impossible
		// to roll back the changes that were before that schema change on the branch being rebased.
		// This is not a problem when the changes before the schema change are applied once rebased (because the
		// rollback and reapplication cancel out). This is the scenario covered in the test above.
		// It is a problem here because the rebased change does not apply due to the presence of a schema change on
		// the destination branch. Note that the presence of a schema change on the destination branch is not strictly
		// necessary for the problem to occur. For example, if the rebased change had a constraint, and the rebasing
		// caused that constraint to become violated, then the same issue would occur.
		it.skip("over schema changes", () => {
=======
		it("over schema changes", () => {
>>>>>>> ea58f323
			const provider = new TestTreeProviderLite(1);
			const checkout1 = provider.trees[0].checkout;

			checkout1.updateSchema(intoStoredSchema(jsonSequenceRootSchema));
			checkout1.editor.sequenceField(rootField).insert(
				0,
				cursorForJsonableTreeField([
					{ type: leaf.string.name, value: "A" },
					{ type: leaf.string.name, value: "B" },
					{ type: leaf.string.name, value: "C" },
				]),
			);

			const branch = checkout1.fork();

			// Remove "A" and change the schema on the parent branch
			checkout1.editor.sequenceField(rootField).remove(0, 1);
			checkout1.updateSchema(intoStoredSchema(stringSequenceRootSchema));

			// Remove "B" on the child branch
			branch.editor.sequenceField(rootField).remove(1, 1);
			branch.updateSchema(intoStoredSchema(stringSequenceRootSchema));
			// Remove "C" on the child branch
			branch.editor.sequenceField(rootField).remove(1, 1);
			validateTreeContent(branch, {
				schema: stringSequenceRootSchema,
				initialTree: ["A"],
			});

			branch.rebaseOnto(checkout1);

			// All changes on the branch should be dropped
			validateTreeContent(branch, {
				schema: stringSequenceRootSchema,
				initialTree: ["B", "C"],
			});
		});
	});
});

/**
 * Inserts a single node under the root of the tree with the given value.
 * Use {@link getTestValue} to read the value.
 */
function insertFirstNode(branch: ITreeCheckout, value: ContextuallyTypedNodeData): void {
	insert(branch, 0, value);
}

/**
 * Reads the last value added by {@link insertFirstNode} if it exists.
 */
function getTestValue({ forest }: ITreeCheckout): TreeValue | undefined {
	const readCursor = forest.allocateCursor();
	moveToDetachedField(forest, readCursor);
	if (!readCursor.firstNode()) {
		readCursor.free();
		return undefined;
	}
	const { value } = readCursor;
	readCursor.free();
	return value;
}

/**
 * Reads all values in a tree set by {@link insertFirstNode} in the order they were added (which is the reverse of the tree order).
 */
function getTestValues({ forest }: ITreeCheckout): Value[] {
	const readCursor = forest.allocateCursor();
	moveToDetachedField(forest, readCursor);
	const values: Value[] = [];
	if (readCursor.firstNode()) {
		values.unshift(readCursor.value);
		while (readCursor.nextNode()) {
			values.unshift(readCursor.value);
		}
	}
	readCursor.free();
	return values;
}

/**
 * Runs the given test function as two tests,
 * one where `view` is the root SharedTree view and the other where `view` is a fork.
 * This is useful for testing because both `SharedTree` and `SharedTreeFork` implement `ISharedTreeView` in different ways.
 *
 * TODO: users of this are making schema: one has been provided that might be close, but likely isn't fully correct..
 * TODO: users of this doesn't depend on SharedTree directly and should be moved to tests of SharedTreeView.
 */
function itView(
	title: string,
	fn: (view: ITreeCheckout) => void,
	initialContent?: TreeContent,
): void {
	const content: TreeContent = initialContent ?? {
		schema: jsonSequenceRootSchema,
		initialTree: [],
	};
	const config = {
		...content,
		allowedSchemaModifications: AllowedUpdateType.Initialize,
	};
	it(`${title} (root view)`, () => {
		const provider = new TestTreeProviderLite();
		// Test an actual SharedTree.
		fn(schematizeFlexTree(provider.trees[0], config).checkout);
	});

	it(`${title} (reference view)`, () => {
		fn(checkoutWithContent(content));
	});

	it(`${title} (forked view)`, () => {
		const provider = new TestTreeProviderLite();
		fn(schematizeFlexTree(provider.trees[0], config).checkout.fork());
	});

	it(`${title} (reference forked view)`, () => {
		fn(checkoutWithContent(content).fork());
	});
}<|MERGE_RESOLUTION|>--- conflicted
+++ resolved
@@ -676,19 +676,7 @@
 			});
 		});
 
-<<<<<<< HEAD
-		// AB#7265: This test fails because purging repair data upon application of schema changes makes it impossible
-		// to roll back the changes that were before that schema change on the branch being rebased.
-		// This is not a problem when the changes before the schema change are applied once rebased (because the
-		// rollback and reapplication cancel out). This is the scenario covered in the test above.
-		// It is a problem here because the rebased change does not apply due to the presence of a schema change on
-		// the destination branch. Note that the presence of a schema change on the destination branch is not strictly
-		// necessary for the problem to occur. For example, if the rebased change had a constraint, and the rebasing
-		// caused that constraint to become violated, then the same issue would occur.
-		it.skip("over schema changes", () => {
-=======
 		it("over schema changes", () => {
->>>>>>> ea58f323
 			const provider = new TestTreeProviderLite(1);
 			const checkout1 = provider.trees[0].checkout;
 
