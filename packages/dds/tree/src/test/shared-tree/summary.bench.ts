--- conflicted
+++ resolved
@@ -14,19 +14,11 @@
 } from "@fluidframework/test-runtime-utils";
 import { BenchmarkType, benchmark } from "@fluid-tools/benchmark";
 import { convertSummaryTreeToITree } from "@fluidframework/runtime-utils";
-<<<<<<< HEAD
 import { SharedTreeFactory, TreeContent } from "../../shared-tree/index.js";
-import { TestTreeProviderLite } from "../utils.js";
+import { MockIdCompressor, TestTreeProviderLite } from "../utils.js";
 import { AllowedUpdateType } from "../../core/index.js";
 import { typeboxValidator } from "../../external-utilities/index.js";
 import { makeDeepContent, makeWideContentWithEndValue } from "../scalableTestTrees.js";
-=======
-import { SharedTreeFactory, TreeContent } from "../../shared-tree";
-import { MockIdCompressor, TestTreeProviderLite } from "../utils";
-import { AllowedUpdateType } from "../../core";
-import { typeboxValidator } from "../../external-utilities";
-import { makeDeepContent, makeWideContentWithEndValue } from "../scalableTestTrees";
->>>>>>> 0e5f1ad2
 
 // TODO: these tests currently only cover tree content.
 // It might make sense to extend them to cover complex collaboration windows.
