/*!
 * Copyright (c) Microsoft Corporation and contributors. All rights reserved.
 * Licensed under the MIT License.
 */
import { strict as assert } from "assert";
import { createIdCompressor } from "@fluidframework/id-compressor";
import { AsyncGenerator, takeAsync } from "@fluid-private/stochastic-test-utils";
import {
	DDSFuzzModel,
	DDSFuzzTestState,
	createDDSFuzzSuite,
	DDSFuzzHarnessEvents,
} from "@fluid-private/test-dds-utils";
import { TypedEventEmitter } from "@fluid-internal/client-utils";
import { UpPath, Anchor, Value } from "../../../core";
import { TreeContent } from "../../../shared-tree";
import {
	cursorsFromContextualData,
	jsonableTreeFromCursor,
	typeNameSymbol,
} from "../../../feature-libraries";
import { SharedTreeTestFactory, createTestUndoRedoStacks, validateTree } from "../../utils";
import {
	makeOpGenerator,
	EditGeneratorOpWeights,
	FuzzTestState,
	viewFromState,
} from "./fuzzEditGenerators";
import { fuzzReducer } from "./fuzzEditReducers";
import {
	createAnchors,
	validateAnchors,
	fuzzNode,
	fuzzSchema,
	failureDirectory,
	RevertibleSharedTreeView,
} from "./fuzzUtils";
import { Operation } from "./operationTypes";

interface AnchorFuzzTestState extends FuzzTestState {
	// Parallel array to `clients`: set in testStart
	anchors?: Map<Anchor, [UpPath, Value]>[];
}

const config = {
	schema: fuzzSchema,
	// Setting the tree to have an initial value is more interesting for this targeted test than if it's empty:
	// returning to an empty state is arguably "easier" than returning to a non-empty state after some undos.
	initialTree: {
		[typeNameSymbol]: fuzzNode.name,
		sequenceChildren: [1, 2, 3],
		requiredChild: {
			[typeNameSymbol]: fuzzNode.name,
			requiredChild: 0,
			optionalChild: undefined,
			sequenceChildren: [4, 5, 6],
		},
		optionalChild: undefined,
	},
} satisfies TreeContent;

const initialTreeJson = cursorsFromContextualData(
	config,
	config.schema.rootFieldSchema,
	config.initialTree,
).map(jsonableTreeFromCursor);

/**
 * Fuzz tests in this suite are meant to exercise specific code paths or invariants.
 * They should typically use SharedTree's branching APIs to emulate multiple clients concurrently editing the document
 * as that is less computationally expensive and offers greater control over the order of concurrent operations.
 *
 * See the "Fuzz - Top-Level" test suite for tests are more general in scope.
 */
describe("Fuzz - anchor stability", () => {
	const opsPerRun = 20;
	const runsPerBatch = 50;
	describe("Anchors are unaffected by aborted transaction", () => {
		const editGeneratorOpWeights: Partial<EditGeneratorOpWeights> = {
			insert: 1,
			delete: 2,
			move: 2,
			fieldSelection: {
				optional: 1,
				required: 1,
				sequence: 2,
				recurse: 1,
			},
		};
		const generatorFactory = () =>
			takeAsync(opsPerRun, makeOpGenerator(editGeneratorOpWeights));

		const model: DDSFuzzModel<
			SharedTreeTestFactory,
			Operation,
			DDSFuzzTestState<SharedTreeTestFactory>
		> = {
			workloadName: "anchors",
			factory: new SharedTreeTestFactory(() => undefined),
			generatorFactory,
			reducer: fuzzReducer,
			validateConsistency: () => {},
		};

		const emitter = new TypedEventEmitter<DDSFuzzHarnessEvents>();
		emitter.on("testStart", (initialState: AnchorFuzzTestState) => {
			const tree = viewFromState(
				initialState,
				initialState.clients[0],
				config.initialTree,
			).checkout;
			tree.transaction.start();
			// These tests are hard coded to a single client, so this is fine.
			initialState.anchors = [createAnchors(tree)];
		});

		emitter.on("testEnd", (finalState: AnchorFuzzTestState) => {
			const anchors = finalState.anchors ?? assert.fail("Anchors should be defined");

			// aborts any transactions that may still be in progress
			const tree = viewFromState(finalState, finalState.clients[0]).checkout;
			tree.transaction.abort();
			validateTree(tree, initialTreeJson);
			validateAnchors(tree, anchors[0], true);
		});

		createDDSFuzzSuite(model, {
			defaultTestCount: runsPerBatch,
			numberOfClients: 1,
			emitter,
			saveFailures: {
				directory: failureDirectory,
			},
			// AB#5745: Starting a transaction while detached, submitting edits, then attaching hits 0x428.
			// Once this is fixed, this fuzz test could also include working from a detached state if desired.
			detachedStartOptions: { enabled: false, attachProbability: 1 },
			clientJoinOptions: { maxNumberOfClients: 1, clientAddProbability: 0 },
			idCompressorFactory: createIdCompressor,
		});
	});
	describe("Anchors are stable", () => {
		const editGeneratorOpWeights: Partial<EditGeneratorOpWeights> = {
			insert: 2,
			delete: 2,
			move: 2,
			undo: 1,
			redo: 1,
			synchronizeTrees: 1,
			fieldSelection: {
				optional: 1,
				required: 1,
				sequence: 2,
				recurse: 1,
			},
		};
		const generatorFactory = () =>
			takeAsync(opsPerRun, makeOpGenerator(editGeneratorOpWeights));
		const generator = generatorFactory() as AsyncGenerator<Operation, AnchorFuzzTestState>;
		const model: DDSFuzzModel<
			SharedTreeTestFactory,
			Operation,
			DDSFuzzTestState<SharedTreeTestFactory>
		> = {
			workloadName: "anchors-undo-redo",
			factory: new SharedTreeTestFactory(() => undefined),
			generatorFactory: () => generator,
			reducer: fuzzReducer,
			validateConsistency: () => {},
		};

		const emitter = new TypedEventEmitter<DDSFuzzHarnessEvents>();
		emitter.on("testStart", (initialState: AnchorFuzzTestState) => {
			// Kludge: we force schematization and synchronization here to ensure that the clients all have the same
			// starting tree as opposed to isomorphic copies.
			// If we don't do this, then the anchors created below would be destroyed on all but one client (the client
			// whose schematize wins the synchronization race).
			{
				for (const client of initialState.clients) {
					// This is a kludge to force the invocation of schematize for each client.
					// eslint-disable-next-line @typescript-eslint/no-unused-expressions
					viewFromState(initialState, client, config.initialTree).checkout;
				}
				initialState.containerRuntimeFactory.processAllMessages();
			}
			initialState.anchors = [];
			for (const client of initialState.clients) {
				const view = viewFromState(initialState, client, config.initialTree)
					.checkout as RevertibleSharedTreeView;
				const { undoStack, redoStack, unsubscribe } = createTestUndoRedoStacks(view.events);
				view.undoStack = undoStack;
				view.redoStack = redoStack;
				view.unsubscribe = unsubscribe;
				initialState.anchors.push(createAnchors(view));
			}
		});

		emitter.on("testEnd", (finalState: AnchorFuzzTestState) => {
			const anchors = finalState.anchors ?? assert.fail("Anchors should be defined");
			for (const [i, client] of finalState.clients.entries()) {
				validateAnchors(viewFromState(finalState, client).checkout, anchors[i], false);
			}
		});

		createDDSFuzzSuite(model, {
			defaultTestCount: runsPerBatch,
			detachedStartOptions: { enabled: false, attachProbability: 1 },
			numberOfClients: 2,
			emitter,
			saveFailures: {
				directory: failureDirectory,
			},
<<<<<<< HEAD
			idCompressorFactory: createIdCompressor,
=======
			skip: [0],
>>>>>>> 34600a6a
		});
	});
});<|MERGE_RESOLUTION|>--- conflicted
+++ resolved
@@ -209,11 +209,8 @@
 			saveFailures: {
 				directory: failureDirectory,
 			},
-<<<<<<< HEAD
 			idCompressorFactory: createIdCompressor,
-=======
 			skip: [0],
->>>>>>> 34600a6a
 		});
 	});
 });