/*!
 * Copyright (c) Microsoft Corporation and contributors. All rights reserved.
 * Licensed under the MIT License.
 */
import { strict as assert } from "assert";
import { AsyncGenerator, takeAsync } from "@fluid-private/stochastic-test-utils";
import {
	DDSFuzzModel,
	DDSFuzzTestState,
	createDDSFuzzSuite,
	DDSFuzzHarnessEvents,
} from "@fluid-private/test-dds-utils";
import { TypedEventEmitter } from "@fluid-internal/client-utils";
import { UpPath, Anchor, Value } from "../../../core/index.js";
import { TreeContent } from "../../../shared-tree/index.js";
import {
	cursorsFromContextualData,
	jsonableTreeFromCursor,
	typeNameSymbol,
} from "../../../feature-libraries/index.js";
import { SharedTreeTestFactory, createTestUndoRedoStacks, validateTree } from "../../utils.js";
import {
	makeOpGenerator,
	EditGeneratorOpWeights,
	FuzzTestState,
	viewFromState,
} from "./fuzzEditGenerators.js";
import { fuzzReducer } from "./fuzzEditReducers.js";
import {
	createAnchors,
	validateAnchors,
	fuzzNode,
	fuzzSchema,
	failureDirectory,
	RevertibleSharedTreeView,
<<<<<<< HEAD
} from "./fuzzUtils.js";
import { Operation } from "./operationTypes.js";
=======
	deterministicIdCompressorFactory,
} from "./fuzzUtils";
import { Operation } from "./operationTypes";
>>>>>>> 0e5f1ad2

interface AnchorFuzzTestState extends FuzzTestState {
	// Parallel array to `clients`: set in testStart
	anchors?: Map<Anchor, [UpPath, Value]>[];
}

const config = {
	schema: fuzzSchema,
	// Setting the tree to have an initial value is more interesting for this targeted test than if it's empty:
	// returning to an empty state is arguably "easier" than returning to a non-empty state after some undos.
	initialTree: {
		[typeNameSymbol]: fuzzNode.name,
		sequenceChildren: [1, 2, 3],
		requiredChild: {
			[typeNameSymbol]: fuzzNode.name,
			requiredChild: 0,
			optionalChild: undefined,
			sequenceChildren: [4, 5, 6],
		},
		optionalChild: undefined,
	},
} satisfies TreeContent;

const initialTreeJson = cursorsFromContextualData(
	config,
	config.schema.rootFieldSchema,
	config.initialTree,
).map(jsonableTreeFromCursor);

/**
 * Fuzz tests in this suite are meant to exercise specific code paths or invariants.
 * They should typically use SharedTree's branching APIs to emulate multiple clients concurrently editing the document
 * as that is less computationally expensive and offers greater control over the order of concurrent operations.
 *
 * See the "Fuzz - Top-Level" test suite for tests are more general in scope.
 */
describe("Fuzz - anchor stability", () => {
	const opsPerRun = 20;
	const runsPerBatch = 50;
	describe("Anchors are unaffected by aborted transaction", () => {
		const editGeneratorOpWeights: Partial<EditGeneratorOpWeights> = {
			insert: 1,
			delete: 2,
			move: 2,
			fieldSelection: {
				optional: 1,
				required: 1,
				sequence: 2,
				recurse: 1,
			},
		};
		const generatorFactory = () =>
			takeAsync(opsPerRun, makeOpGenerator(editGeneratorOpWeights));

		const model: DDSFuzzModel<
			SharedTreeTestFactory,
			Operation,
			DDSFuzzTestState<SharedTreeTestFactory>
		> = {
			workloadName: "anchors",
			factory: new SharedTreeTestFactory(() => undefined),
			generatorFactory,
			reducer: fuzzReducer,
			validateConsistency: () => {},
		};

		const emitter = new TypedEventEmitter<DDSFuzzHarnessEvents>();
		emitter.on("testStart", (initialState: AnchorFuzzTestState) => {
			const tree = viewFromState(
				initialState,
				initialState.clients[0],
				config.initialTree,
			).checkout;
			tree.transaction.start();
			// These tests are hard coded to a single client, so this is fine.
			initialState.anchors = [createAnchors(tree)];
		});

		emitter.on("testEnd", (finalState: AnchorFuzzTestState) => {
			const anchors = finalState.anchors ?? assert.fail("Anchors should be defined");

			// aborts any transactions that may still be in progress
			const tree = viewFromState(finalState, finalState.clients[0]).checkout;
			tree.transaction.abort();
			validateTree(tree, initialTreeJson);
			validateAnchors(tree, anchors[0], true);
		});

		createDDSFuzzSuite(model, {
			defaultTestCount: runsPerBatch,
			numberOfClients: 1,
			emitter,
			saveFailures: {
				directory: failureDirectory,
			},
			// AB#5745: Starting a transaction while detached, submitting edits, then attaching hits 0x428.
			// Once this is fixed, this fuzz test could also include working from a detached state if desired.
			detachedStartOptions: { enabled: false, attachProbability: 1 },
			clientJoinOptions: { maxNumberOfClients: 1, clientAddProbability: 0 },
			idCompressorFactory: deterministicIdCompressorFactory(0xdeadbeef),
		});
	});
	describe("Anchors are stable", () => {
		const editGeneratorOpWeights: Partial<EditGeneratorOpWeights> = {
			insert: 2,
			delete: 2,
			move: 2,
			undo: 1,
			redo: 1,
			synchronizeTrees: 1,
			fieldSelection: {
				optional: 1,
				required: 1,
				sequence: 2,
				recurse: 1,
			},
		};
		const generatorFactory = () =>
			takeAsync(opsPerRun, makeOpGenerator(editGeneratorOpWeights));
		const generator = generatorFactory() as AsyncGenerator<Operation, AnchorFuzzTestState>;
		const model: DDSFuzzModel<
			SharedTreeTestFactory,
			Operation,
			DDSFuzzTestState<SharedTreeTestFactory>
		> = {
			workloadName: "anchors-undo-redo",
			factory: new SharedTreeTestFactory(() => undefined),
			generatorFactory: () => generator,
			reducer: fuzzReducer,
			validateConsistency: () => {},
		};

		const emitter = new TypedEventEmitter<DDSFuzzHarnessEvents>();
		emitter.on("testStart", (initialState: AnchorFuzzTestState) => {
			// Kludge: we force schematization and synchronization here to ensure that the clients all have the same
			// starting tree as opposed to isomorphic copies.
			// If we don't do this, then the anchors created below would be destroyed on all but one client (the client
			// whose schematize wins the synchronization race).
			{
				for (const client of initialState.clients) {
					// This is a kludge to force the invocation of schematize for each client.
					// eslint-disable-next-line @typescript-eslint/no-unused-expressions
					viewFromState(initialState, client, config.initialTree).checkout;
				}
				initialState.containerRuntimeFactory.processAllMessages();
			}
			initialState.anchors = [];
			for (const client of initialState.clients) {
				const view = viewFromState(initialState, client, config.initialTree)
					.checkout as RevertibleSharedTreeView;
				const { undoStack, redoStack, unsubscribe } = createTestUndoRedoStacks(view.events);
				view.undoStack = undoStack;
				view.redoStack = redoStack;
				view.unsubscribe = unsubscribe;
				initialState.anchors.push(createAnchors(view));
			}
		});

		emitter.on("testEnd", (finalState: AnchorFuzzTestState) => {
			const anchors = finalState.anchors ?? assert.fail("Anchors should be defined");
			for (const [i, client] of finalState.clients.entries()) {
				validateAnchors(viewFromState(finalState, client).checkout, anchors[i], false);
			}
		});

		createDDSFuzzSuite(model, {
			defaultTestCount: runsPerBatch,
			detachedStartOptions: { enabled: false, attachProbability: 1 },
			numberOfClients: 2,
			emitter,
			saveFailures: {
				directory: failureDirectory,
			},
			idCompressorFactory: deterministicIdCompressorFactory(0xdeadbeef),
			skip: [0],
		});
	});
});<|MERGE_RESOLUTION|>--- conflicted
+++ resolved
@@ -33,14 +33,9 @@
 	fuzzSchema,
 	failureDirectory,
 	RevertibleSharedTreeView,
-<<<<<<< HEAD
+	deterministicIdCompressorFactory,
 } from "./fuzzUtils.js";
 import { Operation } from "./operationTypes.js";
-=======
-	deterministicIdCompressorFactory,
-} from "./fuzzUtils";
-import { Operation } from "./operationTypes";
->>>>>>> 0e5f1ad2
 
 interface AnchorFuzzTestState extends FuzzTestState {
 	// Parallel array to `clients`: set in testStart
