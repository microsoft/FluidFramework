/*!
 * Copyright (c) Microsoft Corporation and contributors. All rights reserved.
 * Licensed under the MIT License.
 */

import {
	type DDSFuzzModel,
	type DDSFuzzSuiteOptions,
	type DDSFuzzTestState,
	createDDSFuzzSuite,
} from "@fluid-private/test-dds-utils";
import { FlushMode } from "@fluidframework/runtime-definitions/internal";

import {
	deterministicIdCompressorFactory,
	failureDirectory,
	FuzzTestOnCreate,
	SharedTreeFuzzTestFactory,
} from "./fuzzUtils.js";
import type { Operation } from "./operationTypes.js";
import { baseTreeModel, runsPerBatch } from "./baseModel.js";

const baseOptions: Partial<DDSFuzzSuiteOptions> = {
	numberOfClients: 3,
	clientJoinOptions: {
		maxNumberOfClients: 6,
		clientAddProbability: 0.1,
	},
	reconnectProbability: 0.5,
};

/**
 * Fuzz tests in this suite are meant to exercise as much of the SharedTree code as possible and do so in the most
 * production-like manner possible. For example, these fuzz tests should not utilize branching APIs to emulate
 * multiple clients working on the same document. Instead, they should use multiple SharedTree instances, tied together
 * by a sequencing service. The tests may still use branching APIs because that's part of the normal usage of
 * SharedTree, but not as way to avoid using multiple SharedTree instances.
 *
 * The fuzz tests should validate that the clients do not crash and that their document states do not diverge.
 * See the "Fuzz - Targeted" test suite for tests that validate more specific code paths or invariants.
 */
describe("Fuzz - Top-Level", () => {
	/**
	 * This test suite is meant exercise all public APIs of SharedTree together, as well as all service-oriented
	 * operations (such as summarization and stashed ops).
	 */
	describe("Everything", () => {
		const model: DDSFuzzModel<
			SharedTreeFuzzTestFactory,
			Operation,
			DDSFuzzTestState<SharedTreeFuzzTestFactory>
		> = {
			...baseTreeModel,
			workloadName: "SharedTree",
		};

		const options: Partial<DDSFuzzSuiteOptions> = {
			...baseOptions,
			defaultTestCount: runsPerBatch,
			saveFailures: {
				directory: failureDirectory,
			},
			clientJoinOptions: {
				clientAddProbability: 0,
				maxNumberOfClients: 3,
			},
			detachedStartOptions: {
				numOpsBeforeAttach: 5,
<<<<<<< HEAD
=======
				// AB#43127: fully allowing rehydrate after attach is currently not supported in tests (but should be in prod) due to limitations in the test mocks.
>>>>>>> 6fa2008a
				attachingBeforeRehydrateDisable: true,
			},
			reconnectProbability: 0.1,
			idCompressorFactory: deterministicIdCompressorFactory(0xdeadbeef),
			skip: [
				...[30], //  0x92a
			],
		};
		createDDSFuzzSuite(model, options);
	});

	describe("Batch rebasing", () => {
		const model: DDSFuzzModel<
			SharedTreeFuzzTestFactory,
			Operation,
			DDSFuzzTestState<SharedTreeFuzzTestFactory>
		> = {
			...baseTreeModel,
			workloadName: "SharedTree rebasing",
			factory: new SharedTreeFuzzTestFactory(FuzzTestOnCreate),
		};
		const options: Partial<DDSFuzzSuiteOptions> = {
			...baseOptions,
			reconnectProbability: 0.0,
			defaultTestCount: runsPerBatch,
			rebaseProbability: 0.2,
			containerRuntimeOptions: {
				flushMode: FlushMode.TurnBased,
				enableGroupedBatching: true,
			},
			detachedStartOptions: {
				numOpsBeforeAttach: 5,
				// AB#43127: fully allowing rehydrate after attach is currently not supported in tests (but should be in prod) due to limitations in the test mocks.
				attachingBeforeRehydrateDisable: true,
			},
			saveFailures: {
				directory: failureDirectory,
			},
			idCompressorFactory: deterministicIdCompressorFactory(0xdeadbeef),
		};

		createDDSFuzzSuite(model, options);
	});
});<|MERGE_RESOLUTION|>--- conflicted
+++ resolved
@@ -66,10 +66,8 @@
 			},
 			detachedStartOptions: {
 				numOpsBeforeAttach: 5,
-<<<<<<< HEAD
-=======
+
 				// AB#43127: fully allowing rehydrate after attach is currently not supported in tests (but should be in prod) due to limitations in the test mocks.
->>>>>>> 6fa2008a
 				attachingBeforeRehydrateDisable: true,
 			},
 			reconnectProbability: 0.1,
