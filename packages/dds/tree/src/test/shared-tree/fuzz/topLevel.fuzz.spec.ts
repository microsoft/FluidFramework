/*!
 * Copyright (c) Microsoft Corporation and contributors. All rights reserved.
 * Licensed under the MIT License.
 */
import { takeAsync } from "@fluid-private/stochastic-test-utils";
import {
	DDSFuzzModel,
	createDDSFuzzSuite,
	DDSFuzzTestState,
	DDSFuzzSuiteOptions,
} from "@fluid-private/test-dds-utils";
import { FlushMode } from "@fluidframework/runtime-definitions";
import { SharedTreeTestFactory, validateTreeConsistency } from "../../utils";
import { makeOpGenerator, EditGeneratorOpWeights } from "./fuzzEditGenerators";
import { fuzzReducer } from "./fuzzEditReducers";
import { deterministicIdCompressorFactory, failureDirectory, onCreate } from "./fuzzUtils";
import { Operation } from "./operationTypes";

const baseOptions: Partial<DDSFuzzSuiteOptions> = {
	numberOfClients: 3,
	clientJoinOptions: {
		maxNumberOfClients: 6,
		clientAddProbability: 0.1,
	},
	reconnectProbability: 0.5,
};

/**
 * Fuzz tests in this suite are meant to exercise as much of the SharedTree code as possible and do so in the most
 * production-like manner possible. For example, these fuzz tests should not utilize branching APIs to emulate
 * multiple clients working on the same document. Instead, they should use multiple SharedTree instances, tied together
 * by a sequencing service. The tests may still use branching APIs because that's part of the normal usage of
 * SharedTree, but not as way to avoid using multiple SharedTree instances.
 *
 * The fuzz tests should validate that the clients do not crash and that their document states do not diverge.
 * See the "Fuzz - Targeted" test suite for tests that validate more specific code paths or invariants.
 */
describe("Fuzz - Top-Level", () => {
	const runsPerBatch = 50;
	const opsPerRun = 20;
	// TODO: Enable other types of ops.
	const editGeneratorOpWeights: Partial<EditGeneratorOpWeights> = {
		insert: 5,
		delete: 5,
		move: 5,
		start: 1,
		commit: 1,
		// TODO: Enabling abort fails because aborting a transaction involves applying rollback ops, which may attempt to place
		// repair data content in places it already exists. This should be fixed by pending work to generate forest deltas
		// which destroy trees for rollbacks. See AB#6456 for more information.
		abort: 0,
		fieldSelection: { optional: 1, required: 1, sequence: 3, recurse: 3 },
	};
	const generatorFactory = () => takeAsync(opsPerRun, makeOpGenerator(editGeneratorOpWeights));
	/**
	 * This test suite is meant exercise all public APIs of SharedTree together, as well as all service-oriented
	 * operations (such as summarization and stashed ops).
	 */
	describe("Everything", () => {
		const model: DDSFuzzModel<
			SharedTreeTestFactory,
			Operation,
			DDSFuzzTestState<SharedTreeTestFactory>
		> = {
			workloadName: "SharedTree",
			factory: new SharedTreeTestFactory(onCreate),
			generatorFactory,
			reducer: fuzzReducer,
			validateConsistency: validateTreeConsistency,
		};
		const options: Partial<DDSFuzzSuiteOptions> = {
			...baseOptions,
			defaultTestCount: runsPerBatch,
			saveFailures: {
				directory: failureDirectory,
			},
			// TODO: This test currently *requires* the detachedStart option be enabled in the fuzz harness, since
			// the fuzz harness doesn't legitimately finalize creation ranges with the option disabled.
			clientJoinOptions: {
				clientAddProbability: 0,
				maxNumberOfClients: 3,
			},
			reconnectProbability: 0,
<<<<<<< HEAD
			idCompressorFactory: deterministicIdCompressorFactory(0xdeadbeef),
			// TODO:AB#6298: Support transactions in optional field.
			skip: [4, 12, 46, 48],
=======
>>>>>>> 34600a6a
		};
		createDDSFuzzSuite(model, options);
	});

	describe("Batch rebasing", () => {
		const model: DDSFuzzModel<
			SharedTreeTestFactory,
			Operation,
			DDSFuzzTestState<SharedTreeTestFactory>
		> = {
			workloadName: "SharedTree rebasing",
			factory: new SharedTreeTestFactory(onCreate),
			generatorFactory,
			reducer: fuzzReducer,
			validateConsistency: validateTreeConsistency,
		};
		const options: Partial<DDSFuzzSuiteOptions> = {
			...baseOptions,
			reconnectProbability: 0.0,
			defaultTestCount: runsPerBatch,
			rebaseProbability: 0.2,
			containerRuntimeOptions: {
				flushMode: FlushMode.TurnBased,
				enableGroupedBatching: true,
			},
			saveFailures: {
				directory: failureDirectory,
			},
<<<<<<< HEAD
			idCompressorFactory: deterministicIdCompressorFactory(0xdeadbeef),
			// TODO:AB#6298: Support transactions in optional field.
			skip: [41],
=======
>>>>>>> 34600a6a
		};

		createDDSFuzzSuite(model, options);
	});
});<|MERGE_RESOLUTION|>--- conflicted
+++ resolved
@@ -81,12 +81,7 @@
 				maxNumberOfClients: 3,
 			},
 			reconnectProbability: 0,
-<<<<<<< HEAD
 			idCompressorFactory: deterministicIdCompressorFactory(0xdeadbeef),
-			// TODO:AB#6298: Support transactions in optional field.
-			skip: [4, 12, 46, 48],
-=======
->>>>>>> 34600a6a
 		};
 		createDDSFuzzSuite(model, options);
 	});
@@ -115,12 +110,7 @@
 			saveFailures: {
 				directory: failureDirectory,
 			},
-<<<<<<< HEAD
 			idCompressorFactory: deterministicIdCompressorFactory(0xdeadbeef),
-			// TODO:AB#6298: Support transactions in optional field.
-			skip: [41],
-=======
->>>>>>> 34600a6a
 		};
 
 		createDDSFuzzSuite(model, options);
