--- conflicted
+++ resolved
@@ -22,21 +22,14 @@
 	EditGeneratorOpWeights,
 	FuzzTestState,
 	viewFromState,
-<<<<<<< HEAD
 } from "./fuzzEditGenerators.js";
 import { applyFieldEdit, applySynchronizationOp, applyUndoRedoEdit } from "./fuzzEditReducers.js";
-import { fuzzSchema, isRevertibleSharedTreeView } from "./fuzzUtils.js";
-import { Operation } from "./operationTypes.js";
-=======
-} from "./fuzzEditGenerators";
-import { applyFieldEdit, applySynchronizationOp, applyUndoRedoEdit } from "./fuzzEditReducers";
 import {
 	deterministicIdCompressorFactory,
 	fuzzSchema,
 	isRevertibleSharedTreeView,
-} from "./fuzzUtils";
-import { Operation } from "./operationTypes";
->>>>>>> 0e5f1ad2
+} from "./fuzzUtils.js";
+import { Operation } from "./operationTypes.js";
 
 /**
  * This interface is meant to be used for tests that require you to store a branch of a tree
