/*!
 * Copyright (c) Microsoft Corporation and contributors. All rights reserved.
 * Licensed under the MIT License.
 */

import { strict as assert } from "assert";
import { AsyncReducer, combineReducers } from "@fluid-private/stochastic-test-utils";
import { DDSFuzzTestState } from "@fluid-private/test-dds-utils";
import { Revertible } from "../../../core/index.js";
import {
	DownPath,
	FlexTreeField,
	FlexTreeNode,
	cursorForJsonableTreeField,
<<<<<<< HEAD
	SchemaBuilderInternal,
	intoStoredSchema,
} from "../../../feature-libraries/index.js";
import { brand, fail } from "../../../util/index.js";
import { validateTreeConsistency } from "../../utils.js";
import { ISharedTree, SharedTree, SharedTreeFactory } from "../../../shared-tree/index.js";
import { Revertible, ValueSchema } from "../../../core/index.js";
=======
	cursorForJsonableTreeNode,
} from "../../../feature-libraries/index.js";
import { ISharedTree, SharedTreeFactory } from "../../../shared-tree/index.js";
import { fail } from "../../../util/index.js";
import { validateTreeConsistency } from "../../utils.js";
import {
	FuzzTestState,
	FuzzTransactionView,
	FuzzView,
	viewFromState,
} from "./fuzzEditGenerators.js";
import { isRevertibleSharedTreeView } from "./fuzzUtils.js";
>>>>>>> cab548a2
import {
	FieldEdit,
	FuzzFieldChange,
	FuzzRemove,
	FuzzSet,
	FuzzTransactionType,
	FuzzUndoRedoType,
	Operation,
	FuzzSchemaChange,
} from "./operationTypes.js";
<<<<<<< HEAD
import { createTreeStoredSchema, isRevertibleSharedTreeView } from "./fuzzUtils.js";
import {
	FuzzTestState,
	FuzzTransactionView,
	FuzzView,
	getAllowableNodeTypes,
	viewFromState,
} from "./fuzzEditGenerators.js";
=======
>>>>>>> cab548a2

const syncFuzzReducer = combineReducers<Operation, DDSFuzzTestState<SharedTreeFactory>>({
	edit: (state, operation) => {
		const { contents } = operation;
		switch (contents.type) {
			case "fieldEdit": {
				applyFieldEdit(viewFromState(state), contents);
				break;
			}
			default:
				break;
		}
	},
	transaction: (state, operation) => {
		applyTransactionEdit(state, operation.contents);
	},
	undoRedo: (state, operation) => {
		const view = viewFromState(state).checkout;
		assert(isRevertibleSharedTreeView(view));
		applyUndoRedoEdit(view.undoStack, view.redoStack, operation.contents);
	},
	synchronizeTrees: (state) => {
		applySynchronizationOp(state);
	},
	schema: (state, operation) => {
		applySchemaOp(state, operation);
	},
});
export const fuzzReducer: AsyncReducer<Operation, DDSFuzzTestState<SharedTreeFactory>> = async (
	state,
	operation,
) => syncFuzzReducer(state, operation);

export function checkTreesAreSynchronized(trees: readonly ISharedTree[]) {
	for (const tree of trees) {
		validateTreeConsistency(trees[0], tree);
	}
}

export function applySynchronizationOp(state: DDSFuzzTestState<SharedTreeFactory>) {
	state.containerRuntimeFactory.processAllMessages();
	const connectedClients = state.clients.filter((client) => client.containerRuntime.connected);
	if (connectedClients.length > 0) {
		const readonlyChannel = state.summarizerClient.channel;
		for (const { channel } of connectedClients) {
			validateTreeConsistency(channel, readonlyChannel);
		}
	}
}
function generateLeafNodeSchemas(nodeTypes: string[]) {
	const builder = new SchemaBuilderInternal({ scope: "com.fluidframework.leaf" });
	const leafNodeSchemas = [];
	for (const nodeType of nodeTypes) {
		if (
			nodeType !== "tree2fuzz.node" &&
			nodeType !== "com.fluidframework.leaf.number" &&
			nodeType !== "com.fluidframework.leaf.string"
		) {
			if (!nodeType.startsWith("com.fluidframework.leaf")) {
				leafNodeSchemas.push(builder.leaf(nodeType, ValueSchema.Number));
			}
		}
	}
	const library = builder.intoLibrary();
	return { leafNodeSchemas, library };
}
export function applySchemaOp(state: FuzzTestState, operation: FuzzSchemaChange) {
	const tree = state.client.channel as SharedTree;
	const nodeTypes = getAllowableNodeTypes(state);
	nodeTypes.push(brand(operation.contents.type));
	const { leafNodeSchemas, library } = generateLeafNodeSchemas(nodeTypes);
	const newSchema = createTreeStoredSchema(leafNodeSchemas, library);
	tree.checkout.updateSchema(intoStoredSchema(newSchema));
}

/**
 * Assumes tree is using the fuzzSchema.
 * TODO: Maybe take in a schema aware strongly typed Tree node or field.
 */
export function applyFieldEdit(tree: FuzzView, fieldEdit: FieldEdit): void {
	switch (fieldEdit.change.type) {
		case "sequence":
			applySequenceFieldEdit(tree, fieldEdit.change.edit);
			break;
		case "required":
			applyValueFieldEdit(tree, fieldEdit.change.edit);
			break;
		case "optional":
			applyOptionalFieldEdit(tree, fieldEdit.change.edit);
			break;
		default:
			break;
	}
}

function applySequenceFieldEdit(tree: FuzzView, change: FuzzFieldChange): void {
	const nodeSchema = tree.currentSchema;
	switch (change.type) {
		case "insert": {
			assert(change.parent !== undefined, "Sequence change should not occur at the root.");

			const parent = navigateToNode(tree, change.parent);
			assert(parent?.is(nodeSchema), "Defined down-path should point to a valid parent");
			const field = parent.boxedSequenceChildren;
			assert(field !== undefined);
			field.insertAt(change.index, cursorForJsonableTreeField([change.value]));
			break;
		}
		case "remove": {
			const firstNode = navigateToNode(tree, change.firstNode);
			assert(firstNode !== undefined, "Down-path should point to a valid firstNode");
			const { parent: field, index } = firstNode.parentField;
			assert(
				field?.is(nodeSchema.objectNodeFieldsObject.sequenceChildren),
				"Defined down-path should point to a valid parent",
			);
			field.removeRange(index, index + change.count);
			break;
		}
		case "move": {
			const firstNode = navigateToNode(tree, change.firstNode);
			assert(firstNode !== undefined, "Down-path should point to a valid firstNode");
			const { parent: field, index } = firstNode.parentField;
			assert(
				field?.is(nodeSchema.objectNodeFieldsObject.sequenceChildren),
				"Defined down-path should point to a valid parent",
			);
			field.moveRangeToIndex(change.dstIndex, index, index + change.count);
			break;
		}
		default:
			fail("Invalid edit.");
	}
}

function applyValueFieldEdit(tree: FuzzView, change: FuzzSet): void {
	const nodeSchema = tree.currentSchema;
	assert(change.parent !== undefined, "Value change should not occur at the root.");
	const parent = navigateToNode(tree, change.parent);
	assert(parent?.is(nodeSchema), "Defined down-path should point to a valid parent");
	const field = parent.tryGetField(change.key);
	assert(
		field?.is(nodeSchema.objectNodeFieldsObject.requiredChild),
		"Parent of Value change should have an optional field to modify",
	);
	field.content = cursorForJsonableTreeNode(change.value) as any;
}

function navigateToNode(tree: FuzzView, path: DownPath | undefined): FlexTreeNode | undefined {
	const nodeSchema = tree.currentSchema;
	const rootField = tree.flexTree;
	if (path === undefined) {
		return undefined;
	}
	const finalLocation = path.reduce<{
		field: FlexTreeField;
		containedNode: FlexTreeNode | undefined;
	}>(
		({ containedNode }, nextStep) => {
			const childField = containedNode?.tryGetField(nextStep.field);
			// Checking "=== true" causes tsc to fail to typecheck, as it is no longer able to narrow according
			// to the .is typeguard.
			/* eslint-disable @typescript-eslint/strict-boolean-expressions */
			if (childField?.is(nodeSchema.objectNodeFieldsObject.sequenceChildren)) {
				assert(nextStep.index !== undefined);
				return {
					field: childField,
					containedNode: childField.at(nextStep.index),
				};
			} else if (
				// eslint-disable-next-line @typescript-eslint/prefer-nullish-coalescing
				childField?.is(nodeSchema.objectNodeFieldsObject.optionalChild) ||
				childField?.is(nodeSchema.objectNodeFieldsObject.requiredChild)
			) {
				return { field: childField, containedNode: childField.content };
			}
			/* eslint-enable @typescript-eslint/strict-boolean-expressions */

			fail(`Unexpected field type: ${childField?.key}`);
		},
		{ field: rootField, containedNode: rootField.content },
	);

	return finalLocation.containedNode;
}

function applyOptionalFieldEdit(tree: FuzzView, change: FuzzSet | FuzzRemove): void {
	const nodeSchema = tree.currentSchema;
	switch (change.type) {
		case "set": {
			const rootField = tree.flexTree;
			if (change.parent === undefined) {
				rootField.content = cursorForJsonableTreeNode(change.value) as any;
			} else {
				const parent = navigateToNode(tree, change.parent);
				assert(parent?.is(nodeSchema), "Defined down-path should point to a valid parent");
				parent.boxedOptionalChild.content = cursorForJsonableTreeNode(change.value) as any;
			}
			break;
		}
		case "remove": {
			const field = navigateToNode(tree, change.firstNode)?.parentField.parent;
			assert(field?.is(nodeSchema.objectNodeFieldsObject.optionalChild));
			field.content = undefined;
			break;
		}
		default:
			fail("Invalid edit.");
	}
}

export function applyTransactionEdit(state: FuzzTestState, contents: FuzzTransactionType): void {
	state.transactionViews ??= new Map();
	let view = state.transactionViews.get(state.client.channel);
	if (view === undefined) {
		assert(
			contents.fuzzType === "transactionStart",
			"Forked view should be present in the fuzz state unless a (non-nested) transaction is being started.",
		);
		const treeView = viewFromState(state);
		view = treeView.fork() as FuzzTransactionView;
		view.currentSchema = treeView.currentSchema;
		state.transactionViews.set(state.client.channel, view);
	}

	const { checkout } = view;
	switch (contents.fuzzType) {
		case "transactionStart": {
			checkout.transaction.start();
			break;
		}
		case "transactionCommit": {
			checkout.transaction.commit();
			break;
		}
		case "transactionAbort": {
			checkout.transaction.abort();
			break;
		}
		default:
			fail("Invalid edit.");
	}

	if (!checkout.transaction.inProgress()) {
		// Transaction is complete, so merge the changes into the root view and clean up the fork from the state.
		state.transactionViews.delete(state.client.channel);
		const rootView = viewFromState(state);
		rootView.checkout.merge(checkout);
	}
}

export function applyUndoRedoEdit(
	undoStack: Revertible[],
	redoStack: Revertible[],
	contents: FuzzUndoRedoType,
): void {
	switch (contents.type) {
		case "undo": {
			undoStack.pop()?.revert();
			break;
		}
		case "redo": {
			redoStack.pop()?.revert();
			break;
		}
		default:
			fail("Invalid edit.");
	}
}<|MERGE_RESOLUTION|>--- conflicted
+++ resolved
@@ -12,7 +12,6 @@
 	FlexTreeField,
 	FlexTreeNode,
 	cursorForJsonableTreeField,
-<<<<<<< HEAD
 	SchemaBuilderInternal,
 	intoStoredSchema,
 } from "../../../feature-libraries/index.js";
@@ -20,20 +19,6 @@
 import { validateTreeConsistency } from "../../utils.js";
 import { ISharedTree, SharedTree, SharedTreeFactory } from "../../../shared-tree/index.js";
 import { Revertible, ValueSchema } from "../../../core/index.js";
-=======
-	cursorForJsonableTreeNode,
-} from "../../../feature-libraries/index.js";
-import { ISharedTree, SharedTreeFactory } from "../../../shared-tree/index.js";
-import { fail } from "../../../util/index.js";
-import { validateTreeConsistency } from "../../utils.js";
-import {
-	FuzzTestState,
-	FuzzTransactionView,
-	FuzzView,
-	viewFromState,
-} from "./fuzzEditGenerators.js";
-import { isRevertibleSharedTreeView } from "./fuzzUtils.js";
->>>>>>> cab548a2
 import {
 	FieldEdit,
 	FuzzFieldChange,
@@ -44,8 +29,12 @@
 	Operation,
 	FuzzSchemaChange,
 } from "./operationTypes.js";
-<<<<<<< HEAD
 import { createTreeStoredSchema, isRevertibleSharedTreeView } from "./fuzzUtils.js";
+	cursorForJsonableTreeNode,
+} from "../../../feature-libraries/index.js";
+import { ISharedTree, SharedTreeFactory } from "../../../shared-tree/index.js";
+import { fail } from "../../../util/index.js";
+import { validateTreeConsistency } from "../../utils.js";
 import {
 	FuzzTestState,
 	FuzzTransactionView,
@@ -53,8 +42,16 @@
 	getAllowableNodeTypes,
 	viewFromState,
 } from "./fuzzEditGenerators.js";
-=======
->>>>>>> cab548a2
+import { isRevertibleSharedTreeView } from "./fuzzUtils.js";
+import {
+	FieldEdit,
+	FuzzFieldChange,
+	FuzzRemove,
+	FuzzSet,
+	FuzzTransactionType,
+	FuzzUndoRedoType,
+	Operation,
+} from "./operationTypes.js";
 
 const syncFuzzReducer = combineReducers<Operation, DDSFuzzTestState<SharedTreeFactory>>({
 	edit: (state, operation) => {
