/*!
 * Copyright (c) Microsoft Corporation and contributors. All rights reserved.
 * Licensed under the MIT License.
 */
import { strict as assert } from "assert";
import {
	AsyncGenerator,
	Generator,
	done,
	IRandom,
	createWeightedGenerator,
	BaseFuzzTestState,
	Weights,
} from "@fluid-private/stochastic-test-utils";
import { Client, DDSFuzzTestState } from "@fluid-private/test-dds-utils";
import { v4 as uuid } from "uuid";
import {
	FlexTreeView,
	SharedTreeFactory,
	TreeContent,
	ITreeViewFork,
	SharedTree,
<<<<<<< HEAD
=======
	ISharedTree,
>>>>>>> 45448262
} from "../../../shared-tree/index.js";
import { brand, disposeSymbol, fail, getOrCreate } from "../../../util/index.js";
import {
	AllowedUpdateType,
	FieldKey,
	FieldUpPath,
	JsonableTree,
	UpPath,
} from "../../../core/index.js";
<<<<<<< HEAD
import {
	DownPath,
	FlexTreeNode,
	toDownPath,
	treeSchemaFromStoredSchema,
} from "../../../feature-libraries/index.js";
=======
import { DownPath, FlexTreeNode, toDownPath } from "../../../feature-libraries/index.js";
import { schematizeFlexTree } from "../../utils.js";
>>>>>>> 45448262
import {
	FieldEditTypes,
	FuzzInsert,
	FuzzSchemaChange,
	FuzzSet,
	FuzzTransactionType,
	FuzzUndoRedoType,
	Operation,
	RedoOp,
	Synchronize,
	TransactionAbortOp,
	TransactionBoundary,
	TransactionCommitOp,
	TransactionStartOp,
	TreeEdit,
	UndoOp,
	UndoRedo,
} from "./operationTypes.js";
import { FuzzNode, FuzzNodeSchema, fuzzSchema, initialFuzzSchema } from "./fuzzUtils.js";

export type FuzzView = FlexTreeView<typeof fuzzSchema.rootFieldSchema> & {
	/**
	 * This client's current stored schema, which dictates allowable edits that the client may perform.
	 * @remarks - The type of this field isn't totally correct, since the supported schema for fuzz nodes changes
	 * at runtime to support different primitives (this allows fuzz testing of schema changes).
	 * However, fuzz schemas always have the same field names, so schema-dependent
	 * APIs such as the tree reading API will work correctly anyway.
	 *
	 * TODO: The schema for each client should be properly updated if "afterSchemaChange" (or equivalent event) occurs
	 * once schema ops are supported.
	 */
	currentSchema: FuzzNodeSchema;
};

export type FuzzTransactionView = ITreeViewFork<typeof fuzzSchema.rootFieldSchema> & {
	/**
	 * This client's current stored schema, which dictates allowable edits that the client may perform.
	 * @remarks - The type of this field isn't totally correct, since the supported schema for fuzz nodes changes
	 * at runtime to support different primitives (this allows fuzz testing of schema changes).
	 * However, fuzz schemas always have the same field names, so schema-dependent
	 * APIs such as the tree reading API will work correctly anyway.
	 *
	 * TODO: The schema for each client should be properly updated if "afterSchemaChange" (or equivalent event) occurs
	 * once schema ops are supported.
	 */
	currentSchema: FuzzNodeSchema;
};

export interface FuzzTestState extends DDSFuzzTestState<SharedTreeFactory> {
	/**
	 * Schematized view of clients and their nodeSchemas. Created lazily by viewFromState.
	 *
	 * SharedTrees undergoing a transaction will have a forked view in {@link transactionViews} instead,
	 * which should be used in place of this view until the transaction is complete.
	 */
	view?: Map<SharedTree, FuzzView>;
	/**
	 * Schematized view of clients undergoing transactions with their nodeSchemas.
	 * Edits to this view are not visible to other clients until the transaction is closed.
	 *
	 * Maintaining a separate view here is necessary since async transactions are not supported on the root checkout,
	 * and the fuzz testing model only simulates async transactions.
	 */
	transactionViews?: Map<ISharedTree, FuzzTransactionView>;
}

export function viewFromState(
	state: FuzzTestState,
	client: Client<SharedTreeFactory> = state.client,
	initialTree: TreeContent<typeof fuzzSchema.rootFieldSchema>["initialTree"] = undefined,
): FuzzView {
	state.view ??= new Map();

	const view =
		state.transactionViews?.get(client.channel) ??
<<<<<<< HEAD
		getOrCreate(state.view, client.channel, (tree) => {
			const treeSchema = treeSchemaFromStoredSchema(
				(client.channel as SharedTree).storedSchema,
			);

			const fuzzView = tree.schematizeInternal({
				initialTree,
				schema: isEmptyStoredSchema(client.channel as SharedTree)
					? initialFuzzSchema
					: treeSchema,
				allowedSchemaModifications: AllowedUpdateType.None,
			}) as FuzzView;
=======
		getOrCreate(state.view, client.channel as SharedTree, (tree) => {
			const flexView: FlexTreeView<typeof fuzzSchema.rootFieldSchema> = schematizeFlexTree(
				tree,
				{
					initialTree,
					schema: fuzzSchema,
					allowedSchemaModifications: AllowedUpdateType.Initialize,
				},
			);
			const fuzzView = flexView as FuzzView;
>>>>>>> 45448262
			assert.equal(fuzzView.currentSchema, undefined);
			const nodeSchema = treeSchema.nodeSchema.get(brand("tree2fuzz.node")) as FuzzNodeSchema;
			fuzzView.currentSchema =
				nodeSchema ?? initialFuzzSchema.nodeSchema.get(brand("tree2fuzz.node"));

			// Hook up afterSchemaChange event
			(client.channel as SharedTree).storedSchema.on("afterSchemaChange", (newSchema) => {
				const currentView = state.view?.get(client.channel);
				const hasView = (client.channel as unknown as any).hasView;
				if (currentView !== undefined && hasView === true) {
					currentView[disposeSymbol]();
				}
				const newFuzzView = tree.schematizeInternal({
					initialTree,
					schema: isEmptyStoredSchema(client.channel as SharedTree)
						? initialFuzzSchema
						: treeSchemaFromStoredSchema(newSchema),
					allowedSchemaModifications: AllowedUpdateType.None,
				}) as FuzzView;
				state.view?.set(client.channel, newFuzzView);
			});
			return fuzzView;
		});
	return view;
}

function isEmptyStoredSchema(tree: SharedTree): boolean {
	const rootFieldSchemaData = (tree.storedSchema as unknown as any).rootFieldSchemaData;
	// TODO: simply using rootFieldSchemaData === storedEmptyFieldSchema does not work. But a better way to make this check should be done.
	return rootFieldSchemaData.types.size === 0;
}
/**
 * When performing an operation, a random field must be selected. Rather than enumerate all fields of the tree, this is
 * performed recursively starting at the root field.
 *
 * When a field needs to be selected, the fuzz test generator walks down the tree from the root field, randomly selecting
 * one of the below options. If the selected option is not valid (e.g. the field is empty and the generator is trying to
 * select a node to remove), field selection will automatically re-sample excluding this option.
 *
 * Each weight is used throughout the field selection process.
 *
 * @remarks
 * Allowing more than just numbers here could be interesting. E.g. `(depth: number) => number` to allow biasing away from
 * changing the root field for more interesting merge outcomes. The `filter` parameter can already accomplish this, but is
 * a bit less efficient in doing so (it'd need to walk to the root repeatedly to compute depth)
 */
export interface FieldSelectionWeights {
	/**
	 * Select the current Fuzz node's "optionalChild" field
	 */
	optional: number;
	/**
	 * Select the current Fuzz node's "requiredChild" field
	 */
	required: number;
	/**
	 * Select the current Fuzz node's "sequenceChild" field
	 */
	sequence: number;
	/**
	 * Select a direct child of the current Fuzz node, uniformly at random
	 */
	recurse: number;

	/**
	 * Whether the selected field is acceptable for use.
	 *
	 * @remarks - This can be helpful for restricting tests to only use certain types of fields
	 */
	filter?: FieldFilter;
}

const defaultFieldSelectionWeights: FieldSelectionWeights = {
	optional: 1,
	required: 1,
	sequence: 1,
	recurse: 4,
	filter: () => true,
};

export interface EditGeneratorOpWeights {
	insert: number;
	remove: number;
	start: number;
	commit: number;
	abort: number;
	undo: number;
	redo: number;
	move: number;
	// This is explicitly all-or-nothing. If changing to be partially specifiable, the override logic to apply default values
	// needs to be updated since this is a nested object.
	fieldSelection: FieldSelectionWeights;
	synchronizeTrees: number;
	schema: number;
}
const defaultEditGeneratorOpWeights: EditGeneratorOpWeights = {
	insert: 0,
	remove: 0,
	start: 0,
	commit: 0,
	abort: 0,
	undo: 0,
	redo: 0,
	move: 0,
	fieldSelection: defaultFieldSelectionWeights,
	synchronizeTrees: 0,
	schema: 0,
};

export interface EditGeneratorOptions {
	weights: Partial<EditGeneratorOpWeights>;
	maxRemoveCount: number;
}

export function getAllowableNodeTypes(state: FuzzTestState) {
	const fuzzView = viewFromState(state);
	const nodeSchema = fuzzView.currentSchema;
	const nodeTypes = [];
	for (const leafNodeSchema of nodeSchema.info.optionalChild.allowedTypeSet) {
		if (typeof leafNodeSchema !== "string") {
			nodeTypes.push(leafNodeSchema.name);
		}
	}
	return nodeTypes;
}

export const makeEditGenerator = (
	opWeightsArg: Partial<EditGeneratorOpWeights>,
): Generator<TreeEdit, FuzzTestState> => {
	const weights = {
		...defaultEditGeneratorOpWeights,
		...opWeightsArg,
	};

	// const jsonableTree = (state: FuzzTestState): JsonableTree => {
	// 	const test = getAllowableNodeTypes(state);
	// 	// Heuristics around what type of tree we insert could be made customizable to tend toward trees of certain characteristics.
	// 	return state.random.bool(0.3)
	// 		? {
	// 				type: brand("com.fluidframework.leaf.number"),
	// 				value: state.random.integer(Number.MIN_SAFE_INTEGER, Number.MAX_SAFE_INTEGER),
	// 		  }
	// 		: {
	// 				type: brand("tree2fuzz.node"),
	// 				fields: {
	// 					requiredChild: [
	// 						{
	// 							type: brand("com.fluidframework.leaf.number"),
	// 							value: state.random.integer(
	// 								Number.MIN_SAFE_INTEGER,
	// 								Number.MAX_SAFE_INTEGER,
	// 							),
	// 						},
	// 					],
	// 				},
	// 		  };
	// };

	const jsonableTree = (state: FuzzTestState): JsonableTree => {
		const allowableNodeTypes = getAllowableNodeTypes(state);
		const nodeTypeToGenerate = state.random.pick(allowableNodeTypes);

		switch (nodeTypeToGenerate) {
			case "com.fluidframework.leaf.number":
				return {
					type: brand("com.fluidframework.leaf.number"),
					value: state.random.integer(Number.MIN_SAFE_INTEGER, Number.MAX_SAFE_INTEGER),
				};
			case "com.fluidframework.leaf.string":
				return {
					type: brand("com.fluidframework.leaf.string"),
					value: state.random
						.integer(Number.MIN_SAFE_INTEGER, Number.MAX_SAFE_INTEGER)
						.toString(),
				};
			case "tree2fuzz.node":
				return {
					type: brand("tree2fuzz.node"),
					fields: {
						requiredChild: [
							{
								type: brand("com.fluidframework.leaf.number"),
								value: state.random.integer(
									Number.MIN_SAFE_INTEGER,
									Number.MAX_SAFE_INTEGER,
								),
							},
						],
					},
				};

			default:
				return {
					type: brand(nodeTypeToGenerate),
					value: state.random.integer(Number.MIN_SAFE_INTEGER, Number.MAX_SAFE_INTEGER),
				};
		}
	};

	const insert = (state: FuzzTestState): FieldEditTypes => {
		const fieldInfo = selectTreeField(
			viewFromState(state),
			state.random,
			weights.fieldSelection,
			weights.fieldSelection.filter,
		);
		switch (fieldInfo.type) {
			case "optional":
			case "required": {
				const { type: fieldType, content: field } = fieldInfo;
				const contents: FuzzSet = {
					type: "set",
					parent: maybeDownPathFromNode(field.parent),
					key: field.key,
					value: jsonableTree(state),
				};
				return {
					type: fieldType,
					edit: contents,
				};
			}
			case "sequence": {
				const { content: field } = fieldInfo;
				const contents: FuzzInsert = {
					type: "insert",
					parent: maybeDownPathFromNode(field.parent),
					key: field.key,
					index: state.random.integer(0, field.length),
					value: jsonableTree(state),
				};
				return {
					type: "sequence",
					edit: contents,
				};
			}
			default:
				fail(`Invalid field type: ${(fieldInfo as { type: unknown }).type}`);
		}
	};

	const deletableFieldFilter: FieldFilter = (fieldInfo) =>
		isNonEmptyField(fieldInfo) &&
		fieldInfo.type !== "required" &&
		(weights.fieldSelection.filter?.(fieldInfo) ?? true);

	const removeContent = (state: FuzzTestState): FieldEditTypes => {
		const fieldInfo = selectTreeField(
			viewFromState(state),
			state.random,
			weights.fieldSelection,
			deletableFieldFilter,
		);
		switch (fieldInfo.type) {
			case "optional": {
				const { content: field } = fieldInfo;
				const { content } = field;
				// Note: if we ever decide to generate removals for currently empty optional fields, the logic
				// in the reducer needs to be adjusted (it hard-codes `wasEmpty` to `false`).
				assert(
					content !== undefined,
					"Optional field should have content for it to be selected for deletion",
				);

				return {
					type: "optional",
					edit: {
						type: "remove",
						firstNode: downPathFromNode(content),
						count: 1,
					},
				};
			}
			case "sequence": {
				const { content: field } = fieldInfo;

				assert(
					field.length > 0,
					"Sequence field should have content for it to be selected for deletion",
				);
				const start = state.random.integer(0, field.length - 1);
				// It'd be reasonable to move this to config. The idea is that by avoiding large deletions,
				// we're more likely to generate more interesting outcomes.
				const count = state.random.integer(1, Math.min(3, field.length - start));
				const node = field.at(start);
				// We computed 'start' in a way that guarantees it's in-bounds, so at() shouldn't have returned undefined.
				assert(node !== undefined, "Tried to access a node that doesn't exist");
				return {
					type: "sequence",
					edit: {
						type: "remove",
						firstNode: downPathFromNode(node),
						count,
					},
				};
			}
			default:
				fail(`Invalid field type for deletion of content: ${fieldInfo.type}`);
		}
	};

	const move = (state: FuzzTestState): FieldEditTypes => {
		const tree = state.client.channel; // TODO: remove if unused
		const fieldInfo = selectTreeField(
			viewFromState(state),
			state.random,
			weights.fieldSelection,
			(f) => f.type === "sequence" && f.content.length > 0,
		);
		assert(fieldInfo.type === "sequence", "Move should only be performed on sequence fields");
		const { content: field } = fieldInfo;
		assert(field.length > 0, "Sequence must have at least one element to perform a move");

		const start = state.random.integer(0, field.length - 1);
		const count = state.random.integer(1, field.length - start);
		const dstIndex = state.random.integer(0, field.length);
		const node = field.at(start);
		assert(node !== undefined, "Node should be defined at chosen index");

		return {
			type: "sequence",
			edit: {
				type: "move",
				dstIndex,
				count,
				firstNode: downPathFromNode(node),
			},
		};
	};

	const fieldEdit = createWeightedGeneratorWithBailout<FieldEditTypes, FuzzTestState>([
		[
			insert,
			weights.insert,
			(state) =>
				trySelectTreeField(
					viewFromState(state),
					state.random,
					weights.fieldSelection,
					weights.fieldSelection.filter,
				) !== "no-valid-fields",
		],
		[
			removeContent,
			weights.remove,
			(state) =>
				trySelectTreeField(
					viewFromState(state),
					state.random,
					weights.fieldSelection,
					deletableFieldFilter,
				) !== "no-valid-fields",
		],
		[
			move,
			weights.move,
			(state) =>
				trySelectTreeField(
					viewFromState(state),
					state.random,
					weights.fieldSelection,
					(f) => f.type === "sequence" && f.content.length > 0,
				) !== "no-valid-fields",
		],
	]);

	return (state) => {
		const change = fieldEdit(state);
		// This assert is typically hit when restricting the features a fuzz test executes such that it can reach a state
		// where no edit is valid to generate. E.g. a fuzz test which can only create edits from within transactions but
		// can never start a transaction, or a fuzz test which can only edit sequence fields but the tree is empty (and
		// the root schema is an optional field).
		assert(
			change !== "no-valid-selections",
			"Unable to generate a valid field edit. This typically indicates a problematic fuzz test generator setup.",
		);
		return change === done
			? done
			: {
					type: "edit",
					contents: {
						type: "fieldEdit",
						change,
					},
			  };
	};
};

export const makeTransactionEditGenerator = (
	opWeights: Partial<EditGeneratorOpWeights>,
): Generator<TransactionBoundary, FuzzTestState> => {
	const passedOpWeights = {
		...defaultEditGeneratorOpWeights,
		...opWeights,
	};
	const start: TransactionStartOp = { fuzzType: "transactionStart" };
	const commit: TransactionCommitOp = { fuzzType: "transactionCommit" };
	const abort: TransactionAbortOp = { fuzzType: "transactionAbort" };

	const transactionBoundaryType = createWeightedGenerator<FuzzTransactionType, FuzzTestState>([
		[start, passedOpWeights.start],
		[
			commit,
			passedOpWeights.commit,
			(state) => viewFromState(state).checkout.transaction.inProgress(),
		],
		[
			abort,
			passedOpWeights.abort,
			(state) => viewFromState(state).checkout.transaction.inProgress(),
		],
	]);

	return (state) => {
		const contents = transactionBoundaryType(state);

		return contents === done
			? done
			: {
					type: "transaction",
					contents,
			  };
	};
};

export const makeSchemaEdit = (): FuzzSchemaChange => {
	return { type: "schema", contents: { type: uuid() } };
};

export const makeUndoRedoEditGenerator = (
	opWeights: Partial<EditGeneratorOpWeights>,
): Generator<UndoRedo, FuzzTestState> => {
	const passedOpWeights = {
		...defaultEditGeneratorOpWeights,
		...opWeights,
	};
	const undo: UndoOp = { type: "undo" };
	const redo: RedoOp = { type: "redo" };

	const undoRedoType = createWeightedGenerator<FuzzUndoRedoType, FuzzTestState>([
		[undo, passedOpWeights.undo],
		[redo, passedOpWeights.redo],
	]);

	return (state) => {
		const contents = undoRedoType(state);
		return contents === done
			? done
			: {
					type: "undoRedo",
					contents,
			  };
	};
};

export function makeOpGenerator(
	weightsArg: Partial<EditGeneratorOpWeights> = defaultEditGeneratorOpWeights,
): AsyncGenerator<Operation, DDSFuzzTestState<SharedTreeFactory>> {
	const weights = {
		...defaultEditGeneratorOpWeights,
		...weightsArg,
	};
	const { insert, remove, abort, commit, start, undo, redo } = weights;
	const editWeight = sumWeights([remove, insert]);
	const transactionWeight = sumWeights([abort, commit, start]);
	const undoRedoWeight = sumWeights([undo, redo]);

	const syncGenerator = createWeightedGenerator<Operation, FuzzTestState>(
		(
			[
				[() => makeEditGenerator(weights), editWeight],
				[() => makeTransactionEditGenerator(weights), transactionWeight],
				[() => makeUndoRedoEditGenerator(weights), undoRedoWeight],
				[
					(): Synchronize => ({
						type: "synchronizeTrees",
					}),
					weights.synchronizeTrees,
				],
				[() => makeSchemaEdit(), weights.schema],
			] as const
		)
			.filter(([, weight]) => weight > 0)
			.map(([f, weight]) => [f(), weight]),
	);
	return async (state) => {
		return syncGenerator(state);
	};
}

function sumWeights(values: (number | undefined)[]): number {
	let sum = 0;
	for (const value of values) {
		if (value !== undefined) {
			sum += value;
		}
	}
	return sum;
}

export interface FieldPathWithCount {
	fieldPath: FieldUpPath;
	fieldKey: FieldKey;
	count: number;
}

function upPathFromNode(node: FlexTreeNode): UpPath {
	const parentField = node.parentField.parent;

	return {
		parent: parentField.parent ? upPathFromNode(parentField.parent) : undefined,
		parentField: parentField.key,
		parentIndex: node.parentField.index,
	};
}

function downPathFromNode(node: FlexTreeNode): DownPath {
	return toDownPath(upPathFromNode(node));
}

function maybeDownPathFromNode(node: FlexTreeNode | undefined): DownPath | undefined {
	return node === undefined ? undefined : downPathFromNode(node);
}

type FuzzField =
	| {
			type: "optional";
			content: FuzzNode["boxedOptionalChild"];
	  }
	| {
			type: "sequence";
			content: FuzzNode["boxedSequenceChildren"];
	  }
	| {
			type: "required";
			content: FuzzNode["boxedRequiredChild"];
	  };

type FieldFilter = (field: FuzzField) => boolean;

const isNonEmptyField: FieldFilter = (field) =>
	field.content !== undefined &&
	((field.type === "sequence" && field.content.length > 0) ||
		(field.type !== "sequence" && field.content.content !== undefined));

function selectField(
	node: FuzzNode,
	random: IRandom,
	weights: Omit<FieldSelectionWeights, "filter">,
	filter: FieldFilter = () => true,
	nodeSchema: FuzzNodeSchema,
): FuzzField | "no-valid-selections" {
	const optional: FuzzField = { type: "optional", content: node.boxedOptionalChild } as const;

	const value: FuzzField = { type: "required", content: node.boxedRequiredChild } as const;

	const sequence: FuzzField = { type: "sequence", content: node.boxedSequenceChildren } as const;

	const recurse = (state: { random: IRandom }): FuzzField | "no-valid-selections" => {
		const childNodes: FuzzNode[] = [];
		// Checking "=== true" causes tsc to fail to typecheck, as it is no longer able to narrow according
		// to the .is typeguard.
		// eslint-disable-next-line @typescript-eslint/strict-boolean-expressions
		if (node.optionalChild?.is(nodeSchema)) {
			childNodes.push(node.optionalChild);
		}

		if (node.requiredChild?.is(nodeSchema)) {
			childNodes.push(node.requiredChild);
		}
		node.sequenceChildren.map((child) => {
			if (child.is(nodeSchema)) {
				childNodes.push(child);
			}
		});
		state.random.shuffle(childNodes);
		for (const child of childNodes) {
			const childResult = selectField(child, random, weights, filter, nodeSchema);
			if (childResult !== "no-valid-selections") {
				return childResult;
			}
		}
		return "no-valid-selections";
	};

	const generator = createWeightedGeneratorWithBailout<FuzzField, BaseFuzzTestState>([
		[optional, weights.optional, () => filter(optional)],
		[value, weights.required, () => filter(value)],
		[sequence, weights.sequence, () => filter(sequence)],
		[recurse, weights.recurse],
	]);

	const result = generator({ random });
	assert(result !== done, "createWeightedGenerators should never return done");
	return result;
}

function trySelectTreeField(
	tree: FuzzView,
	random: IRandom,
	weights: Omit<FieldSelectionWeights, "filter">,
	filter: FieldFilter = () => true,
): FuzzField | "no-valid-fields" {
	const editable = tree.flexTree;
	const options =
		weights.optional === 0
			? ["recurse"]
			: weights.recurse === 0
			? ["optional"]
			: random.bool(weights.optional / (weights.optional + weights.recurse))
			? ["optional", "recurse"]
			: ["recurse", "optional"];
	const nodeSchema = tree.currentSchema;
	for (const option of options) {
		switch (option) {
			case "optional": {
				const field = { type: "optional", content: editable } as const;
				if (filter(field)) {
					return field;
				}
				break;
			}
			case "recurse": {
				// Checking "=== true" causes tsc to fail to typecheck, as it is no longer able to narrow according
				// to the .is typeguard.
				// eslint-disable-next-line @typescript-eslint/strict-boolean-expressions
				if (editable.content?.is(nodeSchema)) {
					const result = selectField(
						editable.content,
						random,
						weights,
						filter,
						nodeSchema,
					);
					if (result !== "no-valid-selections") {
						return result;
					}
				}

				break;
			}
			default:
				fail(`Invalid option: ${option}`);
		}
	}

	return "no-valid-fields";
}

function selectTreeField(
	tree: FuzzView,
	random: IRandom,
	weights: Omit<FieldSelectionWeights, "filter">,
	filter: FieldFilter = () => true,
): FuzzField {
	const result = trySelectTreeField(tree, random, weights, filter);
	assert(result !== "no-valid-fields", "No valid fields found");
	return result;
}

/**
 * Like `createWeightedGenerator`, except it will only attempt to select each option once.
 * If all options have been exhausted and no value other than 'no-valid-selections' is generated,
 * it will return 'no-valid-selections'.
 *
 * This helps prevent infinite loops for bad fuzz config.
 * Note: `T` cannot extend function, as otherwise `T | Generator<T>` cannot be distinguished.
 */
function createWeightedGeneratorWithBailout<T, TState extends BaseFuzzTestState>(
	weights: Weights<T | "no-valid-selections", TState>,
): Generator<T | "no-valid-selections", TState> {
	const nonzeroWeights = weights.filter(([, weight]) => weight > 0);
	const selectedIndices = new Set<number>();
	const newWeights: Weights<T, TState> = nonzeroWeights.map(
		([f, weight, acceptanceCondition], index) => [
			(state) => {
				selectedIndices.add(index);
				if (typeof f === "function") {
					const result = (f as Generator<T, TState>)(state);
					assert(
						typeof result !== "function",
						"Generator should not return a function: this prevents correct type deduction.",
					);
					return result;
				}
				return f as T;
			},
			weight,
			(state) => {
				if (selectedIndices.has(index)) {
					return false;
				}
				selectedIndices.add(index);
				return acceptanceCondition?.(state) !== false;
			},
		],
	);
	const generator = createWeightedGenerator<T | "no-valid-selections", TState>([
		...newWeights,
		[
			"no-valid-selections",
			// The weight here is arbitrary: we select one that will be selected a reasonable portion of the time.
			Math.max(
				1,
				sumWeights(nonzeroWeights.map(([, weight]) => weight)) / nonzeroWeights.length,
			),
			() => selectedIndices.size === nonzeroWeights.length,
		],
	]);

	return (state: TState) => {
		let result: T | "no-valid-selections" | typeof done = "no-valid-selections";
		do {
			result = generator(state);
			assert(result !== done, "createWeightedGenerators should never return done");
		} while (result === "no-valid-selections" && selectedIndices.size < nonzeroWeights.length);
		selectedIndices.clear();
		return result;
	};
}<|MERGE_RESOLUTION|>--- conflicted
+++ resolved
@@ -20,10 +20,7 @@
 	TreeContent,
 	ITreeViewFork,
 	SharedTree,
-<<<<<<< HEAD
-=======
 	ISharedTree,
->>>>>>> 45448262
 } from "../../../shared-tree/index.js";
 import { brand, disposeSymbol, fail, getOrCreate } from "../../../util/index.js";
 import {
@@ -33,17 +30,13 @@
 	JsonableTree,
 	UpPath,
 } from "../../../core/index.js";
-<<<<<<< HEAD
 import {
 	DownPath,
 	FlexTreeNode,
 	toDownPath,
 	treeSchemaFromStoredSchema,
 } from "../../../feature-libraries/index.js";
-=======
-import { DownPath, FlexTreeNode, toDownPath } from "../../../feature-libraries/index.js";
 import { schematizeFlexTree } from "../../utils.js";
->>>>>>> 45448262
 import {
 	FieldEditTypes,
 	FuzzInsert,
@@ -119,31 +112,21 @@
 
 	const view =
 		state.transactionViews?.get(client.channel) ??
-<<<<<<< HEAD
-		getOrCreate(state.view, client.channel, (tree) => {
+		getOrCreate(state.view, client.channel as SharedTree, (tree) => {
 			const treeSchema = treeSchemaFromStoredSchema(
 				(client.channel as SharedTree).storedSchema,
 			);
-
-			const fuzzView = tree.schematizeInternal({
-				initialTree,
-				schema: isEmptyStoredSchema(client.channel as SharedTree)
-					? initialFuzzSchema
-					: treeSchema,
-				allowedSchemaModifications: AllowedUpdateType.None,
-			}) as FuzzView;
-=======
-		getOrCreate(state.view, client.channel as SharedTree, (tree) => {
 			const flexView: FlexTreeView<typeof fuzzSchema.rootFieldSchema> = schematizeFlexTree(
 				tree,
 				{
 					initialTree,
-					schema: fuzzSchema,
+					schema: isEmptyStoredSchema(client.channel as SharedTree)
+						? initialFuzzSchema
+						: treeSchema,
 					allowedSchemaModifications: AllowedUpdateType.Initialize,
 				},
 			);
 			const fuzzView = flexView as FuzzView;
->>>>>>> 45448262
 			assert.equal(fuzzView.currentSchema, undefined);
 			const nodeSchema = treeSchema.nodeSchema.get(brand("tree2fuzz.node")) as FuzzNodeSchema;
 			fuzzView.currentSchema =
