--- conflicted
+++ resolved
@@ -99,7 +99,6 @@
 			);
 		});
 
-<<<<<<< HEAD
 		it("tolerates staged allowed types", () => {
 			const schemaFactoryAlpha = new SchemaFactoryAlpha("shared tree tests");
 			const stagedSchema = schemaFactoryAlpha.arrayAlpha("TestArray", [
@@ -159,40 +158,6 @@
 			// allow invalid data through the public API.
 			(child.data as Mutable<typeof child.data>).value = "invalid value";
 
-			view.initialize(root);
-			assert.equal(view.root.content, "invalid value");
-		});
-=======
-		for (const additionalAsserts of [true, false]) {
-			for (const enableSchemaValidation of [true, false]) {
-				it(`Initialize invalid content: enableSchemaValidation: ${enableSchemaValidation}, additionalAsserts: ${additionalAsserts}`, () => {
-					class Root extends schema.object("Root", {
-						content: schema.number,
-					}) {}
-
-					const config2 = new TreeViewConfiguration({
-						schema: Root,
-						enableSchemaValidation,
-					});
-
-					const view = getView(config2, {
-						forest: additionalAsserts ? ForestTypeExpensiveDebug : ForestTypeReference,
-					});
-
-					const root = new Root({ content: 5 });
-
-					const inner = getKernel(root).getOrCreateInnerNode();
-					const field = inner.getBoxed(brand("content"));
-					const child = field.boxedAt(0) ?? assert.fail("Expected child");
-					assert(child instanceof UnhydratedFlexTreeNode);
-
-					// Modify the tree so that it is out of schema.
-					// The public API is supposed to prevent out of schema trees,
-					// so this hack using internal APIs is needed a workaround to test the additional schema validation layer.
-					// In production cases this extra validation exists to help prevent corruption when bugs
-					// allow invalid data through the public API.
-					(child.data as Mutable<typeof child.data>).value = "invalid value";
-
 					// Attempt to initialize with invalid content.
 					// Currently src/simple-tree/prepareForInsertion.ts has `validateSchema` unconditionally enabled, so this is detected regardless of the value of `enableSchemaValidation`.
 					assert.throws(
@@ -204,814 +169,811 @@
 				});
 			}
 		}
->>>>>>> e3a126ff
-	});
-
-	it("Broken state", () => {
-		const emptyContent = {
-			schema: emptySchema,
+})
+
+it("Broken state", () => {
+	const emptyContent = {
+		schema: emptySchema,
+		initialTree: undefined,
+	};
+	const checkout = checkoutWithContent(emptyContent);
+	const view = new SchematizingSimpleTreeView(
+		checkout,
+		config,
+		new MockNodeIdentifierManager(),
+	);
+
+	// Put into broken state by trying incompatible upgrade
+	assert.throws(() => view.upgradeSchema(), validateUsageError(/compatibility/));
+
+	assert.throws(
+		() => view.initialize(5),
+		validateUsageError(/invalid state by another error/),
+	);
+	assert.throws(
+		() => view.upgradeSchema(),
+		validateUsageError(/invalid state by another error/),
+	);
+	assert.throws(() => view.root, validateUsageError(/invalid state by another error/));
+});
+
+const getChangeData = <T extends ImplicitFieldSchema>(view: SchematizingSimpleTreeView<T>) => {
+	return view.compatibility.canView
+		? view.root
+		: `SchemaCompatibilityStatus canView: ${view.compatibility.canView} canUpgrade: ${view.compatibility.canUpgrade}`;
+};
+
+it("Open and close existing document", () => {
+	const checkout = checkoutWithInitialTree(config, 5);
+	const view = new SchematizingSimpleTreeView(
+		checkout,
+		config,
+		new MockNodeIdentifierManager(),
+	);
+	assert.equal(view.compatibility.isEquivalent, true);
+	const root = view.root;
+	assert.equal(root, 5);
+	const log: [string, unknown][] = [];
+	const unsubscribe = view.events.on("schemaChanged", () =>
+		log.push(["schemaChanged", getChangeData(view)]),
+	);
+	const unsubscribe2 = view.events.on("rootChanged", () =>
+		log.push(["rootChanged", view.root]),
+	);
+
+	// Should be a no op since not in an error state;
+	view.upgradeSchema();
+
+	view.dispose();
+	assert.throws(
+		() => view.root,
+		(e) => e instanceof UsageError,
+	);
+
+	unsubscribe();
+	unsubscribe2();
+
+	assert.deepEqual(log, []);
+});
+
+it("Modify root", () => {
+	const checkout = checkoutWithInitialTree(config, 5);
+	const view = new SchematizingSimpleTreeView(
+		checkout,
+		config,
+		new MockNodeIdentifierManager(),
+	);
+	view.events.on("schemaChanged", () => log.push(["schemaChanged", getChangeData(view)]));
+	view.events.on("rootChanged", () => log.push(["rootChanged", getChangeData(view)]));
+	assert.equal(view.root, 5);
+	const log: [string, unknown][] = [];
+
+	view.root = 6;
+
+	assert.deepEqual(log, [["rootChanged", 6]]);
+});
+
+it("Modify root to undefined", () => {
+	const config2 = new TreeViewConfiguration({
+		schema: SchemaFactory.optional(schema.number),
+	});
+	const checkout = checkoutWithInitialTree(config2, 5);
+	const view = new SchematizingSimpleTreeView(
+		checkout,
+		config2,
+		new MockNodeIdentifierManager(),
+	);
+	view.events.on("schemaChanged", () => log.push(["schemaChanged", getChangeData(view)]));
+	view.events.on("rootChanged", () => log.push(["rootChanged", getChangeData(view)]));
+	assert.equal(view.root, 5);
+	const log: [string, unknown][] = [];
+
+	view.root = undefined;
+
+	assert.deepEqual(log, [["rootChanged", undefined]]);
+});
+
+it("Schema becomes un-upgradeable then exact match again", () => {
+	const checkout = checkoutWithInitialTree(config, 5);
+	const view = new SchematizingSimpleTreeView(
+		checkout,
+		config,
+		new MockNodeIdentifierManager(),
+	);
+	assert.equal(view.root, 5);
+	const log: [string, unknown][] = [];
+	view.events.on("schemaChanged", () => log.push(["schemaChanged", getChangeData(view)]));
+
+	// Modify schema to invalidate view
+	checkout.updateSchema(toStoredSchema([schema.number, schema.string]));
+
+	assert.deepEqual(log, [
+		["schemaChanged", "SchemaCompatibilityStatus canView: false canUpgrade: false"],
+	]);
+	log.length = 0;
+	assert.equal(view.compatibility.isEquivalent, false);
+	assert.equal(view.compatibility.canUpgrade, false);
+	assert.equal(view.compatibility.canView, false);
+
+	assert.throws(
+		() => view.upgradeSchema(),
+		(e) => e instanceof UsageError,
+	);
+	view.breaker.clearError();
+	// Modify schema to be compatible again
+	checkout.updateSchema(toStoredSchema([schema.number]), true);
+	assert.equal(view.compatibility.isEquivalent, true);
+	assert.equal(view.compatibility.canUpgrade, true);
+	assert.equal(view.compatibility.canView, true);
+
+	assert.deepEqual(log, [["schemaChanged", 5]]);
+	assert.equal(view.root, 5);
+	view.dispose();
+});
+
+it("Open document whose stored schema has additional optional fields", () => {
+	// This sort of scenario might be reasonably encountered when an "older" version of an application opens
+	// up a document that has been created and/or edited by a "newer" version of an application (which has
+	// expanded the schema to include more information).
+	const factory = new SchemaFactoryAlpha(undefined);
+	class PersonGeneralized extends factory.objectAlpha("Person", {
+		name: factory.string,
+		age: factory.number,
+		address: factory.optional(factory.string),
+	}) {}
+	class PersonSpecific extends factory.objectAlpha(
+		"Person",
+		{
+			name: factory.string,
+			age: factory.number,
+		},
+		{ allowUnknownOptionalFields: true },
+	) {}
+
+	const personConfig = new TreeViewConfiguration({
+		schema: PersonSpecific,
+	});
+	const personConfigGeneralied = new TreeViewConfiguration({
+		schema: PersonGeneralized,
+	});
+	const checkout = checkoutWithInitialTree(
+		personConfigGeneralied,
+		new PersonGeneralized({ name: "Alice", age: 42, address: "123 Main St" }),
+	);
+	const viewSpecific = new SchematizingSimpleTreeView(
+		checkout,
+		personConfig,
+		new MockNodeIdentifierManager(),
+	);
+
+	assert.deepEqual(viewSpecific.compatibility, {
+		canView: true,
+		canUpgrade: false,
+		isEquivalent: false,
+		canInitialize: false,
+	});
+
+	assert.equal(Object.keys(viewSpecific.root).length, 2);
+	assert.equal(Object.entries(viewSpecific.root).length, 2);
+	assert.equal(viewSpecific.root.name, "Alice");
+	assert.equal(viewSpecific.root.age, 42);
+
+	viewSpecific.dispose();
+	const viewGeneralized = new SchematizingSimpleTreeView(
+		checkout,
+		personConfigGeneralied,
+		new MockNodeIdentifierManager(),
+	);
+	assert.deepEqual(viewGeneralized.compatibility, {
+		canView: true,
+		canUpgrade: true,
+		isEquivalent: true,
+		canInitialize: false,
+	});
+	assert.equal(Object.keys(viewGeneralized.root).length, 3);
+	assert.equal(Object.entries(viewGeneralized.root).length, 3);
+	assert.equal(viewGeneralized.root.name, "Alice");
+	assert.equal(viewGeneralized.root.age, 42);
+	assert.equal(viewGeneralized.root.address, "123 Main St");
+});
+
+it("Calling moveToEnd on a more specific schema preserves a node's optional fields that were unknown to that schema", () => {
+	const factorySpecific = new SchemaFactoryAlpha(undefined);
+	const factoryGeneral = new SchemaFactoryAlpha(undefined);
+	class PersonGeneralized extends factorySpecific.objectAlpha("Person", {
+		name: factoryGeneral.string,
+		age: factoryGeneral.number,
+		address: factoryGeneral.optional(factoryGeneral.string),
+	}) {}
+	class PersonSpecific extends factorySpecific.objectAlpha(
+		"Person",
+		{
+			name: factorySpecific.string,
+			age: factorySpecific.number,
+		},
+		{ allowUnknownOptionalFields: true },
+	) {}
+
+	const peopleConfig = new TreeViewConfiguration({
+		schema: factorySpecific.array(PersonSpecific),
+	});
+	const peopleGeneralizedConfig = new TreeViewConfiguration({
+		schema: factoryGeneral.array(PersonGeneralized),
+	});
+	const checkout = checkoutWithInitialTree(peopleGeneralizedConfig, [
+		new PersonGeneralized({ name: "Alice", age: 42, address: "123 Main St" }),
+		new PersonGeneralized({ name: "Bob", age: 24 }),
+	]);
+	const viewSpecific = new SchematizingSimpleTreeView(
+		checkout,
+		peopleConfig,
+		new MockNodeIdentifierManager(),
+	);
+
+	assert.deepEqual(viewSpecific.compatibility, {
+		canView: true,
+		canUpgrade: false,
+		isEquivalent: false,
+		canInitialize: false,
+	});
+
+	viewSpecific.root.moveRangeToEnd(0, 1);
+
+	// To the view that doesn't have "address" in its schema, the node appears as if it doesn't
+	// have an address...
+	assert.equal(Object.keys(viewSpecific.root[1]).length, 2);
+	assert.equal(viewSpecific.root[1].name, "Alice");
+	assert.equal(viewSpecific.root[1].age, 42);
+	viewSpecific.dispose();
+
+	const viewGeneralized = new SchematizingSimpleTreeView(
+		checkout,
+		peopleGeneralizedConfig,
+		new MockNodeIdentifierManager(),
+	);
+	assert.deepEqual(viewGeneralized.compatibility, {
+		canView: true,
+		canUpgrade: true,
+		isEquivalent: true,
+		canInitialize: false,
+	});
+
+	// ...however, despite that client making an edit to Alice, the field is preserved via the move APIs.
+	assert.equal(Object.keys(viewGeneralized.root[1]).length, 3);
+	assert.equal(viewGeneralized.root[1].name, "Alice");
+	assert.equal(viewGeneralized.root[1].age, 42);
+	assert.equal(viewGeneralized.root[1].address, "123 Main St");
+});
+
+it("Open upgradable document, then upgrade schema", () => {
+	const checkout = checkoutWithInitialTree(config, 5);
+	const view = new SchematizingSimpleTreeView(
+		checkout,
+		configGeneralized,
+		new MockNodeIdentifierManager(),
+	);
+	const log: [string, unknown][] = [];
+	view.events.on("rootChanged", () => log.push(["rootChanged", getChangeData(view)]));
+
+	assert.equal(view.compatibility.canView, false);
+	assert.equal(view.compatibility.canUpgrade, true);
+	assert.equal(view.compatibility.isEquivalent, false);
+	assert.throws(
+		() => view.root,
+		(e) => e instanceof UsageError,
+	);
+
+	view.upgradeSchema();
+
+	assert.deepEqual(log, [["rootChanged", 5]]);
+
+	assert.equal(view.compatibility.isEquivalent, true);
+	assert.equal(view.root, 5);
+});
+
+it("Attempt to open document using view schema that is incompatible due to being too strict compared to the stored schema", () => {
+	const checkout = checkoutWithInitialTree(configGeneralized, 6);
+	const view = new SchematizingSimpleTreeView(
+		checkout,
+		config,
+		new MockNodeIdentifierManager(),
+	);
+
+	assert.equal(view.compatibility.canView, false);
+	assert.equal(view.compatibility.canUpgrade, false);
+	assert.equal(view.compatibility.isEquivalent, false);
+	assert.throws(
+		() => view.root,
+		(e) => e instanceof UsageError,
+	);
+
+	assert.throws(
+		() => view.upgradeSchema(),
+		(e) => e instanceof UsageError,
+	);
+});
+
+it("Open incompatible document", () => {
+	const checkout = checkoutWithInitialTree(configGeneralized, 6);
+	const view = new SchematizingSimpleTreeView(
+		checkout,
+		configGeneralized2,
+		new MockNodeIdentifierManager(),
+	);
+
+	assert.equal(view.compatibility.canView, false);
+	assert.equal(view.compatibility.canUpgrade, false);
+	assert.equal(view.compatibility.isEquivalent, false);
+	assert.throws(
+		() => view.root,
+		(e) => e instanceof UsageError,
+	);
+
+	assert.throws(
+		() => view.upgradeSchema(),
+		(e) => e instanceof UsageError,
+	);
+});
+
+it("supports revertibles", () => {
+	const checkout = makeTreeFromJsonSequence([]);
+	const view = new SchematizingSimpleTreeView(
+		checkout,
+		config,
+		new MockNodeIdentifierManager(),
+	);
+
+	const { undoStack, redoStack } = createTestUndoRedoStacks(view.events);
+
+	insert(checkout, 0, "a");
+	assert.equal(undoStack.length, 1);
+	assert.equal(redoStack.length, 0);
+
+	undoStack.pop()?.revert();
+	assert.equal(undoStack.length, 0);
+	assert.equal(redoStack.length, 1);
+});
+
+const schemaFactory = new SchemaFactory(undefined);
+class ChildObject extends schemaFactory.object("ChildObject", {
+	content: schemaFactory.number,
+}) {}
+class TestObject extends schemaFactory.object("TestObject", {
+	content: schemaFactory.number,
+	child: schemaFactory.optional(ChildObject),
+}) {}
+
+function getTestObjectView(child?: InsertableTypedNode<typeof ChildObject>) {
+	const view = getView(new TreeViewConfiguration({ schema: TestObject }));
+	view.initialize({
+		content: 42,
+		child,
+	});
+	return view;
+}
+
+it("breaks on error", () => {
+	const view = getTestObjectView();
+	const node = view.root;
+	assert.throws(() => view.breaker.break(new Error("Oh no")));
+
+	assert.throws(() => view.root, validateUsageError(/Oh no/));
+
+	// Ideally this would error, but thats not too important: reads are less dangerous.
+	// assert.throws(() => node.content, validateUsageError(/Oh no/));
+
+	// Its important that editing errors when we might be in an invalid state.
+	assert.throws(() => {
+		node.content = 5;
+	}, validateUsageError(/Oh no/));
+});
+
+describe("events", () => {
+	it("schemaChanged", () => {
+		const content = {
+			schema: toStoredSchema(SchemaFactory.optional([])),
 			initialTree: undefined,
 		};
-		const checkout = checkoutWithContent(emptyContent);
+		const checkout = checkoutWithContent(content);
 		const view = new SchematizingSimpleTreeView(
 			checkout,
-			config,
+			new TreeViewConfiguration({ schema: SchemaFactory.optional(SchemaFactory.number) }),
 			new MockNodeIdentifierManager(),
 		);
-
-		// Put into broken state by trying incompatible upgrade
-		assert.throws(() => view.upgradeSchema(), validateUsageError(/compatibility/));
-
-		assert.throws(
-			() => view.initialize(5),
-			validateUsageError(/invalid state by another error/),
-		);
-		assert.throws(
-			() => view.upgradeSchema(),
-			validateUsageError(/invalid state by another error/),
-		);
-		assert.throws(() => view.root, validateUsageError(/invalid state by another error/));
-	});
-
-	const getChangeData = <T extends ImplicitFieldSchema>(
-		view: SchematizingSimpleTreeView<T>,
-	) => {
-		return view.compatibility.canView
-			? view.root
-			: `SchemaCompatibilityStatus canView: ${view.compatibility.canView} canUpgrade: ${view.compatibility.canUpgrade}`;
-	};
-
-	it("Open and close existing document", () => {
-		const checkout = checkoutWithInitialTree(config, 5);
-		const view = new SchematizingSimpleTreeView(
+		const log: string[] = [];
+		view.events.on("schemaChanged", () => log.push("changed"));
+		assert.deepEqual(log, []);
+		view.upgradeSchema();
+		assert.deepEqual(log, ["changed"]);
+	});
+
+	it("emits changed events for local edits", () => {
+		const view = getView(config);
+		view.initialize(1);
+
+		let localChanges = 0;
+
+		const unsubscribe = view.events.on("changed", (data) => {
+			if (data.isLocal) {
+				localChanges++;
+			}
+		});
+
+		view.root = 2;
+		assert.equal(localChanges, 1);
+		unsubscribe();
+	});
+
+	it("does not emit changed events for rebases", () => {
+		const stringArraySchema = schema.array([schema.string]);
+		const stringArrayStoredSchema = toStoredSchema(stringArraySchema);
+		const stringArrayContent = {
+			schema: stringArrayStoredSchema,
+			initialTree: fieldCursorFromInsertable(stringArraySchema, ["a", "b", "c"]),
+		};
+		const checkout = checkoutWithContent(stringArrayContent);
+		const main = new SchematizingSimpleTreeView(
 			checkout,
-			config,
+			new TreeViewConfiguration({ schema: stringArraySchema }),
 			new MockNodeIdentifierManager(),
 		);
-		assert.equal(view.compatibility.isEquivalent, true);
-		const root = view.root;
-		assert.equal(root, 5);
-		const log: [string, unknown][] = [];
-		const unsubscribe = view.events.on("schemaChanged", () =>
-			log.push(["schemaChanged", getChangeData(view)]),
-		);
-		const unsubscribe2 = view.events.on("rootChanged", () =>
-			log.push(["rootChanged", view.root]),
-		);
-
-		// Should be a no op since not in an error state;
-		view.upgradeSchema();
-
-		view.dispose();
-		assert.throws(
-			() => view.root,
-			(e) => e instanceof UsageError,
-		);
-
-		unsubscribe();
-		unsubscribe2();
-
-		assert.deepEqual(log, []);
-	});
-
-	it("Modify root", () => {
-		const checkout = checkoutWithInitialTree(config, 5);
-		const view = new SchematizingSimpleTreeView(
-			checkout,
-			config,
-			new MockNodeIdentifierManager(),
-		);
-		view.events.on("schemaChanged", () => log.push(["schemaChanged", getChangeData(view)]));
-		view.events.on("rootChanged", () => log.push(["rootChanged", getChangeData(view)]));
-		assert.equal(view.root, 5);
-		const log: [string, unknown][] = [];
-
-		view.root = 6;
-
-		assert.deepEqual(log, [["rootChanged", 6]]);
-	});
-
-	it("Modify root to undefined", () => {
-		const config2 = new TreeViewConfiguration({
-			schema: SchemaFactory.optional(schema.number),
-		});
-		const checkout = checkoutWithInitialTree(config2, 5);
-		const view = new SchematizingSimpleTreeView(
-			checkout,
-			config2,
-			new MockNodeIdentifierManager(),
-		);
-		view.events.on("schemaChanged", () => log.push(["schemaChanged", getChangeData(view)]));
-		view.events.on("rootChanged", () => log.push(["rootChanged", getChangeData(view)]));
-		assert.equal(view.root, 5);
-		const log: [string, unknown][] = [];
-
-		view.root = undefined;
-
-		assert.deepEqual(log, [["rootChanged", undefined]]);
-	});
-
-	it("Schema becomes un-upgradeable then exact match again", () => {
-		const checkout = checkoutWithInitialTree(config, 5);
-		const view = new SchematizingSimpleTreeView(
-			checkout,
-			config,
-			new MockNodeIdentifierManager(),
-		);
-		assert.equal(view.root, 5);
-		const log: [string, unknown][] = [];
-		view.events.on("schemaChanged", () => log.push(["schemaChanged", getChangeData(view)]));
-
-		// Modify schema to invalidate view
-		checkout.updateSchema(toStoredSchema([schema.number, schema.string]));
-
-		assert.deepEqual(log, [
-			["schemaChanged", "SchemaCompatibilityStatus canView: false canUpgrade: false"],
-		]);
-		log.length = 0;
-		assert.equal(view.compatibility.isEquivalent, false);
-		assert.equal(view.compatibility.canUpgrade, false);
-		assert.equal(view.compatibility.canView, false);
-
-		assert.throws(
-			() => view.upgradeSchema(),
-			(e) => e instanceof UsageError,
-		);
-		view.breaker.clearError();
-		// Modify schema to be compatible again
-		checkout.updateSchema(toStoredSchema([schema.number]), true);
-		assert.equal(view.compatibility.isEquivalent, true);
-		assert.equal(view.compatibility.canUpgrade, true);
-		assert.equal(view.compatibility.canView, true);
-
-		assert.deepEqual(log, [["schemaChanged", 5]]);
-		assert.equal(view.root, 5);
-		view.dispose();
-	});
-
-	it("Open document whose stored schema has additional optional fields", () => {
-		// This sort of scenario might be reasonably encountered when an "older" version of an application opens
-		// up a document that has been created and/or edited by a "newer" version of an application (which has
-		// expanded the schema to include more information).
-		const factory = new SchemaFactoryAlpha(undefined);
-		class PersonGeneralized extends factory.objectAlpha("Person", {
-			name: factory.string,
-			age: factory.number,
-			address: factory.optional(factory.string),
-		}) {}
-		class PersonSpecific extends factory.objectAlpha(
-			"Person",
-			{
-				name: factory.string,
-				age: factory.number,
-			},
-			{ allowUnknownOptionalFields: true },
-		) {}
-
-		const personConfig = new TreeViewConfiguration({
-			schema: PersonSpecific,
-		});
-		const personConfigGeneralied = new TreeViewConfiguration({
-			schema: PersonGeneralized,
-		});
-		const checkout = checkoutWithInitialTree(
-			personConfigGeneralied,
-			new PersonGeneralized({ name: "Alice", age: 42, address: "123 Main St" }),
-		);
-		const viewSpecific = new SchematizingSimpleTreeView(
-			checkout,
-			personConfig,
-			new MockNodeIdentifierManager(),
-		);
-
-		assert.deepEqual(viewSpecific.compatibility, {
-			canView: true,
-			canUpgrade: false,
-			isEquivalent: false,
-			canInitialize: false,
-		});
-
-		assert.equal(Object.keys(viewSpecific.root).length, 2);
-		assert.equal(Object.entries(viewSpecific.root).length, 2);
-		assert.equal(viewSpecific.root.name, "Alice");
-		assert.equal(viewSpecific.root.age, 42);
-
-		viewSpecific.dispose();
-		const viewGeneralized = new SchematizingSimpleTreeView(
-			checkout,
-			personConfigGeneralied,
-			new MockNodeIdentifierManager(),
-		);
-		assert.deepEqual(viewGeneralized.compatibility, {
-			canView: true,
-			canUpgrade: true,
-			isEquivalent: true,
-			canInitialize: false,
-		});
-		assert.equal(Object.keys(viewGeneralized.root).length, 3);
-		assert.equal(Object.entries(viewGeneralized.root).length, 3);
-		assert.equal(viewGeneralized.root.name, "Alice");
-		assert.equal(viewGeneralized.root.age, 42);
-		assert.equal(viewGeneralized.root.address, "123 Main St");
-	});
-
-	it("Calling moveToEnd on a more specific schema preserves a node's optional fields that were unknown to that schema", () => {
-		const factorySpecific = new SchemaFactoryAlpha(undefined);
-		const factoryGeneral = new SchemaFactoryAlpha(undefined);
-		class PersonGeneralized extends factorySpecific.objectAlpha("Person", {
-			name: factoryGeneral.string,
-			age: factoryGeneral.number,
-			address: factoryGeneral.optional(factoryGeneral.string),
-		}) {}
-		class PersonSpecific extends factorySpecific.objectAlpha(
-			"Person",
-			{
-				name: factorySpecific.string,
-				age: factorySpecific.number,
-			},
-			{ allowUnknownOptionalFields: true },
-		) {}
-
-		const peopleConfig = new TreeViewConfiguration({
-			schema: factorySpecific.array(PersonSpecific),
-		});
-		const peopleGeneralizedConfig = new TreeViewConfiguration({
-			schema: factoryGeneral.array(PersonGeneralized),
-		});
-		const checkout = checkoutWithInitialTree(peopleGeneralizedConfig, [
-			new PersonGeneralized({ name: "Alice", age: 42, address: "123 Main St" }),
-			new PersonGeneralized({ name: "Bob", age: 24 }),
-		]);
-		const viewSpecific = new SchematizingSimpleTreeView(
-			checkout,
-			peopleConfig,
-			new MockNodeIdentifierManager(),
-		);
-
-		assert.deepEqual(viewSpecific.compatibility, {
-			canView: true,
-			canUpgrade: false,
-			isEquivalent: false,
-			canInitialize: false,
-		});
-
-		viewSpecific.root.moveRangeToEnd(0, 1);
-
-		// To the view that doesn't have "address" in its schema, the node appears as if it doesn't
-		// have an address...
-		assert.equal(Object.keys(viewSpecific.root[1]).length, 2);
-		assert.equal(viewSpecific.root[1].name, "Alice");
-		assert.equal(viewSpecific.root[1].age, 42);
-		viewSpecific.dispose();
-
-		const viewGeneralized = new SchematizingSimpleTreeView(
-			checkout,
-			peopleGeneralizedConfig,
-			new MockNodeIdentifierManager(),
-		);
-		assert.deepEqual(viewGeneralized.compatibility, {
-			canView: true,
-			canUpgrade: true,
-			isEquivalent: true,
-			canInitialize: false,
-		});
-
-		// ...however, despite that client making an edit to Alice, the field is preserved via the move APIs.
-		assert.equal(Object.keys(viewGeneralized.root[1]).length, 3);
-		assert.equal(viewGeneralized.root[1].name, "Alice");
-		assert.equal(viewGeneralized.root[1].age, 42);
-		assert.equal(viewGeneralized.root[1].address, "123 Main St");
-	});
-
-	it("Open upgradable document, then upgrade schema", () => {
-		const checkout = checkoutWithInitialTree(config, 5);
-		const view = new SchematizingSimpleTreeView(
-			checkout,
-			configGeneralized,
-			new MockNodeIdentifierManager(),
-		);
-		const log: [string, unknown][] = [];
-		view.events.on("rootChanged", () => log.push(["rootChanged", getChangeData(view)]));
-
-		assert.equal(view.compatibility.canView, false);
-		assert.equal(view.compatibility.canUpgrade, true);
-		assert.equal(view.compatibility.isEquivalent, false);
-		assert.throws(
-			() => view.root,
-			(e) => e instanceof UsageError,
-		);
-
-		view.upgradeSchema();
-
-		assert.deepEqual(log, [["rootChanged", 5]]);
-
-		assert.equal(view.compatibility.isEquivalent, true);
-		assert.equal(view.root, 5);
-	});
-
-	it("Attempt to open document using view schema that is incompatible due to being too strict compared to the stored schema", () => {
-		const checkout = checkoutWithInitialTree(configGeneralized, 6);
-		const view = new SchematizingSimpleTreeView(
-			checkout,
-			config,
-			new MockNodeIdentifierManager(),
-		);
-
-		assert.equal(view.compatibility.canView, false);
-		assert.equal(view.compatibility.canUpgrade, false);
-		assert.equal(view.compatibility.isEquivalent, false);
-		assert.throws(
-			() => view.root,
-			(e) => e instanceof UsageError,
-		);
-
-		assert.throws(
-			() => view.upgradeSchema(),
-			(e) => e instanceof UsageError,
-		);
-	});
-
-	it("Open incompatible document", () => {
-		const checkout = checkoutWithInitialTree(configGeneralized, 6);
-		const view = new SchematizingSimpleTreeView(
-			checkout,
-			configGeneralized2,
-			new MockNodeIdentifierManager(),
-		);
-
-		assert.equal(view.compatibility.canView, false);
-		assert.equal(view.compatibility.canUpgrade, false);
-		assert.equal(view.compatibility.isEquivalent, false);
-		assert.throws(
-			() => view.root,
-			(e) => e instanceof UsageError,
-		);
-
-		assert.throws(
-			() => view.upgradeSchema(),
-			(e) => e instanceof UsageError,
-		);
-	});
-
-	it("supports revertibles", () => {
-		const checkout = makeTreeFromJsonSequence([]);
-		const view = new SchematizingSimpleTreeView(
-			checkout,
-			config,
-			new MockNodeIdentifierManager(),
-		);
-
-		const { undoStack, redoStack } = createTestUndoRedoStacks(view.events);
-
-		insert(checkout, 0, "a");
-		assert.equal(undoStack.length, 1);
-		assert.equal(redoStack.length, 0);
-
-		undoStack.pop()?.revert();
-		assert.equal(undoStack.length, 0);
-		assert.equal(redoStack.length, 1);
-	});
-
-	const schemaFactory = new SchemaFactory(undefined);
-	class ChildObject extends schemaFactory.object("ChildObject", {
-		content: schemaFactory.number,
-	}) {}
-	class TestObject extends schemaFactory.object("TestObject", {
-		content: schemaFactory.number,
-		child: schemaFactory.optional(ChildObject),
-	}) {}
-
-	function getTestObjectView(child?: InsertableTypedNode<typeof ChildObject>) {
-		const view = getView(new TreeViewConfiguration({ schema: TestObject }));
-		view.initialize({
-			content: 42,
-			child,
-		});
-		return view;
-	}
-
-	it("breaks on error", () => {
-		const view = getTestObjectView();
-		const node = view.root;
-		assert.throws(() => view.breaker.break(new Error("Oh no")));
-
-		assert.throws(() => view.root, validateUsageError(/Oh no/));
-
-		// Ideally this would error, but thats not too important: reads are less dangerous.
-		// assert.throws(() => node.content, validateUsageError(/Oh no/));
-
-		// Its important that editing errors when we might be in an invalid state.
-		assert.throws(() => {
-			node.content = 5;
-		}, validateUsageError(/Oh no/));
-	});
-
-	describe("events", () => {
-		it("schemaChanged", () => {
-			const content = {
-				schema: toStoredSchema(SchemaFactory.optional([])),
-				initialTree: undefined,
+		const branch = main.fork();
+		const mainRoot = main.root;
+		const branchRoot = branch.root;
+
+		mainRoot.insertAt(0, "a");
+		assert.deepEqual([...mainRoot], ["a", "a", "b", "c"]);
+
+		let changes = 0;
+		branch.events.on("changed", (data) => {
+			changes++;
+		});
+
+		branch.rebaseOnto(main);
+		assert.deepEqual([...branchRoot], ["a", "a", "b", "c"]);
+		assert.equal(changes, 0);
+	});
+});
+
+describe("runTransaction", () => {
+	describe("transaction callback return values", () => {
+		it("implicit success", () => {
+			const view = getTestObjectView();
+			const runTransactionResult = view.runTransaction(() => {
+				view.root.content = 43;
+			});
+			assert.equal(view.root.content, 43, "The transaction did not commit");
+			const expectedResult: TransactionResult = { success: true };
+			assert.deepStrictEqual(
+				runTransactionResult,
+				expectedResult,
+				"The runTransaction result is incorrect",
+			);
+		});
+
+		it("explicit success", () => {
+			const view = getTestObjectView();
+			const runTransactionResult = view.runTransaction(() => {
+				view.root.content = 43;
+				return { rollback: false };
+			});
+			assert.equal(view.root.content, 43, "The transaction did not commit");
+			const expectedResult: TransactionResult = { success: true };
+			assert.deepStrictEqual(
+				runTransactionResult,
+				expectedResult,
+				"The runTransaction result is incorrect",
+			);
+		});
+
+		it("rollback", () => {
+			const view = getTestObjectView();
+			const runTransactionResult = view.runTransaction(() => {
+				view.root.content = 43;
+				return { rollback: true };
+			});
+			assert.equal(view.root.content, 42, "The transaction did not rollback");
+			const expectedResult: TransactionResult = { success: false };
+			assert.deepStrictEqual(
+				runTransactionResult,
+				expectedResult,
+				"The runTransaction result is incorrect",
+			);
+		});
+
+		it("success + user defined value", () => {
+			const view = getTestObjectView();
+			const runTransactionResult = view.runTransaction(() => {
+				view.root.content = 43;
+				return { value: view.root.content };
+			});
+			assert.equal(view.root.content, 43, "The transaction did not commit");
+			const expectedResult: TransactionResultExt<number, undefined> = {
+				success: true,
+				value: 43,
 			};
-			const checkout = checkoutWithContent(content);
-			const view = new SchematizingSimpleTreeView(
-				checkout,
-				new TreeViewConfiguration({ schema: SchemaFactory.optional(SchemaFactory.number) }),
-				new MockNodeIdentifierManager(),
-			);
-			const log: string[] = [];
-			view.events.on("schemaChanged", () => log.push("changed"));
-			assert.deepEqual(log, []);
-			view.upgradeSchema();
-			assert.deepEqual(log, ["changed"]);
-		});
-
-		it("emits changed events for local edits", () => {
-			const view = getView(config);
-			view.initialize(1);
-
-			let localChanges = 0;
-
-			const unsubscribe = view.events.on("changed", (data) => {
-				if (data.isLocal) {
-					localChanges++;
-				}
-			});
-
-			view.root = 2;
-			assert.equal(localChanges, 1);
-			unsubscribe();
-		});
-
-		it("does not emit changed events for rebases", () => {
-			const stringArraySchema = schema.array([schema.string]);
-			const stringArrayStoredSchema = toStoredSchema(stringArraySchema);
-			const stringArrayContent = {
-				schema: stringArrayStoredSchema,
-				initialTree: fieldCursorFromInsertable(stringArraySchema, ["a", "b", "c"]),
+			assert.deepStrictEqual(
+				runTransactionResult,
+				expectedResult,
+				"The runTransaction result is incorrect",
+			);
+		});
+
+		it("rollback + user defined value", () => {
+			const view = getTestObjectView();
+			const runTransactionResult = view.runTransaction(() => {
+				view.root.content = 43;
+				return { rollback: true, value: view.root.content };
+			});
+			// The transaction is rolled back. So, the content is reverted to the original value.
+			assert.equal(view.root.content, 42, "The transaction did not rollback");
+			const expectedResult: TransactionResultExt<undefined, number> = {
+				success: false,
+				// Note that this is the value that was returned before the transaction was rolled back.
+				value: 43,
 			};
-			const checkout = checkoutWithContent(stringArrayContent);
-			const main = new SchematizingSimpleTreeView(
-				checkout,
-				new TreeViewConfiguration({ schema: stringArraySchema }),
-				new MockNodeIdentifierManager(),
-			);
-			const branch = main.fork();
-			const mainRoot = main.root;
-			const branchRoot = branch.root;
-
-			mainRoot.insertAt(0, "a");
-			assert.deepEqual([...mainRoot], ["a", "a", "b", "c"]);
-
-			let changes = 0;
-			branch.events.on("changed", (data) => {
-				changes++;
-			});
-
-			branch.rebaseOnto(main);
-			assert.deepEqual([...branchRoot], ["a", "a", "b", "c"]);
-			assert.equal(changes, 0);
-		});
-	});
-
-	describe("runTransaction", () => {
-		describe("transaction callback return values", () => {
-			it("implicit success", () => {
-				const view = getTestObjectView();
-				const runTransactionResult = view.runTransaction(() => {
-					view.root.content = 43;
-				});
-				assert.equal(view.root.content, 43, "The transaction did not commit");
-				const expectedResult: TransactionResult = { success: true };
-				assert.deepStrictEqual(
-					runTransactionResult,
-					expectedResult,
-					"The runTransaction result is incorrect",
-				);
-			});
-
-			it("explicit success", () => {
-				const view = getTestObjectView();
-				const runTransactionResult = view.runTransaction(() => {
-					view.root.content = 43;
-					return { rollback: false };
-				});
-				assert.equal(view.root.content, 43, "The transaction did not commit");
-				const expectedResult: TransactionResult = { success: true };
-				assert.deepStrictEqual(
-					runTransactionResult,
-					expectedResult,
-					"The runTransaction result is incorrect",
-				);
-			});
-
-			it("rollback", () => {
-				const view = getTestObjectView();
-				const runTransactionResult = view.runTransaction(() => {
-					view.root.content = 43;
-					return { rollback: true };
-				});
-				assert.equal(view.root.content, 42, "The transaction did not rollback");
-				const expectedResult: TransactionResult = { success: false };
-				assert.deepStrictEqual(
-					runTransactionResult,
-					expectedResult,
-					"The runTransaction result is incorrect",
-				);
-			});
-
-			it("success + user defined value", () => {
-				const view = getTestObjectView();
-				const runTransactionResult = view.runTransaction(() => {
-					view.root.content = 43;
-					return { value: view.root.content };
-				});
-				assert.equal(view.root.content, 43, "The transaction did not commit");
-				const expectedResult: TransactionResultExt<number, undefined> = {
-					success: true,
-					value: 43,
+			assert.deepStrictEqual(
+				runTransactionResult,
+				expectedResult,
+				"The runTransaction result is incorrect",
+			);
+		});
+
+		it("success + preconditions on revert", () => {
+			const view = getTestObjectView();
+			const runTransactionResult = view.runTransaction(() => {
+				view.root.content = 43;
+				return {
+					preconditionsOnRevert: [{ type: "nodeInDocument", node: view.root }],
 				};
-				assert.deepStrictEqual(
-					runTransactionResult,
-					expectedResult,
-					"The runTransaction result is incorrect",
-				);
-			});
-
-			it("rollback + user defined value", () => {
-				const view = getTestObjectView();
-				const runTransactionResult = view.runTransaction(() => {
-					view.root.content = 43;
-					return { rollback: true, value: view.root.content };
-				});
-				// The transaction is rolled back. So, the content is reverted to the original value.
-				assert.equal(view.root.content, 42, "The transaction did not rollback");
-				const expectedResult: TransactionResultExt<undefined, number> = {
-					success: false,
-					// Note that this is the value that was returned before the transaction was rolled back.
-					value: 43,
+			});
+			assert.equal(view.root.content, 43, "The transaction did not commit");
+			const expectedResult: TransactionResult = {
+				success: true,
+			};
+			assert.deepStrictEqual(
+				runTransactionResult,
+				expectedResult,
+				"The runTransaction result is incorrect",
+			);
+		});
+
+		it("rollback + preconditions on revert", () => {
+			const view = getTestObjectView();
+			const runTransactionResult = view.runTransaction(() => {
+				view.root.content = 43;
+				return {
+					rollback: true,
+					preconditionsOnRevert: [{ type: "nodeInDocument", node: view.root }],
 				};
-				assert.deepStrictEqual(
-					runTransactionResult,
-					expectedResult,
-					"The runTransaction result is incorrect",
-				);
-			});
-
-			it("success + preconditions on revert", () => {
-				const view = getTestObjectView();
-				const runTransactionResult = view.runTransaction(() => {
-					view.root.content = 43;
-					return {
-						preconditionsOnRevert: [{ type: "nodeInDocument", node: view.root }],
-					};
-				});
-				assert.equal(view.root.content, 43, "The transaction did not commit");
-				const expectedResult: TransactionResult = {
-					success: true,
+			});
+			assert.equal(view.root.content, 42, "The transaction did not rollback");
+			const expectedResult: TransactionResult = {
+				success: false,
+			};
+			assert.deepStrictEqual(
+				runTransactionResult,
+				expectedResult,
+				"The runTransaction result is incorrect",
+			);
+		});
+	});
+
+	describe("transactions", () => {
+		it("runs transactions", () => {
+			const view = getTestObjectView();
+			const runTransactionResult = view.runTransaction(() => {
+				view.root.content = 43;
+			});
+			assert.equal(view.root.content, 43);
+			const expectedResult: TransactionResult = { success: true };
+			assert.deepStrictEqual(
+				runTransactionResult,
+				expectedResult,
+				"The runTransaction result is incorrect",
+			);
+		});
+
+		it("can be rolled back", () => {
+			const view = getTestObjectView();
+			const runTransactionResult = view.runTransaction(() => {
+				view.root.content = 43;
+				return { rollback: true };
+			});
+			assert.equal(view.root.content, 42);
+			const expectedResult: TransactionResult = { success: false };
+			assert.deepStrictEqual(
+				runTransactionResult,
+				expectedResult,
+				"The runTransaction result is incorrect",
+			);
+		});
+
+		it("breaks the view on error", () => {
+			const view = getTestObjectView();
+			const node = view.root;
+			assert.throws(
+				() =>
+					view.runTransaction(() => {
+						view.root.content = 43;
+						throw new Error("Oh no");
+					}),
+				(e) => {
+					return e instanceof Error && e.message === "Oh no";
+				},
+			);
+			assert.throws(() => view.root, validateUsageError(/Oh no/));
+		});
+
+		it("undoes and redoes entire transaction", () => {
+			const view = getTestObjectView();
+			const { undoStack, redoStack } = createTestUndoRedoStacks(view.checkout.events);
+
+			const runTransactionResult = view.runTransaction(() => {
+				view.root.content = 43;
+				view.root.content = 44;
+			});
+			const expectedResult: TransactionResult = { success: true };
+			assert.deepStrictEqual(
+				runTransactionResult,
+				expectedResult,
+				"The runTransaction result is incorrect",
+			);
+
+			assert.equal(view.root.content, 44);
+			assert.equal(undoStack.length, 1);
+			undoStack[0].revert();
+			assert.equal(view.root.content, 42);
+			assert.equal(redoStack.length, 1);
+			redoStack[0].revert();
+			assert.equal(view.root.content, 44);
+		});
+
+		it("fails if node existence constraint is already violated", () => {
+			const view = getTestObjectView({ content: 42 });
+			const childB = view.root.child;
+			assert(childB !== undefined);
+			// The node given to the constraint is deleted from the document, so the transaction can't possibly succeed even locally/optimistically
+			view.root.child = undefined;
+			assert.throws(
+				() =>
+					view.runTransaction(
+						() => {
+							view.root.content = 43;
+						},
+						{
+							preconditions: [{ type: "nodeInDocument", node: childB }],
+						},
+					),
+				(e) => {
+					return (
+						e instanceof UsageError &&
+						e.message.startsWith(
+							`Attempted to add a "nodeInDocument" constraint, but the node is not currently in the document`,
+						)
+					);
+				},
+			);
+			assert.throws(() => view.root.content, "View should be broken");
+		});
+
+		it("respects a violated node existence constraint after sequencing", () => {
+			// Create two connected trees with child nodes
+			const viewConfig = new TreeViewConfiguration({ schema: TestObject });
+			const provider = new TestTreeProviderLite(2);
+			const [treeA, treeB] = provider.trees;
+			const viewA = treeA.viewWith(viewConfig);
+			const viewB = treeB.kernel.viewWith(viewConfig);
+			viewA.initialize({
+				content: 42,
+				child: { content: 42 },
+			});
+			provider.synchronizeMessages();
+
+			// Tree A removes the child node (this will be sequenced before anything else because the provider sequences ops in the order of submission).
+			viewA.root.child = undefined;
+			// Tree B runs a transaction to change the root content to 43, but it should only succeed if the child node exists.
+			const childB = viewB.root.child;
+			assert(childB !== undefined);
+			const runTransactionResult = viewB.runTransaction(
+				() => {
+					viewB.root.content = 43;
+				},
+				{
+					preconditions: [{ type: "nodeInDocument", node: childB }],
+				},
+			);
+			const expectedResult: TransactionResult = { success: true };
+			assert.deepStrictEqual(
+				runTransactionResult,
+				expectedResult,
+				"The runTransaction result is incorrect",
+			);
+
+			// The transaction does apply optimistically...
+			assert.equal(viewA.root.content, 42);
+			assert.equal(viewB.root.content, 43);
+			// ...but then is rolled back after sequencing because the child node was removed by Tree A.
+			provider.synchronizeMessages();
+			assert.equal(viewB.root.content, 42);
+			assert.equal(viewB.root.content, 42);
+		});
+
+		/**
+		 * This test exercises the precondition on revert constraints API with a representative scenario.
+		 * For more in-depth testing of undo precondition constraints, see editing.spec.ts.
+		 */
+		it("constraint on revert violated by transaction body", () => {
+			const view = getTestObjectView({ content: 42 });
+			const child = view.root.child;
+			assert(child !== undefined);
+
+			// Called by the transaction body. This violates the constraint on revert but the transaction
+			// body doesn't know about it.
+			const doSomething = () => {
+				view.root.child = undefined;
+			};
+			assert.throws(
+				() =>
+					view.runTransaction(() => {
+						child.content = 43;
+						// Simulates a side effect where a code that the transaction calls ends up violating the
+						// constraint on revert.
+						doSomething();
+						return {
+							preconditionsOnRevert: [{ type: "nodeInDocument", node: child }],
+						};
+					}),
+				(e) => {
+					return (
+						e instanceof UsageError &&
+						e.message.startsWith(
+							`Attempted to add a "nodeInDocument" constraint on revert, but the node is not currently in the document`,
+						)
+					);
+				},
+			);
+			assert.throws(() => view.root.content, "View should be broken");
+		});
+
+		/**
+		 * This test exercises the precondition on revert constraints API with a representative scenario.
+		 * For more in-depth testing of undo precondition constraints, see editing.spec.ts.
+		 */
+		it("constraint on revert violated by interim change", () => {
+			const view = getTestObjectView({ content: 42 });
+			const child = view.root.child;
+			assert(child !== undefined);
+
+			const stack = createTestUndoRedoStacks(view.events);
+
+			const runTransactionResult = view.runTransaction(() => {
+				view.root.content = 43;
+				return {
+					preconditionsOnRevert: [{ type: "nodeInDocument", node: child }],
 				};
-				assert.deepStrictEqual(
-					runTransactionResult,
-					expectedResult,
-					"The runTransaction result is incorrect",
-				);
-			});
-
-			it("rollback + preconditions on revert", () => {
-				const view = getTestObjectView();
-				const runTransactionResult = view.runTransaction(() => {
-					view.root.content = 43;
-					return {
-						rollback: true,
-						preconditionsOnRevert: [{ type: "nodeInDocument", node: view.root }],
-					};
-				});
-				assert.equal(view.root.content, 42, "The transaction did not rollback");
-				const expectedResult: TransactionResult = {
-					success: false,
-				};
-				assert.deepStrictEqual(
-					runTransactionResult,
-					expectedResult,
-					"The runTransaction result is incorrect",
-				);
-			});
-		});
-
-		describe("transactions", () => {
-			it("runs transactions", () => {
-				const view = getTestObjectView();
-				const runTransactionResult = view.runTransaction(() => {
-					view.root.content = 43;
-				});
-				assert.equal(view.root.content, 43);
-				const expectedResult: TransactionResult = { success: true };
-				assert.deepStrictEqual(
-					runTransactionResult,
-					expectedResult,
-					"The runTransaction result is incorrect",
-				);
-			});
-
-			it("can be rolled back", () => {
-				const view = getTestObjectView();
-				const runTransactionResult = view.runTransaction(() => {
-					view.root.content = 43;
-					return { rollback: true };
-				});
-				assert.equal(view.root.content, 42);
-				const expectedResult: TransactionResult = { success: false };
-				assert.deepStrictEqual(
-					runTransactionResult,
-					expectedResult,
-					"The runTransaction result is incorrect",
-				);
-			});
-
-			it("breaks the view on error", () => {
-				const view = getTestObjectView();
-				const node = view.root;
-				assert.throws(
-					() =>
-						view.runTransaction(() => {
-							view.root.content = 43;
-							throw new Error("Oh no");
-						}),
-					(e) => {
-						return e instanceof Error && e.message === "Oh no";
-					},
-				);
-				assert.throws(() => view.root, validateUsageError(/Oh no/));
-			});
-
-			it("undoes and redoes entire transaction", () => {
-				const view = getTestObjectView();
-				const { undoStack, redoStack } = createTestUndoRedoStacks(view.checkout.events);
-
-				const runTransactionResult = view.runTransaction(() => {
-					view.root.content = 43;
-					view.root.content = 44;
-				});
-				const expectedResult: TransactionResult = { success: true };
-				assert.deepStrictEqual(
-					runTransactionResult,
-					expectedResult,
-					"The runTransaction result is incorrect",
-				);
-
-				assert.equal(view.root.content, 44);
-				assert.equal(undoStack.length, 1);
-				undoStack[0].revert();
-				assert.equal(view.root.content, 42);
-				assert.equal(redoStack.length, 1);
-				redoStack[0].revert();
-				assert.equal(view.root.content, 44);
-			});
-
-			it("fails if node existence constraint is already violated", () => {
-				const view = getTestObjectView({ content: 42 });
-				const childB = view.root.child;
-				assert(childB !== undefined);
-				// The node given to the constraint is deleted from the document, so the transaction can't possibly succeed even locally/optimistically
-				view.root.child = undefined;
-				assert.throws(
-					() =>
-						view.runTransaction(
-							() => {
-								view.root.content = 43;
-							},
-							{
-								preconditions: [{ type: "nodeInDocument", node: childB }],
-							},
-						),
-					(e) => {
-						return (
-							e instanceof UsageError &&
-							e.message.startsWith(
-								`Attempted to add a "nodeInDocument" constraint, but the node is not currently in the document`,
-							)
-						);
-					},
-				);
-				assert.throws(() => view.root.content, "View should be broken");
-			});
-
-			it("respects a violated node existence constraint after sequencing", () => {
-				// Create two connected trees with child nodes
-				const viewConfig = new TreeViewConfiguration({ schema: TestObject });
-				const provider = new TestTreeProviderLite(2);
-				const [treeA, treeB] = provider.trees;
-				const viewA = treeA.viewWith(viewConfig);
-				const viewB = treeB.kernel.viewWith(viewConfig);
-				viewA.initialize({
-					content: 42,
-					child: { content: 42 },
-				});
-				provider.synchronizeMessages();
-
-				// Tree A removes the child node (this will be sequenced before anything else because the provider sequences ops in the order of submission).
-				viewA.root.child = undefined;
-				// Tree B runs a transaction to change the root content to 43, but it should only succeed if the child node exists.
-				const childB = viewB.root.child;
-				assert(childB !== undefined);
-				const runTransactionResult = viewB.runTransaction(
-					() => {
-						viewB.root.content = 43;
-					},
-					{
-						preconditions: [{ type: "nodeInDocument", node: childB }],
-					},
-				);
-				const expectedResult: TransactionResult = { success: true };
-				assert.deepStrictEqual(
-					runTransactionResult,
-					expectedResult,
-					"The runTransaction result is incorrect",
-				);
-
-				// The transaction does apply optimistically...
-				assert.equal(viewA.root.content, 42);
-				assert.equal(viewB.root.content, 43);
-				// ...but then is rolled back after sequencing because the child node was removed by Tree A.
-				provider.synchronizeMessages();
-				assert.equal(viewB.root.content, 42);
-				assert.equal(viewB.root.content, 42);
-			});
-
-			/**
-			 * This test exercises the precondition on revert constraints API with a representative scenario.
-			 * For more in-depth testing of undo precondition constraints, see editing.spec.ts.
-			 */
-			it("constraint on revert violated by transaction body", () => {
-				const view = getTestObjectView({ content: 42 });
-				const child = view.root.child;
-				assert(child !== undefined);
-
-				// Called by the transaction body. This violates the constraint on revert but the transaction
-				// body doesn't know about it.
-				const doSomething = () => {
-					view.root.child = undefined;
-				};
-				assert.throws(
-					() =>
-						view.runTransaction(() => {
-							child.content = 43;
-							// Simulates a side effect where a code that the transaction calls ends up violating the
-							// constraint on revert.
-							doSomething();
-							return {
-								preconditionsOnRevert: [{ type: "nodeInDocument", node: child }],
-							};
-						}),
-					(e) => {
-						return (
-							e instanceof UsageError &&
-							e.message.startsWith(
-								`Attempted to add a "nodeInDocument" constraint on revert, but the node is not currently in the document`,
-							)
-						);
-					},
-				);
-				assert.throws(() => view.root.content, "View should be broken");
-			});
-
-			/**
-			 * This test exercises the precondition on revert constraints API with a representative scenario.
-			 * For more in-depth testing of undo precondition constraints, see editing.spec.ts.
-			 */
-			it("constraint on revert violated by interim change", () => {
-				const view = getTestObjectView({ content: 42 });
-				const child = view.root.child;
-				assert(child !== undefined);
-
-				const stack = createTestUndoRedoStacks(view.events);
-
-				const runTransactionResult = view.runTransaction(() => {
-					view.root.content = 43;
-					return {
-						preconditionsOnRevert: [{ type: "nodeInDocument", node: child }],
-					};
-				});
-				assert.equal(view.root.content, 43, "The transaction did not succeed");
-				const expectedResult: TransactionResult = {
-					success: true,
-				};
-				assert.deepStrictEqual(
-					runTransactionResult,
-					expectedResult,
-					"The runTransaction result is incorrect",
-				);
-
-				const changed42To43 = stack.undoStack[0] ?? fail("Missing undo");
-
-				// This change should violate the constraint in the revert
-				view.root.child = undefined;
-
-				// This revert should do nothing since its constraint has been violated
-				changed42To43.revert();
-				assert.equal(view.root.content, 43, "The revert should have been ignored");
-
-				stack.unsubscribe();
-			});
-		});
-	});
-});+			});
+			assert.equal(view.root.content, 43, "The transaction did not succeed");
+			const expectedResult: TransactionResult = {
+				success: true,
+			};
+			assert.deepStrictEqual(
+				runTransactionResult,
+				expectedResult,
+				"The runTransaction result is incorrect",
+			);
+
+			const changed42To43 = stack.undoStack[0] ?? fail("Missing undo");
+
+			// This change should violate the constraint in the revert
+			view.root.child = undefined;
+
+			// This revert should do nothing since its constraint has been violated
+			changed42To43.revert();
+			assert.equal(view.root.content, 43, "The revert should have been ignored");
+
+			stack.unsubscribe();
+		});
+	});
+});
+})