/*!
 * Copyright (c) Microsoft Corporation and contributors. All rights reserved.
 * Licensed under the MIT License.
 */

import { strict as assert } from "assert";

import { UsageError } from "@fluidframework/telemetry-utils/internal";

import {
	FieldKinds,
	FlexFieldSchema,
	SchemaBuilderBase,
	createMockNodeKeyManager,
	intoStoredSchema,
	nodeKeyFieldKey,
} from "../../feature-libraries/index.js";
import {
	SchematizeError,
	SchematizingSimpleTreeView,
	// eslint-disable-next-line import/no-internal-modules
} from "../../shared-tree/schematizingTreeView.js";
import { SchemaFactory, TreeConfiguration } from "../../simple-tree/index.js";
// eslint-disable-next-line import/no-internal-modules
import { toFlexConfig, toFlexSchema } from "../../simple-tree/toFlexSchema.js";
import { brand, disposeSymbol } from "../../util/index.js";
import { checkoutWithContent, createTestUndoRedoStacks, insert } from "../utils.js";

const schema = new SchemaFactory("com.example");
const config = new TreeConfiguration(schema.number, () => 5);
const configGeneralized = new TreeConfiguration([schema.number, schema.string], () => 6);
const configGeneralized2 = new TreeConfiguration([schema.number, schema.boolean], () => false);
const flexConfig = toFlexConfig(config);
const flexConfigGeneralized = toFlexConfig(configGeneralized);
const flexConfigGeneralized2 = toFlexConfig(configGeneralized);

// Schema for tree that must always be empty.
const emptySchema = new SchemaBuilderBase(FieldKinds.required, {
	scope: "Empty",
	lint: {
		rejectEmpty: false,
		rejectForbidden: false,
	},
}).intoSchema(FlexFieldSchema.empty);

describe("SchematizingSimpleTreeView", () => {
	it("Initialize document", () => {
		const emptyContent = {
			schema: emptySchema,
			initialTree: undefined,
		};
		const checkout = checkoutWithContent(emptyContent);
		const view = new SchematizingSimpleTreeView(
			checkout,
			config,
			createMockNodeKeyManager(),
			brand(nodeKeyFieldKey),
		);

		assert.throws(
			() => view.root,
			(e) => e instanceof UsageError,
		);
		const { compatibility } = view;
		assert.equal(compatibility.canView, false);
		assert.equal(compatibility.canUpgrade, true);
		// TODO: This test needs updated expectations when tweaking the API to have explicit initialize.
		// const error: SchematizeError | undefined = view.error;
		// assert(error instanceof SchematizeError);
		// assert(error.canInitialize === true);
		// assert(error.canUpgrade === true);
		// assert(error.updateType === UpdateType.Initialize);

		view.upgradeSchema();
		assert.equal(view.root, 5);
	});

	const getChangeData = (view: SchematizingSimpleTreeView<any>) => {
		return view.compatibility.canView
			? view.root
			: `SchemaCompatibilityStatus canView: ${view.compatibility.canView} canUpgrade: ${view.compatibility.canUpgrade}`;
	};

	it("Open and close existing document", () => {
		const checkout = checkoutWithContent(flexConfig);
		const view = new SchematizingSimpleTreeView(
			checkout,
			config,
			createMockNodeKeyManager(),
			brand(nodeKeyFieldKey),
		);
		assert.equal(view.compatibility.isExactMatch, true);
		const root = view.root;
		assert.equal(root, 5);
		const log: [string, unknown][] = [];
		const unsubscribe = view.events.on("schemaChanged", () =>
			log.push(["schemaChanged", getChangeData(view)]),
		);
		const unsubscribe2 = view.events.on("afterBatch", () =>
			log.push(["afterBatch", view.root]),
		);

		// Should be a no op since not in an error state;
		view.upgradeSchema();

		view[disposeSymbol]();
		assert.throws(
			() => view.root,
			(e) => e instanceof UsageError,
		);

		unsubscribe();
		unsubscribe2();

		assert.deepEqual(log, []);
	});

	it("Modify root", () => {
		const checkout = checkoutWithContent(flexConfig);
		const view = new SchematizingSimpleTreeView(
			checkout,
			config,
			createMockNodeKeyManager(),
			brand(nodeKeyFieldKey),
		);
		view.events.on("schemaChanged", () => log.push(["schemaChanged", getChangeData(view)]));
		view.events.on("rootChanged", () => log.push(["rootChanged", getChangeData(view)]));
		view.events.on("afterBatch", () => log.push(["afterBatch", view.root]));
		assert.equal(view.root, 5);
		const log: [string, unknown][] = [];

<<<<<<< HEAD
		// Currently there is no way to edit the root using the simple-tree API, so use flex-tree to do it:
		const flexView = view.getView();
		assert(!(flexView instanceof SchematizeError));
		assert(flexView.flexTree.is(FlexFieldSchema.create(required, [leaf.number])));
		flexView.flexTree.content = 6;
=======
		view.root = 6;
>>>>>>> 4d96f336

		assert.deepEqual(log, [
			["rootChanged", 6],
			// This checkout editing setup does not produce batch events.
			// ["afterBatch", 6],
		]);
	});

	// TODO: Update test case name.
	it("Schema becomes incompatible then comparable", () => {
		const checkout = checkoutWithContent(flexConfig);
		const view = new SchematizingSimpleTreeView(
			checkout,
			config,
			createMockNodeKeyManager(),
			brand(nodeKeyFieldKey),
		);
		assert.equal(view.root, 5);
		const log: [string, unknown][] = [];
		view.events.on("schemaChanged", () => log.push(["schemaChanged", getChangeData(view)]));

		// Modify schema to invalidate view
		checkout.updateSchema(intoStoredSchema(toFlexSchema([schema.number, schema.string])));

		assert.deepEqual(log, [["schemaChanged", 5]]);
		log.length = 0;
		assert.equal(view.compatibility.isExactMatch, false);
		assert.equal(view.compatibility.canUpgrade, false);
		assert.equal(view.compatibility.canView, true);
		// assert.throws(
		// 	() => view.root,
		// 	(e) => e instanceof UsageError,
		// );

		assert.throws(
			() => view.upgradeSchema(),
			(e) => e instanceof UsageError,
		);

		// Modify schema to be compatible again
		checkout.updateSchema(intoStoredSchema(toFlexSchema([schema.number])));
		assert.deepEqual(log, [["schemaChanged", 5]]);
		assert.equal(view.root, 5);
		view[disposeSymbol]();
	});

	it("Open upgradable document, then upgrade schema", () => {
		const checkout = checkoutWithContent(flexConfig);
		const view = new SchematizingSimpleTreeView(
			checkout,
			configGeneralized,
			createMockNodeKeyManager(),
			brand(nodeKeyFieldKey),
		);
		const log: [string, unknown][] = [];
		view.events.on("rootChanged", () => log.push(["rootChanged", getChangeData(view)]));

		assert.equal(view.compatibility.canView, false);
		assert.equal(view.compatibility.canUpgrade, true);
		assert.equal(view.compatibility.isExactMatch, false);
		assert.throws(
			() => view.root,
			(e) => e instanceof UsageError,
		);

		view.upgradeSchema();

		assert.deepEqual(log, [["rootChanged", 5]]);

		assert.equal(view.compatibility.isExactMatch, true);
		assert.equal(view.root, 5);
	});

	it("Open document using view schema that allows a subset of stored schema documents", () => {
		const checkout = checkoutWithContent(flexConfigGeneralized);
		const view = new SchematizingSimpleTreeView(
			checkout,
			config,
			createMockNodeKeyManager(),
			brand(nodeKeyFieldKey),
		);

		assert.equal(view.compatibility.canView, true);
		assert.equal(view.compatibility.canUpgrade, false);
		assert.equal(view.compatibility.isExactMatch, false);
		assert.equal(view.root, 6);

		assert.throws(
			() => view.upgradeSchema(),
			(e) => e instanceof UsageError,
		);
	});

	it("Open incompatible document", () => {
		const checkout = checkoutWithContent(flexConfigGeneralized);
		const view = new SchematizingSimpleTreeView(
			checkout,
			configGeneralized2,
			createMockNodeKeyManager(),
			brand(nodeKeyFieldKey),
		);

		assert.equal(view.compatibility.canView, false);
		assert.equal(view.compatibility.canUpgrade, false);
		assert.equal(view.compatibility.isExactMatch, false);
		assert.throws(
			() => view.root,
			(e) => e instanceof UsageError,
		);

		assert.throws(
			() => view.upgradeSchema(),
			(e) => e instanceof UsageError,
		);
	});

	it("supports revertibles", () => {
		const emptyContent = {
			schema: emptySchema,
			initialTree: undefined,
		};
		const checkout = checkoutWithContent(emptyContent);
		const view = new SchematizingSimpleTreeView(
			checkout,
			config,
			createMockNodeKeyManager(),
			brand(nodeKeyFieldKey),
		);

		const { undoStack, redoStack } = createTestUndoRedoStacks(view.events);

		insert(checkout, 0, "a");
		assert.equal(undoStack.length, 1);
		assert.equal(redoStack.length, 0);

		undoStack.pop()?.revert();
		assert.equal(undoStack.length, 0);
		assert.equal(redoStack.length, 1);
	});

	it("handles proxies in the initial tree", () => {
		// This is a regression test for a bug in which the initial tree contained a proxy and subsequent reads of the tree would mix up the proxy associations.
		const sf = new SchemaFactory(undefined);
		class TestObject extends sf.object("TestObject", { value: sf.number }) {}
		const treeContent = {
			schema: TestObject,
			// Initial tree contains a proxy
			initialTree: () => new TestObject({ value: 3 }),
		};
		const view = new SchematizingSimpleTreeView(
			checkoutWithContent(toFlexConfig(treeContent)),
			treeContent,
			createMockNodeKeyManager(),
			brand(nodeKeyFieldKey),
		);

		// We do not call `upgradeSchema()` and thus the initial tree remains unused.
		// Therefore, the proxy for `new TestObject(...)` should not be bound.
		assert.equal(view.root.value, 3);
		// In the buggy case, the proxy for `new TestObject(...)` would get bound during this set, which is wrong...
		view.root.value = 4;
		// ...and would cause this read to return a proxy to the TestObject rather than the primitive value.
		assert.equal(view.root.value, 4);
	});
});<|MERGE_RESOLUTION|>--- conflicted
+++ resolved
@@ -16,7 +16,6 @@
 	nodeKeyFieldKey,
 } from "../../feature-libraries/index.js";
 import {
-	SchematizeError,
 	SchematizingSimpleTreeView,
 	// eslint-disable-next-line import/no-internal-modules
 } from "../../shared-tree/schematizingTreeView.js";
@@ -129,15 +128,7 @@
 		assert.equal(view.root, 5);
 		const log: [string, unknown][] = [];
 
-<<<<<<< HEAD
-		// Currently there is no way to edit the root using the simple-tree API, so use flex-tree to do it:
-		const flexView = view.getView();
-		assert(!(flexView instanceof SchematizeError));
-		assert(flexView.flexTree.is(FlexFieldSchema.create(required, [leaf.number])));
-		flexView.flexTree.content = 6;
-=======
 		view.root = 6;
->>>>>>> 4d96f336
 
 		assert.deepEqual(log, [
 			["rootChanged", 6],
