/*!
 * Copyright (c) Microsoft Corporation and contributors. All rights reserved.
 * Licensed under the MIT License.
 */

import { strict as assert } from "node:assert";

import { CheckoutFlexTreeView, Tree } from "../../shared-tree/index.js";
import {
	type NodeFromSchema,
	SchemaFactory,
	type TreeChangeEvents,
	TreeConfiguration,
	ValidateRecursiveSchema,
} from "../../simple-tree/index.js";
import { TestTreeProviderLite, createTestUndoRedoStacks, getView } from "../utils.js";
import { brand, cursorForJsonableTreeNode, leaf, rootFieldKey, type UpPath } from "../../index.js";
// eslint-disable-next-line import/no-internal-modules
import { hydrate } from "../simple-tree/utils.js";

const rootNode: UpPath = {
	parent: undefined,
	parentField: rootFieldKey,
	parentIndex: 0,
};

const schema = new SchemaFactory("com.example");
class ChildObject extends schema.object("ChildObject", {}) {}
class TestObject extends schema.object("TestObject", {
	content: schema.number,
	child: schema.optional(ChildObject),
}) {}

describe("treeApi", () => {
	describe("runTransaction invoked via a tree view", () => {
		it("runs transactions", () => {
			const view = getView(
				new TreeConfiguration(TestObject, () => ({ content: 42, child: undefined })),
			);
			Tree.runTransaction(view, (root) => {
				root.content = 43;
			});
			assert.equal(view.root.content, 43);
		});

		it("can be rolled back", () => {
			const view = getView(
				new TreeConfiguration(TestObject, () => ({ content: 42, child: undefined })),
			);
			Tree.runTransaction(view, (root) => {
				root.content = 43;
				return "rollback";
			});
			assert.equal(view.root.content, 42);
		});

		it("rolls back transactions on error", () => {
			const view = getView(
				new TreeConfiguration(TestObject, () => ({ content: 42, child: undefined })),
			);
			try {
				Tree.runTransaction(view, (root) => {
					root.content = 43;
					throw Error("Oh no");
				});
			} catch (e) {
				assert(e instanceof Error);
				assert.equal(e.message, "Oh no");
			}
			assert.equal(view.root.content, 42);
		});

		// TODO: Either enable when afterBatch is implemented, or delete if no longer relevant
		it.skip("emits change events", () => {
			const view = getView(
				new TreeConfiguration(TestObject, () => ({ content: 42, child: undefined })),
			);
			let event = false;
			view.events.on("afterBatch", () => (event = true));
			view.root.content = 44;
			Tree.runTransaction(view, (root) => {
				root.content = 43;
			});
			assert.equal(event, true);
		});

		it.skip("emits change events on rollback", () => {
			const view = getView(
				new TreeConfiguration(TestObject, () => ({ content: 42, child: undefined })),
			);
			let eventCount = 0;
			view.events.on("afterBatch", () => (eventCount += 1));
			Tree.runTransaction(view, (r) => {
				r.content = 43;
				return "rollback";
			});
			assert.equal(eventCount, 2);
		});

		it("undoes and redoes entire transaction", () => {
<<<<<<< HEAD
			const view = getView(new TreeConfiguration(TestObject, () => ({ content: 42 })));
			const checkoutView = view.getView();
=======
			const view = getView(
				new TreeConfiguration(TestObject, () => ({ content: 42, child: undefined })),
			);
			const checkoutView = view.getViewOrError();
>>>>>>> 2382f99e
			assert(checkoutView instanceof CheckoutFlexTreeView);
			const { undoStack, redoStack } = createTestUndoRedoStacks(checkoutView.checkout.events);

			Tree.runTransaction(view, (root) => {
				root.content = 43;
				root.content = 44;
			});
			assert.equal(view.root.content, 44);
			assert.equal(undoStack.length, 1);
			undoStack[0].revert();
			assert.equal(view.root.content, 42);
			assert.equal(redoStack.length, 1);
			redoStack[0].revert();
			assert.equal(view.root.content, 44);
		});

		it("fails if node existence constraint is already violated", () => {
			const view = getView(
				new TreeConfiguration(TestObject, () => ({ content: 0, child: {} })),
			);

			const childB = view.root.child;
			assert(childB !== undefined);
			// The node given to the constraint is deleted from the document, so the transaction can't possibly succeed even locally/optimistically
			view.root.child = undefined;
			assert.throws(() => {
				Tree.runTransaction(
					view,
					(root) => {
						root.content = 3;
					},
					[{ type: "nodeInDocument", node: childB }],
				);
			});
			assert.equal(view.root.content, 0);
		});

		it("respects a violated node existence constraint after sequencing", () => {
			// Create two connected trees with child nodes
			const config = new TreeConfiguration(TestObject, () => ({
				content: 0,
				child: {},
			}));
			const provider = new TestTreeProviderLite(2);
			const [treeA, treeB] = provider.trees;
			const viewA = treeA.schematize(config);
			const viewB = treeB.schematize(config);
			provider.processMessages();

			// Tree A removes the child node (this will be sequenced before anything else because the provider sequences ops in the order of submission).
			viewA.root.child = undefined;
			// Tree B runs a transaction to change the root content to 43, but it should only succeed if the child node exists.
			const childB = viewB.root.child;
			assert(childB !== undefined);
			Tree.runTransaction(
				viewB,
				(root) => {
					root.content = 3;
				},
				[{ type: "nodeInDocument", node: childB }],
			);
			// The transaction does apply optimistically...
			assert.equal(viewA.root.content, 0);
			assert.equal(viewB.root.content, 3);
			// ...but then is rolled back after sequencing because the child node was removed by Tree A.
			provider.processMessages();
			assert.equal(viewB.root.content, 0);
			assert.equal(viewB.root.content, 0);
		});
	});

	describe("runTransaction invoked via a node", () => {
		it("runs transactions", () => {
			const { root } = getView(
				new TreeConfiguration(TestObject, () => ({ content: 42, child: undefined })),
			);
			Tree.runTransaction(root, (r) => {
				r.content = 43;
			});
			assert.equal(root.content, 43);
		});

		it("can be rolled back", () => {
			const { root } = getView(
				new TreeConfiguration(TestObject, () => ({ content: 42, child: undefined })),
			);
			Tree.runTransaction(root, (r) => {
				r.content = 43;
				return "rollback";
			});
			assert.equal(root.content, 42);
		});

		it("rolls back transactions on error", () => {
			const { root } = getView(
				new TreeConfiguration(TestObject, () => ({ content: 42, child: undefined })),
			);
			try {
				Tree.runTransaction(root, (r) => {
					r.content = 43;
					throw Error("Oh no");
				});
			} catch (e) {
				assert(e instanceof Error);
				assert.equal(e.message, "Oh no");
			}
			assert.equal(root.content, 42);
		});

		it("emits change events", () => {
			const { root } = getView(
				new TreeConfiguration(TestObject, () => ({ content: 42, child: undefined })),
			);
			let deepEvent = false;
			let shallowEvent = false;
			Tree.on(root, "nodeChanged", () => (shallowEvent = true));
			Tree.on(root, "treeChanged", () => (deepEvent = true));
			Tree.runTransaction(root, (r) => {
				r.content = 43;
			});
			assert.equal(shallowEvent, true);
			assert.equal(deepEvent, true);
		});

		it("emits change events on rollback", () => {
			const { root } = getView(
				new TreeConfiguration(TestObject, () => ({ content: 42, child: undefined })),
			);
			let deepEventCount = 0;
			let shallowEventCount = 0;
			Tree.on(root, "nodeChanged", () => (shallowEventCount += 1));
			Tree.on(root, "treeChanged", () => (deepEventCount += 1));
			Tree.runTransaction(root, (r) => {
				r.content = 43;
				return "rollback";
			});
			// One firing of events during the initial change and another during rollback, plus 'treeChanged' fires twice
			// each time (detach and attach passes).
			assert.equal(shallowEventCount, 2);
			assert.equal(deepEventCount, 4);
		});

		it("undoes and redoes entire transaction", () => {
<<<<<<< HEAD
			const view = getView(new TreeConfiguration(TestObject, () => ({ content: 42 })));
			const checkoutView = view.getView();
=======
			const view = getView(
				new TreeConfiguration(TestObject, () => ({ content: 42, child: undefined })),
			);
			const checkoutView = view.getViewOrError();
>>>>>>> 2382f99e
			assert(checkoutView instanceof CheckoutFlexTreeView);
			const { undoStack, redoStack } = createTestUndoRedoStacks(checkoutView.checkout.events);

			Tree.runTransaction(view.root, (r) => {
				r.content = 43;
				r.content = 44;
			});
			assert.equal(view.root.content, 44);
			assert.equal(undoStack.length, 1);
			undoStack[0].revert();
			assert.equal(view.root.content, 42);
			assert.equal(redoStack.length, 1);
			redoStack[0].revert();
			assert.equal(view.root.content, 44);
		});

		it("fails if node existence constraint is already violated", () => {
			const view = getView(
				new TreeConfiguration(TestObject, () => ({ content: 0, child: {} })),
			);

			const childB = view.root.child;
			assert(childB !== undefined);
			// The node given to the constraint is deleted from the document, so the transaction can't possibly succeed even locally/optimistically
			view.root.child = undefined;
			assert.throws(() => {
				Tree.runTransaction(
					view.root,
					(root) => {
						root.content = 3;
					},
					[{ type: "nodeInDocument", node: childB }],
				);
			});
			assert.equal(view.root.content, 0);
		});

		it("respects a violated node existence constraint after sequencing", () => {
			// Create two connected trees with child nodes
			const config = new TreeConfiguration(TestObject, () => ({
				content: 0,
				child: {},
			}));
			const provider = new TestTreeProviderLite(2);
			const [treeA, treeB] = provider.trees;
			const viewA = treeA.schematize(config);
			const viewB = treeB.schematize(config);
			provider.processMessages();

			// Tree A removes the child node (this will be sequenced before anything else because the provider sequences ops in the order of submission).
			viewA.root.child = undefined;
			// Tree B runs a transaction to change the root content to 43, but it should only succeed if the child node exists.
			const childB = viewB.root.child;
			assert(childB !== undefined);
			Tree.runTransaction(
				viewB.root,
				(root) => {
					root.content = 3;
				},
				[{ type: "nodeInDocument", node: childB }],
			);
			// The transaction does apply optimistically...
			assert.equal(viewA.root.content, 0);
			assert.equal(viewB.root.content, 3);
			// ...but then is rolled back after sequencing because the child node was removed by Tree A.
			provider.processMessages();
			assert.equal(viewB.root.content, 0);
			assert.equal(viewB.root.content, 0);
		});

		// TODO: When SchematizingSimpleTreeView supports forking, add test coverage to ensure that transactions work properly on forks
	});

	describe("on", () => {
		describe("object node", () => {
			const sb = new SchemaFactory("object-node-in-root");
			class myObject extends sb.object("object", {
				myNumber: sb.number,
			}) {}
			const treeSchema = sb.object("root", {
				rootObject: myObject,
			});

			function check(
				eventName: keyof TreeChangeEvents,
				mutate: (root: NodeFromSchema<typeof treeSchema>) => void,
				expectedFirings: number = 1,
			) {
				it(`.on('${eventName}') subscribes and unsubscribes correctly`, () => {
					const { root } = getView(
						new TreeConfiguration(treeSchema, () => ({
							rootObject: {
								myNumber: 1,
							},
						})),
					);
					const log: any[][] = [];

					const unsubscribe = Tree.on(root, eventName, (...args: any[]) => {
						log.push(args);
					});

					mutate(root);

					assert.equal(log.length, expectedFirings, `'${eventName}' should fire.`);

					unsubscribe();
					mutate(root);

					assert.equal(log.length, expectedFirings, `'${eventName}' should NOT fire.`);
				});
			}

			check(
				"nodeChanged",
				(root) =>
					(root.rootObject = new myObject({
						myNumber: 2,
					})),
			);
			check("treeChanged", (root) => root.rootObject.myNumber++, 2);

			it(`change to direct fields triggers both 'nodeChanged' and 'treeChanged'`, () => {
				const { root } = getView(
					new TreeConfiguration(treeSchema, () => ({
						rootObject: {
							myNumber: 1,
						},
					})),
				);

				let shallowChanges = 0;
				let deepChanges = 0;
				Tree.on(root, "nodeChanged", (...args: any[]) => shallowChanges++);
				Tree.on(root, "treeChanged", (...args: any[]) => deepChanges++);

				root.rootObject = new myObject({
					myNumber: 2,
				});

				assert.equal(shallowChanges, 1, `nodeChanged should fire.`);
				assert.equal(deepChanges, 2, `treeChanged should fire.`); // Fires during both the detach and attach visitor passes
			});

			it(`change to descendant fields only triggers 'treeChanged'`, () => {
				const { root } = getView(
					new TreeConfiguration(treeSchema, () => ({
						rootObject: {
							myNumber: 1,
						},
					})),
				);

				let shallowChanges = 0;
				let deepChanges = 0;
				Tree.on(root, "nodeChanged", (...args: any[]) => shallowChanges++);
				Tree.on(root, "treeChanged", (...args: any[]) => deepChanges++);

				root.rootObject.myNumber++;

				assert.equal(shallowChanges, 0, `nodeChanged should NOT fire.`);
				assert.equal(deepChanges, 2, `treeChanged should fire.`); // Fires during both the detach and attach visitor passes
			});
		});

		describe("list node", () => {
			const sb = new SchemaFactory("list-node-in-root");
			class myObject extends sb.object("object", {
				myNumber: sb.number,
			}) {}
			const treeSchema = sb.array("root", myObject);

			function check(
				eventName: keyof TreeChangeEvents,
				mutate: (root: NodeFromSchema<typeof treeSchema>) => void,
				expectedFirings: number = 1,
			) {
				it(`.on('${eventName}') subscribes and unsubscribes correctly`, () => {
					const { root } = getView(
						new TreeConfiguration(treeSchema, () => [
							{
								myNumber: 1,
							},
						]),
					);
					const log: any[][] = [];

					const unsubscribe = Tree.on(root, eventName, (...args: any[]) => {
						log.push(args);
					});

					mutate(root);

					assert.equal(log.length, expectedFirings, `'${eventName}' should fire.`);

					unsubscribe();
					mutate(root);

					assert.equal(log.length, expectedFirings, `'${eventName}' should NOT fire.`);
				});
			}

			check("nodeChanged", (root) => root.insertAtEnd({ myNumber: 2 }));
			check("treeChanged", (root) => root[0].myNumber++, 2);

			it(`change to direct fields triggers both 'nodeChanged' and 'treeChanged'`, () => {
				const { root } = getView(
					new TreeConfiguration(treeSchema, () => [
						{
							myNumber: 1,
						},
					]),
				);

				let shallowChanges = 0;
				let deepChanges = 0;
				Tree.on(root, "nodeChanged", (...args: any[]) => shallowChanges++);
				Tree.on(root, "treeChanged", (...args: any[]) => deepChanges++);

				root.insertAtEnd({ myNumber: 2 });

				assert.equal(shallowChanges, 1, `nodeChanged should NOT fire.`);
				assert.equal(deepChanges, 2, `treeChanged should fire.`); // Fires during both the detach and attach visitor passes
			});

			it(`change to descendant fields only triggers 'treeChanged'`, () => {
				const { root } = getView(
					new TreeConfiguration(treeSchema, () => [
						{
							myNumber: 1,
						},
					]),
				);

				let shallowChanges = 0;
				let deepChanges = 0;
				Tree.on(root, "nodeChanged", (...args: any[]) => shallowChanges++);
				Tree.on(root, "treeChanged", (...args: any[]) => deepChanges++);

				root[0].myNumber++;

				assert.equal(shallowChanges, 0, `nodeChanged should NOT fire.`);
				assert.equal(deepChanges, 2, `treeChanged should fire.`); // Fires during both the detach and attach visitor passes
			});

			it(`move between array nodes triggers both 'nodeChanged' and 'treeChanged' the correct number of times on source and target nodes`, () => {
				const testSchema = sb.object("root", {
					array1: sb.array(sb.number),
					array2: sb.array(sb.number),
				});
				const { root } = getView(
					new TreeConfiguration(testSchema, () => ({
						array1: [1],
						array2: [2],
					})),
				);

				let a1ShallowChanges = 0;
				let a1DeepChanges = 0;
				let a2ShallowChanges = 0;
				let a2DeepChanges = 0;
				Tree.on(root.array1, "nodeChanged", (...args: any[]) => a1ShallowChanges++);
				Tree.on(root.array1, "treeChanged", (...args: any[]) => a1DeepChanges++);
				Tree.on(root.array2, "nodeChanged", (...args: any[]) => a2ShallowChanges++);
				Tree.on(root.array2, "treeChanged", (...args: any[]) => a2DeepChanges++);

				root.array2.moveToEnd(0, root.array1);

				assert.deepEqual(root.array1, []);
				assert.deepEqual(root.array2, [2, 1]);
				assert.equal(a1ShallowChanges, 1, `nodeChanged should fire once.`);
				assert.equal(a1DeepChanges, 2, `treeChanged should fire twice.`); // Fires during both the detach and attach visitor passes
				assert.equal(a2ShallowChanges, 1, `nodeChanged should fire once.`);
				assert.equal(a2DeepChanges, 2, `treeChanged should fire twice.`); // Fires during both the detach and attach visitor passes
			});
		});

		describe("map node", () => {
			const sb = new SchemaFactory("map-node-in-root");
			class myObject extends sb.object("object", {
				myNumber: sb.number,
			}) {}
			const treeSchema = sb.map("root", myObject);

			function check(
				eventName: keyof TreeChangeEvents,
				mutate: (root: NodeFromSchema<typeof treeSchema>) => void,
				expectedFirings: number = 1,
			) {
				it(`.on('${eventName}') subscribes and unsubscribes correctly`, () => {
					const { root } = getView(
						new TreeConfiguration(
							treeSchema,
							() =>
								new Map([
									[
										"a",
										{
											myNumber: 1,
										},
									],
								]),
						),
					);
					const log: any[][] = [];

					const unsubscribe = Tree.on(root, eventName, (...args: any[]) => {
						log.push(args);
					});

					mutate(root);

					assert.equal(log.length, expectedFirings, `'${eventName}' should fire.`);

					unsubscribe();
					mutate(root);

					assert.equal(log.length, expectedFirings, `'${eventName}' should NOT fire.`);
				});
			}

			check("nodeChanged", (root) => root.set("a", { myNumber: 2 }));
			check(
				"treeChanged",
				(root) => {
					const mapEntry = root.get("a");
					if (mapEntry === undefined) {
						throw new Error("Map entry for key 'a' not found");
					}
					mapEntry.myNumber++;
				},
				2,
			);

			it(`change to direct fields triggers both 'nodeChanged' and 'treeChanged'`, () => {
				const { root } = getView(
					new TreeConfiguration(
						treeSchema,
						() =>
							new Map([
								[
									"a",
									{
										myNumber: 1,
									},
								],
							]),
					),
				);

				let shallowChanges = 0;
				let deepChanges = 0;
				Tree.on(root, "nodeChanged", (...args: any[]) => shallowChanges++);
				Tree.on(root, "treeChanged", (...args: any[]) => deepChanges++);

				root.set("a", { myNumber: 2 });

				assert.equal(shallowChanges, 1, `nodeChanged should fire.`);
				assert.equal(deepChanges, 2, `treeChanged should fire.`); // Fires during both the detach and attach visitor passes
			});

			it(`change to descendant fields only triggers 'treeChanged'`, () => {
				const { root } = getView(
					new TreeConfiguration(
						treeSchema,
						() =>
							new Map([
								[
									"a",
									{
										myNumber: 1,
									},
								],
							]),
					),
				);

				let shallowChanges = 0;
				let deepChanges = 0;
				Tree.on(root, "nodeChanged", (...args: any[]) => shallowChanges++);
				Tree.on(root, "treeChanged", (...args: any[]) => deepChanges++);

				const mapEntry = root.get("a");
				if (mapEntry === undefined) {
					throw new Error("Map entry for key 'a' not found");
				}
				mapEntry.myNumber++;

				assert.equal(shallowChanges, 0, `nodeChanged should NOT fire.`);
				assert.equal(deepChanges, 2, `treeChanged should fire.`); // treeChanged fires during both the detach and attach visitor passes
			});
		});

		// Change events don't apply to leaf nodes since they don't have fields that change, they are themselves replaced
		// by other leaf nodes.

		it(`all kinds of changes trigger 'nodeChanged' and 'treeChanged' the correct number of times`, () => {
			// This test validates that any kind of change fires the events as expected.
			// Like noted in other tests, 'treeChanged' fires during both the detach and attach visitor passes so it
			// normally fires twice for any change. 'nodeChanged' usually fires once, except during moves between
			// sequences, where it fires when detaching the node from its source, and again while attaching it to the target.

			const sb = new SchemaFactory("object-node-in-root");
			const innerObject = sb.object("inner-object", { innerProp: sb.number });
			class map extends sb.map("map", sb.number) {}
			class list extends sb.array("list", sb.number) {}
			const outerObject = sb.object("outer-object", {
				objectProp: sb.optional(innerObject),
				mapProp: sb.optional(map),
				arrayProp: sb.optional(list),
				valueProp: sb.optional(sb.number),
			});
			const treeSchema = sb.object("root", {
				rootObject: outerObject,
			});

			const { root } = getView(
				new TreeConfiguration(treeSchema, () => ({
					rootObject: {
						objectProp: undefined,
						mapProp: undefined,
						arrayProp: undefined,
						valueProp: undefined,
					},
				})),
			);

			let shallowChanges = 0;
			let deepChanges = 0;
			// Deep changes subscription on the root
			Tree.on(root, "treeChanged", (...args: any[]) => {
				deepChanges++;
			});
			// Shallow changes subscription on the object property of the root
			Tree.on(root.rootObject, "nodeChanged", (...args: any[]) => {
				shallowChanges++;
			});

			let deepActionsSoFar = 0;
			let shallowActionsSoFar = 0;

			function actAndVerify(
				action: () => void,
				deepActionsIncrement: number,
				shallowActionsIncrement: number,
			) {
				action();
				deepActionsSoFar += deepActionsIncrement;
				shallowActionsSoFar += shallowActionsIncrement;
				assert.equal(shallowChanges, shallowActionsSoFar);
				assert.equal(deepChanges, deepActionsSoFar);
			}

			// Attach value node
			actAndVerify(() => (root.rootObject.valueProp = 1), 2, 1);
			// Replace value node
			actAndVerify(() => (root.rootObject.valueProp = 2), 2, 1);
			// Detach value node
			actAndVerify(() => (root.rootObject.valueProp = undefined), 2, 1);

			// Attach object node
			actAndVerify(
				() => (root.rootObject.objectProp = new innerObject({ innerProp: 1 })),
				2,
				1,
			);
			// Replace object node
			actAndVerify(
				() => (root.rootObject.objectProp = new innerObject({ innerProp: 2 })),
				2,
				1,
			);
			// Detach object node
			actAndVerify(() => (root.rootObject.objectProp = undefined), 2, 1);

			// Attach map node
			actAndVerify(() => (root.rootObject.mapProp = new map(new Map([["a", 1]]))), 2, 1);
			// Replace map node
			actAndVerify(() => (root.rootObject.mapProp = new map(new Map([["b", 2]]))), 2, 1);
			// Set key on map node (we set it above, we know it's good even if it's optional)
			actAndVerify(() => root.rootObject.mapProp?.set("c", 3), 2, 0); // The node at mapProp isn't changing so no shallow change on rootObject
			// Delete key on map node (we set it above, we know it's good even if it's optional)
			actAndVerify(() => root.rootObject.mapProp?.delete("c"), 2, 0); // The node at mapProp isn't changing so no shallow change on rootObject
			// Detach map node
			actAndVerify(() => (root.rootObject.mapProp = undefined), 2, 1);

			// Attach array node
			actAndVerify(() => (root.rootObject.arrayProp = new list([1])), 2, 1);
			// Replace array node
			actAndVerify(() => (root.rootObject.arrayProp = new list([2])), 2, 1);
			// Insert into array node (we set it above, we know it's good even if it's optional)
			actAndVerify(() => root.rootObject.arrayProp?.insertAtEnd(3), 2, 0); // The node at arrayProp isn't changing so no shallow change on rootObject
			// Move within array node (we set it above, we know it's good even if it's optional)
			actAndVerify(() => root.rootObject.arrayProp?.moveToEnd(0), 2, 0); // The node at arrayProp isn't changing so no shallow change on rootObject
			// Remove from array node (we set it above, we know it's good even if it's optional)
			actAndVerify(() => root.rootObject.arrayProp?.removeAt(0), 2, 0); // The node at arrayProp isn't changing so no shallow change on rootObject
			// Detach array node
			actAndVerify(() => (root.rootObject.arrayProp = undefined), 2, 1);
		});

		it(`batched changes to several direct fields trigger 'nodeChanged' and 'treeChanged' the correct number of times`, () => {
			const sb = new SchemaFactory("object-node-in-root");
			const treeSchema = sb.object("root", {
				prop1: sb.number,
				prop2: sb.number,
			});

			const { root, checkout } = getView(
				new TreeConfiguration(treeSchema, () => ({ prop1: 1, prop2: 1 })),
			);

			let shallowChanges = 0;
			let deepChanges = 0;
			Tree.on(root, "nodeChanged", (...args: any[]) => shallowChanges++);
			Tree.on(root, "treeChanged", (...args: any[]) => deepChanges++);

			const branch = checkout.fork();
			branch.editor
				.valueField({ parent: rootNode, field: brand("prop1") })
				.set(cursorForJsonableTreeNode({ type: leaf.number.name, value: 2 }));
			branch.editor
				.valueField({ parent: rootNode, field: brand("prop2") })
				.set(cursorForJsonableTreeNode({ type: leaf.number.name, value: 2 }));

			checkout.merge(branch);

			assert.equal(root.prop1, 2, "'prop2' value did not change as expected");
			assert.equal(root.prop2, 2, "'prop2' value did not change as expected");
			// Changes should be batched so we should only get "one" firing of each event type.
			// In practice this actually means two for treeChanged, because it fires once during each visitor pass
			// (detach then attach).
			// Node replacements only have effects during the attach pass so nodeChanged only fires once.
			assert.equal(deepChanges, 2, "'treeChanged' should fire twice");
			assert.equal(shallowChanges, 1, "'nodeChanged' should only fire once");
		});
	});

	it("contains", () => {
		class Node extends schema.objectRecursive("Node", {
			child: schema.optionalRecursive([() => Node]),
		}) {}
		{
			type _check = ValidateRecursiveSchema<typeof Node>;
		}

		const level1 = hydrate(
			Node,
			new Node({ child: new Node({ child: new Node({ child: undefined }) }) }),
		);

		const level2 = level1.child ?? assert.fail();
		const level3 = level2.child ?? assert.fail();

		// equal case
		assert(Tree.contains(level1, level1));
		// direct child
		assert(Tree.contains(level1, level2));
		// indirect child
		assert(Tree.contains(level1, level3));

		// non-root
		assert(Tree.contains(level2, level3));

		// false cases
		assert.equal(Tree.contains(level3, level1), false);
		assert.equal(Tree.contains(level3, level2), false);
		assert.equal(Tree.contains(level2, level1), false);
	});
});<|MERGE_RESOLUTION|>--- conflicted
+++ resolved
@@ -98,15 +98,10 @@
 		});
 
 		it("undoes and redoes entire transaction", () => {
-<<<<<<< HEAD
-			const view = getView(new TreeConfiguration(TestObject, () => ({ content: 42 })));
+			const view = getView(
+				new TreeConfiguration(TestObject, () => ({ content: 42, child: undefined })),
+			);
 			const checkoutView = view.getView();
-=======
-			const view = getView(
-				new TreeConfiguration(TestObject, () => ({ content: 42, child: undefined })),
-			);
-			const checkoutView = view.getViewOrError();
->>>>>>> 2382f99e
 			assert(checkoutView instanceof CheckoutFlexTreeView);
 			const { undoStack, redoStack } = createTestUndoRedoStacks(checkoutView.checkout.events);
 
@@ -250,15 +245,10 @@
 		});
 
 		it("undoes and redoes entire transaction", () => {
-<<<<<<< HEAD
-			const view = getView(new TreeConfiguration(TestObject, () => ({ content: 42 })));
+			const view = getView(
+				new TreeConfiguration(TestObject, () => ({ content: 42, child: undefined })),
+			);
 			const checkoutView = view.getView();
-=======
-			const view = getView(
-				new TreeConfiguration(TestObject, () => ({ content: 42, child: undefined })),
-			);
-			const checkoutView = view.getViewOrError();
->>>>>>> 2382f99e
 			assert(checkoutView instanceof CheckoutFlexTreeView);
 			const { undoStack, redoStack } = createTestUndoRedoStacks(checkoutView.checkout.events);
 
