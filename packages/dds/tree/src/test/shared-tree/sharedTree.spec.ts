/*!
 * Copyright (c) Microsoft Corporation and contributors. All rights reserved.
 * Licensed under the MIT License.
 */

import { strict as assert } from "node:assert";

import type { IContainerExperimental } from "@fluidframework/container-loader/internal";
import { createIdCompressor } from "@fluidframework/id-compressor/internal";
import { SummaryType } from "@fluidframework/driver-definitions";
import {
	MockContainerRuntimeFactory,
	MockFluidDataStoreRuntime,
	MockStorage,
} from "@fluidframework/test-runtime-utils/internal";
import {
	type ITestFluidObject,
	waitForContainerConnection,
} from "@fluidframework/test-utils/internal";

import {
	CommitKind,
	type Revertible,
	type UpPath,
	compareUpPaths,
	moveToDetachedField,
	rootFieldKey,
	storedEmptyFieldSchema,
	type ChangeFamily,
	type ChangeFamilyEditor,
	EmptyKey,
} from "../../core/index.js";
import { typeboxValidator } from "../../external-utilities/index.js";
import {
	ChunkedForest,
	// eslint-disable-next-line import/no-internal-modules
} from "../../feature-libraries/chunked-forest/chunkedForest.js";
import {
	MockNodeKeyManager,
	TreeCompressionStrategy,
	TreeStatus,
	cursorForJsonableTreeNode,
} from "../../feature-libraries/index.js";
import {
	ObjectForest,
	// eslint-disable-next-line import/no-internal-modules
} from "../../feature-libraries/object-forest/objectForest.js";
import {
	ForestTypeExpensiveDebug,
	ForestTypeOptimized,
	ForestTypeReference,
	getBranch,
	type ITreePrivate,
	type SharedTree,
	Tree,
	type TreeCheckout,
} from "../../shared-tree/index.js";
import {
	SchematizingSimpleTreeView,
	// eslint-disable-next-line import/no-internal-modules
} from "../../shared-tree/schematizingTreeView.js";
import type { EditManager } from "../../shared-tree-core/index.js";
import {
	cursorFromInsertable,
	getSimpleSchema,
	SchemaFactory,
	toStoredSchema,
	type TreeFieldFromImplicitField,
	type TreeViewAlpha,
	TreeViewConfiguration,
} from "../../simple-tree/index.js";
import { brand, fail } from "../../util/index.js";
import {
	type ConnectionSetter,
	type ITestTreeProvider,
	SharedTreeTestFactory,
	type SharedTreeWithConnectionStateSetter,
	SummarizeType,
	TestTreeProvider,
	TestTreeProviderLite,
	createTestUndoRedoStacks,
	expectSchemaEqual,
	treeTestFactory,
	validateTreeConsistency,
	validateTreeContent,
	validateUsageError,
	StringArray,
	NumberArray,
	validateViewConsistency,
} from "../utils.js";
import { configuredSharedTree, TreeFactory } from "../../treeFactory.js";
import type { ISharedObjectKind } from "@fluidframework/shared-object-base/internal";
import { TestAnchor } from "../testAnchor.js";
// eslint-disable-next-line import/no-internal-modules
import { handleSchema, numberSchema, stringSchema } from "../../simple-tree/leafNodeSchema.js";
import { singleJsonCursor } from "../json/index.js";
import { AttachState } from "@fluidframework/container-definitions";
import { JsonAsTree } from "../../jsonDomainSchema.js";

const enableSchemaValidation = true;

const DebugSharedTree = configuredSharedTree({
	jsonValidator: typeboxValidator,
	forest: ForestTypeReference,
}) as ISharedObjectKind<unknown> as ISharedObjectKind<SharedTree>;

class MockSharedTreeRuntime extends MockFluidDataStoreRuntime {
	public constructor() {
		super({
			idCompressor: createIdCompressor(),
			registry: [DebugSharedTree.getFactory()],
		});
	}
}

describe("SharedTree", () => {
	describe("viewWith", () => {
		it("initialize tree", () => {
			const tree = treeTestFactory();
			assert.deepEqual(tree.contentSnapshot().schema.rootFieldSchema, storedEmptyFieldSchema);

			const config = new TreeViewConfiguration({
				schema: numberSchema,
			});
			const view = tree.viewWith(config);
			view.initialize(10);
			assert.equal(view.root, 10);
		});

		it("initialize-dispose-view with primitive schema", () => {
			const tree = treeTestFactory();
			assert.deepEqual(tree.contentSnapshot().schema.rootFieldSchema, storedEmptyFieldSchema);

			const config = new TreeViewConfiguration({
				schema: SchemaFactory.number,
			});

			const view1 = tree.viewWith(config);
			view1.initialize(10);
			assert.deepEqual(view1.root, 10);

			view1.dispose();

			const view2 = tree.viewWith(config);
			assert.deepEqual(view2.root, 10);
		});

		// TODO (AB#31456): Enable this test once the bug is fixed.
		it.skip("initialize-dispose-view with object schema", () => {
			const tree = treeTestFactory();
			assert.deepEqual(tree.contentSnapshot().schema.rootFieldSchema, storedEmptyFieldSchema);

			const factory = new SchemaFactory("my-factory");
			class MySchema extends factory.object("my-root", {
				number: factory.number,
			}) {}

			const config = new TreeViewConfiguration({
				schema: MySchema,
			});

			const expectedContents = new MySchema({
				number: 10,
			});

			const view1 = tree.viewWith(config);
			view1.initialize(new MySchema({ number: 10 }));
			assert.deepEqual(view1.root, expectedContents);

			view1.dispose();

			const view2 = tree.viewWith(config);
			assert.deepEqual(view2.root, expectedContents); // <-- This throws with assert 0x778
		});

		it("concurrent initialize", () => {
			const provider = new TestTreeProviderLite(2);
			const config = new TreeViewConfiguration({
				schema: stringSchema,
			});
			const view1 = provider.trees[0].viewWith(config);
			const view2 = provider.trees[1].viewWith(config);
			view1.initialize("x");
			view2.initialize("x");

			provider.processMessages();
			assert.equal(view1.root, "x");
		});

		it("noop upgrade", () => {
			const tree = DebugSharedTree.create(new MockSharedTreeRuntime());

			const config = new TreeViewConfiguration({
				schema: numberSchema,
			});
			const view1 = tree.viewWith(config);
			view1.initialize(0);
			// Noop upgrade
			view1.upgradeSchema();
			view1.dispose();

			const view2 = tree.viewWith(config);
			// Noop upgrade on separate view.
			view2.upgradeSchema();
		});

		it("unhydrated tree input", () => {
			const tree = DebugSharedTree.create(new MockSharedTreeRuntime());
			const sb = new SchemaFactory("test-factory");
			class Foo extends sb.object("Foo", {}) {}

			const view = tree.viewWith(new TreeViewConfiguration({ schema: Foo }));
			const unhydratedInitialTree = new Foo({});
			view.initialize(unhydratedInitialTree);

			assert(view.root === unhydratedInitialTree);
		});
	});

	it("handle in op", async () => {
		// TODO: ADO#7111 schema should be specified to enable compressed encoding.
		const provider = await TestTreeProvider.create(
			2,
			SummarizeType.disabled,
			new TreeFactory({
				jsonValidator: typeboxValidator,
				treeEncodeType: TreeCompressionStrategy.Uncompressed,
			}),
		);
		assert(provider.trees[0].isAttached());
		assert(provider.trees[1].isAttached());

		const field = provider.trees[0].kernel.getEditor().optionalField({
			parent: undefined,
			field: rootFieldKey,
		});
		field.set(
			cursorForJsonableTreeNode({
				type: brand(handleSchema.identifier),
				value: provider.trees[0].handle,
			}),
			true,
		);
	});

	it("end-to-end", () => {
		const sharedTree = treeTestFactory();
		const view = sharedTree.viewWith(
			new TreeViewConfiguration({
				schema: SchemaFactory.number,
				enableSchemaValidation,
			}),
		);
		view.initialize(1);
		assert.equal(view.root, 1);
		view.root = 2;
		assert.equal(view.root, 2);
	});

	it("contentSnapshot", () => {
		const sharedTree = treeTestFactory();
		{
			const snapshot = sharedTree.contentSnapshot();
			assert.deepEqual(snapshot.tree, []);
			expectSchemaEqual(snapshot.schema, {
				rootFieldSchema: storedEmptyFieldSchema,
				nodeSchema: new Map(),
			});
		}

		sharedTree
			.viewWith(new TreeViewConfiguration({ schema: StringArray, enableSchemaValidation }))
			.initialize(["x"]);

		{
			const snapshot = sharedTree.contentSnapshot();
			assert.deepEqual(snapshot.tree, [
				{
					type: `com.fluidframework.json.array`,
					fields: {
						[EmptyKey]: [{ type: "com.fluidframework.leaf.string", value: "x" }],
					},
				},
			]);
			expectSchemaEqual(snapshot.schema, toStoredSchema(StringArray));
		}
	});

	it("can be connected to another tree", async () => {
		const provider = await TestTreeProvider.create(2);
		assert(provider.trees[0].isAttached());
		assert(provider.trees[1].isAttached());

		const value = "42";

		// Apply an edit to the first tree which inserts a node with a value
		const view = provider.trees[0].viewWith(
			new TreeViewConfiguration({
				schema: StringArray,
				enableSchemaValidation,
			}),
		);
		view.initialize([value]);

		// Ensure that the first tree has the state we expect
		assert.deepEqual([...view.root], [value]);
		expectSchemaEqual(provider.trees[0].kernel.storedSchema, toStoredSchema(StringArray));
		// Ensure that the second tree receives the expected state from the first tree
		await provider.ensureSynchronized();
		validateTreeConsistency(provider.trees[0], provider.trees[1]);
		// Ensure that a tree which connects after the edit has already happened also catches up
		const joinedLaterTree = await provider.createTree();
		validateTreeConsistency(provider.trees[0], joinedLaterTree);
	});

	it("can summarize and load", async () => {
		const provider = await TestTreeProvider.create(1, SummarizeType.onDemand);
		const value = 42;
		provider.trees[0]
			.viewWith(
				new TreeViewConfiguration({
					schema: JsonAsTree.Array,
					enableSchemaValidation: false,
				}),
			)
			.initialize(new JsonAsTree.Array([value]));

		await provider.summarize();
		await provider.ensureSynchronized();
		const loadingTree = await provider.createTree();
		validateTreeContent(loadingTree.kernel.checkout, {
<<<<<<< HEAD
			schema: JsonArray,
=======
			schema: JsonAsTree.Array,
>>>>>>> 35847b5f
			initialTree: singleJsonCursor([value]),
		});
	});

	async function validateSchemaStringType(
		provider: ITestTreeProvider,
		treeId: string,
		summaryType: SummaryType,
	) {
		const a = (await provider.containers[0].getEntryPoint()) as ITestFluidObject;
		const id = a.runtime.id;

		const { summaryTree } = await provider.summarize();

		assert(
			summaryTree.tree[".channels"].type === SummaryType.Tree,
			"Runtime summary tree not created for blob dds test",
		);
		const dataObjectTree = summaryTree.tree[".channels"].tree[id];
		assert(
			dataObjectTree.type === SummaryType.Tree,
			"Data store summary tree not created for blob dds test",
		);
		const dataObjectChannelsTree = dataObjectTree.tree[".channels"];
		assert(
			dataObjectChannelsTree.type === SummaryType.Tree,
			"Data store channels tree not created for blob dds test",
		);
		const ddsTree = dataObjectChannelsTree.tree[treeId];
		assert(ddsTree.type === SummaryType.Tree, "Blob dds tree not created");
		const indexes = ddsTree.tree.indexes;
		assert(indexes.type === SummaryType.Tree, "Blob Indexes tree not created");
		const schema = indexes.tree.Schema;
		assert(schema.type === SummaryType.Tree, "Blob Schema tree not created");
		assert(schema.tree.SchemaString.type === summaryType, "incorrect SchemaString type");
	}

	describe("schema index summarization", () => {
		describe("incrementally reuses previous blobs", () => {
			it("on a client which never uploaded a blob", async () => {
				const containerRuntimeFactory = new MockContainerRuntimeFactory();
				const dataStoreRuntime1 = new MockFluidDataStoreRuntime({
					idCompressor: createIdCompressor(),
				});
				const dataStoreRuntime2 = new MockFluidDataStoreRuntime({
					idCompressor: createIdCompressor(),
				});
				const factory = new SharedTreeTestFactory(() => {});

				containerRuntimeFactory.createContainerRuntime(dataStoreRuntime1);
				containerRuntimeFactory.createContainerRuntime(dataStoreRuntime2);
				const tree1 = factory.create(dataStoreRuntime1, "A");
				tree1.connect({
					deltaConnection: dataStoreRuntime1.createDeltaConnection(),
					objectStorage: new MockStorage(),
				});

				const sf = new SchemaFactory("test");
				const node = sf.objectRecursive("test node", {
					child: sf.optionalRecursive([() => node, sf.number]),
				});

				const view = tree1.viewWith(
					new TreeViewConfiguration({
						schema: sf.optional(node),
						enableSchemaValidation,
					}),
				);
				view.initialize(undefined);

				view.root = new node({ child: undefined });
				containerRuntimeFactory.processAllMessages();

				const tree2 = await factory.load(
					dataStoreRuntime2,
					"B",
					{
						deltaConnection: dataStoreRuntime2.createDeltaConnection(),
						objectStorage: MockStorage.createFromSummary((await tree1.summarize()).summary),
					},
					factory.attributes,
				);

				containerRuntimeFactory.processAllMessages();
				const incrementalSummaryContext = {
					summarySequenceNumber: dataStoreRuntime1.deltaManagerInternal.lastSequenceNumber,

					latestSummarySequenceNumber:
						dataStoreRuntime1.deltaManagerInternal.lastSequenceNumber,

					summaryPath: "test",
				};
				const summaryTree = await tree2.summarize(
					undefined,
					undefined,
					undefined,
					incrementalSummaryContext,
				);
				containerRuntimeFactory.processAllMessages();
				const indexes = summaryTree.summary.tree.indexes;
				assert(indexes.type === SummaryType.Tree, "Indexes must be a tree");
				const schemaBlob = indexes.tree.Schema;
				assert(schemaBlob.type === SummaryType.Tree, "Blob Schema tree not created");
				assert(
					schemaBlob.tree.SchemaString.type === SummaryType.Handle,
					"schemaString should be a handle",
				);
			});

			it("on a client which uploaded a blob", async () => {
				const provider = await TestTreeProvider.create(1, SummarizeType.onDemand);
				await provider.ensureSynchronized();
				const tree = provider.trees[0];
				const view = tree.viewWith(
					new TreeViewConfiguration({ schema: StringArray, enableSchemaValidation }),
				);
				view.initialize([]);
				await provider.ensureSynchronized();
				await provider.summarize();
				view.root.insertAt(0, "A");
				await provider.ensureSynchronized();
				await validateSchemaStringType(provider, provider.trees[0].id, SummaryType.Handle);
			});
		});

		describe("uploads new schema data", () => {
			it("without incremental summary context", async () => {
				const provider = await TestTreeProvider.create(1, SummarizeType.onDemand);
				await provider.ensureSynchronized();
				const summaryTree = await provider.trees[0].summarize();
				const indexes = summaryTree.summary.tree.indexes;
				assert(indexes.type === SummaryType.Tree, "Indexes must be a tree");
				const schemaBlob = indexes.tree.Schema;
				assert(schemaBlob.type === SummaryType.Tree, "Blob Schema tree not created");
				assert(
					schemaBlob.tree.SchemaString.type === SummaryType.Blob,
					"schemaString should be a Blob",
				);
			});

			it("when it has changed since the last summary", async () => {
				const provider = await TestTreeProvider.create(1, SummarizeType.onDemand);
				await provider.ensureSynchronized();
				const tree = provider.trees[0];
				const view = tree.viewWith(
					new TreeViewConfiguration({ schema: StringArray, enableSchemaValidation }),
				);
				view.initialize([]);
				await provider.ensureSynchronized();
				await provider.summarize();
				view.root.insertAtStart("A");
				await provider.ensureSynchronized();
				await validateSchemaStringType(provider, provider.trees[0].id, SummaryType.Handle);
				view.dispose();
				const view2 = tree.viewWith(
					new TreeViewConfiguration({ schema: JsonAsTree.Array, enableSchemaValidation }),
				);
				view2.upgradeSchema();
				await provider.ensureSynchronized();
				await validateSchemaStringType(provider, provider.trees[0].id, SummaryType.Blob);
			});
		});
	});

	it("can process ops after loading from summary", async () => {
		const provider = await TestTreeProvider.create(3, SummarizeType.onDemand);
		const [container1, container2, container3] = provider.containers;
		const [tree1, tree2, tree3] = provider.trees;

		const view1 = tree1.viewWith(
			new TreeViewConfiguration({ schema: StringArray, enableSchemaValidation }),
		);
		view1.initialize(["Z", "A", "C"]);
		await provider.ensureSynchronized();

		const view2 = tree2.viewWith(
			new TreeViewConfiguration({ schema: StringArray, enableSchemaValidation }),
		);
		const view3 = tree3.viewWith(
			new TreeViewConfiguration({ schema: StringArray, enableSchemaValidation }),
		);

		// Stop the processing of incoming changes on tree3 so that it does not learn about the deletion of Z
		await provider.opProcessingController.pauseProcessing(container3);

		// Remove Z
		view2.root.removeAt(0);

		// Ensure tree2 has a chance to send deletion of Z
		await provider.opProcessingController.processOutgoing(container2);

		// Ensure tree1 has a chance to receive the deletion of Z before putting out a summary
		await provider.opProcessingController.processIncoming(container1);
		assert.deepEqual([...view1.root], ["A", "C"]);

		// Have tree1 make a summary
		// Summarized state: A C
		await provider.summarize();

		// Insert B between A and C (without knowing of Z being removed)
		view3.root.insertAt(2, "B");

		// Ensure the insertion of B is sent for processing by tree3 before tree3 receives the deletion of Z
		await provider.opProcessingController.processOutgoing(container3);

		// Allow tree3 to receive further changes (i.e., the deletion of Z)
		provider.opProcessingController.resumeProcessing(container3);

		// Ensure all trees are now caught up
		await provider.ensureSynchronized();

		// Load the last summary (state: "AC") and process the deletion of Z and insertion of B
		const view4 = (await provider.createTree()).viewWith(
			new TreeViewConfiguration({
				schema: StringArray,
				enableSchemaValidation,
			}),
		);

		// Ensure tree4 has a chance to process trailing ops.
		await provider.ensureSynchronized();

		// Trees 1 through 3 should get the correct end state (ABC) whether we include EditManager data
		// in summaries or not.
		const expectedValues = ["A", "B", "C"];
		assert.deepEqual([...view1.root], expectedValues);
		assert.deepEqual([...view2.root], expectedValues);
		assert.deepEqual([...view3.root], expectedValues);
		// tree4 should only get the correct end state if it was able to get the adequate
		// EditManager state from the summary. Specifically, in order to correctly rebase the insert
		// of B, tree4 needs to have a local copy of the edit that removed Z, so it can
		// rebase the insertion of  B over that edit.
		// Without that, it will interpret the insertion of B based on the current state, yielding
		// the order ACB.
		assert.deepEqual([...view4.root], expectedValues);
	});

	it("can load a summary from a tree and receive edits of the new state", async () => {
		const provider = await TestTreeProvider.create(1, SummarizeType.onDemand);
		const [summarizingTree] = provider.trees;
		const view = summarizingTree.viewWith(
			new TreeViewConfiguration({
				schema: StringArray,
				enableSchemaValidation,
			}),
		);
		view.initialize(["a", "b", "c"]);
		await provider.ensureSynchronized();
		await provider.summarize();
		const loadingTree = await provider.createTree();
		view.root.removeAt(0);
		await provider.ensureSynchronized();
		validateTreeContent(loadingTree.kernel.checkout, {
			schema: StringArray,
			initialTree: singleJsonCursor(["b", "c"]),
		});
	});

	it("can load a summary while detached", async () => {
		// This test exercises the case where a detached tree loads a summary from another detached tree.
		// Both trees in this test are detached for the whole duration of the test (because of the `attachState` argument passed to the mock runtime below).
		// Detached trees are not connected to the sequencing service, but they still "sequence" their edits as if they were totally ordered.
		// The second tree must take care to avoid sequencing its edits with sequence numbers that the first tree already used.
		// If it doesn't, the second tree will throw an error when trying to sequence a commit with sequence number that has "gone backwards" and this test will fail.
		const sharedTreeFactory = new TreeFactory({});
		const runtime = new MockFluidDataStoreRuntime({
			idCompressor: createIdCompressor(),
			attachState: AttachState.Detached,
		});
		const tree = sharedTreeFactory.create(runtime, "tree");
		const runtimeFactory = new MockContainerRuntimeFactory();
		runtimeFactory.createContainerRuntime(runtime);

		const view = tree.viewWith(
			new TreeViewConfiguration({
				schema: StringArray,
				enableSchemaValidation,
			}),
		);
		view.initialize(["a"]);
		// Create a branch to prevent the EditManager from evicting all of its commits - otherwise, the summary won't have these edits in the trunk.
		getBranch(tree).branch();
		view.root.insertAtEnd("b");

		const tree2 = sharedTreeFactory.create(runtime, "tree2");
		await tree2.load({
			deltaConnection: runtime.createDeltaConnection(),
			objectStorage: MockStorage.createFromSummary((await tree.summarize()).summary),
		});

		const loadedView = tree2.viewWith(
			new TreeViewConfiguration({
				schema: StringArray,
				enableSchemaValidation,
			}),
		);

		loadedView.root.insertAtEnd("c");

		validateTreeContent(tree2.kernel.checkout, {
			schema: StringArray,
			initialTree: singleJsonCursor(["a", "b", "c"]),
		});
	});

	it("can load a summary from a tree and receive edits that require detached tree refreshers", async () => {
		const provider = await TestTreeProvider.create(1, SummarizeType.onDemand);
		const [summarizingTree] = provider.trees;
		const view = summarizingTree.viewWith(
			new TreeViewConfiguration({
				schema: StringArray,
				enableSchemaValidation,
			}),
		);
		view.initialize(["a", "b", "c"]);

		const { undoStack, unsubscribe } = createTestUndoRedoStacks(
			summarizingTree.kernel.checkout.events,
		);

		view.root.removeAt(0);

		validateTreeContent(summarizingTree.kernel.checkout, {
			schema: StringArray,
			initialTree: singleJsonCursor(["b", "c"]),
		});

		await provider.ensureSynchronized();
		await provider.summarize();

		const loadingTree = await provider.createTree();

		const revertible = undoStack.pop();
		assert(revertible !== undefined, "expected undo stack to have an entry");
		revertible.revert();

		validateTreeContent(summarizingTree.kernel.checkout, {
			schema: StringArray,
			initialTree: singleJsonCursor(["a", "b", "c"]),
		});

		await provider.ensureSynchronized();

		validateTreeContent(loadingTree.kernel.checkout, {
			schema: StringArray,
			initialTree: singleJsonCursor(["a", "b", "c"]),
		});
		unsubscribe();
	});

	it("can summarize local edits in the attach summary", async () => {
		const onCreate = (tree: SharedTree) => {
			const view = tree.viewWith(
				new TreeViewConfiguration({ schema: StringArray, enableSchemaValidation }),
			);
			view.initialize([]);
			view.root.insertAtStart("A");
			view.root.insertAtEnd("C");
			assert.deepEqual([...view.root], ["A", "C"]);
			view.dispose();
		};
		const provider = await TestTreeProvider.create(
			1,
			SummarizeType.onDemand,
			new SharedTreeTestFactory(onCreate),
		);
		const tree1 = provider.trees[0];
		const view1 = tree1.viewWith(
			new TreeViewConfiguration({ schema: StringArray, enableSchemaValidation }),
		);
		assert.deepEqual([...view1.root], ["A", "C"]);
		await provider.ensureSynchronized();
		const tree2 = await provider.createTree();
		const view2 = tree2.viewWith(
			new TreeViewConfiguration({ schema: StringArray, enableSchemaValidation }),
		);

		// Check that the joining tree was initialized with data from the attach summary
		assert.deepEqual([...view2.root], ["A", "C"]);

		// Check that further edits are interpreted properly
		view1.root.insertAt(1, "B");
		await provider.ensureSynchronized();
		assert.deepEqual([...view1.root], ["A", "B", "C"]);
		assert.deepEqual([...view2.root], ["A", "B", "C"]);
	});

	it("can tolerate local edits submitted as part of a transaction in the attach summary", async () => {
		const onCreate = (tree: SharedTree) => {
			// Schematize uses a transaction as well
			const view = tree.viewWith(
				new TreeViewConfiguration({ schema: StringArray, enableSchemaValidation }),
			);
			view.initialize([]);
			Tree.runTransaction(view, () => {
				view.root.insertAtStart("A");
				view.root.insertAt(1, "C");
			});
			assert.deepEqual([...view.root], ["A", "C"]);
			view.dispose();
		};
		const provider = await TestTreeProvider.create(
			1,
			SummarizeType.onDemand,
			new SharedTreeTestFactory(onCreate),
		);
		const tree1 = provider.trees[0];
		const view1 = tree1.viewWith(
			new TreeViewConfiguration({ schema: StringArray, enableSchemaValidation }),
		);
		assert.deepEqual([...view1.root], ["A", "C"]);
		const tree2 = await provider.createTree();
		const view2 = tree2.viewWith(
			new TreeViewConfiguration({ schema: StringArray, enableSchemaValidation }),
		);
		// Check that the joining tree was initialized with data from the attach summary
		assert.deepEqual([...view2.root], ["A", "C"]);

		// Check that further edits are interpreted properly
		view1.root.insertAt(1, "B");
		await provider.ensureSynchronized();
		assert.deepEqual([...view1.root], ["A", "B", "C"]);
		assert.deepEqual([...view2.root], ["A", "B", "C"]);
	});

	// AB#5745: Enable this test once it passes.
	// TODO: above mentioned task is done, but this still fails. Fix it.
	it.skip("can tolerate incomplete transactions when attaching", async () => {
		const onCreate = (tree: SharedTree) => {
			const view = tree.viewWith(
				new TreeViewConfiguration({ schema: StringArray, enableSchemaValidation }),
			);
			view.initialize([]);
			const viewUpgrade = tree.viewWith(
				new TreeViewConfiguration({ schema: JsonAsTree.Array, enableSchemaValidation }),
			);
			viewUpgrade.upgradeSchema();
			tree.kernel.checkout.transaction.start();
			viewUpgrade.root.insertAtStart("A");
			viewUpgrade.root.insertAt(1, "C");
			assert.deepEqual([...viewUpgrade.root], ["A", "C"]);
			viewUpgrade.dispose();
		};
		const provider = await TestTreeProvider.create(
			1,
			SummarizeType.onDemand,
			new SharedTreeTestFactory(onCreate),
		);
		const tree1 = provider.trees[0];
		const view1 = tree1.viewWith(
			new TreeViewConfiguration({ schema: StringArray, enableSchemaValidation }),
		);
		view1.initialize([]);
		assert.deepEqual([...view1.root], ["A", "C"]);
		const tree2 = await provider.createTree();
		const view2 = tree2.viewWith(
			new TreeViewConfiguration({ schema: StringArray, enableSchemaValidation }),
		);
		tree1.kernel.checkout.transaction.commit();
		// Check that the joining tree was initialized with data from the attach summary
		assert.deepEqual(tree2, []);

		await provider.ensureSynchronized();
		assert.deepEqual([...view1.root], ["A", "C"]);
		assert.deepEqual([...view2.root], ["A", "C"]);

		// Check that further edits are interpreted properly
		view1.root.insertAt(1, "B");
		await provider.ensureSynchronized();
		assert.deepEqual([...view1.root], ["A", "B", "C"]);
		assert.deepEqual([...view2.root], ["A", "B", "C"]);
	});

	it("has bounded memory growth in EditManager", () => {
		const provider = new TestTreeProviderLite(2);
		const viewInit = provider.trees[0].viewWith(
			new TreeViewConfiguration({
				schema: StringArray,
				enableSchemaValidation,
			}),
		);
		viewInit.initialize([]);
		viewInit.dispose();
		provider.processMessages();

		const [view1, view2] = provider.trees.map((t) =>
			t.viewWith(new TreeViewConfiguration({ schema: StringArray, enableSchemaValidation })),
		);

		// Make some arbitrary number of edits
		for (let i = 0; i < 10; ++i) {
			view1.root.insertAtStart("");
		}

		provider.processMessages();

		// These two edit will have ref numbers that correspond to the last of the above edits
		view1.root.insertAtStart("");
		view2.root.insertAtStart("");

		// This synchronization point should ensure that both trees see the edits with the higher ref numbers.
		provider.processMessages();

		// It's not clear if we'll ever want to expose the EditManager to ISharedTree consumers or
		// if we'll ever expose some memory stats in which the trunk length would be included.
		// If we do then this test should be updated to use that code path.
		interface EditManagerKludge {
			kernel?: {
				editManager?: EditManager<
					ChangeFamilyEditor,
					unknown,
					ChangeFamily<ChangeFamilyEditor, unknown>
				>;
			};
		}
		const t1 = provider.trees[0] as unknown as EditManagerKludge;
		const t2 = provider.trees[1] as unknown as EditManagerKludge;
		assert(
			t1.kernel?.editManager !== undefined && t2.kernel?.editManager !== undefined,
			"EditManager has moved. This test must be updated.",
		);
		assert(t1.kernel.editManager.getTrunkChanges().length < 10);
		assert(t2.kernel.editManager.getTrunkChanges().length < 10);
	});

	it("can process changes while detached", async () => {
		const onCreate = (t: SharedTree) => {
			const viewInit = t.viewWith(
				new TreeViewConfiguration({ schema: StringArray, enableSchemaValidation }),
			);
			viewInit.initialize([]);
			viewInit.root.insertAtStart("B");
			viewInit.root.insertAtStart("A");
			assert.deepEqual([...viewInit.root], ["A", "B"]);
			viewInit.dispose();
		};
		const provider = await TestTreeProvider.create(
			1,
			undefined,
			new SharedTreeTestFactory(onCreate),
		);
		const view = provider.trees[0].viewWith(
			new TreeViewConfiguration({
				schema: StringArray,
				enableSchemaValidation,
			}),
		);
		assert.deepEqual([...view.root], ["A", "B"]);
	});

	describe("Undo and redo", () => {
		it("the insert of a node in a sequence field using the commitApplied event", () => {
			const value = "42";
			const provider = new TestTreeProviderLite(2);
			const tree1 = provider.trees[0];
			const view1 = tree1.viewWith(
				new TreeViewConfiguration({ schema: StringArray, enableSchemaValidation }),
			);
			view1.initialize([]);

			const undoStack: Revertible[] = [];
			const redoStack: Revertible[] = [];

			function onDispose(disposed: Revertible): void {
				const redoIndex = redoStack.indexOf(disposed);
				if (redoIndex !== -1) {
					redoStack.splice(redoIndex, 1);
				} else {
					const undoIndex = undoStack.indexOf(disposed);
					if (undoIndex !== -1) {
						undoStack.splice(undoIndex, 1);
					}
				}
			}

			const unsubscribeFromCommitAppliedEvent = view1.events.on(
				"commitApplied",
				(commit, getRevertible) => {
					if (getRevertible !== undefined) {
						const revertible = getRevertible(onDispose);
						if (commit.kind === CommitKind.Undo) {
							redoStack.push(revertible);
						} else {
							undoStack.push(revertible);
						}
					}
				},
			);
			const unsubscribe = (): void => {
				unsubscribeFromCommitAppliedEvent();
				for (const revertible of undoStack) {
					revertible.dispose();
				}
				for (const revertible of redoStack) {
					revertible.dispose();
				}
			};

			provider.processMessages();
			const tree2 = provider.trees[1];
			const view2 = tree2.viewWith(
				new TreeViewConfiguration({ schema: StringArray, enableSchemaValidation }),
			);
			provider.processMessages();

			// Insert node
			view1.root.insertAtStart(value);
			provider.processMessages();

			// Validate insertion
			assert.deepEqual([...view2.root], [value]);

			// Undo node insertion
			undoStack.pop()?.revert();
			provider.processMessages();

			assert.deepEqual([...view1.root], []);
			assert.deepEqual([...view2.root], []);

			// Redo node insertion
			redoStack.pop()?.revert();
			provider.processMessages();

			assert.deepEqual([...view1.root], [value]);
			assert.deepEqual([...view2.root], [value]);
			unsubscribe();
		});

		it("the insert of a node in a sequence field", () => {
			const value = "42";
			const provider = new TestTreeProviderLite(2);
			const tree1 = provider.trees[0];
			const view1 = tree1.viewWith(
				new TreeViewConfiguration({ schema: StringArray, enableSchemaValidation }),
			);
			view1.initialize([]);
			const { undoStack, redoStack, unsubscribe } = createTestUndoRedoStacks(
				tree1.kernel.checkout.events,
			);
			provider.processMessages();
			const tree2 = provider.trees[1];
			const view2 = tree2.viewWith(
				new TreeViewConfiguration({ schema: StringArray, enableSchemaValidation }),
			);
			provider.processMessages();

			// Insert node
			view1.root.insertAtStart(value);
			provider.processMessages();

			// Validate insertion
			assert.deepEqual([...view2.root], [value]);

			// Undo node insertion
			undoStack.pop()?.revert();
			provider.processMessages();

			assert.deepEqual([...view1.root], []);
			assert.deepEqual([...view2.root], []);

			// Redo node insertion
			redoStack.pop()?.revert();
			provider.processMessages();

			assert.deepEqual([...view1.root], [value]);
			assert.deepEqual([...view2.root], [value]);
			unsubscribe();
		});

		it("inserts of multiple nodes in a sequence field", () => {
			const value = "A";
			const value2 = "B";
			const value3 = "C";
			const provider = new TestTreeProviderLite(2);
			const tree1 = provider.trees[0];
			const view1 = tree1.viewWith(
				new TreeViewConfiguration({ schema: StringArray, enableSchemaValidation }),
			);
			view1.initialize([]);
			const { undoStack, redoStack, unsubscribe } = createTestUndoRedoStacks(
				tree1.kernel.checkout.events,
			);
			provider.processMessages();
			const view2 = provider.trees[1].viewWith(
				new TreeViewConfiguration({
					schema: StringArray,
					enableSchemaValidation,
				}),
			);
			provider.processMessages();

			// Insert node
			view1.root.insertAtStart(value3);
			view1.root.insertAtStart(value2);
			view1.root.insertAtStart(value);
			provider.processMessages();

			// Validate insertion
			assert.deepEqual([...view1.root], [value, value2, value3]);
			assert.deepEqual([...view2.root], [value, value2, value3]);

			// Undo node insertion
			undoStack.pop()?.revert();
			provider.processMessages();

			assert.deepEqual([...view1.root], [value2, value3]);
			assert.deepEqual([...view2.root], [value2, value3]);

			// Undo node insertion
			undoStack.pop()?.revert();
			provider.processMessages();

			assert.deepEqual([...view1.root], [value3]);
			assert.deepEqual([...view2.root], [value3]);

			// Undo node insertion
			undoStack.pop()?.revert();
			provider.processMessages();

			assert.deepEqual([...view1.root], []);
			assert.deepEqual([...view2.root], []);

			// Redo node insertion
			redoStack.pop()?.revert();
			provider.processMessages();

			assert.deepEqual([...view1.root], [value3]);
			assert.deepEqual([...view2.root], [value3]);
			unsubscribe();
		});

		it("rebased edits", () => {
			const provider = new TestTreeProviderLite(2);
			const tree1 = provider.trees[0];
			const view1 = tree1.viewWith(
				new TreeViewConfiguration({ schema: StringArray, enableSchemaValidation }),
			);
			view1.initialize(["A", "B", "C", "D"]);

			const {
				undoStack: undoStack1,
				redoStack: redoStack1,
				unsubscribe: unsubscribe1,
			} = createTestUndoRedoStacks(tree1.kernel.checkout.events);

			provider.processMessages();
			const tree2 = provider.trees[1];
			const view2 = tree2.viewWith(
				new TreeViewConfiguration({ schema: StringArray, enableSchemaValidation }),
			);
			const {
				undoStack: undoStack2,
				redoStack: redoStack2,
				unsubscribe: unsubscribe2,
			} = createTestUndoRedoStacks(tree2.kernel.checkout.events);

			const initialState = {
				schema: StringArray,
				initialTree: singleJsonCursor(["A", "B", "C", "D"]),
			};

			// Validate insertion
			validateTreeContent(tree2.kernel.checkout, initialState);

			const root1 = view1.root;
			const root2 = view2.root;
			// Insert nodes on both trees
			root1.insertAt(1, "x");
			assert.deepEqual([...root1], ["A", "x", "B", "C", "D"]);

			root2.insertAt(3, "y");
			assert.deepEqual([...root2], ["A", "B", "C", "y", "D"]);

			// Syncing will cause both trees to rebase their local changes
			provider.processMessages();

			// Undo node insertion on both trees
			undoStack1.pop()?.revert();
			assert.deepEqual([...root1], ["A", "B", "C", "y", "D"]);

			undoStack2.pop()?.revert();
			assert.deepEqual([...root2], ["A", "x", "B", "C", "D"]);

			provider.processMessages();
			validateTreeContent(tree1.kernel.checkout, initialState);
			validateTreeContent(tree2.kernel.checkout, initialState);

			// Insert additional node at the beginning to require rebasing
			root1.insertAt(0, "0");
			assert.deepEqual([...root1], ["0", "A", "B", "C", "D"]);

			const expectedAfterRedo = ["0", "A", "x", "B", "C", "y", "D"];
			// Redo node insertion on both trees
			redoStack1.pop()?.revert();
			assert.deepEqual([...root1], ["0", "A", "x", "B", "C", "D"]);

			redoStack2.pop()?.revert();
			assert.deepEqual([...root2], ["A", "B", "C", "y", "D"]);

			provider.processMessages();
			assert.deepEqual([...view1.root], expectedAfterRedo);
			assert.deepEqual([...view2.root], expectedAfterRedo);
			unsubscribe1();
			unsubscribe2();
		});

		/**
		 * the collab window includes all sequenced edits after the minimum sequence number
		 * these tests test that undoing edits behind (i.e., with a seq# less than) the minimum sequence number works
		 */
		it("refresher for detached trees out of collab window", () => {
			const provider = new TestTreeProviderLite(2);
			const tree1 = provider.trees[0];
			const view1 = tree1.viewWith(
				new TreeViewConfiguration({ schema: StringArray, enableSchemaValidation }),
			);
			view1.initialize(["A", "B", "C", "D"]);

			const { undoStack, redoStack, unsubscribe } = createTestUndoRedoStacks(
				tree1.kernel.checkout.events,
			);

			provider.processMessages();
			const tree2 = provider.trees[1];
			const view2 = tree2.viewWith(
				new TreeViewConfiguration({ schema: StringArray, enableSchemaValidation }),
			);

			const root1 = view1.root;
			const root2 = view2.root;

			// get an anchor to the node we're removing
			const anchorAOnTree2 = TestAnchor.fromValue(tree2.kernel.checkout.forest, "A");

			// remove in first treex
			root1.removeAt(0);

			provider.processMessages();
			const removeSequenceNumber = provider.sequenceNumber;
			assert.deepEqual([...root1], ["B", "C", "D"]);
			assert.deepEqual([...root2], ["B", "C", "D"]);

			// check the detached field on the peer
			assert.equal(anchorAOnTree2.treeStatus, TreeStatus.Removed);

			// send edits to move the collab window up
			root2.insertAt(3, "y");
			provider.processMessages();
			root1.removeAt(3);
			provider.processMessages();
			root2.insertAt(3, "y");
			provider.processMessages();
			root1.removeAt(3);
			provider.processMessages();

			assert.deepEqual([...root1], ["B", "C", "D"]);
			assert.deepEqual([...root2], ["B", "C", "D"]);

			// ensure the remove is out of the collab window
			assert(removeSequenceNumber < provider.minimumSequenceNumber);
			// check that the repair data on the peer is destroyed
			assert.equal(anchorAOnTree2.treeStatus, TreeStatus.Deleted);

			undoStack[0]?.revert();

			provider.processMessages();
			assert.deepEqual([...root1], ["A", "B", "C", "D"]);
			assert.deepEqual([...root2], ["A", "B", "C", "D"]);

			assert.equal(redoStack.length, 1);
			redoStack.pop()?.revert();

			provider.processMessages();
			assert.deepEqual([...root1], ["B", "C", "D"]);
			assert.deepEqual([...root2], ["B", "C", "D"]);

			unsubscribe();
		});

		describe("can concurrently restore and edit removed tree", () => {
			const sf = new SchemaFactory(undefined);
			const innerSchema = sf.array(sf.string);
			const schema = sf.array(innerSchema);

			for (const scenario of ["restore then change", "change then restore"]) {
				it(`with the ${scenario} sequenced`, () => {
					const provider = new TestTreeProviderLite(2);
					const tree1 = provider.trees[0];
					const view1 = tree1.viewWith(
						new TreeViewConfiguration({ schema, enableSchemaValidation }),
					);
					view1.initialize([["a"]]);

					const { undoStack: undoStack1, unsubscribe: unsubscribe1 } =
						createTestUndoRedoStacks(tree1.kernel.checkout.events);

					// This test does not correctly handle views getting invalidated by schema changes, so avoid concurrent schematize
					// which causes view invalidation when resolving the merge.
					provider.processMessages();

					const tree2 = provider.trees[1];
					const view2 = tree2.viewWith(
						new TreeViewConfiguration({ schema, enableSchemaValidation }),
					);
					const { undoStack: undoStack2, unsubscribe: unsubscribe2 } =
						createTestUndoRedoStacks(tree2.kernel.checkout.events);

					provider.processMessages();

					// Validate insertion
					validateTreeContent(tree2.kernel.checkout, {
						schema,
						initialTree: cursorFromInsertable(schema, [["a"]]),
					});

					// edit subtree
					const outerList = view2.root;
					const innerList = outerList.at(0) ?? assert.fail();
					innerList.insertAtEnd("b");
					provider.processMessages();
					assert.deepEqual([...(view1.root.at(0) ?? assert.fail())], ["a", "b"]);
					assert.deepEqual([...innerList], ["a", "b"]);

					// remove subtree
					view1.root.removeAt(0);
					provider.processMessages();
					assert.deepEqual([...view1.root], []);
					assert.deepEqual([...view2.root], []);

					if (scenario === "restore then change") {
						undoStack1.pop()?.revert();
						undoStack2.pop()?.revert();
					} else {
						undoStack2.pop()?.revert();
						undoStack1.pop()?.revert();
					}

					provider.processMessages();
					// check the undo happened
					assert.deepEqual([...(view1.root.at(0) ?? assert.fail())], ["a"]);
					assert.deepEqual([...(view2.root.at(0) ?? assert.fail())], ["a"]);

					unsubscribe1();
					unsubscribe2();
				});
			}
		});

		describe("can rebase during resubmit", () => {
			const sf = new SchemaFactory("shared tree undo tests");
			const innerListSchema = sf.array(sf.string);
			const schema = sf.array(innerListSchema);

			interface Peer extends ConnectionSetter {
				readonly checkout: TreeCheckout;
				readonly view: TreeViewAlpha<typeof schema>;
				readonly outerList: TreeFieldFromImplicitField<typeof schema>;
				readonly innerList: TreeFieldFromImplicitField<typeof innerListSchema>;
				assertOuterListEquals(expected: readonly (readonly string[])[]): void;
				assertInnerListEquals(expected: readonly string[]): void;
			}

			function makeUndoableEdit(peer: Peer, edit: () => void): Revertible {
				const undos: Revertible[] = [];
				const unsubscribe = peer.view.events.on("changed", ({ kind }, getRevertible) => {
					if (kind !== CommitKind.Undo && getRevertible !== undefined) {
						undos.push(getRevertible());
					}
				});

				edit();
				unsubscribe();
				assert.equal(undos.length, 1);
				return undos[0];
			}

			function undoableInsertInInnerList(peer: Peer, value: string): Revertible {
				return makeUndoableEdit(peer, () => {
					peer.innerList.insertAtEnd(value);
				});
			}

			function undoableRemoveOfOuterList(peer: Peer): Revertible {
				return makeUndoableEdit(peer, () => {
					peer.outerList.removeAt(0);
				});
			}

			function peerFromSharedTree(tree: SharedTreeWithConnectionStateSetter): Peer {
				const view = tree.kernel.viewWith(
					new TreeViewConfiguration({ schema, enableSchemaValidation }),
				);
				if (view.compatibility.canInitialize) {
					view.initialize([["a"]]);
				}
				return {
					checkout: tree.kernel.checkout,
					view,
					outerList: view.root,
					innerList: view.root.at(0) ?? assert.fail(),
					setConnected: tree.setConnected,
					assertOuterListEquals(expected: readonly (readonly string[])[]) {
						const actual = [...this.outerList].map((inner) => [...inner]);
						assert.deepEqual(actual, expected);
					},
					assertInnerListEquals(expected: readonly string[]) {
						const actual = [...this.innerList];
						assert.deepEqual(actual, expected);
					},
				};
			}

			function setupResubmitTest(): {
				provider: TestTreeProviderLite;
				submitter: Peer;
				resubmitter: Peer;
			} {
				const provider = new TestTreeProviderLite(2);
				const submitter = peerFromSharedTree(provider.trees[0]);
				provider.processMessages();
				const resubmitter = peerFromSharedTree(provider.trees[1]);
				provider.processMessages();
				return { provider, submitter, resubmitter };
			}

			/**
			 * These tests follow a pattern:
			 * 1. Two peers are setup with a two-level tree of nested lists.
			 * 2. Edits are made to the inner list by both peers.
			 * One of the peers removes the inner list.
			 * 4. The "resubmitter" peer is disconnected and reverts its stage-2 edits.
			 * Concurrently, the "submitter" peer also reverts its stage-2 edits (while connected).
			 * 5. The "resubmitter" peer is reconnected, forcing its edits to go through a resubmit where they are rebased
			 * over the edits made by the "submitter" peer.
			 */
			for (const scenario of ["restore and edit", "edit and restore"] as const) {
				it(`${scenario} to the removed tree over two edits to the removed tree`, () => {
					const { provider, submitter, resubmitter } = setupResubmitTest();

					const rEdit = undoableInsertInInnerList(resubmitter, "r");
					const rRemove = undoableRemoveOfOuterList(resubmitter);
					const s1 = undoableInsertInInnerList(submitter, "s1");
					const s2 = undoableInsertInInnerList(submitter, "s2");

					provider.processMessages();

					submitter.assertOuterListEquals([]);
					resubmitter.assertOuterListEquals([]);
					const initialState = ["a", "s1", "s2", "r"];
					submitter.assertInnerListEquals(initialState);
					resubmitter.assertInnerListEquals(initialState);

					resubmitter.setConnected(false);

					s2.revert();
					s1.revert();
					submitter.assertOuterListEquals([]);
					submitter.assertInnerListEquals(["a", "r"]);

					provider.processMessages();

					if (scenario === "restore and edit") {
						rRemove.revert();
						rEdit.revert();
					} else {
						rEdit.revert();
						rRemove.revert();
					}
					resubmitter.assertOuterListEquals([["a", "s1", "s2"]]);

					resubmitter.setConnected(true);
					provider.processMessages();

					const finalState = [["a"]];
					submitter.assertOuterListEquals(finalState);
					resubmitter.assertOuterListEquals(finalState);
				});

				it(`two edits to the removed tree over ${scenario} to the removed tree`, () => {
					const { provider, submitter, resubmitter } = setupResubmitTest();

					const r1 = undoableInsertInInnerList(resubmitter, "r1");
					const r2 = undoableInsertInInnerList(resubmitter, "r2");
					const sEdit = undoableInsertInInnerList(submitter, "s");
					const sRemove = undoableRemoveOfOuterList(submitter);

					provider.processMessages();

					submitter.assertOuterListEquals([]);
					resubmitter.assertOuterListEquals([]);
					const initialState = ["a", "s", "r1", "r2"];
					submitter.assertInnerListEquals(initialState);
					resubmitter.assertInnerListEquals(initialState);

					resubmitter.setConnected(false);

					if (scenario === "restore and edit") {
						sRemove.revert();
						sEdit.revert();
					} else {
						sEdit.revert();
						sRemove.revert();
					}
					submitter.assertOuterListEquals([["a", "r1", "r2"]]);

					provider.processMessages();

					r2.revert();
					r1.revert();
					resubmitter.assertOuterListEquals([]);
					resubmitter.assertInnerListEquals(["a", "s"]);

					resubmitter.setConnected(true);
					provider.processMessages();

					const finalState = [["a"]];
					submitter.assertOuterListEquals(finalState);
					resubmitter.assertOuterListEquals(finalState);
				});
			}

			it("the restore of a tree edited on a branch", () => {
				const { provider, submitter, resubmitter } = setupResubmitTest();

				resubmitter.setConnected(false);

				// This is the edit that will be rebased over during the re-submit phase
				undoableInsertInInnerList(submitter, "s");
				provider.processMessages();

				// fork the tree
				const branch = resubmitter.checkout.branch();

				// edit the removed tree on the fork
				const branchView = new SchematizingSimpleTreeView(
					branch,
					new TreeViewConfiguration({ schema, enableSchemaValidation }),
					new MockNodeKeyManager(),
				);
				const outerList = branchView.root;
				const innerList = outerList.at(0) ?? assert.fail();
				innerList.insertAtEnd("f");

				const rRemove = undoableRemoveOfOuterList(resubmitter);
				resubmitter.checkout.merge(branch);
				resubmitter.assertOuterListEquals([]);
				resubmitter.assertInnerListEquals(["a", "f"]);

				rRemove.revert();
				resubmitter.assertOuterListEquals([["a", "f"]]);

				resubmitter.setConnected(true);
				provider.processMessages();

				const finalState = [["a", "f", "s"]];
				resubmitter.assertOuterListEquals(finalState);
				submitter.assertOuterListEquals(finalState);
			});
		});
	});

	describe("Events", () => {
		it("doesn't trigger a revertible event for rebases", () => {
			const provider = new TestTreeProviderLite(2);
			// Initialize the tree
			const tree1 = provider.trees[0];
			const view1 = tree1.viewWith(
				new TreeViewConfiguration({ schema: StringArray, enableSchemaValidation }),
			);
			view1.initialize(["A", "B", "C", "D"]);
			provider.processMessages();
			const tree2 = provider.trees[1];
			const view2 = tree2.viewWith(
				new TreeViewConfiguration({ schema: StringArray, enableSchemaValidation }),
			);

			// Validate initialization
			validateViewConsistency(tree1.kernel.checkout, tree2.kernel.checkout);

			const { undoStack: undoStack1, unsubscribe: unsubscribe1 } = createTestUndoRedoStacks(
				tree1.kernel.checkout.events,
			);
			const { undoStack: undoStack2, unsubscribe: unsubscribe2 } = createTestUndoRedoStacks(
				tree2.kernel.checkout.events,
			);

			const root1 = view1.root;
			const root2 = view2.root;
			// Insert a node on tree 2
			root2.insertAt(4, "z");
			assert.deepEqual([...root2], ["A", "B", "C", "D", "z"]);

			// Insert nodes on both trees
			root1.insertAt(1, "x");
			assert.deepEqual([...root1], ["A", "x", "B", "C", "D"]);

			root2.insertAt(3, "y");
			assert.deepEqual([...root2], ["A", "B", "C", "y", "D", "z"]);

			// Syncing will cause both trees to rebase their local changes
			provider.processMessages();

			assert.equal(undoStack1.length, 1);
			assert.equal(undoStack2.length, 2);

			unsubscribe1();
			unsubscribe2();
		});

		it("emits a changed event for remote edits", () => {
			const value = "42";
			const provider = new TestTreeProviderLite(2);
			const tree1 = provider.trees[0];
			const view1 = tree1.kernel.viewWith(
				new TreeViewConfiguration({ schema: StringArray, enableSchemaValidation }),
			);
			view1.initialize([]);
			provider.processMessages();
			const tree2 = provider.trees[1];
			const view2 = tree2.viewWith(
				new TreeViewConfiguration({ schema: StringArray, enableSchemaValidation }),
			);

			let remoteEdits = 0;

			const unsubscribe = view1.events.on("changed", (metadata) => {
				if (metadata.isLocal !== true) {
					remoteEdits++;
				}
			});

			// Insert node
			view2.root.insertAtStart(value);
			provider.processMessages();

			// Validate insertion
			assert.deepEqual([...view1.root], [value]);

			assert.equal(remoteEdits, 1);

			unsubscribe();
		});
	});

	describe("Rebasing", () => {
		it("rebases stashed ops with prior state present", async () => {
			const provider = await TestTreeProvider.create(2);
			const tree1 = provider.trees[0];
			const view1 = tree1.viewWith(
				new TreeViewConfiguration({ schema: StringArray, enableSchemaValidation }),
			);
			view1.initialize(["a"]);
			await provider.ensureSynchronized();

			const pausedContainer: IContainerExperimental = provider.containers[0];
			const url = (await pausedContainer.getAbsoluteUrl("")) ?? fail("didn't get url");
			const pausedTree = view1;
			await provider.opProcessingController.pauseProcessing(pausedContainer);
			pausedTree.root.insertAt(1, "b");
			pausedTree.root.insertAt(2, "c");
			const pendingOps = await pausedContainer.closeAndGetPendingLocalState?.();
			provider.opProcessingController.resumeProcessing();

			const otherLoadedView = provider.trees[1].viewWith(
				new TreeViewConfiguration({
					schema: StringArray,
					enableSchemaValidation,
				}),
			);
			otherLoadedView.root.insertAtStart("d");
			await provider.ensureSynchronized();

			const loadedContainer = await provider.loadTestContainer(
				undefined,
				undefined,
				pendingOps,
			);
			const dataStore = (await loadedContainer.getEntryPoint()) as ITestFluidObject;
			const tree = await dataStore.getSharedObject<SharedTree>("TestSharedTree");
			const view = tree.viewWith(
				new TreeViewConfiguration({ schema: StringArray, enableSchemaValidation }),
			);
			await waitForContainerConnection(loadedContainer, true);
			await provider.ensureSynchronized();
			assert.deepEqual([...view.root], ["d", "a", "b", "c"]);
			assert.deepEqual([...otherLoadedView.root], ["d", "a", "b", "c"]);
		});
	});

	describe("Anchors", () => {
		it("Anchors can be created and dereferenced", () => {
			const provider = new TestTreeProviderLite();
			provider.trees[0]
				.viewWith(new TreeViewConfiguration({ schema: NumberArray, enableSchemaValidation }))
				.initialize([0, 1, 2]);
			const checkout = provider.trees[0].kernel.checkout;
			const cursor = checkout.forest.allocateCursor();
			moveToDetachedField(checkout.forest, cursor);

			cursor.enterNode(0);
			cursor.enterField(EmptyKey);
			cursor.enterNode(0);
			cursor.seekNodes(1);
			const anchor = cursor.buildAnchor();
			cursor.free();
			const childPath = checkout.locate(anchor);
			const expected: UpPath = {
				parent: {
					parent: undefined,
					parentField: rootFieldKey,
					parentIndex: 0,
				},
				parentField: EmptyKey,
				parentIndex: 1,
			};
			assert(compareUpPaths(childPath, expected));
		});
	});

	it("don't send ops before committing", () => {
		const provider = new TestTreeProviderLite(2);
		const tree1 = provider.trees[0];
		const view1 = tree1.viewWith(
			new TreeViewConfiguration({ schema: StringArray, enableSchemaValidation }),
		);
		view1.initialize([]);
		provider.processMessages();
		const tree2 = provider.trees[1];
		let opsReceived = 0;
		tree2.on("op", () => (opsReceived += 1));
		Tree.runTransaction(view1, () => {
			view1.root.insertAtStart("x");
			provider.processMessages();
			assert.equal(opsReceived, 0);
		});
		provider.processMessages();
		assert.equal(opsReceived, 1);
		assert.deepEqual(
			[
				...tree2.viewWith(
					new TreeViewConfiguration({ schema: StringArray, enableSchemaValidation }),
				).root,
			],
			["x"],
		);
	});

	it("send only one op after committing", () => {
		const provider = new TestTreeProviderLite(2);
		const tree1 = provider.trees[0];
		const view1 = tree1.viewWith(
			new TreeViewConfiguration({ schema: StringArray, enableSchemaValidation }),
		);
		view1.initialize([]);
		provider.processMessages();
		const tree2 = provider.trees[1];
		let opsReceived = 0;
		tree2.on("op", () => (opsReceived += 1));
		Tree.runTransaction(view1, () => {
			view1.root.insertAtStart("B");
			view1.root.insertAtStart("A");
		});
		provider.processMessages();
		assert.equal(opsReceived, 1);
		assert.deepEqual(
			[
				...tree2.viewWith(
					new TreeViewConfiguration({ schema: StringArray, enableSchemaValidation }),
				).root,
			],
			["A", "B"],
		);
	});

	it("do not send an op after committing if nested", () => {
		const provider = new TestTreeProviderLite(2);
		const tree1 = provider.trees[0];
		const view1 = tree1.viewWith(
			new TreeViewConfiguration({ schema: StringArray, enableSchemaValidation }),
		);
		view1.initialize([]);
		provider.processMessages();
		const tree2 = provider.trees[1];
		let opsReceived = 0;
		tree2.on("op", () => (opsReceived += 1));
		const view2 = tree2.viewWith(
			new TreeViewConfiguration({ schema: StringArray, enableSchemaValidation }),
		);
		Tree.runTransaction(view1, () => {
			Tree.runTransaction(view1, () => {
				view1.root.insertAtStart("A");
			});
			provider.processMessages();
			assert.equal(opsReceived, 0);
			assert.deepEqual([...view2.root], []);
			view1.root.insertAtEnd("B");
		});
		provider.processMessages();
		assert.equal(opsReceived, 1);
		assert.deepEqual([...view2.root], ["A", "B"]);
	});

	it("process changes while detached", async () => {
		const onCreate = (parentTree: SharedTree) => {
			const parentView = parentTree.viewWith(
				new TreeViewConfiguration({
					schema: StringArray,
					enableSchemaValidation,
				}),
			);
			parentView.initialize(["A"]);
			Tree.runTransaction(parentView, () => {
				parentView.root.insertAtStart("B");
			});
			const childCheckout = parentTree.kernel.checkout.branch();
			const childView = new SchematizingSimpleTreeView(
				childCheckout,
				new TreeViewConfiguration({
					schema: StringArray,
					enableSchemaValidation,
				}),
				new MockNodeKeyManager(),
			);
			Tree.runTransaction(childView, () => {
				childView.root.insertAtStart("C");
			});
			parentTree.kernel.checkout.merge(childCheckout);
			childView.dispose();
			assert.deepEqual([...parentView.root], ["C", "B", "A"]);
			parentView.dispose();
		};
		const provider = await TestTreeProvider.create(
			1,
			undefined,
			new SharedTreeTestFactory(onCreate),
		);
		const [tree] = provider.trees;
		assert.deepEqual(
			[
				...tree.viewWith(
					new TreeViewConfiguration({ schema: StringArray, enableSchemaValidation }),
				).root,
			],
			["C", "B", "A"],
		);
	});

	it("doesn't submit an op for a change that crashes", () => {
		const provider = new TestTreeProviderLite(2);
		const [tree1, tree2] = provider.trees;

		tree2.on("pre-op", () => {
			assert.fail();
		});

		assert.throws(() =>
			// This change is a well-formed change object, but will attempt to do an operation that is illegal given the current (empty) state of the tree
			tree1.kernel
				.getEditor()
				.sequenceField({ parent: undefined, field: rootFieldKey })
				.remove(0, 99),
		);

		provider.processMessages();
	});

	describe("Schema changes", () => {
		it("handles two trees schematizing identically at the same time", async () => {
			const provider = await TestTreeProvider.create(2, SummarizeType.disabled);
			const [tree1, tree2] = provider.trees;
			const value1 = "42";
			const value2 = "42";

			const view1 = tree1.viewWith(
				new TreeViewConfiguration({
					schema: StringArray,
					enableSchemaValidation,
				}),
			);
			view1.initialize([value1]);

			tree2
				.viewWith(
					new TreeViewConfiguration({
						schema: StringArray,
						enableSchemaValidation,
					}),
				)
				.initialize([value2]);

			await provider.ensureSynchronized();
			assert.deepEqual([...view1.root], [value1]);
			expectSchemaEqual(tree2.kernel.storedSchema, toStoredSchema(StringArray));
			validateTreeConsistency(tree1, tree2);
		});

		it("do not break encoding for resubmitted data changes", () => {
			const provider = new TestTreeProviderLite(1);
			const tree1 = provider.trees[0];
			const view1 = tree1.viewWith(
				new TreeViewConfiguration({ schema: StringArray, enableSchemaValidation }),
			);
			view1.initialize(["42"]);

			provider.processMessages();

			tree1.setConnected(false);

			view1.root.insertAtEnd("43");
			view1.dispose();

			const view1Json = tree1.viewWith(
				new TreeViewConfiguration({ schema: JsonAsTree.Array, enableSchemaValidation }),
			);
			view1Json.upgradeSchema();
			// TODO:#8915: This should be able to insert the _number_ 44, not the string, but currently cannot - see bug #8915
			view1Json.root.insertAtEnd("44");

			tree1.setConnected(true);

			provider.processMessages();

			assert.deepEqual([...view1Json.root].length, 3);
		});

		// Undoing schema changes is not supported because it may render some of the forest contents invalid.
		// This may be revisited in the future.
		it.skip("can be undone at the tip", async () => {
			const provider = await TestTreeProvider.create(2, SummarizeType.disabled);

			const tree = provider.trees[0];
			const { undoStack } = createTestUndoRedoStacks(tree.kernel.checkout.events);

			const view = tree.viewWith(
				new TreeViewConfiguration({ schema: StringArray, enableSchemaValidation }),
			);
			view.initialize([]);
			expectSchemaEqual(tree.kernel.storedSchema, toStoredSchema(StringArray));

			tree
				.viewWith(
					new TreeViewConfiguration({ schema: JsonAsTree.Array, enableSchemaValidation }),
				)
				.upgradeSchema();
<<<<<<< HEAD
			expectSchemaEqual(tree.kernel.storedSchema, toStoredSchema(JsonArray));
=======
			expectSchemaEqual(tree.kernel.storedSchema, toStoredSchema(JsonAsTree.Array));
>>>>>>> 35847b5f

			const revertible = undoStack.pop();
			revertible?.revert();

			expectSchemaEqual(tree.kernel.storedSchema, toStoredSchema(StringArray));
		});
	});

	describe("Stashed ops", () => {
		// Fails because 'ranges finalized out of order' in deltaQueue.ts on the ensureSynchronized call.
		// This doesn't bubble up b/c of issues using TestTreeProvider without proper listening to errors coming
		// from containers.
		it("can apply and resubmit stashed schema ops", async () => {
			const provider = await TestTreeProvider.create(2);

			const pausedContainer: IContainerExperimental = provider.containers[0];
			const url = (await pausedContainer.getAbsoluteUrl("")) ?? fail("didn't get url");
			const pausedTree = provider.trees[0];
			await provider.opProcessingController.pauseProcessing(pausedContainer);
			const pausedView = pausedTree.viewWith(
				new TreeViewConfiguration({
					schema: StringArray,
					enableSchemaValidation,
				}),
			);
			pausedView.initialize([]);
			const pendingOps = await pausedContainer.closeAndGetPendingLocalState?.();
			provider.opProcessingController.resumeProcessing();

			const loadedContainer = await provider.loadTestContainer(
				undefined,
				undefined,
				pendingOps,
			);
			const dataStore = (await loadedContainer.getEntryPoint()) as ITestFluidObject;
			const tree = await dataStore.getSharedObject<ITreePrivate>("TestSharedTree");
			await waitForContainerConnection(loadedContainer, true);
			await provider.ensureSynchronized();

			const otherLoadedTree = provider.trees[1];
			expectSchemaEqual(tree.contentSnapshot().schema, toStoredSchema(StringArray));
			expectSchemaEqual(otherLoadedTree.kernel.storedSchema, toStoredSchema(StringArray));
		});
	});

	describe("Creates a SharedTree using specific ForestType", () => {
		it("unspecified ForestType uses ObjectForest", () => {
			const { trees } = new TestTreeProviderLite(
				1,
				new TreeFactory({
					jsonValidator: typeboxValidator,
				}),
			);
			assert.equal(trees[0].kernel.checkout.forest instanceof ObjectForest, true);
		});

		it("ForestType.Reference uses ObjectForest with additionalAsserts flag set to false", () => {
			const { trees } = new TestTreeProviderLite(
				1,
				new TreeFactory({
					jsonValidator: typeboxValidator,
					forest: ForestTypeReference,
				}),
			);
			const forest = trees[0].kernel.checkout.forest;
			assert(forest instanceof ObjectForest);
			assert.equal(forest.additionalAsserts, false);
		});

		it("ForestType.Optimized uses ChunkedForest", () => {
			const { trees } = new TestTreeProviderLite(
				1,
				new TreeFactory({
					jsonValidator: typeboxValidator,
					forest: ForestTypeOptimized,
				}),
			);
			assert.equal(trees[0].kernel.checkout.forest instanceof ChunkedForest, true);
		});

		it("ForestType.Expensive uses ObjectForest with additionalAsserts flag set to true", () => {
			const { trees } = new TestTreeProviderLite(
				1,
				new TreeFactory({
					jsonValidator: typeboxValidator,
					forest: ForestTypeExpensiveDebug,
				}),
			);
			const forest = trees[0].kernel.checkout.forest;
			assert(forest instanceof ObjectForest);
			assert.equal(forest.additionalAsserts, true);
		});
	});
	describe("Schema based op encoding", () => {
		// TODO:#8915: This test will fail until bug #8915 is fixed
		it.skip("uses the correct schema for subsequent edits after schema change.", async () => {
			const factory = new TreeFactory({
				jsonValidator: typeboxValidator,
				treeEncodeType: TreeCompressionStrategy.Compressed,
			});
			const provider = new TestTreeProviderLite(2, factory);
			const tree = provider.trees[0];

			// Initial schema which allows sequence of strings under field "foo".
			const sf = new SchemaFactory("op-encoding-test-schema");
			const schema = sf.object("Node", { foo: sf.array("array", sf.string) });

			// Updated schema which allows all primitives under field "foo".
			const sf2 = new SchemaFactory("op-encoding-test-schema");
			const schema2 = sf2.object("Node", {
				foo: sf.array("array", [sf.boolean, sf.number, sf.string]),
			});

			const view = tree.viewWith(
				new TreeViewConfiguration({ schema, enableSchemaValidation }),
			);
			Tree.runTransaction(view, () => {
				view.initialize({ foo: [] });
				view.root.foo.insertAtStart("a");
				view.root.foo.insertAtStart("b");

				// Update schema which now allows all primitives under field "foo".
				const view2 = tree.viewWith(
					new TreeViewConfiguration({ schema: schema2, enableSchemaValidation }),
				);
				view2.upgradeSchema();
				view2.root.foo.insertAtStart(1);
			});
			provider.processMessages();

			assert.deepEqual(
				tree.viewWith(new TreeViewConfiguration({ schema: schema2, enableSchemaValidation }))
					.root,
				{
					foo: [1, "b", "a"],
				},
			);
		});

		it("properly encodes ops using specified compression strategy", async () => {
			// Check that ops are using uncompressed encoding with "Uncompressed" treeEncodeType
			const factory = new TreeFactory({
				jsonValidator: typeboxValidator,
				treeEncodeType: TreeCompressionStrategy.Uncompressed,
			});
			const provider = await TestTreeProvider.create(1, SummarizeType.onDemand, factory);
			provider.trees[0]
				.viewWith(new TreeViewConfiguration({ schema: StringArray, enableSchemaValidation }))
				.initialize(["A", "B", "C"]);

			await provider.ensureSynchronized();
			const summary = (await provider.trees[0].summarize()).summary;
			const indexesSummary = summary.tree.indexes;
			assert(indexesSummary.type === SummaryType.Tree);
			const editManagerSummary = indexesSummary.tree.EditManager;
			assert(editManagerSummary.type === SummaryType.Tree);
			const editManagerSummaryBlob = editManagerSummary.tree.String;
			assert(editManagerSummaryBlob.type === SummaryType.Blob);
			const changesSummary = JSON.parse(editManagerSummaryBlob.content as string);
			const encodedTreeData = changesSummary.trunk[0].change[1].data.builds.trees;
			const expectedUncompressedTreeData = [
				"com.fluidframework.json.array",
				false,
				[
					EmptyKey,
					[
						"com.fluidframework.leaf.string",
						true,
						"A",
						[],
						"com.fluidframework.leaf.string",
						true,
						"B",
						[],
						"com.fluidframework.leaf.string",
						true,
						"C",
						[],
					],
				],
			];
			assert.deepEqual(encodedTreeData.data[0][1], expectedUncompressedTreeData);

			// Check that ops are encoded using schema based compression with "Compressed" treeEncodeType
			const factory2 = new TreeFactory({
				jsonValidator: typeboxValidator,
				treeEncodeType: TreeCompressionStrategy.Compressed,
			});
			const provider2 = await TestTreeProvider.create(1, SummarizeType.onDemand, factory2);

			provider2.trees[0]
				.viewWith(
					new TreeViewConfiguration({
						schema: StringArray,
						enableSchemaValidation,
					}),
				)
				.initialize(["A", "B", "C"]);

			await provider2.ensureSynchronized();
			const summary2 = (await provider2.trees[0].summarize()).summary;
			const indexesSummary2 = summary2.tree.indexes;
			assert(indexesSummary2.type === SummaryType.Tree);
			const editManagerSummary2 = indexesSummary2.tree.EditManager;
			assert(editManagerSummary2.type === SummaryType.Tree);
			const editManagerSummaryBlob2 = editManagerSummary2.tree.String;
			assert(editManagerSummaryBlob2.type === SummaryType.Blob);
			const changesSummary2 = JSON.parse(editManagerSummaryBlob2.content as string);
			const encodedTreeData2 = changesSummary2.trunk[0].change[1].data.builds.trees;
			const expectedCompressedTreeData = ["A", "B", "C"];
			assert.deepEqual(encodedTreeData2.data[0][1], expectedCompressedTreeData);
		});
	});

	describe("Identifiers", () => {
		it("Can use identifiers and the static Tree Apis", async () => {
			const factory = new TreeFactory({
				jsonValidator: typeboxValidator,
				treeEncodeType: TreeCompressionStrategy.Compressed,
			});
			const provider = new TestTreeProviderLite(1, factory, true);
			const tree1 = provider.trees[0];
			const sf = new SchemaFactory("com.example");
			class Widget extends sf.object("Widget", { id: sf.identifier }) {}

			const view = tree1.viewWith(
				new TreeViewConfiguration({
					schema: sf.array(Widget),
					enableSchemaValidation,
				}),
			);
			const widget = new Widget({});
			const fidget = new Widget({ id: "fidget" });
			view.initialize([widget, fidget]);

			// Checks that the shortId returns the correct types and values.
			assert.equal(typeof Tree.shortId(widget), "number");
			assert.equal(Tree.shortId(fidget), "fidget");
		});
	});

	describe("Schema validation", () => {
		it("can create tree with schema validation enabled", async () => {
			const provider = new TestTreeProviderLite(1);
			const [sharedTree] = provider.trees;
			const sf = new SchemaFactory("test");
			const schema = sf.string;
			assert.doesNotThrow(() => {
				const view = sharedTree.viewWith(
					new TreeViewConfiguration({ schema, enableSchemaValidation }),
				);
				view.initialize("42");
			});
		});
	});

	// Note: this is basically a more e2e version of some tests for `toMapTree`.
	it("throws when an invalid type is inserted at runtime", async () => {
		const provider = new TestTreeProviderLite(1);
		const [sharedTree] = provider.trees;
		const sf = new SchemaFactory("test");

		const schema = sf.object("myObject", { foo: sf.array("foo", sf.string) });
		const view = sharedTree.viewWith(
			new TreeViewConfiguration({ schema, enableSchemaValidation }),
		);
		view.initialize({ foo: ["42"] });
		assert.throws(
			() => {
				// The cast here is necessary as the API provided by `insertAtEnd` is typesafe with respect
				// to the schema, so in order to insert invalid content we need to bypass the types.
				view.root.foo.insertAtEnd(3 as unknown as string);
			},
			validateUsageError(
				/The provided data is incompatible with all of the types allowed by the schema/,
			),
		);
	});

	it("throws an error if attaching during a transaction", () => {
		const sharedTreeFactory = new TreeFactory({});
		const runtime = new MockFluidDataStoreRuntime({ idCompressor: createIdCompressor() });
		const tree = sharedTreeFactory.create(runtime, "tree");
		const runtimeFactory = new MockContainerRuntimeFactory();
		runtimeFactory.createContainerRuntime(runtime);
		const view = tree.viewWith(new TreeViewConfiguration({ schema: StringArray }));
		view.initialize([]);
		assert.throws(
			() => {
				view.runTransaction(() => {
					tree.connect({
						deltaConnection: runtime.createDeltaConnection(),
						objectStorage: new MockStorage(),
					});
				});
			},
			validateUsageError(/^Cannot attach while a transaction is in progress/),
		);
	});

	it("breaks on exceptions", () => {
		const tree = treeTestFactory();
		const sf = new SchemaFactory("test");
		const schema = sf.object("myObject", {});
		const config = new TreeViewConfiguration({ schema, enableSchemaValidation });
		const view = tree.viewWith(config);

		view.initialize({});
		assert.equal(view.breaker, tree.kernel.breaker);
		// Invalid second initialize
		assert.throws(() => view.initialize({}), validateUsageError(/initialized more than once/));
		// Access after exception should throw broken object error
		assert.throws(() => view.root, validateUsageError(/invalid state by another error/));
		// Methods should throw
		assert.throws(
			() => view.initialize({}),
			validateUsageError(/invalid state by another error/),
		);
		// Methods on tree should throw after view broke
		assert.throws(
			() => tree.viewWith(config),
			validateUsageError(/invalid state by another error/),
		);
		// Inherited methods on tree should throw after view broke
		assert.throws(
			() => tree.getAttachSummary(),
			validateUsageError(/invalid state by another error/),
		);
	});

	it("exportVerbose & exportSimpleSchema", () => {
		const tree = treeTestFactory();
		assert.deepEqual(tree.exportVerbose(), undefined);
		assert.deepEqual(tree.exportSimpleSchema(), getSimpleSchema(SchemaFactory.optional([])));

		const config = new TreeViewConfiguration({
			schema: numberSchema,
		});
		const view = tree.viewWith(config);
		view.initialize(10);

		assert.deepEqual(tree.exportVerbose(), 10);
		assert.deepEqual(tree.exportSimpleSchema(), getSimpleSchema(numberSchema));
	});
});<|MERGE_RESOLUTION|>--- conflicted
+++ resolved
@@ -329,11 +329,7 @@
 		await provider.ensureSynchronized();
 		const loadingTree = await provider.createTree();
 		validateTreeContent(loadingTree.kernel.checkout, {
-<<<<<<< HEAD
-			schema: JsonArray,
-=======
 			schema: JsonAsTree.Array,
->>>>>>> 35847b5f
 			initialTree: singleJsonCursor([value]),
 		});
 	});
@@ -1878,11 +1874,7 @@
 					new TreeViewConfiguration({ schema: JsonAsTree.Array, enableSchemaValidation }),
 				)
 				.upgradeSchema();
-<<<<<<< HEAD
-			expectSchemaEqual(tree.kernel.storedSchema, toStoredSchema(JsonArray));
-=======
 			expectSchemaEqual(tree.kernel.storedSchema, toStoredSchema(JsonAsTree.Array));
->>>>>>> 35847b5f
 
 			const revertible = undoStack.pop();
 			revertible?.revert();
