--- conflicted
+++ resolved
@@ -1334,11 +1334,6 @@
 					view,
 					outerList: view.root,
 					innerList: view.root.at(0) ?? assert.fail(),
-<<<<<<< HEAD
-					setConnected: tree.setConnected,
-					dispose: tree.dispose,
-=======
->>>>>>> 0663f565
 					assertOuterListEquals(expected: readonly (readonly string[])[]) {
 						const actual = [...this.outerList].map((inner) => [...inner]);
 						assert.deepEqual(actual, expected);
