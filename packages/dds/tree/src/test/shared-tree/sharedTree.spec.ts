--- conflicted
+++ resolved
@@ -8,21 +8,13 @@
     singleTextCursor,
     getSchemaString,
     jsonableTreeFromCursor,
-<<<<<<< HEAD
     emptyField,
-=======
     namedTreeSchema,
->>>>>>> f28a3460
 } from "../../feature-libraries";
 import { brand } from "../../util";
-import { SharedTreeTestFactory, SummarizeType, TestTreeProvider } from "../utils";
-import { ISharedTree } from "../../shared-tree";
 import {
-<<<<<<< HEAD
+    compareUpPaths,
     EmptyKey,
-=======
-    compareUpPaths,
->>>>>>> 4cebde53048e4a51af7bb5adb7d47582d091f53d
     FieldKey,
     JsonableTree,
     mapCursorField,
@@ -32,7 +24,6 @@
     TreeValue,
     UpPath,
     Value,
-<<<<<<< HEAD
 } from "../../tree";
 import { moveToDetachedField } from "../../forest";
 import {
@@ -43,35 +34,24 @@
 } from "../utils";
 import { ISharedTree } from "../../shared-tree";
 import { TransactionResult } from "../../checkout";
-<<<<<<< HEAD
 import {
     fieldSchema,
     GlobalFieldKey,
-    namedTreeSchema,
     SchemaData,
     ValueSchema,
 } from "../../schema-stored";
+
 /* eslint-disable import/no-internal-modules */
+import { SharedTreeCore } from "../../shared-tree-core";
 import { SharedTreeNodeHelper } from "./bubble-bench/SharedTreeNodeHelper";
 import { SharedTreeSequenceHelper } from "./bubble-bench/SharedTreeSequenceHelper";
 import { AppState } from "./bubble-bench/AppState";
 import { Bubblebench } from "./bubble-bench/Bubblebench";
 import { Bubble } from "./bubble-bench/Bubble";
 import { AppStateSchemaData } from "./bubble-bench/schema";
+
+
 /* eslint-enable import/no-internal-modules */
-=======
-import { fieldSchema, GlobalFieldKey, namedTreeSchema, SchemaData } from "../../schema-stored";
-import { SharedTreeCore } from "../../shared-tree-core";
->>>>>>> 4cebde53048e4a51af7bb5adb7d47582d091f53d
-=======
-    moveToDetachedField,
-    TransactionResult,
-    fieldSchema,
-    GlobalFieldKey,
-    SchemaData,
-    SharedTreeCore,
-} from "../../core";
->>>>>>> f28a3460
 
 const fooKey: FieldKey = brand("foo");
 const globalFieldKey: GlobalFieldKey = brand("globalFieldKey");
