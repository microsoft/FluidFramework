/*!
 * Copyright (c) Microsoft Corporation and contributors. All rights reserved.
 * Licensed under the MIT License.
 */
import { strict as assert } from "assert";
import { createIdCompressor } from "@fluidframework/id-compressor";
import {
	MockContainerRuntimeFactory,
	MockFluidDataStoreRuntime,
	MockStorage,
} from "@fluidframework/test-runtime-utils";
import { ITestFluidObject, waitForContainerConnection } from "@fluidframework/test-utils";
import { IContainerExperimental } from "@fluidframework/container-loader";
import { SummaryType } from "@fluidframework/protocol-definitions";
import {
	cursorForJsonableTreeNode,
	Any,
	TreeStatus,
	FlexFieldSchema,
	SchemaBuilderInternal,
	FieldKinds,
	typeNameSymbol,
	FlexTreeSchema,
	intoStoredSchema,
	SchemaBuilderBase,
	FlexTreeTypedField,
	ViewSchema,
	defaultSchemaPolicy,
	createMockNodeKeyManager,
	nodeKeyFieldKey,
	TreeCompressionStrategy,
} from "../../feature-libraries/index.js";
import {
	ChunkedForest,
	// eslint-disable-next-line import/no-internal-modules
} from "../../feature-libraries/chunked-forest/chunkedForest.js";
import {
	ObjectForest,
	// eslint-disable-next-line import/no-internal-modules
} from "../../feature-libraries/object-forest/objectForest.js";
import { brand, disposeSymbol, fail } from "../../util/index.js";
import {
	SharedTreeTestFactory,
	SummarizeType,
	TestTreeProvider,
	TestTreeProviderLite,
	createTestUndoRedoStacks,
	emptyStringSequenceConfig,
	expectSchemaEqual,
	jsonSequenceRootSchema,
	stringSequenceRootSchema,
	validateTreeConsistency,
	validateTreeContent,
	validateViewConsistency,
	numberSequenceRootSchema,
	ConnectionSetter,
	SharedTreeWithConnectionStateSetter,
<<<<<<< HEAD
	type ITestTreeProvider,
=======
	treeTestFactory,
	schematizeFlexTree,
>>>>>>> 61c9c9b7
} from "../utils.js";
import {
	ForestType,
	ISharedTree,
	FlexTreeView,
	InitializeAndSchematizeConfiguration,
	SharedTree,
	SharedTreeFactory,
	CheckoutFlexTreeView,
	runSynchronous,
} from "../../shared-tree/index.js";
import {
	compareUpPaths,
	rootFieldKey,
	UpPath,
	moveToDetachedField,
	AllowedUpdateType,
	storedEmptyFieldSchema,
	Revertible,
	RevertibleKind,
	RevertibleResult,
	JsonableTree,
} from "../../core/index.js";
import { typeboxValidator } from "../../external-utilities/index.js";
import { EditManager } from "../../shared-tree-core/index.js";
import { leaf, SchemaBuilder } from "../../domains/index.js";
import { SchemaFactory, TreeConfiguration } from "../../simple-tree/index.js";
// eslint-disable-next-line import/no-internal-modules
import { requireSchema } from "../../shared-tree/schematizingTreeView.js";

describe("SharedTree", () => {
	describe("schematize", () => {
		const factory = new SharedTreeFactory({
			jsonValidator: typeboxValidator,
			forest: ForestType.Reference,
		});

		const builder = new SchemaBuilderBase(FieldKinds.optional, {
			libraries: [leaf.library],
			scope: "test",
			name: "Schematize Tree Tests",
		});
		const schema = builder.intoSchema(leaf.number);
		const storedSchema = intoStoredSchema(schema);

		const builderGeneralized = new SchemaBuilderBase(FieldKinds.optional, {
			libraries: [leaf.library],
			scope: "test",
			name: "Schematize Tree Tests Generalized",
		});

		const schemaGeneralized = builderGeneralized.intoSchema(Any);
		const storedSchemaGeneralized = intoStoredSchema(schemaGeneralized);

		it("concurrent Schematize", () => {
			const provider = new TestTreeProviderLite(2);
			const content = {
				schema: stringSequenceRootSchema,
				allowedSchemaModifications: AllowedUpdateType.Initialize,
				initialTree: ["x"],
			} satisfies InitializeAndSchematizeConfiguration;
			const tree1 = schematizeFlexTree(provider.trees[0], content);
			schematizeFlexTree(provider.trees[1], content);
			provider.processMessages();

			assert.deepEqual([...tree1.flexTree], ["x"]);
		});

		it("initialize tree", () => {
			const tree = treeTestFactory();
			assert.deepEqual(tree.contentSnapshot().schema.rootFieldSchema, storedEmptyFieldSchema);

			const view = schematizeFlexTree(tree, {
				allowedSchemaModifications: AllowedUpdateType.Initialize,
				initialTree: 10,
				schema,
			});
			assert.equal(view.flexTree.content, 10);
		});

		it("noop upgrade", () => {
			const tree = factory.create(
				new MockFluidDataStoreRuntime({ idCompressor: createIdCompressor() }),
				"the tree",
			) as SharedTree;
			tree.checkout.updateSchema(storedSchema);

			// No op upgrade with AllowedUpdateType.None does not error
			const schematized = schematizeFlexTree(tree, {
				allowedSchemaModifications: AllowedUpdateType.None,
				initialTree: 10,
				schema,
			});
			// And does not add initial tree:
			assert.equal(schematized.flexTree.content, undefined);
		});

		it("incompatible upgrade errors", () => {
			const tree = factory.create(
				new MockFluidDataStoreRuntime({ idCompressor: createIdCompressor() }),
				"the tree",
			) as SharedTree;
			tree.checkout.updateSchema(storedSchemaGeneralized);
			assert.throws(() => {
				schematizeFlexTree(tree, {
					allowedSchemaModifications: AllowedUpdateType.Initialize,
					initialTree: 5,
					schema,
				});
			});
		});

		it("upgrade schema", () => {
			const tree = factory.create(
				new MockFluidDataStoreRuntime({ idCompressor: createIdCompressor() }),
				"the tree",
			) as SharedTree;
			tree.checkout.updateSchema(storedSchema);
			const schematized = schematizeFlexTree(tree, {
				allowedSchemaModifications: AllowedUpdateType.SchemaCompatible,
				initialTree: 5,
				schema: schemaGeneralized,
			});
			// Initial tree should not be applied
			assert.equal(schematized.flexTree.content, undefined);
		});

		// TODO: ensure unhydrated initialTree input is correctly hydrated.
		it.skip("unhydrated tree input", () => {
			const tree = factory.create(new MockFluidDataStoreRuntime(), "the tree") as SharedTree;
			const sb = new SchemaFactory("test-factory");
			class Foo extends sb.object("Foo", {}) {}

			const unhydratedInitialTree = new Foo({});
			const view = tree.schematize(new TreeConfiguration(Foo, () => unhydratedInitialTree));
			assert(view.root === unhydratedInitialTree);
		});
	});

	describe("requireSchema", () => {
		const factory = new SharedTreeFactory({
			jsonValidator: typeboxValidator,
			forest: ForestType.Reference,
		});
		const schemaEmpty = new SchemaBuilderInternal({
			scope: "com.fluidframework.test",
			lint: { rejectEmpty: false, rejectForbidden: false },
		}).intoSchema(FlexFieldSchema.empty);

		function updateSchema(tree: SharedTree, schema: FlexTreeSchema): void {
			tree.checkout.updateSchema(intoStoredSchema(schema));
			// Workaround to trigger for schema update batching kludge in afterSchemaChanges
			tree.checkout.events.emit("afterBatch");
		}

		it("empty", () => {
			const tree = factory.create(
				new MockFluidDataStoreRuntime({ idCompressor: createIdCompressor() }),
				"the tree",
			) as SharedTree;
			const view = assertSchema(tree, schemaEmpty);
			assert.deepEqual([...view.flexTree.boxedIterator()], []);
		});

		it("differing schema errors and schema change callback", () => {
			const tree = factory.create(
				new MockFluidDataStoreRuntime({ idCompressor: createIdCompressor() }),
				"the tree",
			) as SharedTree;
			const builder = new SchemaBuilderBase(FieldKinds.optional, {
				scope: "test",
				libraries: [leaf.library],
			});
			const schemaGeneralized = builder.intoSchema(Any);
			assert.throws(() => assertSchema(tree, schemaGeneralized));

			const log: string[] = [];
			{
				assertSchema(tree, schemaEmpty, () => log.push("empty"));
			}
			assert.deepEqual(log, []);
			updateSchema(tree, schemaGeneralized);

			assert.deepEqual(log, ["empty"]);

			assertSchema(tree, schemaGeneralized, () =>
				// TypeScript's type narrowing turned "log" into never[] here since it assumes methods never modify anything, so we have to cast it back to a string[]:
				(log as string[]).push("general"),
			);

			assert.deepEqual(log, ["empty"]);
			updateSchema(tree, schemaEmpty);
			assert.deepEqual(log, ["empty", "general"]);
		});
	});

	it("handle in op", async () => {
		// TODO: ADO#7111 schema should be specified to enable compressed encoding.
		const provider = await TestTreeProvider.create(
			2,
			SummarizeType.disabled,
			new SharedTreeFactory({
				jsonValidator: typeboxValidator,
				treeEncodeType: TreeCompressionStrategy.Uncompressed,
			}),
		);
		assert(provider.trees[0].isAttached());
		assert(provider.trees[1].isAttached());

		const field = provider.trees[0].editor.optionalField({
			parent: undefined,
			field: rootFieldKey,
		});
		field.set(
			cursorForJsonableTreeNode({ type: leaf.handle.name, value: provider.trees[0].handle }),
			true,
		);
	});

	it("flex-tree-end-to-end", () => {
		const builder = new SchemaBuilderBase(FieldKinds.required, {
			scope: "e2e",
			libraries: [leaf.library],
		});
		const schema = builder.intoSchema(leaf.number);
		const factory = new SharedTreeFactory({
			jsonValidator: typeboxValidator,
			forest: ForestType.Reference,
		});
		const sharedTree = treeTestFactory();
		const view = schematizeFlexTree(sharedTree, {
			allowedSchemaModifications: AllowedUpdateType.Initialize,
			initialTree: 1,
			schema,
		});
		const root = view.flexTree;
		const leafNode = root.boxedContent;
		assert.equal(leafNode.value, 1);
		root.content = 2;
		assert(leafNode.treeStatus() !== TreeStatus.InDocument);
		assert.equal(root.content, 2);
	});

	it("contentSnapshot", () => {
		const sharedTree = treeTestFactory();
		{
			const snapshot = sharedTree.contentSnapshot();
			assert.deepEqual(snapshot.tree, []);
			expectSchemaEqual(snapshot.schema, {
				rootFieldSchema: storedEmptyFieldSchema,
				nodeSchema: new Map(),
			});
		}
		schematizeFlexTree(sharedTree, {
			allowedSchemaModifications: AllowedUpdateType.Initialize,
			initialTree: ["x"],
			schema: stringSequenceRootSchema,
		});
		{
			const snapshot = sharedTree.contentSnapshot();
			assert.deepEqual(snapshot.tree, [{ type: leaf.string.name, value: "x" }]);
			expectSchemaEqual(snapshot.schema, intoStoredSchema(stringSequenceRootSchema));
		}
	});

	it("can be connected to another tree", async () => {
		const provider = await TestTreeProvider.create(2);
		assert(provider.trees[0].isAttached());
		assert(provider.trees[1].isAttached());

		const value = "42";

		// Apply an edit to the first tree which inserts a node with a value
		const view1 = schematizeFlexTree(provider.trees[0], {
			schema: stringSequenceRootSchema,
			allowedSchemaModifications: AllowedUpdateType.Initialize,
			initialTree: [value],
		});

		// Ensure that the first tree has the state we expect
		assert.deepEqual([...view1.flexTree], [value]);
		expectSchemaEqual(
			provider.trees[0].storedSchema,
			intoStoredSchema(stringSequenceRootSchema),
		);
		// Ensure that the second tree receives the expected state from the first tree
		await provider.ensureSynchronized();
		validateTreeConsistency(provider.trees[0], provider.trees[1]);
		// Ensure that a tree which connects after the edit has already happened also catches up
		const joinedLaterTree = await provider.createTree();
		validateTreeConsistency(provider.trees[0], joinedLaterTree);
	});

	it("can summarize and load", async () => {
		const provider = await TestTreeProvider.create(1, SummarizeType.onDemand);
		const value = 42;
		schematizeFlexTree(provider.trees[0], {
			schema: jsonSequenceRootSchema,
			allowedSchemaModifications: AllowedUpdateType.Initialize,
			initialTree: [value],
		});
		await provider.summarize();
		await provider.ensureSynchronized();
		const loadingTree = await provider.createTree();
		validateTreeContent(loadingTree.checkout, {
			schema: jsonSequenceRootSchema,
			initialTree: [value],
		});
	});

	async function validateSchemaStringType(
		provider: ITestTreeProvider,
		treeId: string,
		summaryType: SummaryType,
	) {
		const a = (await provider.containers[0].getEntryPoint()) as ITestFluidObject;
		const id = a.runtime.id;

		const { summaryTree } = await provider.summarize();

		assert(
			summaryTree.tree[".channels"].type === SummaryType.Tree,
			"Runtime summary tree not created for blob dds test",
		);
		const dataObjectTree = summaryTree.tree[".channels"].tree[id];
		assert(
			dataObjectTree.type === SummaryType.Tree,
			"Data store summary tree not created for blob dds test",
		);
		const dataObjectChannelsTree = dataObjectTree.tree[".channels"];
		assert(
			dataObjectChannelsTree.type === SummaryType.Tree,
			"Data store channels tree not created for blob dds test",
		);
		const ddsTree = dataObjectChannelsTree.tree[treeId];
		assert(ddsTree.type === SummaryType.Tree, "Blob dds tree not created");
		const indexes = ddsTree.tree.indexes;
		assert(indexes.type === SummaryType.Tree, "Blob Indexes tree not created");
		const schema = indexes.tree.Schema;
		assert(schema.type === SummaryType.Tree, "Blob Schema tree not created");
		assert(schema.tree.SchemaString.type === summaryType, "incorrect SchemaString type");
	}

	describe("schema index summarization", () => {
		describe("incrementally reuses previous blobs", () => {
			it("on a client which never uploaded a blob", async () => {
				const containerRuntimeFactory = new MockContainerRuntimeFactory();
				const dataStoreRuntime1 = new MockFluidDataStoreRuntime({
					idCompressor: createIdCompressor(),
				});
				const dataStoreRuntime2 = new MockFluidDataStoreRuntime({
					idCompressor: createIdCompressor(),
				});
				const factory = new SharedTreeTestFactory(() => {});

				containerRuntimeFactory.createContainerRuntime(dataStoreRuntime1);
				containerRuntimeFactory.createContainerRuntime(dataStoreRuntime2);
				const tree1 = factory.create(dataStoreRuntime1, "A");
				tree1.connect({
					deltaConnection: dataStoreRuntime1.createDeltaConnection(),
					objectStorage: new MockStorage(),
				});

				const b = new SchemaBuilderBase(FieldKinds.optional, {
					scope: "test",
					libraries: [leaf.library],
				});
				const node = b.objectRecursive("test node", {
					child: FlexFieldSchema.createUnsafe(FieldKinds.optional, [
						() => node,
						leaf.number,
					]),
				});
				const schema = b.intoSchema(node);

				const config = {
					schema,
					initialTree: undefined,
					allowedSchemaModifications: AllowedUpdateType.Initialize,
				} satisfies InitializeAndSchematizeConfiguration;
				const view1 = schematizeFlexTree(tree1, config);
				const editable1 = view1.flexTree;

				editable1.content = { [typeNameSymbol]: node.name, child: undefined };
				containerRuntimeFactory.processAllMessages();

				const tree2 = await factory.load(
					dataStoreRuntime2,
					"B",
					{
						deltaConnection: dataStoreRuntime2.createDeltaConnection(),
						objectStorage: MockStorage.createFromSummary(
							(await tree1.summarize()).summary,
						),
					},
					factory.attributes,
				);

				containerRuntimeFactory.processAllMessages();
				const incrementalSummaryContext = {
					summarySequenceNumber: dataStoreRuntime1.deltaManager.lastSequenceNumber,

					latestSummarySequenceNumber: dataStoreRuntime1.deltaManager.lastSequenceNumber,

					summaryPath: "test",
				};
				const summaryTree = await tree2.summarize(
					undefined,
					undefined,
					undefined,
					incrementalSummaryContext,
				);
				containerRuntimeFactory.processAllMessages();
				const indexes = summaryTree.summary.tree.indexes;
				assert(indexes.type === SummaryType.Tree, "Indexes must be a tree");
				const schemaBlob = indexes.tree.Schema;
				assert(schemaBlob.type === SummaryType.Tree, "Blob Schema tree not created");
				assert(
					schemaBlob.tree.SchemaString.type === SummaryType.Handle,
					"schemaString should be a handle",
				);
			});

			it("on a client which uploaded a blob", async () => {
				const provider = await TestTreeProvider.create(1, SummarizeType.onDemand);

				await provider.ensureSynchronized();
				const tree1 = provider.trees[0];
				tree1.checkout.updateSchema(intoStoredSchema(stringSequenceRootSchema));

				await provider.ensureSynchronized();
				await provider.summarize();

				const view1 = assertSchema(tree1, stringSequenceRootSchema);
				view1.flexTree.insertAt(0, ["A"]);

				await provider.ensureSynchronized();

				await validateSchemaStringType(provider, provider.trees[0].id, SummaryType.Handle);
			});
		});

		describe("uploads new schema data", () => {
			it("without incremental summary context", async () => {
				const provider = await TestTreeProvider.create(1, SummarizeType.onDemand);
				await provider.ensureSynchronized();
				const summaryTree = await provider.trees[0].summarize();
				const indexes = summaryTree.summary.tree.indexes;
				assert(indexes.type === SummaryType.Tree, "Indexes must be a tree");
				const schemaBlob = indexes.tree.Schema;
				assert(schemaBlob.type === SummaryType.Tree, "Blob Schema tree not created");
				assert(
					schemaBlob.tree.SchemaString.type === SummaryType.Blob,
					"schemaString should be a Blob",
				);
			});

			it("when it has changed since the last summary", async () => {
				const provider = await TestTreeProvider.create(1, SummarizeType.onDemand);

				await provider.ensureSynchronized();
				const tree1 = provider.trees[0];
				tree1.checkout.updateSchema(intoStoredSchema(stringSequenceRootSchema));
				await provider.ensureSynchronized();
				await provider.summarize();

				const view1 = assertSchema(tree1, stringSequenceRootSchema);
				view1.flexTree.insertAt(0, ["A"]);

				await provider.ensureSynchronized();
				await validateSchemaStringType(provider, provider.trees[0].id, SummaryType.Handle);

				tree1.checkout.updateSchema(intoStoredSchema(stringSequenceRootSchema));
				await provider.ensureSynchronized();
				await validateSchemaStringType(provider, provider.trees[0].id, SummaryType.Blob);
			});
		});
	});

	it("can process ops after loading from summary", async () => {
		const provider = await TestTreeProvider.create(1, SummarizeType.onDemand);
		const tree2 = await provider.createTree();
		const tree3 = await provider.createTree();

		const [container1, container2, container3] = provider.containers;

		const tree1 = schematizeFlexTree(provider.trees[0], {
			schema: stringSequenceRootSchema,
			allowedSchemaModifications: AllowedUpdateType.Initialize,
			initialTree: ["Z", "A", "C"],
		});

		await provider.ensureSynchronized();

		const view1 = tree1.flexTree;
		const view2 = assertSchema(tree2, stringSequenceRootSchema).flexTree;
		const view3 = assertSchema(tree3, stringSequenceRootSchema).flexTree;

		// Stop the processing of incoming changes on tree3 so that it does not learn about the deletion of Z
		await provider.opProcessingController.pauseProcessing(container3);

		// Remove Z
		view2.removeAt(0);

		// Ensure tree2 has a chance to send deletion of Z
		await provider.opProcessingController.processOutgoing(container2);

		// Ensure tree1 has a chance to receive the deletion of Z before putting out a summary
		await provider.opProcessingController.processIncoming(container1);
		assert.deepEqual([...view1], ["A", "C"]);

		// Have tree1 make a summary
		// Summarized state: A C
		await provider.summarize();

		// Insert B between A and C (without knowing of Z being removed)
		view3.insertAt(2, ["B"]);

		// Ensure the insertion of B is sent for processing by tree3 before tree3 receives the deletion of Z
		await provider.opProcessingController.processOutgoing(container3);

		// Allow tree3 to receive further changes (i.e., the deletion of Z)
		provider.opProcessingController.resumeProcessing(container3);

		// Ensure all trees are now caught up
		await provider.ensureSynchronized();

		// Load the last summary (state: "AC") and process the deletion of Z and insertion of B
		const tree4 = assertSchema(await provider.createTree(), stringSequenceRootSchema);

		// Ensure tree4 has a chance to process trailing ops.
		await provider.ensureSynchronized();

		// Trees 1 through 3 should get the correct end state (ABC) whether we include EditManager data
		// in summaries or not.
		const expectedValues = ["A", "B", "C"];
		assert.deepEqual([...view1], expectedValues);
		assert.deepEqual([...view2], expectedValues);
		assert.deepEqual([...view3], expectedValues);
		// tree4 should only get the correct end state if it was able to get the adequate
		// EditManager state from the summary. Specifically, in order to correctly rebase the insert
		// of B, tree4 needs to have a local copy of the edit that removed Z, so it can
		// rebase the insertion of  B over that edit.
		// Without that, it will interpret the insertion of B based on the current state, yielding
		// the order ACB.
		assert.deepEqual([...tree4.flexTree], expectedValues);
	});

	it("can load a summary from a tree and receive edits of the new state", async () => {
		const provider = await TestTreeProvider.create(1, SummarizeType.onDemand);
		const [summarizingTree] = provider.trees;

		schematizeFlexTree(summarizingTree, {
			schema: stringSequenceRootSchema,
			allowedSchemaModifications: AllowedUpdateType.Initialize,
			initialTree: ["a", "b", "c"],
		});

		await provider.ensureSynchronized();
		await provider.summarize();

		const loadingTree = await provider.createTree();

		summarizingTree.editor
			.sequenceField({
				field: rootFieldKey,
				parent: undefined,
			})
			.remove(0, 1);

		await provider.ensureSynchronized();

		validateTreeContent(loadingTree.checkout, {
			schema: stringSequenceRootSchema,
			initialTree: ["b", "c"],
		});
	});

	it("can load a summary from a tree and receive edits that require repair data", async () => {
		const provider = await TestTreeProvider.create(1, SummarizeType.onDemand);
		const [summarizingTree] = provider.trees;

		schematizeFlexTree(summarizingTree, {
			schema: stringSequenceRootSchema,
			allowedSchemaModifications: AllowedUpdateType.Initialize,
			initialTree: ["a", "b", "c"],
		});

		const { undoStack, unsubscribe } = createTestUndoRedoStacks(
			summarizingTree.checkout.events,
		);

		summarizingTree.editor
			.sequenceField({ parent: undefined, field: rootFieldKey })
			.remove(0, 1);

		validateTreeContent(summarizingTree.checkout, {
			schema: stringSequenceRootSchema,
			initialTree: ["b", "c"],
		});

		await provider.ensureSynchronized();
		await provider.summarize();

		const loadingTree = await provider.createTree();

		const revertible = undoStack.pop();
		assert(revertible !== undefined, "expected undo stack to have an entry");
		revertible.revert();

		validateTreeContent(summarizingTree.checkout, {
			schema: stringSequenceRootSchema,
			initialTree: ["a", "b", "c"],
		});

		await provider.ensureSynchronized();

		validateTreeContent(loadingTree.checkout, {
			schema: stringSequenceRootSchema,
			initialTree: ["a", "b", "c"],
		});
		unsubscribe();
	});

	it("can summarize local edits in the attach summary", async () => {
		const onCreate = (tree: SharedTree) => {
			const view = schematizeFlexTree(tree, emptyStringSequenceConfig);
			view.flexTree.insertAtStart(["A"]);
			view.flexTree.insertAtEnd(["C"]);
			assert.deepEqual([...view.flexTree], ["A", "C"]);
			view[disposeSymbol]();
		};
		const provider = await TestTreeProvider.create(
			1,
			SummarizeType.onDemand,
			new SharedTreeTestFactory(onCreate),
		);
		const tree1 = assertSchema(provider.trees[0], stringSequenceRootSchema);
		assert.deepEqual([...tree1.flexTree], ["A", "C"]);
		await provider.ensureSynchronized();
		const tree2 = assertSchema(await provider.createTree(), stringSequenceRootSchema);
		// Check that the joining tree was initialized with data from the attach summary
		assert.deepEqual([...tree2.flexTree], ["A", "C"]);

		// Check that further edits are interpreted properly
		tree1.flexTree.insertAt(1, "B");
		await provider.ensureSynchronized();
		assert.deepEqual([...tree1.flexTree], ["A", "B", "C"]);
		assert.deepEqual([...tree2.flexTree], ["A", "B", "C"]);
	});

	it("can tolerate local edits submitted as part of a transaction in the attach summary", async () => {
		const onCreate = (tree: SharedTree) => {
			// Schematize uses a transaction as well
			const view = schematizeFlexTree(tree, emptyStringSequenceConfig);
			view.checkout.transaction.start();
			view.flexTree.insertAtStart(["A"]);
			view.flexTree.insertAt(1, ["C"]);
			view.checkout.transaction.commit();
			assert.deepEqual([...view.flexTree], ["A", "C"]);
			view[disposeSymbol]();
		};
		const provider = await TestTreeProvider.create(
			1,
			SummarizeType.onDemand,
			new SharedTreeTestFactory(onCreate),
		);
		const tree1 = assertSchema(provider.trees[0], stringSequenceRootSchema);
		assert.deepEqual([...tree1.flexTree], ["A", "C"]);
		const tree2 = assertSchema(await provider.createTree(), stringSequenceRootSchema);
		// Check that the joining tree was initialized with data from the attach summary
		assert.deepEqual([...tree2.flexTree], ["A", "C"]);

		// Check that further edits are interpreted properly
		tree1.flexTree.insertAt(1, "B");
		await provider.ensureSynchronized();
		assert.deepEqual([...tree1.flexTree], ["A", "B", "C"]);
		assert.deepEqual([...tree2.flexTree], ["A", "B", "C"]);
	});

	// AB#5745: Enable this test once it passes.
	// TODO: above mentioned task is done, but this still fails. Fix it.
	it.skip("can tolerate incomplete transactions when attaching", async () => {
		const onCreate = (tree: SharedTree) => {
			tree.checkout.updateSchema(intoStoredSchema(stringSequenceRootSchema));
			tree.checkout.transaction.start();
			const view = assertSchema(tree, stringSequenceRootSchema).flexTree;
			view.insertAtStart(["A"]);
			view.insertAt(1, ["C"]);
			assert.deepEqual([...view], ["A", "C"]);
		};
		const provider = await TestTreeProvider.create(
			1,
			SummarizeType.onDemand,
			new SharedTreeTestFactory(onCreate),
		);
		const tree1 = assertSchema(provider.trees[0], stringSequenceRootSchema);
		assert.deepEqual([...tree1.flexTree], ["A", "C"]);
		const tree2 = assertSchema(await provider.createTree(), stringSequenceRootSchema);
		tree1.checkout.transaction.commit();
		// Check that the joining tree was initialized with data from the attach summary
		assert.deepEqual(tree2, []);

		await provider.ensureSynchronized();
		assert.deepEqual([...tree1.flexTree], ["A", "C"]);
		assert.deepEqual([...tree2.flexTree], ["A", "C"]);

		// Check that further edits are interpreted properly
		tree1.flexTree.insertAt(1, ["B"]);
		await provider.ensureSynchronized();
		assert.deepEqual([...tree1.flexTree], ["A", "B", "C"]);
		assert.deepEqual([...tree2.flexTree], ["A", "B", "C"]);
	});

	it("has bounded memory growth in EditManager", () => {
		const provider = new TestTreeProviderLite(2);
		schematizeFlexTree(provider.trees[0], emptyStringSequenceConfig)[disposeSymbol]();
		provider.processMessages();

		const [tree1, tree2] = provider.trees.map(
			(t) => assertSchema(t, stringSequenceRootSchema).flexTree,
		);

		// Make some arbitrary number of edits
		for (let i = 0; i < 10; ++i) {
			tree1.insertAtStart([""]);
		}

		provider.processMessages();

		// These two edit will have ref numbers that correspond to the last of the above edits
		tree1.insertAtStart([""]);
		tree2.insertAtStart([""]);

		// This synchronization point should ensure that both trees see the edits with the higher ref numbers.
		provider.processMessages();

		// It's not clear if we'll ever want to expose the EditManager to ISharedTree consumers or
		// if we'll ever expose some memory stats in which the trunk length would be included.
		// If we do then this test should be updated to use that code path.
		const t1 = provider.trees[0] as unknown as { editManager?: EditManager<any, any, any> };
		const t2 = provider.trees[1] as unknown as { editManager?: EditManager<any, any, any> };
		assert(
			t1.editManager !== undefined && t2.editManager !== undefined,
			"EditManager has moved. This test must be updated.",
		);
		assert(t1.editManager.getTrunkChanges().length < 10);
		assert(t2.editManager.getTrunkChanges().length < 10);
	});

	it("can process changes while detached", async () => {
		const onCreate = (t: SharedTree) => {
			const view = schematizeFlexTree(t, emptyStringSequenceConfig);
			view.flexTree.insertAtStart(["B"]);
			view.flexTree.insertAtStart(["A"]);
			assert.deepEqual([...view.flexTree], ["A", "B"]);
			view[disposeSymbol]();
		};
		const provider = await TestTreeProvider.create(
			1,
			undefined,
			new SharedTreeTestFactory(onCreate),
		);
		const tree = assertSchema(provider.trees[0], stringSequenceRootSchema);
		assert.deepEqual([...tree.flexTree], ["A", "B"]);
	});

	describe("Undo and redo", () => {
		it("the insert of a node in a sequence field", () => {
			const value = "42";
			const provider = new TestTreeProviderLite(2);
			const tree1 = schematizeFlexTree(provider.trees[0], emptyStringSequenceConfig);
			const { undoStack, redoStack, unsubscribe } = createTestUndoRedoStacks(
				tree1.checkout.events,
			);
			provider.processMessages();
			const tree2 = schematizeFlexTree(provider.trees[1], emptyStringSequenceConfig);
			provider.processMessages();

			// Insert node
			tree1.flexTree.insertAtStart([value]);
			provider.processMessages();

			// Validate insertion
			assert.deepEqual([...tree2.flexTree], [value]);

			// Undo node insertion
			undoStack.pop()?.revert();
			provider.processMessages();

			assert.deepEqual([...tree1.flexTree], []);
			assert.deepEqual([...tree2.flexTree], []);

			// Redo node insertion
			redoStack.pop()?.revert();
			provider.processMessages();

			assert.deepEqual([...tree1.flexTree], [value]);
			assert.deepEqual([...tree2.flexTree], [value]);
			unsubscribe();
		});

		it("inserts of multiple nodes in a sequence field", () => {
			const value = "A";
			const value2 = "B";
			const value3 = "C";
			const provider = new TestTreeProviderLite(2);
			const tree1 = schematizeFlexTree(provider.trees[0], emptyStringSequenceConfig);
			const { undoStack, redoStack, unsubscribe } = createTestUndoRedoStacks(
				tree1.checkout.events,
			);
			provider.processMessages();
			const tree2 = schematizeFlexTree(provider.trees[1], emptyStringSequenceConfig);
			provider.processMessages();

			// Insert node
			tree1.flexTree.insertAtStart(value3);
			tree1.flexTree.insertAtStart(value2);
			tree1.flexTree.insertAtStart(value);
			provider.processMessages();

			// Validate insertion
			assert.deepEqual([...tree1.flexTree], [value, value2, value3]);
			assert.deepEqual([...tree2.flexTree], [value, value2, value3]);

			// Undo node insertion
			undoStack.pop()?.revert();
			provider.processMessages();

			assert.deepEqual([...tree1.flexTree], [value2, value3]);
			assert.deepEqual([...tree2.flexTree], [value2, value3]);

			// Undo node insertion
			undoStack.pop()?.revert();
			provider.processMessages();

			assert.deepEqual([...tree1.flexTree], [value3]);
			assert.deepEqual([...tree2.flexTree], [value3]);

			// Undo node insertion
			undoStack.pop()?.revert();
			provider.processMessages();

			assert.deepEqual([...tree1.flexTree], []);
			assert.deepEqual([...tree2.flexTree], []);

			// Redo node insertion
			redoStack.pop()?.revert();
			provider.processMessages();

			assert.deepEqual([...tree1.flexTree], [value3]);
			assert.deepEqual([...tree2.flexTree], [value3]);
			unsubscribe();
		});

		it("rebased edits", () => {
			const provider = new TestTreeProviderLite(2);
			const content = {
				schema: stringSequenceRootSchema,
				allowedSchemaModifications: AllowedUpdateType.Initialize,
				initialTree: ["A", "B", "C", "D"],
			} satisfies InitializeAndSchematizeConfiguration;
			const tree1 = schematizeFlexTree(provider.trees[0], content);

			const {
				undoStack: undoStack1,
				redoStack: redoStack1,
				unsubscribe: unsubscribe1,
			} = createTestUndoRedoStacks(tree1.checkout.events);

			provider.processMessages();
			const tree2 = assertSchema(provider.trees[1], content.schema);
			const {
				undoStack: undoStack2,
				redoStack: redoStack2,
				unsubscribe: unsubscribe2,
			} = createTestUndoRedoStacks(tree2.checkout.events);

			// Validate insertion
			validateTreeContent(tree2.checkout, content);

			const root1 = tree1.flexTree;
			const root2 = tree2.flexTree;
			// Insert nodes on both trees
			root1.insertAt(1, ["x"]);
			assert.deepEqual([...root1], ["A", "x", "B", "C", "D"]);

			root2.insertAt(3, ["y"]);
			assert.deepEqual([...root2], ["A", "B", "C", "y", "D"]);

			// Syncing will cause both trees to rebase their local changes
			provider.processMessages();

			// Undo node insertion on both trees
			undoStack1.pop()?.revert();
			assert.deepEqual([...root1], ["A", "B", "C", "y", "D"]);

			undoStack2.pop()?.revert();
			assert.deepEqual([...root2], ["A", "x", "B", "C", "D"]);

			provider.processMessages();
			validateTreeContent(tree1.checkout, content);
			validateTreeContent(tree2.checkout, content);

			// Insert additional node at the beginning to require rebasing
			root1.insertAt(0, ["0"]);
			assert.deepEqual([...root1], ["0", "A", "B", "C", "D"]);

			const expectedAfterRedo = ["0", "A", "x", "B", "C", "y", "D"];
			// Redo node insertion on both trees
			redoStack1.pop()?.revert();
			assert.deepEqual([...root1], ["0", "A", "x", "B", "C", "D"]);

			redoStack2.pop()?.revert();
			assert.deepEqual([...root2], ["A", "B", "C", "y", "D"]);

			provider.processMessages();
			assert.deepEqual([...tree1.flexTree], expectedAfterRedo);
			assert.deepEqual([...tree2.flexTree], expectedAfterRedo);
			unsubscribe1();
			unsubscribe2();
		});

		/**
		 * the collab window includes all sequenced edits after the minimum sequence number
		 * these tests test that undoing edits behind (i.e., with a seq# less than) the minimum sequence number works
		 */
		it("refresher for repair data out of collab window", () => {
			const provider = new TestTreeProviderLite(2);
			const content = {
				schema: stringSequenceRootSchema,
				allowedSchemaModifications: AllowedUpdateType.Initialize,
				initialTree: ["A", "B", "C", "D"],
			} satisfies InitializeAndSchematizeConfiguration;
			const tree1 = schematizeFlexTree(provider.trees[0], content);

			const { undoStack, redoStack, unsubscribe } = createTestUndoRedoStacks(
				tree1.checkout.events,
			);

			provider.processMessages();
			const tree2 = schematizeFlexTree(provider.trees[1], content);

			const root1 = tree1.flexTree;
			const root2 = tree2.flexTree;

			// remove in first tree
			root1.removeAt(0);

			provider.processMessages();
			const removeSequenceNumber = provider.sequenceNumber;
			assert.deepEqual([...root1], ["B", "C", "D"]);
			assert.deepEqual([...root2], ["B", "C", "D"]);

			// send edits to move the collab window up
			root2.insertAt(3, ["y"]);
			provider.processMessages();
			root1.removeAt(3);
			provider.processMessages();
			root2.insertAt(3, ["y"]);
			provider.processMessages();
			root1.removeAt(3);
			provider.processMessages();

			assert.deepEqual([...root1], ["B", "C", "D"]);
			assert.deepEqual([...root2], ["B", "C", "D"]);

			// ensure the remove is out of the collab window
			assert(removeSequenceNumber < provider.minimumSequenceNumber);
			undoStack[0]?.revert();

			provider.processMessages();
			assert.deepEqual([...root1], ["A", "B", "C", "D"]);
			assert.deepEqual([...root2], ["A", "B", "C", "D"]);

			assert.equal(redoStack.length, 1);
			redoStack.pop()?.revert();

			provider.processMessages();
			assert.deepEqual([...root1], ["B", "C", "D"]);
			assert.deepEqual([...root2], ["B", "C", "D"]);

			unsubscribe();
		});

		describe("can concurrently restore and edit removed tree", () => {
			const sb = new SchemaBuilder({ scope: "shared tree undo tests" });
			const schema = sb.intoSchema(sb.list(sb.list(sb.string)));

			for (const scenario of ["restore then change", "change then restore"]) {
				it(`with the ${scenario} sequenced`, () => {
					const provider = new TestTreeProviderLite(2);
					const content = {
						schema,
						allowedSchemaModifications: AllowedUpdateType.Initialize,
						initialTree: [["a"]],
					} satisfies InitializeAndSchematizeConfiguration;
					const tree1 = schematizeFlexTree(provider.trees[0], content);
					const { undoStack: undoStack1, unsubscribe: unsubscribe1 } =
						createTestUndoRedoStacks(tree1.checkout.events);

					// This test does not correctly handle views getting invalidated by schema changes, so avoid concurrent schematize
					// which causes view invalidation when resolving the merge.
					provider.processMessages();

					const tree2 = schematizeFlexTree(provider.trees[1], content);
					const { undoStack: undoStack2, unsubscribe: unsubscribe2 } =
						createTestUndoRedoStacks(tree2.checkout.events);

					provider.processMessages();

					// Validate insertion
					validateTreeContent(tree2.checkout, content);

					// edit subtree
					const outerList = tree2.flexTree.content.content;
					const innerList = (outerList.at(0) ?? assert.fail()).content;
					innerList.insertAtEnd("b");
					provider.processMessages();
					assert.deepEqual(
						// eslint-disable-next-line @typescript-eslint/no-non-null-assertion
						[...tree1.flexTree.content.content.at(0)!.content],
						["a", "b"],
					);
					assert.deepEqual([...innerList], ["a", "b"]);

					// remove subtree
					tree1.flexTree.content.content.removeAt(0);
					provider.processMessages();
					assert.deepEqual([...tree1.flexTree.content.content], []);
					assert.deepEqual([...tree2.flexTree.content.content], []);

					if (scenario === "restore then change") {
						undoStack1.pop()?.revert();
						undoStack2.pop()?.revert();
					} else {
						undoStack2.pop()?.revert();
						undoStack1.pop()?.revert();
					}

					provider.processMessages();
					// check the undo happened
					// eslint-disable-next-line @typescript-eslint/no-non-null-assertion
					assert.deepEqual([...tree1.flexTree.content.content.at(0)!.content], ["a"]);
					// eslint-disable-next-line @typescript-eslint/no-non-null-assertion
					assert.deepEqual([...tree2.flexTree.content.content.at(0)!.content], ["a"]);

					unsubscribe1();
					unsubscribe2();
				});
			}
		});

		describe("can rebase during resubmit", () => {
			const sb = new SchemaBuilderBase(FieldKinds.required, {
				scope: "shared tree undo tests",
				libraries: [leaf.library],
			});
			const innerListSchema = FlexFieldSchema.create(FieldKinds.sequence, [leaf.string]);
			const innerListNodeSchema = sb.fieldNode("stringList", innerListSchema);
			const outerListSchema = FlexFieldSchema.create(FieldKinds.sequence, [
				innerListNodeSchema,
			]);
			const schema = sb.intoSchema(outerListSchema);
			const config = {
				schema,
				allowedSchemaModifications: AllowedUpdateType.Initialize,
				initialTree: [["a"]],
			};

			type TreeView = CheckoutFlexTreeView<typeof outerListSchema>;

			interface Peer extends ConnectionSetter {
				readonly view: TreeView;
				readonly outerList: FlexTreeTypedField<typeof outerListSchema>;
				readonly innerList: FlexTreeTypedField<typeof innerListSchema>;
				assertOuterListEquals(expected: readonly (readonly string[])[]): void;
				assertInnerListEquals(expected: readonly string[]): void;
			}

			function makeUndoableEdit(peer: Peer, edit: () => void): Revertible {
				const undos: Revertible[] = [];
				const unsubscribe = peer.view.checkout.events.on(
					"newRevertible",
					(revertible: Revertible) => {
						if (revertible.kind !== RevertibleKind.Undo) {
							revertible.retain();
							undos.push(revertible);
						}
					},
				);

				edit();

				unsubscribe();
				assert.equal(undos.length, 1);
				return undos[0];
			}

			function undoableInsertInInnerList(peer: Peer, value: string): Revertible {
				return makeUndoableEdit(peer, () => {
					peer.innerList.insertAtEnd([value]);
				});
			}

			function undoableRemoveOfOuterList(peer: Peer): Revertible {
				return makeUndoableEdit(peer, () => {
					peer.outerList.removeAt(0);
				});
			}

			function peerFromSharedTree(tree: SharedTreeWithConnectionStateSetter): Peer {
				const view = schematizeFlexTree(tree, config);
				const peer: Peer = {
					view,
					outerList: view.flexTree,
					// eslint-disable-next-line @typescript-eslint/no-non-null-assertion
					innerList: view.flexTree.at(0)!.content,
					setConnected: tree.setConnected,
					assertOuterListEquals(expected: readonly (readonly string[])[]) {
						const actual = [...this.outerList].map((inner) => [...inner.content]);
						assert.deepEqual(actual, expected);
					},
					assertInnerListEquals(expected: readonly string[]) {
						const actual = [...this.innerList];
						assert.deepEqual(actual, expected);
					},
				};
				return peer;
			}

			function setupResubmitTest(): {
				provider: TestTreeProviderLite;
				submitter: Peer;
				resubmitter: Peer;
			} {
				const provider = new TestTreeProviderLite(2);
				const submitter = peerFromSharedTree(provider.trees[0]);
				provider.processMessages();
				const resubmitter = peerFromSharedTree(provider.trees[1]);
				provider.processMessages();
				return { provider, submitter, resubmitter };
			}

			/**
			 * These tests follow a pattern:
			 * 1. Two peers are setup with a two-level tree of nested lists.
			 * 2. Edits are made to the inner list by both peers.
			 * One of the peers removes the inner list.
			 * 4. The "resubmitter" peer is disconnected and reverts its stage-2 edits.
			 * Concurrently, the "submitter" peer also reverts its stage-2 edits (while connected).
			 * 5. The "resubmitter" peer is reconnected, forcing its edits to go through a resubmit where they are rebased
			 * over the edits made by the "submitter" peer.
			 */
			for (const scenario of ["restore and edit", "edit and restore"] as const) {
				it(`${scenario} to the removed tree over two edits to the removed tree`, () => {
					const { provider, submitter, resubmitter } = setupResubmitTest();

					const rEdit = undoableInsertInInnerList(resubmitter, "r");
					const rRemove = undoableRemoveOfOuterList(resubmitter);
					const s1 = undoableInsertInInnerList(submitter, "s1");
					const s2 = undoableInsertInInnerList(submitter, "s2");

					provider.processMessages();

					submitter.assertOuterListEquals([]);
					resubmitter.assertOuterListEquals([]);
					const initialState = ["a", "s1", "s2", "r"];
					submitter.assertInnerListEquals(initialState);
					resubmitter.assertInnerListEquals(initialState);

					resubmitter.setConnected(false);

					assert.equal(s2.revert(), RevertibleResult.Success);
					assert.equal(s1.revert(), RevertibleResult.Success);
					submitter.assertOuterListEquals([]);
					submitter.assertInnerListEquals(["a", "r"]);

					provider.processMessages();

					if (scenario === "restore and edit") {
						assert.equal(rRemove.revert(), RevertibleResult.Success);
						assert.equal(rEdit.revert(), RevertibleResult.Success);
					} else {
						assert.equal(rEdit.revert(), RevertibleResult.Success);
						assert.equal(rRemove.revert(), RevertibleResult.Success);
					}
					resubmitter.assertOuterListEquals([["a", "s1", "s2"]]);

					resubmitter.setConnected(true);
					provider.processMessages();

					const finalState = [["a"]];
					submitter.assertOuterListEquals(finalState);
					resubmitter.assertOuterListEquals(finalState);
				});

				it(`two edits to the removed tree over ${scenario} to the removed tree`, () => {
					const { provider, submitter, resubmitter } = setupResubmitTest();

					const r1 = undoableInsertInInnerList(resubmitter, "r1");
					const r2 = undoableInsertInInnerList(resubmitter, "r2");
					const sEdit = undoableInsertInInnerList(submitter, "s");
					const sRemove = undoableRemoveOfOuterList(submitter);

					provider.processMessages();

					submitter.assertOuterListEquals([]);
					resubmitter.assertOuterListEquals([]);
					const initialState = ["a", "s", "r1", "r2"];
					submitter.assertInnerListEquals(initialState);
					resubmitter.assertInnerListEquals(initialState);

					resubmitter.setConnected(false);

					if (scenario === "restore and edit") {
						assert.equal(sRemove.revert(), RevertibleResult.Success);
						assert.equal(sEdit.revert(), RevertibleResult.Success);
					} else {
						assert.equal(sEdit.revert(), RevertibleResult.Success);
						assert.equal(sRemove.revert(), RevertibleResult.Success);
					}
					submitter.assertOuterListEquals([["a", "r1", "r2"]]);

					provider.processMessages();

					assert.equal(r2.revert(), RevertibleResult.Success);
					assert.equal(r1.revert(), RevertibleResult.Success);
					resubmitter.assertOuterListEquals([]);
					resubmitter.assertInnerListEquals(["a", "s"]);

					resubmitter.setConnected(true);
					provider.processMessages();

					const finalState = [["a"]];
					submitter.assertOuterListEquals(finalState);
					resubmitter.assertOuterListEquals(finalState);
				});
			}

			it("the restore of a tree edited on a branch", () => {
				const { provider, submitter, resubmitter } = setupResubmitTest();

				resubmitter.setConnected(false);

				// This is the edit that will be rebased over during the re-submit phase
				undoableInsertInInnerList(submitter, "s");
				provider.processMessages();

				// fork the tree
				const branch = resubmitter.view.fork();

				// edit the removed tree on the fork
				const outerList = branch.flexTree;
				const innerList = (outerList.at(0) ?? assert.fail()).content;
				innerList.insertAtEnd("f");

				const rRemove = undoableRemoveOfOuterList(resubmitter);
				resubmitter.view.checkout.merge(branch.checkout);
				resubmitter.assertOuterListEquals([]);
				resubmitter.assertInnerListEquals(["a", "f"]);

				assert.equal(rRemove.revert(), RevertibleResult.Success);
				resubmitter.assertOuterListEquals([["a", "f"]]);

				resubmitter.setConnected(true);
				provider.processMessages();

				const finalState = [["a", "f", "s"]];
				resubmitter.assertOuterListEquals(finalState);
				submitter.assertOuterListEquals(finalState);
			});
		});
	});

	// TODO: many of these events tests should be tests of SharedTreeView instead.
	describe("Events", () => {
		const builder = new SchemaBuilder({ scope: "Events test schema" });
		const rootTreeNodeSchema = builder.object("root", {
			x: builder.number,
		});
		const schema = builder.intoSchema(builder.optional(Any));

		it("triggers revertible events for local changes", () => {
			const value = "42";
			const provider = new TestTreeProviderLite(2);
			const tree1 = schematizeFlexTree(provider.trees[0], emptyStringSequenceConfig);
			provider.processMessages();
			const tree2 = assertSchema(provider.trees[1], stringSequenceRootSchema);

			const {
				undoStack: undoStack1,
				redoStack: redoStack1,
				unsubscribe: unsubscribe1,
			} = createTestUndoRedoStacks(tree1.checkout.events);
			const {
				undoStack: undoStack2,
				redoStack: redoStack2,
				unsubscribe: unsubscribe2,
			} = createTestUndoRedoStacks(tree2.checkout.events);

			// Insert node
			tree1.flexTree.insertAtStart([value]);
			provider.processMessages();

			// Validate insertion
			assert.deepEqual([...tree2.flexTree], [value]);
			assert.equal(undoStack1.length, 1);
			assert.equal(undoStack2.length, 0);

			undoStack1.pop()?.revert();
			provider.processMessages();

			// Insert node
			tree2.flexTree.insertAtStart(["43"]);
			provider.processMessages();

			assert.equal(undoStack1.length, 0);
			assert.equal(redoStack1.length, 1);
			assert.equal(undoStack2.length, 1);
			assert.equal(redoStack2.length, 0);

			redoStack1.pop()?.revert();
			provider.processMessages();

			assert.equal(undoStack1.length, 1);
			assert.equal(redoStack1.length, 0);
			assert.equal(undoStack2.length, 1);
			assert.equal(redoStack2.length, 0);

			unsubscribe1();
			unsubscribe2();
		});

		it("doesn't trigger a revertible event for rebases", () => {
			const provider = new TestTreeProviderLite(2);
			// Initialize the tree
			const tree1 = schematizeFlexTree(provider.trees[0], {
				initialTree: ["A", "B", "C", "D"],
				schema: stringSequenceRootSchema,
				allowedSchemaModifications: AllowedUpdateType.Initialize,
			});
			provider.processMessages();
			const tree2 = assertSchema(provider.trees[1], stringSequenceRootSchema);

			// Validate initialization
			validateViewConsistency(tree1.checkout, tree2.checkout);

			const { undoStack: undoStack1, unsubscribe: unsubscribe1 } = createTestUndoRedoStacks(
				tree1.checkout.events,
			);
			const { undoStack: undoStack2, unsubscribe: unsubscribe2 } = createTestUndoRedoStacks(
				tree2.checkout.events,
			);

			const root1 = tree1.flexTree;
			const root2 = tree2.flexTree;
			// Insert a node on tree 2
			root2.insertAt(4, ["z"]);
			assert.deepEqual([...root2], ["A", "B", "C", "D", "z"]);

			// Insert nodes on both trees
			root1.insertAt(1, ["x"]);
			assert.deepEqual([...root1], ["A", "x", "B", "C", "D"]);

			root2.insertAt(3, ["y"]);
			assert.deepEqual([...root2], ["A", "B", "C", "y", "D", "z"]);

			// Syncing will cause both trees to rebase their local changes
			provider.processMessages();

			assert.equal(undoStack1.length, 1);
			assert.equal(undoStack2.length, 2);

			unsubscribe1();
			unsubscribe2();
		});
	});

	// TODO:
	// These tests should either be tests of SharedTreeView, EditManager, or the relevant field kind's rebase function.
	// Keeping a couple integration tests for rebase at this level might be ok (for example schema vs other edits), but that should be minimal,
	// and those tests should setup proper schema, and use the high levels editing APIs (editable tree) if they are serving as integration tests of SharedTree,
	describe("Rebasing", () => {
		it("rebases stashed ops with prior state present", async () => {
			const provider = await TestTreeProvider.create(2);
			const config = {
				initialTree: ["a"],
				schema: stringSequenceRootSchema,
				allowedSchemaModifications: AllowedUpdateType.Initialize,
			};
			const view1 = schematizeFlexTree(provider.trees[0], config);
			await provider.ensureSynchronized();

			const pausedContainer: IContainerExperimental = provider.containers[0];
			const url = (await pausedContainer.getAbsoluteUrl("")) ?? fail("didn't get url");
			const pausedTree = view1;
			await provider.opProcessingController.pauseProcessing(pausedContainer);
			pausedTree.flexTree.insertAt(1, ["b"]);
			pausedTree.flexTree.insertAt(2, ["c"]);
			const pendingOps = await pausedContainer.closeAndGetPendingLocalState?.();
			provider.opProcessingController.resumeProcessing();

			const otherLoadedTree = assertSchema(
				provider.trees[1],
				stringSequenceRootSchema,
			).flexTree;
			otherLoadedTree.insertAtStart(["d"]);
			await provider.ensureSynchronized();

			const loader = provider.makeTestLoader();
			const loadedContainer = await loader.resolve({ url }, pendingOps);
			const dataStore = (await loadedContainer.getEntryPoint()) as ITestFluidObject;
			const tree = assertSchema(
				await dataStore.getSharedObject<SharedTree>("TestSharedTree"),
				stringSequenceRootSchema,
			);
			await waitForContainerConnection(loadedContainer, true);
			await provider.ensureSynchronized();
			assert.deepEqual([...tree.flexTree], ["d", "a", "b", "c"]);
			assert.deepEqual([...otherLoadedTree], ["d", "a", "b", "c"]);
		});
	});

	describe("Anchors", () => {
		it("Anchors can be created and dereferenced", () => {
			const provider = new TestTreeProviderLite();

			schematizeFlexTree(provider.trees[0], {
				schema: numberSequenceRootSchema,
				allowedSchemaModifications: AllowedUpdateType.Initialize,
				initialTree: [0, 1, 2],
			});

			const tree = provider.trees[0].checkout;

			const cursor = tree.forest.allocateCursor();
			moveToDetachedField(tree.forest, cursor);

			cursor.enterNode(0);
			cursor.seekNodes(1);
			const anchor = cursor.buildAnchor();
			cursor.free();
			const childPath = tree.locate(anchor);
			const expected: UpPath = {
				parent: undefined,
				parentField: rootFieldKey,
				parentIndex: 1,
			};
			assert(compareUpPaths(childPath, expected));
		});
	});

	it("don't send ops before committing", () => {
		const provider = new TestTreeProviderLite(2);
		const tree1 = schematizeFlexTree(provider.trees[0], emptyStringSequenceConfig);
		provider.processMessages();
		const tree2 = provider.trees[1];
		let opsReceived = 0;
		tree2.on("op", () => (opsReceived += 1));
		tree1.checkout.transaction.start();
		tree1.flexTree.insertAtStart(["x"]);
		provider.processMessages();
		assert.equal(opsReceived, 0);
		tree1.checkout.transaction.commit();
		provider.processMessages();
		assert.equal(opsReceived, 1);
		assert.deepEqual([...assertSchema(tree2, stringSequenceRootSchema).flexTree], ["x"]);
	});

	it("send only one op after committing", () => {
		const provider = new TestTreeProviderLite(2);
		const tree1 = schematizeFlexTree(provider.trees[0], emptyStringSequenceConfig);
		provider.processMessages();
		const tree2 = provider.trees[1];
		let opsReceived = 0;
		tree2.on("op", () => (opsReceived += 1));
		tree1.checkout.transaction.start();
		tree1.flexTree.insertAtStart(["B"]);
		tree1.flexTree.insertAtStart(["A"]);
		tree1.checkout.transaction.commit();
		provider.processMessages();
		assert.equal(opsReceived, 1);
		assert.deepEqual([...assertSchema(tree2, stringSequenceRootSchema).flexTree], ["A", "B"]);
	});

	it("do not send an op after committing if nested", () => {
		const provider = new TestTreeProviderLite(2);
		const tree1 = schematizeFlexTree(provider.trees[0], emptyStringSequenceConfig);
		provider.processMessages();
		const tree2 = provider.trees[1];
		let opsReceived = 0;
		tree2.on("op", () => (opsReceived += 1));
		tree1.checkout.transaction.start();
		tree1.checkout.transaction.start();
		tree1.flexTree.insertAtStart("A");
		tree1.checkout.transaction.commit();
		provider.processMessages();
		assert.equal(opsReceived, 0);
		const view2 = assertSchema(tree2, stringSequenceRootSchema).flexTree;
		assert.deepEqual([...view2], []);
		tree1.flexTree.insertAtEnd(["B"]);
		tree1.checkout.transaction.commit();
		provider.processMessages();
		assert.equal(opsReceived, 1);
		assert.deepEqual([...view2], ["A", "B"]);
	});

	it("process changes while detached", async () => {
		const onCreate = (parentTree: SharedTree) => {
			const parent = schematizeFlexTree(parentTree, {
				initialTree: ["A"],
				schema: stringSequenceRootSchema,
				allowedSchemaModifications: AllowedUpdateType.Initialize,
			});
			parent.checkout.transaction.start();
			parent.flexTree.insertAtStart(["B"]);
			parent.checkout.transaction.commit();
			const child = parent.fork();
			child.checkout.transaction.start();
			child.flexTree.insertAtStart(["C"]);
			child.checkout.transaction.commit();
			parent.checkout.merge(child.checkout);
			child[disposeSymbol]();
			assert.deepEqual([...parent.flexTree], ["C", "B", "A"]);
			parent[disposeSymbol]();
		};
		const provider = await TestTreeProvider.create(
			1,
			undefined,
			new SharedTreeTestFactory(onCreate),
		);
		const [tree] = provider.trees;
		assert.deepEqual(
			[...assertSchema(tree, stringSequenceRootSchema).flexTree],
			["C", "B", "A"],
		);
	});

	it("doesn't submit an op for a change that crashes", () => {
		const provider = new TestTreeProviderLite(2);
		const [tree1, tree2] = provider.trees;

		tree2.on("pre-op", () => {
			assert.fail();
		});

		assert.throws(() =>
			// This change is a well-formed change object, but will attempt to do an operation that is illegal given the current (empty) state of the tree
			tree1.editor.sequenceField({ parent: undefined, field: rootFieldKey }).remove(0, 99),
		);

		provider.processMessages();
	});

	describe("Schema changes", () => {
		it("handles two trees schematizing identically at the same time", async () => {
			const provider = await TestTreeProvider.create(2, SummarizeType.disabled);
			const value1 = "42";
			const value2 = "42";

			const view1 = schematizeFlexTree(provider.trees[0], {
				schema: stringSequenceRootSchema,
				allowedSchemaModifications: AllowedUpdateType.Initialize,
				initialTree: [value1],
			});

			schematizeFlexTree(provider.trees[1], {
				schema: stringSequenceRootSchema,
				allowedSchemaModifications: AllowedUpdateType.Initialize,
				initialTree: [value2],
			});

			await provider.ensureSynchronized();
			assert.deepEqual([...view1.flexTree], [value1]);
			expectSchemaEqual(
				provider.trees[1].storedSchema,
				intoStoredSchema(stringSequenceRootSchema),
			);
			validateTreeConsistency(provider.trees[0], provider.trees[1]);
		});

		it("can be undone at the tip", async () => {
			const provider = await TestTreeProvider.create(2, SummarizeType.disabled);

			const tree = provider.trees[0];
			const { undoStack } = createTestUndoRedoStacks(tree.checkout.events);

			tree.checkout.updateSchema(intoStoredSchema(stringSequenceRootSchema));
			expectSchemaEqual(tree.storedSchema, intoStoredSchema(stringSequenceRootSchema));

			tree.checkout.updateSchema(intoStoredSchema(jsonSequenceRootSchema));
			expectSchemaEqual(tree.storedSchema, intoStoredSchema(jsonSequenceRootSchema));

			const revertible = undoStack.pop();
			revertible?.revert();

			expectSchemaEqual(tree.storedSchema, intoStoredSchema(stringSequenceRootSchema));
		});
	});

	describe("Stashed ops", () => {
		// Fails because 'ranges finalized out of order' in deltaQueue.ts on the ensureSynchronized call.
		// This doesn't bubble up b/c of issues using TestTreeProvider without proper listening to errors coming
		// from containers.
		it("can apply and resubmit stashed schema ops", async () => {
			const provider = await TestTreeProvider.create(2);

			const pausedContainer: IContainerExperimental = provider.containers[0];
			const url = (await pausedContainer.getAbsoluteUrl("")) ?? fail("didn't get url");
			const pausedTree = provider.trees[0];
			await provider.opProcessingController.pauseProcessing(pausedContainer);
			pausedTree.checkout.updateSchema(intoStoredSchema(stringSequenceRootSchema));
			const pendingOps = await pausedContainer.closeAndGetPendingLocalState?.();
			provider.opProcessingController.resumeProcessing();

			const loader = provider.makeTestLoader();
			const loadedContainer = await loader.resolve({ url }, pendingOps);
			const dataStore = (await loadedContainer.getEntryPoint()) as ITestFluidObject;
			const tree = await dataStore.getSharedObject<ISharedTree>("TestSharedTree");
			await waitForContainerConnection(loadedContainer, true);
			await provider.ensureSynchronized();

			const otherLoadedTree = provider.trees[1];
			expectSchemaEqual(
				tree.contentSnapshot().schema,
				intoStoredSchema(stringSequenceRootSchema),
			);
			expectSchemaEqual(
				otherLoadedTree.storedSchema,
				intoStoredSchema(stringSequenceRootSchema),
			);
		});
	});

	describe("Creates a SharedTree using specific ForestType", () => {
		it("unspecified ForestType uses ObjectForest", () => {
			const { trees } = new TestTreeProviderLite(
				1,
				new SharedTreeFactory({
					jsonValidator: typeboxValidator,
				}),
			);
			assert.equal(trees[0].checkout.forest instanceof ObjectForest, true);
		});

		it("ForestType.Reference uses ObjectForest", () => {
			const { trees } = new TestTreeProviderLite(
				1,
				new SharedTreeFactory({
					jsonValidator: typeboxValidator,
					forest: ForestType.Reference,
				}),
			);
			assert.equal(trees[0].checkout.forest instanceof ObjectForest, true);
		});

		it("ForestType.Optimized uses ChunkedForest", () => {
			const { trees } = new TestTreeProviderLite(
				1,
				new SharedTreeFactory({
					jsonValidator: typeboxValidator,
					forest: ForestType.Optimized,
				}),
			);
			assert.equal(trees[0].checkout.forest instanceof ChunkedForest, true);
		});
	});
	describe("Schema based op encoding", () => {
		it("uses the correct schema for subsequent edits after schema change.", async () => {
			const factory = new SharedTreeFactory({
				jsonValidator: typeboxValidator,
				treeEncodeType: TreeCompressionStrategy.Compressed,
			});
			const provider = new TestTreeProviderLite(2, factory);
			const tree = provider.trees[0].checkout;

			// Initial schema which allows sequence of strings under field "foo".
			const schemaBuilder = new SchemaBuilder({ scope: "op-encoding-test-schema-1" });
			const nodeSchema = schemaBuilder.object("Node", {
				foo: SchemaBuilder.sequence(leaf.string),
			});
			const rootFieldSchema = SchemaBuilder.required(nodeSchema);
			const schema = schemaBuilder.intoSchema(rootFieldSchema);

			// Updated schema which allows all primitives under field "foo".
			const schemaBuilder2 = new SchemaBuilder({ scope: "op-encoding-test-schema-2" });
			const nodeSchema2 = schemaBuilder2.object("Node", {
				foo: SchemaBuilder.sequence(leaf.primitives),
			});
			const rootFieldSchema2 = SchemaBuilder.required(nodeSchema2);
			const schema2 = schemaBuilder2.intoSchema(rootFieldSchema2);

			const initialState: JsonableTree = {
				type: nodeSchema.name,
				fields: {
					foo: [{ type: leaf.string.name, value: "a" }],
				},
			};

			tree.transaction.start();
			runSynchronous(tree, () => {
				tree.updateSchema(intoStoredSchema(schema));
				const fieldEditor = tree.editor.sequenceField({
					field: rootFieldKey,
					parent: undefined,
				});
				fieldEditor.insert(0, cursorForJsonableTreeNode(initialState));

				const rootPath = {
					parent: undefined,
					parentField: rootFieldKey,
					parentIndex: 0,
				};

				const field = tree.editor.sequenceField({ parent: rootPath, field: brand("foo") });
				field.insert(0, cursorForJsonableTreeNode({ type: leaf.string.name, value: "b" }));

				// Update schema which now allows all primitives under field "foo".
				tree.updateSchema(intoStoredSchema(schema2));
				field.insert(0, cursorForJsonableTreeNode({ type: leaf.number.name, value: 1 }));
			});
			tree.transaction.commit();
			provider.processMessages();
		});

		it("properly encodes ops using specified compression strategy", async () => {
			// Check that ops are using uncompressed encoding with "Uncompressed" treeEncodeType
			const factory = new SharedTreeFactory({
				jsonValidator: typeboxValidator,
				treeEncodeType: TreeCompressionStrategy.Uncompressed,
			});
			const provider = await TestTreeProvider.create(1, SummarizeType.onDemand, factory);
			schematizeFlexTree(provider.trees[0], {
				schema: stringSequenceRootSchema,
				allowedSchemaModifications: AllowedUpdateType.Initialize,
				initialTree: ["A", "B", "C"],
			});

			await provider.ensureSynchronized();
			const summary = (await provider.trees[0].summarize()).summary;
			const indexesSummary = summary.tree.indexes;
			assert(indexesSummary.type === SummaryType.Tree);
			const editManagerSummary = indexesSummary.tree.EditManager;
			assert(editManagerSummary.type === SummaryType.Tree);
			const editManagerSummaryBlob = editManagerSummary.tree.String;
			assert(editManagerSummaryBlob.type === SummaryType.Blob);
			const changesSummary = JSON.parse(editManagerSummaryBlob.content as string);
			const encodedTreeData = changesSummary.trunk[0].change[1].data.builds.trees;
			const expectedUncompressedTreeData = [
				"com.fluidframework.leaf.string",
				true,
				"A",
				[],
				"com.fluidframework.leaf.string",
				true,
				"B",
				[],
				"com.fluidframework.leaf.string",
				true,
				"C",
				[],
			];
			assert.deepEqual(encodedTreeData.data[0][1], expectedUncompressedTreeData);

			// Check that ops are encoded using schema based compression with "Compressed" treeEncodeType
			const factory2 = new SharedTreeFactory({
				jsonValidator: typeboxValidator,
				treeEncodeType: TreeCompressionStrategy.Compressed,
			});
			const provider2 = await TestTreeProvider.create(1, SummarizeType.onDemand, factory2);

			schematizeFlexTree(provider2.trees[0], {
				schema: stringSequenceRootSchema,
				allowedSchemaModifications: AllowedUpdateType.Initialize,
				initialTree: ["A", "B", "C"],
			});

			await provider2.ensureSynchronized();
			const summary2 = (await provider2.trees[0].summarize()).summary;
			const indexesSummary2 = summary2.tree.indexes;
			assert(indexesSummary2.type === SummaryType.Tree);
			const editManagerSummary2 = indexesSummary2.tree.EditManager;
			assert(editManagerSummary2.type === SummaryType.Tree);
			const editManagerSummaryBlob2 = editManagerSummary2.tree.String;
			assert(editManagerSummaryBlob2.type === SummaryType.Blob);
			const changesSummary2 = JSON.parse(editManagerSummaryBlob2.content as string);
			const encodedTreeData2 = changesSummary2.trunk[0].change[1].data.builds.trees;
			const expectedCompressedTreeData = [0, "A", 0, "B", 0, "C"];
			assert.deepEqual(encodedTreeData2.data[0][1], expectedCompressedTreeData);
		});
	});
});

function assertSchema<TRoot extends FlexFieldSchema>(
	tree: SharedTree,
	schema: FlexTreeSchema<TRoot>,
	onDispose: () => void = () => assert.fail(),
): FlexTreeView<TRoot> {
	const viewSchema = new ViewSchema(defaultSchemaPolicy, {}, schema);
	return requireSchema(
		tree.checkout,
		viewSchema,
		onDispose,
		createMockNodeKeyManager(),
		brand(nodeKeyFieldKey),
	);
}<|MERGE_RESOLUTION|>--- conflicted
+++ resolved
@@ -55,12 +55,9 @@
 	numberSequenceRootSchema,
 	ConnectionSetter,
 	SharedTreeWithConnectionStateSetter,
-<<<<<<< HEAD
 	type ITestTreeProvider,
-=======
 	treeTestFactory,
 	schematizeFlexTree,
->>>>>>> 61c9c9b7
 } from "../utils.js";
 import {
 	ForestType,
