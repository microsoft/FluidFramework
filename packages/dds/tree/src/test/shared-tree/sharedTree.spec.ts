--- conflicted
+++ resolved
@@ -328,13 +328,8 @@
 		await provider.summarize();
 		await provider.ensureSynchronized();
 		const loadingTree = await provider.createTree();
-<<<<<<< HEAD
-		validateTreeContent(loadingTree.checkout, {
+		validateTreeContent(loadingTree.kernel.checkout, {
 			schema: JsonAsTree.Array,
-=======
-		validateTreeContent(loadingTree.kernel.checkout, {
-			schema: JsonArray,
->>>>>>> d1dbda89
 			initialTree: singleJsonCursor([value]),
 		});
 	});
@@ -1879,11 +1874,7 @@
 					new TreeViewConfiguration({ schema: JsonAsTree.Array, enableSchemaValidation }),
 				)
 				.upgradeSchema();
-<<<<<<< HEAD
-			expectSchemaEqual(tree.storedSchema, toStoredSchema(JsonAsTree.Array));
-=======
-			expectSchemaEqual(tree.kernel.storedSchema, toStoredSchema(JsonArray));
->>>>>>> d1dbda89
+			expectSchemaEqual(tree.kernel.storedSchema, toStoredSchema(JsonAsTree.Array));
 
 			const revertible = undoStack.pop();
 			revertible?.revert();
