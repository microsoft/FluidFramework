--- conflicted
+++ resolved
@@ -23,23 +23,12 @@
         function validateTree(tree: SharedTree): number {
             const readCursor = tree.forest.allocateCursor();
             const destination = tree.forest.root(tree.forest.rootField);
-<<<<<<< HEAD
-            let cursorResult = tree.forest.tryMoveCursorTo(destination, readCursor);
-            assert(cursorResult === TreeNavigationResult.Ok);
-            assert(readCursor.value === value);
-            let nofSiblings = 0;
-            for (; cursorResult === TreeNavigationResult.Ok; nofSiblings++) {
-                cursorResult = readCursor.seek(1);
-            }
-            return nofSiblings;
-=======
             const cursorResult = tree.forest.tryMoveCursorTo(destination, readCursor);
             assert.equal(cursorResult, TreeNavigationResult.Ok);
             assert.equal(readCursor.seek(1), TreeNavigationResult.NotFound);
             assert.equal(readCursor.value, value);
             readCursor.free();
             tree.forest.forgetAnchor(destination);
->>>>>>> 6b977d0d
         }
 
         // Apply an edit to the first tree which inserts a node with a value
