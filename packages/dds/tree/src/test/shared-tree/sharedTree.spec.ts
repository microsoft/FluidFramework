/*!
 * Copyright (c) Microsoft Corporation and contributors. All rights reserved.
 * Licensed under the MIT License.
 */
import { strict as assert } from "assert";
import { validateAssertionError } from "@fluidframework/test-runtime-utils";
import {
	FieldKinds,
	singleTextCursor,
	getSchemaString,
	jsonableTreeFromCursor,
	namedTreeSchema,
<<<<<<< HEAD
	IDefaultEditBuilder,
	on,
	valueSymbol,
=======
>>>>>>> 1293be32
} from "../../feature-libraries";
import { brand } from "../../util";
import { SharedTreeTestFactory, SummarizeType, TestTreeProvider } from "../utils";
import { ISharedTree, ISharedTreeCheckout } from "../../shared-tree";
import {
	compareUpPaths,
	FieldKey,
	JsonableTree,
	mapCursorField,
	rootFieldKey,
	rootFieldKeySymbol,
	symbolFromKey,
	TreeValue,
	UpPath,
	Value,
	moveToDetachedField,
	TransactionResult,
	fieldSchema,
	GlobalFieldKey,
	SchemaData,
	EditManager,
	ValueSchema,
} from "../../core";
import { checkTreesAreSynchronized } from "./sharedTreeFuzzTests";

const fooKey: FieldKey = brand("foo");
const globalFieldKey: GlobalFieldKey = brand("globalFieldKey");
const globalFieldKeySymbol = symbolFromKey(globalFieldKey);

describe("SharedTree", () => {
	it("reads only one node", async () => {
		// This is a regression test for a scenario in which a transaction would apply its delta twice,
		// inserting two nodes instead of just one
		const provider = await TestTreeProvider.create(1);
		provider.trees[0].runTransaction((f, editor) => {
			const writeCursor = singleTextCursor({ type: brand("LonelyNode") });
			const field = editor.sequenceField(undefined, rootFieldKeySymbol);
			field.insert(0, writeCursor);

			return TransactionResult.Apply;
		});

		const { forest } = provider.trees[0];
		const readCursor = forest.allocateCursor();
		moveToDetachedField(forest, readCursor);
		assert(readCursor.firstNode());
		assert.equal(readCursor.nextNode(), false);
		readCursor.free();
	});

	it("can be connected to another tree", async () => {
		const provider = await TestTreeProvider.create(2);
		assert(provider.trees[0].isAttached());
		assert(provider.trees[1].isAttached());

		const value = "42";
		const expectedSchema = getSchemaString(testSchema);

		// Apply an edit to the first tree which inserts a node with a value
		initializeTestTree(provider.trees[0]);
		pushTestValue(provider.trees[0], value);

		// Ensure that the first tree has the state we expect
		assert.equal(peekTestValue(provider.trees[0]), value);
		assert.equal(getSchemaString(provider.trees[0].storedSchema), expectedSchema);
		// Ensure that the second tree receives the expected state from the first tree
		await provider.ensureSynchronized();
		assert.equal(peekTestValue(provider.trees[1]), value);
		// Ensure second tree got the schema from initialization:
		assert.equal(getSchemaString(provider.trees[1].storedSchema), expectedSchema);
		// Ensure that a tree which connects after the edit has already happened also catches up
		const joinedLaterTree = await provider.createTree();
		assert.equal(peekTestValue(joinedLaterTree), value);
		// Ensure schema catchup works:
		assert.equal(getSchemaString(provider.trees[1].storedSchema), expectedSchema);
	});

	it("can summarize and load", async () => {
		const provider = await TestTreeProvider.create(1, SummarizeType.onDemand);
		const [summarizingTree] = provider.trees;
		const value = 42;
		initializeTestTree(summarizingTree);
		pushTestValue(summarizingTree, value);
		await provider.summarize();
		await provider.ensureSynchronized();
		const loadingTree = await provider.createTree();
		assert.equal(peekTestValue(loadingTree), value);
		assert.equal(getSchemaString(loadingTree.storedSchema), getSchemaString(testSchema));
	});

	it("can process ops after loading from summary", async () => {
		const provider = await TestTreeProvider.create(1, SummarizeType.onDemand);
		const tree1 = provider.trees[0];
		const tree2 = await provider.createTree();
		const tree3 = await provider.createTree();
		const [container1, container2, container3] = provider.containers;

		const schema: SchemaData = {
			treeSchema: new Map([[rootNodeSchema.name, rootNodeSchema]]),
			globalFieldSchema: new Map([
				// This test requires the use of a sequence field
				[rootFieldKey, fieldSchema(FieldKinds.sequence)],
			]),
		};
		tree1.storedSchema.update(schema);

		insert(tree1, 0, "Z");
		insert(tree1, 1, "A");
		insert(tree1, 2, "C");

		await provider.ensureSynchronized();

		// Stop the processing of incoming changes on tree3 so that it does not learn about the deletion of Z
		await provider.opProcessingController.pauseProcessing(container3);

		// Delete Z
		remove(tree2, 0, 1);

		// Ensure tree2 has a chance to send deletion of Z
		await provider.opProcessingController.processOutgoing(container2);

		// Ensure tree1 has a chance to receive the deletion of Z before putting out a summary
		await provider.opProcessingController.processIncoming(container1);
		validateRootField(tree1, ["A", "C"]);

		// Have tree1 make a summary
		// Summarized state: A C
		await provider.summarize();

		// Insert B between A and C (without knowing of Z being deleted)
		insert(tree3, 2, "B");

		// Ensure the insertion of B is sent for processing by tree3 before tree3 receives the deletion of Z
		await provider.opProcessingController.processOutgoing(container3);

		// Allow tree3 to receive further changes (i.e., the deletion of Z)
		provider.opProcessingController.resumeProcessing(container3);

		// Ensure all trees are now caught up
		await provider.ensureSynchronized();

		// Load the last summary (state: "AC") and process the deletion of Z and insertion of B
		const tree4 = await provider.createTree();

		// Ensure tree4 has a chance to process trailing ops.
		await provider.ensureSynchronized();

		// Trees 1 through 3 should get the correct end state (ABC) whether we include EditManager data
		// in summaries or not.
		const expectedValues = ["A", "B", "C"];
		validateRootField(tree1, expectedValues);
		validateRootField(tree2, expectedValues);
		validateRootField(tree3, expectedValues);
		// tree4 should only get the correct end state if it was able to get the adequate
		// EditManager state from the summary. Specifically, in order to correctly rebase the insert
		// of B, tree4 needs to have a local copy of the edit that deleted Z, so it can
		// rebase the insertion of  B over that edit.
		// Without that, it will interpret the insertion of B based on the current state, yielding
		// the order ACB.
		validateRootField(tree4, expectedValues);
	});

	it("can summarize local edits in the attach summary", async () => {
		const onCreate = (tree: ISharedTree) => {
			const schema: SchemaData = {
				treeSchema: new Map([[rootNodeSchema.name, rootNodeSchema]]),
				globalFieldSchema: new Map([
					// This test requires the use of a sequence field
					[rootFieldKey, fieldSchema(FieldKinds.sequence)],
				]),
			};
			tree.storedSchema.update(schema);
			insert(tree, 0, "A");
			insert(tree, 1, "C");
			validateRootField(tree, ["A", "C"]);
		};
		const provider = await TestTreeProvider.create(
			1,
			SummarizeType.onDemand,
			new SharedTreeTestFactory(onCreate),
		);
		const [tree1] = provider.trees;
		validateRootField(tree1, ["A", "C"]);
		const tree2 = await provider.createTree();
		// Check that the joining tree was initialized with data from the attach summary
		validateRootField(tree2, ["A", "C"]);

		// Check that further edits are interpreted properly
		insert(tree1, 1, "B");
		await provider.ensureSynchronized();
		validateRootField(tree1, ["A", "B", "C"]);
		validateRootField(tree2, ["A", "B", "C"]);
	});

	it("has bounded memory growth in EditManager", async () => {
		const provider = await TestTreeProvider.create(2);
		const [tree1, tree2] = provider.trees;

		// Make some arbitrary number of edits
		for (let i = 0; i < 10; ++i) {
			insert(tree1, 0, "");
		}

		await provider.ensureSynchronized();

		// These two edit will have ref numbers that correspond to the last of the above edits
		insert(tree1, 0, "");
		insert(tree2, 0, "");

		// This synchronization point should ensure that both trees see the edits with the higher ref numbers.
		await provider.ensureSynchronized();

		// It's not clear if we'll ever want to expose the EditManager to ISharedTree consumers or
		// if we'll ever expose some memory stats in which the trunk length would be included.
		// If we do then this test should be updated to use that code path.
		const t1 = tree1 as unknown as { editManager?: EditManager<any, any> };
		const t2 = tree2 as unknown as { editManager?: EditManager<any, any> };
		assert(
			t1.editManager !== undefined && t2.editManager !== undefined,
			"EditManager has moved. This test must be updated.",
		);
		assert(t1.editManager.getTrunk().length < 10);
		assert(t2.editManager.getTrunk().length < 10);
	});

	it("can process changes while detached", async () => {
		const onCreate = (t: ISharedTree) => {
			pushTestValue(t, "B");
			pushTestValue(t, "A");
			validateRootField(t, ["A", "B"]);
		};
		const provider = await TestTreeProvider.create(
			1,
			undefined,
			new SharedTreeTestFactory(onCreate),
		);
		const [tree] = provider.trees;
		validateRootField(tree, ["A", "B"]);
	});

	describe("Editing", () => {
		it("can insert and delete a node in a sequence field", async () => {
			const value = "42";
			const provider = await TestTreeProvider.create(2);
			const [tree1, tree2] = provider.trees;

			// Insert node
			pushTestValue(tree1, value);

			await provider.ensureSynchronized();

			// Validate insertion
			assert.equal(peekTestValue(tree2), value);

			// Delete node
			remove(tree1, 0, 1);

			await provider.ensureSynchronized();

			assert.equal(peekTestValue(tree1), undefined);
			assert.equal(peekTestValue(tree2), undefined);
		});

		it("can handle competing deletes", async () => {
			for (const index of [0, 1, 2, 3]) {
				const provider = await TestTreeProvider.create(4);
				const [tree1, tree2, tree3, tree4] = provider.trees;
				const sequence: JsonableTree[] = [
					{ type: brand("Number"), value: 0 },
					{ type: brand("Number"), value: 1 },
					{ type: brand("Number"), value: 2 },
					{ type: brand("Number"), value: 3 },
				];
				initializeTestTree(tree1, sequence);
				await provider.ensureSynchronized();

				remove(tree1, index, 1);
				remove(tree2, index, 1);
				remove(tree3, index, 1);

				await provider.ensureSynchronized();

				const expectedSequence = [0, 1, 2, 3];
				expectedSequence.splice(index, 1);
				validateRootField(tree1, expectedSequence);
				validateRootField(tree2, expectedSequence);
				validateRootField(tree3, expectedSequence);
				validateRootField(tree4, expectedSequence);
			}
		});

		it("can insert and delete a node in an optional field", async () => {
			const value = "42";
			const provider = await TestTreeProvider.create(2);
			const [tree1, tree2] = provider.trees;

			// Insert node
			pushTestValue(tree1, value);

			// Delete node
			tree1.runTransaction((forest, editor) => {
				const field = editor.optionalField(undefined, rootFieldKeySymbol);
				field.set(undefined, false);
				return TransactionResult.Apply;
			});

			await provider.ensureSynchronized();
			assert.equal(peekTestValue(tree1), undefined);
			assert.equal(peekTestValue(tree2), undefined);

			// Set node
			tree1.runTransaction((forest, editor) => {
				const field = editor.optionalField(undefined, rootFieldKeySymbol);
				field.set(singleTextCursor({ type: brand("TestValue"), value: 43 }), true);
				return TransactionResult.Apply;
			});

			await provider.ensureSynchronized();
			assert.equal(peekTestValue(tree1), 43);
			assert.equal(peekTestValue(tree2), 43);
		});

		it("can edit a global field", async () => {
			const provider = await TestTreeProvider.create(2);
			const [tree1, tree2] = provider.trees;

			// Insert root node
			pushTestValue(tree1, 42);

			// Insert child in global field
			tree1.runTransaction((forest, editor) => {
				const writeCursor = singleTextCursor({ type: brand("TestValue"), value: 43 });
				const field = editor.sequenceField(
					{
						parent: undefined,
						parentField: rootFieldKeySymbol,
						parentIndex: 0,
					},
					globalFieldKeySymbol,
				);
				field.insert(0, writeCursor);

				return TransactionResult.Apply;
			});

			await provider.ensureSynchronized();

			// Validate insertion
			{
				const readCursor = tree2.forest.allocateCursor();
				moveToDetachedField(tree2.forest, readCursor);
				assert(readCursor.firstNode());
				readCursor.enterField(globalFieldKeySymbol);
				assert(readCursor.firstNode());
				const { value } = readCursor;
				assert.equal(value, 43);
				readCursor.free();
			}

			// Delete node
			tree2.runTransaction((forest, editor) => {
				const field = editor.sequenceField(
					{
						parent: undefined,
						parentField: rootFieldKeySymbol,
						parentIndex: 0,
					},
					globalFieldKeySymbol,
				);
				field.delete(0, 1);
				return TransactionResult.Apply;
			});

			await provider.ensureSynchronized();

			// Validate deletion
			{
				const readCursor = tree2.forest.allocateCursor();
				moveToDetachedField(tree2.forest, readCursor);
				assert(readCursor.firstNode());
				readCursor.enterField(globalFieldKeySymbol);
				assert(!readCursor.firstNode());
			}
		});

		function abortTransaction(checkout: ISharedTreeCheckout): void {
			const initialState: JsonableTree = {
				type: brand("Node"),
				fields: {
					foo: [
						{ type: brand("Number"), value: 0 },
						{ type: brand("Number"), value: 1 },
						{ type: brand("Number"), value: 2 },
					],
				},
			};
			initializeTestTree(checkout, initialState);
			checkout.runTransaction((forest, editor) => {
				const rootField = editor.sequenceField(undefined, rootFieldKeySymbol);
				const root0Path = {
					parent: undefined,
					parentField: rootFieldKeySymbol,
					parentIndex: 0,
				};
				const root1Path = {
					parent: undefined,
					parentField: rootFieldKeySymbol,
					parentIndex: 1,
				};
				const foo0 = editor.sequenceField(root0Path, fooKey);
				const foo1 = editor.sequenceField(root1Path, fooKey);
				editor.setValue(
					{
						parent: root0Path,
						parentField: fooKey,
						parentIndex: 1,
					},
					41,
				);
				editor.setValue(
					{
						parent: root0Path,
						parentField: fooKey,
						parentIndex: 2,
					},
					42,
				);
				editor.setValue(root0Path, "RootValue1");
				foo0.delete(0, 1);
				rootField.insert(0, singleTextCursor({ type: brand("Test") }));
				foo1.delete(0, 1);
				editor.setValue(root1Path, "RootValue2");
				foo1.insert(0, singleTextCursor({ type: brand("Test") }));
				editor.setValue(
					{
						parent: root1Path,
						parentField: fooKey,
						parentIndex: 1,
					},
					82,
				);
				// Aborting the transaction should restore the forest
				return TransactionResult.Abort;
			});

			validateTree(checkout, [initialState]);
		}

		it("can abandon a transaction", async () => {
			const provider = await TestTreeProvider.create(2);
			const [tree1] = provider.trees;
			abortTransaction(tree1);
		});

		it("can abandon a transaction on a branch", async () => {
			const provider = await TestTreeProvider.create(2);
			const [tree] = provider.trees;
			abortTransaction(tree.fork());
		});

		it("can insert multiple nodes", async () => {
			const provider = await TestTreeProvider.create(2);
			const [tree1, tree2] = provider.trees;

			// Insert nodes
			tree1.runTransaction((forest, editor) => {
				const field = editor.sequenceField(undefined, rootFieldKeySymbol);
				field.insert(0, singleTextCursor({ type: brand("Test"), value: 1 }));
				return TransactionResult.Apply;
			});

			tree1.runTransaction((forest, editor) => {
				const field = editor.sequenceField(undefined, rootFieldKeySymbol);
				field.insert(1, singleTextCursor({ type: brand("Test"), value: 2 }));
				return TransactionResult.Apply;
			});

			await provider.ensureSynchronized();

			// Validate insertion
			{
				const readCursor = tree2.forest.allocateCursor();
				moveToDetachedField(tree2.forest, readCursor);
				assert(readCursor.firstNode());
				assert.equal(readCursor.value, 1);
				assert.equal(readCursor.nextNode(), true);
				assert.equal(readCursor.value, 2);
				assert.equal(readCursor.nextNode(), false);
				readCursor.free();
			}
		});

		it("can move nodes across fields", async () => {
			const provider = await TestTreeProvider.create(2);
			const [tree1, tree2] = provider.trees;

			const initialState: JsonableTree = {
				type: brand("Node"),
				fields: {
					foo: [
						{ type: brand("Node"), value: "a" },
						{ type: brand("Node"), value: "b" },
						{ type: brand("Node"), value: "c" },
					],
					bar: [
						{ type: brand("Node"), value: "d" },
						{ type: brand("Node"), value: "e" },
						{ type: brand("Node"), value: "f" },
					],
				},
			};
			initializeTestTree(tree1, initialState);

			tree1.runTransaction((forest, editor) => {
				const rootPath = {
					parent: undefined,
					parentField: rootFieldKeySymbol,
					parentIndex: 0,
				};
				editor.move(rootPath, brand("foo"), 1, 2, rootPath, brand("bar"), 1);
				return TransactionResult.Apply;
			});

			await provider.ensureSynchronized();

			const expectedState: JsonableTree = {
				type: brand("Node"),
				fields: {
					foo: [{ type: brand("Node"), value: "a" }],
					bar: [
						{ type: brand("Node"), value: "d" },
						{ type: brand("Node"), value: "b" },
						{ type: brand("Node"), value: "c" },
						{ type: brand("Node"), value: "e" },
						{ type: brand("Node"), value: "f" },
					],
				},
			};
			validateTree(tree1, [expectedState]);
			validateTree(tree2, [expectedState]);
		});
	});

	describe("Events", () => {
		it("triggers events for changes", async () => {
			const value = "42";
			const provider = await TestTreeProvider.create(1);
			const [tree1] = provider.trees;
			tree1.storedSchema.update({
				globalFieldSchema: new Map([
					[globalFieldKey, fieldSchema(FieldKinds.value, [testValueSchema.name])],
				]),
				treeSchema: new Map([[testValueSchema.name, testValueSchema]]),
			});

			// Insert node
			pushTestValue(tree1, value);

			const root = tree1.context.root.getNode(0);

			const log: string[] = [];
			const unsubscribe = root[on]("changed", () => log.push("change"));
			const unsubscribeBefore = tree1.events.on("beforeBatch", () => log.push("before"));
			const unsubscribeAfter = tree1.events.on("afterBatch", () => log.push("after"));
			log.push("editStart");
			root[valueSymbol] = 5;
			log.push("editStart");
			root[valueSymbol] = 6;
			log.push("unsubscribe");
			unsubscribe();
			unsubscribeBefore();
			unsubscribeAfter();
			log.push("editStart");
			root[valueSymbol] = 7;

			// TODO: once branches/transactions are properly integrated, duplicate events should no longer occur.
			// TODO: before and after events are not produced in all cases yet.
			assert.deepEqual(log, [
				"editStart",
				"change",
				"change",
				"before",
				"change",
				"after",
				"editStart",
				"change",
				"change",
				"before",
				"change",
				"after",
				"unsubscribe",
				"editStart",
			]);
		});
	});

	describe("Rebasing", () => {
		it("can rebase two inserts", async () => {
			const provider = await TestTreeProvider.create(2);
			const [tree1, tree2] = provider.trees;
			insert(tree1, 0, "y");
			await provider.ensureSynchronized();

			insert(tree1, 0, "x");
			insert(tree2, 1, "a", "c");
			insert(tree2, 2, "b");
			await provider.ensureSynchronized();

			const expected = ["x", "y", "a", "b", "c"];
			validateRootField(tree1, expected);
			validateRootField(tree2, expected);
		});

		it("can rebase delete over move", async () => {
			const provider = await TestTreeProvider.create(2);
			const [tree1, tree2] = provider.trees;

			insert(tree1, 0, "a", "b");
			await provider.ensureSynchronized();

			// Move b before a
			tree1.runTransaction((forest, editor) => {
				editor.move(undefined, rootFieldKeySymbol, 1, 1, undefined, rootFieldKeySymbol, 0);
				return TransactionResult.Apply;
			});

			// Delete b
			remove(tree2, 1, 1);

			await provider.ensureSynchronized();

			const expected = ["a"];
			validateRootField(tree1, expected);
			validateRootField(tree2, expected);
		});

		it.skip("can rebase delete over cross-field move", async () => {
			const provider = await TestTreeProvider.create(2);
			const [tree1, tree2] = provider.trees;

			const initialState: JsonableTree = {
				type: brand("Node"),
				fields: {
					foo: [
						{ type: brand("Node"), value: "a" },
						{ type: brand("Node"), value: "b" },
						{ type: brand("Node"), value: "c" },
					],
					bar: [
						{ type: brand("Node"), value: "d" },
						{ type: brand("Node"), value: "e" },
					],
				},
			};
			initializeTestTree(tree1, initialState);
			await provider.ensureSynchronized();

			const rootPath = {
				parent: undefined,
				parentField: rootFieldKeySymbol,
				parentIndex: 0,
			};

			// Move bc between d and e.
			tree1.runTransaction((forest, editor) => {
				editor.move(rootPath, brand("foo"), 1, 2, rootPath, brand("bar"), 1);
				return TransactionResult.Apply;
			});

			// Delete c
			tree2.runTransaction((forest, editor) => {
				const field = editor.sequenceField(rootPath, brand("foo"));
				field.delete(2, 1);
				return TransactionResult.Apply;
			});

			await provider.ensureSynchronized();

			const expectedState: JsonableTree = {
				type: brand("Node"),
				fields: {
					foo: [{ type: brand("Node"), value: "a" }],
					bar: [
						{ type: brand("Node"), value: "d" },
						{ type: brand("Node"), value: "b" },
						{ type: brand("Node"), value: "e" },
					],
				},
			};
			validateTree(tree1, [expectedState]);
			validateTree(tree2, [expectedState]);
		});
	});

	describe("Anchors", () => {
		it("Anchors can be created and dereferenced", async () => {
			const provider = await TestTreeProvider.create(1);
			const tree = provider.trees[0];

			const initialState: JsonableTree = {
				type: brand("Node"),
				fields: {
					foo: [
						{ type: brand("Number"), value: 0 },
						{ type: brand("Number"), value: 1 },
						{ type: brand("Number"), value: 2 },
					],
				},
			};
			initializeTestTree(tree, initialState);

			const cursor = tree.forest.allocateCursor();
			moveToDetachedField(tree.forest, cursor);
			cursor.enterNode(0);
			cursor.enterField(brand("foo"));
			cursor.enterNode(0);
			cursor.seekNodes(1);
			const anchor = cursor.buildAnchor();
			cursor.free();
			const childPath = tree.locate(anchor);
			const expected: UpPath = {
				parent: {
					parent: undefined,
					parentField: rootFieldKeySymbol,
					parentIndex: 0,
				},
				parentField: brand("foo"),
				parentIndex: 1,
			};
			assert(compareUpPaths(childPath, expected));
		});
	});

	describe("Checkouts", () => {
		it("are isolated from the root checkout", async () => {
			const provider = await TestTreeProvider.create(1);
			const [tree] = provider.trees;
			pushTestValue(tree, "root");
			const checkout = tree.fork();
			pushTestValue(checkout, "checkout");
			assert.equal(peekTestValue(tree), "root");
			assert.equal(peekTestValue(checkout), "checkout");
		});

		it("are isolated from their base checkout", async () => {
			const provider = await TestTreeProvider.create(1);
			const [tree] = provider.trees;
			const baseCheckout = tree.fork();
			pushTestValue(baseCheckout, "base");
			const checkout = baseCheckout.fork();
			pushTestValue(checkout, "checkout");
			assert.equal(peekTestValue(baseCheckout), "base");
			assert.equal(peekTestValue(checkout), "checkout");
		});

		it("provide isolation from the root checkout", async () => {
			const provider = await TestTreeProvider.create(1);
			const [tree] = provider.trees;
			const checkout = tree.fork();
			assert.equal(peekTestValue(tree), undefined);
			assert.equal(peekTestValue(checkout), undefined);
			pushTestValue(tree, "root");
			assert.equal(peekTestValue(tree), "root");
			assert.equal(peekTestValue(checkout), undefined);
		});

		it("provide isolation from their base checkout", async () => {
			const provider = await TestTreeProvider.create(1);
			const [tree] = provider.trees;
			const baseCheckout = tree.fork();
			const checkout = baseCheckout.fork();
			assert.equal(peekTestValue(baseCheckout), undefined);
			assert.equal(peekTestValue(checkout), undefined);
			pushTestValue(baseCheckout, "base");
			assert.equal(peekTestValue(baseCheckout), "base");
			assert.equal(peekTestValue(checkout), undefined);
		});

		it("merge changes into the root checkout", async () => {
			const provider = await TestTreeProvider.create(1);
			const [tree] = provider.trees;
			const checkout = tree.fork();
			pushTestValue(checkout, "checkout");
			checkout.merge();
			assert.equal(peekTestValue(tree), "checkout");
		});

		it("merge changes into their base checkout", async () => {
			const provider = await TestTreeProvider.create(1);
			const [tree] = provider.trees;
			const baseCheckout = tree.fork();
			const checkout = baseCheckout.fork();
			pushTestValue(checkout, "checkout");
			checkout.merge();
			assert.equal(peekTestValue(baseCheckout), "checkout");
		});

		it("merge changes through multiple checkouts", async () => {
			const provider = await TestTreeProvider.create(1);
			const [tree] = provider.trees;
			const checkoutA = tree.fork();
			const checkoutB = checkoutA.fork();
			const checkoutC = checkoutB.fork();
			pushTestValue(checkoutC, "checkout");
			checkoutC.merge();
			assert.equal(peekTestValue(checkoutA), undefined);
			assert.equal(peekTestValue(checkoutB), "checkout");
			checkoutB.merge();
			assert.equal(peekTestValue(checkoutA), "checkout");
			assert.equal(peekTestValue(checkoutB), "checkout");
		});

		it("merge correctly when multiple ancestors are mutated", async () => {
			const provider = await TestTreeProvider.create(1);
			const [tree] = provider.trees;
			const checkoutA = tree.fork();
			const checkoutB = checkoutA.fork();
			const checkoutC = checkoutB.fork();
			pushTestValue(checkoutA, "A");
			pushTestValue(checkoutB, "B");
			pushTestValue(checkoutC, "C");

			checkoutC.merge();
			assert.equal(peekTestValue(checkoutA), "A");
			assert.equal(peekTestValue(checkoutB), "C");
			checkoutB.merge();
			assert.equal(peekTestValue(checkoutA), "C");
		});

		it("can perform a complicated merge scenario", async () => {
			const provider = await TestTreeProvider.create(1);
			const [tree] = provider.trees;
			const checkoutA = tree.fork();
			const checkoutB = checkoutA.fork();
			const checkoutC = checkoutB.fork();
			pushTestValue(checkoutA, "A1");
			pushTestValue(checkoutB, "B1");
			pushTestValue(checkoutC, "C1");
			checkoutC.merge();
			pushTestValue(tree, "R1");
			pushTestValue(checkoutA, "A2");
			pushTestValue(checkoutB, "B2");
			checkoutB.merge();
			const checkoutD = checkoutA.fork();
			pushTestValue(checkoutA, "A3");
			checkoutD.pull();
			assert.equal(peekTestValue(checkoutD), "A3");
			pushTestValue(checkoutA, "A4");
			pushTestValue(checkoutD, "D1");
			pushTestValue(tree, "R2");
			checkoutD.merge();
			checkoutA.merge();
			pushTestValue(tree, "R3");
			assert.deepEqual(
				[...getTestValues(tree)],
				["R1", "R2", "A1", "A2", "B1", "C1", "B2", "A3", "A4", "D1", "R3"].reverse(),
			);
		});

		it("can pull changes in from the root checkout", async () => {
			const provider = await TestTreeProvider.create(1);
			const [tree] = provider.trees;
			const checkout = tree.fork();
			pushTestValue(tree, "root");
			assert.equal(peekTestValue(checkout), undefined);
			checkout.pull();
			assert.equal(peekTestValue(checkout), "root");
		});

		it("can pull changes in from a base checkout", async () => {
			const provider = await TestTreeProvider.create(1);
			const [tree] = provider.trees;
			const baseCheckout = tree.fork();
			const checkout = baseCheckout.fork();
			pushTestValue(baseCheckout, "base");
			assert.equal(peekTestValue(checkout), undefined);
			checkout.pull();
			assert.equal(peekTestValue(checkout), "base");
		});

		it("submit edits to Fluid when merging into the root checkout", async () => {
			const provider = await TestTreeProvider.create(2);
			const [tree1, tree2] = provider.trees;
			const baseCheckout = tree1.fork();
			const checkout = baseCheckout.fork();
			// Modify the checkout, but tree2 should remain unchanged until the edit merges all the way up
			pushTestValue(checkout, "42");
			await provider.ensureSynchronized();
			assert.equal(peekTestValue(tree2), undefined);
			checkout.merge();
			await provider.ensureSynchronized();
			assert.equal(peekTestValue(tree2), undefined);
			baseCheckout.merge();
			await provider.ensureSynchronized();
			assert.equal(peekTestValue(tree2), "42");
		});

		it("do not squash commits", async () => {
			const provider = await TestTreeProvider.create(2);
			const [tree1, tree2] = provider.trees;
			let opsReceived = 0;
			tree2.on("op", () => (opsReceived += 1));
			const baseCheckout = tree1.fork();
			const checkout = baseCheckout.fork();
			pushTestValue(checkout, "A");
			pushTestValue(checkout, "B");
			checkout.merge();
			baseCheckout.merge();
			await provider.ensureSynchronized();
			assert.equal(opsReceived, 2);
		});

		it("update anchors after merging into the root checkout", async () => {
			const provider = await TestTreeProvider.create(1);
			const [tree] = provider.trees;
			pushTestValue(tree, "A");
			let cursor = tree.forest.allocateCursor();
			moveToDetachedField(tree.forest, cursor);
			cursor.firstNode();
			const anchor = cursor.buildAnchor();
			cursor.clear();
			const checkout = tree.fork();
			pushTestValue(checkout, "B");
			checkout.merge();
			cursor = tree.forest.allocateCursor();
			tree.forest.tryMoveCursorToNode(anchor, cursor);
			assert.equal(cursor.value, "A");
			cursor.clear();
		});

		it("update anchors", async () => {
			const provider = await TestTreeProvider.create(1);
			const [tree] = provider.trees;
			const checkout = tree.fork();
			pushTestValue(checkout, "A");
			let cursor = checkout.forest.allocateCursor();
			moveToDetachedField(checkout.forest, cursor);
			cursor.firstNode();
			const anchor = cursor.buildAnchor();
			cursor.clear();
			pushTestValue(checkout, "B");
			cursor = checkout.forest.allocateCursor();
			checkout.forest.tryMoveCursorToNode(anchor, cursor);
			assert.equal(cursor.value, "A");
			cursor.clear();
		});

		it("update anchors after merging into a base checkout", async () => {
			const provider = await TestTreeProvider.create(1);
			const [tree] = provider.trees;
			const baseCheckout = tree.fork();
			pushTestValue(baseCheckout, "A");
			let cursor = baseCheckout.forest.allocateCursor();
			moveToDetachedField(baseCheckout.forest, cursor);
			cursor.firstNode();
			const anchor = cursor.buildAnchor();
			cursor.clear();
			const checkout = baseCheckout.fork();
			pushTestValue(checkout, "B");
			checkout.merge();
			cursor = baseCheckout.forest.allocateCursor();
			baseCheckout.forest.tryMoveCursorToNode(anchor, cursor);
			assert.equal(cursor.value, "A");
			cursor.clear();
		});

		it("are disposed after merging", async () => {
			const provider = await TestTreeProvider.create(1);
			const [tree] = provider.trees;
			const checkoutA = tree.fork();
			const checkoutB = checkoutA.fork();
			const checkoutC = checkoutB.fork();
			assert.equal(checkoutA.isMerged(), false);
			assert.equal(checkoutB.isMerged(), false);
			assert.equal(checkoutC.isMerged(), false);
			checkoutA.merge();
			assert.equal(checkoutA.isMerged(), true);
			assert.equal(checkoutB.isMerged(), true);
			assert.equal(checkoutC.isMerged(), true);
		});

		it("can be read after disposal", async () => {
			const provider = await TestTreeProvider.create(1);
			const [tree] = provider.trees;
			pushTestValue(tree, "root");
			const checkout = tree.fork();
			checkout.merge();
			assert.equal(peekTestValue(checkout), "root");
		});

		it("cannot be mutated after disposal", async () => {
			const provider = await TestTreeProvider.create(1);
			const [tree] = provider.trees;
			const checkout = tree.fork();
			checkout.merge();
			const expectedError = "Branch is already merged";
			assert.throws(
				() => checkout.pull(),
				(e) => validateAssertionError(e, expectedError),
			);
			assert.throws(
				() => checkout.fork(),
				(e) => validateAssertionError(e, expectedError),
			);
			assert.throws(
				() => checkout.merge(),
				(e) => validateAssertionError(e, expectedError),
			);
			assert.throws(
				() => pushTestValue(checkout, "unused"),
				(e) => validateAssertionError(e, expectedError),
			);
		});
	});

	describe("Transactions", () => {
		/** like `pushTestValue`, but does not wrap the operation in a transaction */
		function pushTestValueDirect(checkout: ISharedTreeCheckout, value: TreeValue): void {
			const field = checkout.editor.sequenceField(undefined, rootFieldKeySymbol);
			const nodes = singleTextCursor({ type: brand("Node"), value });
			field.insert(0, nodes);
		}

		function describeBasicTransactionTests(
			title: string,
			checkoutFactory: () => Promise<ISharedTreeCheckout>,
		) {
			describe(title, () => {
				it("update the tree while open", async () => {
					const checkout = await checkoutFactory();
					checkout.transaction.start();
					pushTestValueDirect(checkout, 42);
					assert.equal(peekTestValue(checkout), 42);
				});

				it("update the tree after committing", async () => {
					const checkout = await checkoutFactory();
					checkout.transaction.start();
					pushTestValueDirect(checkout, 42);
					checkout.transaction.commit();
					assert.equal(peekTestValue(checkout), 42);
				});

				it("revert the tree after aborting", async () => {
					const checkout = await checkoutFactory();
					checkout.transaction.start();
					pushTestValueDirect(checkout, 42);
					checkout.transaction.abort();
					assert.equal(peekTestValue(checkout), undefined);
				});

				it("can nest", async () => {
					const checkout = await checkoutFactory();
					checkout.transaction.start();
					pushTestValueDirect(checkout, "A");
					checkout.transaction.start();
					pushTestValueDirect(checkout, "B");
					assert.deepEqual([...getTestValues(checkout)].reverse(), ["A", "B"]);
					checkout.transaction.commit();
					assert.deepEqual([...getTestValues(checkout)].reverse(), ["A", "B"]);
					checkout.transaction.commit();
					assert.deepEqual([...getTestValues(checkout)].reverse(), ["A", "B"]);
				});

				it("can span a checkout fork and merge", async () => {
					const checkout = await checkoutFactory();
					checkout.transaction.start();
					const fork = checkout.fork();
					pushTestValueDirect(fork, 42);
					fork.merge();
					checkout.transaction.commit();
					assert.equal(peekTestValue(checkout), 42);
				});

				it("fail if in progress when checkout merges", async () => {
					const checkout = await checkoutFactory();
					const fork = checkout.fork();
					fork.transaction.start();
					assert.throws(
						() => fork.merge(),
						(e) =>
							validateAssertionError(
								e,
								"Branch may not be merged while transaction is in progress",
							),
					);
				});

				it("do not close across forks", async () => {
					const checkout = await checkoutFactory();
					checkout.transaction.start();
					const fork = checkout.fork();
					assert.throws(
						() => fork.transaction.commit(),
						(e) => validateAssertionError(e, "No transaction is currently in progress"),
					);
				});

				it("do not affect pre-existing forks", async () => {
					const checkout = await checkoutFactory();
					const fork = checkout.fork();
					pushTestValueDirect(checkout, "A");
					fork.transaction.start();
					pushTestValueDirect(checkout, "B");
					fork.transaction.abort();
					pushTestValueDirect(checkout, "C");
					fork.merge();
					assert.deepEqual([...getTestValues(checkout)].reverse(), ["A", "B", "C"]);
				});

				it("can commit over a branch that pulls", async () => {
					const checkout = await checkoutFactory();
					checkout.transaction.start();
					pushTestValueDirect(checkout, 42);
					const fork = checkout.fork();
					checkout.transaction.commit();
					fork.pull();
					assert.equal(peekTestValue(fork), 42);
				});

				it("can handle a pull while in progress", async () => {
					const checkout = await checkoutFactory();
					const fork = checkout.fork();
					fork.transaction.start();
					pushTestValue(checkout, 42);
					fork.pull();
					assert.equal(peekTestValue(fork), 42);
					fork.transaction.commit();
					assert.equal(peekTestValue(fork), 42);
				});

				it("update anchors correctly", async () => {
					const checkout = await checkoutFactory();
					pushTestValue(checkout, "A");
					let cursor = checkout.forest.allocateCursor();
					moveToDetachedField(checkout.forest, cursor);
					cursor.firstNode();
					const anchor = cursor.buildAnchor();
					cursor.clear();
					pushTestValue(checkout, "B");
					cursor = checkout.forest.allocateCursor();
					checkout.forest.tryMoveCursorToNode(anchor, cursor);
					assert.equal(cursor.value, "A");
					cursor.clear();
				});

				it("can handle a complicated scenario", async () => {
					const checkout = await checkoutFactory();
					pushTestValueDirect(checkout, "A");
					checkout.transaction.start();
					pushTestValueDirect(checkout, "B");
					pushTestValueDirect(checkout, "C");
					checkout.transaction.start();
					pushTestValueDirect(checkout, "D");
					const fork = checkout.fork();
					pushTestValueDirect(fork, "E");
					fork.transaction.start();
					pushTestValueDirect(fork, "F");
					pushTestValueDirect(checkout, "G");
					fork.transaction.commit();
					pushTestValueDirect(fork, "H");
					fork.transaction.start();
					pushTestValueDirect(fork, "I");
					fork.transaction.abort();
					fork.merge();
					pushTestValueDirect(checkout, "J");
					checkout.transaction.start();
					const fork2 = checkout.fork();
					pushTestValueDirect(fork2, "K");
					pushTestValue(fork2, "L");
					fork2.merge();
					checkout.transaction.abort();
					pushTestValueDirect(checkout, "M");
					checkout.transaction.commit();
					pushTestValueDirect(checkout, "N");
					checkout.transaction.commit();
					pushTestValueDirect(checkout, "O");
					assert.deepEqual([...getTestValues(checkout)].reverse(), [
						"A",
						"B",
						"C",
						"D",
						"G",
						"E",
						"F",
						"H",
						"J",
						"M",
						"N",
						"O",
					]);
				});
			});
		}

		describeBasicTransactionTests("on the root checkout", async () => {
			const provider = await TestTreeProvider.create(1);
			return provider.trees[0];
		});

		describeBasicTransactionTests("on a forked checkout", async () => {
			const provider = await TestTreeProvider.create(1);
			return provider.trees[0].fork();
		});

		it("don't send ops before committing", async () => {
			const provider = await TestTreeProvider.create(2);
			const [tree1, tree2] = provider.trees;
			let opsReceived = 0;
			tree2.on("op", () => (opsReceived += 1));
			tree1.transaction.start();
			pushTestValueDirect(tree1, 42);
			await provider.ensureSynchronized();
			assert.equal(opsReceived, 0);
			tree1.transaction.commit();
			await provider.ensureSynchronized();
			assert.equal(opsReceived, 1);
			assert.deepEqual(peekTestValue(tree2), 42);
		});

		it("send only one op after committing", async () => {
			const provider = await TestTreeProvider.create(2);
			const [tree1, tree2] = provider.trees;
			let opsReceived = 0;
			tree2.on("op", () => (opsReceived += 1));
			tree1.transaction.start();
			pushTestValueDirect(tree1, 42);
			pushTestValueDirect(tree1, 43);
			tree1.transaction.commit();
			await provider.ensureSynchronized();
			assert.equal(opsReceived, 1);
			assert.deepEqual([...getTestValues(tree2)].reverse(), [42, 43]);
		});

		it("process changes while detached", async () => {
			const onCreate = (t: ISharedTree) => {
				t.transaction.start();
				pushTestValueDirect(t, "A");
				t.transaction.commit();
				t.transaction.start();
				pushTestValue(t, "B");
				t.transaction.commit();
				const checkout = t.fork();
				checkout.transaction.start();
				pushTestValueDirect(checkout, "C");
				checkout.transaction.commit();
				checkout.merge();
				validateRootField(t, ["A", "B", "C"].reverse());
			};
			const provider = await TestTreeProvider.create(
				1,
				undefined,
				new SharedTreeTestFactory(onCreate),
			);
			const [tree] = provider.trees;
			validateRootField(tree, ["A", "B", "C"].reverse());
		});
	});

	describe.skip("Fuzz Test fail cases", () => {
		it("Invalid operation", async () => {
			const provider = await TestTreeProvider.create(4, SummarizeType.onDemand);
			const initialTreeState: JsonableTree = {
				type: brand("Node"),
				fields: {
					foo: [
						{ type: brand("Number"), value: 0 },
						{ type: brand("Number"), value: 1 },
						{ type: brand("Number"), value: 2 },
					],
					foo2: [
						{ type: brand("Number"), value: 0 },
						{ type: brand("Number"), value: 1 },
						{ type: brand("Number"), value: 2 },
					],
				},
			};
			initializeTestTree(provider.trees[0], initialTreeState, testSchema);
			await provider.ensureSynchronized();

			const tree0 = provider.trees[0];
			const tree1 = provider.trees[1];
			const tree2 = provider.trees[2];

			const rootPath = {
				parent: undefined,
				parentField: rootFieldKeySymbol,
				parentIndex: 0,
			};

			let path: UpPath;
			// edit 1
			let readCursor = tree1.forest.allocateCursor();
			moveToDetachedField(tree1.forest, readCursor);
			let actual = mapCursorField(readCursor, jsonableTreeFromCursor);
			readCursor.free();
			path = {
				parent: rootPath,
				parentField: brand("foo2"),
				parentIndex: 1,
			};
			tree1.runTransaction((forest, editor) => {
				editor.setValue(path, 7419365656138425);
				return TransactionResult.Apply;
			});
			readCursor = tree1.forest.allocateCursor();
			moveToDetachedField(tree1.forest, readCursor);
			actual = mapCursorField(readCursor, jsonableTreeFromCursor);
			readCursor.free();

			// edit 2
			readCursor = tree2.forest.allocateCursor();
			moveToDetachedField(tree2.forest, readCursor);
			actual = mapCursorField(readCursor, jsonableTreeFromCursor);
			readCursor.free();
			tree2.runTransaction((forest, editor) => {
				const field = editor.sequenceField(rootPath, brand("Test"));
				field.insert(
					0,
					singleTextCursor({ type: brand("Test"), value: -9007199254740991 }),
				);
				return TransactionResult.Apply;
			});
			readCursor = tree2.forest.allocateCursor();
			moveToDetachedField(tree2.forest, readCursor);
			actual = mapCursorField(readCursor, jsonableTreeFromCursor);
			readCursor.free();
			// edit 3
			await provider.ensureSynchronized();

			// edit 4
			readCursor = tree1.forest.allocateCursor();
			moveToDetachedField(tree1.forest, readCursor);
			actual = mapCursorField(readCursor, jsonableTreeFromCursor);
			readCursor.free();
			tree1.runTransaction((forest, editor) => {
				const field = editor.sequenceField(rootPath, brand("Test"));
				field.insert(
					0,
					singleTextCursor({ type: brand("Test"), value: -9007199254740991 }),
				);
				return TransactionResult.Apply;
			});
			readCursor = tree1.forest.allocateCursor();
			moveToDetachedField(tree1.forest, readCursor);
			actual = mapCursorField(readCursor, jsonableTreeFromCursor);
			readCursor.free();

			// edit 5
			readCursor = tree2.forest.allocateCursor();
			moveToDetachedField(tree2.forest, readCursor);
			actual = mapCursorField(readCursor, jsonableTreeFromCursor);
			readCursor.free();
			tree2.runTransaction((forest, editor) => {
				const field = editor.sequenceField(rootPath, brand("foo"));
				field.delete(1, 1);
				return TransactionResult.Apply;
			});
			readCursor = tree2.forest.allocateCursor();
			moveToDetachedField(tree2.forest, readCursor);
			actual = mapCursorField(readCursor, jsonableTreeFromCursor);
			readCursor.free();

			// edit 6
			await provider.ensureSynchronized();

			// edit 7
			await provider.ensureSynchronized();

			// edit 8
			readCursor = tree1.forest.allocateCursor();
			moveToDetachedField(tree1.forest, readCursor);
			actual = mapCursorField(readCursor, jsonableTreeFromCursor);
			readCursor.free();
			tree1.runTransaction((forest, editor) => {
				const field = editor.sequenceField(undefined, rootFieldKeySymbol);
				field.insert(
					1,
					singleTextCursor({ type: brand("Test"), value: -9007199254740991 }),
				);
				return TransactionResult.Apply;
			});
			readCursor = tree1.forest.allocateCursor();
			moveToDetachedField(tree1.forest, readCursor);
			actual = mapCursorField(readCursor, jsonableTreeFromCursor);
			readCursor.free();

			path = {
				parent: rootPath,
				parentField: brand("foo"),
				parentIndex: 0,
			};
			// edit 9
			readCursor = tree2.forest.allocateCursor();
			moveToDetachedField(tree2.forest, readCursor);
			actual = mapCursorField(readCursor, jsonableTreeFromCursor);
			readCursor.free();
			tree2.runTransaction((forest, editor) => {
				editor.setValue(path, -3697253287396999);
				return TransactionResult.Apply;
			});
			readCursor = tree2.forest.allocateCursor();
			moveToDetachedField(tree2.forest, readCursor);
			actual = mapCursorField(readCursor, jsonableTreeFromCursor);
			readCursor.free();

			// edit 10
			readCursor = tree0.forest.allocateCursor();
			moveToDetachedField(tree0.forest, readCursor);
			actual = mapCursorField(readCursor, jsonableTreeFromCursor);
			readCursor.free();
			tree0.runTransaction((forest, editor) => {
				const field = editor.sequenceField(rootPath, brand("foo"));
				field.delete(1, 1);
				return TransactionResult.Apply;
			});
			readCursor = tree0.forest.allocateCursor();
			moveToDetachedField(tree0.forest, readCursor);
			actual = mapCursorField(readCursor, jsonableTreeFromCursor);
			readCursor.free();

			// edit 11
			readCursor = tree1.forest.allocateCursor();
			moveToDetachedField(tree1.forest, readCursor);
			actual = mapCursorField(readCursor, jsonableTreeFromCursor);
			readCursor.free();
			tree1.runTransaction((forest, editor) => {
				const field = editor.sequenceField(rootPath, brand("Test"));
				field.delete(0, 1);
				return TransactionResult.Apply;
			});
			readCursor = tree1.forest.allocateCursor();
			moveToDetachedField(tree1.forest, readCursor);
			actual = mapCursorField(readCursor, jsonableTreeFromCursor);
			readCursor.free();
			// edit 12
			await provider.ensureSynchronized();

			// edit 13
			readCursor = tree0.forest.allocateCursor();
			moveToDetachedField(tree0.forest, readCursor);
			actual = mapCursorField(readCursor, jsonableTreeFromCursor);
			readCursor.free();
			tree0.runTransaction((forest, editor) => {
				const field = editor.sequenceField(rootPath, brand("Test"));
				field.insert(
					0,
					singleTextCursor({ type: brand("Test"), value: -9007199254740991 }),
				);
				return TransactionResult.Apply;
			});
		});
		it("Anchor Stability fails when root node is deleted", async () => {
			const provider = await TestTreeProvider.create(1, SummarizeType.onDemand);
			const initialTreeState: JsonableTree = {
				type: brand("Node"),
				fields: {
					foo: [
						{ type: brand("Number"), value: 0 },
						{ type: brand("Number"), value: 1 },
						{ type: brand("Number"), value: 2 },
					],
					foo2: [
						{ type: brand("Number"), value: 0 },
						{ type: brand("Number"), value: 1 },
						{ type: brand("Number"), value: 2 },
					],
				},
			};
			initializeTestTree(provider.trees[0], initialTreeState, testSchema);
			const tree = provider.trees[0];

			// building the anchor for anchor stability test
			const cursor = tree.forest.allocateCursor();
			moveToDetachedField(tree.forest, cursor);
			cursor.enterNode(0);
			cursor.getPath();
			cursor.firstField();
			cursor.getFieldKey();
			cursor.enterNode(1);
			const firstAnchor = cursor.buildAnchor();
			cursor.free();

			let anchorPath;

			// validate anchor
			const expectedPath: UpPath = {
				parent: {
					parent: undefined,
					parentIndex: 0,
					parentField: rootFieldKeySymbol,
				},
				parentField: brand("foo"),
				parentIndex: 1,
			};

			const rootPath = {
				parent: undefined,
				parentField: rootFieldKeySymbol,
				parentIndex: 0,
			};
			let path: UpPath;
			// edit 1
			let readCursor = tree.forest.allocateCursor();
			moveToDetachedField(tree.forest, readCursor);
			let actual = mapCursorField(readCursor, jsonableTreeFromCursor);
			readCursor.free();
			// eslint-disable-next-line prefer-const
			path = {
				parent: rootPath,
				parentField: brand("foo2"),
				parentIndex: 1,
			};
			tree.runTransaction((forest, editor) => {
				const field = editor.sequenceField(undefined, rootFieldKeySymbol);
				field.insert(
					1,
					singleTextCursor({ type: brand("Test"), value: -9007199254740991 }),
				);
				return TransactionResult.Abort;
			});

			anchorPath = tree.locate(firstAnchor);
			assert(compareUpPaths(expectedPath, anchorPath));

			readCursor = tree.forest.allocateCursor();
			moveToDetachedField(tree.forest, readCursor);
			actual = mapCursorField(readCursor, jsonableTreeFromCursor);
			readCursor.free();

			// edit 2
			tree.runTransaction((forest, editor) => {
				const field = editor.sequenceField(undefined, rootFieldKeySymbol);
				field.delete(0, 1);
				return TransactionResult.Abort;
			});
			readCursor = tree.forest.allocateCursor();
			moveToDetachedField(tree.forest, readCursor);
			actual = mapCursorField(readCursor, jsonableTreeFromCursor);
			readCursor.free();
			anchorPath = tree.locate(firstAnchor);
			assert(compareUpPaths(expectedPath, anchorPath));
		});
		it("ensureSynchronized shows diverged trees", async () => {
			const provider = await TestTreeProvider.create(4, SummarizeType.onDemand);
			const initialTreeState: JsonableTree = {
				type: brand("Node"),
				fields: {
					foo: [
						{ type: brand("Number"), value: 0 },
						{ type: brand("Number"), value: 1 },
						{ type: brand("Number"), value: 2 },
					],
					foo2: [
						{ type: brand("Number"), value: 0 },
						{ type: brand("Number"), value: 1 },
						{ type: brand("Number"), value: 2 },
					],
				},
			};
			initializeTestTree(provider.trees[0], initialTreeState, testSchema);
			await provider.ensureSynchronized();

			const tree0 = provider.trees[0];
			const tree1 = provider.trees[1];
			const tree2 = provider.trees[2];

			const rootPath = {
				parent: undefined,
				parentField: rootFieldKeySymbol,
				parentIndex: 0,
			};

			let path: UpPath;
			// edit 1
			await provider.ensureSynchronized();

			// edit 2
			let readCursor = tree2.forest.allocateCursor();
			moveToDetachedField(tree2.forest, readCursor);
			let actual = mapCursorField(readCursor, jsonableTreeFromCursor);
			readCursor.free();
			tree2.runTransaction((forest, editor) => {
				const field = editor.sequenceField(undefined, rootFieldKeySymbol);
				field.insert(
					1,
					singleTextCursor({ type: brand("Test"), value: -9007199254740991 }),
				);
				return TransactionResult.Apply;
			});
			readCursor = tree2.forest.allocateCursor();
			moveToDetachedField(tree2.forest, readCursor);
			actual = mapCursorField(readCursor, jsonableTreeFromCursor);
			readCursor.free();

			// edit 3
			readCursor = tree0.forest.allocateCursor();
			moveToDetachedField(tree0.forest, readCursor);
			actual = mapCursorField(readCursor, jsonableTreeFromCursor);
			readCursor.free();
			tree0.runTransaction((forest, editor) => {
				const field = editor.sequenceField(rootPath, brand("Test"));
				field.insert(
					0,
					singleTextCursor({ type: brand("Test"), value: -9007199254740991 }),
				);
				return TransactionResult.Apply;
			});
			readCursor = tree0.forest.allocateCursor();
			moveToDetachedField(tree0.forest, readCursor);
			actual = mapCursorField(readCursor, jsonableTreeFromCursor);
			readCursor.free();

			// edit 4
			readCursor = tree0.forest.allocateCursor();
			moveToDetachedField(tree0.forest, readCursor);
			actual = mapCursorField(readCursor, jsonableTreeFromCursor);
			readCursor.free();
			tree0.runTransaction((forest, editor) => {
				const field = editor.sequenceField(undefined, rootFieldKeySymbol);
				field.insert(
					0,
					singleTextCursor({ type: brand("Test"), value: -9007199254740991 }),
				);
				return TransactionResult.Apply;
			});
			readCursor = tree0.forest.allocateCursor();
			moveToDetachedField(tree0.forest, readCursor);
			actual = mapCursorField(readCursor, jsonableTreeFromCursor);
			readCursor.free();

			// edit 5
			readCursor = tree1.forest.allocateCursor();
			moveToDetachedField(tree1.forest, readCursor);
			actual = mapCursorField(readCursor, jsonableTreeFromCursor);
			readCursor.free();
			tree1.runTransaction((forest, editor) => {
				const field = editor.sequenceField(rootPath, brand("Test"));
				field.insert(
					0,
					singleTextCursor({ type: brand("Test"), value: -9007199254740991 }),
				);
				return TransactionResult.Apply;
			});
			readCursor = tree1.forest.allocateCursor();
			moveToDetachedField(tree1.forest, readCursor);
			actual = mapCursorField(readCursor, jsonableTreeFromCursor);
			readCursor.free();

			// edit 6
			readCursor = tree0.forest.allocateCursor();
			moveToDetachedField(tree0.forest, readCursor);
			actual = mapCursorField(readCursor, jsonableTreeFromCursor);
			readCursor.free();
			tree0.runTransaction((forest, editor) => {
				const field = editor.sequenceField(rootPath, brand("Test"));
				field.insert(
					0,
					singleTextCursor({ type: brand("Test"), value: -9007199254740991 }),
				);
				return TransactionResult.Apply;
			});
			readCursor = tree0.forest.allocateCursor();
			moveToDetachedField(tree0.forest, readCursor);
			actual = mapCursorField(readCursor, jsonableTreeFromCursor);
			readCursor.free();

			// edit 7
			readCursor = tree2.forest.allocateCursor();
			moveToDetachedField(tree2.forest, readCursor);
			actual = mapCursorField(readCursor, jsonableTreeFromCursor);
			readCursor.free();
			tree2.runTransaction((forest, editor) => {
				const field = editor.sequenceField(undefined, rootFieldKeySymbol);
				field.insert(
					0,
					singleTextCursor({ type: brand("Test"), value: -9007199254740991 }),
				);
				return TransactionResult.Apply;
			});
			readCursor = tree2.forest.allocateCursor();
			moveToDetachedField(tree2.forest, readCursor);
			actual = mapCursorField(readCursor, jsonableTreeFromCursor);
			readCursor.free();

			// edit 8
			readCursor = tree2.forest.allocateCursor();
			moveToDetachedField(tree2.forest, readCursor);
			actual = mapCursorField(readCursor, jsonableTreeFromCursor);
			readCursor.free();
			remove(tree2, 0, 1);
			readCursor = tree2.forest.allocateCursor();
			moveToDetachedField(tree2.forest, readCursor);
			actual = mapCursorField(readCursor, jsonableTreeFromCursor);
			readCursor.free();

			// edit 9
			readCursor = tree0.forest.allocateCursor();
			moveToDetachedField(tree0.forest, readCursor);
			actual = mapCursorField(readCursor, jsonableTreeFromCursor);
			readCursor.free();
			// eslint-disable-next-line prefer-const
			path = {
				parent: rootPath,
				parentField: brand("Test"),
				parentIndex: 0,
			};
			tree0.runTransaction((forest, editor) => {
				editor.setValue(path, 3969223090210651);
				return TransactionResult.Apply;
			});
			readCursor = tree0.forest.allocateCursor();
			moveToDetachedField(tree0.forest, readCursor);
			actual = mapCursorField(readCursor, jsonableTreeFromCursor);
			readCursor.free();

			// edit 10
			readCursor = tree0.forest.allocateCursor();
			moveToDetachedField(tree0.forest, readCursor);
			actual = mapCursorField(readCursor, jsonableTreeFromCursor);
			readCursor.free();
			tree0.runTransaction((forest, editor) => {
				const field = editor.sequenceField(rootPath, brand("Test"));
				field.insert(
					0,
					singleTextCursor({ type: brand("Test"), value: -9007199254740991 }),
				);
				return TransactionResult.Apply;
			});
			readCursor = tree0.forest.allocateCursor();
			moveToDetachedField(tree0.forest, readCursor);
			actual = mapCursorField(readCursor, jsonableTreeFromCursor);
			readCursor.free();

			// edit 10
			readCursor = tree2.forest.allocateCursor();
			moveToDetachedField(tree2.forest, readCursor);
			actual = mapCursorField(readCursor, jsonableTreeFromCursor);
			readCursor.free();
			tree2.runTransaction((forest, editor) => {
				const field = editor.sequenceField(undefined, rootFieldKeySymbol);
				field.insert(
					0,
					singleTextCursor({ type: brand("Test"), value: -9007199254740991 }),
				);
				return TransactionResult.Apply;
			});
			readCursor = tree2.forest.allocateCursor();
			moveToDetachedField(tree2.forest, readCursor);
			actual = mapCursorField(readCursor, jsonableTreeFromCursor);
			readCursor.free();

			// edit 11
			await provider.ensureSynchronized();

			checkTreesAreSynchronized(provider);
		});
	});
});

const rootFieldSchema = fieldSchema(FieldKinds.value);
const globalFieldSchema = fieldSchema(FieldKinds.value);
const rootNodeSchema = namedTreeSchema({
	name: brand("TestValue"),
	localFields: {
		optionalChild: fieldSchema(FieldKinds.optional, [brand("TestValue")]),
	},
	extraLocalFields: fieldSchema(FieldKinds.sequence),
	globalFields: [globalFieldKey],
	value: ValueSchema.Serializable,
});
const testSchema: SchemaData = {
	treeSchema: new Map([[rootNodeSchema.name, rootNodeSchema]]),
	globalFieldSchema: new Map([
		[rootFieldKey, rootFieldSchema],
		[globalFieldKey, globalFieldSchema],
	]),
};

/**
 * Updates the given `tree` to the given `schema` and inserts `state` as its root.
 */
function initializeTestTree(
	tree: ISharedTreeCheckout,
	state?: JsonableTree | JsonableTree[],
	schema: SchemaData = testSchema,
): void {
	if (state === undefined) {
		tree.storedSchema.update(schema);
		return;
	}

	if (!Array.isArray(state)) {
		initializeTestTree(tree, [state], schema);
	} else {
		tree.storedSchema.update(schema);

		// Apply an edit to the tree which inserts a node with a value
		tree.runTransaction((forest, editor) => {
			const writeCursors = state.map(singleTextCursor);
			const field = editor.sequenceField(undefined, rootFieldKeySymbol);
			field.insert(0, writeCursors);

			return TransactionResult.Apply;
		});
	}
}

const testValueSchema = namedTreeSchema({
	name: brand("TestValue"),
	value: ValueSchema.Serializable,
});

/**
 * Inserts a single node under the root of the tree with the given value.
 * Use {@link peekTestValue} to read the value.
 */
<<<<<<< HEAD
function pushTestValue(tree: ISharedTreeCheckout, value: TreeValue): void {
	tree.runTransaction((_: IForestSubscription, editor: IDefaultEditBuilder) => {
		const writeCursor = singleTextCursor({ type: testValueSchema.name, value });
		const field = editor.sequenceField(undefined, rootFieldKeySymbol);
		field.insert(0, writeCursor);
		return TransactionResult.Apply;
	});
=======
function pushTestValue(checkout: ISharedTreeCheckout, value: TreeValue): void {
	insert(checkout, 0, value);
>>>>>>> 1293be32
}

/**
 * Reads a value in a tree set by {@link pushTestValue} if it exists.
 */
function peekTestValue({ forest }: ISharedTreeCheckout): TreeValue | undefined {
	const readCursor = forest.allocateCursor();
	moveToDetachedField(forest, readCursor);
	if (!readCursor.firstNode()) {
		readCursor.free();
		return undefined;
	}
	const { value } = readCursor;
	readCursor.free();
	return value;
}

/**
 * Reads a value in a tree set by {@link pushTestValue} if it exists.
 */
function* getTestValues({ forest }: ISharedTreeCheckout): Iterable<TreeValue> {
	const readCursor = forest.allocateCursor();
	moveToDetachedField(forest, readCursor);
	if (readCursor.firstNode()) {
		yield readCursor.value;
		while (readCursor.nextNode()) {
			yield readCursor.value;
		}
		readCursor.free();
	}
}

/**
 * Helper function to insert node at a given index.
 *
 * TODO: delete once the JSON editing API is ready for use.
 *
 * @param checkout - The tree on which to perform the insert.
 * @param index - The index in the root field at which to insert.
 * @param value - The value of the inserted node.
 */
function insert(tree: ISharedTreeCheckout, index: number, ...values: TreeValue[]): void {
	tree.runTransaction((_, editor) => {
		const field = editor.sequenceField(undefined, rootFieldKeySymbol);
		const nodes = values.map((value) => singleTextCursor({ type: brand("Node"), value }));
		field.insert(index, nodes);
		return TransactionResult.Apply;
	});
}

function remove(tree: ISharedTree, index: number, count: number): void {
	tree.runTransaction((forest, editor) => {
		const field = editor.sequenceField(undefined, rootFieldKeySymbol);
		field.delete(index, count);
		return TransactionResult.Apply;
	});
}

/**
 * Checks that the root field of the given tree contains nodes with the given values.
 * Fails if the given tree contains fewer or more nodes in the root trait.
 * Fails if the given tree contains nodes with different values in the root trait.
 * Does not check if nodes in the root trait have any children.
 *
 * TODO: delete once the JSON reading API is ready for use.
 *
 * @param tree - The tree to verify.
 * @param expected - The expected values for the nodes in the root field of the tree.
 */
function validateRootField(tree: ISharedTreeCheckout, expected: Value[]): void {
	const readCursor = tree.forest.allocateCursor();
	moveToDetachedField(tree.forest, readCursor);
	let hasNode = readCursor.firstNode();
	for (const value of expected) {
		assert(hasNode);
		assert.equal(readCursor.value, value);
		hasNode = readCursor.nextNode();
	}
	assert.equal(hasNode, false);
	readCursor.free();
}

function validateTree(tree: ISharedTreeCheckout, expected: JsonableTree[]): void {
	const readCursor = tree.forest.allocateCursor();
	moveToDetachedField(tree.forest, readCursor);
	const actual = mapCursorField(readCursor, jsonableTreeFromCursor);
	readCursor.free();
	assert.deepEqual(actual, expected);
}<|MERGE_RESOLUTION|>--- conflicted
+++ resolved
@@ -10,12 +10,8 @@
 	getSchemaString,
 	jsonableTreeFromCursor,
 	namedTreeSchema,
-<<<<<<< HEAD
-	IDefaultEditBuilder,
 	on,
 	valueSymbol,
-=======
->>>>>>> 1293be32
 } from "../../feature-libraries";
 import { brand } from "../../util";
 import { SharedTreeTestFactory, SummarizeType, TestTreeProvider } from "../utils";
@@ -1833,18 +1829,8 @@
  * Inserts a single node under the root of the tree with the given value.
  * Use {@link peekTestValue} to read the value.
  */
-<<<<<<< HEAD
-function pushTestValue(tree: ISharedTreeCheckout, value: TreeValue): void {
-	tree.runTransaction((_: IForestSubscription, editor: IDefaultEditBuilder) => {
-		const writeCursor = singleTextCursor({ type: testValueSchema.name, value });
-		const field = editor.sequenceField(undefined, rootFieldKeySymbol);
-		field.insert(0, writeCursor);
-		return TransactionResult.Apply;
-	});
-=======
 function pushTestValue(checkout: ISharedTreeCheckout, value: TreeValue): void {
 	insert(checkout, 0, value);
->>>>>>> 1293be32
 }
 
 /**
@@ -1889,7 +1875,9 @@
 function insert(tree: ISharedTreeCheckout, index: number, ...values: TreeValue[]): void {
 	tree.runTransaction((_, editor) => {
 		const field = editor.sequenceField(undefined, rootFieldKeySymbol);
-		const nodes = values.map((value) => singleTextCursor({ type: brand("Node"), value }));
+		const nodes = values.map((value) =>
+			singleTextCursor({ type: testValueSchema.name, value }),
+		);
 		field.insert(index, nodes);
 		return TransactionResult.Apply;
 	});
