--- conflicted
+++ resolved
@@ -78,6 +78,10 @@
 	type TreeFieldFromImplicitField,
 	type TreeView,
 	TreeViewConfiguration,
+	type SimpleNodeSchema,
+	type SimpleTreeSchema,
+	toJsonSchema,
+	type TreeJsonSchema,
 } from "../../simple-tree/index.js";
 import { fail } from "../../util/index.js";
 import {
@@ -103,16 +107,7 @@
 } from "../utils.js";
 import { configuredSharedTree } from "../../treeFactory.js";
 import type { ISharedObjectKind } from "@fluidframework/shared-object-base/internal";
-<<<<<<< HEAD
-import {
-	type SimpleNodeSchema,
-	type SimpleTreeSchema,
-	toJsonSchema,
-	type TreeJsonSchema,
-} from "../../simple-tree/index.js";
-=======
 import { TestAnchor } from "../testAnchor.js";
->>>>>>> a8d7dfda
 
 const enableSchemaValidation = true;
 
