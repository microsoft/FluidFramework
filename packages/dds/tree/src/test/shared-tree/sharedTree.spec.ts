--- conflicted
+++ resolved
@@ -15,11 +15,7 @@
 } from "../../feature-libraries";
 import { brand, TransactionResult } from "../../util";
 import { SharedTreeTestFactory, SummarizeType, TestTreeProvider } from "../utils";
-<<<<<<< HEAD
-import { identifierKey, ISharedTree, ISharedTreeBranch, runSynchronous } from "../../shared-tree";
-=======
-import { ISharedTree, ISharedTreeView, runSynchronous } from "../../shared-tree";
->>>>>>> 330d5ae5
+import { identifierKey, ISharedTree, ISharedTreeView, runSynchronous } from "../../shared-tree";
 import {
 	compareUpPaths,
 	FieldKey,
