/*!
 * Copyright (c) Microsoft Corporation and contributors. All rights reserved.
 * Licensed under the MIT License.
 */

import { strict as assert } from "node:assert";

import {
	independentInitializedView,
	createIndependentTreeAlpha,
	createIndependentTreeBeta,
	// eslint-disable-next-line import/no-internal-modules
} from "../../shared-tree/independentView.js";
import {
	extractPersistedSchema,
	FieldKind,
	SchemaFactory,
	SchemaFactoryAlpha,
	TreeViewConfiguration,
	TreeViewConfigurationAlpha,
} from "../../simple-tree/index.js";
import { ForestTypeExpensiveDebug, TreeAlpha } from "../../shared-tree/index.js";
import { ajvValidator } from "../codec/index.js";
<<<<<<< HEAD
import { FluidClientVersion } from "../../codec/index.js";
import { fieldCursorFromInsertable, testIdCompressor } from "../utils.js";
=======
import { currentVersion, FluidClientVersion } from "../../codec/index.js";
import { testIdCompressor } from "../utils.js";
>>>>>>> 89a82e0d

describe("independentView", () => {
	describe("independentInitializedView", () => {
		// Regression test for debug forest erroring during initialization due to being out of schema.
		it("debug forest", () => {
			const config = new TreeViewConfigurationAlpha({ schema: SchemaFactory.number });
			const view = independentInitializedView(
				config,
				{
					forest: ForestTypeExpensiveDebug,
					jsonValidator: ajvValidator,
				},
				{
					schema: extractPersistedSchema(config.schema, FluidClientVersion.v2_0, () => true),
					tree: TreeAlpha.exportCompressed(1, {
						minVersionForCollab: FluidClientVersion.v2_0,
					}),
					idCompressor: testIdCompressor,
				},
			);
			assert.equal(view.root, 1);
		});
	});

	describe("createIndependentTreeAlpha", () => {
		it("uninitialized: minimal", () => {
			const tree = createIndependentTreeAlpha({
				forest: ForestTypeExpensiveDebug,
				idCompressor: testIdCompressor,
			});
			const emptySchema = tree.exportSimpleSchema();
			assert.deepEqual(emptySchema.definitions, new Map());
			assert.equal(emptySchema.root.kind, FieldKind.Optional);
			assert.deepEqual(emptySchema.root.simpleAllowedTypes, new Map());
			assert.equal(tree.exportVerbose(), undefined);

			const config = new TreeViewConfigurationAlpha({ schema: SchemaFactory.number });

			const view = tree.viewWith(config);
			assert(view.compatibility.canInitialize);
			view.initialize(1);
			assert.equal(view.root, 1);

			assert.equal(tree.exportVerbose(), 1);
			const filledSchema = tree.exportSimpleSchema();
			assert.equal(filledSchema.root.kind, FieldKind.Required);
			assert.deepEqual(
				filledSchema.root.simpleAllowedTypes,
				new Map([[SchemaFactory.number.identifier, { isStaged: undefined }]]),
			);

			view.dispose();
		});

		it("uninitialized: staged schema upgrade", () => {
			const tree = createIndependentTreeAlpha({
				forest: ForestTypeExpensiveDebug,
				idCompressor: testIdCompressor,
			});

			const beforeConfig = new TreeViewConfigurationAlpha({ schema: SchemaFactory.number });
			const stagedConfig = new TreeViewConfigurationAlpha({
				schema: SchemaFactoryAlpha.types([
					SchemaFactory.number,
					SchemaFactoryAlpha.staged(SchemaFactory.string),
				]),
			});
			const afterConfig = new TreeViewConfigurationAlpha({
				schema: [SchemaFactory.number, SchemaFactory.string],
			});

			// Initialize tree
			{
				const view = tree.viewWith(beforeConfig);
				assert(view.compatibility.canInitialize);
				view.initialize(1);
				assert.equal(tree.exportVerbose(), 1);
				const filledSchema = tree.exportSimpleSchema();
				assert.equal(filledSchema.root.kind, FieldKind.Required);
				assert.deepEqual(
					filledSchema.root.simpleAllowedTypes,
					new Map([[SchemaFactory.number.identifier, { isStaged: undefined }]]),
				);

				view.dispose();
			}

			// Open with schema that has change staged
			{
				const view = tree.viewWith(stagedConfig);
				assert.equal(view.root, 1);
				assert.throws(() => {
					view.root = "x";
				}, /does not conform to schema/);
				view.dispose();

				const filledSchema = tree.exportSimpleSchema();
				assert.deepEqual(
					filledSchema.root.simpleAllowedTypes,
					// This is stored schema, so it does not include the staged type.
					new Map([[SchemaFactory.number.identifier, { isStaged: undefined }]]),
				);
			}

			// Do schema upgrade
			{
				const view = tree.viewWith(afterConfig);
				assert.equal(view.compatibility.canView, false);
				assert(view.compatibility.canUpgrade);
				view.upgradeSchema();
				view.root = "y";

				assert.equal(tree.exportVerbose(), "y");
				const filledSchema = tree.exportSimpleSchema();
				assert.deepEqual(
					filledSchema.root.simpleAllowedTypes,
					new Map([
						[SchemaFactory.number.identifier, { isStaged: undefined }],
						[SchemaFactory.string.identifier, { isStaged: undefined }],
					]),
				);

				view.dispose();
			}

			// Confirm tree is still readable with version that had staged schema.
			{
				const view = tree.viewWith(stagedConfig);
				assert.equal(view.root, "y");
				view.dispose();
			}

			// Tree cannot be read with original version.
			{
				const view = tree.viewWith(beforeConfig);
				assert.equal(view.compatibility.canView, false);
				assert.equal(view.compatibility.canUpgrade, false);
				view.dispose();
			}
		});

		it("initialized", () => {
			const minVersionForCollab = FluidClientVersion.v2_0;
			const config = new TreeViewConfigurationAlpha({ schema: SchemaFactory.number });
			const tree = createIndependentTreeAlpha({
				forest: ForestTypeExpensiveDebug,
				jsonValidator: ajvValidator,
				minVersionForCollab,
				content: {
					schema: extractPersistedSchema(config.schema, minVersionForCollab, () => true),
					tree: TreeAlpha.exportCompressed(1, {
						minVersionForCollab,
					}),
					idCompressor: testIdCompressor,
				},
			});

			const view = tree.viewWith(config);
			assert.equal(view.root, 1);
		});

		it("oddly allowed jsonValidator", () => {
			const config = new TreeViewConfigurationAlpha({ schema: SchemaFactory.number });
			const tree = createIndependentTreeAlpha({
				forest: ForestTypeExpensiveDebug,
				// This does nothing, and is not part of the allowed input type.
				// Usually this would fail with "Object literal may only specify known properties"
				// but in this case there is no error.
				// This is fine as it works, and the jsonValidator is simply unnecessary and unused when not providing content, but seems odd.
				jsonValidator: ajvValidator,
			});

			const view = tree.viewWith(config);
			assert.equal(view.compatibility.canInitialize, true);
		});
	});

	it("createIndependentTreeBeta", () => {
		const tree = createIndependentTreeBeta();
		const view = tree.viewWith(
			new TreeViewConfigurationAlpha({ schema: SchemaFactory.number }),
		);
		view.initialize(42);
		assert.equal(view.root, 42);
		view.dispose();
	});

	it("staged schema example", () => {
		const tree = createIndependentTreeBeta();

		const stagedConfig = new TreeViewConfiguration({
			schema: SchemaFactoryAlpha.types([
				SchemaFactory.number,
				SchemaFactoryAlpha.staged(SchemaFactory.string),
			]),
		});
		const afterConfig = new TreeViewConfigurationAlpha({
			schema: [SchemaFactory.number, SchemaFactory.string],
		});

		// Initialize tree
		{
			const view = tree.viewWith(stagedConfig);
			view.initialize(1);
			view.dispose();
		}

		// Do schema upgrade
		{
			const view = tree.viewWith(afterConfig);
			view.upgradeSchema();
			view.root = "A";
			view.dispose();
		}

		// Can still view tree with staged schema
		{
			const view = tree.viewWith(stagedConfig);
			assert.equal(view.root, "A");
			view.dispose();
		}
	});
});<|MERGE_RESOLUTION|>--- conflicted
+++ resolved
@@ -21,13 +21,8 @@
 } from "../../simple-tree/index.js";
 import { ForestTypeExpensiveDebug, TreeAlpha } from "../../shared-tree/index.js";
 import { ajvValidator } from "../codec/index.js";
-<<<<<<< HEAD
 import { FluidClientVersion } from "../../codec/index.js";
-import { fieldCursorFromInsertable, testIdCompressor } from "../utils.js";
-=======
-import { currentVersion, FluidClientVersion } from "../../codec/index.js";
 import { testIdCompressor } from "../utils.js";
->>>>>>> 89a82e0d
 
 describe("independentView", () => {
 	describe("independentInitializedView", () => {
@@ -175,7 +170,6 @@
 			const tree = createIndependentTreeAlpha({
 				forest: ForestTypeExpensiveDebug,
 				jsonValidator: ajvValidator,
-				minVersionForCollab,
 				content: {
 					schema: extractPersistedSchema(config.schema, minVersionForCollab, () => true),
 					tree: TreeAlpha.exportCompressed(1, {
