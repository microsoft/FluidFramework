--- conflicted
+++ resolved
@@ -369,51 +369,16 @@
 					initialTree: fieldCursor,
 				};
 
-<<<<<<< HEAD
-=======
-				const incrementalFieldsMap: NestedMap<TreeNodeSchemaIdentifier, FieldKey, boolean> =
-					new Map();
-				setInNestedMap(
-					incrementalFieldsMap,
-					brand<TreeNodeSchemaIdentifier>(Root.identifier),
-					brand<FieldKey>("itemsDepth1"),
-					true,
-				);
-				setInNestedMap(
-					incrementalFieldsMap,
-					brand<TreeNodeSchemaIdentifier>(ItemDepth1.identifier),
-					brand<FieldKey>("itemDepth2"),
-					true,
-				);
-				setInNestedMap(
-					incrementalFieldsMap,
-					brand<TreeNodeSchemaIdentifier>(ItemDepth2.identifier),
-					brand<FieldKey>("propertyDepth3"),
-					true,
-				);
-
-				const shouldEncodeIncrementally = (
-					nodeIdentifier: TreeNodeSchemaIdentifier | undefined,
-					fieldKey: FieldKey,
-				): boolean => {
-					return tryGetFromNestedMap(incrementalFieldsMap, nodeIdentifier, fieldKey) ?? false;
-				};
-
->>>>>>> ff4e1c58
 				return createForestSummarizer({
 					initialContent,
 					encodeType: TreeCompressionStrategyExtended.CompressedIncremental,
 					forestType: ForestTypeOptimized,
-<<<<<<< HEAD
-					shouldEncodeFieldIncrementally: (
+					shouldEncodeIncrementally: (
 						nodeIdentifier: TreeNodeSchemaIdentifier,
 						fieldKey: FieldKey,
 					) => {
 						return shouldIncrementallySummarizeAllowedTypes(nodeIdentifier, fieldKey, Root);
 					},
-=======
-					shouldEncodeIncrementally,
->>>>>>> ff4e1c58
 				});
 			}
 
