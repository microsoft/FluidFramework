/*!
 * Copyright (c) Microsoft Corporation and contributors. All rights reserved.
 * Licensed under the MIT License.
 */

import { strict as assert } from "node:assert";
import {
	SummaryType,
	type ISummaryTree,
	type SummaryObject,
} from "@fluidframework/driver-definitions";
import type { IExperimentalIncrementalSummaryContext } from "@fluidframework/runtime-definitions/internal";
import { MockStorage } from "@fluidframework/test-runtime-utils/internal";

import { FormatValidatorBasic } from "../../../external-utilities/index.js";
import { FluidClientVersion, type CodecWriteOptions } from "../../../codec/index.js";
import {
	ForestSummarizer,
	TreeCompressionStrategy,
	TreeCompressionStrategyExtended,
	defaultSchemaPolicy,
	makeFieldBatchCodec,
	type FieldBatchEncodingContext,
	type IncrementalEncodingPolicy,
	type TreeCompressionStrategyPrivate,
} from "../../../feature-libraries/index.js";
import {
	checkoutWithContent,
	fieldCursorFromInsertable,
	testIdCompressor,
	testRevisionTagCodec,
	type TreeStoredContentStrict,
} from "../../utils.js";
import { jsonSequenceRootSchema } from "../../sequenceRootUtils.js";
import {
	ForestTypeOptimized,
	ForestTypeReference,
	type ForestType,
	type TreeCheckout,
} from "../../../shared-tree/index.js";
import {
	permissiveStoredSchemaGenerationOptions,
	SchemaFactory,
	toStoredSchema,
	TreeViewConfiguration,
} from "../../../simple-tree/index.js";
import { fieldJsonCursor } from "../../json/index.js";
// eslint-disable-next-line import/no-internal-modules
import { forestSummaryContentKey } from "../../../feature-libraries/forest-summary/incrementalSummaryBuilder.js";
import type { FieldKey, TreeNodeSchemaIdentifier } from "../../../core/index.js";
import {
	brand,
	setInNestedMap,
	tryGetFromNestedMap,
	type NestedMap,
} from "../../../util/index.js";

function createForestSummarizer(args: {
	// The encoding strategy to use when summarizing the forest.
	encodeType: TreeCompressionStrategyPrivate;
	// The type of forest to create.
	forestType: ForestType;
	// The content and schema to initialize the forest with. By default, it is an empty forest.
	initialContent?: TreeStoredContentStrict;
	shouldEncodeIncrementally?: IncrementalEncodingPolicy;
}): { forestSummarizer: ForestSummarizer; checkout: TreeCheckout } {
	const {
		initialContent = {
			schema: jsonSequenceRootSchema,
			initialTree: undefined,
		},
		encodeType,
		forestType,
		shouldEncodeIncrementally,
	} = args;
	const fieldBatchCodec = makeFieldBatchCodec({ jsonValidator: FormatValidatorBasic }, 1);
	const options: CodecWriteOptions = {
<<<<<<< HEAD
		jsonValidator: typeboxValidator,
		minVersionForCollab: FluidClientVersion.v2_0,
=======
		jsonValidator: FormatValidatorBasic,
		oldestCompatibleClient: FluidClientVersion.v2_0,
>>>>>>> 4a6e792d
	};
	const checkout = checkoutWithContent(initialContent, {
		forestType,
		shouldEncodeIncrementally,
	});
	const encoderContext: FieldBatchEncodingContext = {
		encodeType,
		idCompressor: testIdCompressor,
		originatorId: testIdCompressor.localSessionId,
		schema: { schema: initialContent.schema, policy: defaultSchemaPolicy },
	};
	return {
		checkout,
		forestSummarizer: new ForestSummarizer(
			checkout.forest,
			testRevisionTagCodec,
			fieldBatchCodec,
			encoderContext,
			options,
			testIdCompressor,
			shouldEncodeIncrementally,
		),
	};
}

/**
 * Validates that the number of handles in the forest summary are as expected.
 * If there are handles, for each handle, its path exists in the last summary.
 * This basically validates that the handle paths in the current summary are valid.
 */
function validateHandlesInForestSummary(
	summary: ISummaryTree,
	validationArgs:
		| {
				shouldContainHandle: false;
		  }
		| { shouldContainHandle: true; handleCount: number; lastSummary: ISummaryTree },
) {
	const validateHandles = (s: ISummaryTree): number => {
		let localHandleCount = 0;
		for (const [_, summaryObject] of Object.entries(s.tree)) {
			if (summaryObject.type === SummaryType.Handle) {
				assert(validationArgs.shouldContainHandle, "Expected handle to be present");
				// Validate that the handle exists in lastSummary
				validateHandlePathExists(summaryObject.handle, validationArgs.lastSummary);
				localHandleCount++;
			} else if (summaryObject.type === SummaryType.Tree) {
				// Recursively validate nested trees
				localHandleCount += validateHandles(summaryObject);
			}
		}
		return localHandleCount;
	};
	const totalHandles = validateHandles(summary);
	const expectedHandleCount = validationArgs.shouldContainHandle
		? validationArgs.handleCount
		: 0;
	assert.equal(totalHandles, expectedHandleCount, "Expected handle count to match");
}

/**
 * Validates that the handle path exists in `summaryTree`.
 */
function validateHandlePathExists(handle: string, summaryTree: ISummaryTree) {
	/**
	 * The handle path is split by "/" into pathParts where the first element should exist in the root
	 * of the summary tree, the second element in the first element's subtree, and so on.
	 */
	const pathParts = handle.split("/").slice(1);
	const currentPath = pathParts[0];
	let found = false;
	for (const [key, summaryObject] of Object.entries(summaryTree.tree)) {
		if (key === currentPath) {
			found = true;
			if (pathParts.length > 1) {
				assert(
					summaryObject.type === SummaryType.Tree || summaryObject.type === SummaryType.Handle,
					`Handle path ${currentPath} should be for a subtree or a handle`,
				);
				if (summaryObject.type === SummaryType.Tree) {
					validateHandlePathExists(`/${pathParts.slice(1).join("/")}`, summaryObject);
				}
			}
			break;
		}
	}
	assert(found, `Handle path ${currentPath} not found in summary tree`);
}

describe("ForestSummarizer", () => {
	describe("Summarize and Load", () => {
		const testCases: {
			encodeType: TreeCompressionStrategy;
			testType: string;
			forestType: ForestType;
		}[] = [
			{
				encodeType: TreeCompressionStrategy.Compressed,
				testType: "compressed",
				forestType: ForestTypeReference,
			},
			{
				encodeType: TreeCompressionStrategy.Uncompressed,
				testType: "uncompressed",
				forestType: ForestTypeReference,
			},
			{
				encodeType: TreeCompressionStrategy.Compressed,
				testType: "compressed chunked",
				forestType: ForestTypeOptimized,
			},
			{
				encodeType: TreeCompressionStrategy.Uncompressed,
				testType: "uncompressed chunked",
				forestType: ForestTypeOptimized,
			},
		];
		for (const { encodeType, testType, forestType } of testCases) {
			it(`can summarize empty ${testType} forest and load from it`, async () => {
				const { forestSummarizer } = createForestSummarizer({ encodeType, forestType });
				const summary = forestSummarizer.summarize({ stringify: JSON.stringify });
				assert(
					Object.keys(summary.summary.tree).length === 1,
					"Summary tree should only contain one entry for the forest contents",
				);
				const forestContentsBlob: SummaryObject | undefined =
					summary.summary.tree[forestSummaryContentKey];
				assert(
					forestContentsBlob?.type === SummaryType.Blob,
					"Forest summary contents not found",
				);

				// Create a new ForestSummarizer and load with the above summary.
				const mockStorage = MockStorage.createFromSummary(summary.summary);
				const { forestSummarizer: forestSummarizer2 } = createForestSummarizer({
					encodeType,
					forestType,
				});
				await assert.doesNotReject(async () => {
					await forestSummarizer2.load(mockStorage, JSON.parse);
				});
			});

			it(`can summarize ${testType} forest with simple content and load from it`, async () => {
				const schema = SchemaFactory.number;
				const initialContent: TreeStoredContentStrict = {
					schema: toStoredSchema(schema, permissiveStoredSchemaGenerationOptions),
					get initialTree() {
						return fieldJsonCursor([5]);
					},
				};
				const { forestSummarizer } = createForestSummarizer({
					initialContent,
					encodeType,
					forestType,
				});
				const summary = forestSummarizer.summarize({ stringify: JSON.stringify });
				assert(
					Object.keys(summary.summary.tree).length === 1,
					"Summary tree should only contain one entry for the forest contents",
				);
				const forestContentsBlob: SummaryObject | undefined =
					summary.summary.tree[forestSummaryContentKey];
				assert(
					forestContentsBlob?.type === SummaryType.Blob,
					"Forest summary contents not found",
				);

				// Create a new empty ForestSummarizer and load with the above summary.
				const mockStorage = MockStorage.createFromSummary(summary.summary);
				const { forestSummarizer: forestSummarizer2 } = createForestSummarizer({
					encodeType,
					forestType,
				});
				await assert.doesNotReject(async () => {
					await forestSummarizer2.load(mockStorage, JSON.parse);
				});
			});
		}
	});

	describe("Incremental summarization", () => {
		const sf = new SchemaFactory("IncrementalSummarization");

		function validateSummaryIsIncremental(summary: ISummaryTree) {
			assert(
				Object.keys(summary.tree).length >= 2,
				"There should be at least one node for incremental fields",
			);

			for (const [key, value] of Object.entries(summary.tree)) {
				if (key === forestSummaryContentKey) {
					assert(value.type === SummaryType.Blob, "Forest summary contents not found");
				} else {
					assert(value.type === SummaryType.Tree, "Incremental summary node should be a tree");
				}
			}
		}

		describe("Simple schema", () => {
			it("can incrementally summarize forest with simple content", async () => {
				class SimpleObject extends sf.object("simpleObject", {
					foo: sf.string,
				}) {}
				const initialContent: TreeStoredContentStrict = {
					schema: toStoredSchema(SimpleObject, permissiveStoredSchemaGenerationOptions),
					initialTree: fieldCursorFromInsertable(SimpleObject, {
						foo: "bar",
					}),
				};

				const shouldEncodeIncrementally = (
					nodeIdentifier: TreeNodeSchemaIdentifier | undefined,
					fieldKey: FieldKey,
				): boolean => {
					if (nodeIdentifier === SimpleObject.identifier && fieldKey === "foo") {
						return true;
					}
					return false;
				};

				const { forestSummarizer } = createForestSummarizer({
					initialContent,
					encodeType: TreeCompressionStrategyExtended.CompressedIncremental,
					forestType: ForestTypeOptimized,
					shouldEncodeIncrementally,
				});

				// Incremental summary context for the first summary. This is needed for incremental summarization.
				const incrementalSummaryContext: IExperimentalIncrementalSummaryContext = {
					summarySequenceNumber: 0,
					latestSummarySequenceNumber: -1,
					summaryPath: "",
				};
				const summary = forestSummarizer.summarize({
					stringify: JSON.stringify,
					incrementalSummaryContext,
				});
				validateSummaryIsIncremental(summary.summary);

				// Validate that the forest can successfully load from the above summary.
				const mockStorage = MockStorage.createFromSummary(summary.summary);
				const { forestSummarizer: forestSummarizer2 } = createForestSummarizer({
					encodeType: TreeCompressionStrategyExtended.CompressedIncremental,
					forestType: ForestTypeOptimized,
					shouldEncodeIncrementally,
				});
				await assert.doesNotReject(async () => {
					await forestSummarizer2.load(mockStorage, JSON.parse);
				});
			});
		});

		describe("multi-depth schema", () => {
			// The tests in this block use the following schema:
			class ItemDepth2 extends sf.object("depth2", {
				id: sf.number,
				propertyDepth3: sf.required(sf.string), // Incremental field
			}) {}
			class ItemDepth1 extends sf.object("depth1", {
				id: sf.number,
				itemDepth2: sf.optional(ItemDepth2), // Incremental field
			}) {}
			class Root extends sf.object("root", {
				id: sf.number,
				itemsDepth1: sf.array(ItemDepth1), // Incremental field
			}) {}

			/**
			 * Sets up the forest summarizer for incremental summarization. It creates a forest and sets up some
			 * of the fields to support incremental encoding.
			 * Note that it creates a chunked forest of type `ForestTypeOptimized` with compression strategy
			 * `TreeCompressionStrategyExtended.CompressedIncremental` since incremental summarization is only
			 * supported by this combination.
			 */
			function setupForestForIncrementalSummarization(initialBoard: Root | undefined) {
				const fieldCursor = initialBoard
					? fieldCursorFromInsertable(Root, initialBoard)
					: fieldJsonCursor([]);
				const initialContent: TreeStoredContentStrict = {
					schema: toStoredSchema(Root, permissiveStoredSchemaGenerationOptions),
					initialTree: fieldCursor,
				};

				const incrementalFieldsMap: NestedMap<TreeNodeSchemaIdentifier, FieldKey, boolean> =
					new Map();
				setInNestedMap(
					incrementalFieldsMap,
					brand<TreeNodeSchemaIdentifier>(Root.identifier),
					brand<FieldKey>("itemsDepth1"),
					true,
				);
				setInNestedMap(
					incrementalFieldsMap,
					brand<TreeNodeSchemaIdentifier>(ItemDepth1.identifier),
					brand<FieldKey>("itemDepth2"),
					true,
				);
				setInNestedMap(
					incrementalFieldsMap,
					brand<TreeNodeSchemaIdentifier>(ItemDepth2.identifier),
					brand<FieldKey>("propertyDepth3"),
					true,
				);

				const shouldEncodeIncrementally = (
					nodeIdentifier: TreeNodeSchemaIdentifier | undefined,
					fieldKey: FieldKey,
				): boolean => {
					return tryGetFromNestedMap(incrementalFieldsMap, nodeIdentifier, fieldKey) ?? false;
				};

				return createForestSummarizer({
					initialContent,
					encodeType: TreeCompressionStrategyExtended.CompressedIncremental,
					forestType: ForestTypeOptimized,
					shouldEncodeIncrementally,
				});
			}

			/**
			 * Creates an initial Root object with the specified number of items under it.
			 * Each item will have a unique ID, and every other item will have a label so as to test incremental
			 * summarization on optional fields which may or may not be present.
			 * @param itemsCount - The number of items to create.
			 */
			function createInitialBoard(itemsCount: number) {
				let nextItemId = 1;
				const itemsDepth1: ItemDepth1[] = [];
				for (let i = 0; i < itemsCount; i++) {
					const addDepth2 = i % 2 === 0; // Add depth 2 item to every other item in a list
					const item = new ItemDepth1({
						id: nextItemId,
						itemDepth2: addDepth2
							? {
									id: nextItemId,
									propertyDepth3: `Property for itemDepth2 ${nextItemId}`,
								}
							: undefined,
					});
					itemsDepth1.push(item);
					nextItemId++;
				}
				return new Root({
					id: 1,
					itemsDepth1,
				});
			}

			it("can incrementally summarize a forest", async () => {
				const { forestSummarizer } = setupForestForIncrementalSummarization(
					createInitialBoard(3 /* itemsCount */),
				);

				// Incremental summary context for the first summary. This is needed for incremental summarization.
				const incrementalSummaryContext1: IExperimentalIncrementalSummaryContext = {
					summarySequenceNumber: 0,
					latestSummarySequenceNumber: -1,
					summaryPath: "",
				};
				const summary1 = forestSummarizer.summarize({
					stringify: JSON.stringify,
					incrementalSummaryContext: incrementalSummaryContext1,
				});
				validateSummaryIsIncremental(summary1.summary);
				// This summary should not contain any handles since it's the first summary.
				validateHandlesInForestSummary(summary1.summary, {
					shouldContainHandle: false,
				});

				// Validate that the forest can successfully load from the above summary.
				const mockStorage = MockStorage.createFromSummary(summary1.summary);
				const { forestSummarizer: forestSummarizer2 } = setupForestForIncrementalSummarization(
					undefined /* initialBoard */,
				);
				await assert.doesNotReject(async () => {
					await forestSummarizer2.load(mockStorage, JSON.parse);
				});

				// Incremental summary context for the second summary. `latestSummarySequenceNumber` should
				// be the `summarySequenceNumber` of the previous summary.
				const incrementalSummaryContext2: IExperimentalIncrementalSummaryContext = {
					summarySequenceNumber: 10,
					latestSummarySequenceNumber: 0,
					summaryPath: "",
				};
				const summary2 = forestSummarizer.summarize({
					stringify: JSON.stringify,
					incrementalSummaryContext: incrementalSummaryContext2,
				});

				// Validate that this summary has just one handle - nothing changed, so the first incremental summary
				// node (for `Root::itemsDepth1`) should now be a handle.
				validateHandlesInForestSummary(summary2.summary, {
					shouldContainHandle: true,
					handleCount: 1,
					lastSummary: summary1.summary,
				});
			});

			it("can incrementally summarize a forest with changes in between", async () => {
				const { checkout, forestSummarizer } = setupForestForIncrementalSummarization(
					createInitialBoard(3 /* itemsCount */),
				);

				// Incremental summary context for the first summary. This is needed for incremental summarization.
				const incrementalSummaryContext1: IExperimentalIncrementalSummaryContext = {
					summarySequenceNumber: 0,
					latestSummarySequenceNumber: -1,
					summaryPath: "",
				};
				const summary1 = forestSummarizer.summarize({
					stringify: JSON.stringify,
					incrementalSummaryContext: incrementalSummaryContext1,
				});
				validateSummaryIsIncremental(summary1.summary);
				// This summary should not contain any handles since it's the first summary.
				validateHandlesInForestSummary(summary1.summary, {
					shouldContainHandle: false,
				});

				// Incremental summary context for the second summary. `latestSummarySequenceNumber` should
				// be the `summarySequenceNumber` of the previous summary.
				const incrementalSummaryContext2: IExperimentalIncrementalSummaryContext = {
					summarySequenceNumber: 10,
					latestSummarySequenceNumber: 0,
					summaryPath: "",
				};
				const summary2 = forestSummarizer.summarize({
					stringify: JSON.stringify,
					incrementalSummaryContext: incrementalSummaryContext2,
				});

				// Validate that this summary has just one handle - nothing changed, so the first incremental summary
				// node (for chunk of `Root::itemsDepth1`) should now be a handle.
				validateHandlesInForestSummary(summary2.summary, {
					shouldContainHandle: true,
					handleCount: 1,
					lastSummary: summary1.summary,
				});

				// Make changes to the field `Root::itemsDepth1`. This should cause the first incremental summary node
				// for it to be updated. The two summary nodes under that for chunks of `ItemDepth1::itemDepth2` should
				// now be handles.
				const view = checkout.viewWith(new TreeViewConfiguration({ schema: Root }));
				const root = view.root;
				const firstItem = root.itemsDepth1.at(0);
				assert(firstItem !== undefined, "Could not find first item at depth 1");
				firstItem.id++;

				// Incremental summary context for the third summary. `latestSummarySequenceNumber` should
				// be the `summarySequenceNumber` of the previous summary.
				const incrementalSummaryContext3: IExperimentalIncrementalSummaryContext = {
					summarySequenceNumber: 20,
					latestSummarySequenceNumber: 10,
					summaryPath: "",
				};
				const summary3 = forestSummarizer.summarize({
					stringify: JSON.stringify,
					incrementalSummaryContext: incrementalSummaryContext3,
				});
				// This summary should have two handles as per the changes to the tree above.
				validateHandlesInForestSummary(summary3.summary, {
					shouldContainHandle: true,
					handleCount: 2,
					lastSummary: summary1.summary,
				});
			});

			it("can incrementally summarize a forest with a summary failure in between", async () => {
				const { checkout, forestSummarizer } = setupForestForIncrementalSummarization(
					createInitialBoard(3 /* itemsCount */),
				);

				// Incremental summary context for the first summary. This is needed for incremental summarization.
				const incrementalSummaryContext1: IExperimentalIncrementalSummaryContext = {
					summarySequenceNumber: 0,
					latestSummarySequenceNumber: -1,
					summaryPath: "",
				};
				const summary1 = forestSummarizer.summarize({
					stringify: JSON.stringify,
					incrementalSummaryContext: incrementalSummaryContext1,
				});
				validateSummaryIsIncremental(summary1.summary);
				// This summary should not contain any handles since it's the first summary.
				validateHandlesInForestSummary(summary1.summary, {
					shouldContainHandle: false,
				});

				// Make changes to the field `Root::itemsDepth1`. This should cause the first incremental summary node
				// for it to be updated. The two summary nodes under that for chunks of `ItemDepth1::itemDepth2` should
				// now be handles.
				const view = checkout.viewWith(new TreeViewConfiguration({ schema: Root }));
				const root = view.root;
				const firstItem = root.itemsDepth1.at(0);
				assert(firstItem !== undefined, "Could not find first item at depth 1");
				firstItem.id++;

				// Incremental summary context for the second summary. `latestSummarySequenceNumber` should
				// be the `summarySequenceNumber` of the previous summary.
				const incrementalSummaryContext2: IExperimentalIncrementalSummaryContext = {
					summarySequenceNumber: 10,
					latestSummarySequenceNumber: 0,
					summaryPath: "",
				};
				const summary2 = forestSummarizer.summarize({
					stringify: JSON.stringify,
					incrementalSummaryContext: incrementalSummaryContext2,
				});

				// This summary should have two handles as per the changes to the tree above.
				validateHandlesInForestSummary(summary2.summary, {
					shouldContainHandle: true,
					handleCount: 2,
					lastSummary: summary1.summary,
				});

				// Incremental summary context for the third summary. This simulates a scenario where the second summary
				// failed by setting `latestSummarySequenceNumber` to the `summarySequenceNumber` of the first summary.
				const incrementalSummaryContext3: IExperimentalIncrementalSummaryContext = {
					summarySequenceNumber: 20,
					latestSummarySequenceNumber: 0,
					summaryPath: "",
				};
				const summary3 = forestSummarizer.summarize({
					stringify: JSON.stringify,
					incrementalSummaryContext: incrementalSummaryContext3,
				});
				// This summary should have two handles similar to the second summary that failed. Also, the handle
				// paths must exist in the first summary tree (not the second).
				validateHandlesInForestSummary(summary3.summary, {
					shouldContainHandle: true,
					handleCount: 2,
					lastSummary: summary1.summary,
				});
			});
		});
	});
});<|MERGE_RESOLUTION|>--- conflicted
+++ resolved
@@ -75,13 +75,8 @@
 	} = args;
 	const fieldBatchCodec = makeFieldBatchCodec({ jsonValidator: FormatValidatorBasic }, 1);
 	const options: CodecWriteOptions = {
-<<<<<<< HEAD
-		jsonValidator: typeboxValidator,
+		jsonValidator: FormatValidatorBasic,
 		minVersionForCollab: FluidClientVersion.v2_0,
-=======
-		jsonValidator: FormatValidatorBasic,
-		oldestCompatibleClient: FluidClientVersion.v2_0,
->>>>>>> 4a6e792d
 	};
 	const checkout = checkoutWithContent(initialContent, {
 		forestType,
