/*!
 * Copyright (c) Microsoft Corporation and contributors. All rights reserved.
 * Licensed under the MIT License.
 */

import { strict as assert } from "node:assert";
import {
	SummaryType,
	type ISummaryTree,
	type SummaryObject,
} from "@fluidframework/driver-definitions";
import type { IExperimentalIncrementalSummaryContext } from "@fluidframework/runtime-definitions/internal";
import { MockStorage } from "@fluidframework/test-runtime-utils/internal";

import { FormatValidatorBasic } from "../../../external-utilities/index.js";
import { FluidClientVersion, type CodecWriteOptions } from "../../../codec/index.js";
import {
	ForestSummarizer,
	TreeCompressionStrategy,
	TreeCompressionStrategyExtended,
	defaultSchemaPolicy,
	makeFieldBatchCodec,
	type FieldBatchEncodingContext,
	type IncrementalEncodingPolicy,
	type TreeCompressionStrategyPrivate,
} from "../../../feature-libraries/index.js";
import {
	checkoutWithContent,
	fieldCursorFromInsertable,
	testIdCompressor,
	testRevisionTagCodec,
	type TreeStoredContentStrict,
} from "../../utils.js";
import { jsonSequenceRootSchema } from "../../sequenceRootUtils.js";
import {
	ForestTypeOptimized,
	ForestTypeReference,
	type ForestType,
	type TreeCheckout,
} from "../../../shared-tree/index.js";
import {
	permissiveStoredSchemaGenerationOptions,
	SchemaFactory,
	toStoredSchema,
	TreeViewConfiguration,
} from "../../../simple-tree/index.js";
import { fieldJsonCursor } from "../../json/index.js";
// eslint-disable-next-line import/no-internal-modules
import { forestSummaryContentKey } from "../../../feature-libraries/forest-summary/incrementalSummaryBuilder.js";
import type { FieldKey, TreeNodeSchemaIdentifier } from "../../../core/index.js";
import {
	brand,
	setInNestedMap,
	tryGetFromNestedMap,
	type NestedMap,
} from "../../../util/index.js";

function createForestSummarizer(args: {
	// The encoding strategy to use when summarizing the forest.
	encodeType: TreeCompressionStrategyPrivate;
	// The type of forest to create.
	forestType: ForestType;
	// The content and schema to initialize the forest with. By default, it is an empty forest.
	initialContent?: TreeStoredContentStrict;
	shouldEncodeIncrementally?: IncrementalEncodingPolicy;
}): { forestSummarizer: ForestSummarizer; checkout: TreeCheckout } {
	const {
		initialContent = {
			schema: jsonSequenceRootSchema,
			initialTree: undefined,
		},
		encodeType,
		forestType,
		shouldEncodeIncrementally,
	} = args;
	const fieldBatchCodec = makeFieldBatchCodec({ jsonValidator: FormatValidatorBasic }, 1);
	const options: CodecWriteOptions = {
		jsonValidator: FormatValidatorBasic,
		oldestCompatibleClient: FluidClientVersion.v2_0,
	};
	const checkout = checkoutWithContent(initialContent, {
		forestType,
		shouldEncodeIncrementally,
	});
	const encoderContext: FieldBatchEncodingContext = {
		encodeType,
		idCompressor: testIdCompressor,
		originatorId: testIdCompressor.localSessionId,
		schema: { schema: initialContent.schema, policy: defaultSchemaPolicy },
	};
	return {
		checkout,
		forestSummarizer: new ForestSummarizer(
			checkout.forest,
			testRevisionTagCodec,
			fieldBatchCodec,
			encoderContext,
			options,
			testIdCompressor,
<<<<<<< HEAD
			0 /* initialSequenceNumber */,
			shouldEncodeFieldIncrementally,
=======
			shouldEncodeIncrementally,
>>>>>>> ff4e1c58
		),
	};
}

/**
 * Validates that the number of handles in the forest summary are as expected.
 * If there are handles, for each handle, its path exists in the last summary.
 * This basically validates that the handle paths in the current summary are valid.
 */
function validateHandlesInForestSummary(
	summary: ISummaryTree,
	validationArgs:
		| {
				shouldContainHandle: false;
		  }
		| { shouldContainHandle: true; handleCount: number; lastSummary: ISummaryTree },
) {
	const validateHandles = (s: ISummaryTree): number => {
		let localHandleCount = 0;
		for (const [_, summaryObject] of Object.entries(s.tree)) {
			if (summaryObject.type === SummaryType.Handle) {
				assert(validationArgs.shouldContainHandle, "Expected handle to be present");
				// Validate that the handle exists in lastSummary
				validateHandlePathExists(summaryObject.handle, validationArgs.lastSummary);
				localHandleCount++;
			} else if (summaryObject.type === SummaryType.Tree) {
				// Recursively validate nested trees
				localHandleCount += validateHandles(summaryObject);
			}
		}
		return localHandleCount;
	};
	const totalHandles = validateHandles(summary);
	const expectedHandleCount = validationArgs.shouldContainHandle
		? validationArgs.handleCount
		: 0;
	assert.equal(totalHandles, expectedHandleCount, "Expected handle count to match");
}

/**
 * Validates that the handle path exists in `summaryTree`.
 */
function validateHandlePathExists(handle: string, summaryTree: ISummaryTree) {
	/**
	 * The handle path is split by "/" into pathParts where the first element should exist in the root
	 * of the summary tree, the second element in the first element's subtree, and so on.
	 */
	const pathParts = handle.split("/").slice(1);
	const currentPath = pathParts[0];
	let found = false;
	for (const [key, summaryObject] of Object.entries(summaryTree.tree)) {
		if (key === currentPath) {
			found = true;
			if (pathParts.length > 1) {
				assert(
					summaryObject.type === SummaryType.Tree || summaryObject.type === SummaryType.Handle,
					`Handle path ${currentPath} should be for a subtree or a handle`,
				);
				if (summaryObject.type === SummaryType.Tree) {
					validateHandlePathExists(`/${pathParts.slice(1).join("/")}`, summaryObject);
				}
			}
			break;
		}
	}
	assert(found, `Handle path ${currentPath} not found in summary tree`);
}

describe("ForestSummarizer", () => {
	describe("Summarize and Load", () => {
		const testCases: {
			encodeType: TreeCompressionStrategy;
			testType: string;
			forestType: ForestType;
		}[] = [
			{
				encodeType: TreeCompressionStrategy.Compressed,
				testType: "compressed",
				forestType: ForestTypeReference,
			},
			{
				encodeType: TreeCompressionStrategy.Uncompressed,
				testType: "uncompressed",
				forestType: ForestTypeReference,
			},
			{
				encodeType: TreeCompressionStrategy.Compressed,
				testType: "compressed chunked",
				forestType: ForestTypeOptimized,
			},
			{
				encodeType: TreeCompressionStrategy.Uncompressed,
				testType: "uncompressed chunked",
				forestType: ForestTypeOptimized,
			},
		];
		for (const { encodeType, testType, forestType } of testCases) {
			it(`can summarize empty ${testType} forest and load from it`, async () => {
				const { forestSummarizer } = createForestSummarizer({ encodeType, forestType });
				const summary = forestSummarizer.summarize({ stringify: JSON.stringify });
				assert(
					Object.keys(summary.summary.tree).length === 1,
					"Summary tree should only contain one entry for the forest contents",
				);
				const forestContentsBlob: SummaryObject | undefined =
					summary.summary.tree[forestSummaryContentKey];
				assert(
					forestContentsBlob?.type === SummaryType.Blob,
					"Forest summary contents not found",
				);

				// Create a new ForestSummarizer and load with the above summary.
				const mockStorage = MockStorage.createFromSummary(summary.summary);
				const { forestSummarizer: forestSummarizer2 } = createForestSummarizer({
					encodeType,
					forestType,
				});
				await assert.doesNotReject(async () => {
					await forestSummarizer2.load(mockStorage, JSON.parse);
				});
			});

			it(`can summarize ${testType} forest with simple content and load from it`, async () => {
				const schema = SchemaFactory.number;
				const initialContent: TreeStoredContentStrict = {
					schema: toStoredSchema(schema, permissiveStoredSchemaGenerationOptions),
					get initialTree() {
						return fieldJsonCursor([5]);
					},
				};
				const { forestSummarizer } = createForestSummarizer({
					initialContent,
					encodeType,
					forestType,
				});
				const summary = forestSummarizer.summarize({ stringify: JSON.stringify });
				assert(
					Object.keys(summary.summary.tree).length === 1,
					"Summary tree should only contain one entry for the forest contents",
				);
				const forestContentsBlob: SummaryObject | undefined =
					summary.summary.tree[forestSummaryContentKey];
				assert(
					forestContentsBlob?.type === SummaryType.Blob,
					"Forest summary contents not found",
				);

				// Create a new empty ForestSummarizer and load with the above summary.
				const mockStorage = MockStorage.createFromSummary(summary.summary);
				const { forestSummarizer: forestSummarizer2 } = createForestSummarizer({
					encodeType,
					forestType,
				});
				await assert.doesNotReject(async () => {
					await forestSummarizer2.load(mockStorage, JSON.parse);
				});
			});
		}
	});

	describe("Incremental summarization", () => {
		const sf = new SchemaFactory("IncrementalSummarization");

		function validateSummaryIsIncremental(summary: ISummaryTree) {
			assert(
				Object.keys(summary.tree).length >= 2,
				"There should be at least one node for incremental fields",
			);

			for (const [key, value] of Object.entries(summary.tree)) {
				if (key === forestSummaryContentKey) {
					assert(value.type === SummaryType.Blob, "Forest summary contents not found");
				} else {
					assert(value.type === SummaryType.Tree, "Incremental summary node should be a tree");
				}
			}
		}

		describe("Simple schema", () => {
			it("can incrementally summarize forest with simple content", async () => {
				class SimpleObject extends sf.object("simpleObject", {
					foo: sf.string,
				}) {}
				const initialContent: TreeStoredContentStrict = {
					schema: toStoredSchema(SimpleObject, permissiveStoredSchemaGenerationOptions),
					initialTree: fieldCursorFromInsertable(SimpleObject, {
						foo: "bar",
					}),
				};

				const shouldEncodeIncrementally = (
					nodeIdentifier: TreeNodeSchemaIdentifier | undefined,
					fieldKey: FieldKey,
				): boolean => {
					if (nodeIdentifier === SimpleObject.identifier && fieldKey === "foo") {
						return true;
					}
					return false;
				};

				const { forestSummarizer } = createForestSummarizer({
					initialContent,
					encodeType: TreeCompressionStrategyExtended.CompressedIncremental,
					forestType: ForestTypeOptimized,
					shouldEncodeIncrementally,
				});

				// Incremental summary context for the first summary. This is needed for incremental summarization.
				const incrementalSummaryContext: IExperimentalIncrementalSummaryContext = {
					summarySequenceNumber: 0,
					latestSummarySequenceNumber: -1,
					summaryPath: "",
				};
				const summary = forestSummarizer.summarize({
					stringify: JSON.stringify,
					incrementalSummaryContext,
				});
				validateSummaryIsIncremental(summary.summary);

				// Validate that the forest can successfully load from the above summary.
				const mockStorage = MockStorage.createFromSummary(summary.summary);
				const { forestSummarizer: forestSummarizer2 } = createForestSummarizer({
					encodeType: TreeCompressionStrategyExtended.CompressedIncremental,
					forestType: ForestTypeOptimized,
					shouldEncodeIncrementally,
				});
				await assert.doesNotReject(async () => {
					await forestSummarizer2.load(mockStorage, JSON.parse);
				});
			});
		});

		describe("multi-depth schema", () => {
			// The tests in this block use the following schema:
			class ItemDepth2 extends sf.object("depth2", {
				id: sf.number,
				propertyDepth3: sf.required(sf.string), // Incremental field
			}) {}
			class ItemDepth1 extends sf.object("depth1", {
				id: sf.number,
				itemDepth2: sf.optional(ItemDepth2), // Incremental field
			}) {}
			class Root extends sf.object("root", {
				id: sf.number,
				itemsDepth1: sf.array(ItemDepth1), // Incremental field
			}) {}

			/**
			 * Sets up the forest summarizer for incremental summarization. It creates a forest and sets up some
			 * of the fields to support incremental encoding.
			 * Note that it creates a chunked forest of type `ForestTypeOptimized` with compression strategy
			 * `TreeCompressionStrategyExtended.CompressedIncremental` since incremental summarization is only
			 * supported by this combination.
			 */
			function setupForestForIncrementalSummarization(initialBoard: Root | undefined) {
				const fieldCursor = initialBoard
					? fieldCursorFromInsertable(Root, initialBoard)
					: fieldJsonCursor([]);
				const initialContent: TreeStoredContentStrict = {
					schema: toStoredSchema(Root, permissiveStoredSchemaGenerationOptions),
					initialTree: fieldCursor,
				};

				const incrementalFieldsMap: NestedMap<TreeNodeSchemaIdentifier, FieldKey, boolean> =
					new Map();
				setInNestedMap(
					incrementalFieldsMap,
					brand<TreeNodeSchemaIdentifier>(Root.identifier),
					brand<FieldKey>("itemsDepth1"),
					true,
				);
				setInNestedMap(
					incrementalFieldsMap,
					brand<TreeNodeSchemaIdentifier>(ItemDepth1.identifier),
					brand<FieldKey>("itemDepth2"),
					true,
				);
				setInNestedMap(
					incrementalFieldsMap,
					brand<TreeNodeSchemaIdentifier>(ItemDepth2.identifier),
					brand<FieldKey>("propertyDepth3"),
					true,
				);

				const shouldEncodeIncrementally = (
					nodeIdentifier: TreeNodeSchemaIdentifier | undefined,
					fieldKey: FieldKey,
				): boolean => {
					return tryGetFromNestedMap(incrementalFieldsMap, nodeIdentifier, fieldKey) ?? false;
				};

				return createForestSummarizer({
					initialContent,
					encodeType: TreeCompressionStrategyExtended.CompressedIncremental,
					forestType: ForestTypeOptimized,
					shouldEncodeIncrementally,
				});
			}

			/**
			 * Creates an initial Root object with the specified number of items under it.
			 * Each item will have a unique ID, and every other item will have a label so as to test incremental
			 * summarization on optional fields which may or may not be present.
			 * @param itemsCount - The number of items to create.
			 */
			function createInitialBoard(itemsCount: number) {
				let nextItemId = 1;
				const itemsDepth1: ItemDepth1[] = [];
				for (let i = 0; i < itemsCount; i++) {
					const addDepth2 = i % 2 === 0; // Add depth 2 item to every other item in a list
					const item = new ItemDepth1({
						id: nextItemId,
						itemDepth2: addDepth2
							? {
									id: nextItemId,
									propertyDepth3: `Property for itemDepth2 ${nextItemId}`,
								}
							: undefined,
					});
					itemsDepth1.push(item);
					nextItemId++;
				}
				return new Root({
					id: 1,
					itemsDepth1,
				});
			}

			it("can incrementally summarize a forest", async () => {
				const { forestSummarizer } = setupForestForIncrementalSummarization(
					createInitialBoard(3 /* itemsCount */),
				);

				// Incremental summary context for the first summary. This is needed for incremental summarization.
				const incrementalSummaryContext1: IExperimentalIncrementalSummaryContext = {
					summarySequenceNumber: 0,
					latestSummarySequenceNumber: -1,
					summaryPath: "",
				};
				const summary1 = forestSummarizer.summarize({
					stringify: JSON.stringify,
					incrementalSummaryContext: incrementalSummaryContext1,
				});
				validateSummaryIsIncremental(summary1.summary);
				// This summary should not contain any handles since it's the first summary.
				validateHandlesInForestSummary(summary1.summary, {
					shouldContainHandle: false,
				});

				// Validate that the forest can successfully load from the above summary.
				const mockStorage = MockStorage.createFromSummary(summary1.summary);
				const { forestSummarizer: forestSummarizer2 } = setupForestForIncrementalSummarization(
					undefined /* initialBoard */,
				);
				await assert.doesNotReject(async () => {
					await forestSummarizer2.load(mockStorage, JSON.parse);
				});

				// Incremental summary context for the second summary. `latestSummarySequenceNumber` should
				// be the `summarySequenceNumber` of the previous summary.
				const incrementalSummaryContext2: IExperimentalIncrementalSummaryContext = {
					summarySequenceNumber: 10,
					latestSummarySequenceNumber: 0,
					summaryPath: "",
				};
				const summary2 = forestSummarizer.summarize({
					stringify: JSON.stringify,
					incrementalSummaryContext: incrementalSummaryContext2,
				});

				// Validate that this summary has just one handle - nothing changed, so the first incremental summary
				// node (for `Root::itemsDepth1`) should now be a handle.
				validateHandlesInForestSummary(summary2.summary, {
					shouldContainHandle: true,
					handleCount: 1,
					lastSummary: summary1.summary,
				});
			});

			it("can incrementally summarize a forest with changes in between", async () => {
				const { checkout, forestSummarizer } = setupForestForIncrementalSummarization(
					createInitialBoard(3 /* itemsCount */),
				);

				// Incremental summary context for the first summary. This is needed for incremental summarization.
				const incrementalSummaryContext1: IExperimentalIncrementalSummaryContext = {
					summarySequenceNumber: 0,
					latestSummarySequenceNumber: -1,
					summaryPath: "",
				};
				const summary1 = forestSummarizer.summarize({
					stringify: JSON.stringify,
					incrementalSummaryContext: incrementalSummaryContext1,
				});
				validateSummaryIsIncremental(summary1.summary);
				// This summary should not contain any handles since it's the first summary.
				validateHandlesInForestSummary(summary1.summary, {
					shouldContainHandle: false,
				});

				// Incremental summary context for the second summary. `latestSummarySequenceNumber` should
				// be the `summarySequenceNumber` of the previous summary.
				const incrementalSummaryContext2: IExperimentalIncrementalSummaryContext = {
					summarySequenceNumber: 10,
					latestSummarySequenceNumber: 0,
					summaryPath: "",
				};
				const summary2 = forestSummarizer.summarize({
					stringify: JSON.stringify,
					incrementalSummaryContext: incrementalSummaryContext2,
				});

				// Validate that this summary has just one handle - nothing changed, so the first incremental summary
				// node (for chunk of `Root::itemsDepth1`) should now be a handle.
				validateHandlesInForestSummary(summary2.summary, {
					shouldContainHandle: true,
					handleCount: 1,
					lastSummary: summary1.summary,
				});

				// Make changes to the field `Root::itemsDepth1`. This should cause the first incremental summary node
				// for it to be updated. The two summary nodes under that for chunks of `ItemDepth1::itemDepth2` should
				// now be handles.
				const view = checkout.viewWith(new TreeViewConfiguration({ schema: Root }));
				const root = view.root;
				const firstItem = root.itemsDepth1.at(0);
				assert(firstItem !== undefined, "Could not find first item at depth 1");
				firstItem.id++;

				// Incremental summary context for the third summary. `latestSummarySequenceNumber` should
				// be the `summarySequenceNumber` of the previous summary.
				const incrementalSummaryContext3: IExperimentalIncrementalSummaryContext = {
					summarySequenceNumber: 20,
					latestSummarySequenceNumber: 10,
					summaryPath: "",
				};
				const summary3 = forestSummarizer.summarize({
					stringify: JSON.stringify,
					incrementalSummaryContext: incrementalSummaryContext3,
				});
				// This summary should have two handles as per the changes to the tree above.
				validateHandlesInForestSummary(summary3.summary, {
					shouldContainHandle: true,
					handleCount: 2,
					lastSummary: summary1.summary,
				});
			});

			it("can incrementally summarize a forest with a summary failure in between", async () => {
				const { checkout, forestSummarizer } = setupForestForIncrementalSummarization(
					createInitialBoard(3 /* itemsCount */),
				);

				// Incremental summary context for the first summary. This is needed for incremental summarization.
				const incrementalSummaryContext1: IExperimentalIncrementalSummaryContext = {
					summarySequenceNumber: 0,
					latestSummarySequenceNumber: -1,
					summaryPath: "",
				};
				const summary1 = forestSummarizer.summarize({
					stringify: JSON.stringify,
					incrementalSummaryContext: incrementalSummaryContext1,
				});
				validateSummaryIsIncremental(summary1.summary);
				// This summary should not contain any handles since it's the first summary.
				validateHandlesInForestSummary(summary1.summary, {
					shouldContainHandle: false,
				});

				// Make changes to the field `Root::itemsDepth1`. This should cause the first incremental summary node
				// for it to be updated. The two summary nodes under that for chunks of `ItemDepth1::itemDepth2` should
				// now be handles.
				const view = checkout.viewWith(new TreeViewConfiguration({ schema: Root }));
				const root = view.root;
				const firstItem = root.itemsDepth1.at(0);
				assert(firstItem !== undefined, "Could not find first item at depth 1");
				firstItem.id++;

				// Incremental summary context for the second summary. `latestSummarySequenceNumber` should
				// be the `summarySequenceNumber` of the previous summary.
				const incrementalSummaryContext2: IExperimentalIncrementalSummaryContext = {
					summarySequenceNumber: 10,
					latestSummarySequenceNumber: 0,
					summaryPath: "",
				};
				const summary2 = forestSummarizer.summarize({
					stringify: JSON.stringify,
					incrementalSummaryContext: incrementalSummaryContext2,
				});

				// This summary should have two handles as per the changes to the tree above.
				validateHandlesInForestSummary(summary2.summary, {
					shouldContainHandle: true,
					handleCount: 2,
					lastSummary: summary1.summary,
				});

				// Incremental summary context for the third summary. This simulates a scenario where the second summary
				// failed by setting `latestSummarySequenceNumber` to the `summarySequenceNumber` of the first summary.
				const incrementalSummaryContext3: IExperimentalIncrementalSummaryContext = {
					summarySequenceNumber: 20,
					latestSummarySequenceNumber: 0,
					summaryPath: "",
				};
				const summary3 = forestSummarizer.summarize({
					stringify: JSON.stringify,
					incrementalSummaryContext: incrementalSummaryContext3,
				});
				// This summary should have two handles similar to the second summary that failed. Also, the handle
				// paths must exist in the first summary tree (not the second).
				validateHandlesInForestSummary(summary3.summary, {
					shouldContainHandle: true,
					handleCount: 2,
					lastSummary: summary1.summary,
				});
			});

			it("can incrementally summarize a forest from a loaded state", async () => {
				const { forestSummarizer } = setupForestForIncrementalSummarization(
					createInitialBoard(3 /* itemsCount */),
				);

				// Incremental summary context for the first summary. This is needed for incremental summarization.
				const incrementalSummaryContext1: IExperimentalIncrementalSummaryContext = {
					summarySequenceNumber: 0,
					latestSummarySequenceNumber: -1,
					summaryPath: "",
				};
				const summary1 = forestSummarizer.summarize({
					stringify: JSON.stringify,
					incrementalSummaryContext: incrementalSummaryContext1,
				});
				validateSummaryIsIncremental(summary1.summary);
				// This summary should not contain any handles since it's the first summary.
				validateHandlesInForestSummary(summary1.summary, {
					shouldContainHandle: false,
				});

				// Validate that the forest can successfully load from the above summary.
				const mockStorage = MockStorage.createFromSummary(summary1.summary);
				const { forestSummarizer: forestSummarizer2, checkout: checkout2 } =
					setupForestForIncrementalSummarization(undefined /* initialBoard */);
				await assert.doesNotReject(async () => {
					await forestSummarizer2.load(mockStorage, JSON.parse);
				});

				// Make changes to the field `Root::itemsDepth1`. This should cause the first incremental summary node
				// for it to be updated. The two summary nodes under that for chunks of `ItemDepth1::itemDepth2` should
				// now be handles.
				const view = checkout2.viewWith(new TreeViewConfiguration({ schema: Root }));
				const root = view.root;
				const firstItem = root.itemsDepth1.at(0);
				assert(firstItem !== undefined, "Could not find first item at depth 1");
				firstItem.id++;

				// Incremental summary context for the second summary. `latestSummarySequenceNumber` should
				// be the `summarySequenceNumber` of the previous summary.
				const incrementalSummaryContext2: IExperimentalIncrementalSummaryContext = {
					summarySequenceNumber: 10,
					latestSummarySequenceNumber: 0,
					summaryPath: "",
				};
				// Summarize via the forest that was loaded from the first summary.
				const summary2 = forestSummarizer2.summarize({
					stringify: JSON.stringify,
					incrementalSummaryContext: incrementalSummaryContext2,
				});

				// This summary should have two handles as per the changes to the tree above.
				validateHandlesInForestSummary(summary2.summary, {
					shouldContainHandle: true,
					handleCount: 2,
					lastSummary: summary1.summary,
				});
			});
		});
	});
});<|MERGE_RESOLUTION|>--- conflicted
+++ resolved
@@ -97,12 +97,8 @@
 			encoderContext,
 			options,
 			testIdCompressor,
-<<<<<<< HEAD
 			0 /* initialSequenceNumber */,
-			shouldEncodeFieldIncrementally,
-=======
 			shouldEncodeIncrementally,
->>>>>>> ff4e1c58
 		),
 	};
 }
