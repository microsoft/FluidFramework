/*!
 * Copyright (c) Microsoft Corporation and contributors. All rights reserved.
 * Licensed under the MIT License.
 */

import { strict as assert } from "node:assert";
import {
	SummaryType,
	type ISummaryBlob,
	type ISummaryTree,
	type SummaryObject,
} from "@fluidframework/driver-definitions";
import type {
	IExperimentalIncrementalSummaryContext,
	MinimumVersionForCollab,
} from "@fluidframework/runtime-definitions/internal";
import { MockStorage, validateUsageError } from "@fluidframework/test-runtime-utils/internal";

import { FormatValidatorBasic } from "../../../external-utilities/index.js";
import { FluidClientVersion, type CodecWriteOptions } from "../../../codec/index.js";
import {
	FieldBatchFormatVersion,
	ForestFormatVersion,
	ForestSummarizer,
	TreeCompressionStrategy,
	defaultSchemaPolicy,
	makeFieldBatchCodec,
	type FieldBatchEncodingContext,
	type IncrementalEncodingPolicy,
} from "../../../feature-libraries/index.js";
import { brand } from "../../../util/index.js";
// eslint-disable-next-line import-x/no-internal-modules
import type { FormatV1 } from "../../../feature-libraries/forest-summary/format.js";
import {
	checkoutWithContent,
	fieldCursorFromInsertable,
	testIdCompressor,
	testRevisionTagCodec,
	type TreeStoredContentStrict,
} from "../../utils.js";
import { jsonSequenceRootSchema } from "../../sequenceRootUtils.js";
import {
	ForestTypeOptimized,
	ForestTypeReference,
	type ForestType,
	type TreeCheckout,
} from "../../../shared-tree/index.js";
import {
	incrementalEncodingPolicyForAllowedTypes,
	incrementalSummaryHint,
	permissiveStoredSchemaGenerationOptions,
	SchemaFactory,
	SchemaFactoryAlpha,
	toStoredSchema,
	TreeViewConfiguration,
	TreeViewConfigurationAlpha,
	type ImplicitFieldSchema,
	type InsertableField,
} from "../../../simple-tree/index.js";
import { fieldJsonCursor } from "../../json/index.js";
import {
	forestSummaryContentKey,
	ForestSummaryFormatVersion,
	// eslint-disable-next-line import-x/no-internal-modules
} from "../../../feature-libraries/forest-summary/summaryTypes.js";
import {
	summarizablesMetadataKey,
	type SharedTreeSummarizableMetadata,
} from "../../../shared-tree-core/index.js";
import { rootFieldKey } from "../../../core/index.js";

function createForestSummarizer(args: {
	// The encoding strategy to use when summarizing the forest.
	encodeType: TreeCompressionStrategy;
	// The type of forest to create.
	forestType: ForestType;
	// The content and schema to initialize the forest with. By default, it is an empty forest.
	initialContent?: TreeStoredContentStrict;
	shouldEncodeIncrementally?: IncrementalEncodingPolicy;
	minVersionForCollab?: MinimumVersionForCollab;
}): { forestSummarizer: ForestSummarizer; checkout: TreeCheckout } {
	const {
		initialContent = {
			schema: jsonSequenceRootSchema,
			initialTree: undefined,
		},
		encodeType,
		forestType,
		shouldEncodeIncrementally,
		minVersionForCollab = FluidClientVersion.v2_74,
	} = args;
	const options: CodecWriteOptions = {
		jsonValidator: FormatValidatorBasic,
		minVersionForCollab,
	};
	const fieldBatchCodec = makeFieldBatchCodec(options);
	const checkout = checkoutWithContent(initialContent, {
		forestType,
		shouldEncodeIncrementally,
	});
	const encoderContext: FieldBatchEncodingContext = {
		encodeType,
		idCompressor: testIdCompressor,
		originatorId: testIdCompressor.localSessionId,
		schema: { schema: initialContent.schema, policy: defaultSchemaPolicy },
	};
	return {
		checkout,
		forestSummarizer: new ForestSummarizer(
			checkout.forest,
			testRevisionTagCodec,
			fieldBatchCodec,
			encoderContext,
			options,
			testIdCompressor,
			0 /* initialSequenceNumber */,
			shouldEncodeIncrementally,
		),
	};
}

/**
 * Validates that the number of handles in the forest summary are as expected.
 * If there are handles, for each handle, its path exists in the last summary.
 * This basically validates that the handle paths in the current summary are valid.
 */
function validateHandlesInForestSummary(
	summary: ISummaryTree,
	validationArgs:
		| {
				shouldContainHandle: false;
		  }
		| { shouldContainHandle: true; handleCount: number; lastSummary: ISummaryTree },
) {
	const validateHandles = (s: ISummaryTree): number => {
		let localHandleCount = 0;
		for (const [_, summaryObject] of Object.entries(s.tree)) {
			if (summaryObject.type === SummaryType.Handle) {
				assert(validationArgs.shouldContainHandle, "Expected handle to be present");
				// Validate that the handle exists in lastSummary
				validateHandlePathExists(summaryObject.handle, validationArgs.lastSummary);
				localHandleCount++;
			} else if (summaryObject.type === SummaryType.Tree) {
				// Recursively validate nested trees
				localHandleCount += validateHandles(summaryObject);
			}
		}
		return localHandleCount;
	};
	const totalHandles = validateHandles(summary);
	const expectedHandleCount = validationArgs.shouldContainHandle
		? validationArgs.handleCount
		: 0;
	assert.equal(totalHandles, expectedHandleCount, "Expected handle count to match");
}

/**
 * Validates that the handle path exists in `summaryTree`.
 */
function validateHandlePathExists(handle: string, summaryTree: ISummaryTree) {
	/**
	 * The handle path is split by "/" into pathParts where the first element should exist in the root
	 * of the summary tree, the second element in the first element's subtree, and so on.
	 */
	const pathParts = handle.split("/").slice(1);
	const currentPath = pathParts[0];
	let found = false;
	for (const [key, summaryObject] of Object.entries(summaryTree.tree)) {
		if (key === currentPath) {
			found = true;
			if (pathParts.length > 1) {
				assert(
					summaryObject.type === SummaryType.Tree || summaryObject.type === SummaryType.Handle,
					`Handle path ${currentPath} should be for a subtree or a handle`,
				);
				if (summaryObject.type === SummaryType.Tree) {
					validateHandlePathExists(`/${pathParts.slice(1).join("/")}`, summaryObject);
				}
			}
			break;
		}
	}
	assert(found, `Handle path ${currentPath} not found in summary tree`);
}

/**
 * Validates that the summary in incremental by validating that there is at least one node for incremental fields.
 * @param summary - The summary to validate.
 * @param incrementalNodeCount - The expected number of nodes for incremental fields at the top-level. If provided,
 * the summary is validated to have at exactly these many nodes at the top-level. Otherwise, this validation is skipped.
 */
function validateSummaryIsIncremental(summary: ISummaryTree, incrementalNodeCount?: number) {
	assert(
		Object.keys(summary.tree).length >= 2,
		"There should be at least one node for incremental fields",
	);

	let incrementalNodesFound = 0;
	for (const [key, value] of Object.entries(summary.tree)) {
		if (key === forestSummaryContentKey) {
			assert(value.type === SummaryType.Blob, "Forest summary contents not found");
		} else {
			assert(value.type === SummaryType.Tree, "Incremental summary node should be a tree");
			incrementalNodesFound++;
		}
	}
	if (incrementalNodeCount !== undefined) {
		assert.equal(
			incrementalNodesFound,
			incrementalNodeCount,
			"Incremental node count does not match expected value",
		);
	}
}

function validateSummaryIsNotIncremental(summary: ISummaryTree) {
	assert(
		Object.keys(summary.tree).length === 1,
		"There should be no nodes for incremental fields",
	);
}

async function summarizeAndValidateIncrementality<TSchema extends ImplicitFieldSchema>(
	schema: TSchema,
	data: InsertableField<TSchema>,
	incrementalNodeCount: number,
) {
	const shouldEncodeIncrementally = incrementalEncodingPolicyForAllowedTypes(
		new TreeViewConfigurationAlpha({ schema }),
	);

	const initialContent: TreeStoredContentStrict = {
		schema: toStoredSchema(schema, permissiveStoredSchemaGenerationOptions),
		initialTree: fieldCursorFromInsertable(schema, data),
	};

	const { forestSummarizer } = createForestSummarizer({
		initialContent,
		encodeType: TreeCompressionStrategy.CompressedIncremental,
		forestType: ForestTypeOptimized,
		shouldEncodeIncrementally,
	});

	// Incremental summary context for the first summary. This is needed for incremental summarization.
	const incrementalSummaryContext: IExperimentalIncrementalSummaryContext = {
		summarySequenceNumber: 0,
		latestSummarySequenceNumber: -1,
		summaryPath: "",
	};
	const summary = forestSummarizer.summarize({
		stringify: JSON.stringify,
		incrementalSummaryContext,
	});

	if (incrementalNodeCount === 0) {
		validateSummaryIsNotIncremental(summary.summary);
	} else {
		validateSummaryIsIncremental(summary.summary, incrementalNodeCount);
	}

	// Validate that the forest can successfully load from the above summary.
	const mockStorage = MockStorage.createFromSummary(summary.summary);
	const { forestSummarizer: forestSummarizer2 } = createForestSummarizer({
		encodeType: TreeCompressionStrategy.CompressedIncremental,
		forestType: ForestTypeOptimized,
		shouldEncodeIncrementally,
	});
	await assert.doesNotReject(async () => {
		await forestSummarizer2.load(mockStorage, JSON.parse);
	});
}

const sf = new SchemaFactoryAlpha("IncrementalSummarization");

class ObjectNodeSchema extends sf.object("objectNodeSchema", {
	foo: sf.types([{ type: sf.string, metadata: {} }], {
		custom: { [incrementalSummaryHint]: true },
	}),
}) {}

class FooMap extends sf.mapAlpha(
	"fooMap",
	sf.types([{ type: sf.string, metadata: {} }], {
		custom: { [incrementalSummaryHint]: true },
	}),
) {}
class MapNodeSchema extends sf.object("mapNodeSchema", {
	fooMap: FooMap,
}) {}

class FooArray extends sf.arrayAlpha(
	"fooArray",
	sf.types([{ type: sf.string, metadata: {} }], {
		custom: { [incrementalSummaryHint]: true },
	}),
) {}
class ArrayNodeSchema extends sf.object("arrayNodeSchema", {
	fooArray: FooArray,
}) {}

class FooRecord extends sf.recordAlpha(
	"fooRecord",
	sf.types([{ type: sf.string, metadata: {} }], {
		custom: { [incrementalSummaryHint]: true },
	}),
) {}
class RecordNodeSchema extends sf.object("recordNodeSchema", {
	fooRecord: FooRecord,
}) {}

const LeafNodeSchema = sf.required(
	sf.types([{ type: sf.string, metadata: {} }], {
		custom: { [incrementalSummaryHint]: true },
	}),
);

describe("ForestSummarizer", () => {
	describe("Summarize and Load", () => {
		const testCases: {
			encodeType: TreeCompressionStrategy;
			testType: string;
			forestType: ForestType;
		}[] = [
			{
				encodeType: TreeCompressionStrategy.Compressed,
				testType: "compressed",
				forestType: ForestTypeReference,
			},
			{
				encodeType: TreeCompressionStrategy.Uncompressed,
				testType: "uncompressed",
				forestType: ForestTypeReference,
			},
			{
				encodeType: TreeCompressionStrategy.Compressed,
				testType: "compressed chunked",
				forestType: ForestTypeOptimized,
			},
			{
				encodeType: TreeCompressionStrategy.Uncompressed,
				testType: "uncompressed chunked",
				forestType: ForestTypeOptimized,
			},
		];
		for (const { encodeType, testType, forestType } of testCases) {
			it(`can summarize empty ${testType} forest and load from it`, async () => {
				const { forestSummarizer } = createForestSummarizer({
					encodeType,
					forestType,
					minVersionForCollab: FluidClientVersion.v2_52,
				});
				const summary = forestSummarizer.summarize({ stringify: JSON.stringify });
				// The summary tree should have 2 entries - one for forest contents and one for metadata
				assert.equal(
					Object.keys(summary.summary.tree).length,
					2,
					"Summary tree should only contain two entries",
				);
				const forestContentsBlob: SummaryObject | undefined =
					summary.summary.tree[forestSummaryContentKey];
				assert(
					forestContentsBlob?.type === SummaryType.Blob,
					"Forest summary contents not found",
				);

				// Create a new ForestSummarizer and load with the above summary.
				const mockStorage = MockStorage.createFromSummary(summary.summary);
				const { forestSummarizer: forestSummarizer2 } = createForestSummarizer({
					encodeType,
					forestType,
					minVersionForCollab: FluidClientVersion.v2_52,
				});
				await assert.doesNotReject(async () => {
					await forestSummarizer2.load(mockStorage, JSON.parse);
				});
			});

			it(`can summarize ${testType} forest with simple content and load from it`, async () => {
				const schema = SchemaFactory.number;
				const initialContent: TreeStoredContentStrict = {
					schema: toStoredSchema(schema, permissiveStoredSchemaGenerationOptions),
					get initialTree() {
						return fieldJsonCursor([5]);
					},
				};
				const { forestSummarizer } = createForestSummarizer({
					initialContent,
					encodeType,
					forestType,
					minVersionForCollab: FluidClientVersion.v2_52,
				});
				const summary = forestSummarizer.summarize({ stringify: JSON.stringify });
				// The summary tree should have 2 entries - one for forest contents and one for metadata
				assert.equal(
					Object.keys(summary.summary.tree).length,
					2,
					"Summary tree should only contain two entries",
				);
				const forestContentsBlob: SummaryObject | undefined =
					summary.summary.tree[forestSummaryContentKey];
				assert(
					forestContentsBlob?.type === SummaryType.Blob,
					"Forest summary contents not found",
				);

				// Create a new empty ForestSummarizer and load with the above summary.
				const mockStorage = MockStorage.createFromSummary(summary.summary);
				const { forestSummarizer: forestSummarizer2 } = createForestSummarizer({
					encodeType,
					forestType,
					minVersionForCollab: FluidClientVersion.v2_52,
				});
				await assert.doesNotReject(async () => {
					await forestSummarizer2.load(mockStorage, JSON.parse);
				});
			});
		}
	});

	describe("Incremental summarization", () => {
<<<<<<< HEAD
		const sf = new SchemaFactoryAlpha("IncrementalSummarization");

		function validateSummaryIsIncremental(summary: ISummaryTree) {
			// Forest summary contains one blob for top-level forest content and one blob for metadata.
			// For incremental summaries, it should contain at least one other node making total >= 3.
			assert(
				Object.keys(summary.tree).length >= 3,
				"There should be at least one node for incremental fields",
			);

			for (const [key, value] of Object.entries(summary.tree)) {
				if (key === forestSummaryContentKey || key === summarizablesMetadataKey) {
					assert(value.type === SummaryType.Blob, "Forest summary blob not as expected");
				} else {
					assert(value.type === SummaryType.Tree, "Incremental summary node should be a tree");
				}
			}
		}

		describe("Simple schema", () => {
			it("can incrementally summarize forest with simple content", async () => {
				class SimpleObject extends sf.object("simpleObject", {
					foo: sf.string,
				}) {}
				const initialContent: TreeStoredContentStrict = {
					schema: toStoredSchema(SimpleObject, permissiveStoredSchemaGenerationOptions),
					initialTree: fieldCursorFromInsertable(SimpleObject, {
=======
		describe("simple schema", () => {
			it("object nodes", async () => {
				await summarizeAndValidateIncrementality(
					ObjectNodeSchema,
					{
>>>>>>> fa03d384
						foo: "bar",
					},
					1 /* incrementalNodeCount */,
				);
			});

			it("map nodes", async () => {
				await summarizeAndValidateIncrementality(
					MapNodeSchema,
					{
						fooMap: new FooMap({ key1: "value1", key2: "value2" }),
					},
					2 /* incrementalNodeCount */,
				);
			});

			it("array nodes", async () => {
				await summarizeAndValidateIncrementality(
					ArrayNodeSchema,
					{
						fooArray: new FooArray(["value1", "value2"]),
					},
					2 /* incrementalNodeCount */,
				);
			});

			it("record nodes", async () => {
				await summarizeAndValidateIncrementality(
					RecordNodeSchema,
					{
						fooRecord: new FooRecord({ key1: "value1", key2: "value2" }),
					},
					2 /* incrementalNodeCount */,
				);
			});

			it("leaf nodes", async () => {
				// Leaf nodes are not incrementally summarized.
				await summarizeAndValidateIncrementality(
					LeafNodeSchema,
					"leaf value",
					0 /* incrementalNodeCount */,
				);
			});
		});

		describe("multi-depth schema", () => {
			/**
			 * The property `bar` will be incrementally summarized as a single {@link TreeChunk}
			 * generated by calling {@link ChunkedForest.chunkField} during summarization.
			 * A summary tree node will be created for each such property under `BarItem`'s summary tree node.
			 */
			class BarItem extends sf.objectAlpha("barItem", {
				id: sf.number,
				bar: sf.types([{ type: sf.string, metadata: {} }], {
					custom: { [incrementalSummaryHint]: true },
				}),
			}) {}

			/**
			 * Every item in this array will be incrementally summarized as a single {@link TreeChunk}
			 * generated by calling {@link ChunkedForest.chunkField} during summarization.
			 * A summary tree node will be created for each of these items under the Forest's root summary tree node.
			 */
			class BarArray extends sf.arrayAlpha(
				"barArray",
				sf.types([{ type: BarItem, metadata: {} }], {
					custom: { [incrementalSummaryHint]: true },
				}),
			) {}

			class Root extends sf.objectAlpha("root", {
				rootId: sf.number,
				barArray: BarArray,
			}) {}

			/**
			 * Sets up the forest summarizer for incremental summarization. It creates a forest and sets up some
			 * of the fields to support incremental encoding.
			 * Note that it creates a chunked forest of type `ForestTypeOptimized` with compression strategy
			 * `TreeCompressionStrategy.CompressedIncremental` since incremental summarization is only
			 * supported by this combination.
			 */
			function setupForestForIncrementalSummarization(initialBoard: Root | undefined) {
				const fieldCursor = initialBoard
					? fieldCursorFromInsertable(Root, initialBoard)
					: fieldJsonCursor([]);
				const initialContent: TreeStoredContentStrict = {
					schema: toStoredSchema(Root, permissiveStoredSchemaGenerationOptions),
					initialTree: fieldCursor,
				};

				return createForestSummarizer({
					initialContent,
					encodeType: TreeCompressionStrategy.CompressedIncremental,
					forestType: ForestTypeOptimized,
					shouldEncodeIncrementally: incrementalEncodingPolicyForAllowedTypes(
						new TreeViewConfigurationAlpha({ schema: Root }),
					),
				});
			}

			/**
			 * Creates an initial Root object with the specified number of items under it.
			 * The `id` for `FooItem`s are set to 10, 20, ..., itemsCount * 10. This is to make debugging simpler.
			 * The `EncodedFieldBatch` for this forest has other content that are smaller numbers and having the
			 * `id`s as multiples of 10 makes it easier to identify them.
			 * @param itemsCount - The number of items to create.
			 */
			function createInitialBoard(itemsCount: number) {
				let nextItemId = 10;
				const barArray: BarItem[] = [];
				for (let i = 0; i < itemsCount; i++) {
					barArray.push(
						new BarItem({
							id: nextItemId,
							bar: `Item ${nextItemId} bar`,
						}),
					);
					nextItemId += 10;
				}
				return new Root({
					rootId: 1,
					barArray,
				});
			}

			it("can incrementally summarize a forest", async () => {
				const itemsCount = 4;
				const { forestSummarizer } = setupForestForIncrementalSummarization(
					createInitialBoard(itemsCount),
				);

				// Incremental summary context for the first summary. This is needed for incremental summarization.
				const incrementalSummaryContext1: IExperimentalIncrementalSummaryContext = {
					summarySequenceNumber: 0,
					latestSummarySequenceNumber: -1,
					summaryPath: "",
				};
				const summary1 = forestSummarizer.summarize({
					stringify: JSON.stringify,
					incrementalSummaryContext: incrementalSummaryContext1,
				});
				validateSummaryIsIncremental(summary1.summary);
				// This summary should not contain any handles since it's the first summary.
				validateHandlesInForestSummary(summary1.summary, {
					shouldContainHandle: false,
				});

				// Validate that the forest can successfully load from the above summary.
				const mockStorage = MockStorage.createFromSummary(summary1.summary);
				const { forestSummarizer: forestSummarizer2 } = setupForestForIncrementalSummarization(
					undefined /* initialBoard */,
				);
				await assert.doesNotReject(async () => {
					await forestSummarizer2.load(mockStorage, JSON.parse);
				});

				// Incremental summary context for the second summary. `latestSummarySequenceNumber` should
				// be the `summarySequenceNumber` of the previous summary.
				const incrementalSummaryContext2: IExperimentalIncrementalSummaryContext = {
					summarySequenceNumber: 10,
					latestSummarySequenceNumber: 0,
					summaryPath: "",
				};
				const summary2 = forestSummarizer.summarize({
					stringify: JSON.stringify,
					incrementalSummaryContext: incrementalSummaryContext2,
				});

				// At the root of the summary tree, there should be `itemsCount` number of summary tree nodes that
				// support incremental summary - one for each item in the `Root::fooArray`.
				// Since nothing changed, all of them should be handles.
				validateHandlesInForestSummary(summary2.summary, {
					shouldContainHandle: true,
					handleCount: itemsCount,
					lastSummary: summary1.summary,
				});
			});

			it("can incrementally summarize a forest with changes in between", async () => {
				const itemsCount = 3;
				const { checkout, forestSummarizer } = setupForestForIncrementalSummarization(
					createInitialBoard(itemsCount),
				);

				// Incremental summary context for the first summary. This is needed for incremental summarization.
				const incrementalSummaryContext1: IExperimentalIncrementalSummaryContext = {
					summarySequenceNumber: 0,
					latestSummarySequenceNumber: -1,
					summaryPath: "",
				};
				const summary1 = forestSummarizer.summarize({
					stringify: JSON.stringify,
					incrementalSummaryContext: incrementalSummaryContext1,
				});
				validateSummaryIsIncremental(summary1.summary);
				// This summary should not contain any handles since it's the first summary.
				validateHandlesInForestSummary(summary1.summary, {
					shouldContainHandle: false,
				});

				// Incremental summary context for the second summary. `latestSummarySequenceNumber` should
				// be the `summarySequenceNumber` of the previous summary.
				const incrementalSummaryContext2: IExperimentalIncrementalSummaryContext = {
					summarySequenceNumber: 10,
					latestSummarySequenceNumber: incrementalSummaryContext1.summarySequenceNumber,
					summaryPath: "",
				};
				const summary2 = forestSummarizer.summarize({
					stringify: JSON.stringify,
					incrementalSummaryContext: incrementalSummaryContext2,
				});

				// At the root of the summary tree, there should be `itemsCount` number of summary tree nodes that
				// support incremental summary - one for each item in the `Root::fooArray`.
				// Since nothing changed, all of them should be handles.
				validateHandlesInForestSummary(summary2.summary, {
					shouldContainHandle: true,
					handleCount: itemsCount,
					lastSummary: summary1.summary,
				});

				// Make changes to `FooItem::bar` in one of the `Root::fooArray` entries. This will update one of the
				// summary tree nodes at the root of the summary tree and the summary tree node under it as well - these
				// will be re-summarized and not be handles anymore.
				// So, there should be one less than `itemsCount` number of handles than the previous summary.
				const view = checkout.viewWith(new TreeViewConfiguration({ schema: Root }));
				const root = view.root;
				const firstItem = root.barArray.at(0);
				assert(firstItem !== undefined, "Could not find first item");
				firstItem.bar = "Updated bar";

				// Incremental summary context for the third summary. `latestSummarySequenceNumber` should
				// be the `summarySequenceNumber` of the previous summary.
				const incrementalSummaryContext3: IExperimentalIncrementalSummaryContext = {
					summarySequenceNumber: 20,
					latestSummarySequenceNumber: incrementalSummaryContext2.summarySequenceNumber,
					summaryPath: "",
				};
				const summary3 = forestSummarizer.summarize({
					stringify: JSON.stringify,
					incrementalSummaryContext: incrementalSummaryContext3,
				});
				validateHandlesInForestSummary(summary3.summary, {
					shouldContainHandle: true,
					handleCount: itemsCount - 1,
					lastSummary: summary2.summary,
				});
			});

			it("can incrementally summarize a forest with a summary failure in between", async () => {
				const itemsCount = 2;
				const { checkout, forestSummarizer } = setupForestForIncrementalSummarization(
					createInitialBoard(itemsCount),
				);

				// Incremental summary context for the first summary. This is needed for incremental summarization.
				const incrementalSummaryContext1: IExperimentalIncrementalSummaryContext = {
					summarySequenceNumber: 0,
					latestSummarySequenceNumber: -1,
					summaryPath: "",
				};
				const summary1 = forestSummarizer.summarize({
					stringify: JSON.stringify,
					incrementalSummaryContext: incrementalSummaryContext1,
				});
				validateSummaryIsIncremental(summary1.summary);
				// This summary should not contain any handles since it's the first summary.
				validateHandlesInForestSummary(summary1.summary, {
					shouldContainHandle: false,
				});

				// Make changes to `FooItem::bar` in one of the `Root::fooArray` entries. This will update one of the
				// summary tree nodes at the root of the summary tree and the summary tree node under it as well - these
				// will be re-summarized and not be handles anymore.
				// So, there should be one less than `itemsCount` number of handles than the previous summary.
				const view = checkout.viewWith(new TreeViewConfiguration({ schema: Root }));
				const root = view.root;
				const firstItem = root.barArray.at(0);
				assert(firstItem !== undefined, "Could not find first item");
				firstItem.bar = "Updated bar";

				// Incremental summary context for the second summary. `latestSummarySequenceNumber` should
				// be the `summarySequenceNumber` of the previous summary.
				const incrementalSummaryContext2: IExperimentalIncrementalSummaryContext = {
					summarySequenceNumber: 10,
					latestSummarySequenceNumber: incrementalSummaryContext1.summarySequenceNumber,
					summaryPath: "",
				};
				const summary2 = forestSummarizer.summarize({
					stringify: JSON.stringify,
					incrementalSummaryContext: incrementalSummaryContext2,
				});
				validateHandlesInForestSummary(summary2.summary, {
					shouldContainHandle: true,
					handleCount: itemsCount - 1,
					lastSummary: summary1.summary,
				});

				// Incremental summary context for the third summary. This simulates a scenario where the second summary
				// failed by setting `latestSummarySequenceNumber` to the `summarySequenceNumber` of the first summary.
				const incrementalSummaryContext3: IExperimentalIncrementalSummaryContext = {
					summarySequenceNumber: 20,
					latestSummarySequenceNumber: incrementalSummaryContext1.summarySequenceNumber,
					summaryPath: "",
				};
				const summary3 = forestSummarizer.summarize({
					stringify: JSON.stringify,
					incrementalSummaryContext: incrementalSummaryContext3,
				});
				// This summary should have the same number of handles as the second summary that failed. Also, the handle
				// paths must exist in the first summary tree and not the second.
				validateHandlesInForestSummary(summary3.summary, {
					shouldContainHandle: true,
					handleCount: itemsCount - 1,
					lastSummary: summary1.summary,
				});
			});

			it("can incrementally summarize a forest from a loaded state", async () => {
				const itemsCount = 3;
				const { forestSummarizer } = setupForestForIncrementalSummarization(
					createInitialBoard(itemsCount),
				);

				// Incremental summary context for the first summary. This is needed for incremental summarization.
				const incrementalSummaryContext1: IExperimentalIncrementalSummaryContext = {
					summarySequenceNumber: 0,
					latestSummarySequenceNumber: -1,
					summaryPath: "",
				};
				const summary1 = forestSummarizer.summarize({
					stringify: JSON.stringify,
					incrementalSummaryContext: incrementalSummaryContext1,
				});
				validateSummaryIsIncremental(summary1.summary);
				// This summary should not contain any handles since it's the first summary.
				validateHandlesInForestSummary(summary1.summary, {
					shouldContainHandle: false,
				});

				// Validate that the forest can successfully load from the above summary.
				const mockStorage = MockStorage.createFromSummary(summary1.summary);
				const { forestSummarizer: forestSummarizer2, checkout: checkout2 } =
					setupForestForIncrementalSummarization(undefined /* initialBoard */);
				await assert.doesNotReject(async () => {
					await forestSummarizer2.load(mockStorage, JSON.parse);
				});

				// Make changes to `FooItem::bar` in one of the `Root::fooArray` entries. This will update one of the
				// summary tree nodes at the root of the summary tree and the summary tree node under it as well - these
				// will be re-summarized and not be handles anymore.
				// So, there should be one less than `itemsCount` number of handles than the previous summary.
				const view = checkout2.viewWith(new TreeViewConfiguration({ schema: Root }));
				const root = view.root;
				const firstItem = root.barArray.at(0);
				assert(firstItem !== undefined, "Could not find first item");
				firstItem.bar = "Updated bar";

				// Incremental summary context for the second summary. `latestSummarySequenceNumber` should
				// be the `summarySequenceNumber` of the previous summary.
				const incrementalSummaryContext2: IExperimentalIncrementalSummaryContext = {
					summarySequenceNumber: 10,
					latestSummarySequenceNumber: incrementalSummaryContext1.summarySequenceNumber,
					summaryPath: "",
				};
				// Summarize via the forest that was loaded from the first summary.
				const summary2 = forestSummarizer2.summarize({
					stringify: JSON.stringify,
					incrementalSummaryContext: incrementalSummaryContext2,
				});
				validateHandlesInForestSummary(summary2.summary, {
					shouldContainHandle: true,
					handleCount: itemsCount - 1,
					lastSummary: summary1.summary,
				});
			});
		});
	});

	describe("Summary metadata validation", () => {
		it("writes metadata blob with version 2", () => {
			const { forestSummarizer } = createForestSummarizer({
				encodeType: TreeCompressionStrategy.Compressed,
				forestType: ForestTypeOptimized,
			});

			const summary = forestSummarizer.summarize({ stringify: JSON.stringify });

			// Check if metadata blob exists
			const metadataBlob: SummaryObject | undefined =
				summary.summary.tree[summarizablesMetadataKey];
			assert(metadataBlob !== undefined, "Metadata blob should exist");
			assert.equal(metadataBlob.type, SummaryType.Blob, "Metadata should be a blob");
			const metadataContent = JSON.parse(
				metadataBlob.content as string,
			) as SharedTreeSummarizableMetadata;
			assert.equal(
				metadataContent.version,
				ForestSummaryFormatVersion.v2,
				"Metadata version should be 2",
			);
		});

		it("loads with metadata blob with version 2", async () => {
			const { forestSummarizer } = createForestSummarizer({
				encodeType: TreeCompressionStrategy.Compressed,
				forestType: ForestTypeOptimized,
			});

			const summary = forestSummarizer.summarize({ stringify: JSON.stringify });

			// Verify metadata exists and has version = 2
			const metadataBlob: SummaryObject | undefined =
				summary.summary.tree[summarizablesMetadataKey];
			assert(metadataBlob !== undefined, "Metadata blob should exist");
			assert.equal(metadataBlob.type, SummaryType.Blob, "Metadata should be a blob");
			const metadataContent = JSON.parse(
				metadataBlob.content as string,
			) as SharedTreeSummarizableMetadata;
			assert.equal(
				metadataContent.version,
				ForestSummaryFormatVersion.v2,
				"Metadata version should be 2",
			);

			// Create a new ForestSummarizer and load with the above summary
			const mockStorage = MockStorage.createFromSummary(summary.summary);
			const { forestSummarizer: forestSummarizer2 } = createForestSummarizer({
				encodeType: TreeCompressionStrategy.Compressed,
				forestType: ForestTypeOptimized,
			});

			// Should load successfully with version 2
			await assert.doesNotReject(async () => forestSummarizer2.load(mockStorage, JSON.parse));
		});

		it("loads version 1 with no metadata blob", async () => {
			// Create data in v1 summary format.
			const forestDataV1: FormatV1 = {
				version: brand(ForestFormatVersion.v1),
				keys: [rootFieldKey],
				fields: {
					version: brand(FieldBatchFormatVersion.v2),
					identifiers: [],
					shapes: [{ a: 0 }],
					data: [[0, []]],
				},
			};
			const forestContentBlob: ISummaryBlob = {
				type: SummaryType.Blob,
				content: JSON.stringify(forestDataV1),
			};
			const summaryTree: ISummaryTree = {
				type: SummaryType.Tree,
				tree: {
					[forestSummaryContentKey]: forestContentBlob,
				},
			};

			// Should load successfully
			const mockStorage = MockStorage.createFromSummary(summaryTree);
			const { forestSummarizer } = createForestSummarizer({
				encodeType: TreeCompressionStrategy.Compressed,
				forestType: ForestTypeOptimized,
			});

			await assert.doesNotReject(async () => forestSummarizer.load(mockStorage, JSON.parse));
		});

		it("fail to load with metadata blob with version > latest", async () => {
			const { forestSummarizer } = createForestSummarizer({
				encodeType: TreeCompressionStrategy.Compressed,
				forestType: ForestTypeOptimized,
			});

			const summary = forestSummarizer.summarize({ stringify: JSON.stringify });

			// Modify metadata to have version > latest
			const metadataBlob: SummaryObject | undefined =
				summary.summary.tree[summarizablesMetadataKey];
			assert(metadataBlob !== undefined, "Metadata blob should exist");
			assert.equal(metadataBlob.type, SummaryType.Blob, "Metadata should be a blob");
			const modifiedMetadata: SharedTreeSummarizableMetadata = {
				version: ForestSummaryFormatVersion.vLatest + 1,
			};
			metadataBlob.content = JSON.stringify(modifiedMetadata);

			// Create a new ForestSummarizer and load with the above summary
			const mockStorage = MockStorage.createFromSummary(summary.summary);
			const { forestSummarizer: forestSummarizer2 } = createForestSummarizer({
				encodeType: TreeCompressionStrategy.Compressed,
				forestType: ForestTypeOptimized,
			});

			// Should fail to load with version > latest
			await assert.rejects(
				async () => forestSummarizer2.load(mockStorage, JSON.parse),
				validateUsageError(/Cannot read version/),
			);
		});
	});
});<|MERGE_RESOLUTION|>--- conflicted
+++ resolved
@@ -190,15 +190,17 @@
  * the summary is validated to have at exactly these many nodes at the top-level. Otherwise, this validation is skipped.
  */
 function validateSummaryIsIncremental(summary: ISummaryTree, incrementalNodeCount?: number) {
+	// Forest summary contains one blob for top-level forest content and one blob for metadata.
+	// For incremental summaries, it should contain at least one other node making total >= 3.
 	assert(
-		Object.keys(summary.tree).length >= 2,
+		Object.keys(summary.tree).length >= 3,
 		"There should be at least one node for incremental fields",
 	);
 
 	let incrementalNodesFound = 0;
 	for (const [key, value] of Object.entries(summary.tree)) {
-		if (key === forestSummaryContentKey) {
-			assert(value.type === SummaryType.Blob, "Forest summary contents not found");
+		if (key === forestSummaryContentKey || key === summarizablesMetadataKey) {
+			assert(value.type === SummaryType.Blob, "Forest summary blob not as expected");
 		} else {
 			assert(value.type === SummaryType.Tree, "Incremental summary node should be a tree");
 			incrementalNodesFound++;
@@ -418,41 +420,11 @@
 	});
 
 	describe("Incremental summarization", () => {
-<<<<<<< HEAD
-		const sf = new SchemaFactoryAlpha("IncrementalSummarization");
-
-		function validateSummaryIsIncremental(summary: ISummaryTree) {
-			// Forest summary contains one blob for top-level forest content and one blob for metadata.
-			// For incremental summaries, it should contain at least one other node making total >= 3.
-			assert(
-				Object.keys(summary.tree).length >= 3,
-				"There should be at least one node for incremental fields",
-			);
-
-			for (const [key, value] of Object.entries(summary.tree)) {
-				if (key === forestSummaryContentKey || key === summarizablesMetadataKey) {
-					assert(value.type === SummaryType.Blob, "Forest summary blob not as expected");
-				} else {
-					assert(value.type === SummaryType.Tree, "Incremental summary node should be a tree");
-				}
-			}
-		}
-
-		describe("Simple schema", () => {
-			it("can incrementally summarize forest with simple content", async () => {
-				class SimpleObject extends sf.object("simpleObject", {
-					foo: sf.string,
-				}) {}
-				const initialContent: TreeStoredContentStrict = {
-					schema: toStoredSchema(SimpleObject, permissiveStoredSchemaGenerationOptions),
-					initialTree: fieldCursorFromInsertable(SimpleObject, {
-=======
 		describe("simple schema", () => {
 			it("object nodes", async () => {
 				await summarizeAndValidateIncrementality(
 					ObjectNodeSchema,
 					{
->>>>>>> fa03d384
 						foo: "bar",
 					},
 					1 /* incrementalNodeCount */,
