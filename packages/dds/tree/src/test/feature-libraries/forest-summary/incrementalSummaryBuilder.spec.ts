--- conflicted
+++ resolved
@@ -98,11 +98,7 @@
 		return new ForestIncrementalSummaryBuilder(
 			true /* enableIncrementalSummary */,
 			(cursor: ITreeCursorSynchronous) => {
-<<<<<<< HEAD
-				return [testChunk];
-=======
-				return mockChunk;
->>>>>>> 776cb1ce
+				return [mockChunk];
 			},
 			defaultIncrementalEncodingPolicy,
 			initialSequenceNumber,
