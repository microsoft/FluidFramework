/*!
 * Copyright (c) Microsoft Corporation and contributors. All rights reserved.
 * Licensed under the MIT License.
 */

import { strict as assert } from "node:assert";

import { stringToBuffer } from "@fluid-internal/client-utils";
import type { IExperimentalIncrementalSummaryContext } from "@fluidframework/runtime-definitions/internal";
import type { IChannelStorageService } from "@fluidframework/datastore-definitions/internal";
import { SummaryType, type ISnapshotTree } from "@fluidframework/driver-definitions/internal";
import { validateAssertionError } from "@fluidframework/test-runtime-utils/internal";

import {
	ForestIncrementalSummaryBehavior,
	ForestIncrementalSummaryBuilder,
	ForestSummaryTrackingState,
	// eslint-disable-next-line import/no-internal-modules
} from "../../../feature-libraries/forest-summary/incrementalSummaryBuilder.js";
import {
	type EncodedFieldBatch,
	type ChunkReferenceId,
	type TreeChunk,
	defaultIncrementalEncodingPolicy,
	// eslint-disable-next-line import/no-internal-modules
} from "../../../feature-libraries/chunked-forest/index.js";
<<<<<<< HEAD
import type {
	FieldKey,
	ITreeCursorSynchronous,
	TreeNodeSchemaIdentifier,
} from "../../../core/index.js";
import { brand, type JsonCompatible } from "../../../util/index.js";
=======
import type { ITreeCursorSynchronous } from "../../../core/index.js";
import type { JsonCompatible } from "../../../util/index.js";
>>>>>>> ff4e1c58
import type { IFluidHandle } from "@fluidframework/core-interfaces";

/**
 * Creates a mock incremental summary context for testing.
 */
function createMockIncrementalSummaryContext(
	summarySequenceNumber: number,
	latestSummarySequenceNumber: number,
	summaryPath: string = "/test/path",
): IExperimentalIncrementalSummaryContext {
	return {
		summarySequenceNumber,
		latestSummarySequenceNumber,
		summaryPath,
	};
}

/**
 * Creates a mock channel storage service for testing.
 */
function createMockStorageService(
	snapshotTree?: ISnapshotTree,
	blobs: Map<string, string> = new Map(),
): IChannelStorageService {
	const mockService: Partial<IChannelStorageService> = {
		getSnapshotTree: snapshotTree ? () => snapshotTree : undefined,
		contains: async (path: string) => blobs.has(path),
		readBlob: async (path: string) => {
			const blobContents = blobs.get(path);
			if (blobContents === undefined) {
				throw new Error(`Blob not found: ${path}`);
			}
			return stringToBuffer(blobContents, "utf8"); // Mock implementation
		},
		list: async () => [],
	};
	return mockService as IChannelStorageService;
}

function getReadAndParseChunk<T extends JsonCompatible<IFluidHandle>>(
	chunkMap: Map<string, string>,
): (id: string) => Promise<T> {
	return async (id: string): Promise<T> => {
		const blob = chunkMap.get(id);
		if (blob === undefined) {
			throw new Error(`Blob not found: ${id}`);
		}
		return blob as T;
	};
}

function getTestChunk(): TreeChunk {
	return { referenceAdded: () => {} } as unknown as TreeChunk;
}

const testCursor = { getFieldLength: () => 1 } as unknown as ITreeCursorSynchronous;

const stringify = JSON.stringify;
const mockForestSummaryContent = "test-summary-content";
const mockEncodedChunk = {} as unknown as EncodedFieldBatch;
const initialSequenceNumber = 0;

describe("ForestIncrementalSummaryBuilder", () => {
	function createIncrementalSummaryBuilder() {
		const testChunk = getTestChunk();
		return new ForestIncrementalSummaryBuilder(
			true /* enableIncrementalSummary */,
			(cursor: ITreeCursorSynchronous) => {
				return testChunk;
			},
<<<<<<< HEAD
			(nodeIdentifier: TreeNodeSchemaIdentifier, fieldKey: FieldKey) => false,
			initialSequenceNumber,
=======
			defaultIncrementalEncodingPolicy,
>>>>>>> ff4e1c58
		);
	}

	describe("startSummary", () => {
		it("returns ForestIncrementalSummaryBehavior.SingleBlob when incrementalSummaryContext is undefined", () => {
			const builder = createIncrementalSummaryBuilder();
			const behavior = builder.startSummary({
				fullTree: false,
				incrementalSummaryContext: undefined,
				stringify,
			});
			assert.equal(behavior, ForestIncrementalSummaryBehavior.SingleBlob);
		});

		it("returns ForestIncrementalSummaryBehavior.Incremental when incrementalSummaryContext is defined", () => {
			const builder = createIncrementalSummaryBuilder();
			const incrementalSummaryContext = createMockIncrementalSummaryContext(1, 0);
			const behavior = builder.startSummary({
				fullTree: false,
				incrementalSummaryContext,
				stringify,
			});
			assert.equal(behavior, ForestIncrementalSummaryBehavior.Incremental);
		});
		it("returns ForestIncrementalSummaryBehavior.Incremental when fullTree is true", () => {
			const builder = createIncrementalSummaryBuilder();
			assert.equal(builder.forestSummaryState, ForestSummaryTrackingState.ReadyToTrack);
			const incrementalSummaryContext = createMockIncrementalSummaryContext(10, 0);
			const incrementalSummaryBehavior = builder.startSummary({
				fullTree: true,
				incrementalSummaryContext,
				stringify,
			});
			assert.equal(incrementalSummaryBehavior, ForestIncrementalSummaryBehavior.Incremental);
			assert.equal(builder.forestSummaryState, ForestSummaryTrackingState.Tracking);
		});

		it("throws when already tracking", () => {
			const builder = createIncrementalSummaryBuilder();
			const incrementalSummaryContext = createMockIncrementalSummaryContext(100, 90);

			// Start tracking first summary
			builder.startSummary({
				fullTree: false,
				incrementalSummaryContext,
				stringify,
			});
			assert.equal(builder.forestSummaryState, ForestSummaryTrackingState.Tracking);

			// Attempting to start another should throw
			assert.throws(
				() =>
					builder.startSummary({
						fullTree: false,
						incrementalSummaryContext,
						stringify,
					}),
				(error: Error) => validateAssertionError(error, /Already tracking/),
			);
			assert.equal(builder.forestSummaryState, ForestSummaryTrackingState.Tracking);
		});
	});

	describe("completeSummary", () => {
		it("returns tree without incremental chunks when incrementalSummaryContext is undefined", () => {
			const builder = createIncrementalSummaryBuilder();
			assert.equal(builder.forestSummaryState, ForestSummaryTrackingState.ReadyToTrack);
			const summary = builder.completeSummary({
				incrementalSummaryContext: undefined,
				forestSummaryContent: mockForestSummaryContent,
			});
			// The summary tree should only contain the forest top-level content blob.
			assert.equal(Object.keys(summary.summary.tree).length, 1);
			assert.equal(builder.forestSummaryState, ForestSummaryTrackingState.ReadyToTrack);
		});

		it("returns tree with incremental chunks when incremental field is encoded", () => {
			const builder = createIncrementalSummaryBuilder();
			assert.equal(builder.forestSummaryState, ForestSummaryTrackingState.ReadyToTrack);
			const incrementalSummaryContext = createMockIncrementalSummaryContext(10, 0);
			builder.startSummary({
				fullTree: false,
				incrementalSummaryContext,
				stringify,
			});
			builder.encodeIncrementalField(testCursor, () => mockEncodedChunk);
			const summary = builder.completeSummary({
				incrementalSummaryContext,
				forestSummaryContent: mockForestSummaryContent,
			});
			// The summary tree should contain the forest top-level content blob and incremental summary chunk node.
			assert.equal(Object.keys(summary.summary.tree).length, 2);
			assert.equal(builder.forestSummaryState, ForestSummaryTrackingState.ReadyToTrack);
		});

		it("clears tracking state when called after starting summary", () => {
			const builder = createIncrementalSummaryBuilder();
			assert.equal(builder.forestSummaryState, ForestSummaryTrackingState.ReadyToTrack);
			const localIncrementalSummaryContext = createMockIncrementalSummaryContext(10, 0);
			builder.startSummary({
				fullTree: false,
				incrementalSummaryContext: localIncrementalSummaryContext,
				stringify,
			});
			assert.equal(builder.forestSummaryState, ForestSummaryTrackingState.Tracking);

			builder.completeSummary({
				incrementalSummaryContext: localIncrementalSummaryContext,
				forestSummaryContent: mockForestSummaryContent,
			});
			assert.equal(builder.forestSummaryState, ForestSummaryTrackingState.ReadyToTrack);
		});

		it("throws when not tracking summary", () => {
			const builder = createIncrementalSummaryBuilder();
			assert.equal(builder.forestSummaryState, ForestSummaryTrackingState.ReadyToTrack);
			const localIncrementalSummaryContext = createMockIncrementalSummaryContext(10, 0);
			assert.throws(
				() =>
					builder.completeSummary({
						incrementalSummaryContext: localIncrementalSummaryContext,
						forestSummaryContent: mockForestSummaryContent,
					}),
				(error: Error) => validateAssertionError(error, /Not tracking/),
			);
			assert.equal(builder.forestSummaryState, ForestSummaryTrackingState.ReadyToTrack);
		});
	});

	describe("load", () => {
		it("returns early when snapshot tree is not available", async () => {
			const builder = createIncrementalSummaryBuilder();
			const storageService = createMockStorageService(); // No snapshot tree
			await builder.load(storageService, getReadAndParseChunk(new Map()));
		});

		it("loads chunk contents from snapshot tree", async () => {
			const referenceId0: ChunkReferenceId = brand(0);
			const referenceId1: ChunkReferenceId = brand(1);
			const chunkContentsPath0 = `${referenceId0}/contents`;
			const chunkContentsPath1 = `${referenceId1}/contents`;
			const builder = createIncrementalSummaryBuilder();
			const blobMap = new Map([
				[chunkContentsPath0, "chunk0"],
				[chunkContentsPath1, "chunk1"],
			]);
			const mockSnapshotTree: ISnapshotTree = {
				trees: {
					[`${referenceId0}`]: {
						trees: {},
						blobs: {
							contents: blobMap.get(chunkContentsPath0) ?? "",
						},
					},
					[`${referenceId1}`]: {
						trees: {},
						blobs: {
							contents: blobMap.get(chunkContentsPath1) ?? "",
						},
					},
				},
				blobs: {},
			};
			const storageService = createMockStorageService(mockSnapshotTree, blobMap);

			await builder.load(storageService, getReadAndParseChunk(blobMap));

			// Verify chunks can be retrieved
			builder.decodeIncrementalChunk(referenceId0, (encoded) => {
				assert.deepEqual(encoded, blobMap.get(chunkContentsPath0));
				return getTestChunk();
			});
			builder.decodeIncrementalChunk(referenceId1, (encoded) => {
				assert.deepEqual(encoded, blobMap.get(chunkContentsPath1));
				return getTestChunk();
			});
		});

		it("loads nested chunk trees recursively", async () => {
			const referenceId0: ChunkReferenceId = brand(0);
			const referenceId1: ChunkReferenceId = brand(1);
			const parentContentsPath = `${referenceId0}/contents`;
			const childContentsPath = `${referenceId0}/${referenceId1}/contents`;
			const builder = createIncrementalSummaryBuilder();
			const blobMap = new Map([
				[parentContentsPath, "chunk0"],
				[childContentsPath, "chunk1"],
			]);
			const mockSnapshotTree: ISnapshotTree = {
				trees: {
					[`${referenceId0}`]: {
						trees: {
							[`${referenceId1}`]: {
								trees: {},
								blobs: {
									contents: blobMap.get(childContentsPath) ?? "",
								},
							},
						},
						blobs: {
							contents: blobMap.get(parentContentsPath) ?? "",
						},
					},
				},
				blobs: {},
			};
			const storageService = createMockStorageService(mockSnapshotTree, blobMap);
			await builder.load(storageService, getReadAndParseChunk(blobMap));

			// Verify both parent and nested chunks can be retrieved
			builder.decodeIncrementalChunk(referenceId0, (encoded) => {
				assert.deepEqual(encoded, blobMap.get(parentContentsPath));
				return getTestChunk();
			});
			builder.decodeIncrementalChunk(referenceId1, (encoded) => {
				assert.deepEqual(encoded, blobMap.get(childContentsPath));
				return getTestChunk();
			});
		});

		it("throws when chunk contents are missing", async () => {
			const builder = createIncrementalSummaryBuilder();
			const mockSnapshotTree: ISnapshotTree = {
				trees: {
					"0": {
						trees: {},
						blobs: {},
					},
				},
				blobs: {},
			};
			const storageService = createMockStorageService(mockSnapshotTree, new Map());
			await assert.rejects(
				async () => builder.load(storageService, getReadAndParseChunk(new Map())),
				(error: Error) => {
					assert(error.message.includes("Cannot find contents for incremental chunk"));
					return true;
				},
				"Expected error when chunk contents are missing",
			);
		});
	});

	describe("encodeIncrementalField", () => {
		it("throws when not tracking summary", () => {
			const builder = createIncrementalSummaryBuilder();
			assert.throws(
				() => builder.encodeIncrementalField(testCursor, () => mockEncodedChunk),
				(error: Error) => validateAssertionError(error, /Not tracking/),
			);
		});

		it("encodes chunk and returns reference ID when tracking", () => {
			const builder = createIncrementalSummaryBuilder();
			const incrementalSummaryContext = createMockIncrementalSummaryContext(10, 0);
			builder.startSummary({
				fullTree: false,
				incrementalSummaryContext,
				stringify,
			});
			const referenceIds = builder.encodeIncrementalField(testCursor, () => mockEncodedChunk);
			assert.equal(referenceIds.length, 1);
			const referenceId = referenceIds[0];
			assert.equal(typeof referenceId, "number");
		});

		it("always encodes chunks in full tree mode", () => {
			const builder = createIncrementalSummaryBuilder();
			const incrementalSummaryContext = createMockIncrementalSummaryContext(10, 0);
			// Start with non full tree mode
			builder.startSummary({
				fullTree: false,
				incrementalSummaryContext,
				stringify,
			});
			const referenceIds1 = builder.encodeIncrementalField(testCursor, () => mockEncodedChunk);
			// Complete first summary
			builder.completeSummary({
				incrementalSummaryContext,
				forestSummaryContent: mockForestSummaryContent,
			});

			// Start new summary - full tree.
			const newIncrementalSummaryContext = createMockIncrementalSummaryContext(20, 10);
			builder.startSummary({
				fullTree: true,
				incrementalSummaryContext: newIncrementalSummaryContext,
				stringify,
			});
			// Should still encode (not use handle) because it's full tree mode
			const referenceIds2 = builder.encodeIncrementalField(testCursor, () => mockEncodedChunk);
			// Should get different reference IDs because both were encoded
			assert.notDeepEqual(referenceIds1, referenceIds2, "Reference IDs should be different");
		});

		it("creates summary handles for unchanged chunks", () => {
			const builder = createIncrementalSummaryBuilder();
			const incrementalSummaryContext1 = createMockIncrementalSummaryContext(
				10,
				0,
				"/base/path",
			);
			// First summary
			builder.startSummary({
				fullTree: false,
				incrementalSummaryContext: incrementalSummaryContext1,
				stringify,
			});
			const referenceIds1 = builder.encodeIncrementalField(testCursor, () => mockEncodedChunk);
			builder.completeSummary({
				incrementalSummaryContext: incrementalSummaryContext1,
				forestSummaryContent: mockForestSummaryContent,
			});

			// Second summary with same chunk
			const incrementalSummaryContext2 = createMockIncrementalSummaryContext(
				20,
				10,
				"/base/path",
			);
			builder.startSummary({
				fullTree: false,
				incrementalSummaryContext: incrementalSummaryContext2,
				stringify,
			});
			const referenceIds2 = builder.encodeIncrementalField(testCursor, () => mockEncodedChunk);
			// Should reuse the same reference ID
			assert.deepEqual(referenceIds1, referenceIds2, "Reference IDs should match");

			// Verify that a handle was added to the summary builder
			assert.equal(referenceIds1.length, 1);
			const referenceId1 = referenceIds1[0];
			const summary = builder.completeSummary({
				incrementalSummaryContext: incrementalSummaryContext2,
				forestSummaryContent: mockForestSummaryContent,
			});
			const summaryEntry: { type?: SummaryType } | undefined =
				summary.summary.tree[`${referenceId1}`];
			assert.equal(summaryEntry?.type, SummaryType.Handle);
		});

		it("creates summary handles for unchanged chunks even if previous summary failed", () => {
			const builder = createIncrementalSummaryBuilder();
			const incrementalSummaryContext = createMockIncrementalSummaryContext(10, 0);
			// First summary
			builder.startSummary({
				fullTree: false,
				incrementalSummaryContext,
				stringify,
			});
			const referenceIds1 = builder.encodeIncrementalField(testCursor, () => mockEncodedChunk);
			builder.completeSummary({
				incrementalSummaryContext,
				forestSummaryContent: mockForestSummaryContent,
			});

			// Start new summary and don't encode any chunks.
			const incrementalSummaryContext2 = createMockIncrementalSummaryContext(20, 10);
			builder.startSummary({
				fullTree: false,
				incrementalSummaryContext: incrementalSummaryContext2,
				stringify,
			});
			builder.completeSummary({
				incrementalSummaryContext: incrementalSummaryContext2,
				forestSummaryContent: mockForestSummaryContent,
			});

			// Now start a new summary and use the first summary's sequence number as the latestSummarySequenceNumber
			// to simulate a failure of the previous summary.
			const incrementalSummaryContext3 = createMockIncrementalSummaryContext(30, 10);
			builder.startSummary({
				fullTree: false,
				incrementalSummaryContext: incrementalSummaryContext3,
				stringify,
			});

			// Should reuse the same reference ID since the chunk hasn't changed since the last successful summary.
			const referenceIds2 = builder.encodeIncrementalField(testCursor, () => mockEncodedChunk);
			assert.deepEqual(referenceIds1, referenceIds2, "Reference IDs should match");

			// Verify that a handle was added to the summary builder
			assert.equal(referenceIds1.length, 1);
			const referenceId1 = referenceIds1[0];
			const summary = builder.completeSummary({
				incrementalSummaryContext: incrementalSummaryContext3,
				forestSummaryContent: mockForestSummaryContent,
			});
			const summaryEntry: { type?: SummaryType } | undefined =
				summary.summary.tree[`${referenceId1}`];
			assert.equal(summaryEntry?.type, SummaryType.Handle);
		});

		it("should assign increasing chunk reference IDs for new chunks after load", async () => {
			// Load a builder with an existing chunk with the following chunk reference ID.
			const referenceId: ChunkReferenceId = brand(1);
			const builder = createIncrementalSummaryBuilder();
			const blobMap = new Map([[`${referenceId}/contents`, "chunk0"]]);
			const mockSnapshotTree: ISnapshotTree = {
				trees: {
					[`${referenceId}`]: {
						trees: {},
						blobs: {
							contents: blobMap.get(`${referenceId}/contents`) ?? "",
						},
					},
				},
				blobs: {},
			};
			const storageService = createMockStorageService(mockSnapshotTree, blobMap);
			await builder.load(storageService, getReadAndParseChunk(blobMap));

			// Notify the builder that the chunk with the above reference ID was decoded.
			builder.decodeIncrementalChunk(referenceId, () => getTestChunk());

			const incrementalSummaryContext = createMockIncrementalSummaryContext(
				initialSequenceNumber + 1,
				initialSequenceNumber,
			);
			builder.startSummary({
				fullTree: false,
				incrementalSummaryContext,
				stringify,
			});
			// The encoded chunk should be assigned the next chunk reference ID.
			const newReferenceIds = builder.encodeIncrementalField(
				testCursor,
				() => mockEncodedChunk,
			);
			assert.equal(newReferenceIds.length, 1);
			const newReferenceId = newReferenceIds[0];
			assert.equal(newReferenceId, referenceId + 1);
		});
	});

	describe("decodeIncrementalChunk", () => {
		it("decodes chunk when it exists", async () => {
			const referenceId0: ChunkReferenceId = brand(0);
			const chunkContentsPath0 = `${referenceId0}/contents`;
			const builder = createIncrementalSummaryBuilder();
			const blobMap = new Map([[chunkContentsPath0, "chunk0"]]);
			const mockSnapshotTree: ISnapshotTree = {
				trees: {
					[`${referenceId0}`]: {
						trees: {},
						blobs: {
							contents: blobMap.get(chunkContentsPath0) ?? "",
						},
					},
				},
				blobs: {},
			};

			const storageService = createMockStorageService(mockSnapshotTree, blobMap);
			await builder.load(storageService, getReadAndParseChunk(blobMap));
			builder.decodeIncrementalChunk(referenceId0, (encoded) => {
				assert.deepEqual(encoded, blobMap.get(chunkContentsPath0));
				return getTestChunk();
			});
		});

		it("throws when encoded chunk does not exist", () => {
			const builder = createIncrementalSummaryBuilder();
			assert.throws(
				() =>
					builder.decodeIncrementalChunk(999 as ChunkReferenceId, (encoded) => {
						return getTestChunk();
					}),
				(error: Error) => validateAssertionError(error, "Encoded incremental chunk not found"),
			);
		});
	});
});<|MERGE_RESOLUTION|>--- conflicted
+++ resolved
@@ -24,17 +24,8 @@
 	defaultIncrementalEncodingPolicy,
 	// eslint-disable-next-line import/no-internal-modules
 } from "../../../feature-libraries/chunked-forest/index.js";
-<<<<<<< HEAD
-import type {
-	FieldKey,
-	ITreeCursorSynchronous,
-	TreeNodeSchemaIdentifier,
-} from "../../../core/index.js";
+import type { ITreeCursorSynchronous } from "../../../core/index.js";
 import { brand, type JsonCompatible } from "../../../util/index.js";
-=======
-import type { ITreeCursorSynchronous } from "../../../core/index.js";
-import type { JsonCompatible } from "../../../util/index.js";
->>>>>>> ff4e1c58
 import type { IFluidHandle } from "@fluidframework/core-interfaces";
 
 /**
@@ -105,12 +96,8 @@
 			(cursor: ITreeCursorSynchronous) => {
 				return testChunk;
 			},
-<<<<<<< HEAD
-			(nodeIdentifier: TreeNodeSchemaIdentifier, fieldKey: FieldKey) => false,
+			defaultIncrementalEncodingPolicy,
 			initialSequenceNumber,
-=======
-			defaultIncrementalEncodingPolicy,
->>>>>>> ff4e1c58
 		);
 	}
 
