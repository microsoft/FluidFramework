/*!
 * Copyright (c) Microsoft Corporation and contributors. All rights reserved.
 * Licensed under the MIT License.
 */

import { strict as assert } from "assert";
import { Delta, FieldKey, MapTree, TreeSchemaIdentifier } from "../../core";
<<<<<<< HEAD
import { mapFieldMarks, mapTreeFromCursor, singleMapTreeCursor } from "../../feature-libraries";
import { brand, brandOpaque } from "../../util";
=======
import {
	applyModifyToTree as applyModifyToTreeImpl,
	mapFieldMarks,
	mapTreeFromCursor,
	singleMapTreeCursor,
} from "../../feature-libraries";
import { brand, brandOpaque, clone } from "../../util";
>>>>>>> d1e86ad9
import { deepFreeze } from "../utils";

const type: TreeSchemaIdentifier = brand("Node");
const emptyMap = new Map();
const nodeX = { type, value: "X", fields: emptyMap };
const nodeXCursor = singleMapTreeCursor(nodeX);
const fooField = brand<FieldKey>("foo");
const moveId = brandOpaque<Delta.MoveId>(42);

<<<<<<< HEAD
describe("DeltaUtils", () => {
    describe("mapFieldMarks", () => {
        it("maps delta content", () => {
            const nestedCursorInsert = new Map([
                [
                    fooField,
                    [
                        42,
                        {
                            type: Delta.MarkType.Insert,
                            content: [nodeXCursor],
                        },
                    ],
                ],
            ]);
            const input: Delta.Root = new Map([
                [
                    fooField,
                    [
                        {
                            type: Delta.MarkType.Modify,
                            setValue: 1,
                        },
                        {
                            type: Delta.MarkType.Modify,
                            setValue: 1,
                            fields: nestedCursorInsert,
                        },
                        {
                            type: Delta.MarkType.ModifyAndMoveOut,
                            moveId,
                            setValue: 1,
                            fields: nestedCursorInsert,
                        },
                        {
                            type: Delta.MarkType.MoveInAndModify,
                            moveId,
                            fields: nestedCursorInsert,
                        },
                        {
                            type: Delta.MarkType.ModifyAndDelete,
                            moveId,
                            fields: nestedCursorInsert,
                        },
                        {
                            type: Delta.MarkType.Insert,
                            content: [nodeXCursor],
                        },
                        {
                            type: Delta.MarkType.InsertAndModify,
                            content: nodeXCursor,
                            fields: nestedCursorInsert,
                        },
                        {
                            type: Delta.MarkType.Delete,
                            count: 1,
                        },
                        {
                            type: Delta.MarkType.MoveIn,
                            moveId,
                            count: 1,
                        },
                        {
                            type: Delta.MarkType.MoveOut,
                            moveId,
                            count: 1,
                        },
                    ],
                ],
            ]);
            deepFreeze(input);
            const actual = mapFieldMarks(input, mapTreeFromCursor);
            const nestedMapTreeInsert = new Map([
                [
                    fooField,
                    [
                        42,
                        {
                            type: Delta.MarkType.Insert,
                            content: [nodeX],
                        },
                    ],
                ],
            ]);
            const expected: Delta.Root<MapTree> = new Map([
                [
                    fooField,
                    [
                        {
                            type: Delta.MarkType.Modify,
                            setValue: 1,
                        },
                        {
                            type: Delta.MarkType.Modify,
                            setValue: 1,
                            fields: nestedMapTreeInsert,
                        },
                        {
                            type: Delta.MarkType.ModifyAndMoveOut,
                            moveId,
                            setValue: 1,
                            fields: nestedMapTreeInsert,
                        },
                        {
                            type: Delta.MarkType.MoveInAndModify,
                            moveId,
                            fields: nestedMapTreeInsert,
                        },
                        {
                            type: Delta.MarkType.ModifyAndDelete,
                            moveId,
                            fields: nestedMapTreeInsert,
                        },
                        {
                            type: Delta.MarkType.Insert,
                            content: [nodeX],
                        },
                        {
                            type: Delta.MarkType.InsertAndModify,
                            content: nodeX,
                            fields: nestedMapTreeInsert,
                        },
                        {
                            type: Delta.MarkType.Delete,
                            count: 1,
                        },
                        {
                            type: Delta.MarkType.MoveIn,
                            moveId,
                            count: 1,
                        },
                        {
                            type: Delta.MarkType.MoveOut,
                            moveId,
                            count: 1,
                        },
                    ],
                ],
            ]);
            deepFreeze(expected);
            assert.deepEqual(actual, expected);
        });
    });
=======
function applyModifyToTree(node: MapTree, modify: Delta.Modify): Map<FieldKey, Delta.MarkList> {
	deepFreeze(modify);
	return applyModifyToTreeImpl(node, modify);
}

describe("DeltaUtils", () => {
	describe("mapFieldMarks", () => {
		it("maps delta content", () => {
			const nestedCursorInsert = new Map([
				[
					fooField,
					[
						42,
						{
							type: Delta.MarkType.Insert,
							content: [nodeXCursor],
						},
					],
				],
			]);
			const input: Delta.Root = new Map([
				[
					fooField,
					[
						{
							type: Delta.MarkType.Modify,
							setValue: 1,
						},
						{
							type: Delta.MarkType.Modify,
							setValue: 1,
							fields: nestedCursorInsert,
						},
						{
							type: Delta.MarkType.ModifyAndMoveOut,
							moveId,
							setValue: 1,
							fields: nestedCursorInsert,
						},
						{
							type: Delta.MarkType.MoveInAndModify,
							moveId,
							fields: nestedCursorInsert,
						},
						{
							type: Delta.MarkType.ModifyAndDelete,
							moveId,
							fields: nestedCursorInsert,
						},
						{
							type: Delta.MarkType.Insert,
							content: [nodeXCursor],
						},
						{
							type: Delta.MarkType.InsertAndModify,
							content: nodeXCursor,
							fields: nestedCursorInsert,
						},
						{
							type: Delta.MarkType.Delete,
							count: 1,
						},
						{
							type: Delta.MarkType.MoveIn,
							moveId,
							count: 1,
						},
						{
							type: Delta.MarkType.MoveOut,
							moveId,
							count: 1,
						},
					],
				],
			]);
			deepFreeze(input);
			const actual = mapFieldMarks(input, mapTreeFromCursor);
			const nestedMapTreeInsert = new Map([
				[
					fooField,
					[
						42,
						{
							type: Delta.MarkType.Insert,
							content: [nodeX],
						},
					],
				],
			]);
			const expected: Delta.Root<MapTree> = new Map([
				[
					fooField,
					[
						{
							type: Delta.MarkType.Modify,
							setValue: 1,
						},
						{
							type: Delta.MarkType.Modify,
							setValue: 1,
							fields: nestedMapTreeInsert,
						},
						{
							type: Delta.MarkType.ModifyAndMoveOut,
							moveId,
							setValue: 1,
							fields: nestedMapTreeInsert,
						},
						{
							type: Delta.MarkType.MoveInAndModify,
							moveId,
							fields: nestedMapTreeInsert,
						},
						{
							type: Delta.MarkType.ModifyAndDelete,
							moveId,
							fields: nestedMapTreeInsert,
						},
						{
							type: Delta.MarkType.Insert,
							content: [nodeX],
						},
						{
							type: Delta.MarkType.InsertAndModify,
							content: nodeX,
							fields: nestedMapTreeInsert,
						},
						{
							type: Delta.MarkType.Delete,
							count: 1,
						},
						{
							type: Delta.MarkType.MoveIn,
							moveId,
							count: 1,
						},
						{
							type: Delta.MarkType.MoveOut,
							moveId,
							count: 1,
						},
					],
				],
			]);
			deepFreeze(expected);
			assert.deepEqual(actual, expected);
		});
	});

	describe("applyModifyToTree", () => {
		it("No mods", () => {
			const mutable = clone(nodeX);
			const modify: Delta.Modify = { type: Delta.MarkType.Modify };
			const actual = applyModifyToTree(mutable, modify);
			assert.deepEqual(actual, emptyMap);
			assert.deepEqual(mutable, nodeX);
		});

		it("Set value", () => {
			const mutable = clone(nodeX);
			const modify: Delta.Modify = {
				type: Delta.MarkType.Modify,
				setValue: 42,
			};
			const actual = applyModifyToTree(mutable, modify);
			assert.deepEqual(actual, emptyMap);
			assert.deepEqual(mutable, { type, fields: emptyMap, value: 42 });
		});

		it("Nested operation", () => {
			const mutable: MapTree = {
				type,
				value: "X",
				fields: new Map([
					[
						fooField,
						[
							{
								type,
								value: "Y",
								fields: new Map([
									[fooField, [{ type, value: "Z", fields: new Map() }]],
								]),
							},
						],
					],
				]),
			};
			const modify: Delta.Modify = {
				type: Delta.MarkType.Modify,
				setValue: 42,
				fields: new Map([
					[
						fooField,
						[
							{
								type: Delta.MarkType.Modify,
								setValue: 43,
								fields: new Map([
									[
										fooField,
										[
											{
												type: Delta.MarkType.Modify,
												setValue: 44,
												fields: new Map([[fooField, []]]),
											},
										],
									],
								]),
							},
						],
					],
				]),
			};
			const actual = applyModifyToTree(mutable, modify);
			assert.deepEqual(actual, emptyMap);
			const expected: MapTree = {
				type,
				value: 42,
				fields: new Map([
					[
						fooField,
						[
							{
								type,
								value: 43,
								fields: new Map([
									[fooField, [{ type, value: 44, fields: emptyMap }]],
								]),
							},
						],
					],
				]),
			};
			assert.deepEqual(mutable, expected);
		});

		it("Insert at index 0 in empty field", () => {
			const mutable = clone(nodeX);
			const insert: Delta.Insert = {
				type: Delta.MarkType.Insert,
				content: [nodeXCursor],
			};
			const modify: Delta.Modify = {
				type: Delta.MarkType.Modify,
				fields: new Map([[fooField, [insert]]]),
			};
			const actual = applyModifyToTree(mutable, modify);
			const expected: MapTree = {
				type,
				fields: new Map([[fooField, [nodeX]]]),
				value: "X",
			};
			assert.deepEqual(actual, emptyMap);
			assert.deepEqual(mutable, expected);
		});

		it("Insert at index 0 in non-empty field", () => {
			const mutable: MapTree = {
				type,
				fields: new Map([[fooField, [nodeY]]]),
			};
			const insert: Delta.Insert = {
				type: Delta.MarkType.Insert,
				content: [nodeXCursor],
			};
			const modify: Delta.Modify = {
				type: Delta.MarkType.Modify,
				fields: new Map([[fooField, [insert]]]),
			};
			const actual = applyModifyToTree(mutable, modify);
			const expected: MapTree = {
				type,
				fields: new Map([[fooField, [nodeX, nodeY]]]),
			};
			assert.deepEqual(actual, emptyMap);
			assert.deepEqual(mutable, expected);
		});

		it("Insert at index > 0", () => {
			const mutable: MapTree = {
				type,
				fields: new Map([[fooField, [nodeY, nodeY]]]),
			};
			const insert: Delta.Insert = {
				type: Delta.MarkType.Insert,
				content: [nodeXCursor],
			};
			const modify: Delta.Modify = {
				type: Delta.MarkType.Modify,
				fields: new Map([[fooField, [1, insert]]]),
			};
			const actual = applyModifyToTree(mutable, modify);
			const expected: MapTree = {
				type,
				fields: new Map([[fooField, [nodeY, nodeX, nodeY]]]),
			};
			assert.deepEqual(actual, emptyMap);
			assert.deepEqual(mutable, expected);
		});

		it("Delete at index 0", () => {
			const mutable: MapTree = {
				type,
				fields: new Map([[fooField, [nodeX, nodeY]]]),
			};
			const deletion: Delta.Delete = {
				type: Delta.MarkType.Delete,
				count: 1,
			};
			const modify: Delta.Modify = {
				type: Delta.MarkType.Modify,
				fields: new Map([[fooField, [deletion]]]),
			};
			const actual = applyModifyToTree(mutable, modify);
			const expected: MapTree = {
				type,
				fields: new Map([[fooField, [nodeY]]]),
			};
			assert.deepEqual(actual, emptyMap);
			assert.deepEqual(mutable, expected);
		});

		it("Delete at index > 0", () => {
			const mutable: MapTree = {
				type,
				fields: new Map([[fooField, [nodeX, nodeY]]]),
			};
			const deletion: Delta.Delete = {
				type: Delta.MarkType.Delete,
				count: 1,
			};
			const modify: Delta.Modify = {
				type: Delta.MarkType.Modify,
				fields: new Map([[fooField, [1, deletion]]]),
			};
			const actual = applyModifyToTree(mutable, modify);
			const expected: MapTree = {
				type,
				fields: new Map([[fooField, [nodeX]]]),
			};
			assert.deepEqual(actual, emptyMap);
			assert.deepEqual(mutable, expected);
		});

		it("Delete at whole field", () => {
			const mutable: MapTree = {
				type,
				fields: new Map([[fooField, [nodeX, nodeY]]]),
			};
			const deletion: Delta.Delete = {
				type: Delta.MarkType.Delete,
				count: 2,
			};
			const modify: Delta.Modify = {
				type: Delta.MarkType.Modify,
				fields: new Map([[fooField, [deletion]]]),
			};
			const actual = applyModifyToTree(mutable, modify);
			const expected: MapTree = {
				type,
				fields: new Map(),
			};
			assert.deepEqual(actual, emptyMap);
			assert.deepEqual(mutable, expected);
		});
	});
>>>>>>> d1e86ad9
});<|MERGE_RESOLUTION|>--- conflicted
+++ resolved
@@ -5,18 +5,8 @@
 
 import { strict as assert } from "assert";
 import { Delta, FieldKey, MapTree, TreeSchemaIdentifier } from "../../core";
-<<<<<<< HEAD
 import { mapFieldMarks, mapTreeFromCursor, singleMapTreeCursor } from "../../feature-libraries";
 import { brand, brandOpaque } from "../../util";
-=======
-import {
-	applyModifyToTree as applyModifyToTreeImpl,
-	mapFieldMarks,
-	mapTreeFromCursor,
-	singleMapTreeCursor,
-} from "../../feature-libraries";
-import { brand, brandOpaque, clone } from "../../util";
->>>>>>> d1e86ad9
 import { deepFreeze } from "../utils";
 
 const type: TreeSchemaIdentifier = brand("Node");
@@ -25,156 +15,6 @@
 const nodeXCursor = singleMapTreeCursor(nodeX);
 const fooField = brand<FieldKey>("foo");
 const moveId = brandOpaque<Delta.MoveId>(42);
-
-<<<<<<< HEAD
-describe("DeltaUtils", () => {
-    describe("mapFieldMarks", () => {
-        it("maps delta content", () => {
-            const nestedCursorInsert = new Map([
-                [
-                    fooField,
-                    [
-                        42,
-                        {
-                            type: Delta.MarkType.Insert,
-                            content: [nodeXCursor],
-                        },
-                    ],
-                ],
-            ]);
-            const input: Delta.Root = new Map([
-                [
-                    fooField,
-                    [
-                        {
-                            type: Delta.MarkType.Modify,
-                            setValue: 1,
-                        },
-                        {
-                            type: Delta.MarkType.Modify,
-                            setValue: 1,
-                            fields: nestedCursorInsert,
-                        },
-                        {
-                            type: Delta.MarkType.ModifyAndMoveOut,
-                            moveId,
-                            setValue: 1,
-                            fields: nestedCursorInsert,
-                        },
-                        {
-                            type: Delta.MarkType.MoveInAndModify,
-                            moveId,
-                            fields: nestedCursorInsert,
-                        },
-                        {
-                            type: Delta.MarkType.ModifyAndDelete,
-                            moveId,
-                            fields: nestedCursorInsert,
-                        },
-                        {
-                            type: Delta.MarkType.Insert,
-                            content: [nodeXCursor],
-                        },
-                        {
-                            type: Delta.MarkType.InsertAndModify,
-                            content: nodeXCursor,
-                            fields: nestedCursorInsert,
-                        },
-                        {
-                            type: Delta.MarkType.Delete,
-                            count: 1,
-                        },
-                        {
-                            type: Delta.MarkType.MoveIn,
-                            moveId,
-                            count: 1,
-                        },
-                        {
-                            type: Delta.MarkType.MoveOut,
-                            moveId,
-                            count: 1,
-                        },
-                    ],
-                ],
-            ]);
-            deepFreeze(input);
-            const actual = mapFieldMarks(input, mapTreeFromCursor);
-            const nestedMapTreeInsert = new Map([
-                [
-                    fooField,
-                    [
-                        42,
-                        {
-                            type: Delta.MarkType.Insert,
-                            content: [nodeX],
-                        },
-                    ],
-                ],
-            ]);
-            const expected: Delta.Root<MapTree> = new Map([
-                [
-                    fooField,
-                    [
-                        {
-                            type: Delta.MarkType.Modify,
-                            setValue: 1,
-                        },
-                        {
-                            type: Delta.MarkType.Modify,
-                            setValue: 1,
-                            fields: nestedMapTreeInsert,
-                        },
-                        {
-                            type: Delta.MarkType.ModifyAndMoveOut,
-                            moveId,
-                            setValue: 1,
-                            fields: nestedMapTreeInsert,
-                        },
-                        {
-                            type: Delta.MarkType.MoveInAndModify,
-                            moveId,
-                            fields: nestedMapTreeInsert,
-                        },
-                        {
-                            type: Delta.MarkType.ModifyAndDelete,
-                            moveId,
-                            fields: nestedMapTreeInsert,
-                        },
-                        {
-                            type: Delta.MarkType.Insert,
-                            content: [nodeX],
-                        },
-                        {
-                            type: Delta.MarkType.InsertAndModify,
-                            content: nodeX,
-                            fields: nestedMapTreeInsert,
-                        },
-                        {
-                            type: Delta.MarkType.Delete,
-                            count: 1,
-                        },
-                        {
-                            type: Delta.MarkType.MoveIn,
-                            moveId,
-                            count: 1,
-                        },
-                        {
-                            type: Delta.MarkType.MoveOut,
-                            moveId,
-                            count: 1,
-                        },
-                    ],
-                ],
-            ]);
-            deepFreeze(expected);
-            assert.deepEqual(actual, expected);
-        });
-    });
-=======
-function applyModifyToTree(node: MapTree, modify: Delta.Modify): Map<FieldKey, Delta.MarkList> {
-	deepFreeze(modify);
-	return applyModifyToTreeImpl(node, modify);
-}
 
 describe("DeltaUtils", () => {
 	describe("mapFieldMarks", () => {
@@ -319,225 +159,4 @@
 			assert.deepEqual(actual, expected);
 		});
 	});
-
-	describe("applyModifyToTree", () => {
-		it("No mods", () => {
-			const mutable = clone(nodeX);
-			const modify: Delta.Modify = { type: Delta.MarkType.Modify };
-			const actual = applyModifyToTree(mutable, modify);
-			assert.deepEqual(actual, emptyMap);
-			assert.deepEqual(mutable, nodeX);
-		});
-
-		it("Set value", () => {
-			const mutable = clone(nodeX);
-			const modify: Delta.Modify = {
-				type: Delta.MarkType.Modify,
-				setValue: 42,
-			};
-			const actual = applyModifyToTree(mutable, modify);
-			assert.deepEqual(actual, emptyMap);
-			assert.deepEqual(mutable, { type, fields: emptyMap, value: 42 });
-		});
-
-		it("Nested operation", () => {
-			const mutable: MapTree = {
-				type,
-				value: "X",
-				fields: new Map([
-					[
-						fooField,
-						[
-							{
-								type,
-								value: "Y",
-								fields: new Map([
-									[fooField, [{ type, value: "Z", fields: new Map() }]],
-								]),
-							},
-						],
-					],
-				]),
-			};
-			const modify: Delta.Modify = {
-				type: Delta.MarkType.Modify,
-				setValue: 42,
-				fields: new Map([
-					[
-						fooField,
-						[
-							{
-								type: Delta.MarkType.Modify,
-								setValue: 43,
-								fields: new Map([
-									[
-										fooField,
-										[
-											{
-												type: Delta.MarkType.Modify,
-												setValue: 44,
-												fields: new Map([[fooField, []]]),
-											},
-										],
-									],
-								]),
-							},
-						],
-					],
-				]),
-			};
-			const actual = applyModifyToTree(mutable, modify);
-			assert.deepEqual(actual, emptyMap);
-			const expected: MapTree = {
-				type,
-				value: 42,
-				fields: new Map([
-					[
-						fooField,
-						[
-							{
-								type,
-								value: 43,
-								fields: new Map([
-									[fooField, [{ type, value: 44, fields: emptyMap }]],
-								]),
-							},
-						],
-					],
-				]),
-			};
-			assert.deepEqual(mutable, expected);
-		});
-
-		it("Insert at index 0 in empty field", () => {
-			const mutable = clone(nodeX);
-			const insert: Delta.Insert = {
-				type: Delta.MarkType.Insert,
-				content: [nodeXCursor],
-			};
-			const modify: Delta.Modify = {
-				type: Delta.MarkType.Modify,
-				fields: new Map([[fooField, [insert]]]),
-			};
-			const actual = applyModifyToTree(mutable, modify);
-			const expected: MapTree = {
-				type,
-				fields: new Map([[fooField, [nodeX]]]),
-				value: "X",
-			};
-			assert.deepEqual(actual, emptyMap);
-			assert.deepEqual(mutable, expected);
-		});
-
-		it("Insert at index 0 in non-empty field", () => {
-			const mutable: MapTree = {
-				type,
-				fields: new Map([[fooField, [nodeY]]]),
-			};
-			const insert: Delta.Insert = {
-				type: Delta.MarkType.Insert,
-				content: [nodeXCursor],
-			};
-			const modify: Delta.Modify = {
-				type: Delta.MarkType.Modify,
-				fields: new Map([[fooField, [insert]]]),
-			};
-			const actual = applyModifyToTree(mutable, modify);
-			const expected: MapTree = {
-				type,
-				fields: new Map([[fooField, [nodeX, nodeY]]]),
-			};
-			assert.deepEqual(actual, emptyMap);
-			assert.deepEqual(mutable, expected);
-		});
-
-		it("Insert at index > 0", () => {
-			const mutable: MapTree = {
-				type,
-				fields: new Map([[fooField, [nodeY, nodeY]]]),
-			};
-			const insert: Delta.Insert = {
-				type: Delta.MarkType.Insert,
-				content: [nodeXCursor],
-			};
-			const modify: Delta.Modify = {
-				type: Delta.MarkType.Modify,
-				fields: new Map([[fooField, [1, insert]]]),
-			};
-			const actual = applyModifyToTree(mutable, modify);
-			const expected: MapTree = {
-				type,
-				fields: new Map([[fooField, [nodeY, nodeX, nodeY]]]),
-			};
-			assert.deepEqual(actual, emptyMap);
-			assert.deepEqual(mutable, expected);
-		});
-
-		it("Delete at index 0", () => {
-			const mutable: MapTree = {
-				type,
-				fields: new Map([[fooField, [nodeX, nodeY]]]),
-			};
-			const deletion: Delta.Delete = {
-				type: Delta.MarkType.Delete,
-				count: 1,
-			};
-			const modify: Delta.Modify = {
-				type: Delta.MarkType.Modify,
-				fields: new Map([[fooField, [deletion]]]),
-			};
-			const actual = applyModifyToTree(mutable, modify);
-			const expected: MapTree = {
-				type,
-				fields: new Map([[fooField, [nodeY]]]),
-			};
-			assert.deepEqual(actual, emptyMap);
-			assert.deepEqual(mutable, expected);
-		});
-
-		it("Delete at index > 0", () => {
-			const mutable: MapTree = {
-				type,
-				fields: new Map([[fooField, [nodeX, nodeY]]]),
-			};
-			const deletion: Delta.Delete = {
-				type: Delta.MarkType.Delete,
-				count: 1,
-			};
-			const modify: Delta.Modify = {
-				type: Delta.MarkType.Modify,
-				fields: new Map([[fooField, [1, deletion]]]),
-			};
-			const actual = applyModifyToTree(mutable, modify);
-			const expected: MapTree = {
-				type,
-				fields: new Map([[fooField, [nodeX]]]),
-			};
-			assert.deepEqual(actual, emptyMap);
-			assert.deepEqual(mutable, expected);
-		});
-
-		it("Delete at whole field", () => {
-			const mutable: MapTree = {
-				type,
-				fields: new Map([[fooField, [nodeX, nodeY]]]),
-			};
-			const deletion: Delta.Delete = {
-				type: Delta.MarkType.Delete,
-				count: 2,
-			};
-			const modify: Delta.Modify = {
-				type: Delta.MarkType.Modify,
-				fields: new Map([[fooField, [deletion]]]),
-			};
-			const actual = applyModifyToTree(mutable, modify);
-			const expected: MapTree = {
-				type,
-				fields: new Map(),
-			};
-			assert.deepEqual(actual, emptyMap);
-			assert.deepEqual(mutable, expected);
-		});
-	});
->>>>>>> d1e86ad9
 });