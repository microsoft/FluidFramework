--- conflicted
+++ resolved
@@ -7,32 +7,19 @@
 
 import { SessionId } from "@fluidframework/id-compressor";
 
-<<<<<<< HEAD
 import { JsonCompatibleReadOnly, brand } from "../../../util/index.js";
 import { EncodingTestData, makeEncodingTestSuite, testRevisionTagCodec } from "../../utils.js";
-=======
-import { IJsonCodec } from "../../../codec/index.js";
-import { ChangeEncodingContext } from "../../../core/index.js";
-import { NodeChangeset } from "../../../feature-libraries/index.js";
->>>>>>> f0974b8c
 import {
 	OptionalChangeset,
 	makeOptionalFieldCodecFamily,
 	optionalFieldEditor,
 	// eslint-disable-next-line import/no-internal-modules
 } from "../../../feature-libraries/optional-field/index.js";
-<<<<<<< HEAD
 import { IJsonCodec } from "../../../codec/index.js";
 import { ChangeEncodingContext } from "../../../core/index.js";
 import { FieldChangeEncodingContext, NodeId } from "../../../feature-libraries/index.js";
 import { TestNodeId } from "../../testNodeId.js";
 import { TestChange } from "../../testChange.js";
-=======
-import { JsonCompatibleReadOnly, brand } from "../../../util/index.js";
-import { EncodingTestData, makeEncodingTestSuite, testRevisionTagCodec } from "../../utils.js";
-import { changesetForChild } from "../fieldKindTestUtils.js";
-
->>>>>>> f0974b8c
 import { Change } from "./optionalFieldUtils.js";
 
 const nodeChange1: TestNodeId = TestNodeId.create({ localId: brand(0) }, TestChange.mint([], 1));
@@ -94,22 +81,13 @@
 			FieldChangeEncodingContext
 		> = {
 			successes: [
-<<<<<<< HEAD
 				["set from empty", change1, context],
 				["set from non-empty", change2, context],
 				["child change", changeWithChildChange, context],
 				["field set with child change", change1WithChildChange, context], // Note: should only get sent over the wire when using transaction APIs.
 				["undone field change", change2Inverted, context],
 				["clear from empty", clearEmpty, context],
-=======
-				["set from empty", change1, sessionId],
-				["set from non-empty", change2, sessionId],
-				["child change", changeWithChildChange, sessionId],
-				["field set with child change", change1WithChildChange, sessionId], // Note: should only get sent over the wire when using transaction APIs.
-				["undone field change", change2Inverted, sessionId],
-				["clear from empty", clearEmpty, sessionId],
-				["pin", pin, sessionId],
->>>>>>> f0974b8c
+				["pin", pin, context],
 			],
 		};
 
