--- conflicted
+++ resolved
@@ -49,17 +49,10 @@
 // 	tag1,
 // );
 
-<<<<<<< HEAD
 // const changeWithChildChange = inlineRevision(
-// 	optionalFieldEditor.buildChildChange(0, nodeChange1),
+// 	optionalFieldEditor.buildChildChanges([[0, nodeChange1]]),
 // 	tag1,
 // );
-=======
-const changeWithChildChange = inlineRevision(
-	optionalFieldEditor.buildChildChanges([[0, nodeChange1]]),
-	tag1,
-);
->>>>>>> 72b787da
 
 // const change1WithChildChange = inlineRevision(
 // 	Change.atOnce(
