/*!
 * Copyright (c) Microsoft Corporation and contributors. All rights reserved.
 * Licensed under the MIT License.
 */

import { strict as assert, fail } from "node:assert";

import {
	type ChangeAtomId,
	type DeltaFieldChanges,
	type TaggedChange,
	makeAnonChange,
	makeDetachedNodeId,
	tagChange,
} from "../../../core/index.js";
import type {
	NodeId,
	RelevantRemovedRootsFromChild,
} from "../../../feature-libraries/index.js";
// eslint-disable-next-line import/no-internal-modules
import { rebaseRevisionMetadataFromInfo } from "../../../feature-libraries/modular-schema/modularChangeFamily.js";
import {
	type OptionalChangeset,
	optionalChangeHandler,
	optionalChangeRebaser,
	optionalFieldEditor,
	optionalFieldIntoDelta,
	// eslint-disable-next-line import/no-internal-modules
} from "../../../feature-libraries/optional-field/index.js";
import { brand, fakeIdAllocator, idAllocatorFromMaxId } from "../../../util/index.js";
import {
	assertFieldChangesEqual,
	defaultRevInfosFromChanges,
	defaultRevisionMetadataFromChanges,
	mintRevisionTag,
} from "../../utils.js";
import { TestNodeId } from "../../testNodeId.js";
import { TestChange } from "../../testChange.js";
import { Change, assertEqual, inlineRevision, tagChangeInline } from "./optionalFieldUtils.js";
import { testSnapshots } from "./optionalFieldSnapshots.test.js";
import { testRebaserAxioms } from "./optionalChangeRebaser.test.js";
import { testCodecs } from "./optionalFieldChangeCodecs.test.js";
import { deepFreeze } from "@fluidframework/test-runtime-utils/internal";
import { testReplaceRevisions } from "./replaceRevisions.test.js";
import {
	failComposeManager,
	failInvertManager,
	failRebaseManager,
	// eslint-disable-next-line import/no-internal-modules
} from "../modular-schema/nodeQueryUtils.js";

/**
 * A change to a child encoding as a simple placeholder string.
 * This change has no actual meaning, and can be used in tests where the type of child change in not relevant.
 */
const arbitraryChildChange: NodeId = { localId: brand(42) };

const nodeId1: NodeId = { localId: brand(1) };
const nodeId2: NodeId = { localId: brand(2) };

const nodeChange1 = TestNodeId.create(nodeId1, TestChange.mint([], 1));
const nodeChange2 = TestNodeId.create(nodeId2, TestChange.mint([], 2));

const tag = mintRevisionTag();
const change1 = tagChangeInline(
	Change.atOnce(
		Change.reserve("self", brand(1)),
		Change.move(brand(41), "self"),
		Change.childAt(brand(41), nodeChange1),
	),
	tag,
);

const change2Tag = mintRevisionTag();
const change2: TaggedChange<OptionalChangeset> = tagChangeInline(
	optionalFieldEditor.set(false, {
		fill: { localId: brand(42) },
		detach: { localId: brand(2) },
	}),
	change2Tag,
);

const revertChange2: TaggedChange<OptionalChangeset> = tagChangeInline(
	Change.atOnce(Change.clear("self", brand(42)), Change.move(brand(2), "self")),
	mintRevisionTag(),
);

/**
 * Represents what change2 would have been had it been concurrent with change1.
 */
const change2PreChange1: TaggedChange<OptionalChangeset> = tagChangeInline(
	optionalFieldEditor.set(true, {
		fill: { localId: brand(42) },
		detach: { localId: brand(2) },
	}),
	change2Tag,
);

const change4: TaggedChange<OptionalChangeset> = tagChangeInline(
	optionalFieldEditor.buildChildChange(0, TestNodeId.create(nodeId2, TestChange.mint([1], 2))),
	mintRevisionTag(),
);

// TODO: unit test standalone functions from optionalField.ts
describe("optionalField", () => {
	testSnapshots();
	testRebaserAxioms();
	testCodecs();
	testReplaceRevisions();

	// TODO: more editor tests
	describe("editor", () => {
		it("can be created", () => {
			const actual: OptionalChangeset = optionalFieldEditor.set(true, {
				fill: { localId: brand(42) },
				detach: { localId: brand(43) },
			});
			const expected = Change.atOnce(
				Change.reserve("self", brand(43)),
				Change.move(brand(42), "self"),
			);
			assertEqual(actual, expected);
		});
	});

	describe("Rebaser", () => {
		describe("Compose", () => {
			it("a bit of everything", () => {
				const composed = optionalChangeRebaser.compose(
					change1.change,
					change2.change,
					TestNodeId.composeChild,
					fakeIdAllocator,
					failComposeManager,
					defaultRevisionMetadataFromChanges([change1, change2]),
				);

				const change1And2 = Change.atOnce(
					Change.move(
						{ localId: brand(41), revision: change1.revision },
						{ localId: brand(2), revision: change2.revision },
					),
					Change.move({ localId: brand(42), revision: change2.revision }, "self"),
					Change.reserve("self", { localId: brand(1), revision: change1.revision }),
					Change.childAt(
						{ localId: brand(41), revision: change1.revision },
						{ ...nodeChange1, revision: change1.revision },
					),
				);

				assertEqual(composed, change1And2);
			});

			it("invokes child composer when both changeset have changes for a node", () => {
				const changeA = tagChangeInline(
					Change.atOnce(
						Change.child(TestNodeId.create(nodeId1, TestChange.mint([], 1))),
						Change.clear("self", { localId: brand(0) }),
					),
					tag,
				);
				const changeB = tagChangeInline(
					Change.childAt(
						{ localId: brand(0), revision: tag },
						TestNodeId.create(nodeId2, TestChange.mint([1], 2)),
					),
					change2Tag,
				);
				const composed = optionalChangeRebaser.compose(
					changeA.change,
					changeB.change,
					TestNodeId.composeChild,
					fakeIdAllocator,
					failComposeManager,
					defaultRevisionMetadataFromChanges([changeA, changeB]),
				);

				const expected = Change.atOnce(
					Change.child(
						TestNodeId.create({ ...nodeId1, revision: tag }, TestChange.mint([], [1, 2])),
					),
					Change.clear("self", { localId: brand(0), revision: tag }),
				);

				assertEqual(composed, expected);
			});

			it("invokes child composer when only the first changeset has changes for a node", () => {
				const changeA = tagChangeInline(
					Change.atOnce(Change.child(nodeId1), Change.clear("self", { localId: brand(0) })),
					tag,
				);
				const changeB = tagChangeInline(Change.empty(), change2Tag);
				const childComposerCalls: [ChangeAtomId | undefined, ChangeAtomId | undefined][] = [];

				const composed = optionalChangeRebaser.compose(
					changeA.change,
					changeB.change,
					(fst, snd) => {
						childComposerCalls.push([fst, snd]);
						return fst ?? snd ?? fail("At least one node should be defined");
					},
					fakeIdAllocator,
					failComposeManager,
					defaultRevisionMetadataFromChanges([changeA, changeB]),
				);

				const taggedNodeId1 = { ...nodeId1, revision: tag };
				const expected = Change.atOnce(
					Change.child(taggedNodeId1),
					Change.clear("self", { localId: brand(0), revision: tag }),
				);

				assertEqual(composed, expected);
				assert.deepEqual(childComposerCalls, [[taggedNodeId1, undefined]]);
			});

			it("invokes child composer when only the second changeset has changes for a node", () => {
				const changeA = tagChangeInline(Change.clear("self", { localId: brand(0) }), tag);
				const changeB = tagChangeInline(
					Change.childAt({ localId: brand(0), revision: tag }, nodeId2),
					change2Tag,
				);
				const childComposerCalls: [ChangeAtomId | undefined, ChangeAtomId | undefined][] = [];

				const composed = optionalChangeRebaser.compose(
					changeA.change,
					changeB.change,
					(fst, snd) => {
						childComposerCalls.push([fst, snd]);
						return fst ?? snd ?? fail("At least one node should be defined");
					},
					fakeIdAllocator,
					failComposeManager,
					defaultRevisionMetadataFromChanges([changeA, changeB]),
				);

				const taggedNodeId2 = { ...nodeId2, revision: change2Tag };
				const expected = Change.atOnce(
					Change.child(taggedNodeId2),
					Change.clear("self", { localId: brand(0), revision: tag }),
				);

				assertEqual(composed, expected);
				assert.deepEqual(childComposerCalls, [[undefined, taggedNodeId2]]);
			});
		});

		it("pin ○ child change", () => {
			const detach: ChangeAtomId = { localId: brand(42), revision: tag };
			const pin = Change.pin(detach);
			const withChild = Change.childAt(detach, nodeChange1);
			const composed = optionalChangeRebaser.compose(
				pin,
				withChild,
				TestNodeId.composeChild,
				fakeIdAllocator,
				failComposeManager,
				defaultRevisionMetadataFromChanges([]),
			);

			const expected = Change.atOnce(pin, withChild);

			assertEqual(composed, expected);
		});

		it("can compose child changes", () => {
			const expected = Change.atOnce(
				Change.move({ localId: brand(41), revision: change1.revision }, "self"),
				Change.reserve("self", { localId: brand(1), revision: change1.revision }),
				Change.childAt(
					{ localId: brand(41), revision: change1.revision },
					TestNodeId.create(
						{ ...nodeId1, revision: change1.revision },
						TestChange.mint([], [1, 2]),
					),
				),
			);

			const composed = optionalChangeRebaser.compose(
				change1.change,
				change4.change,
				TestNodeId.composeChild,
				fakeIdAllocator,
				failComposeManager,
				defaultRevisionMetadataFromChanges([change1, change4]),
			);

			assert.deepEqual(composed, expected);
		});

		it("can compose a chain of moves", () => {
			const tag1 = mintRevisionTag();
			const changeA = tagChangeInline(Change.atOnce(Change.move(brand(0), brand(1))), tag1);

			const tag2 = mintRevisionTag();
			const changeB = tagChangeInline(
				Change.atOnce(Change.move({ revision: tag1, localId: brand(1) }, brand(2))),
				tag2,
			);

			const composed = optionalChangeRebaser.compose(
				changeA.change,
				changeB.change,
				TestNodeId.composeChild,
				fakeIdAllocator,
				failComposeManager,
				defaultRevisionMetadataFromChanges([changeA, changeB]),
			);

			const expected = Change.atOnce(
				Change.move(
					{ revision: tag1, localId: brand(0) },
					{ revision: tag2, localId: brand(2) },
				),
			);

			assert.deepEqual(composed, expected);
		});

		describe("Invert", () => {
			function undo(change: TaggedChange<OptionalChangeset>): OptionalChangeset {
				return optionalChangeRebaser.invert(
					change.change,
					false,
					idAllocatorFromMaxId(),
<<<<<<< HEAD
					failInvertManager,
=======
					mintRevisionTag(),
					failCrossFieldManager,
>>>>>>> 13ee3b4b
					defaultRevisionMetadataFromChanges([change]),
				);
			}
			function rollback(change: TaggedChange<OptionalChangeset>): OptionalChangeset {
				return optionalChangeRebaser.invert(
					change.change,
					true,
					idAllocatorFromMaxId(),
<<<<<<< HEAD
					failInvertManager,
=======
					mintRevisionTag(),
					failCrossFieldManager,
>>>>>>> 13ee3b4b
					defaultRevisionMetadataFromChanges([change]),
				);
			}

			it("clear⁻¹", () => {
				const clear = Change.clear("self", brand(42));
				const actual = rollback(tagChangeInline(clear, tag));
				const expected = Change.atOnce(
					Change.reserve("self", brand(0)),
					Change.move({ localId: brand(42), revision: tag }, "self"),
				);
				assertEqual(actual, expected);
			});

			it("undo(clear)", () => {
				const clear = Change.clear("self", brand(42));
				const actual = undo(tagChangeInline(clear, tag));
				const expected = Change.atOnce(
					Change.reserve("self", brand(0)),
					Change.move({ localId: brand(42), revision: tag }, "self"),
				);
				assertEqual(actual, expected);
			});

			it("clear⁻²", () => {
				const clearInv = Change.atOnce(
					Change.reserve("self", brand(41)),
					Change.move(brand(42), "self"),
				);
				const actual = rollback(tagChangeInline(clearInv, tag));
				const expected = Change.atOnce(
					Change.move("self", { localId: brand(42), revision: tag }),
				);
				assertEqual(actual, expected);
			});

			it("undo(clear⁻¹)", () => {
				const clearInv = Change.atOnce(
					Change.reserve("self", brand(41)),
					Change.move(brand(42), "self"),
				);
				const actual = undo(tagChangeInline(clearInv, tag));
				const expected = Change.atOnce(Change.clear("self", brand(0)));
				assertEqual(actual, expected);
			});

			it("set+child⁻¹", () => {
				const expected = Change.atOnce(
					Change.child({ ...nodeChange1, revision: change1.revision }),
					Change.move("self", { localId: brand(41), revision: change1.revision }),
				);
				const actual = rollback(change1);
				assertEqual(actual, expected);
			});

			it("undo(set+child)", () => {
				const expected = Change.atOnce(
					Change.child({ ...nodeChange1, revision: change1.revision }),
					Change.move("self", { localId: brand(0) }),
				);
				const actual = undo(change1);
				assertEqual(actual, expected);
			});

			it("(pin+child)⁻¹", () => {
				const input = makeAnonChange(
					Change.atOnce(Change.child(nodeChange1), Change.pin({ localId: brand(42) })),
				);
				const expected = Change.child(nodeChange1);
				const actual = rollback(input);
				assertEqual(actual, expected);
			});
		});

		describe("Rebasing", () => {
			it("can be rebased", () => {
				assert.deepEqual(
					optionalChangeRebaser.rebase(
						change2PreChange1.change,
						change1.change,
						TestNodeId.rebaseChild,
						fakeIdAllocator,
						failRebaseManager,
						rebaseRevisionMetadataFromInfo(
							defaultRevInfosFromChanges([change1]),
							change2PreChange1.revision,
							[change1.revision],
						),
					),
					change2.change,
				);
			});

			it("invokes child rebaser when both changeset have changes for a node", () => {
				const baseChange = Change.child(TestNodeId.create(nodeId1, TestChange.mint([], 1)));
				const changeToRebase = Change.child(
					TestNodeId.create(nodeId2, TestChange.mint([], 2)),
				);
				const expected = Change.child(TestNodeId.create(nodeId2, TestChange.mint([1], 2)));

				assert.deepEqual(
					optionalChangeRebaser.rebase(
						changeToRebase,
						baseChange,
						TestNodeId.rebaseChild,
						fakeIdAllocator,
						failRebaseManager,
						rebaseRevisionMetadataFromInfo(defaultRevInfosFromChanges([]), undefined, []),
					),
					expected,
				);
			});

			it("invokes child rebaser when only the current changeset has changes for a node", () => {
				const baseChange = Change.clear("self", { localId: brand(0) });
				const changeToRebase = Change.child(nodeId1);
				const expected = Change.childAt({ localId: brand(0) }, nodeId1);

				const childRebaserCalls: [ChangeAtomId | undefined, ChangeAtomId | undefined][] = [];

				assert.deepEqual(
					optionalChangeRebaser.rebase(
						changeToRebase,
						baseChange,
						(curr, base) => {
							childRebaserCalls.push([curr, base]);
							return curr ?? base;
						},
						fakeIdAllocator,
						failRebaseManager,
						rebaseRevisionMetadataFromInfo(defaultRevInfosFromChanges([]), undefined, []),
					),
					expected,
				);

				assert.deepEqual(childRebaserCalls, [[nodeId1, undefined]]);
			});

			it("invokes child rebaser when only the base changeset has changes for a node", () => {
				const baseChange = Change.atOnce(
					Change.child(nodeId1),
					Change.clear("self", { localId: brand(0) }),
				);
				const changeToRebase = Change.empty();
				const childRebaserCalls: [ChangeAtomId | undefined, ChangeAtomId | undefined][] = [];

				const expected = Change.childAt({ localId: brand(0) }, nodeId1);

				assert.deepEqual(
					optionalChangeRebaser.rebase(
						changeToRebase,
						baseChange,
						(curr, base) => {
							childRebaserCalls.push([curr, base]);
							return curr ?? base;
						},
						fakeIdAllocator,
						failRebaseManager,
						rebaseRevisionMetadataFromInfo(defaultRevInfosFromChanges([]), undefined, []),
					),
					expected,
				);

				assert.deepEqual(childRebaserCalls, [[undefined, nodeId1]]);
			});

			it("can rebase a child change over a remove and revive of target node", () => {
				const tag1 = mintRevisionTag();
				const tag2 = mintRevisionTag();
				const changeToRebase = optionalFieldEditor.buildChildChange(0, nodeId1);
				const deletion = tagChange(
					optionalFieldEditor.clear(false, { localId: brand(1), revision: tag1 }),
					tag1,
				);
				const revive = tagChange(
					optionalChangeRebaser.invert(
						deletion.change,
						false,
						idAllocatorFromMaxId(),
<<<<<<< HEAD
						failInvertManager,
=======
						tag2,
						failCrossFieldManager,
>>>>>>> 13ee3b4b
						defaultRevisionMetadataFromChanges([deletion]),
					),
					tag2,
				);

				const childRebaser = (
					nodeChange: NodeId | undefined,
					baseNodeChange: NodeId | undefined,
				) => {
					assert(baseNodeChange === undefined);
					assert(nodeChange === nodeId1);
					return nodeChange;
				};

				const changeToRebase2 = optionalChangeRebaser.rebase(
					changeToRebase,
					deletion.change,
					childRebaser,
					fakeIdAllocator,
					failRebaseManager,
					rebaseRevisionMetadataFromInfo(defaultRevInfosFromChanges([deletion]), undefined, [
						deletion.revision,
					]),
				);

				const changeToRebase3 = optionalChangeRebaser.rebase(
					changeToRebase2,
					revive.change,
					childRebaser,
					fakeIdAllocator,
					failRebaseManager,
					rebaseRevisionMetadataFromInfo(defaultRevInfosFromChanges([revive]), undefined, [
						revive.revision,
					]),
				);

				assert.deepEqual(changeToRebase3, changeToRebase);
			});

			it("can rebase a child change over a reserved detach on empty field", () => {
				const changeToRebase = optionalFieldEditor.buildChildChange(0, nodeId1);
				deepFreeze(changeToRebase);
				const clear = tagChange(
					optionalFieldEditor.clear(true, { localId: brand(42), revision: tag }),
					tag,
				);

				const childRebaser = (
					nodeChange: NodeId | undefined,
					baseNodeChange: NodeId | undefined,
				) => {
					assert(baseNodeChange === undefined);
					assert(nodeChange === nodeId1);
					return nodeChange;
				};

				const actual = optionalChangeRebaser.rebase(
					changeToRebase,
					clear.change,
					childRebaser,
					fakeIdAllocator,
					failRebaseManager,
					rebaseRevisionMetadataFromInfo(defaultRevInfosFromChanges([clear]), undefined, [
						clear.revision,
					]),
				);

				assert.deepEqual(actual, changeToRebase);
			});

			it("can rebase a child change over a reserved detach on field with a pinned node", () => {
				const changeToRebase = optionalFieldEditor.buildChildChange(0, nodeId1);
				deepFreeze(changeToRebase);
				const pin = tagChangeInline(Change.pin(brand(42)), tag);

				const childRebaser = (
					nodeChange: NodeId | undefined,
					baseNodeChange: NodeId | undefined,
				) => {
					assert(baseNodeChange === undefined);
					assert(nodeChange === nodeId1);
					return nodeChange;
				};

				const actual = optionalChangeRebaser.rebase(
					changeToRebase,
					pin.change,
					childRebaser,
					fakeIdAllocator,
					failRebaseManager,
					rebaseRevisionMetadataFromInfo(defaultRevInfosFromChanges([pin]), undefined, [
						pin.revision,
					]),
				);

				assert.deepEqual(actual, changeToRebase);
			});

			it("can rebase child change (field change ↷ field change)", () => {
				const baseChange = Change.atOnce(
					Change.clear("self", brand(0)),
					Change.child(nodeId1),
				);
				const taggedBaseChange = tagChangeInline(baseChange, mintRevisionTag());

				// Note: this sort of change (has field changes as well as nested child changes)
				// can only be created for production codepaths using transactions.
				const changeToRebase = Change.atOnce(
					Change.clear("self", brand(1)),
					Change.move(brand(41), "self"),
					Change.child(nodeId2),
				);

				const childRebaser = (
					change: NodeId | undefined,
					base: NodeId | undefined,
				): NodeId | undefined => {
					assert.deepEqual(change, nodeId2);
					assert.deepEqual(base, { ...nodeId1, revision: taggedBaseChange.revision });
					return change;
				};

				const expected = Change.atOnce(
					Change.reserve("self", brand(1)),
					Change.move(brand(41), "self"),
					Change.childAt({ localId: brand(0), revision: taggedBaseChange.revision }, nodeId2),
				);

				const actual = optionalChangeRebaser.rebase(
					changeToRebase,
					taggedBaseChange.change,
					childRebaser,
					fakeIdAllocator,
					failRebaseManager,
					rebaseRevisionMetadataFromInfo(
						defaultRevInfosFromChanges([taggedBaseChange]),
						undefined,
						[taggedBaseChange.revision],
					),
				);
				assert.deepEqual(actual, expected);
			});
		});
	});

	describe("IntoDelta", () => {
		it("can be converted to a delta when field was empty", () => {
			const outerNodeId = makeDetachedNodeId(tag, 41);
			const expected: DeltaFieldChanges = {
				global: [
					{
						id: outerNodeId,
						fields: TestNodeId.deltaFromChild(nodeChange1),
					},
				],
				local: [{ count: 1, attach: outerNodeId }],
			};

			const actual = optionalFieldIntoDelta(change1.change, TestNodeId.deltaFromChild);
			assertFieldChangesEqual(actual, expected);
		});

		it("can be converted to a delta when restoring content", () => {
			const expected: DeltaFieldChanges = {
				local: [
					{
						count: 1,
						attach: { major: revertChange2.revision, minor: 2 },
						detach: { major: revertChange2.revision, minor: 42 },
					},
				],
			};

			const actual = optionalFieldIntoDelta(revertChange2.change, TestNodeId.deltaFromChild);
			assertFieldChangesEqual(actual, expected);
		});

		it("can be converted to a delta with only child changes", () => {
			const expected: DeltaFieldChanges = {
				local: [
					{
						count: 1,
						fields: TestNodeId.deltaFromChild(nodeChange2),
					},
				],
			};
			assertFieldChangesEqual(
				optionalFieldIntoDelta(change4.change, TestNodeId.deltaFromChild),
				expected,
			);
		});
	});

	describe("relevantRemovedRoots", () => {
		const tag1 = mintRevisionTag();
		const fill = tagChange(
			optionalFieldEditor.set(true, {
				detach: { localId: brand(1), revision: tag1 },
				fill: { localId: brand(2), revision: tag1 },
			}),
			tag1,
		);
		const tag2 = mintRevisionTag();
		const clear = tagChange(
			optionalFieldEditor.clear(false, { localId: brand(1), revision: tag2 }),
			tag2,
		);
		const childChangeTag = mintRevisionTag();
		const hasChildChanges = tagChange(
			optionalFieldEditor.buildChildChange(0, { ...nodeId1, revision: childChangeTag }),
			childChangeTag,
		);
		const relevantNestedTree = { minor: 4242 };
		const noTreesDelegate: RelevantRemovedRootsFromChild = () => [];
		const oneTreeDelegate: RelevantRemovedRootsFromChild = (child) => {
			assert.deepEqual(child, { ...nodeId1, revision: hasChildChanges.revision });
			return [relevantNestedTree];
		};
		describe("does not include", () => {
			it("a tree being removed", () => {
				const actual = Array.from(
					optionalChangeHandler.relevantRemovedRoots(clear.change, noTreesDelegate),
				);
				assert.deepEqual(actual, []);
			});
			it("a tree with child changes being removed", () => {
				const changes = [hasChildChanges, clear];
				const changeAndClear = optionalChangeRebaser.compose(
					hasChildChanges.change,
					clear.change,
					(): NodeId => nodeId1,
					fakeIdAllocator,
					failComposeManager,
					defaultRevisionMetadataFromChanges(changes),
				);
				const actual = Array.from(
					optionalChangeHandler.relevantRemovedRoots(changeAndClear, noTreesDelegate),
				);
				assert.deepEqual(actual, []);
			});
			it("a tree that remains untouched", () => {
				const actual = Array.from(
					optionalChangeHandler.relevantRemovedRoots(Change.empty(), noTreesDelegate),
				);
				assert.deepEqual(actual, []);
			});
			it("a tree that remains untouched aside from child changes", () => {
				const actual = Array.from(
					optionalChangeHandler.relevantRemovedRoots(hasChildChanges.change, noTreesDelegate),
				);
				assert.deepEqual(actual, []);
			});
		});
		describe("does include", () => {
			it("a tree being inserted", () => {
				const actual = Array.from(
					optionalChangeHandler.relevantRemovedRoots(fill.change, noTreesDelegate),
				);
				assert.deepEqual(actual, [makeDetachedNodeId(fill.revision, 2)]);
			});
			it("a tree being restored", () => {
				const restore = optionalChangeRebaser.invert(
					clear.change,
					false,
					idAllocatorFromMaxId(),
<<<<<<< HEAD
					failInvertManager,
=======
					mintRevisionTag(),
					failCrossFieldManager,
>>>>>>> 13ee3b4b
					defaultRevisionMetadataFromChanges([clear]),
				);
				const actual = Array.from(
					optionalChangeHandler.relevantRemovedRoots(restore, () =>
						assert.fail("Should not be called"),
					),
				);
				const expected = [makeDetachedNodeId(clear.revision, 1)];
				assert.deepEqual(actual, expected);
			});
			it("a tree that remains removed but has nested changes", () => {
				const rebasedNestedChange = optionalChangeRebaser.rebase(
					hasChildChanges.change,
					clear.change,
					() => nodeId1,
					fakeIdAllocator,
					failRebaseManager,
					rebaseRevisionMetadataFromInfo(
						defaultRevInfosFromChanges([clear, hasChildChanges]),
						undefined,
						[clear.revision],
					),
				);
				const actual = Array.from(
					optionalChangeHandler.relevantRemovedRoots(rebasedNestedChange, noTreesDelegate),
				);
				const expected = [makeDetachedNodeId(clear.revision, 1)];
				assert.deepEqual(actual, expected);
			});
			it("relevant roots from nested changes under a tree being inserted", () => {
				const changes = [fill, hasChildChanges];
				const fillAndChange = optionalChangeRebaser.compose(
					fill.change,
					hasChildChanges.change,
					(id1, id2): NodeId => id1 ?? id2 ?? fail("Expected child change"),
					fakeIdAllocator,
					failComposeManager,
					defaultRevisionMetadataFromChanges(changes),
				);

				const actual = Array.from(
					optionalChangeHandler.relevantRemovedRoots(fillAndChange, oneTreeDelegate),
				);
				assert.deepEqual(actual, [makeDetachedNodeId(fill.revision, 2), relevantNestedTree]);
			});
			it("relevant roots from nested changes under a tree being removed", () => {
				const changes = [hasChildChanges, clear];
				const changeAndClear = optionalChangeRebaser.compose(
					hasChildChanges.change,
					clear.change,
					(id1, id2): NodeId => id1 ?? id2 ?? fail("Expected child change"),
					fakeIdAllocator,
					failComposeManager,
					defaultRevisionMetadataFromChanges(changes),
				);
				const actual = Array.from(
					optionalChangeHandler.relevantRemovedRoots(changeAndClear, oneTreeDelegate),
				);
				assert.deepEqual(actual, [relevantNestedTree]);
			});
			it("relevant roots from nested changes under a tree being restored", () => {
				const restore = tagChangeInline(
					optionalChangeRebaser.invert(
						clear.change,
						false,
						idAllocatorFromMaxId(),
<<<<<<< HEAD
						failInvertManager,
=======
						mintRevisionTag(),
						failCrossFieldManager,
>>>>>>> 13ee3b4b
						defaultRevisionMetadataFromChanges([clear]),
					),
					mintRevisionTag(),
				);
				const changes = [restore, hasChildChanges];
				const restoreAndChange = optionalChangeRebaser.compose(
					restore.change,
					hasChildChanges.change,
					(id1, id2): NodeId => id1 ?? id2 ?? fail("Expected child change"),
					fakeIdAllocator,
					failComposeManager,
					defaultRevisionMetadataFromChanges(changes),
				);
				const actual = Array.from(
					optionalChangeHandler.relevantRemovedRoots(restoreAndChange, oneTreeDelegate),
				);
				const expected = [makeDetachedNodeId(clear.revision, 1), relevantNestedTree];
				assert.deepEqual(actual, expected);
			});
			it("relevant roots from nested changes under a tree that remains removed", () => {
				const rebasedNestedChange = optionalChangeRebaser.rebase(
					hasChildChanges.change,
					clear.change,
					(id1, id2): NodeId => id1 ?? id2 ?? fail("Expected child change"),
					fakeIdAllocator,
					failRebaseManager,
					rebaseRevisionMetadataFromInfo(
						defaultRevInfosFromChanges([clear, hasChildChanges]),
						undefined,
						[clear.revision],
					),
				);
				const actual = Array.from(
					optionalChangeHandler.relevantRemovedRoots(rebasedNestedChange, oneTreeDelegate),
				);
				const expected = [makeDetachedNodeId(clear.revision, 1), relevantNestedTree];
				assert.deepEqual(actual, expected);
			});
			it("relevant roots from nested changes under a tree that remains in-doc", () => {
				const actual = Array.from(
					optionalChangeHandler.relevantRemovedRoots(hasChildChanges.change, oneTreeDelegate),
				);
				assert.deepEqual(actual, [relevantNestedTree]);
			});
		});
		it("uses passed down revision", () => {
			const restore = inlineRevision(Change.childAt(brand(42), nodeId1), tag);
			const actual = Array.from(
				optionalChangeHandler.relevantRemovedRoots(restore, noTreesDelegate),
			);
			assert.deepEqual(actual, [{ major: tag, minor: 42 }]);
		});
	});

	describe("isEmpty", () => {
		it("is true for an empty change", () => {
			const change = Change.empty();
			const actual = optionalChangeHandler.isEmpty(change);
			assert.equal(actual, true);
		});
		it("is false for a change with moves", () => {
			const change: OptionalChangeset = {
				moves: [[{ localId: brand(0) }, { localId: brand(1) }]],
				childChanges: [],
			};
			const actual = optionalChangeHandler.isEmpty(change);
			assert.equal(actual, false);
		});
		it("is false for a change with child changes", () => {
			const change = Change.childAt(
				{ localId: brand(0), revision: tag },
				arbitraryChildChange,
			);
			const actual = optionalChangeHandler.isEmpty(change);
			assert.equal(actual, false);
		});
		it("is false for a change with a reserved detach ID", () => {
			const change = Change.reserve("self", brand(0));
			const actual = optionalChangeHandler.isEmpty(change);
			assert.equal(actual, false);
		});
	});

	describe("getNestedChanges", () => {
		it("is empty for an empty change", () => {
			const change = Change.empty();
			const actual = optionalChangeHandler.getNestedChanges(change);
			assert.deepEqual(actual, []);
		});
		it("includes changes to the node in the field", () => {
			const change: OptionalChangeset = Change.child(nodeId1);
			const actual = optionalChangeHandler.getNestedChanges(change);
			assert.deepEqual(actual, [[nodeId1, 0]]);
		});
		it("includes changes to removed nodes", () => {
			const change: OptionalChangeset = Change.atOnce(
				Change.childAt(brand(41), nodeId1),
				Change.childAt(brand(42), nodeId2),
			);
			const actual = optionalChangeHandler.getNestedChanges(change);
			assert.deepEqual(actual, [
				[nodeId1, undefined],
				[nodeId2, undefined],
			]);
		});
	});
});<|MERGE_RESOLUTION|>--- conflicted
+++ resolved
@@ -324,12 +324,8 @@
 					change.change,
 					false,
 					idAllocatorFromMaxId(),
-<<<<<<< HEAD
+					mintRevisionTag(),
 					failInvertManager,
-=======
-					mintRevisionTag(),
-					failCrossFieldManager,
->>>>>>> 13ee3b4b
 					defaultRevisionMetadataFromChanges([change]),
 				);
 			}
@@ -338,12 +334,9 @@
 					change.change,
 					true,
 					idAllocatorFromMaxId(),
-<<<<<<< HEAD
+
+					mintRevisionTag(),
 					failInvertManager,
-=======
-					mintRevisionTag(),
-					failCrossFieldManager,
->>>>>>> 13ee3b4b
 					defaultRevisionMetadataFromChanges([change]),
 				);
 			}
@@ -523,12 +516,8 @@
 						deletion.change,
 						false,
 						idAllocatorFromMaxId(),
-<<<<<<< HEAD
+						tag2,
 						failInvertManager,
-=======
-						tag2,
-						failCrossFieldManager,
->>>>>>> 13ee3b4b
 						defaultRevisionMetadataFromChanges([deletion]),
 					),
 					tag2,
@@ -794,12 +783,8 @@
 					clear.change,
 					false,
 					idAllocatorFromMaxId(),
-<<<<<<< HEAD
+					mintRevisionTag(),
 					failInvertManager,
-=======
-					mintRevisionTag(),
-					failCrossFieldManager,
->>>>>>> 13ee3b4b
 					defaultRevisionMetadataFromChanges([clear]),
 				);
 				const actual = Array.from(
@@ -866,12 +851,8 @@
 						clear.change,
 						false,
 						idAllocatorFromMaxId(),
-<<<<<<< HEAD
+						mintRevisionTag(),
 						failInvertManager,
-=======
-						mintRevisionTag(),
-						failCrossFieldManager,
->>>>>>> 13ee3b4b
 						defaultRevisionMetadataFromChanges([clear]),
 					),
 					mintRevisionTag(),
