/*!
 * Copyright (c) Microsoft Corporation and contributors. All rights reserved.
 * Licensed under the MIT License.
 */

import { IIdCompressor } from "@fluidframework/id-compressor";
import { ChangesetLocalId, RevisionTagCodec } from "../../../core/index.js";
import {
	OptionalChangeset,
	makeOptionalFieldCodecFamily,
	// eslint-disable-next-line import/no-internal-modules
} from "../../../feature-libraries/optional-field/index.js";
import { brand } from "../../../util/index.js";
import { TestChange } from "../../testChange.js";
import { takeJsonSnapshot, useSnapshotDirectory } from "../../snapshots/index.js";
<<<<<<< HEAD
import { testSessionId } from "../../utils.js";
=======
// eslint-disable-next-line import/no-internal-modules
import { createSnapshotCompressor } from "../../snapshots/testTrees.js";
import { Change } from "./optionalFieldUtils.js";
>>>>>>> 6e9947fa

function generateTestChangesets(
	idCompressor: IIdCompressor,
): { name: string; change: OptionalChangeset<TestChange> }[] {
	const revision = idCompressor.generateCompressedId();
	const localId: ChangesetLocalId = brand(42);
	const childChange = TestChange.mint([], 1);
	return [
		{
			name: "empty",
			change: Change.empty(),
		},
		{
			name: "change with moves",
			change: Change.atOnce(
				Change.move({ revision, localId }, "self"),
				Change.clear("self", { revision, localId }),
				Change.move(localId, localId),
			),
		},
		{
			name: "with child change",
			change: Change.atOnce(
				Change.childAt({ revision, localId }, childChange),
				Change.childAt(localId, childChange),
				Change.child(childChange),
			),
		},
		{
			name: "with reserved detach on self",
			change: Change.reserve("self", "self"),
		},
		{
			name: "with reserved detach not on self",
			change: Change.reserve("self", { revision, localId }),
		},
	];
}

export function testSnapshots() {
	describe("Snapshots", () => {
		useSnapshotDirectory("optional-field");
<<<<<<< HEAD
		const idCompressor = createIdCompressor(testSessionId);
		const changesets = generateTestChangesets(idCompressor);
		idCompressor.finalizeCreationRange(idCompressor.takeNextCreationRange());
=======
		const snapshotCompressor = createSnapshotCompressor();
		const changesets = generateTestChangesets(snapshotCompressor);
>>>>>>> 6e9947fa
		const family = makeOptionalFieldCodecFamily(
			TestChange.codec,
			new RevisionTagCodec(snapshotCompressor),
		);

		for (const version of family.getSupportedFormats()) {
			describe(`version ${version}`, () => {
				const codec = family.resolve(version);
				for (const { name, change } of changesets) {
					it(name, () => {
<<<<<<< HEAD
						const encoded = codec.json.encode(change, { originatorId: testSessionId });
=======
						const encoded = codec.json.encode(change, {
							originatorId: snapshotCompressor.localSessionId,
						});
>>>>>>> 6e9947fa
						takeJsonSnapshot(encoded);
					});
				}
			});
		}
	});
}<|MERGE_RESOLUTION|>--- conflicted
+++ resolved
@@ -13,13 +13,9 @@
 import { brand } from "../../../util/index.js";
 import { TestChange } from "../../testChange.js";
 import { takeJsonSnapshot, useSnapshotDirectory } from "../../snapshots/index.js";
-<<<<<<< HEAD
-import { testSessionId } from "../../utils.js";
-=======
 // eslint-disable-next-line import/no-internal-modules
 import { createSnapshotCompressor } from "../../snapshots/testTrees.js";
 import { Change } from "./optionalFieldUtils.js";
->>>>>>> 6e9947fa
 
 function generateTestChangesets(
 	idCompressor: IIdCompressor,
@@ -62,14 +58,8 @@
 export function testSnapshots() {
 	describe("Snapshots", () => {
 		useSnapshotDirectory("optional-field");
-<<<<<<< HEAD
-		const idCompressor = createIdCompressor(testSessionId);
-		const changesets = generateTestChangesets(idCompressor);
-		idCompressor.finalizeCreationRange(idCompressor.takeNextCreationRange());
-=======
 		const snapshotCompressor = createSnapshotCompressor();
 		const changesets = generateTestChangesets(snapshotCompressor);
->>>>>>> 6e9947fa
 		const family = makeOptionalFieldCodecFamily(
 			TestChange.codec,
 			new RevisionTagCodec(snapshotCompressor),
@@ -80,13 +70,9 @@
 				const codec = family.resolve(version);
 				for (const { name, change } of changesets) {
 					it(name, () => {
-<<<<<<< HEAD
-						const encoded = codec.json.encode(change, { originatorId: testSessionId });
-=======
 						const encoded = codec.json.encode(change, {
 							originatorId: snapshotCompressor.localSessionId,
 						});
->>>>>>> 6e9947fa
 						takeJsonSnapshot(encoded);
 					});
 				}
