/*!
 * Copyright (c) Microsoft Corporation and contributors. All rights reserved.
 * Licensed under the MIT License.
 */

import { strict as assert } from "assert";

import { describeStress } from "@fluid-private/stochastic-test-utils";
<<<<<<< HEAD
import { CrossFieldManager } from "../../../feature-libraries/index.js";
=======

>>>>>>> f0974b8c
import {
	ChangesetLocalId,
	DeltaFieldChanges,
	RevisionMetadataSource,
	RevisionTag,
	TaggedChange,
	TreeNodeSchemaIdentifier,
	makeAnonChange,
	tagChange,
	tagRollbackInverse,
} from "../../../core/index.js";
import { CrossFieldManager, NodeChangeset } from "../../../feature-libraries/index.js";
import {
<<<<<<< HEAD
	deepFreeze,
	defaultRevInfosFromChanges,
	defaultRevisionMetadataFromChanges,
	isDeltaVisible,
} from "../../utils.js";
import { brand, fail, idAllocatorFromMaxId } from "../../../util/index.js";
=======
	RebaseRevisionMetadata,
	rebaseRevisionMetadataFromInfo,
	// eslint-disable-next-line import/no-internal-modules
} from "../../../feature-libraries/modular-schema/index.js";
>>>>>>> f0974b8c
import {
	OptionalChangeset,
	optionalChangeRebaser,
	optionalFieldEditor,
	optionalFieldIntoDelta,
	// eslint-disable-next-line import/no-internal-modules
} from "../../../feature-libraries/optional-field/index.js";
import { brand, idAllocatorFromMaxId } from "../../../util/index.js";
import {
	ChildStateGenerator,
	FieldStateTree,
	generatePossibleSequenceOfEdits,
	getSequentialEdits,
	getSequentialStates,
} from "../../exhaustiveRebaserUtils.js";
import { runExhaustiveComposeRebaseSuite } from "../../rebaserAxiomaticTests.js";
// TODO: Throughout this file, we use TestChange as the child change type.
// This is the same approach used in sequenceChangeRebaser.spec.ts, but it requires casting in this file
// since OptionalChangeset is not generic over the child changeset type.
// Search this file for "as any" and "as NodeChangeset"
import { TestChange } from "../../testChange.js";
import {
<<<<<<< HEAD
	NodeId,
	RebaseRevisionMetadata,
	rebaseRevisionMetadataFromInfo,
	ToDelta,
	// eslint-disable-next-line import/no-internal-modules
} from "../../../feature-libraries/modular-schema/index.js";
import { TestNodeId } from "../../testNodeId.js";
=======
	deepFreeze,
	defaultRevInfosFromChanges,
	defaultRevisionMetadataFromChanges,
	isDeltaVisible,
} from "../../utils.js";

>>>>>>> f0974b8c
import { Change, assertTaggedEqual, verifyContextChain } from "./optionalFieldUtils.js";

type RevisionTagMinter = () => RevisionTag;

function makeRevisionTagMinter(prefix = "rev"): RevisionTagMinter {
	// Rather than use UUIDs, allocate these sequentially for an easier time debugging tests.
	let currentRevision = 0;
	return () => `${prefix}${currentRevision++}` as unknown as RevisionTag;
}

const type: TreeNodeSchemaIdentifier = brand("Node");
const mintRevisionTag = makeRevisionTagMinter();
const tag1 = mintRevisionTag();

const OptionalChange = {
	set(
		value: string,
		wasEmpty: boolean,
		ids: {
			fill: ChangesetLocalId;
			detach: ChangesetLocalId;
		},
	) {
		return optionalFieldEditor.set(wasEmpty, ids);
	},

	clear(wasEmpty: boolean, id: ChangesetLocalId) {
		return optionalFieldEditor.clear(wasEmpty, id);
	},

	buildChildChange(childChange: NodeId) {
		return optionalFieldEditor.buildChildChange(0, childChange);
	},
};

const failCrossFieldManager: CrossFieldManager = {
	get: () => assert.fail("Should not query CrossFieldManager"),
	set: () => assert.fail("Should not modify CrossFieldManager"),
};

function toDelta(
	change: OptionalChangeset,
	revision?: RevisionTag,
	deltaFromChild: ToDelta = TestNodeId.deltaFromChild,
): DeltaFieldChanges {
	return optionalFieldIntoDelta(tagChange(change, revision), deltaFromChild);
}

function getMaxId(...changes: OptionalChangeset[]): ChangesetLocalId | undefined {
	let max: ChangesetLocalId | undefined;
	const ingest = (candidate: ChangesetLocalId | undefined) => {
		if (max === undefined || (candidate !== undefined && candidate > max)) {
			max = candidate;
		}
	};

	for (const change of changes) {
		for (const [src, dst] of change.moves) {
			ingest(src.localId);
			ingest(dst.localId);
		}

		for (const [id] of change.childChanges) {
			if (id !== "self") {
				// Child changes do not need to be ingested for this test file, as TestChange (which is used as a child)
				// doesn't have any `ChangesetLocalId`s.
				ingest(id.localId);
			}
		}

		if (change.valueReplace !== undefined) {
			ingest(change.valueReplace.dst.localId);
			if (change.valueReplace.src !== undefined && change.valueReplace.src !== "self") {
				ingest(change.valueReplace.src.localId);
			}
		}
	}

	return max;
}

function invert(change: TaggedChange<OptionalChangeset>, isRollback: boolean): OptionalChangeset {
	const inverted = optionalChangeRebaser.invert(
		change,
		isRollback,
		idAllocatorFromMaxId(),
		failCrossFieldManager,
		defaultRevisionMetadataFromChanges([change]),
	);
	verifyContextChain(change, makeAnonChange(inverted));
	return inverted;
}

function rebase(
	change: OptionalChangeset,
	base: TaggedChange<OptionalChangeset>,
	metadataArg?: RebaseRevisionMetadata,
): OptionalChangeset {
	deepFreeze(change);
	deepFreeze(base);

	const metadata =
		metadataArg ??
		rebaseRevisionMetadataFromInfo(defaultRevInfosFromChanges([base]), [base.revision]);
	const moveEffects = failCrossFieldManager;
	const idAllocator = idAllocatorFromMaxId(getMaxId(change, base.change));
	const rebased = optionalChangeRebaser.rebase(
		change,
		base,
		(id, baseId) => id,
		idAllocator,
		moveEffects,
		metadata,
		undefined,
	);
	verifyContextChain(base, makeAnonChange(rebased));
	return rebased;
}

function rebaseTagged(
	change: TaggedChange<OptionalChangeset>,
	...baseChanges: TaggedChange<OptionalChangeset>[]
): TaggedChange<OptionalChangeset> {
	let currChange = change;
	for (const base of baseChanges) {
		currChange = tagChange(rebase(currChange.change, base), currChange.revision);
		verifyContextChain(base, currChange);
	}

	return currChange;
}

function rebaseComposed(
	metadata: RebaseRevisionMetadata,
	change: OptionalChangeset,
	...baseChanges: TaggedChange<OptionalChangeset>[]
): OptionalChangeset {
	baseChanges.forEach((base) => deepFreeze(base));
	deepFreeze(change);

	const composed = composeList(baseChanges, metadata);
	const moveEffects = failCrossFieldManager;
	const idAllocator = idAllocatorFromMaxId(getMaxId(composed));
	const rebased = optionalChangeRebaser.rebase(
		change,
		makeAnonChange(composed),
		(id, baseId) => id,
		idAllocator,
		moveEffects,
		metadata,
		undefined,
	);
	const lastBase = baseChanges.at(-1);
	if (lastBase !== undefined) {
		verifyContextChain(lastBase, makeAnonChange(rebased));
	}
	return rebased;
}

function composeList(
	changes: TaggedChange<OptionalChangeset>[],
	metadata?: RevisionMetadataSource,
): OptionalChangeset {
	const moveEffects = failCrossFieldManager;
	const idAllocator = idAllocatorFromMaxId(getMaxId(...changes.map((c) => c.change)));
	let composed: OptionalChangeset = Change.empty();
	const metadataOrDefault = metadata ?? defaultRevisionMetadataFromChanges(changes);

	for (const change of changes) {
		verifyContextChain(makeAnonChange(composed), change);
		composed = optionalChangeRebaser.compose(
			makeAnonChange(composed),
			change,
			(id1, id2) => id1 ?? id2 ?? fail("Should not compose two undefined nodes"),
			idAllocator,
			moveEffects,
			metadataOrDefault,
		);
	}
	return composed;
}

function compose(
	change1: TaggedChange<OptionalChangeset>,
	change2: TaggedChange<OptionalChangeset>,
	metadata?: RevisionMetadataSource,
): OptionalChangeset {
	verifyContextChain(change1, change2);
	const moveEffects = failCrossFieldManager;
	const idAllocator = idAllocatorFromMaxId(getMaxId(change1.change, change2.change));
	return optionalChangeRebaser.compose(
		change1,
		change2,
		TestChange.compose as any,
		idAllocator,
		moveEffects,
		metadata ?? defaultRevisionMetadataFromChanges([change1, change2]),
	);
}

// This is only valid for optional changesets for childchanges of type TestChange
function isChangeEmpty(change: OptionalChangeset): boolean {
	const delta = toDelta(change);
	return !isDeltaVisible(delta);
}

function assertChangesetsEquivalent(
	change1: TaggedChange<OptionalChangeset>,
	change2: TaggedChange<OptionalChangeset>,
) {
	assert.deepEqual(
		toDelta(change1.change, change1.revision),
		toDelta(change2.change, change2.revision),
	);
}

type OptionalFieldTestState = FieldStateTree<string | undefined, OptionalChangeset>;

function computeChildChangeInputContext(inputState: OptionalFieldTestState): number[] {
	// This is effectively a filter of the intentions from all edits such that it only includes
	// intentions for edits which modify the same child as the final one in the changeset.
	// Note: this takes a dependency on the fact that `generateChildStates` doesn't set matching string
	// content for what are meant to represent different nodes.
	const states = getSequentialStates(inputState);
	const finalContent = states.at(-1)?.content;
	assert(
		finalContent !== undefined,
		"Child change input context should only be computed when the optional field has content.",
	);
	const intentions: number[] = [];
	let currentContent: string | undefined;
	for (const state of states) {
		if (
			state.mostRecentEdit !== undefined &&
			currentContent === finalContent &&
			state.mostRecentEdit.changeset.change.childChanges.length > 0
		) {
			if (state.mostRecentEdit.changeset.change.childChanges !== undefined) {
				intentions.push(state.mostRecentEdit.intention);
			}
		}

		currentContent = state.content;
	}

	return intentions;
}

/**
 * See {@link ChildStateGenerator}
 */
const generateChildStates: ChildStateGenerator<string | undefined, OptionalChangeset> = function* (
	state: OptionalFieldTestState,
	tagFromIntention: (intention: number) => RevisionTag,
	mintIntention: () => number,
): Iterable<OptionalFieldTestState> {
	const mintId = mintIntention as () => ChangesetLocalId;
	const edits = getSequentialEdits(state);
	if (state.content !== undefined) {
		const changeChildIntention = mintIntention();
		yield {
			content: state.content,
			mostRecentEdit: {
				changeset: tagChange(
					OptionalChange.buildChildChange({ localId: brand(0) }),
					tagFromIntention(changeChildIntention),
				),
				intention: changeChildIntention,
				description: `ChildChange${changeChildIntention}`,
			},
			parent: state,
		};

		const setUndefinedIntention = mintIntention();
		yield {
			content: undefined,
			mostRecentEdit: {
				changeset: tagChange(
					OptionalChange.clear(false, mintId()),
					tagFromIntention(setUndefinedIntention),
				),
				intention: setUndefinedIntention,
				description: "Remove",
			},
			parent: state,
		};
	} else {
		// Even if there is no content, optional field supports an explicit clear operation with LWW semantics,
		// as a concurrent set operation may populate the field.
		const setUndefinedIntention = mintIntention();
		yield {
			content: undefined,
			mostRecentEdit: {
				changeset: tagChange(
					OptionalChange.clear(true, mintId()),
					tagFromIntention(setUndefinedIntention),
				),
				intention: setUndefinedIntention,
				description: "Remove",
			},
			parent: state,
		};
	}

	for (const value of ["A", "B"]) {
		const setIntention = mintIntention();
		const [fill, detach] = [mintId(), mintId()];
		// Using length of the input context guarantees set operations generated at different times also have different
		// values, which should tend to be easier to debug.
		// This also makes the logic to determine intentions simpler.
		const newContents = `${value},${edits.length}`;
		yield {
			content: newContents,
			mostRecentEdit: {
				changeset: tagChange(
					OptionalChange.set(newContents, state.content === undefined, {
						fill,
						detach,
					}),
					tagFromIntention(setIntention),
				),
				intention: setIntention,
				description: `Set${newContents}`,
			},
			parent: state,
		};
	}

	if (state.mostRecentEdit !== undefined) {
		const undoIntention = mintIntention();
		// We don't use the `invert` helper here, as `TestChange.invert` has logic to negate the intention
		// of the most recent edit. Instead, we want to mint a new intention. Having correct composition for
		// the 'negate' operation is already tested via sandwich rebasing.
		const invertTestChangeViaNewIntention = (change: TestChange): TestChange => {
			if ("inputContext" in change) {
				return {
					inputContext: change.outputContext,
					outputContext: [...change.outputContext, undoIntention],
					intentions: [undoIntention],
				};
			}
			return TestChange.emptyChange;
		};

		const inverseChangeset = optionalChangeRebaser.invert(
			state.mostRecentEdit.changeset,
			false,
			idAllocatorFromMaxId(),
			failCrossFieldManager,
			defaultRevisionMetadataFromChanges([state.mostRecentEdit.changeset]),
		);
		yield {
			content: state.parent?.content,
			mostRecentEdit: {
				changeset: tagChange(inverseChangeset, tagFromIntention(undoIntention)),
				intention: undoIntention,
				description: `Undo:${state.mostRecentEdit.description}`,
			},
			parent: state,
		};
	}
};

/**
 * Runs a suite of axiomatic tests which use combinations of single edits that are valid to apply from an initial state.
 */
function runSingleEditRebaseAxiomSuite(initialState: OptionalFieldTestState) {
	const singleTestChanges = (prefix: string) =>
		generatePossibleSequenceOfEdits(initialState, generateChildStates, 1, prefix);

	/**
	 * This test simulates rebasing over an do-inverse pair.
	 */
	describe("A ↷ [B, B⁻¹] === A", () => {
		for (const [{ description: name1, changeset: change1 }] of singleTestChanges("A")) {
			for (const [{ description: name2, changeset: change2 }] of singleTestChanges("B")) {
				const title = `(${name1} ↷ ${name2}) ↷ ${name2}⁻¹ => ${name1}`;
				it(title, () => {
					const inv = tagRollbackInverse(invert(change2, true), tag1, change2.revision);
					const r1 = rebaseTagged(change1, change2);
					const r2 = rebaseTagged(r1, inv);
					assert.deepEqual(r2.change, change1.change);
				});
			}
		}
	});

	/**
	 * This test simulates rebasing over an do-undo pair.
	 * It is different from the above in two ways:
	 * - The undo(B) changeset bears a different RevisionTag than B
	 * - The inverse produced by undo(B) is not a rollback
	 */
	describe("A ↷ [B, undo(B)] => A", () => {
		for (const [{ description: name1, changeset: change1 }] of singleTestChanges("A")) {
			for (const [{ description: name2, changeset: change2 }] of singleTestChanges("B")) {
				const title = `${name1} ↷ [${name2}, undo(${name2})] => ${name1}`;
				it(title, () => {
					const inv = tagChange(invert(change2, false), tag1);
					const r1 = rebaseTagged(change1, change2);
					const r2 = rebaseTagged(r1, inv);
					assert.deepEqual(r2.change, change1.change);
				});
			}
		}
	});

	/**
	 * This test simulates sandwich rebasing:
	 * a change is first rebased over the inverse of a change it took for granted
	 * then rebased over the updated version of that change (the same as the original in our case).
	 *
	 * The first rebase (A ↷ B) is purely for the purpose of manufacturing a change to which we can
	 * apply the inverse of some change.
	 */
	describe("(A ↷ B) ↷ [B⁻¹, B] === A ↷ B", () => {
		for (const [{ description: name1, changeset: change1 }] of singleTestChanges("A")) {
			for (const [{ description: name2, changeset: change2 }] of singleTestChanges("B")) {
				const title = `${name1} ↷ [${name2}, ${name2}⁻¹, ${name2}] => ${name1} ↷ ${name2}`;
				it(title, () => {
					const inverse2 = tagRollbackInverse(
						invert(change2, true),
						tag1,
						change2.revision,
					);
					const r1 = rebaseTagged(change1, change2);
					const r2 = rebaseTagged(r1, inverse2);
					const r3 = rebaseTagged(r2, change2);
					assert.deepEqual(r3.change, r1.change);
				});
			}
		}
	});

	describe("A ○ A⁻¹ === ε", () => {
		for (const [{ description: name, changeset: change }] of singleTestChanges("A")) {
			it(`${name} ○ ${name}⁻¹ === ε`, () => {
				const inv = invert(change, true);
				const actual = compose(change, tagRollbackInverse(inv, tag1, change.revision));
				const delta = toDelta(actual, undefined, (id) => new Map());
				assert.equal(isDeltaVisible(delta), false);
			});
		}
	});

	describe("A⁻¹ ○ A === ε", () => {
		for (const [{ description: name, changeset: change }] of singleTestChanges("A")) {
			it(`${name}⁻¹ ○ ${name} === ε`, () => {
				const inv = tagRollbackInverse(invert(change, true), tag1, change.revision);
				const actual = compose(inv, change);
				const delta = toDelta(actual, undefined, (id) => new Map());
				assert.equal(isDeltaVisible(delta), false);
			});
		}
	});
}

export function testRebaserAxioms() {
	describe("Rebaser Axioms", () => {
		describe("Using valid edits from an undefined field", () => {
			runSingleEditRebaseAxiomSuite({ content: undefined });
		});

		describe("Using valid edits from a field with content", () => {
			runSingleEditRebaseAxiomSuite({ content: "A" });
		});

		describeStress("Exhaustive", ({ isStress }) => {
			runExhaustiveComposeRebaseSuite(
				[{ content: undefined }, { content: "A" }],
				generateChildStates,
				{
					rebase,
					rebaseComposed,
					compose,
					invert,
					assertEqual: assertTaggedEqual,
					createEmpty: Change.empty,
					isEmpty: isChangeEmpty,
					assertChangesetsEquivalent,
				},
				{
					numberOfEditsToRebase: 3,
					numberOfEditsToRebaseOver: isStress ? 5 : 3,
					numberOfEditsToVerifyAssociativity: isStress ? 6 : 3,
				},
			);
		});
	});
}<|MERGE_RESOLUTION|>--- conflicted
+++ resolved
@@ -6,11 +6,7 @@
 import { strict as assert } from "assert";
 
 import { describeStress } from "@fluid-private/stochastic-test-utils";
-<<<<<<< HEAD
 import { CrossFieldManager } from "../../../feature-libraries/index.js";
-=======
-
->>>>>>> f0974b8c
 import {
 	ChangesetLocalId,
 	DeltaFieldChanges,
@@ -22,21 +18,13 @@
 	tagChange,
 	tagRollbackInverse,
 } from "../../../core/index.js";
-import { CrossFieldManager, NodeChangeset } from "../../../feature-libraries/index.js";
 import {
-<<<<<<< HEAD
-	deepFreeze,
-	defaultRevInfosFromChanges,
-	defaultRevisionMetadataFromChanges,
-	isDeltaVisible,
-} from "../../utils.js";
-import { brand, fail, idAllocatorFromMaxId } from "../../../util/index.js";
-=======
+	NodeId,
 	RebaseRevisionMetadata,
+	ToDelta,
 	rebaseRevisionMetadataFromInfo,
 	// eslint-disable-next-line import/no-internal-modules
 } from "../../../feature-libraries/modular-schema/index.js";
->>>>>>> f0974b8c
 import {
 	OptionalChangeset,
 	optionalChangeRebaser,
@@ -44,7 +32,7 @@
 	optionalFieldIntoDelta,
 	// eslint-disable-next-line import/no-internal-modules
 } from "../../../feature-libraries/optional-field/index.js";
-import { brand, idAllocatorFromMaxId } from "../../../util/index.js";
+import { brand, fail, idAllocatorFromMaxId } from "../../../util/index.js";
 import {
 	ChildStateGenerator,
 	FieldStateTree,
@@ -59,22 +47,12 @@
 // Search this file for "as any" and "as NodeChangeset"
 import { TestChange } from "../../testChange.js";
 import {
-<<<<<<< HEAD
-	NodeId,
-	RebaseRevisionMetadata,
-	rebaseRevisionMetadataFromInfo,
-	ToDelta,
-	// eslint-disable-next-line import/no-internal-modules
-} from "../../../feature-libraries/modular-schema/index.js";
-import { TestNodeId } from "../../testNodeId.js";
-=======
 	deepFreeze,
 	defaultRevInfosFromChanges,
 	defaultRevisionMetadataFromChanges,
 	isDeltaVisible,
 } from "../../utils.js";
-
->>>>>>> f0974b8c
+import { TestNodeId } from "../../testNodeId.js";
 import { Change, assertTaggedEqual, verifyContextChain } from "./optionalFieldUtils.js";
 
 type RevisionTagMinter = () => RevisionTag;
@@ -339,7 +317,9 @@
 			content: state.content,
 			mostRecentEdit: {
 				changeset: tagChange(
-					OptionalChange.buildChildChange({ localId: brand(0) }),
+					OptionalChange.buildChildChange({
+						localId: brand(0),
+					}),
 					tagFromIntention(changeChildIntention),
 				),
 				intention: changeChildIntention,
