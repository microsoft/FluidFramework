--- conflicted
+++ resolved
@@ -1,4 +1,3 @@
-<<<<<<< HEAD
 // XXX
 // /*!
 //  * Copyright (c) Microsoft Corporation and contributors. All rights reserved.
@@ -101,7 +100,7 @@
 // 	},
 
 // 	buildChildChange(childChange: NodeId) {
-// 		return optionalFieldEditor.buildChildChange(0, childChange);
+// 		return optionalFieldEditor.buildChildChanges([[0, childChange]]);
 // 	},
 // };
 
@@ -618,626 +617,4 @@
 // 	return rollbackOf !== undefined
 // 		? tagRollbackInverse(inlined, revision, rollbackOf)
 // 		: tagChange(inlined, revision);
-// }
-=======
-/*!
- * Copyright (c) Microsoft Corporation and contributors. All rights reserved.
- * Licensed under the MIT License.
- */
-
-import { strict as assert } from "node:assert";
-
-import { describeStress, StressMode } from "@fluid-private/stochastic-test-utils";
-import type { CrossFieldManager } from "../../../feature-libraries/index.js";
-import {
-	type ChangeAtomId,
-	type ChangeAtomIdMap,
-	type ChangesetLocalId,
-	type RevisionMetadataSource,
-	type RevisionTag,
-	type TaggedChange,
-	type TreeNodeSchemaIdentifier,
-	makeAnonChange,
-	tagChange,
-	tagRollbackInverse,
-} from "../../../core/index.js";
-import {
-	type FieldChangeDelta,
-	type NodeChangeComposer,
-	type NodeChangeRebaser,
-	type NodeId,
-	type RebaseRevisionMetadata,
-	type ToDelta,
-	rebaseRevisionMetadataFromInfo,
-	// eslint-disable-next-line import/no-internal-modules
-} from "../../../feature-libraries/modular-schema/index.js";
-import {
-	type OptionalChangeset,
-	optionalChangeRebaser,
-	optionalFieldEditor,
-	optionalFieldIntoDelta,
-	// eslint-disable-next-line import/no-internal-modules
-} from "../../../feature-libraries/optional-field/index.js";
-import {
-	brand,
-	forEachInNestedMap,
-	idAllocatorFromMaxId,
-	setInNestedMap,
-} from "../../../util/index.js";
-import {
-	type ChildStateGenerator,
-	type FieldStateTree,
-	generatePossibleSequenceOfEdits,
-	getSequentialEdits,
-	getSequentialStates,
-} from "../../exhaustiveRebaserUtils.js";
-import { runExhaustiveComposeRebaseSuite } from "../../rebaserAxiomaticTests.js";
-// TODO: Throughout this file, we use TestChange as the child change type.
-// This is the same approach used in sequenceChangeRebaser.spec.ts, but it requires casting in this file
-// since OptionalChangeset is not generic over the child changeset type.
-// Search this file for "as any" and "as NodeChangeset"
-import { TestChange } from "../../testChange.js";
-import {
-	defaultRevInfosFromChanges,
-	defaultRevisionMetadataFromChanges,
-	isDeltaVisible,
-} from "../../utils.js";
-import { TestNodeId } from "../../testNodeId.js";
-import { Change, assertTaggedEqual, verifyContextChain } from "./optionalFieldUtils.js";
-import { ChangesetWrapper } from "../../changesetWrapper.js";
-import { deepFreeze } from "@fluidframework/test-runtime-utils/internal";
-
-type RevisionTagMinter = () => RevisionTag;
-
-function makeRevisionTagMinter(prefix = "rev"): RevisionTagMinter {
-	// Rather than use UUIDs, allocate these sequentially for an easier time debugging tests.
-	let currentRevision = 0;
-	return () => `${prefix}${currentRevision++}` as unknown as RevisionTag;
-}
-
-const type: TreeNodeSchemaIdentifier = brand("Node");
-const mintRevisionTag = makeRevisionTagMinter();
-const tag1 = mintRevisionTag();
-
-const OptionalChange = {
-	set(
-		value: string,
-		wasEmpty: boolean,
-		ids: {
-			fill: ChangeAtomId;
-			detach: ChangeAtomId;
-		},
-	) {
-		return optionalFieldEditor.set(wasEmpty, ids);
-	},
-
-	clear(wasEmpty: boolean, detachId: ChangeAtomId) {
-		return optionalFieldEditor.clear(wasEmpty, detachId);
-	},
-
-	buildChildChange(childChange: NodeId) {
-		return optionalFieldEditor.buildChildChanges([[0, childChange]]);
-	},
-};
-
-const failCrossFieldManager: CrossFieldManager = {
-	get: () => assert.fail("Should not query CrossFieldManager"),
-	set: () => assert.fail("Should not modify CrossFieldManager"),
-	onMoveIn: () => assert.fail("Should not modify CrossFieldManager"),
-	moveKey: () => assert.fail("Should not modify CrossFieldManager"),
-};
-
-function toDelta(
-	change: OptionalChangeset,
-	deltaFromChild: ToDelta = TestNodeId.deltaFromChild,
-): FieldChangeDelta {
-	return optionalFieldIntoDelta(change, deltaFromChild);
-}
-
-function toDeltaWrapped(change: TaggedChange<WrappedChangeset>) {
-	return ChangesetWrapper.toDelta(change.change, (c, deltaFromChild) =>
-		toDelta(c, deltaFromChild),
-	);
-}
-
-function getMaxId(...changes: OptionalChangeset[]): ChangesetLocalId | undefined {
-	let max: ChangesetLocalId | undefined;
-	const ingest = (candidate: ChangesetLocalId | undefined) => {
-		if (max === undefined || (candidate !== undefined && candidate > max)) {
-			max = candidate;
-		}
-	};
-
-	for (const change of changes) {
-		for (const [src, dst] of change.moves) {
-			ingest(src.localId);
-			ingest(dst.localId);
-		}
-
-		for (const [id] of change.childChanges) {
-			if (id !== "self") {
-				// Child changes do not need to be ingested for this test file, as TestChange (which is used as a child)
-				// doesn't have any `ChangesetLocalId`s.
-				ingest(id.localId);
-			}
-		}
-
-		if (change.valueReplace !== undefined) {
-			ingest(change.valueReplace.dst.localId);
-			if (change.valueReplace.src !== undefined && change.valueReplace.src !== "self") {
-				ingest(change.valueReplace.src.localId);
-			}
-		}
-	}
-
-	return max;
-}
-
-function invert(
-	change: TaggedChange<OptionalChangeset>,
-	revision: RevisionTag | undefined,
-	isRollback: boolean,
-): OptionalChangeset {
-	const inverted = optionalChangeRebaser.invert(
-		change.change,
-		isRollback,
-		idAllocatorFromMaxId(),
-		revision,
-		failCrossFieldManager,
-		defaultRevisionMetadataFromChanges([change]),
-	);
-	verifyContextChain(change, makeAnonChange(inverted));
-	return inverted;
-}
-
-function invertWrapped(
-	change: TaggedChange<WrappedChangeset>,
-	revision: RevisionTag,
-	isRollback: boolean,
-): WrappedChangeset {
-	return ChangesetWrapper.invert(change, invert, revision, isRollback);
-}
-
-function rebase(
-	change: OptionalChangeset,
-	base: TaggedChange<OptionalChangeset>,
-	metadataArg?: RebaseRevisionMetadata,
-	rebaseChild: NodeChangeRebaser = (id, baseId) => id,
-): OptionalChangeset {
-	deepFreeze(change);
-	deepFreeze(base);
-
-	const metadata =
-		metadataArg ??
-		rebaseRevisionMetadataFromInfo(defaultRevInfosFromChanges([base]), undefined, [
-			base.revision,
-		]);
-	const moveEffects = failCrossFieldManager;
-	const idAllocator = idAllocatorFromMaxId(getMaxId(change, base.change));
-	const rebased = optionalChangeRebaser.rebase(
-		change,
-		base.change,
-		rebaseChild,
-		idAllocator,
-		moveEffects,
-		metadata,
-	);
-	verifyContextChain(base, makeAnonChange(rebased));
-	return rebased;
-}
-
-function rebaseWrapped(
-	change: TaggedChange<WrappedChangeset>,
-	base: TaggedChange<WrappedChangeset>,
-	metadataArg?: RebaseRevisionMetadata,
-): WrappedChangeset {
-	return ChangesetWrapper.rebase(change, base, (c, b, rebaseChild) =>
-		rebase(c.change, b, metadataArg, rebaseChild),
-	);
-}
-
-function rebaseWrappedTagged(
-	change: TaggedChange<WrappedChangeset>,
-	base: TaggedChange<WrappedChangeset>,
-): TaggedChange<WrappedChangeset> {
-	return tagChange(rebaseWrapped(change, base), change.revision);
-}
-
-function rebaseComposedWrapped(
-	metadata: RebaseRevisionMetadata,
-	change: TaggedChange<WrappedChangeset>,
-	...baseChanges: TaggedChange<WrappedChangeset>[]
-): WrappedChangeset {
-	const composed =
-		baseChanges.length === 0
-			? makeAnonChange(ChangesetWrapper.create(Change.empty()))
-			: baseChanges.reduce((change1, change2) =>
-					makeAnonChange(composeWrapped(change1, change2)),
-				);
-
-	return rebaseWrapped(change, composed, metadata);
-}
-
-function compose(
-	change1: TaggedChange<OptionalChangeset>,
-	change2: TaggedChange<OptionalChangeset>,
-	metadata?: RevisionMetadataSource,
-	composeChild: NodeChangeComposer = TestNodeId.composeChild,
-): OptionalChangeset {
-	verifyContextChain(change1, change2);
-	const moveEffects = failCrossFieldManager;
-	const idAllocator = idAllocatorFromMaxId(getMaxId(change1.change, change2.change));
-	return optionalChangeRebaser.compose(
-		change1.change,
-		change2.change,
-		composeChild,
-		idAllocator,
-		moveEffects,
-		metadata ?? defaultRevisionMetadataFromChanges([change1, change2]),
-	);
-}
-
-function composeWrapped(
-	change1: TaggedChange<WrappedChangeset>,
-	change2: TaggedChange<WrappedChangeset>,
-	metadata?: RevisionMetadataSource,
-): WrappedChangeset {
-	return ChangesetWrapper.compose(change1, change2, (c1, c2, composeChild) =>
-		compose(c1, c2, metadata, composeChild),
-	);
-}
-
-function isWrappedChangeEmpty(change: WrappedChangeset): boolean {
-	const delta = toDeltaWrapped(makeAnonChange(change)).local;
-	return delta === undefined || !isDeltaVisible(delta);
-}
-
-function assertWrappedChangesetsEquivalent(
-	change1: TaggedChange<WrappedChangeset>,
-	change2: TaggedChange<WrappedChangeset>,
-) {
-	assert.deepEqual(toDeltaWrapped(change1), toDeltaWrapped(change2));
-}
-
-type OptionalFieldTestState = FieldStateTree<string | undefined, WrappedChangeset>;
-
-function computeChildChangeInputContext(inputState: OptionalFieldTestState): number[] {
-	// This is effectively a filter of the intentions from all edits such that it only includes
-	// intentions for edits which modify the same child as the final one in the changeset.
-	// Note: this takes a dependency on the fact that `generateChildStates` doesn't set matching string
-	// content for what are meant to represent different nodes.
-	const states = getSequentialStates(inputState);
-	const finalContent = states.at(-1)?.content;
-	assert(
-		finalContent !== undefined,
-		"Child change input context should only be computed when the optional field has content.",
-	);
-	const intentions: number[] = [];
-	let currentContent: string | undefined;
-	for (const state of states) {
-		if (
-			state.mostRecentEdit !== undefined &&
-			currentContent === finalContent &&
-			state.mostRecentEdit.changeset.change.fieldChange.childChanges.length > 0
-		) {
-			intentions.push(state.mostRecentEdit.intention);
-		}
-
-		currentContent = state.content;
-	}
-
-	return intentions;
-}
-
-type WrappedChangeset = ChangesetWrapper<OptionalChangeset>;
-
-/**
- * See {@link ChildStateGenerator}
- */
-const generateChildStates: ChildStateGenerator<string | undefined, WrappedChangeset> =
-	function* (
-		state: OptionalFieldTestState,
-		tagFromIntention: (intention: number) => RevisionTag,
-		mintIntention: () => number,
-	): Iterable<OptionalFieldTestState> {
-		const mintId: () => ChangeAtomId = () => {
-			return {
-				localId: mintIntention() as ChangesetLocalId,
-			};
-		};
-		const edits = getSequentialEdits(state);
-		if (state.content !== undefined) {
-			const changeChildIntention = mintIntention();
-			const nodeId: NodeId = { localId: brand(0) };
-			yield {
-				content: state.content,
-				mostRecentEdit: {
-					changeset: tagWrappedChangeInline(
-						ChangesetWrapper.create(OptionalChange.buildChildChange(nodeId), [
-							nodeId,
-							TestChange.mint(computeChildChangeInputContext(state), changeChildIntention),
-						]),
-						tagFromIntention(changeChildIntention),
-					),
-					intention: changeChildIntention,
-					description: `ChildChange${changeChildIntention}`,
-				},
-				parent: state,
-			};
-
-			const setUndefinedIntention = mintIntention();
-			yield {
-				content: undefined,
-				mostRecentEdit: {
-					changeset: tagWrappedChangeInline(
-						ChangesetWrapper.create(OptionalChange.clear(false, mintId())),
-						tagFromIntention(setUndefinedIntention),
-					),
-					intention: setUndefinedIntention,
-					description: "Remove",
-				},
-				parent: state,
-			};
-		} else {
-			// Even if there is no content, optional field supports an explicit clear operation with LWW semantics,
-			// as a concurrent set operation may populate the field.
-			const setUndefinedIntention = mintIntention();
-			yield {
-				content: undefined,
-				mostRecentEdit: {
-					changeset: tagWrappedChangeInline(
-						ChangesetWrapper.create(OptionalChange.clear(true, mintId())),
-						tagFromIntention(setUndefinedIntention),
-					),
-					intention: setUndefinedIntention,
-					description: "Remove",
-				},
-				parent: state,
-			};
-		}
-
-		for (const value of ["A", "B"]) {
-			const setIntention = mintIntention();
-			const [fill, detach] = [mintId(), mintId()];
-			// Using length of the input context guarantees set operations generated at different times also have different
-			// values, which should tend to be easier to debug.
-			// This also makes the logic to determine intentions simpler.
-			const newContents = `${value},${edits.length}`;
-			yield {
-				content: newContents,
-				mostRecentEdit: {
-					changeset: tagWrappedChangeInline(
-						ChangesetWrapper.create(
-							OptionalChange.set(newContents, state.content === undefined, {
-								fill,
-								detach,
-							}),
-						),
-						tagFromIntention(setIntention),
-					),
-					intention: setIntention,
-					description: `Set${newContents}`,
-				},
-				parent: state,
-			};
-		}
-
-		if (state.mostRecentEdit !== undefined) {
-			const undoIntention = mintIntention();
-			// We don't use the `invert` helper here, as `TestChange.invert` has logic to negate the intention
-			// of the most recent edit. Instead, we want to mint a new intention. Having correct composition for
-			// the 'negate' operation is already tested via sandwich rebasing.
-			const invertTestChangeViaNewIntention = (change: TestChange): TestChange => {
-				if ("inputContext" in change) {
-					return {
-						inputContext: change.outputContext,
-						outputContext: [...change.outputContext, undoIntention],
-						intentions: [undoIntention],
-					};
-				}
-				return TestChange.emptyChange;
-			};
-
-			const invertedNodeChanges: ChangeAtomIdMap<TestChange> = new Map();
-			forEachInNestedMap(state.mostRecentEdit.changeset.change.nodes, (node, revision, id) => {
-				const invertedNode = invertTestChangeViaNewIntention(node);
-				setInNestedMap(invertedNodeChanges, revision, id, invertedNode);
-			});
-
-			const inverseChangeset: WrappedChangeset = {
-				fieldChange: invert(
-					tagChange(
-						state.mostRecentEdit.changeset.change.fieldChange,
-						state.mostRecentEdit.changeset.revision,
-					),
-					tagFromIntention(undoIntention),
-					false,
-				),
-				nodes: invertedNodeChanges,
-			};
-
-			yield {
-				content: state.parent?.content,
-				mostRecentEdit: {
-					changeset: tagWrappedChangeInline(inverseChangeset, tagFromIntention(undoIntention)),
-					intention: undoIntention,
-					description: `Undo:${state.mostRecentEdit.description}`,
-				},
-				parent: state,
-			};
-		}
-	};
-
-/**
- * Runs a suite of axiomatic tests which use combinations of single edits that are valid to apply from an initial state.
- */
-function runSingleEditRebaseAxiomSuite(initialState: OptionalFieldTestState) {
-	const singleTestChanges = (prefix: string) =>
-		generatePossibleSequenceOfEdits(initialState, generateChildStates, 1, prefix);
-
-	/**
-	 * This test simulates rebasing over an do-inverse pair.
-	 */
-	describe("A ↷ [B, B⁻¹] === A", () => {
-		for (const [{ description: name1, changeset: change1 }] of singleTestChanges("A")) {
-			for (const [{ description: name2, changeset: change2 }] of singleTestChanges("B")) {
-				const title = `(${name1} ↷ ${name2}) ↷ ${name2}⁻¹ => ${name1}`;
-				it(title, () => {
-					const inv = tagRollbackInverse(
-						invertWrapped(change2, tag1, true),
-						tag1,
-						change2.revision,
-					);
-					const r1 = rebaseWrappedTagged(change1, change2);
-					const r2 = rebaseWrappedTagged(r1, inv);
-					assert.deepEqual(r2.change, change1.change);
-				});
-			}
-		}
-	});
-
-	/**
-	 * This test simulates rebasing over an do-undo pair.
-	 * It is different from the above in two ways:
-	 * - The undo(B) changeset bears a different RevisionTag than B
-	 * - The inverse produced by undo(B) is not a rollback
-	 */
-	describe("A ↷ [B, undo(B)] => A", () => {
-		for (const [{ description: name1, changeset: change1 }] of singleTestChanges("A")) {
-			for (const [{ description: name2, changeset: change2 }] of singleTestChanges("B")) {
-				const title = `${name1} ↷ [${name2}, undo(${name2})] => ${name1}`;
-				it(title, () => {
-					const inv = tagWrappedChangeInline(invertWrapped(change2, tag1, false), tag1);
-					const r1 = rebaseWrappedTagged(change1, change2);
-					const r2 = rebaseWrappedTagged(r1, inv);
-					assert.deepEqual(r2.change, change1.change);
-				});
-			}
-		}
-	});
-
-	/**
-	 * This test simulates sandwich rebasing:
-	 * a change is first rebased over the inverse of a change it took for granted
-	 * then rebased over the updated version of that change (the same as the original in our case).
-	 *
-	 * The first rebase (A ↷ B) is purely for the purpose of manufacturing a change to which we can
-	 * apply the inverse of some change.
-	 */
-	describe("(A ↷ B) ↷ [B⁻¹, B] === A ↷ B", () => {
-		for (const [{ description: name1, changeset: change1 }] of singleTestChanges("A")) {
-			for (const [{ description: name2, changeset: change2 }] of singleTestChanges("B")) {
-				const title = `${name1} ↷ [${name2}, ${name2}⁻¹, ${name2}] => ${name1} ↷ ${name2}`;
-				it(title, () => {
-					const inverse2 = tagRollbackInverse(
-						invertWrapped(change2, tag1, true),
-						tag1,
-						change2.revision,
-					);
-					const r1 = rebaseWrappedTagged(change1, change2);
-					const r2 = rebaseWrappedTagged(r1, inverse2);
-					const r3 = rebaseWrappedTagged(r2, change2);
-					assert.deepEqual(r3.change, r1.change);
-				});
-			}
-		}
-	});
-
-	describe("A ○ A⁻¹ === ε", () => {
-		for (const [{ description: name, changeset: change }] of singleTestChanges("A")) {
-			it(`${name} ○ ${name}⁻¹ === ε`, () => {
-				const inv = invertWrapped(change, tag1, true);
-				const actual = composeWrapped(change, tagRollbackInverse(inv, tag1, change.revision));
-				const delta = toDeltaWrapped(makeAnonChange(actual));
-				assert.equal(isDeltaVisible(delta.local), false);
-			});
-		}
-	});
-
-	describe("A⁻¹ ○ A === ε", () => {
-		for (const [{ description: name, changeset: change }] of singleTestChanges("A")) {
-			it(`${name}⁻¹ ○ ${name} === ε`, () => {
-				const inv = tagRollbackInverse(
-					invertWrapped(change, tag1, true),
-					tag1,
-					change.revision,
-				);
-				const actual = composeWrapped(inv, change);
-				const delta = toDeltaWrapped(makeAnonChange(actual));
-				assert.equal(isDeltaVisible(delta.local), false);
-			});
-		}
-	});
-}
-
-export function testRebaserAxioms() {
-	describe("Rebaser Axioms", () => {
-		describe("Using valid edits from an undefined field", () => {
-			runSingleEditRebaseAxiomSuite({ content: undefined });
-		});
-
-		describe("Using valid edits from a field with content", () => {
-			runSingleEditRebaseAxiomSuite({ content: "A" });
-		});
-
-		describeStress("Exhaustive", ({ stressMode }) => {
-			runExhaustiveComposeRebaseSuite(
-				[{ content: undefined }, { content: "A" }],
-				generateChildStates,
-				{
-					rebase: rebaseWrapped,
-					rebaseComposed: rebaseComposedWrapped,
-					compose: composeWrapped,
-					invert: invertWrapped,
-					inlineRevision: inlineRevisionWrapped,
-					assertEqual: assertWrappedEqual,
-					createEmpty: () => ChangesetWrapper.create(Change.empty()),
-					isEmpty: isWrappedChangeEmpty,
-					assertChangesetsEquivalent: assertWrappedChangesetsEquivalent,
-				},
-				{
-					numberOfEditsToRebase: 3,
-					numberOfEditsToRebaseOver: stressMode !== StressMode.Short ? 5 : 3,
-					numberOfEditsToVerifyAssociativity: stressMode !== StressMode.Short ? 6 : 3,
-				},
-			);
-		});
-	});
-}
-
-function assertWrappedEqual(
-	a: TaggedChange<WrappedChangeset> | undefined,
-	b: TaggedChange<WrappedChangeset> | undefined,
-): void {
-	if (a === undefined || b === undefined) {
-		assert.equal(a, b);
-		return;
-	}
-
-	ChangesetWrapper.assertEqual(a.change, b.change, (fieldA, fieldB) =>
-		assertTaggedEqual({ ...a, change: fieldA }, { ...b, change: fieldB }),
-	);
-}
-
-function inlineRevisionWrapped(
-	change: WrappedChangeset,
-	revision: RevisionTag,
-): WrappedChangeset {
-	return ChangesetWrapper.inlineRevision(change, revision, inlineRevision);
-}
-
-function inlineRevision(change: OptionalChangeset, revision: RevisionTag): OptionalChangeset {
-	return optionalChangeRebaser.replaceRevisions(change, new Set([undefined]), revision);
-}
-
-function tagWrappedChangeInline(
-	change: WrappedChangeset,
-	revision: RevisionTag,
-	rollbackOf?: RevisionTag,
-): TaggedChange<WrappedChangeset> {
-	const inlined = inlineRevisionWrapped(change, revision);
-	return rollbackOf !== undefined
-		? tagRollbackInverse(inlined, revision, rollbackOf)
-		: tagChange(inlined, revision);
-}
->>>>>>> 72b787da
+// }