--- conflicted
+++ resolved
@@ -5,14 +5,9 @@
 
 import { SequenceField as SF } from "../../../feature-libraries";
 import { brand } from "../../../util";
-import { RevisionTag, TaggedChange, TreeSchemaIdentifier } from "../../../core";
+import { Delta, RevisionTag, TaggedChange, TreeSchemaIdentifier } from "../../../core";
 import { TestChange } from "../../testChange";
-<<<<<<< HEAD
-import { deepFreeze } from "../../utils";
-=======
-import { Delta, TaggedChange } from "../../../core";
-import { assertMarkListEqual, deepFreeze } from "../../utils";
->>>>>>> e6c34b39
+import { assertMarkListEqual, deepFreeze, fakeRepair, noRepair } from "../../utils";
 import { tagChange } from "../../../rebase";
 
 const type: TreeSchemaIdentifier = brand("Node");
@@ -107,5 +102,5 @@
 }
 
 function toDelta(change: TestChangeset): Delta.MarkList {
-    return SF.sequenceFieldToDelta(change, TestChange.toDelta);
+    return SF.sequenceFieldToDelta(change, TestChange.toDelta, fakeRepair);
 }