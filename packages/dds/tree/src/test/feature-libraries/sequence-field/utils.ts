/*!
 * Copyright (c) Microsoft Corporation and contributors. All rights reserved.
 * Licensed under the MIT License.
 */

import { SequenceField as SF } from "../../../feature-libraries";
import { brand } from "../../../util";
import { RevisionTag, TreeSchemaIdentifier } from "../../../core";
import { TestChange } from "../../testChange";
import { TaggedChange } from "../../../core";
import { deepFreeze } from "../../utils";
import { tagChange } from "../../../rebase";

const type: TreeSchemaIdentifier = brand("Node");
const detachedBy: RevisionTag = brand(42);

export type TestChangeset = SF.Changeset<TestChange>;

export const cases: {
    no_change: TestChangeset;
    insert: TestChangeset;
    modify: TestChangeset;
    modify_insert: TestChangeset;
    delete: TestChangeset;
    revive: TestChangeset;
} = {
    no_change: [],
    insert: [
        1,
        {
            type: "Insert",
            id: 1,
            content: [
                { type, value: 1 },
                { type, value: 2 },
            ],
        },
    ],
    modify: [{ type: "Modify", changes: TestChange.mint([], 1) }],
    modify_insert: [
        1,
        {
            type: "MInsert",
            id: 1,
            content: { type, value: 1 },
            changes: TestChange.mint([], 2),
        },
    ],
    delete: [1, { type: "Delete", id: 1, count: 3 }],
<<<<<<< HEAD
    revive: [2, { type: "Revive", id: 1, count: 2, detachedBy, detachIndex: 0 }],
};
=======
    revive: [2, { type: "Revive", id: 1, count: 2, tomb }],
};

export function createInsertChangeset(index: number, size: number): TestChangeset {
    const content = [];
    while (content.length < size) {
        content.push({ type, value: content.length });
    }

    const insertMark: SF.Insert = {
        type: "Insert",
        id: 0,
        content,
    };

    const factory = new SF.MarkListFactory<TestChange>();
    factory.pushOffset(index);
    factory.pushContent(insertMark);
    return factory.list;
}

export function createDeleteChangeset(startIndex: number, size: number): TestChangeset {
    const deleteMark: SF.Detach = {
        type: "Delete",
        id: 0,
        count: size,
    };

    const factory = new SF.MarkListFactory<TestChange>();
    factory.pushOffset(startIndex);
    factory.pushContent(deleteMark);
    return factory.list;
}

export function rebaseTagged(
    change: TaggedChange<TestChangeset>,
    ...base: TaggedChange<TestChangeset>[]
): TaggedChange<TestChangeset> {
    deepFreeze(change);
    deepFreeze(base);

    let currChange = change;
    for (const baseChange of base) {
        currChange = tagChange(
            SF.rebase(currChange.change, baseChange, TestChange.rebase),
            change.revision,
        );
    }
    return currChange;
}
>>>>>>> e9439571
<|MERGE_RESOLUTION|>--- conflicted
+++ resolved
@@ -47,11 +47,7 @@
         },
     ],
     delete: [1, { type: "Delete", id: 1, count: 3 }],
-<<<<<<< HEAD
     revive: [2, { type: "Revive", id: 1, count: 2, detachedBy, detachIndex: 0 }],
-};
-=======
-    revive: [2, { type: "Revive", id: 1, count: 2, tomb }],
 };
 
 export function createInsertChangeset(index: number, size: number): TestChangeset {
@@ -100,5 +96,4 @@
         );
     }
     return currChange;
-}
->>>>>>> e9439571
+}