/*!
 * Copyright (c) Microsoft Corporation and contributors. All rights reserved.
 * Licensed under the MIT License.
 */

import { strict } from "node:assert";

import { assert } from "@fluidframework/core-utils/internal";
import { createAlwaysFinalizedIdCompressor } from "@fluidframework/id-compressor/internal/test-utils";

import {
	type ChangeAtomId,
	type ChangeAtomIdMap,
	type ChangesetLocalId,
	type DeltaFieldChanges,
	type RevisionInfo,
	type RevisionMetadataSource,
	type RevisionTag,
	type TaggedChange,
	makeAnonChange,
	mapTaggedChange,
	revisionMetadataSourceFromInfo,
	tagChange,
	tagRollbackInverse,
} from "../../../core/index.js";
import { SequenceField as SF } from "../../../feature-libraries/index.js";
import {
	CrossFieldTarget,
	setInCrossFieldMap,
	type InvertNodeManager,
	type NodeId,
	type RebaseRevisionMetadata,
	// eslint-disable-next-line import/no-internal-modules
} from "../../../feature-libraries/modular-schema/index.js";
// eslint-disable-next-line import/no-internal-modules
import { rebaseRevisionMetadataFromInfo } from "../../../feature-libraries/modular-schema/modularChangeFamily.js";
// eslint-disable-next-line import/no-internal-modules
import type { DetachedCellMark } from "../../../feature-libraries/sequence-field/helperTypes.js";
import {
	type CellId,
	type Changeset,
	type HasMarkFields,
	MarkListFactory,
	// eslint-disable-next-line import/no-internal-modules
} from "../../../feature-libraries/sequence-field/index.js";
import {
	areInputCellsEmpty,
	cloneMark,
	extractMarkEffect,
	getInputLength,
	isActiveReattach,
	isDetach,
	isNewAttach,
	isTombstone,
	markEmptiesCells,
	omitMarkEffect,
	splitMark,
	// eslint-disable-next-line import/no-internal-modules
} from "../../../feature-libraries/sequence-field/utils.js";
import {
	type IdAllocator,
	type Mutable,
	type RangeMap,
	type RangeQueryResult,
	brand,
	fail,
	fakeIdAllocator,
	getOrAddEmptyToMap,
	idAllocatorFromMaxId,
	setInNestedMap,
	tryGetFromNestedMap,
} from "../../../util/index.js";
import {
	assertFieldChangesEqual,
	assertIsSessionId,
	defaultRevInfosFromChanges,
	defaultRevisionMetadataFromChanges,
} from "../../utils.js";

import { ChangesetWrapper } from "../../changesetWrapper.js";
import { TestNodeId } from "../../testNodeId.js";
import { deepFreeze } from "@fluidframework/test-runtime-utils/internal";
import {
	type MarkEffect,
	NoopMarkType,
	// eslint-disable-next-line import/no-internal-modules
} from "../../../feature-libraries/sequence-field/types.js";
import {
	getFirstFromCrossFieldMap,
	type ComposeNodeManager,
	type DetachedNodeEntry,
	type RebaseNodeManager,
} from "../../../feature-libraries/modular-schema/crossFieldQueries.js";

export function assertWrappedChangesetsEqual(
	actual: WrappedChange,
	expected: WrappedChange,
	ignoreMoveIds: boolean = false,
): void {
	ChangesetWrapper.assertEqual(actual, expected, (lhs, rhs) =>
		assertChangesetsEqual(lhs, rhs, ignoreMoveIds),
	);
}

export function assertChangesetsEqual(
	actual: SF.Changeset,
	expected: SF.Changeset,
	ignoreMoveIds: boolean = false,
): void {
	if (ignoreMoveIds) {
		const normalizedActual = normalizeMoveIds(actual);
		const normalizedExpected = normalizeMoveIds(expected);
		strict.deepEqual(normalizedActual, normalizedExpected);
	} else {
		strict.deepEqual(actual, expected);
	}
}

function normalizeMoveIds(change: SF.Changeset): SF.Changeset {
	const idAllocator = idAllocatorFromMaxId();
	const revisionAllocator = createAlwaysFinalizedIdCompressor(
		assertIsSessionId("00000000-0000-4000-b000-000000000000"),
	);
	const normalRevision = revisionAllocator.generateCompressedId();

	// We have to keep the normalization of sources and destinations separate because we want to be able to normalize
	// [{ MoveOut self: foo }, { MoveOut self: foo }]
	// in a way that is equivalent to normalizing
	// [{ MoveOut self: foo, finalEndpoint: bar }, { MoveOut self: bar, finalEndpoint: foo }]
	// Doing so requires that we differentiate when a move ID is referring to a source endpoint,
	// from when it is referring to a destination endpoint.
	const normalSrcAtoms: ChangeAtomIdMap<ChangeAtomId> = new Map();
	const normalDstAtoms: ChangeAtomIdMap<ChangeAtomId> = new Map();

	function normalizeAtom(atom: ChangeAtomId, target: CrossFieldTarget): ChangeAtomId {
		const normalAtoms = target === CrossFieldTarget.Source ? normalSrcAtoms : normalDstAtoms;
		const normal = tryGetFromNestedMap(normalAtoms, atom.revision, atom.localId);
		if (normal === undefined) {
			const newId: ChangesetLocalId = brand(idAllocator.allocate());
			const newAtom: ChangeAtomId = { revision: normalRevision, localId: newId };
			setInNestedMap(normalAtoms, atom.revision, atom.localId, newAtom);
			return newAtom;
		}
		return normal;
	}

	function normalizeMark(mark: SF.Mark): SF.Mark {
		const effect = extractMarkEffect(mark);
		const nonEffect = omitMarkEffect(mark);
		return {
			...nonEffect,
			...normalizeEffect(effect),
		};
	}

	function normalizeEffect<TEffect extends MarkEffect>(effect: TEffect): TEffect {
		switch (effect.type) {
			case "Rename":
			case NoopMarkType:
				return effect;
			case "AttachAndDetach": {
				return {
					...effect,
					attach: normalizeEffect(effect.attach),
					detach: normalizeEffect(effect.detach),
				};
			}
			case "Insert": {
				const atom = normalizeAtom(
					{ revision: effect.revision, localId: effect.id },
					CrossFieldTarget.Source,
				);
				return {
					...effect,
					id: atom.localId,
					revision: atom.revision,
				};
			}
			case "MoveIn": {
				const effectId = { revision: effect.revision, localId: effect.id };
				const atom = normalizeAtom(effectId, CrossFieldTarget.Source);
				const normalized: Mutable<SF.MoveIn> = { ...effect };
				normalized.finalEndpoint =
					normalized.finalEndpoint !== undefined
						? normalizeAtom(normalized.finalEndpoint, CrossFieldTarget.Destination)
						: normalizeAtom(effectId, CrossFieldTarget.Destination);
				normalized.id = atom.localId;
				normalized.revision = atom.revision;
				return normalized as TEffect;
			}
			case "MoveOut": {
				const effectId = { revision: effect.revision, localId: effect.id };
				const atom = normalizeAtom(effectId, CrossFieldTarget.Destination);
				const normalized: Mutable<SF.MoveOut> = { ...effect };
				if (normalized.idOverride === undefined) {
					// Use the idOverride so we don't normalize the output cell ID
					normalized.idOverride = effectId;
				}
				normalized.finalEndpoint =
					normalized.finalEndpoint !== undefined
						? normalizeAtom(normalized.finalEndpoint, CrossFieldTarget.Source)
						: normalizeAtom(effectId, CrossFieldTarget.Source);
				normalized.id = atom.localId;
				normalized.revision = atom.revision;
				return normalized as TEffect;
			}
			case "Remove": {
				const effectId = { revision: effect.revision, localId: effect.id };
				const atom = normalizeAtom(effectId, CrossFieldTarget.Destination);
				const normalized: Mutable<SF.Remove> = { ...effect };
				if (normalized.idOverride === undefined) {
					// Use the idOverride so we don't normalize the output cell ID
					normalized.idOverride = effectId;
				}
				normalized.id = atom.localId;
				normalized.revision = atom.revision;
				return normalized as TEffect;
			}
			default:
				fail(`Unexpected mark type: ${(effect as SF.Mark).type}`);
		}
	}
	const output = new MarkListFactory();

	for (const mark of change) {
		let nextMark: SF.Mark | undefined = mark;
		while (nextMark !== undefined) {
			let currMark: SF.Mark = nextMark;
			nextMark = undefined;
			if (currMark.count > 1) {
				[currMark, nextMark] = splitMark(currMark, 1);
			}
			output.push(normalizeMark(currMark));
		}
	}
	return output.list;
}

export function composeDeep(
	changes: TaggedChange<WrappedChange>[],
	revisionMetadata?: RevisionMetadataSource,
): WrappedChange {
	const metadata = revisionMetadata ?? defaultRevisionMetadataFromChanges(changes);

	return changes.length === 0
		? ChangesetWrapper.create([])
		: changes.reduce((change1, change2) =>
				makeAnonChange(
					ChangesetWrapper.compose(change1, change2, (c1, c2, composeChild) =>
						composePair(c1.change, c2.change, composeChild, metadata, idAllocatorFromMaxId()),
					),
				),
			).change;
}

export function composeNoVerify(
	changes: TaggedChange<SF.Changeset>[],
	revInfos?: RevisionInfo[],
): SF.Changeset {
	return composeI(changes, (id1, id2) => TestNodeId.composeChild(id1, id2, false), revInfos);
}

export function composeShallow(changes: TaggedChange<SF.Changeset>[]): SF.Changeset {
	return composeI(
		changes,
		(id1, id2) => id1 ?? id2 ?? fail("Should not compose two undefined IDs"),
	);
}

export function compose(
	changes: TaggedChange<SF.Changeset>[],
	revInfos?: RevisionInfo[] | RevisionMetadataSource,
	childComposer?: (change1: NodeId | undefined, change2: NodeId | undefined) => NodeId,
): SF.Changeset {
	return composeI(changes, childComposer ?? TestNodeId.composeChild, revInfos);
}

export function pruneDeep(change: WrappedChange): WrappedChange {
	return ChangesetWrapper.prune(change, (c, childPruner) => prune(c, childPruner));
}

export function prune(
	change: SF.Changeset,
	childPruner?: (child: NodeId) => NodeId | undefined,
): SF.Changeset {
	return SF.sequenceFieldChangeRebaser.prune(
		change,
		childPruner ?? ((child: NodeId) => child),
	);
}

export function shallowCompose(
	changes: TaggedChange<SF.Changeset>[],
	revInfos?: RevisionInfo[],
): SF.Changeset {
	return composeI(
		changes,
		(child1, child2) => {
			assert(
				child1 === undefined || child2 === undefined,
				"Should only have one child to compose",
			);
			return child1 ?? child2 ?? fail("One of the children should be defined");
		},
		revInfos,
	);
}

function composeI(
	taggedChanges: TaggedChange<SF.Changeset>[],
	composer: (change1: NodeId | undefined, change2: NodeId | undefined) => NodeId,
	revInfos?: RevisionInfo[] | RevisionMetadataSource,
): SF.Changeset {
	const changes = taggedChanges.map(({ change }) => change);
	const idAllocator = continuingAllocator(changes);
	const metadata =
		revInfos !== undefined
			? Array.isArray(revInfos)
				? revisionMetadataSourceFromInfo(revInfos)
				: revInfos
			: defaultRevisionMetadataFromChanges(taggedChanges);

	let composed: SF.Changeset = [];
	for (const change of changes) {
		composed = composePair(composed, change, composer, metadata, idAllocator);
	}

	return composed;
}

function composePair(
	change1: SF.Changeset,
	change2: SF.Changeset,
	composer: (change1: NodeId | undefined, change2: NodeId | undefined) => NodeId,
	metadata: RevisionMetadataSource,
	idAllocator: IdAllocator,
): SF.Changeset {
	const moveEffects = newComposeManager();
	let composed = SF.compose(change1, change2, composer, idAllocator, moveEffects, metadata);

	if (moveEffects.isInvalidated) {
		composed = SF.compose(change1, change2, composer, idAllocator, moveEffects, metadata);
	}
	return composed;
}

export interface RebaseConfig {
	readonly metadata?: RebaseRevisionMetadata;
	readonly childRebaser?: (
		child: NodeId | undefined,
		base: NodeId | undefined,
	) => NodeId | undefined;
}

export function rebase(
	change: TaggedChange<SF.Changeset>,
	base: TaggedChange<SF.Changeset>,
	config: RebaseConfig = {},
): SF.Changeset {
	deepFreeze(change);
	deepFreeze(base);

	const metadata =
		config.metadata ??
		rebaseRevisionMetadataFromInfo(
			defaultRevInfosFromChanges([base, change]),
			change.revision,
			[base.revision],
		);

	const childRebaser = config.childRebaser ?? TestNodeId.rebaseChild;

	const moveEffects = newRebaseManager();
	const idAllocator = idAllocatorFromMaxId(getMaxId(change.change, base.change));
	let rebasedChange = SF.rebase(
		change.change,
		base.change,
		childRebaser,
		idAllocator,
		moveEffects,
		metadata,
	);
	if (moveEffects.isInvalidated) {
		rebasedChange = SF.rebase(
			change.change,
			base.change,
			childRebaser,
			idAllocator,
			moveEffects,
			metadata,
		);
	}
	return rebasedChange;
}

export function rebaseTagged(
	change: TaggedChange<SF.Changeset>,
	baseChange: TaggedChange<SF.Changeset>,
): TaggedChange<SF.Changeset> {
	return rebaseOverChanges(change, [baseChange]);
}

export function rebaseOverChanges(
	change: TaggedChange<SF.Changeset>,
	baseChanges: TaggedChange<SF.Changeset>[],
	revInfos?: RevisionInfo[],
): TaggedChange<SF.Changeset> {
	let currChange = change;
	const revisionInfo = revInfos ?? defaultRevInfosFromChanges([...baseChanges, change]);
	for (const base of baseChanges) {
		currChange = tagChange(
			rebase(currChange, base, {
				metadata: rebaseRevisionMetadataFromInfo(revisionInfo, change.revision, [
					base.revision,
				]),
			}),
			currChange.revision,
		);
	}

	return currChange;
}

export function rebaseOverComposition(
	change: SF.Changeset,
	base: SF.Changeset,
	metadata: RebaseRevisionMetadata,
): SF.Changeset {
	return rebase(makeAnonChange(change), makeAnonChange(base), { metadata });
}

export type WrappedChange = ChangesetWrapper<SF.Changeset>;

export function rebaseDeepTagged(
	change: TaggedChange<WrappedChange>,
	base: TaggedChange<WrappedChange>,
	metadata?: RebaseRevisionMetadata,
): TaggedChange<WrappedChange> {
	return mapTaggedChange(
		change,
		ChangesetWrapper.rebase(change, base, (c, b, childRebaser) =>
			rebase(c, b, { childRebaser, metadata }),
		),
	);
}

<<<<<<< HEAD
export function invertDeep(change: TaggedChange<WrappedChange>): WrappedChange {
	return ChangesetWrapper.invert(change, (c) => invert(c));
=======
function resetCrossFieldTable(table: CrossFieldTable) {
	table.isInvalidated = false;
	table.srcQueries.clear();
	table.dstQueries.clear();
}

export function invertDeep(
	change: TaggedChange<WrappedChange>,
	revision: RevisionTag | undefined,
): WrappedChange {
	return ChangesetWrapper.invert(change, (c) => invert(c, revision), revision);
>>>>>>> 13ee3b4b
}

export function invert(
	change: TaggedChange<SF.Changeset>,
	revision: RevisionTag | undefined,
	isRollback = true,
): SF.Changeset {
	deepFreeze(change.change);
	const table = newInvertManager();
	let inverted = SF.invert(
		change.change,
		isRollback,
		// Sequence fields should not generate IDs during invert
		fakeIdAllocator,
		revision,
		table,
	);

	if (table.isInvalidated) {
		inverted = SF.invert(
			change.change,
			isRollback,
			// Sequence fields should not generate IDs during invert
			fakeIdAllocator,
			revision,
			table,
		);
	}

	return inverted;
}

export function checkDeltaEquality(actual: SF.Changeset, expected: SF.Changeset) {
	assertFieldChangesEqual(toDelta(actual), toDelta(expected));
}

export function toDelta(change: SF.Changeset): DeltaFieldChanges {
	deepFreeze(change);
	return SF.sequenceFieldToDelta(change, TestNodeId.deltaFromChild);
}

export function toDeltaWrapped(change: WrappedChange) {
	return ChangesetWrapper.toDelta(change, (c, deltaFromChild) =>
		SF.sequenceFieldToDelta(c, deltaFromChild),
	);
}

export function getMaxId(...changes: SF.Changeset[]): ChangesetLocalId | undefined {
	let max: ChangesetLocalId | undefined;
	for (const change of changes) {
		for (const mark of change) {
			if (SF.isMoveMark(mark)) {
				max = max === undefined ? mark.id : brand(Math.max(max, mark.id));
			}
		}
	}

	return max;
}

export function getMaxIdTagged(
	changes: TaggedChange<SF.Changeset>[],
): ChangesetLocalId | undefined {
	return getMaxId(...changes.map((c) => c.change));
}

export function continuingAllocator(changes: SF.Changeset[]): IdAllocator {
	return idAllocatorFromMaxId(getMaxId(...changes));
}

export function withoutTombstonesDeep(changeset: WrappedChange): WrappedChange {
	return { ...changeset, fieldChange: withoutTombstones(changeset.fieldChange) };
}

export function withoutTombstones(changeset: SF.Changeset): SF.Changeset {
	const factory = new SF.MarkListFactory();
	for (const mark of changeset) {
		if (!isTombstone(mark)) {
			factory.push(mark);
		}
	}

	return factory.list;
}

/**
 * Keeps track of the different ways detached nodes may be referred to.
 * Allows updating changesets so they refer to a detached node by the details
 * of the last detach that affected them.
 *
 * WARNING: this code consumes O(N) space and time for marks that affect N nodes.
 * This is code is currently meant for usage in tests.
 * It should be tested and made more efficient before production use.
 */
export class DetachedNodeTracker {
	// Maps the index for a node to its last characterization as a reattached node.
	private nodes: Map<number, CellId> = new Map();
	private readonly equivalences: { old: CellId; new: CellId }[] = [];

	public constructor() {}

	/**
	 * Updates the internals of this instance to account for `change` having been applied.
	 * @param change - The change that is being applied. Not mutated.
	 * Must be applicable (i.e., `isApplicable(change)` must be true).
	 */
	public apply(change: TaggedChange<Changeset>): void {
		let index = 0;
		for (const mark of change.change) {
			const inputLength: number = getInputLength(mark);
			if (markEmptiesCells(mark)) {
				assert(isDetach(mark), 0x70d /* Only detach marks should empty cells */);
				const newNodes: Map<number, CellId> = new Map();
				const after = index + inputLength;
				for (const [k, v] of this.nodes) {
					if (k >= index) {
						if (k >= after) {
							newNodes.set(k - inputLength, v);
						} else {
							// The node is removed
							this.equivalences.push({
								old: v,
								new: {
									revision:
										change.rollbackOf ??
										mark.revision ??
										change.revision ??
										fail("Unable to track detached nodes"),
									localId: brand((mark.id as number) + (k - index)),
								},
							});
						}
					} else {
						newNodes.set(k, v);
					}
				}
				this.nodes = newNodes;
			}
			index += inputLength;
		}
		index = 0;
		for (const mark of change.change) {
			const inputLength: number = getInputLength(mark);
			if (isActiveReattach(mark)) {
				const newNodes: Map<number, CellId> = new Map();
				for (const [k, v] of this.nodes) {
					if (k >= index) {
						newNodes.set(k + inputLength, v);
					} else {
						newNodes.set(k, v);
					}
				}
				const detachEvent = mark.cellId ?? fail("Unable to track detached nodes");
				for (let i = 0; i < mark.count; ++i) {
					newNodes.set(index + i, {
						revision: detachEvent.revision,
						localId: brand((detachEvent.localId as number) + i),
					});
				}
				this.nodes = newNodes;
			}
			if (!markEmptiesCells(mark)) {
				index += inputLength;
			}
		}
	}

	/**
	 * Checks whether the given `change` is applicable based on previous changes.
	 * @param change - The change to verify the applicability of. Not mutated.
	 * @returns false iff `change`'s description of detached nodes is inconsistent with that of changes applied
	 * earlier. Returns true otherwise.
	 */
	public isApplicable(change: Changeset): boolean {
		for (const mark of change) {
			if (isActiveReattach(mark)) {
				const detachEvent = mark.cellId ?? fail("Unable to track detached nodes");
				const revision = detachEvent.revision;
				for (let i = 0; i < mark.count; ++i) {
					const localId = brand<ChangesetLocalId>((detachEvent.localId as number) + i);
					const original: CellId = { revision, localId };
					const updated = this.getUpdatedDetach(original);
					for (const detached of this.nodes.values()) {
						if (
							updated.revision === detached.revision &&
							updated.localId === detached.localId
						) {
							// The new change is attempting to reattach nodes in a location that has already been
							// filled by a prior reattach.
							return false;
						}
					}
				}
			}
		}
		return true;
	}

	/**
	 * Creates an updated representation of the given `change` so that it refers to detached nodes using the revision
	 * that last detached them.
	 * @param change - The change to update. Not mutated.
	 * Must be applicable (i.e., `isApplicable(change)` must be true).
	 * @param genId - An ID allocator that produces ID unique within this changeset.
	 * @returns A change equivalent to `change` that refers to detached nodes using the revision that last detached
	 * them. May reuse parts of the input `change` structure.
	 */
	public update(change: TaggedChange<Changeset>): TaggedChange<Changeset> {
		const factory = new MarkListFactory();
		for (const mark of change.change) {
			const cloned = cloneMark(mark);
			if (areInputCellsEmpty(cloned) && !isNewAttach(cloned)) {
				let remainder = cloned;
				while (remainder.count > 1) {
					const [head, tail] = splitMark(remainder, 1);
					this.updateMark(head);
					factory.push(head);
					remainder = tail;
				}
				this.updateMark(remainder);
				factory.push(remainder);
			} else {
				factory.push(cloned);
			}
		}

		return {
			...change,
			change: factory.list,
		};
	}

	private updateMark(mark: HasMarkFields & DetachedCellMark): void {
		const detachEvent = mark.cellId;
		const original = { revision: detachEvent.revision, localId: detachEvent.localId };
		const updated = this.getUpdatedDetach(original);
		if (updated.revision !== original.revision || updated.localId !== original.localId) {
			mark.cellId = { ...updated };
		}
	}

	private getUpdatedDetach(detach: CellId): CellId {
		let curr = detach;
		for (const eq of this.equivalences) {
			if (curr.revision === eq.old.revision && curr.localId === eq.old.localId) {
				curr = eq.new;
			}
		}
		return curr;
	}
}

/**
 * Checks whether `branch` changeset is consistent with a `target` changeset that is may be rebased over.
 *
 * WARNING: this code consumes O(N) space and time for marks that affect N nodes.
 * This is code is currently meant for usage in tests.
 * It should be tested and made more efficient before production use.
 *
 * @param branch - The changeset that would be rebased over `target`.
 * @param target - The changeset that `branch` would be rebased over.
 * @returns false iff `branch`'s description of detached nodes is inconsistent with that of `target`.
 * Returns true otherwise.
 */
export function areRebasable(branch: Changeset, target: Changeset): boolean {
	const indexToReattach: Map<number, string[]> = new Map();
	const reattachToIndex: Map<string, number> = new Map();
	let index = 0;
	for (const mark of branch) {
		if (isActiveReattach(mark)) {
			const list = getOrAddEmptyToMap(indexToReattach, index);
			for (let i = 0; i < mark.count; ++i) {
				const detachEvent = mark.cellId ?? fail("Unable to track detached nodes");
				const entry: CellId = {
					...detachEvent,
					localId: brand((detachEvent.localId as number) + i),
				};
				const key = `${entry.revision}|${entry.localId}`;
				assert(
					!reattachToIndex.has(key),
					0x506 /* First changeset as inconsistent characterization of detached nodes */,
				);
				list.push(key);
				reattachToIndex.set(key, index);
			}
		}
		index += getInputLength(mark);
	}
	index = 0;
	let listIndex = 0;
	for (const mark of target) {
		if (isActiveReattach(mark)) {
			const list = getOrAddEmptyToMap(indexToReattach, index);
			for (let i = 0; i < mark.count; ++i) {
				const detachEvent = mark.cellId ?? fail("Unable to track detached nodes");
				const entry: CellId = {
					...detachEvent,
					localId: brand((detachEvent.localId as number) + i),
				};
				const key = `${entry.revision}|${entry.localId}`;
				const indexInA = reattachToIndex.get(key);
				if (indexInA !== undefined && indexInA !== index) {
					// change b tries to reattach the same content as change a but in a different location
					return false;
				}
				if (list.includes(key)) {
					while (list[listIndex] !== undefined && list[listIndex] !== key) {
						++listIndex;
					}
					if (list.slice(0, listIndex).includes(key)) {
						// change b tries to reattach the same content as change a but in a different order
						return false;
					}
				}
			}
		}
		const inputLength = getInputLength(mark);
		if (inputLength > 0) {
			listIndex = 0;
		}
		index += inputLength;
	}
	return true;
}

/**
 * Checks whether sequential changesets are consistent.
 *
 * WARNING: this code consumes O(N) space and time for marks that affect N nodes.
 * This is code is currently meant for usage in tests.
 * It should be tested and made more efficient before production use.
 *
 * @param changes - The changesets that would be composed together.
 * @returns false iff the changesets in `changes` are inconsistent/incompatible in their description of detached nodes.
 * Returns true otherwise.
 */
export function areComposable(changes: TaggedChange<Changeset>[]): boolean {
	const tracker = new DetachedNodeTracker();
	for (const change of changes) {
		if (!tracker.isApplicable(change.change)) {
			return false;
		}
		tracker.apply(change);
	}
	return true;
}

export function tagChangeInline(
	change: Changeset,
	revision: RevisionTag,
	rollbackOf?: RevisionTag,
): TaggedChange<Changeset> {
	const inlined = inlineRevision(change, revision);
	return rollbackOf !== undefined
		? tagRollbackInverse(inlined, revision, rollbackOf)
		: tagChange(inlined, revision);
}

export function inlineRevision(change: Changeset, revision: RevisionTag): Changeset {
	return SF.sequenceFieldChangeRebaser.replaceRevisions(
		change,
		new Set([undefined]),
		revision,
	);
}

function newInvertManager(): TestInvertManager {
	const manager: TestInvertManager = {
		...newTestNodeManager(),

		invertDetach(
			detachId: ChangeAtomId,
			count: number,
			nodeChanges: NodeId | undefined,
		): void {
			this.isInvalidated = true;
		},

		invertAttach(attachId: ChangeAtomId, count: number): RangeQueryResult<DetachedNodeEntry> {
			throw new Error("Function not implemented.");
		},
	};

	return manager;
}

function newComposeManager(): TestComposeManager {
	const manager: TestComposeManager = {
		...newTestNodeManager(),

		getChangesForBaseDetach(
			baseDetachId: ChangeAtomId,
			count: number,
		): RangeQueryResult<NodeId> {
			return getFirstFromCrossFieldMap(this.nodeChangeTable, baseDetachId, count);
		},

		composeBaseAttach(
			baseAttachId: ChangeAtomId,
			newDetachId: ChangeAtomId | undefined,
			count: number,
			newChanges: NodeId,
		): void {
			setInCrossFieldMap(this.nodeChangeTable, baseAttachId, count, newChanges);
			this.isInvalidated = true;
		},
	};

	return manager;
}

function newRebaseManager(): TestRebaseManager {
	const manager: TestRebaseManager = {
		...newTestNodeManager(),

		getNewChangesForBaseAttach(
			baseAttachId: ChangeAtomId,
			count: number,
		): RangeQueryResult<DetachedNodeEntry> {
			throw new Error("Function not implemented.");
		},

		rebaseOverDetach(
			baseDetachId: ChangeAtomId,
			count: number,
			nodeChange: NodeId | undefined,
			fieldData: unknown,
		): void {
			this.isInvalidated = true;
		},
	};
	return manager;
}

interface TestInvertManager extends InvertNodeManager, TestNodeManager {}

interface TestComposeManager extends ComposeNodeManager, TestNodeManager {}

interface TestRebaseManager extends RebaseNodeManager, TestNodeManager {}

interface TestNodeManager {
	isInvalidated: boolean;
	nodeChangeTable: Map<RevisionTag | undefined, RangeMap<NodeId>>;
}

function newTestNodeManager(): TestNodeManager {
	return { isInvalidated: false, nodeChangeTable: new Map() };
}<|MERGE_RESOLUTION|>--- conflicted
+++ resolved
@@ -90,6 +90,7 @@
 	type ComposeNodeManager,
 	type DetachedNodeEntry,
 	type RebaseNodeManager,
+	// eslint-disable-next-line import/no-internal-modules
 } from "../../../feature-libraries/modular-schema/crossFieldQueries.js";
 
 export function assertWrappedChangesetsEqual(
@@ -444,22 +445,11 @@
 	);
 }
 
-<<<<<<< HEAD
-export function invertDeep(change: TaggedChange<WrappedChange>): WrappedChange {
-	return ChangesetWrapper.invert(change, (c) => invert(c));
-=======
-function resetCrossFieldTable(table: CrossFieldTable) {
-	table.isInvalidated = false;
-	table.srcQueries.clear();
-	table.dstQueries.clear();
-}
-
 export function invertDeep(
 	change: TaggedChange<WrappedChange>,
 	revision: RevisionTag | undefined,
 ): WrappedChange {
 	return ChangesetWrapper.invert(change, (c) => invert(c, revision), revision);
->>>>>>> 13ee3b4b
 }
 
 export function invert(
