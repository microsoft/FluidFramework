/*!
 * Copyright (c) Microsoft Corporation and contributors. All rights reserved.
 * Licensed under the MIT License.
 */

import { strict } from "assert";
import { assert, unreachableCase } from "@fluidframework/core-utils";
import { SequenceField as SF } from "../../../feature-libraries/index.js";
import {
	ChangesetLocalId,
	DeltaFieldChanges,
	RevisionInfo,
	RevisionMetadataSource,
	RevisionTag,
	TaggedChange,
	makeAnonChange,
	revisionMetadataSourceFromInfo,
	tagChange,
} from "../../../core/index.js";
import { TestChange } from "../../testChange.js";
import {
	assertFieldChangesEqual,
	deepFreeze,
	defaultRevInfosFromChanges,
	defaultRevisionMetadataFromChanges,
} from "../../utils.js";
import {
	brand,
	fail,
	fakeIdAllocator,
	getOrAddEmptyToMap,
	IdAllocator,
	idAllocatorFromMaxId,
	Mutable,
} from "../../../util/index.js";
// eslint-disable-next-line import/no-internal-modules
import { RebaseRevisionMetadata } from "../../../feature-libraries/modular-schema/index.js";
import {
	areInputCellsEmpty,
	cloneMark,
	getInputLength,
	isActiveReattach,
	isAttachAndDetachEffect,
	isDetach,
	isNewAttach,
	isTombstone,
	markEmptiesCells,
	splitMark,
	// eslint-disable-next-line import/no-internal-modules
} from "../../../feature-libraries/sequence-field/utils.js";
import {
	CellOrderingMethod,
	SequenceConfig,
	sequenceConfig,
	// eslint-disable-next-line import/no-internal-modules
} from "../../../feature-libraries/sequence-field/config.js";
import {
	CellId,
	Changeset,
	HasMarkFields,
	MarkListFactory,
	// eslint-disable-next-line import/no-internal-modules
} from "../../../feature-libraries/sequence-field/index.js";
// eslint-disable-next-line import/no-internal-modules
import { DetachedCellMark } from "../../../feature-libraries/sequence-field/helperTypes.js";
// eslint-disable-next-line import/no-internal-modules
import { rebaseRevisionMetadataFromInfo } from "../../../feature-libraries/modular-schema/modularChangeFamily.js";
import { TestChangeset } from "./testEdits.js";

export function assertChangesetsEqual<T>(actual: SF.Changeset<T>, expected: SF.Changeset<T>): void {
	const updatedExpected = purgeUnusedCellOrderingInfo(expected);
	strict.deepEqual(actual, updatedExpected);
}

export function purgeUnusedCellOrderingInfo<T>(change: SF.Changeset<T>): SF.Changeset<T> {
	switch (sequenceConfig.cellOrdering) {
		case CellOrderingMethod.Tombstone:
			return withoutLineage(change);
		case CellOrderingMethod.Lineage:
			return withoutTombstones(change);
		default:
			unreachableCase(sequenceConfig.cellOrdering);
	}
}

export function skipOnLineageMethod(config: SequenceConfig, title: string, fn: () => void): void {
	if (config.cellOrdering === CellOrderingMethod.Lineage) {
		it.skip(title, fn);
	} else {
		it(title, fn);
	}
}

export function onlyOnLineageMethod(config: SequenceConfig, title: string, fn: () => void): void {
	if (config.cellOrdering === CellOrderingMethod.Lineage) {
		it(title, fn);
	} else {
		it.skip(title, fn);
	}
}

export function skipOnTombstoneMethod(config: SequenceConfig, title: string, fn: () => void): void {
	if (config.cellOrdering === CellOrderingMethod.Tombstone) {
		it.skip(title, fn);
	} else {
		it(title, fn);
	}
}

export function onlyOnTombstoneMethod(config: SequenceConfig, title: string, fn: () => void): void {
	if (config.cellOrdering === CellOrderingMethod.Tombstone) {
		it(title, fn);
	} else {
		it.skip(title, fn);
	}
}

export function describeForBothConfigs(title: string, fn: (config: SequenceConfig) => void): void {
	describe(title, () => {
		for (const method of [CellOrderingMethod.Tombstone, CellOrderingMethod.Lineage]) {
			describe(`${method}-based cell ordering`, () => {
				withOrderingMethod(method, fn);
			});
		}
	});
}

export function withOrderingMethod(
	method: CellOrderingMethod,
	fn: (config: SequenceConfig) => void,
) {
	const priorMethod = sequenceConfig.cellOrdering;
	const mutableConfig = sequenceConfig as Mutable<SequenceConfig>;
	mutableConfig.cellOrdering = method;
	try {
		// It's important that return a new object here rather `sequenceConfig` because `fn` may keep a reference to it
		// (e.g., a lambda's closure) while it may be mutated between the time that reference it taken and the time the
		// config is read.
		// Most notably, this is the case when using `describeForBothConfigs` which mutates `sequenceConfig` but does
		// not run the tests within it immediately.
		fn({ ...sequenceConfig });
	} finally {
		mutableConfig.cellOrdering = priorMethod;
	}
}

export function composeNoVerify(
	changes: TaggedChange<TestChangeset>[],
	revInfos?: RevisionInfo[],
): TestChangeset {
	return composeI(
		changes,
		(change1, change2) => TestChange.compose(change1, change2, false),
		revInfos,
	);
}

export function compose(
	changes: TaggedChange<TestChangeset>[],
	revInfos?: RevisionInfo[] | RevisionMetadataSource,
	childComposer?: (
		change1: TestChange | undefined,
		change2: TestChange | undefined,
	) => TestChange,
): TestChangeset {
	return composeI(changes, childComposer ?? TestChange.compose, revInfos);
}

export function prune(
	change: TestChangeset,
	childPruner?: (child: TestChange) => TestChange | undefined,
): TestChangeset {
	return SF.sequenceFieldChangeRebaser.prune(
		change,
		childPruner ?? ((child: TestChange) => (TestChange.isEmpty(child) ? undefined : child)),
	);
}

export function shallowCompose<T>(
	changes: TaggedChange<SF.Changeset<T>>[],
	revInfos?: RevisionInfo[],
): SF.Changeset<T> {
	return composeI(
		changes,
		(child1, child2) => {
			assert(
				child1 === undefined || child2 === undefined,
				"Should only have one child to compose",
			);
			return child1 ?? child2 ?? fail("One of the children should be defined");
		},
		revInfos,
	);
}

function composeI<T>(
	changes: TaggedChange<SF.Changeset<T>>[],
	composer: (change1: T | undefined, change2: T | undefined) => T,
	revInfos?: RevisionInfo[] | RevisionMetadataSource,
): SF.Changeset<T> {
	const updatedChanges = changes.map(({ change, revision, rollbackOf }) => ({
		change: purgeUnusedCellOrderingInfo(change),
		revision,
		rollbackOf,
	}));
	const idAllocator = continuingAllocator(updatedChanges);
	const metadata =
		revInfos !== undefined
			? Array.isArray(revInfos)
				? revisionMetadataSourceFromInfo(revInfos)
				: revInfos
			: defaultRevisionMetadataFromChanges(updatedChanges);

	let composed: SF.Changeset<T> = [];
	for (const change of updatedChanges) {
		composed = composePair(makeAnonChange(composed), change, composer, metadata, idAllocator);
	}

	return composed;
}

function composePair<T>(
	change1: TaggedChange<SF.Changeset<T>>,
	change2: TaggedChange<SF.Changeset<T>>,
	composer: (change1: T | undefined, change2: T | undefined) => T,
	metadata: RevisionMetadataSource,
	idAllocator: IdAllocator,
): SF.Changeset<T> {
	const moveEffects = SF.newCrossFieldTable();
	let composed = SF.compose(change1, change2, composer, idAllocator, moveEffects, metadata);

	if (moveEffects.isInvalidated) {
		resetCrossFieldTable(moveEffects);
		composed = SF.compose(change1, change2, composer, idAllocator, moveEffects, metadata);
	}
	return composed;
}

export interface RebaseConfig {
	readonly metadata?: RebaseRevisionMetadata;
	readonly childRebaser?: (
		child: TestChange | undefined,
		base: TestChange | undefined,
	) => TestChange | undefined;
}

export function rebase(
	change: TestChangeset,
	base: TaggedChange<TestChangeset>,
	config: RebaseConfig = {},
): TestChangeset {
	const cleanChange = purgeUnusedCellOrderingInfo(change);
	const cleanBase = { ...base, change: purgeUnusedCellOrderingInfo(base.change) };
	deepFreeze(cleanChange);
	deepFreeze(cleanBase);

	const metadata =
<<<<<<< HEAD
		revisionMetadata ??
		rebaseRevisionMetadataFromInfo(defaultRevInfosFromChanges([cleanBase]), [
			cleanBase.revision,
		]);
=======
		config.metadata ??
		rebaseRevisionMetadataFromInfo(
			defaultRevInfosFromChanges([cleanBase, makeAnonChange(cleanChange)]),
			[cleanBase.revision],
		);
>>>>>>> e2640120

	const childRebaser = config.childRebaser ?? TestChange.rebase;

	const moveEffects = SF.newCrossFieldTable();
	const idAllocator = idAllocatorFromMaxId(getMaxId(cleanChange, cleanBase.change));
	let rebasedChange = SF.rebase(
		cleanChange,
		cleanBase,
		childRebaser,
		idAllocator,
		moveEffects,
		metadata,
	);
	if (moveEffects.isInvalidated) {
		moveEffects.reset();
		rebasedChange = SF.rebase(
			cleanChange,
			cleanBase,
			childRebaser,
			idAllocator,
			moveEffects,
			metadata,
		);
	}
	return rebasedChange;
}

export function rebaseTagged(
	change: TaggedChange<TestChangeset>,
	baseChange: TaggedChange<TestChangeset>,
): TaggedChange<TestChangeset> {
	return rebaseOverChanges(change, [baseChange]);
}

export function rebaseOverChanges(
	change: TaggedChange<TestChangeset>,
	baseChanges: TaggedChange<TestChangeset>[],
	revInfos?: RevisionInfo[],
): TaggedChange<TestChangeset> {
	let currChange = change;
	const revisionInfo = revInfos ?? defaultRevInfosFromChanges(baseChanges);
	for (const base of baseChanges) {
		currChange = tagChange(
			rebase(currChange.change, base, {
				metadata: rebaseRevisionMetadataFromInfo(revisionInfo, [base.revision]),
			}),
			currChange.revision,
		);
	}

	return currChange;
}

export function rebaseOverComposition(
	change: TestChangeset,
	base: TestChangeset,
	metadata: RebaseRevisionMetadata,
): TestChangeset {
	return rebase(change, makeAnonChange(base), { metadata });
}

function resetCrossFieldTable(table: SF.CrossFieldTable) {
	table.isInvalidated = false;
	table.srcQueries.clear();
	table.dstQueries.clear();
}

export function invert(change: TaggedChange<TestChangeset>): TestChangeset {
	const cleanChange = { ...change, change: purgeUnusedCellOrderingInfo(change.change) };
	deepFreeze(cleanChange);
	const table = SF.newCrossFieldTable();
	const revisionMetadata = defaultRevisionMetadataFromChanges([cleanChange]);
	let inverted = SF.invert(
		cleanChange,
		TestChange.invert,
		// Sequence fields should not generate IDs during invert
		fakeIdAllocator,
		table,
		revisionMetadata,
	);

	if (table.isInvalidated) {
		table.isInvalidated = false;
		table.srcQueries.clear();
		table.dstQueries.clear();
		inverted = SF.invert(
			cleanChange,
			TestChange.invert,
			// Sequence fields should not generate IDs during invert
			fakeIdAllocator,
			table,
			revisionMetadata,
		);
	}

	return inverted;
}

export function checkDeltaEquality(actual: TestChangeset, expected: TestChangeset) {
	assertFieldChangesEqual(toDelta(actual), toDelta(expected));
}

export function toDelta(change: TestChangeset, revision?: RevisionTag): DeltaFieldChanges {
	deepFreeze(change);
	return SF.sequenceFieldToDelta(tagChange(change, revision), (childChange) =>
		TestChange.toDelta(tagChange(childChange, revision)),
	);
}

export function getMaxId(...changes: SF.Changeset<unknown>[]): ChangesetLocalId | undefined {
	let max: ChangesetLocalId | undefined;
	for (const change of changes) {
		for (const mark of change) {
			if (SF.isMoveMark(mark)) {
				max = max === undefined ? mark.id : brand(Math.max(max, mark.id));
			}
		}
	}

	return max;
}

export function getMaxIdTagged(
	changes: TaggedChange<SF.Changeset<unknown>>[],
): ChangesetLocalId | undefined {
	return getMaxId(...changes.map((c) => c.change));
}

export function continuingAllocator(changes: TaggedChange<SF.Changeset<unknown>>[]): IdAllocator {
	return idAllocatorFromMaxId(getMaxIdTagged(changes));
}

export function withoutLineage<T>(changeset: SF.Changeset<T>): SF.Changeset<T> {
	const factory = new SF.MarkListFactory<T>();
	for (const mark of changeset) {
		const cloned = SF.cloneMark(mark);
		if (cloned.cellId !== undefined) {
			delete cloned.cellId.lineage;
			delete cloned.cellId.adjacentCells;
		}
		if (isDetach(cloned) || isAttachAndDetachEffect(cloned)) {
			const detach = isAttachAndDetachEffect(cloned) ? cloned.detach : cloned;
			if (detach.idOverride !== undefined) {
				delete detach.idOverride.id.lineage;
				delete detach.idOverride.id.adjacentCells;
			}
		}
		factory.push(cloned);
	}

	return factory.list;
}

export function withoutTombstones<T>(changeset: SF.Changeset<T>): SF.Changeset<T> {
	const factory = new SF.MarkListFactory<T>();
	for (const mark of changeset) {
		if (!isTombstone(mark)) {
			factory.push(mark);
		}
	}

	return factory.list;
}

export function withNormalizedLineage<T>(changeset: SF.Changeset<T>): SF.Changeset<T> {
	const factory = new SF.MarkListFactory<T>();
	for (const mark of changeset) {
		if (mark.cellId?.lineage === undefined) {
			factory.push(mark);
		} else {
			const cloned = SF.cloneMark(mark);
			assert(cloned.cellId?.lineage !== undefined, "Cloned should have lineage");
			cloned.cellId.lineage = normalizedLineage(cloned.cellId.lineage);
			factory.push(cloned);
		}
	}

	return factory.list;
}

function normalizedLineage(lineage: SF.LineageEvent[]): SF.LineageEvent[] {
	const normalized = lineage.flatMap((event) => {
		const events: SF.LineageEvent[] = [];
		for (let i = 0; i < event.count; i++) {
			const id: ChangesetLocalId = brand(event.id + i);
			const offset = i <= event.offset ? 0 : 1;
			events.push({ revision: event.revision, count: 1, id, offset });
		}

		return events;
	});

	normalized.sort((a, b) => {
		const cmpRevision = cmp(a.revision, b.revision);
		if (cmpRevision !== 0) {
			return cmpRevision;
		}

		return cmp(a.id, b.id);
	});

	return normalized;
}

function cmp(a: any, b: any): number {
	if (a === b) {
		return 0;
	}

	return a > b ? 1 : -1;
}

/**
 * Keeps track of the different ways detached nodes may be referred to.
 * Allows updating changesets so they refer to a detached node by the details
 * of the last detach that affected them.
 *
 * WARNING: this code consumes O(N) space and time for marks that affect N nodes.
 * This is code is currently meant for usage in tests.
 * It should be tested and made more efficient before production use.
 */
export class DetachedNodeTracker {
	// Maps the index for a node to its last characterization as a reattached node.
	private nodes: Map<number, CellId> = new Map();
	private readonly equivalences: { old: CellId; new: CellId }[] = [];

	public constructor() {}

	/**
	 * Updates the internals of this instance to account for `change` having been applied.
	 * @param change - The change that is being applied. Not mutated.
	 * Must be applicable (i.e., `isApplicable(change)` must be true).
	 */
	public apply(change: TaggedChange<Changeset<unknown>>): void {
		let index = 0;
		for (const mark of change.change) {
			const inputLength: number = getInputLength(mark);
			if (markEmptiesCells(mark)) {
				assert(isDetach(mark), 0x70d /* Only detach marks should empty cells */);
				const newNodes: Map<number, CellId> = new Map();
				const after = index + inputLength;
				for (const [k, v] of this.nodes) {
					if (k >= index) {
						if (k >= after) {
							newNodes.set(k - inputLength, v);
						} else {
							// The node is removed
							this.equivalences.push({
								old: v,
								new: {
									revision:
										change.rollbackOf ??
										mark.revision ??
										change.revision ??
										fail("Unable to track detached nodes"),
									localId: brand((mark.id as number) + (k - index)),
								},
							});
						}
					} else {
						newNodes.set(k, v);
					}
				}
				this.nodes = newNodes;
			}
			index += inputLength;
		}
		index = 0;
		for (const mark of change.change) {
			const inputLength: number = getInputLength(mark);
			if (isActiveReattach(mark)) {
				const newNodes: Map<number, CellId> = new Map();
				for (const [k, v] of this.nodes) {
					if (k >= index) {
						newNodes.set(k + inputLength, v);
					} else {
						newNodes.set(k, v);
					}
				}
				const detachEvent = mark.cellId ?? fail("Unable to track detached nodes");
				for (let i = 0; i < mark.count; ++i) {
					newNodes.set(index + i, {
						revision: detachEvent.revision,
						localId: brand((detachEvent.localId as number) + i),
					});
				}
				this.nodes = newNodes;
			}
			if (!markEmptiesCells(mark)) {
				index += inputLength;
			}
		}
	}

	/**
	 * Checks whether the given `change` is applicable based on previous changes.
	 * @param change - The change to verify the applicability of. Not mutated.
	 * @returns false iff `change`'s description of detached nodes is inconsistent with that of changes applied
	 * earlier. Returns true otherwise.
	 */
	public isApplicable(change: Changeset<unknown>): boolean {
		for (const mark of change) {
			if (isActiveReattach(mark)) {
				const detachEvent = mark.cellId ?? fail("Unable to track detached nodes");
				const revision = detachEvent.revision;
				for (let i = 0; i < mark.count; ++i) {
					const localId = brand<ChangesetLocalId>((detachEvent.localId as number) + i);
					const original: CellId = { revision, localId };
					const updated = this.getUpdatedDetach(original);
					for (const detached of this.nodes.values()) {
						if (
							updated.revision === detached.revision &&
							updated.localId === detached.localId
						) {
							// The new change is attempting to reattach nodes in a location that has already been
							// filled by a prior reattach.
							return false;
						}
					}
				}
			}
		}
		return true;
	}

	/**
	 * Creates an updated representation of the given `change` so that it refers to detached nodes using the revision
	 * that last detached them.
	 * @param change - The change to update. Not mutated.
	 * Must be applicable (i.e., `isApplicable(change)` must be true).
	 * @param genId - An ID allocator that produces ID unique within this changeset.
	 * @returns A change equivalent to `change` that refers to detached nodes using the revision that last detached
	 * them. May reuse parts of the input `change` structure.
	 */
	public update<T>(change: TaggedChange<Changeset<T>>): TaggedChange<Changeset<T>> {
		const factory = new MarkListFactory<T>();
		for (const mark of change.change) {
			const cloned = cloneMark(mark);
			if (areInputCellsEmpty(cloned) && !isNewAttach(cloned)) {
				let remainder = cloned;
				while (remainder.count > 1) {
					const [head, tail] = splitMark(remainder, 1);
					this.updateMark(head);
					factory.push(head);
					remainder = tail;
				}
				this.updateMark(remainder);
				factory.push(remainder);
			} else {
				factory.push(cloned);
			}
		}

		return {
			...change,
			change: factory.list,
		};
	}

	private updateMark(mark: HasMarkFields & DetachedCellMark): void {
		const detachEvent = mark.cellId;
		const original = { revision: detachEvent.revision, localId: detachEvent.localId };
		const updated = this.getUpdatedDetach(original);
		if (updated.revision !== original.revision || updated.localId !== original.localId) {
			mark.cellId = { ...updated };
		}
	}

	private getUpdatedDetach(detach: CellId): CellId {
		let curr = detach;
		for (const eq of this.equivalences) {
			if (curr.revision === eq.old.revision && curr.localId === eq.old.localId) {
				curr = eq.new;
			}
		}
		return curr;
	}
}

/**
 * Checks whether `branch` changeset is consistent with a `target` changeset that is may be rebased over.
 *
 * WARNING: this code consumes O(N) space and time for marks that affect N nodes.
 * This is code is currently meant for usage in tests.
 * It should be tested and made more efficient before production use.
 *
 * @param branch - The changeset that would be rebased over `target`.
 * @param target - The changeset that `branch` would be rebased over.
 * @returns false iff `branch`'s description of detached nodes is inconsistent with that of `target`.
 * Returns true otherwise.
 */
export function areRebasable(branch: Changeset<unknown>, target: Changeset<unknown>): boolean {
	const indexToReattach: Map<number, string[]> = new Map();
	const reattachToIndex: Map<string, number> = new Map();
	let index = 0;
	for (const mark of branch) {
		if (isActiveReattach(mark)) {
			const list = getOrAddEmptyToMap(indexToReattach, index);
			for (let i = 0; i < mark.count; ++i) {
				const detachEvent = mark.cellId ?? fail("Unable to track detached nodes");
				const entry: CellId = {
					...detachEvent,
					localId: brand((detachEvent.localId as number) + i),
				};
				const key = `${entry.revision}|${entry.localId}`;
				assert(
					!reattachToIndex.has(key),
					0x506 /* First changeset as inconsistent characterization of detached nodes */,
				);
				list.push(key);
				reattachToIndex.set(key, index);
			}
		}
		index += getInputLength(mark);
	}
	index = 0;
	let listIndex = 0;
	for (const mark of target) {
		if (isActiveReattach(mark)) {
			const list = getOrAddEmptyToMap(indexToReattach, index);
			for (let i = 0; i < mark.count; ++i) {
				const detachEvent = mark.cellId ?? fail("Unable to track detached nodes");
				const entry: CellId = {
					...detachEvent,
					localId: brand((detachEvent.localId as number) + i),
				};
				const key = `${entry.revision}|${entry.localId}`;
				const indexInA = reattachToIndex.get(key);
				if (indexInA !== undefined && indexInA !== index) {
					// change b tries to reattach the same content as change a but in a different location
					return false;
				}
				if (list.includes(key)) {
					while (list[listIndex] !== undefined && list[listIndex] !== key) {
						++listIndex;
					}
					if (list.slice(0, listIndex).includes(key)) {
						// change b tries to reattach the same content as change a but in a different order
						return false;
					}
				}
			}
		}
		const inputLength = getInputLength(mark);
		if (inputLength > 0) {
			listIndex = 0;
		}
		index += inputLength;
	}
	return true;
}

/**
 * Checks whether sequential changesets are consistent.
 *
 * WARNING: this code consumes O(N) space and time for marks that affect N nodes.
 * This is code is currently meant for usage in tests.
 * It should be tested and made more efficient before production use.
 *
 * @param changes - The changesets that would be composed together.
 * @returns false iff the changesets in `changes` are inconsistent/incompatible in their description of detached nodes.
 * Returns true otherwise.
 */
export function areComposable(changes: TaggedChange<Changeset<unknown>>[]): boolean {
	const tracker = new DetachedNodeTracker();
	for (const change of changes) {
		if (!tracker.isApplicable(change.change)) {
			return false;
		}
		tracker.apply(change);
	}
	return true;
}<|MERGE_RESOLUTION|>--- conflicted
+++ resolved
@@ -255,18 +255,10 @@
 	deepFreeze(cleanBase);
 
 	const metadata =
-<<<<<<< HEAD
-		revisionMetadata ??
+		config.metadata ??
 		rebaseRevisionMetadataFromInfo(defaultRevInfosFromChanges([cleanBase]), [
 			cleanBase.revision,
 		]);
-=======
-		config.metadata ??
-		rebaseRevisionMetadataFromInfo(
-			defaultRevInfosFromChanges([cleanBase, makeAnonChange(cleanChange)]),
-			[cleanBase.revision],
-		);
->>>>>>> e2640120
 
 	const childRebaser = config.childRebaser ?? TestChange.rebase;
 
