--- conflicted
+++ resolved
@@ -194,26 +194,15 @@
 			(i, max) =>
 				ChangesetWrapper.create(
 					withAdjacentTombstones(
-<<<<<<< HEAD
 						Change.return(
 							i,
 							2,
 							1,
-							{
-								type: SF.DetachIdOverrideType.Unattach,
-								id: { revision: tag3, localId: brand(i + 2) },
-							},
-							{
-								revision: tag3,
-								localId: brand(i),
-								adjacentCells: generateAdjacentCells(max),
-							},
+							{ revision: tag3, localId: brand(i + 2) },
+							{ revision: tag3, localId: brand(i) },
 						),
-=======
-						Change.return(i, 2, 1, { revision: tag3, localId: brand(i) }),
 						"MoveIn",
 						max,
->>>>>>> 22b5db16
 					),
 				),
 		],
@@ -222,26 +211,15 @@
 			(i, max) =>
 				ChangesetWrapper.create(
 					withAdjacentTombstones(
-<<<<<<< HEAD
 						Change.return(
 							1,
 							2,
 							i,
-							{
-								type: SF.DetachIdOverrideType.Unattach,
-								id: { revision: tag3, localId: brand(i + 2) },
-							},
-							{
-								revision: tag3,
-								localId: brand(i),
-								adjacentCells: generateAdjacentCells(max),
-							},
+							{ revision: tag3, localId: brand(i + 2) },
+							{ revision: tag3, localId: brand(i) },
 						),
-=======
-						Change.return(1, 2, i, { revision: tag3, localId: brand(i) }),
 						"MoveIn",
 						max,
->>>>>>> 22b5db16
 					),
 				),
 		],
