/*!
 * Copyright (c) Microsoft Corporation and contributors. All rights reserved.
 * Licensed under the MIT License.
 */

import { describeStress } from "@fluid-private/stochastic-test-utils";
import { assert } from "@fluidframework/core-utils/internal";
import { strict } from "assert";

import {
	type ChangesetLocalId,
	type RevisionInfo,
	type RevisionTag,
	type TaggedChange,
	emptyDelta,
	makeAnonChange,
	tagChange,
	tagRollbackInverse,
} from "../../../core/index.js";
import type { SequenceField as SF } from "../../../feature-libraries/index.js";
import type {
	BoundFieldChangeRebaser,
	ChildStateGenerator,
	FieldStateTree,
} from "../../exhaustiveRebaserUtils.js";
import { runExhaustiveComposeRebaseSuite } from "../../rebaserAxiomaticTests.js";
import { TestChange } from "../../testChange.js";
import { defaultRevisionMetadataFromChanges, mintRevisionTag } from "../../utils.js";
import {
	type IdAllocator,
	brand,
	idAllocatorFromMaxId,
	makeArray,
} from "../../../util/index.js";
import type {
	NodeId,
	RebaseRevisionMetadata,
	// eslint-disable-next-line import/no-internal-modules
} from "../../../feature-libraries/modular-schema/index.js";
// eslint-disable-next-line import/no-internal-modules
import { rebaseRevisionMetadataFromInfo } from "../../../feature-libraries/modular-schema/modularChangeFamily.js";
import { ChangesetWrapper } from "../../changesetWrapper.js";
import {
	areRebasable,
	assertChangesetsEqual,
	compose,
	invert,
	prune,
	rebaseOverChanges,
	rebaseTagged,
	composeShallow,
	invertDeep,
	rebaseDeepTagged,
	withoutTombstonesDeep,
	assertWrappedChangesetsEqual,
	composeDeep,
	pruneDeep,
	type WrappedChange,
	withoutTombstones,
	tagChangeInline,
	inlineRevision,
	toDeltaWrapped,
} from "./utils.js";
import { ChangeMaker as Change, MarkMaker as Mark } from "./testEdits.js";
import { deepFreeze } from "@fluidframework/test-runtime-utils/internal";

// TODO: Rename these to make it clear which ones are used in `testChanges`.
const tag0: RevisionTag = mintRevisionTag();
const tag1: RevisionTag = mintRevisionTag();
const tag2: RevisionTag = mintRevisionTag();
const tag3: RevisionTag = mintRevisionTag();
const tag4: RevisionTag = mintRevisionTag();
const tag5: RevisionTag = mintRevisionTag();
const tag6: RevisionTag = mintRevisionTag();
const tag7: RevisionTag = mintRevisionTag();
const tag8: RevisionTag = mintRevisionTag();

const id0: ChangesetLocalId = brand(0);

export interface IdRange {
	id: ChangesetLocalId;
	count: number;
}

function withAdjacentTombstones(
	marks: readonly SF.Mark[],
	type: SF.Mark["type"],
	maxId: number,
): SF.Mark[] {
	const hasEffectType = (m: SF.Mark): boolean => m.type === type;
	const output = [...marks];
	let markIdx = marks.findIndex(hasEffectType);
	assert(
		markIdx !== -1 && marks.slice(markIdx + 1).findIndex(hasEffectType) === -1,
		"Expected to find exactly one mark with the given type",
	);
	const mark = marks[markIdx];
	// eslint-disable-next-line @typescript-eslint/no-non-null-assertion
	const cellId = mark.cellId!;
	const countBefore = cellId.localId;
	if (countBefore > 0) {
		output.splice(markIdx, 0, Mark.tomb(cellId.revision, brand(0), countBefore));
		markIdx += 1;
	}
	const countAfter = maxId + 1 - countBefore - mark.count;
	if (countAfter > 0) {
		output.splice(
			markIdx + 1,
			0,
			Mark.tomb(cellId.revision, brand(cellId.localId + mark.count), countAfter),
		);
	}
	return output;
}

const nodeId1: NodeId = { localId: brand(1) };
const nodeId2: NodeId = { localId: brand(2) };
const nodeId3: NodeId = { localId: brand(3) };

const testChanges: [
	string,
	(index: number, maxIndex: number) => ChangesetWrapper<SF.Changeset>,
][] = [
	[
		"NestedChange",
		(i) =>
			ChangesetWrapper.create(Change.modify(i, nodeId1), [nodeId1, TestChange.mint([], 1)]),
	],
	[
		"NestedChangeUnderRemovedNode",
		(i, max) =>
			ChangesetWrapper.create(
				[
					...(i > 0 ? [{ count: i }] : []),
					...withAdjacentTombstones(
						[Mark.modify(nodeId2, { revision: tag1, localId: brand(i) })],
						undefined,
						max,
					),
				],
				[nodeId2, TestChange.mint([], 1)],
			),
	],
	[
		"MInsert",
		(i) =>
			ChangesetWrapper.create(
				[
					...(i > 0 ? [Mark.skip(i)] : []),
					Mark.insert(1, brand(42), {
						changes: nodeId3,
					}),
				],
				[nodeId3, TestChange.mint([], 2)],
			),
	],
	["Insert", (i) => ChangesetWrapper.create(Change.insert(i, 2, brand(42)))],
	["NoOp", (i) => ChangesetWrapper.create([])],
	[
		"TransientInsert",
		(i) =>
			ChangesetWrapper.create([
				...(i > 0 ? [Mark.skip(i)] : []),
				Mark.remove(1, brand(0), { cellId: { localId: brand(0) } }),
			]),
	],
	["Remove", (i) => ChangesetWrapper.create(Change.remove(i, 2))],
	[
		"Revive",
		(i, max) =>
			ChangesetWrapper.create([
				Mark.skip(2),
				...withAdjacentTombstones(
					[Mark.revive(2, { revision: tag1, localId: brand(i) })],
					"Insert",
					max,
				),
			]),
	],
	[
		"TransientRevive",
		(i) =>
			ChangesetWrapper.create([
				...(i > 0 ? [Mark.skip(i)] : []),
				Mark.remove(1, brand(0), {
					cellId: {
						revision: tag1,
						localId: brand(0),
					},
				}),
			]),
	],
	[
		"Pin",
		(i) => ChangesetWrapper.create(Change.pin(2, 2, { revision: tag2, localId: brand(i) })),
	],
	["MoveOut", (i) => ChangesetWrapper.create(Change.move(i, 2, 1))],
	["MoveIn", (i) => ChangesetWrapper.create(Change.move(1, 2, i))],
	[
		"ReturnFrom",
		(i, max) =>
			ChangesetWrapper.create(
				withAdjacentTombstones(
					Change.return(
						i,
						2,
						1,
						{ revision: tag3, localId: brand(i + 2) },
						{ revision: tag3, localId: brand(i) },
					),
					"MoveIn",
					max,
				),
			),
	],
	[
		"ReturnTo",
		(i, max) =>
			ChangesetWrapper.create(
				withAdjacentTombstones(
					Change.return(
						1,
						2,
						i,
						{ revision: tag3, localId: brand(i + 2) },
						{ revision: tag3, localId: brand(i) },
					),
					"MoveIn",
					max,
				),
			),
	],
];
deepFreeze(testChanges);

export function testRebaserAxioms() {
	describe("Rebaser Axioms", () => {
		/**
		 * This test simulates rebasing over an do-inverse pair.
		 */
		describe("A ↷ [B, B⁻¹] === A", () => {
			for (const [name1, makeChange1] of testChanges) {
				for (const [name2, makeChange2] of testChanges) {
					if (
						(name1.startsWith("Revive") && name2.startsWith("ReturnTo")) ||
						(name1.startsWith("ReturnTo") && name2.startsWith("Revive")) ||
						(name1.startsWith("Transient") && name2.startsWith("Transient")) ||
						(name1.endsWith("UnderRemovedNode") && name2.startsWith("Return")) ||
						(name1.startsWith("Return") && name2.endsWith("UnderRemovedNode")) ||
						(name1.startsWith("Return") && name2.startsWith("Transient")) ||
						(name1.startsWith("Transient") && name2.startsWith("Return"))
					) {
						// These cases are malformed because the test changes are missing tombstones to properly order the marks
						continue;
					}
					if (name1.startsWith("Return") && name2.startsWith("Return")) {
						// These cases are malformed because changesets have inconsistent description of empty cells locations
						continue;
					}
					it(`(${name1} ↷ ${name2}) ↷ ${name2}⁻¹ => ${name1}`, () => {
						const maxOffset = 4;
						for (let offset1 = 1; offset1 <= maxOffset; ++offset1) {
							for (let offset2 = 1; offset2 <= maxOffset; ++offset2) {
								const change1 = tagWrappedChangeInline(makeChange1(offset1, maxOffset), tag7);
								const change2 = tagWrappedChangeInline(makeChange2(offset2, maxOffset), tag5);
								if (!areRebasable(change1.change.fieldChange, change2.change.fieldChange)) {
									continue;
								}
								const inv = tagWrappedChangeInline(invertDeep(change2), tag6, tag5);
								const r1 = rebaseDeepTagged(change1, change2);
								const r2 = rebaseDeepTagged(r1, inv);

								assertWrappedChangesetsEqual(
									withoutTombstonesDeep(r2.change),
									withoutTombstonesDeep(change1.change),
								);
							}
						}
					});
				}
			}
		});

		// Hand-crafted version of the above tests to add coverage for returns
		it("Return ↷ [Return, Return⁻¹] === Return", () => {
			const move: SF.Changeset = Mark.move(1, { revision: tag0, localId: brand(0) });
			const r: SF.Changeset = invert(tagChange(move, tag0), false);
			const base1 = tagChange(r, tag1);
			const base2 = tagChange(invert(base1, true), tag2);
			const actual = rebaseOverChanges(tagChange(r, tag3), [base1, base2]);
			assertChangesetsEqual(withoutTombstones(actual.change), r);
		});

		/**
		 * This test simulates rebasing over an do-undo pair.
		 * It is different from the above in two ways:
		 * - The undo(B) changeset bears a different RevisionTag than B
		 * - The inverse produced by undo(B) is not a rollback
		 * TODO: Reactivate and fix tests.
		 */
		describe("A ↷ [B, undo(B)] => A", () => {
			for (const [name1, makeChange1] of testChanges) {
				for (const [name2, makeChange2] of testChanges) {
					if (
						(name1.startsWith("Revive") && name2.startsWith("ReturnTo")) ||
						(name1.startsWith("ReturnTo") && name2.startsWith("Revive")) ||
						(name1.startsWith("Transient") && name2.startsWith("Transient")) ||
						(name1.startsWith("Return") && name2.startsWith("Transient")) ||
						(name1.endsWith("UnderRemovedNode") && name2.startsWith("Return")) ||
						(name1.startsWith("Return") && name2.endsWith("UnderRemovedNode")) ||
						(name1.startsWith("Transient") && name2.startsWith("Return"))
					) {
						// These cases are malformed because the test changes are missing tombstones to properly order the marks
						continue;
					}
					if (name1.startsWith("Return") && name2.startsWith("Return")) {
						// These cases are malformed because changesets have inconsistent description of empty cells locations
						continue;
					}
					const title = `${name1} ↷ [${name2}), undo(${name2}] => ${name1}`;
					it(title, () => {
						const maxOffset = 4;
						for (let offset1 = 1; offset1 <= maxOffset; ++offset1) {
							for (let offset2 = 1; offset2 <= maxOffset; ++offset2) {
								const change1 = tagWrappedChangeInline(makeChange1(offset1, maxOffset), tag7);
								const change2 = tagWrappedChangeInline(makeChange2(offset2, maxOffset), tag5);
								if (!areRebasable(change1.change.fieldChange, change2.change.fieldChange)) {
									continue;
								}
								const inv = tagWrappedChangeInline(invertDeep(change2), tag6);
								const r1 = rebaseDeepTagged(change1, change2);
								const r2 = rebaseDeepTagged(r1, inv);
								assertWrappedChangesetsEqual(
									withoutTombstonesDeep(r2.change),
									withoutTombstonesDeep(change1.change),
								);
							}
						}
					});
				}
			}
		});

		/**
		 * This test simulates sandwich rebasing:
		 * a change is first rebased over the inverse of a change it took for granted
		 * then rebased over the updated version of that change (the same as the original in our case).
		 *
		 * The first rebase (A ↷ B) is purely for the purpose of manufacturing a change to which we can
		 * apply the inverse of some change.
		 */
		describe("(A ↷ B) ↷ [B⁻¹, B] === A ↷ B", () => {
			for (const [name1, makeChange1] of testChanges) {
				for (const [name2, makeChange2] of testChanges) {
					const title = `${name1} ↷ [${name2}, ${name2}⁻¹, ${name2}] => ${name1} ↷ ${name2}`;
					if (
						(name1.startsWith("Revive") && name2.startsWith("ReturnTo")) ||
						(name1.startsWith("ReturnTo") && name2.startsWith("Revive")) ||
						(name1.endsWith("UnderRemovedNode") && name2.startsWith("Return")) ||
						(name1.startsWith("Return") && name2.endsWith("UnderRemovedNode")) ||
						((name1.startsWith("Transient") || name2.startsWith("Transient")) &&
							(name1.startsWith("Return") || name2.startsWith("Return")))
					) {
						// These cases are malformed because the test changes are missing tombstones to properly order the marks
						continue;
					}
					if (name1.startsWith("Return") && name2.startsWith("Return")) {
						// These cases are malformed because changesets have inconsistent description of empty cells locations
						continue;
					}
					it(title, () => {
						const maxOffset = 4;
						for (let offset1 = 1; offset1 <= maxOffset; ++offset1) {
							for (let offset2 = 1; offset2 <= maxOffset; ++offset2) {
								const change1 = tagWrappedChangeInline(makeChange1(offset1, maxOffset), tag8);
								const change2 = tagWrappedChangeInline(makeChange2(offset2, maxOffset), tag5);
								if (!areRebasable(change1.change.fieldChange, change2.change.fieldChange)) {
									continue;
								}
								const inverse2 = tagWrappedChangeInline(
									invertDeep(change2),
									tag6,
									change2.revision,
								);
								const r1 = rebaseDeepTagged(change1, change2);
								const r2 = rebaseDeepTagged(r1, inverse2);
								const r3 = rebaseDeepTagged(r2, change2);
								assertWrappedChangesetsEqual(
									withoutTombstonesDeep(r3.change),
									withoutTombstonesDeep(r1.change),
								);
							}
						}
					});
				}
			}
		});

		describe("A ○ A⁻¹ === ε", () => {
			for (const [name, makeChange] of testChanges) {
				it(`${name} ○ ${name}⁻¹ === ε`, () => {
					const change = makeChange(0, 0);
					const taggedChange = tagWrappedChangeInline(change, tag5);
					const inv = invertDeep(taggedChange);
					const changes = [
						taggedChange,
						tagWrappedChangeInline(inv, tag6, taggedChange.revision),
					];
					const actual = composeDeep(changes);
					const delta = toDeltaWrapped(actual);
					strict.deepEqual(delta, emptyDelta);
				});
			}
		});

		describe("A⁻¹ ○ A === ε", () => {
			for (const [name, makeChange] of testChanges) {
				it(`${name}⁻¹ ○ ${name} === ε`, () => {
					const change = makeChange(0, 0);
					const taggedChange = tagWrappedChangeInline(change, tag5);
					const inv = tagWrappedChangeInline(
						invertDeep(taggedChange),
						tag6,
						taggedChange.revision,
					);
					const changes = [inv, taggedChange];
					const actual = composeDeep(changes);
					const delta = toDeltaWrapped(actual);
					strict.deepEqual(delta, emptyDelta);
				});
			}
		});

		describe("(A ↷ B) ↷ C === A ↷ (B ○ C)", () => {
			// TODO: Support testing changesets with node changes.
			// Currently node changes in B and C will incorrectly have the same input context, which is not correct.
			const shallowTestChanges = testChanges.filter(
				(change) => !["NestedChange", "MInsert"].includes(change[0]),
			);

			const changesTargetingDetached = new Set([
				"Revive",
				"TransientRevive",
				"ConflictedRevive",
				"ReturnFrom",
				"ReturnTo",
				"NestedChangeUnderRemovedNode",
			]);

			const tombstoneFreeTestChanges = shallowTestChanges.filter(
				(change) => !changesTargetingDetached.has(change[0]),
			);

			for (const [nameA, makeChange1] of shallowTestChanges) {
				for (const [nameB, makeChange2] of shallowTestChanges) {
					for (const [nameC, makeChange3] of tombstoneFreeTestChanges) {
						const title = `${nameA} ↷ [${nameB}, ${nameC}]`;
						if (changesTargetingDetached.has(nameA) && changesTargetingDetached.has(nameB)) {
							// Some of these tests are malformed as the change targeting the older cell
							// should have tombstones describing its position relative to the newer cell.
						} else {
							it(title, () => {
								const a = tagWrappedChangeInline(makeChange1(1, 1), tag5);
								const b = tagWrappedChangeInline(makeChange2(1, 1), tag6);
								const c = tagWrappedChangeInline(makeChange3(1, 1), tag7);
								const a2 = rebaseDeepTagged(a, b);
								const rebasedIndividually = rebaseDeepTagged(a2, c).change;
								const bc = composeDeep([b, c]);
								const rebasedOverComposition = rebaseDeepTagged(
									a,
									makeAnonChange(bc),
									rebaseRevisionMetadataFromInfo(
										[{ revision: tag6 }, { revision: tag7 }, { revision: tag5 }],
										tag5,
										[tag6, tag7],
									),
								);

								assertWrappedChangesetsEqual(
									rebasedOverComposition.change,
									rebasedIndividually,
								);
							});
						}
					}
				}
			}
		});
	});
}

interface NodeState {
	/**
	 * Unique ID associated with the node.
	 */
	id: number;
	/**
	 * The list of intentions that have been applied to this subtree.
	 * This is used to generate new nested changes for a node.
	 */
	nested: number[];
}

interface TestState {
	/**
	 * Represents the state of the sequence field.
	 */
	currentState: NodeState[];
	config: TestConfig;
}

interface TestConfig {
	/**
	 * The maximum length that the sequence should be as part of the test.
	 */
	maxLength: number;
	/**
	 * An array of node counts to operate on. For instance, passing [1, 3] would generate inserts, moves, and
	 * removes that operate on one node at a time and then 3 nodes at a time.
	 */
	numNodes: number[];
	allocator: IdAllocator;
}

type SequenceFieldTestState = FieldStateTree<TestState, WrappedChange>;

/**
 * See {@link ChildStateGenerator}
 */
const generateChildStates: ChildStateGenerator<TestState, WrappedChange> = function* (
	state: SequenceFieldTestState,
	tagFromIntention: (intention: number) => RevisionTag,
	mintIntention: () => number,
): Iterable<SequenceFieldTestState> {
	const { currentState, config } = state.content;

	// TODO: support for undoing earlier edits
	// Undo the most recent edit
	if (state.mostRecentEdit !== undefined) {
		assert(state.parent?.content !== undefined, "Must have parent state to undo");
		const undoIntention = mintIntention();
		const invertedEdit = invertDeep(state.mostRecentEdit.changeset);
		yield {
			content: state.parent.content,
			mostRecentEdit: {
				changeset: tagWrappedChangeInline(invertedEdit, tagFromIntention(undoIntention)),
				intention: undoIntention,
				description: `Undo(${state.mostRecentEdit.description})`,
			},
			parent: state,
		};
	}

	for (const nodeCount of config.numNodes) {
		// Insert nodeCount nodes
		if (nodeCount + currentState.length <= config.maxLength) {
			const inserted = makeArray(nodeCount, () => ({
				id: config.allocator.allocate(),
				nested: [],
			}));
			const insertedString = inserted.map((n) => n.id).join(",");
			for (let i = 0; i <= currentState.length; i += 1) {
				const insertIntention = mintIntention();
				const newState = [...currentState];
				newState.splice(i, 0, ...inserted);
				yield {
					content: {
						currentState: newState,
						config,
					},
					mostRecentEdit: {
						changeset: tagWrappedChangeInline(
							ChangesetWrapper.create(Change.insert(i, nodeCount)),
							tagFromIntention(insertIntention),
						),
						intention: insertIntention,
						description: `Add(${insertedString}@${i})`,
					},
					parent: state,
				};
			}
		}

		const maxDetachIndex = currentState.length - nodeCount;

		// Remove nodeCount nodes
		for (let iSrc = 0; iSrc <= maxDetachIndex; iSrc += 1) {
			const stateWithoutDetached = [...currentState];
			const detached = stateWithoutDetached.splice(iSrc, nodeCount);
			const detachedString = detached.map((n) => n.id).join(",");
			const removeIntention = mintIntention();
			yield {
				content: {
					currentState: stateWithoutDetached,
					config,
				},
				mostRecentEdit: {
					changeset: tagWrappedChangeInline(
						ChangesetWrapper.create(Change.remove(iSrc, nodeCount)),
						tagFromIntention(removeIntention),
					),
					intention: removeIntention,
					description: `Del(${detachedString})`,
				},
				parent: state,
			};

			// Move nodeCount nodes
			for (let iDst = 0; iDst <= currentState.length; iDst += 1) {
				const moveInIntention = mintIntention();
				const newState = [...stateWithoutDetached];
				let adjustedDst = iDst;
				if (adjustedDst > iSrc) {
					if (adjustedDst > iSrc + nodeCount) {
						adjustedDst -= nodeCount;
					} else {
						adjustedDst = iSrc;
					}
				}
				newState.splice(adjustedDst, 0, ...detached);
				yield {
					content: {
						currentState: newState,
						config,
					},
					mostRecentEdit: {
						changeset: tagWrappedChangeInline(
							ChangesetWrapper.create(Change.move(iSrc, nodeCount, iDst)),
							tagFromIntention(moveInIntention),
						),
						intention: moveInIntention,
						description: `Mov(${detachedString})To${iDst}`,
					},
					parent: state,
				};
			}
		}
	}

	// Make nested changes to a node
	for (let i = 0; i < currentState.length; i += 1) {
		const modifyIntention = mintIntention();
		const nestedChange = config.allocator.allocate();
		const newState = [...currentState];
		const node = currentState[i];
		newState.splice(i, 1, { ...node, nested: [...node.nested, nestedChange] });
		const nodeId: NodeId = { localId: brand(0) };
		yield {
			content: {
				currentState: newState,
				config,
			},
			mostRecentEdit: {
				changeset: tagWrappedChangeInline(
					ChangesetWrapper.create(Change.modify(i, nodeId), [
						nodeId,
						TestChange.mint(node.nested, nestedChange),
					]),
					tagFromIntention(modifyIntention),
				),
				intention: modifyIntention,
				description: `Mod(${nestedChange}on${node.id})`,
			},
			parent: state,
		};
	}
};

const fieldRebaser: BoundFieldChangeRebaser<WrappedChange> = {
	rebase: (
		change: TaggedChange<WrappedChange>,
		base: TaggedChange<WrappedChange>,
		metadata?: RebaseRevisionMetadata,
	): WrappedChange => rebaseDeepTagged(change, base, metadata).change,
	invert: invertDeep,
	compose: (change1, change2, metadata) => composeDeep([change1, change2], metadata),
	rebaseComposed: (metadata, change, ...baseChanges) => {
		const composedChanges = composeDeep(baseChanges, metadata);
		return rebaseDeepTagged(change, makeAnonChange(composedChanges), metadata).change;
	},
	inlineRevision: inlineRevisionWrapped,
	createEmpty: () => ChangesetWrapper.create([]),
	assertEqual: (change1, change2) => {
		if (change1 === undefined && change2 === undefined) {
			return true;
		}

		if (change1 === undefined || change2 === undefined) {
			return false;
		}

		const pruned1 = pruneDeep(change1.change);
		const pruned2 = pruneDeep(change2.change);

		return assertWrappedChangesetsEqual(pruned1, pruned2, true);
	},
	isEmpty: (change): boolean => {
		return withoutTombstonesDeep(pruneDeep(change)).fieldChange.length === 0;
	},
	assertChangesetsEquivalent: (change1, change2) => {
		const metadata = defaultRevisionMetadataFromChanges([change1, change2]);
		// We are composing the single changesets to inline the revision tags, as some are undefined.
		const pruned1 = pruneDeep(composeDeep([change1], metadata));
		const pruned2 = pruneDeep(composeDeep([change2], metadata));
		return assertWrappedChangesetsEqual(
			withoutTombstonesDeep(pruned1),
			withoutTombstonesDeep(pruned2),
			true,
		);
	},
};

export function testStateBasedRebaserAxioms() {
<<<<<<< HEAD
	describeStress("State-based Rebaser Axioms", function ({ stressMode }) {
		this.timeout(stressMode !== undefined ? 60_000 : 5000);
=======
	describeStress("State-based Rebaser Axioms", function ({ isStress }) {
		this.timeout(isStress ? 80_000 : 5000);
>>>>>>> cefdda29
		const allocator = idAllocatorFromMaxId();
		const startingLength = 2;
		const startingState: NodeState[] = makeArray(startingLength, () => ({
			id: allocator.allocate(),
			nested: [],
		}));
		runExhaustiveComposeRebaseSuite(
			[
				{
					content: {
						currentState: startingState,
						config: { maxLength: 7, numNodes: [2], allocator },
					},
				},
			],
			generateChildStates,
			fieldRebaser,
			{
				groupSubSuites: true,
				numberOfEditsToVerifyAssociativity: stressMode !== undefined ? 4 : 3,
				skipRebaseOverCompose: false,
			},
		);
	});
}

export function testSandwichRebasing() {
	describe("Sandwich Rebasing", () => {
		it("Nested inserts rebasing", () => {
			const insertA = tagChangeInline(Change.insert(0, 2), tag1);
			const insertB = tagChangeInline(Change.insert(1, 1), tag2);
			const inverseA = tagChangeInline(invert(insertA), tag3, insertA.revision);
			const insertB2 = rebaseTagged(insertB, inverseA);
			const insertB3 = rebaseTagged(insertB2, insertA);
			assertChangesetsEqual(insertB3.change, insertB.change);
		});

		it("(Insert, remove) ↷ adjacent insert", () => {
			const insertT = tagChangeInline(Change.insert(0, 1), tag1);
			const insertA = tagChangeInline(Change.insert(0, 1), tag2);
			const removeB = tagChangeInline(Change.remove(0, 1), tag3);
			const insertA2 = rebaseTagged(insertA, insertT);
			const inverseA = tagChangeInline(invert(insertA), tag4, insertA.revision);
			const removeB2 = rebaseOverChanges(removeB, [inverseA, insertT, insertA2]);
			assertChangesetsEqual(removeB2.change, removeB.change);
		});

		it("Nested inserts composition", () => {
			const insertA = tagChangeInline(Change.insert(0, 2), tag1);
			const insertB = tagChangeInline(Change.insert(1, 1), tag2);
			const inverseA = tagChangeInline(invert(insertA), tag3, insertA.revision);
			const inverseB = tagChangeInline(invert(insertB), tag4, insertB.revision);

			const composed = compose([inverseB, inverseA, insertA, insertB]);
			assertChangesetsEqual(composed, []);
		});

		it("Nested inserts ↷ adjacent insert", () => {
			const insertX = tagChangeInline(Change.insert(0, 1), tag1);
			const insertA = tagChangeInline(Change.insert(1, 2), tag2);
			const insertB = tagChangeInline(Change.insert(2, 1), tag4);
			const inverseA = tagChangeInline(invert(insertA), tag3, insertA.revision);
			const insertA2 = rebaseTagged(insertA, insertX);
			const insertB2 = rebaseTagged(insertB, inverseA);
			const insertB3 = rebaseTagged(insertB2, insertX);
			const insertB4 = rebaseTagged(insertB3, insertA2);
			assertChangesetsEqual(
				insertB4.change,
				tagChangeInline(Change.insert(3, 1), tag4).change,
			);
		});

		it("[Remove AC, Revive AC] ↷ Insert B", () => {
			const addB = tagChangeInline(Change.insert(1, 1), tag1);
			const delAC = tagChangeInline(Change.remove(0, 2), tag2);
			const revAC = tagChangeInline(
				Change.revive(0, 2, { revision: tag2, localId: id0 }),
				tag4,
			);
			const delAC2 = rebaseTagged(delAC, addB);
			const invDelAC = invert(delAC);
			const revAC2 = rebaseTagged(revAC, tagChangeInline(invDelAC, tag3, delAC2.revision));
			const revAC3 = rebaseTagged(revAC2, addB);
			const revAC4 = rebaseTagged(revAC3, delAC2);
			// The rebased versions of the local edits should still cancel-out
			const actual = compose([delAC2, revAC4]);
			assertChangesetsEqual(actual, []);
		});

		it("sandwich rebase [move, undo]", () => {
			const move = tagChangeInline(Change.move(1, 1, 0), tag1);
			const undo = tagChangeInline(invert(move, false), tag2);
			const moveRollback = tagChangeInline(invert(move, true), tag3, tag1);
			const rebasedUndo = rebaseOverChanges(undo, [moveRollback, move]);
			assertChangesetsEqual(rebasedUndo.change, undo.change);
		});

		it("remove ↷ two inverse inserts", () => {
			// Given a branch with three changes:
			// A: Insert x at index 0
			// B: Insert y at index 0
			// C: Remove y
			// This test simulates rebasing C back to the trunk.

			const changeC = tagChangeInline([Mark.remove(1, brand(0))], tag3);

			const rollbackTag2 = mintRevisionTag();
			const changeB = tagChangeInline([Mark.insert(1, brand(0))], tag2);
			const inverseB = tagChangeInline(invert(changeB), rollbackTag2, tag2);

			const rollbackTag1 = mintRevisionTag();
			const changeA = tagChangeInline([Mark.insert(1, brand(0))], tag1);
			const inverseA = tagChangeInline(invert(changeA), rollbackTag1, tag1);

			const revInfos: RevisionInfo[] = [
				{ revision: rollbackTag2, rollbackOf: tag2 },
				{ revision: rollbackTag1, rollbackOf: tag1 },
				{ revision: tag1 },
				{ revision: tag2 },
			];

			const cRebasedToTrunk = rebaseOverChanges(changeC, [inverseB, inverseA], revInfos);
			const expected = [
				Mark.remove(1, brand(0), {
					cellId: { revision: tag2, localId: brand(0) },
					revision: tag3,
				}),
				Mark.tomb(tag1),
			];
			assertChangesetsEqual(cRebasedToTrunk.change, expected);
		});

		it("[insert, insert] ↷ insert", () => {
			const insertT = tagChangeInline([Mark.insert(1, brand(0))], tag1);
			const insertA = tagChangeInline([Mark.insert(1, brand(0))], tag2);
			const insertA2 = rebaseOverChanges(insertA, [insertT]);
			const inverseA = tagChangeInline(invert(insertA), tag4, tag2);
			const insertB = tagChangeInline([{ count: 1 }, Mark.insert(1, brand(0))], tag3);
			const insertB2 = rebaseOverChanges(insertB, [inverseA, insertT, insertA2]);
			const expected = [{ count: 1 }, Mark.insert(1, { revision: tag3, localId: brand(0) })];
			assertChangesetsEqual(insertB2.change, expected);
		});

		it("[revive, insert] ↷ no change", () => {
			const reviveA = tagChangeInline(
				[Mark.revive(2, { revision: tag1, localId: brand(0) })],
				tag2,
			);
			const insertB = tagChangeInline([Mark.skip(1), Mark.insert(1, brand(0))], tag3);
			const inverseA = tagChangeInline(invert(reviveA), tag4, tag2);
			const insertB2 = rebaseOverChanges(insertB, [inverseA, reviveA]);
			const expected = [Mark.skip(1), Mark.insert(1, { revision: tag3, localId: brand(0) })];

			assertChangesetsEqual(insertB2.change, expected);
		});
	});
}

export function testSandwichComposing() {
	describe("Sandwich composing", () => {
		it("insert ↷ redundant remove", () => {
			const insertA = tagChangeInline([Mark.insert(1, { localId: brand(0) })], tag3);
			const uninsertA = tagChangeInline(invert(insertA), tag4, tag3);
			const redundantRemoveT = tagChangeInline(
				[Mark.remove(1, brand(0), { cellId: { revision: tag1, localId: brand(0) } })],
				tag2,
			);

			const composed = compose([uninsertA, redundantRemoveT, insertA]);
			const expected = [
				Mark.skip(1),
				Mark.remove(
					1,
					{ revision: tag2, localId: brand(0) },
					{ cellId: { revision: tag1, localId: brand(0) } },
				),
			];

			assertChangesetsEqual(composed, expected);
		});

		it("[insert, insert] ↷ adjacent remove", () => {
			const removeT = tagChangeInline([Mark.remove(1, brand(0))], tag1);
			const insertA = tagChangeInline([Mark.skip(1), Mark.insert(1, brand(0))], tag2);
			const insertA2 = rebaseTagged(insertA, removeT);
			const inverseA = tagChangeInline(invert(insertA), tag4, tag2);
			const insertB = tagChangeInline([Mark.skip(1), Mark.insert(1, brand(0))], tag3);
			const insertB2 = rebaseOverChanges(insertB, [inverseA, removeT, insertA2]);
			const TAB = compose([removeT, insertA2, insertB2]);
			const AiTAB = compose(
				[inverseA, makeAnonChange(TAB)],
				[
					{ revision: tag4, rollbackOf: tag2 },
					{ revision: tag1 },
					{ revision: tag2 },
					{ revision: tag3 },
				],
			);

			const expected = [
				Mark.remove(1, { revision: tag1, localId: brand(0) }),
				Mark.insert(1, { revision: tag3, localId: brand(0) }),
			];

			assertChangesetsEqual(AiTAB, expected);
		});

		it("[removeB, reviveB, reviveA] ↷ []", () => {
			// Note: this test presupposes the existence of a cell A, located before cell B, emptied by tag1
			const removeB = tagChangeInline([Mark.remove(1, brand(1))], tag2);
			const reviveB = tagChangeInline(
				[Mark.revive(1, { revision: tag2, localId: brand(1) })],
				tag3,
			);
			const reviveA = tagChangeInline(
				[Mark.revive(1, { revision: tag1, localId: brand(0) })],
				tag4,
			);
			const inverseRemoveB = tagChangeInline(invert(removeB), tag5, removeB.revision);
			const inverseReviveB = tagChangeInline(invert(reviveB), tag6, reviveB.revision);
			const inverseReviveA = tagChangeInline(invert(reviveA), tag7, reviveA.revision);

			// The composition computation is broken up is steps that force us down more challenging code paths.
			// Specifically, the composition of reviveB with the composition of parts 3 to 6.
			const sandwichParts3to6 = compose([inverseRemoveB, removeB, reviveB, reviveA]);
			const sandwichParts2to6 = compose([inverseReviveB, makeAnonChange(sandwichParts3to6)]);
			const sandwichParts1to6 = compose([inverseReviveA, makeAnonChange(sandwichParts2to6)]);
			assertChangesetsEqual(sandwichParts1to6, []);
		});
		it("[move, move, modify, move] ↷ [del]", () => {
			const nodeId: NodeId = { localId: brand(4) };
			const [mo1, mi1] = Mark.move(1, brand(1));
			const move1 = tagChangeInline([mi1, mo1], tag1);
			const [mo2, mi2] = Mark.move(1, brand(2));
			const move2 = tagChangeInline([mi2, mo2], tag2);
			const mod = tagChangeInline([Mark.modify(nodeId)], tag3);
			const [mo3, mi3] = Mark.move(1, brand(3));
			const move3 = tagChangeInline([mi3, mo3], tag4);
			const del = tagChangeInline([Mark.remove(1, brand(0))], tag0);
			const return1 = tagChangeInline(invert(move1), tag5, move1.revision);
			const return2 = tagChangeInline(invert(move2), tag6, move2.revision);
			const unMod = tagChangeInline(invert(mod), tag7, mod.revision);
			const return3 = tagChangeInline(invert(move3), tag8, move3.revision);
			const move1Rebased = rebaseTagged(move1, del);
			const changes = [return3, unMod, return2, return1, del, move1Rebased, move2, mod, move3];

			const sandwich = composeShallow(changes);
			const pruned = prune(sandwich, (id) => undefined);
			const noTombstones = withoutTombstones(pruned);
			assertChangesetsEqual(noTombstones, []);
		});
	});
}

export function testComposedSandwichRebasing() {
	describe("Composed sandwich rebasing", () => {
		it("Nested inserts ↷ []", () => {
			const insertA = tagChangeInline(Change.insert(0, 2), tag1);
			const insertB = tagChangeInline(Change.insert(1, 1), tag2);
			const inverseA = tagChangeInline(invert(insertA), tag3, insertA.revision);
			const sandwich = compose([inverseA, insertA]);
			const insertB2 = rebaseTagged(insertB, makeAnonChange(sandwich));
			assertChangesetsEqual(insertB2.change, insertB.change);
		});
	});
}

export function testExamples() {
	describe("Examples", () => {
		it("a detach can end up with neighboring tombstones", () => {
			const revive = tagChangeInline(
				[Mark.revive(1, { revision: tag1, localId: brand(0) })],
				tag3,
			);
			const concurrentRemove = tagChangeInline([Mark.remove(1, brand(42))], tag2);
			const rebasedRevive = rebaseTagged(revive, concurrentRemove);
			const redetach = invert(rebasedRevive);
			const expected = [
				Mark.remove(1, brand(0), {
					idOverride: { revision: tag1, localId: brand(0) },
				}),
				Mark.tomb(tag2, brand(42)),
			];
			assertChangesetsEqual(redetach, expected);
		});
	});
}

function tagWrappedChangeInline(
	change: WrappedChange,
	revision: RevisionTag,
	rollbackOf?: RevisionTag,
): TaggedChange<WrappedChange> {
	const inlined = inlineRevisionWrapped(change, revision);
	return rollbackOf !== undefined
		? tagRollbackInverse(inlined, revision, rollbackOf)
		: tagChange(inlined, revision);
}

function inlineRevisionWrapped(change: WrappedChange, revision: RevisionTag): WrappedChange {
	return ChangesetWrapper.inlineRevision(change, revision, inlineRevision);
}<|MERGE_RESOLUTION|>--- conflicted
+++ resolved
@@ -711,13 +711,8 @@
 };
 
 export function testStateBasedRebaserAxioms() {
-<<<<<<< HEAD
 	describeStress("State-based Rebaser Axioms", function ({ stressMode }) {
-		this.timeout(stressMode !== undefined ? 60_000 : 5000);
-=======
-	describeStress("State-based Rebaser Axioms", function ({ isStress }) {
-		this.timeout(isStress ? 80_000 : 5000);
->>>>>>> cefdda29
+		this.timeout(stressMode !== undefined ? 80_000 : 5000);
 		const allocator = idAllocatorFromMaxId();
 		const startingLength = 2;
 		const startingState: NodeState[] = makeArray(startingLength, () => ({
