/*!
 * Copyright (c) Microsoft Corporation and contributors. All rights reserved.
 * Licensed under the MIT License.
 */

import { strict as assert } from "assert";

import { ChangesetLocalId, RevisionTag } from "../../../core/index.js";
import { SequenceField as SF } from "../../../feature-libraries/index.js";
import { brand } from "../../../util/index.js";
import { mintRevisionTag } from "../../utils.js";

import { MarkMaker as Mark } from "./testEdits.js";

const dummyMark = Mark.remove(1, brand(0));
const detachedBy: RevisionTag = mintRevisionTag();

export function testMarkListFactory() {
<<<<<<< HEAD
	describeForBothConfigs("MarkListFactory", (config) => {
		const withConfig = (fn: () => void) => withOrderingMethod(config.cellOrdering, fn);
		it("Inserts an offset when there is content after the offset", () =>
			withConfig(() => {
				const factory = new SF.MarkListFactory();
				factory.pushOffset(42);
				factory.pushContent(dummyMark);
				assert.deepStrictEqual(factory.list, [{ count: 42 }, dummyMark]);
			}));

		it("Does not insert 0-length offsets", () =>
			withConfig(() => {
				const factory = new SF.MarkListFactory();
				factory.pushOffset(0);
				factory.pushContent(dummyMark);
				assert.deepStrictEqual(factory.list, [dummyMark]);
			}));

		it("Merges runs of no-op marks over populated cells", () =>
			withConfig(() => {
				const factory = new SF.MarkListFactory();
				factory.pushOffset(42);
				factory.pushOffset(42);
				factory.pushContent(dummyMark);
				assert.deepStrictEqual(factory.list, [{ count: 84 }, dummyMark]);
			}));

		it("Only keeps tombstones when using the tombstone cell ordering method", () =>
			withConfig(() => {
				const factory = new SF.MarkListFactory();
				factory.push({ cellId: { localId: brand(0) }, count: 42 });
				factory.pushContent(dummyMark);
				const expected =
					sequenceConfig.cellOrdering === CellOrderingMethod.Tombstone
						? [{ cellId: { localId: 0 }, count: 42 }, dummyMark]
						: [dummyMark];
				assert.deepStrictEqual(factory.list, expected);
			}));

		it("Does not insert an offset when there is no content after the offset", () =>
			withConfig(() => {
				const factory = new SF.MarkListFactory();
				factory.pushContent(dummyMark);
				factory.pushOffset(42);
				factory.pushOffset(42);
				assert.deepStrictEqual(factory.list, [dummyMark]);
			}));

		it("Can merge consecutive inserts", () =>
			withConfig(() => {
				const id1: ChangesetLocalId = brand(1);
				const id2: ChangesetLocalId = brand(2);
				const factory = new SF.MarkListFactory();
				const insert1 = Mark.insert(1, id1);
				const insert2 = Mark.insert(1, id2);
				factory.pushContent(insert1);
				factory.pushContent(insert2);
				assert.deepStrictEqual(factory.list, [Mark.insert(2, id1)]);
			}));

		it("Can merge consecutive removes", () =>
			withConfig(() => {
				const factory = new SF.MarkListFactory();
				const remove1 = Mark.remove(1, brand(0), {
					idOverride: {
						type: SF.DetachIdOverrideType.Redetach,
						id: { revision: detachedBy, localId: brand(10) },
					},
				});
				const remove2 = Mark.remove(1, brand(1), {
					idOverride: {
						type: SF.DetachIdOverrideType.Redetach,
						id: { revision: detachedBy, localId: brand(11) },
					},
				});
				factory.pushContent(remove1);
				factory.pushContent(remove2);
				assert.deepStrictEqual(factory.list, [
					Mark.remove(2, brand(0), {
						idOverride: {
							type: SF.DetachIdOverrideType.Redetach,
							id: { revision: detachedBy, localId: brand(10) },
						},
					}),
				]);
			}));

		it("Does not merge consecutive removes with discontinuous detach overrides", () =>
			withConfig(() => {
				const factory = new SF.MarkListFactory();
				const remove1 = Mark.remove(1, brand(0), {
					idOverride: {
						type: SF.DetachIdOverrideType.Redetach,
						id: { revision: detachedBy, localId: brand(10) },
					},
				});
				const remove2 = Mark.remove(1, brand(1), {
					idOverride: {
						type: SF.DetachIdOverrideType.Redetach,
						id: { revision: detachedBy, localId: brand(42) },
					},
				});
				factory.pushContent(remove1);
				factory.pushContent(remove2);
				assert.deepStrictEqual(factory.list, [remove1, remove2]);
			}));

		it("Can merge adjacent moves", () =>
			withConfig(() => {
				const factory = new SF.MarkListFactory();
				const moveOut1 = Mark.moveOut(1, brand(0));
				const moveOut2 = Mark.moveOut(1, brand(1));
				const moveIn1 = Mark.moveIn(1, brand(0), { cellId: { localId: brand(2) } });
				const moveIn2 = Mark.moveIn(1, brand(1), { cellId: { localId: brand(3) } });
				factory.pushContent(moveOut1);
				factory.pushContent(moveOut2);
				factory.pushOffset(3);
				factory.pushContent(moveIn1);
				factory.pushContent(moveIn2);

				assert.deepStrictEqual(factory.list, [
					Mark.moveOut(2, brand(0)),
					{ count: 3 },
					Mark.moveIn(2, brand(0)),
				]);
			}));

		it("Can merge three adjacent moves", () =>
			withConfig(() => {
				const factory = new SF.MarkListFactory();
				const moveOut1 = Mark.moveOut(1, brand(0));
				const moveOut2 = Mark.moveOut(1, brand(1));
				const moveOut3 = Mark.moveOut(1, brand(2));
				const moveIn1 = Mark.moveIn(1, brand(0), { cellId: { localId: brand(3) } });
				const moveIn2 = Mark.moveIn(1, brand(1), { cellId: { localId: brand(4) } });
				const moveIn3 = Mark.moveIn(1, brand(2), { cellId: { localId: brand(5) } });
				factory.pushContent(moveOut1);
				factory.pushContent(moveOut2);
				factory.pushContent(moveOut3);
				factory.pushOffset(3);
				factory.pushContent(moveIn1);
				factory.pushContent(moveIn2);
				factory.pushContent(moveIn3);

				assert.deepStrictEqual(factory.list, [
					Mark.moveOut(3, brand(0)),
					{ count: 3 },
					Mark.moveIn(3, brand(0)),
				]);
			}));

		it("Can merge consecutive revives", () =>
			withConfig(() => {
				const factory = new SF.MarkListFactory();
				const revive1 = Mark.revive(1, {
					revision: detachedBy,
					localId: brand(0),
				});
				const revive2 = Mark.revive(1, {
					revision: detachedBy,
					localId: brand(1),
				});
				factory.pushContent(revive1);
				factory.pushContent(revive2);
				const expected = Mark.revive(2, {
					revision: detachedBy,
					localId: brand(0),
				});
				assert.deepStrictEqual(factory.list, [expected]);
			}));

		it("Can merge consecutive return-tos", () =>
			withConfig(() => {
				const factory = new SF.MarkListFactory();
				const return1 = Mark.returnTo(1, brand(0), {
					revision: detachedBy,
					localId: brand(1),
				});
				const return2 = Mark.returnTo(2, brand(1), {
					revision: detachedBy,
					localId: brand(2),
				});
				factory.pushContent(return1);
				factory.pushContent(return2);
				const expected = Mark.returnTo(3, brand(0), {
					revision: detachedBy,
					localId: brand(1),
				});
				assert.deepStrictEqual(factory.list, [expected]);
			}));

		it("Can merge consecutive move-out", () =>
			withConfig(() => {
				const factory = new SF.MarkListFactory();
				const return1 = Mark.moveOut(1, brand(0), {
					idOverride: {
						type: SF.DetachIdOverrideType.Unattach,
						id: { revision: detachedBy, localId: brand(10) },
					},
				});
				const return2 = Mark.moveOut(2, brand(1), {
					idOverride: {
						type: SF.DetachIdOverrideType.Unattach,
						id: { revision: detachedBy, localId: brand(11) },
					},
				});
				factory.pushContent(return1);
				factory.pushContent(return2);
				const expected = Mark.moveOut(3, brand(0), {
					idOverride: {
						type: SF.DetachIdOverrideType.Unattach,
						id: { revision: detachedBy, localId: brand(10) },
					},
				});
				assert.deepStrictEqual(factory.list, [expected]);
			}));

		it("Does not merge consecutive move-out with discontinuous detach overrides", () =>
			withConfig(() => {
				const factory = new SF.MarkListFactory();
				const return1 = Mark.moveOut(1, brand(0), {
					idOverride: {
						type: SF.DetachIdOverrideType.Unattach,
						id: { revision: detachedBy, localId: brand(10) },
					},
				});
				const return2 = Mark.moveOut(2, brand(1), {
					idOverride: {
						type: SF.DetachIdOverrideType.Unattach,
						id: { revision: detachedBy, localId: brand(42) },
					},
				});
				factory.pushContent(return1);
				factory.pushContent(return2);
				assert.deepStrictEqual(factory.list, [return1, return2]);
			}));

		it("Does not merge revives with gaps", () =>
			withConfig(() => {
				const factory = new SF.MarkListFactory();
				const revive1 = Mark.revive(1, {
					revision: detachedBy,
					localId: brand(0),
				});
				const revive2 = Mark.revive(1, {
					revision: detachedBy,
					localId: brand(2),
				});
				factory.pushContent(revive1);
				factory.pushContent(revive2);
				assert.deepStrictEqual(factory.list, [revive1, revive2]);
			}));
=======
	describe("MarkListFactory", () => {
		it("Inserts an offset when there is content after the offset", () => {
			const factory = new SF.MarkListFactory();
			factory.pushOffset(42);
			factory.pushContent(dummyMark);
			assert.deepStrictEqual(factory.list, [{ count: 42 }, dummyMark]);
		});

		it("Does not insert 0-length offsets", () => {
			const factory = new SF.MarkListFactory();
			factory.pushOffset(0);
			factory.pushContent(dummyMark);
			assert.deepStrictEqual(factory.list, [dummyMark]);
		});

		it("Merges runs of no-op marks over populated cells", () => {
			const factory = new SF.MarkListFactory();
			factory.pushOffset(42);
			factory.pushOffset(42);
			factory.pushContent(dummyMark);
			assert.deepStrictEqual(factory.list, [{ count: 84 }, dummyMark]);
		});

		it("Keeps tombstones", () => {
			const factory = new SF.MarkListFactory();
			factory.push({ cellId: { localId: brand(0) }, count: 42 });
			factory.pushContent(dummyMark);
			const expected = [{ cellId: { localId: 0 }, count: 42 }, dummyMark];
			assert.deepStrictEqual(factory.list, expected);
		});

		it("Does not insert an offset when there is no content after the offset", () => {
			const factory = new SF.MarkListFactory();
			factory.pushContent(dummyMark);
			factory.pushOffset(42);
			factory.pushOffset(42);
			assert.deepStrictEqual(factory.list, [dummyMark]);
		});

		it("Can merge consecutive inserts", () => {
			const id1: ChangesetLocalId = brand(1);
			const id2: ChangesetLocalId = brand(2);
			const factory = new SF.MarkListFactory();
			const insert1 = Mark.insert(1, id1);
			const insert2 = Mark.insert(1, id2);
			factory.pushContent(insert1);
			factory.pushContent(insert2);
			assert.deepStrictEqual(factory.list, [Mark.insert(2, id1)]);
		});

		it("Can merge consecutive removes", () => {
			const factory = new SF.MarkListFactory();
			const remove1 = Mark.remove(1, brand(0), {
				idOverride: { revision: detachedBy, localId: brand(10) },
			});
			const remove2 = Mark.remove(1, brand(1), {
				idOverride: { revision: detachedBy, localId: brand(11) },
			});
			factory.pushContent(remove1);
			factory.pushContent(remove2);
			assert.deepStrictEqual(factory.list, [
				Mark.remove(2, brand(0), {
					idOverride: { revision: detachedBy, localId: brand(10) },
				}),
			]);
		});

		it("Does not merge consecutive removes with discontinuous detach overrides", () => {
			const factory = new SF.MarkListFactory();
			const remove1 = Mark.remove(1, brand(0), {
				idOverride: { revision: detachedBy, localId: brand(10) },
			});
			const remove2 = Mark.remove(1, brand(1), {
				idOverride: { revision: detachedBy, localId: brand(42) },
			});
			factory.pushContent(remove1);
			factory.pushContent(remove2);
			assert.deepStrictEqual(factory.list, [remove1, remove2]);
		});

		it("Can merge adjacent moves", () => {
			const factory = new SF.MarkListFactory();
			const moveOut1 = Mark.moveOut(1, brand(0));
			const moveOut2 = Mark.moveOut(1, brand(1));
			const moveIn1 = Mark.moveIn(1, brand(0));
			const moveIn2 = Mark.moveIn(1, brand(1));
			factory.pushContent(moveOut1);
			factory.pushContent(moveOut2);
			factory.pushOffset(3);
			factory.pushContent(moveIn1);
			factory.pushContent(moveIn2);

			assert.deepStrictEqual(factory.list, [
				Mark.moveOut(2, brand(0)),
				{ count: 3 },
				Mark.moveIn(2, brand(0)),
			]);
		});

		it("Can merge three adjacent moves", () => {
			const factory = new SF.MarkListFactory();
			const moveOut1 = Mark.moveOut(1, brand(0));
			const moveOut2 = Mark.moveOut(1, brand(1));
			const moveOut3 = Mark.moveOut(1, brand(2));
			const moveIn1 = Mark.moveIn(1, brand(0));
			const moveIn2 = Mark.moveIn(1, brand(1));
			const moveIn3 = Mark.moveIn(1, brand(2));
			factory.pushContent(moveOut1);
			factory.pushContent(moveOut2);
			factory.pushContent(moveOut3);
			factory.pushOffset(3);
			factory.pushContent(moveIn1);
			factory.pushContent(moveIn2);
			factory.pushContent(moveIn3);

			assert.deepStrictEqual(factory.list, [
				Mark.moveOut(3, brand(0)),
				{ count: 3 },
				Mark.moveIn(3, brand(0)),
			]);
		});

		it("Can merge consecutive revives", () => {
			const factory = new SF.MarkListFactory();
			const revive1 = Mark.revive(1, {
				revision: detachedBy,
				localId: brand(0),
			});
			const revive2 = Mark.revive(1, {
				revision: detachedBy,
				localId: brand(1),
			});
			factory.pushContent(revive1);
			factory.pushContent(revive2);
			const expected = Mark.revive(2, {
				revision: detachedBy,
				localId: brand(0),
			});
			assert.deepStrictEqual(factory.list, [expected]);
		});

		it("Can merge consecutive return-tos", () => {
			const factory = new SF.MarkListFactory();
			const return1 = Mark.returnTo(1, brand(0), {
				revision: detachedBy,
				localId: brand(1),
			});
			const return2 = Mark.returnTo(2, brand(1), {
				revision: detachedBy,
				localId: brand(2),
			});
			factory.pushContent(return1);
			factory.pushContent(return2);
			const expected = Mark.returnTo(3, brand(0), {
				revision: detachedBy,
				localId: brand(1),
			});
			assert.deepStrictEqual(factory.list, [expected]);
		});

		it("Can merge consecutive move-out", () => {
			const factory = new SF.MarkListFactory();
			const return1 = Mark.moveOut(1, brand(0), {
				idOverride: { revision: detachedBy, localId: brand(10) },
			});
			const return2 = Mark.moveOut(2, brand(1), {
				idOverride: { revision: detachedBy, localId: brand(11) },
			});
			factory.pushContent(return1);
			factory.pushContent(return2);
			const expected = Mark.moveOut(3, brand(0), {
				idOverride: { revision: detachedBy, localId: brand(10) },
			});
			assert.deepStrictEqual(factory.list, [expected]);
		});

		it("Does not merge consecutive move-out with discontinuous detach overrides", () => {
			const factory = new SF.MarkListFactory();
			const return1 = Mark.moveOut(1, brand(0), {
				idOverride: { revision: detachedBy, localId: brand(10) },
			});
			const return2 = Mark.moveOut(2, brand(1), {
				idOverride: { revision: detachedBy, localId: brand(42) },
			});
			factory.pushContent(return1);
			factory.pushContent(return2);
			assert.deepStrictEqual(factory.list, [return1, return2]);
		});

		it("Does not merge revives with gaps", () => {
			const factory = new SF.MarkListFactory();
			const revive1 = Mark.revive(1, {
				revision: detachedBy,
				localId: brand(0),
			});
			const revive2 = Mark.revive(1, {
				revision: detachedBy,
				localId: brand(2),
			});
			factory.pushContent(revive1);
			factory.pushContent(revive2);
			assert.deepStrictEqual(factory.list, [revive1, revive2]);
		});
>>>>>>> 22b5db16
	});
}<|MERGE_RESOLUTION|>--- conflicted
+++ resolved
@@ -16,260 +16,6 @@
 const detachedBy: RevisionTag = mintRevisionTag();
 
 export function testMarkListFactory() {
-<<<<<<< HEAD
-	describeForBothConfigs("MarkListFactory", (config) => {
-		const withConfig = (fn: () => void) => withOrderingMethod(config.cellOrdering, fn);
-		it("Inserts an offset when there is content after the offset", () =>
-			withConfig(() => {
-				const factory = new SF.MarkListFactory();
-				factory.pushOffset(42);
-				factory.pushContent(dummyMark);
-				assert.deepStrictEqual(factory.list, [{ count: 42 }, dummyMark]);
-			}));
-
-		it("Does not insert 0-length offsets", () =>
-			withConfig(() => {
-				const factory = new SF.MarkListFactory();
-				factory.pushOffset(0);
-				factory.pushContent(dummyMark);
-				assert.deepStrictEqual(factory.list, [dummyMark]);
-			}));
-
-		it("Merges runs of no-op marks over populated cells", () =>
-			withConfig(() => {
-				const factory = new SF.MarkListFactory();
-				factory.pushOffset(42);
-				factory.pushOffset(42);
-				factory.pushContent(dummyMark);
-				assert.deepStrictEqual(factory.list, [{ count: 84 }, dummyMark]);
-			}));
-
-		it("Only keeps tombstones when using the tombstone cell ordering method", () =>
-			withConfig(() => {
-				const factory = new SF.MarkListFactory();
-				factory.push({ cellId: { localId: brand(0) }, count: 42 });
-				factory.pushContent(dummyMark);
-				const expected =
-					sequenceConfig.cellOrdering === CellOrderingMethod.Tombstone
-						? [{ cellId: { localId: 0 }, count: 42 }, dummyMark]
-						: [dummyMark];
-				assert.deepStrictEqual(factory.list, expected);
-			}));
-
-		it("Does not insert an offset when there is no content after the offset", () =>
-			withConfig(() => {
-				const factory = new SF.MarkListFactory();
-				factory.pushContent(dummyMark);
-				factory.pushOffset(42);
-				factory.pushOffset(42);
-				assert.deepStrictEqual(factory.list, [dummyMark]);
-			}));
-
-		it("Can merge consecutive inserts", () =>
-			withConfig(() => {
-				const id1: ChangesetLocalId = brand(1);
-				const id2: ChangesetLocalId = brand(2);
-				const factory = new SF.MarkListFactory();
-				const insert1 = Mark.insert(1, id1);
-				const insert2 = Mark.insert(1, id2);
-				factory.pushContent(insert1);
-				factory.pushContent(insert2);
-				assert.deepStrictEqual(factory.list, [Mark.insert(2, id1)]);
-			}));
-
-		it("Can merge consecutive removes", () =>
-			withConfig(() => {
-				const factory = new SF.MarkListFactory();
-				const remove1 = Mark.remove(1, brand(0), {
-					idOverride: {
-						type: SF.DetachIdOverrideType.Redetach,
-						id: { revision: detachedBy, localId: brand(10) },
-					},
-				});
-				const remove2 = Mark.remove(1, brand(1), {
-					idOverride: {
-						type: SF.DetachIdOverrideType.Redetach,
-						id: { revision: detachedBy, localId: brand(11) },
-					},
-				});
-				factory.pushContent(remove1);
-				factory.pushContent(remove2);
-				assert.deepStrictEqual(factory.list, [
-					Mark.remove(2, brand(0), {
-						idOverride: {
-							type: SF.DetachIdOverrideType.Redetach,
-							id: { revision: detachedBy, localId: brand(10) },
-						},
-					}),
-				]);
-			}));
-
-		it("Does not merge consecutive removes with discontinuous detach overrides", () =>
-			withConfig(() => {
-				const factory = new SF.MarkListFactory();
-				const remove1 = Mark.remove(1, brand(0), {
-					idOverride: {
-						type: SF.DetachIdOverrideType.Redetach,
-						id: { revision: detachedBy, localId: brand(10) },
-					},
-				});
-				const remove2 = Mark.remove(1, brand(1), {
-					idOverride: {
-						type: SF.DetachIdOverrideType.Redetach,
-						id: { revision: detachedBy, localId: brand(42) },
-					},
-				});
-				factory.pushContent(remove1);
-				factory.pushContent(remove2);
-				assert.deepStrictEqual(factory.list, [remove1, remove2]);
-			}));
-
-		it("Can merge adjacent moves", () =>
-			withConfig(() => {
-				const factory = new SF.MarkListFactory();
-				const moveOut1 = Mark.moveOut(1, brand(0));
-				const moveOut2 = Mark.moveOut(1, brand(1));
-				const moveIn1 = Mark.moveIn(1, brand(0), { cellId: { localId: brand(2) } });
-				const moveIn2 = Mark.moveIn(1, brand(1), { cellId: { localId: brand(3) } });
-				factory.pushContent(moveOut1);
-				factory.pushContent(moveOut2);
-				factory.pushOffset(3);
-				factory.pushContent(moveIn1);
-				factory.pushContent(moveIn2);
-
-				assert.deepStrictEqual(factory.list, [
-					Mark.moveOut(2, brand(0)),
-					{ count: 3 },
-					Mark.moveIn(2, brand(0)),
-				]);
-			}));
-
-		it("Can merge three adjacent moves", () =>
-			withConfig(() => {
-				const factory = new SF.MarkListFactory();
-				const moveOut1 = Mark.moveOut(1, brand(0));
-				const moveOut2 = Mark.moveOut(1, brand(1));
-				const moveOut3 = Mark.moveOut(1, brand(2));
-				const moveIn1 = Mark.moveIn(1, brand(0), { cellId: { localId: brand(3) } });
-				const moveIn2 = Mark.moveIn(1, brand(1), { cellId: { localId: brand(4) } });
-				const moveIn3 = Mark.moveIn(1, brand(2), { cellId: { localId: brand(5) } });
-				factory.pushContent(moveOut1);
-				factory.pushContent(moveOut2);
-				factory.pushContent(moveOut3);
-				factory.pushOffset(3);
-				factory.pushContent(moveIn1);
-				factory.pushContent(moveIn2);
-				factory.pushContent(moveIn3);
-
-				assert.deepStrictEqual(factory.list, [
-					Mark.moveOut(3, brand(0)),
-					{ count: 3 },
-					Mark.moveIn(3, brand(0)),
-				]);
-			}));
-
-		it("Can merge consecutive revives", () =>
-			withConfig(() => {
-				const factory = new SF.MarkListFactory();
-				const revive1 = Mark.revive(1, {
-					revision: detachedBy,
-					localId: brand(0),
-				});
-				const revive2 = Mark.revive(1, {
-					revision: detachedBy,
-					localId: brand(1),
-				});
-				factory.pushContent(revive1);
-				factory.pushContent(revive2);
-				const expected = Mark.revive(2, {
-					revision: detachedBy,
-					localId: brand(0),
-				});
-				assert.deepStrictEqual(factory.list, [expected]);
-			}));
-
-		it("Can merge consecutive return-tos", () =>
-			withConfig(() => {
-				const factory = new SF.MarkListFactory();
-				const return1 = Mark.returnTo(1, brand(0), {
-					revision: detachedBy,
-					localId: brand(1),
-				});
-				const return2 = Mark.returnTo(2, brand(1), {
-					revision: detachedBy,
-					localId: brand(2),
-				});
-				factory.pushContent(return1);
-				factory.pushContent(return2);
-				const expected = Mark.returnTo(3, brand(0), {
-					revision: detachedBy,
-					localId: brand(1),
-				});
-				assert.deepStrictEqual(factory.list, [expected]);
-			}));
-
-		it("Can merge consecutive move-out", () =>
-			withConfig(() => {
-				const factory = new SF.MarkListFactory();
-				const return1 = Mark.moveOut(1, brand(0), {
-					idOverride: {
-						type: SF.DetachIdOverrideType.Unattach,
-						id: { revision: detachedBy, localId: brand(10) },
-					},
-				});
-				const return2 = Mark.moveOut(2, brand(1), {
-					idOverride: {
-						type: SF.DetachIdOverrideType.Unattach,
-						id: { revision: detachedBy, localId: brand(11) },
-					},
-				});
-				factory.pushContent(return1);
-				factory.pushContent(return2);
-				const expected = Mark.moveOut(3, brand(0), {
-					idOverride: {
-						type: SF.DetachIdOverrideType.Unattach,
-						id: { revision: detachedBy, localId: brand(10) },
-					},
-				});
-				assert.deepStrictEqual(factory.list, [expected]);
-			}));
-
-		it("Does not merge consecutive move-out with discontinuous detach overrides", () =>
-			withConfig(() => {
-				const factory = new SF.MarkListFactory();
-				const return1 = Mark.moveOut(1, brand(0), {
-					idOverride: {
-						type: SF.DetachIdOverrideType.Unattach,
-						id: { revision: detachedBy, localId: brand(10) },
-					},
-				});
-				const return2 = Mark.moveOut(2, brand(1), {
-					idOverride: {
-						type: SF.DetachIdOverrideType.Unattach,
-						id: { revision: detachedBy, localId: brand(42) },
-					},
-				});
-				factory.pushContent(return1);
-				factory.pushContent(return2);
-				assert.deepStrictEqual(factory.list, [return1, return2]);
-			}));
-
-		it("Does not merge revives with gaps", () =>
-			withConfig(() => {
-				const factory = new SF.MarkListFactory();
-				const revive1 = Mark.revive(1, {
-					revision: detachedBy,
-					localId: brand(0),
-				});
-				const revive2 = Mark.revive(1, {
-					revision: detachedBy,
-					localId: brand(2),
-				});
-				factory.pushContent(revive1);
-				factory.pushContent(revive2);
-				assert.deepStrictEqual(factory.list, [revive1, revive2]);
-			}));
-=======
 	describe("MarkListFactory", () => {
 		it("Inserts an offset when there is content after the offset", () => {
 			const factory = new SF.MarkListFactory();
@@ -354,8 +100,8 @@
 			const factory = new SF.MarkListFactory();
 			const moveOut1 = Mark.moveOut(1, brand(0));
 			const moveOut2 = Mark.moveOut(1, brand(1));
-			const moveIn1 = Mark.moveIn(1, brand(0));
-			const moveIn2 = Mark.moveIn(1, brand(1));
+			const moveIn1 = Mark.moveIn(1, brand(0), { cellId: { localId: brand(2) } });
+			const moveIn2 = Mark.moveIn(1, brand(1), { cellId: { localId: brand(3) } });
 			factory.pushContent(moveOut1);
 			factory.pushContent(moveOut2);
 			factory.pushOffset(3);
@@ -374,9 +120,9 @@
 			const moveOut1 = Mark.moveOut(1, brand(0));
 			const moveOut2 = Mark.moveOut(1, brand(1));
 			const moveOut3 = Mark.moveOut(1, brand(2));
-			const moveIn1 = Mark.moveIn(1, brand(0));
-			const moveIn2 = Mark.moveIn(1, brand(1));
-			const moveIn3 = Mark.moveIn(1, brand(2));
+			const moveIn1 = Mark.moveIn(1, brand(0), { cellId: { localId: brand(3) } });
+			const moveIn2 = Mark.moveIn(1, brand(1), { cellId: { localId: brand(4) } });
+			const moveIn3 = Mark.moveIn(1, brand(2), { cellId: { localId: brand(5) } });
 			factory.pushContent(moveOut1);
 			factory.pushContent(moveOut2);
 			factory.pushContent(moveOut3);
@@ -473,6 +219,5 @@
 			factory.pushContent(revive2);
 			assert.deepStrictEqual(factory.list, [revive1, revive2]);
 		});
->>>>>>> 22b5db16
 	});
 }