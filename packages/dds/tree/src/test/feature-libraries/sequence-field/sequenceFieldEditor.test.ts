/*!
 * Copyright (c) Microsoft Corporation and contributors. All rights reserved.
 * Licensed under the MIT License.
 */

import { strict as assert } from "assert";

import { ChangesetLocalId } from "../../../core/index.js";
import { SequenceField as SF } from "../../../feature-libraries/index.js";
import { brand } from "../../../util/index.js";
import { TestChange } from "../../testChange.js";
import { TestNodeId } from "../../testNodeId.js";
<<<<<<< HEAD
import { TestChangeset, MarkMaker as Mark } from "./testEdits.js";
import { deepFreeze } from "@fluidframework/test-runtime-utils/internal";
=======
import { MarkMaker as Mark } from "./testEdits.js";
import { deepFreeze } from "../../utils.js";
>>>>>>> 88b8b7a1

const id: ChangesetLocalId = brand(0);

export function testEditor() {
	describe("Editor", () => {
		it("child change", () => {
			const childChange = TestNodeId.create({ localId: brand(0) }, TestChange.mint([0], 1));
			deepFreeze(childChange);
			const actual = SF.sequenceFieldEditor.buildChildChange(42, childChange);
			const expected: SF.Changeset = [{ count: 42 }, Mark.modify(childChange)];
			assert.deepEqual(actual, expected);
		});

		it("insert one node", () => {
			const actual = SF.sequenceFieldEditor.insert(42, 1, id);
			const expected: SF.Changeset = [{ count: 42 }, Mark.revive(1, { localId: id })];
			assert.deepEqual(actual, expected);
		});

		it("insert multiple nodes", () => {
			const actual = SF.sequenceFieldEditor.insert(42, 2, id);
			const expected: SF.Changeset = [{ count: 42 }, Mark.insert(2, id)];
			assert.deepEqual(actual, expected);
		});

		it("remove", () => {
			const actual = SF.sequenceFieldEditor.remove(42, 3, id);
			const expected: SF.Changeset = [{ count: 42 }, Mark.remove(3, id)];
			assert.deepEqual(actual, expected);
		});
	});
}<|MERGE_RESOLUTION|>--- conflicted
+++ resolved
@@ -10,13 +10,8 @@
 import { brand } from "../../../util/index.js";
 import { TestChange } from "../../testChange.js";
 import { TestNodeId } from "../../testNodeId.js";
-<<<<<<< HEAD
-import { TestChangeset, MarkMaker as Mark } from "./testEdits.js";
 import { deepFreeze } from "@fluidframework/test-runtime-utils/internal";
-=======
 import { MarkMaker as Mark } from "./testEdits.js";
-import { deepFreeze } from "../../utils.js";
->>>>>>> 88b8b7a1
 
 const id: ChangesetLocalId = brand(0);
 
