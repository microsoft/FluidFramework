/*!
 * Copyright (c) Microsoft Corporation and contributors. All rights reserved.
 * Licensed under the MIT License.
 */

import { strict as assert } from "assert";
import { SequenceField as SF } from "../../../feature-libraries";
import { mintRevisionTag, RevisionTag, tagChange, tagInverse } from "../../../core";
import { TestChange } from "../../testChange";
import { deepFreeze } from "../../utils";
import {
	checkDeltaEquality,
	compose,
	composeAnonChanges,
	continuingAllocator,
	invert,
	normalizeMoveIds,
	rebaseTagged,
	toDelta,
} from "./utils";
import { ChangeMaker as Change } from "./testEdits";

const tag1: RevisionTag = mintRevisionTag();
const tag2: RevisionTag = mintRevisionTag();
const tag3: RevisionTag = mintRevisionTag();
const tag4: RevisionTag = mintRevisionTag();

const testChanges: [string, (index: number) => SF.Changeset<TestChange>][] = [
	["SetValue", (i) => Change.modify(i, TestChange.mint([], 1))],
	[
		"MInsert",
		(i) =>
			composeAnonChanges([Change.insert(i, 1, 42), Change.modify(i, TestChange.mint([], 2))]),
	],
	["Insert", (i) => Change.insert(i, 2, 42)],
	["Delete", (i) => Change.delete(i, 2)],
	["Revive", (i) => Change.revive(2, 2, tag1, i)],
	["ConflictedRevive", (i) => Change.revive(2, 2, tag2, i, tag3)],
	["MoveOut", (i) => Change.move(i, 2, 1)],
	["MoveIn", (i) => Change.move(1, 2, i)],
	["ReturnFrom", (i) => Change.return(i, 2, 1, tag4)],
	["ReturnTo", (i) => Change.return(1, 2, i, tag4)],
];
deepFreeze(testChanges);

// TODO: Refactor these tests to support moves
describe("SequenceField - Rebaser Axioms", () => {
	/**
	 * This test simulates rebasing over an do-inverse pair.
	 */
	describe("A ↷ [B, B⁻¹] === A", () => {
		for (const [name1, makeChange1] of testChanges) {
			for (const [name2, makeChange2] of testChanges) {
				if (
					name2 === "Delete" &&
					["SetValue", "Delete", "MoveOut", "MoveIn", "ReturnFrom", "ReturnTo"].includes(
						name1,
					)
				) {
					it.skip(`(${name1} ↷ ${name2}) ↷ ${name2}⁻¹ => ${name1}`, () => {
						/**
						 * These cases are currently disabled because marks that affect existing content are removed
						 * instead of muted when rebased over the deletion of that content.
						 * This prevents us from then reinstating the mark when rebasing over the revive.
						 */
					});
				} else {
					it(`(${name1} ↷ ${name2}) ↷ ${name2}⁻¹ => ${name1}`, () => {
						for (let offset1 = 1; offset1 <= 4; ++offset1) {
							for (let offset2 = 1; offset2 <= 4; ++offset2) {
								const tracker = new SF.DetachedNodeTracker();
								const change1 = tagChange(makeChange1(offset1), mintRevisionTag());
								const change2 = tagChange(makeChange2(offset2), mintRevisionTag());
								if (!SF.areRebasable(change1.change, change2.change)) {
									continue;
								}
								const inv = tagInverse(invert(change2), change2.revision);
								const r1 = rebaseTagged(change1, change2);
								tracker.apply(change2);
								const r2 = rebaseTagged(r1, inv);
								tracker.apply(inv);
								const change1Updated = tracker.update(
									change1,
									continuingAllocator([change1]),
								);
								normalizeMoveIds(r2.change);
								normalizeMoveIds(change1Updated.change);
								checkDeltaEquality(r2.change, change1Updated.change);
							}
						}
					});
				}
			}
		}
	});

	/**
	 * This test simulates rebasing over an do-undo pair.
	 * It is different from the above in that the undo(B) changeset bears a different RevisionTag than B.
	 * TODO: Reactivate and fix tests.
	 */
	describe.skip("A ↷ [B, undo(B)] => A", () => {
		for (const [name1, makeChange1] of testChanges) {
			for (const [name2, makeChange2] of testChanges) {
				const title = `${name1} ↷ [${name2}), undo(${name2}] => ${name1}`;
				if (
					name2 === "Delete" &&
					["SetValue", "Delete", "MoveOut", "MoveIn", "ReturnFrom", "ReturnTo"].includes(
						name1,
					)
				) {
					it.skip(title, () => {
						/**
						 * These cases are currently disabled because marks that affect existing content are removed
						 * instead of muted when rebased over the deletion of that content.
						 * This prevents us from then reinstating the mark when rebasing over the revive.
						 */
					});
				} else {
					it(title, () => {
						for (let offset1 = 1; offset1 <= 4; ++offset1) {
							for (let offset2 = 1; offset2 <= 4; ++offset2) {
								const tracker = new SF.DetachedNodeTracker();
								const change1 = tagChange(makeChange1(offset1), mintRevisionTag());
								const change2 = tagChange(makeChange2(offset2), mintRevisionTag());
								if (!SF.areRebasable(change1.change, change2.change)) {
									continue;
								}
								const inv = tagChange(invert(change2), mintRevisionTag());
								const r1 = rebaseTagged(change1, change2);
								tracker.apply(change2);
								const r2 = rebaseTagged(r1, inv);
								tracker.apply(inv);
								const change1Updated = tracker.update(
									change1,
									continuingAllocator([change1]),
								);
								normalizeMoveIds(r2.change);
								normalizeMoveIds(change1Updated.change);
								checkDeltaEquality(r2.change, change1Updated.change);
							}
						}
					});
				}
			}
		}
	});

	/**
	 * This test simulates sandwich rebasing:
	 * a change is first rebased over the inverse of a change it took for granted
	 * then rebased over the updated version of that change (the same as the original in our case).
	 *
	 * The first rebase (A ↷ B) is purely for the purpose of manufacturing a change to which we can
	 * apply the inverse of some change.
	 */
	describe("(A ↷ B) ↷ [B⁻¹, B] === A ↷ B", () => {
		for (const [name1, makeChange1] of testChanges) {
			for (const [name2, makeChange2] of testChanges) {
				it(`${name1} ↷ [${name2}, ${name2}⁻¹, ${name2}] => ${name1} ↷ ${name2}`, () => {
					for (let offset1 = 1; offset1 <= 4; ++offset1) {
						for (let offset2 = 1; offset2 <= 4; ++offset2) {
							const tracker = new SF.DetachedNodeTracker();
							const change1 = tagChange(makeChange1(offset1), mintRevisionTag());
							const change2 = tagChange(makeChange2(offset2), mintRevisionTag());
							if (!SF.areRebasable(change1.change, change2.change)) {
								continue;
							}
							const inverse2 = tagInverse(invert(change2), change2.revision);
							const r1 = rebaseTagged(change1, change2);
							tracker.apply(change2);
							normalizeMoveIds(r1.change);
							const r2 = rebaseTagged(r1, inverse2);
							tracker.apply(inverse2);
							// We need to update change2 to ensure it refers to detached nodes by the detach
							// that last affected them.
							const change2Updated = tracker.update(
								change2,
								continuingAllocator([change2]),
							);
							const r3 = rebaseTagged(r2, change2Updated);
							tracker.apply(change2Updated);
							normalizeMoveIds(r3.change);
							// We need to update r1 to ensure it refers to detached nodes by the detach
							// that last affected them. This is for comparison only.
							const r1Updated = tracker.update(r1, continuingAllocator([r1]));
							normalizeMoveIds(r1Updated.change);
							assert.deepEqual(r3, r1Updated);
						}
					}
				});
			}
		}
	});

	describe("A ○ A⁻¹ === ε", () => {
		for (const [name, makeChange] of testChanges) {
			it(`${name} ○ ${name}⁻¹ === ε`, () => {
				const change = makeChange(0);
				const taggedChange = tagChange(change, mintRevisionTag());
				const inv = invert(taggedChange);
				const changes = [taggedChange, tagInverse(inv, taggedChange.revision)];
				const actual = compose(changes);
				const delta = toDelta(actual);
				assert.deepEqual(delta, []);
			});
		}
	});

	describe("A⁻¹ ○ A === ε", () => {
		for (const [name, makeChange] of testChanges) {
<<<<<<< HEAD
			it(`${name}⁻¹ ○ ${name} === ε`, () => {
				const tracker = new SF.DetachedNodeTracker();
				const change = makeChange(0);
				const taggedChange = tagChange(change, mintRevisionTag());
				const inv = tagInverse(invert(taggedChange), taggedChange.revision);
				tracker.apply(taggedChange);
				tracker.apply(inv);
				const updatedChange = tracker.update(
					taggedChange,
					continuingAllocator([taggedChange]),
				);
				const changes = [inv, updatedChange];
				const actual = compose(changes);
				const delta = toDelta(actual);
				assert.deepEqual(delta, {});
			});
=======
			if (name === "Insert" || name === "MInsert") {
				// A⁻¹ ○ A === ε cannot be true for Insert/MInsert:
				// Re-inserting nodes after deleting them is different from not having deleted them in the first place.
				// We may reconsider this in the future in order to minimize the deltas produced when rebasing local changes.
			} else {
				it(`${name}⁻¹ ○ ${name} === ε`, () => {
					const tracker = new SF.DetachedNodeTracker();
					const change = makeChange(0);
					const taggedChange = tagChange(change, mintRevisionTag());
					const inv = tagInverse(invert(taggedChange), taggedChange.revision);
					tracker.apply(taggedChange);
					tracker.apply(inv);
					const updatedChange = tracker.update(
						taggedChange,
						continuingAllocator([taggedChange]),
					);
					const changes = [inv, updatedChange];
					const actual = compose(changes);
					const delta = toDelta(actual);
					assert.deepEqual(delta, []);
				});
			}
>>>>>>> 1df94c82
		}
	});
});

describe("SequenceField - Sandwich Rebasing", () => {
	it("Nested inserts rebasing", () => {
		const insertA = tagChange(Change.insert(0, 2), mintRevisionTag());
		const insertB = tagChange(Change.insert(1, 1), mintRevisionTag());
		const inverseA = tagInverse(invert(insertA), insertA.revision);
		const insertB2 = rebaseTagged(insertB, inverseA);
		const insertB3 = rebaseTagged(insertB2, insertA);
		assert.deepEqual(insertB3.change, insertB.change);
	});

	it("Nested inserts composition", () => {
		const insertA = tagChange(Change.insert(0, 2), mintRevisionTag());
		const insertB = tagChange(Change.insert(1, 1), mintRevisionTag());
		const inverseA = tagInverse(invert(insertA), insertA.revision);
		const inverseB = tagInverse(invert(insertB), insertB.revision);

		const composed = compose([inverseB, inverseA, insertA, insertB]);
		assert.deepEqual(composed, []);
	});

	it("Nested inserts ↷ adjacent insert", () => {
		const insertX = tagChange(Change.insert(0, 1), mintRevisionTag());
		const insertA = tagChange(Change.insert(1, 2), mintRevisionTag());
		const insertB = tagChange(Change.insert(2, 1), mintRevisionTag());
		const inverseA = invert(insertA);
		const insertA2 = rebaseTagged(insertA, insertX);
		const insertB2 = rebaseTagged(insertB, tagInverse(inverseA, insertA.revision));
		const insertB3 = rebaseTagged(insertB2, insertX);
		const insertB4 = rebaseTagged(insertB3, insertA2);
		assert.deepEqual(insertB4.change, Change.insert(3, 1));
	});

	it("[Delete ABC, Revive ABC] ↷ Delete B", () => {
		const revisionTag2 = mintRevisionTag();
		const delB = tagChange(Change.delete(1, 1), mintRevisionTag());
		const delABC = tagChange(Change.delete(0, 3), revisionTag2);
		const revABC = tagChange(Change.revive(0, 3, revisionTag2, 0), mintRevisionTag());
		const delABC2 = rebaseTagged(delABC, delB);
		const invDelABC = invert(delABC);
		const revABC2 = rebaseTagged(revABC, tagInverse(invDelABC, delABC2.revision));
		const revABC3 = rebaseTagged(revABC2, delB);
		const revABC4 = rebaseTagged(revABC3, delABC2);
		const actual = compose([delABC2, revABC4]);
		const delta = toDelta(actual);
		assert.deepEqual(delta, []);
	});

	it.skip("[Move ABC, Return ABC] ↷ Delete B", () => {
		const revisionTag2 = mintRevisionTag();
		const delB = tagChange(Change.delete(1, 1), mintRevisionTag());
		const movABC = tagChange(Change.move(0, 3, 1), revisionTag2);
		const retABC = tagChange(Change.return(1, 3, 0, revisionTag2), mintRevisionTag());
		const movABC2 = rebaseTagged(movABC, delB);
		const invMovABC = invert(movABC);
		const retABC2 = rebaseTagged(retABC, tagInverse(invMovABC, movABC2.revision));
		const retABC3 = rebaseTagged(retABC2, delB);
		// This next rebase fails for two reasons:
		// 1: The current rebase code assumes new attach marks will always be independent.
		// This is violated by the needs of sandwich rebasing: the ReturnFrom of retABC3
		// needs to be matched up with the MoveIn of movABC2 for it to no longer be conflicted.
		// 2: The 2nd count of movABC2 is interpreted as overlapping with
		// the second ReturnFrom (which corresponds to the deleted node B) when it should to be
		// interpreted as overlapping with the third ReturnFrom.
		// This will be easier to rectify once movABC2 carries (conflicted) marks for B as opposed to those marks
		// being deleted when rebasing over the deleted of B.
		const retABC4 = rebaseTagged(retABC3, movABC2);
		const actual = compose([movABC2, retABC4]);
		const delta = toDelta(actual);
		assert.deepEqual(delta, []);
	});

	it("[Delete AC, Revive AC] ↷ Insert B", () => {
		const revisionTag2 = mintRevisionTag();
		const addB = tagChange(Change.insert(1, 1), mintRevisionTag());
		const delAC = tagChange(Change.delete(0, 2), revisionTag2);
		const revAC = tagChange(Change.revive(0, 2, revisionTag2, 0), mintRevisionTag());
		const delAC2 = rebaseTagged(delAC, addB);
		const invDelAC = invert(delAC);
		const revAC2 = rebaseTagged(revAC, tagInverse(invDelAC, delAC2.revision));
		const revAC3 = rebaseTagged(revAC2, addB);
		const revAC4 = rebaseTagged(revAC3, delAC2);
		const actual = compose([delAC2, revAC4]);
		const delta = toDelta(actual);
		assert.deepEqual(delta, []);
	});
});<|MERGE_RESOLUTION|>--- conflicted
+++ resolved
@@ -209,7 +209,6 @@
 
 	describe("A⁻¹ ○ A === ε", () => {
 		for (const [name, makeChange] of testChanges) {
-<<<<<<< HEAD
 			it(`${name}⁻¹ ○ ${name} === ε`, () => {
 				const tracker = new SF.DetachedNodeTracker();
 				const change = makeChange(0);
@@ -224,32 +223,8 @@
 				const changes = [inv, updatedChange];
 				const actual = compose(changes);
 				const delta = toDelta(actual);
-				assert.deepEqual(delta, {});
+				assert.deepEqual(delta, []);
 			});
-=======
-			if (name === "Insert" || name === "MInsert") {
-				// A⁻¹ ○ A === ε cannot be true for Insert/MInsert:
-				// Re-inserting nodes after deleting them is different from not having deleted them in the first place.
-				// We may reconsider this in the future in order to minimize the deltas produced when rebasing local changes.
-			} else {
-				it(`${name}⁻¹ ○ ${name} === ε`, () => {
-					const tracker = new SF.DetachedNodeTracker();
-					const change = makeChange(0);
-					const taggedChange = tagChange(change, mintRevisionTag());
-					const inv = tagInverse(invert(taggedChange), taggedChange.revision);
-					tracker.apply(taggedChange);
-					tracker.apply(inv);
-					const updatedChange = tracker.update(
-						taggedChange,
-						continuingAllocator([taggedChange]),
-					);
-					const changes = [inv, updatedChange];
-					const actual = compose(changes);
-					const delta = toDelta(actual);
-					assert.deepEqual(delta, []);
-				});
-			}
->>>>>>> 1df94c82
 		}
 	});
 });
