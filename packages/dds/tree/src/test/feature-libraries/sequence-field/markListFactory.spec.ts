/*!
 * Copyright (c) Microsoft Corporation and contributors. All rights reserved.
 * Licensed under the MIT License.
 */

import { strict as assert } from "assert";
import { mintRevisionTag, RevisionTag, TreeSchemaIdentifier } from "../../../core";
import { NodeChangeset, SequenceField as SF } from "../../../feature-libraries";
import { brand } from "../../../util";
import { fakeRepair } from "../../utils";

const dummyMark: SF.Detach = { type: "Delete", count: 1 };
const type: TreeSchemaIdentifier = brand("Node");
<<<<<<< HEAD
const detachedBy: RevisionTag = brand(42);
const fakeRepairData = fakeRepair(detachedBy, 0, 0);
=======
const detachedBy: RevisionTag = mintRevisionTag();
>>>>>>> e4780ece

describe("SequenceField - MarkListFactory", () => {
	it("Inserts an offset when there is content after the offset", () => {
		const factory = new SF.MarkListFactory();
		factory.pushOffset(42);
		factory.pushContent(dummyMark);
		assert.deepStrictEqual(factory.list, [42, dummyMark]);
	});

	it("Does not insert 0-length offsets", () => {
		const factory = new SF.MarkListFactory();
		factory.pushOffset(0);
		factory.pushContent(dummyMark);
		assert.deepStrictEqual(factory.list, [dummyMark]);
	});

	it("Merges runs of offsets into a single offset", () => {
		const factory = new SF.MarkListFactory();
		factory.pushOffset(42);
		factory.pushOffset(42);
		factory.pushContent(dummyMark);
		assert.deepStrictEqual(factory.list, [84, dummyMark]);
	});

	it("Does not insert an offset when there is no content after the offset", () => {
		const factory = new SF.MarkListFactory();
		factory.pushContent(dummyMark);
		factory.pushOffset(42);
		factory.pushOffset(42);
		assert.deepStrictEqual(factory.list, [dummyMark]);
	});

	it("Can merge consecutive inserts", () => {
		const factory = new SF.MarkListFactory();
		const insert1: SF.Insert = { type: "Insert", content: [{ type, value: 1 }] };
		const insert2: SF.Insert = { type: "Insert", content: [{ type, value: 2 }] };
		factory.pushContent(insert1);
		factory.pushContent(insert2);
		assert.deepStrictEqual(factory.list, [
			{
				type: "Insert",
				content: [
					{ type, value: 1 },
					{ type, value: 2 },
				],
			},
		]);
	});

	it("Can merge consecutive deletes", () => {
		const factory = new SF.MarkListFactory();
		const delete1: SF.Detach = { type: "Delete", count: 1 };
		const delete2: SF.Detach = { type: "Delete", count: 1 };
		factory.pushContent(delete1);
		factory.pushContent(delete2);
		assert.deepStrictEqual(factory.list, [{ type: "Delete", count: 2 }]);
	});

	it("Can merge adjacent moves ", () => {
		const moveEffects = SF.newMoveEffectTable<NodeChangeset>();
		const factory1 = new SF.MarkListFactory(undefined, moveEffects);
		const moveOut1: SF.Detach = { type: "MoveOut", id: brand(0), count: 1 };
		const moveOut2: SF.Detach = { type: "MoveOut", id: brand(1), count: 1 };
		const moveIn1: SF.Mark = { type: "MoveIn", id: brand(0), count: 1 };
		const moveIn2: SF.Mark = { type: "MoveIn", id: brand(1), count: 1 };
		factory1.pushContent(moveOut1);
		factory1.pushContent(moveOut2);
		factory1.pushOffset(3);
		factory1.pushContent(moveIn1);
		factory1.pushContent(moveIn2);

		const factory2 = new SF.MarkListFactory(undefined, moveEffects);
		for (const mark of factory1.list) {
			factory2.push(mark);
		}

		assert.deepStrictEqual(factory2.list, [
			{ type: "MoveOut", id: 0, count: 2 },
			3,
			{ type: "MoveIn", id: 0, count: 2 },
		]);
	});

	it("Can merge three adjacent moves ", () => {
		const moveEffects = SF.newMoveEffectTable<NodeChangeset>();
		const factory1 = new SF.MarkListFactory(undefined, moveEffects);
		const moveOut1: SF.Detach = { type: "MoveOut", id: brand(0), count: 1 };
		const moveOut2: SF.Detach = { type: "MoveOut", id: brand(1), count: 1 };
		const moveOut3: SF.Detach = { type: "MoveOut", id: brand(2), count: 1 };
		const moveIn1: SF.Mark = { type: "MoveIn", id: brand(0), count: 1 };
		const moveIn2: SF.Mark = { type: "MoveIn", id: brand(1), count: 1 };
		const moveIn3: SF.Mark = { type: "MoveIn", id: brand(2), count: 1 };
		factory1.pushContent(moveOut1);
		factory1.pushContent(moveOut2);
		factory1.pushContent(moveOut3);
		factory1.pushOffset(3);
		factory1.pushContent(moveIn1);
		factory1.pushContent(moveIn2);
		factory1.pushContent(moveIn3);

		const factory2 = new SF.MarkListFactory(undefined, moveEffects);
		for (const mark of factory1.list) {
			factory2.push(mark);
		}

		assert.deepStrictEqual(factory2.list, [
			{ type: "MoveOut", id: 0, count: 3 },
			3,
			{ type: "MoveIn", id: 0, count: 3 },
		]);
	});

	it("Can merge consecutive revives", () => {
		const factory = new SF.MarkListFactory();
		const revive1: SF.Reattach = {
			type: "Revive",
			detachedBy,
			detachIndex: 0,
			content: fakeRepairData,
			count: 1,
		};
		const revive2: SF.Reattach = {
			type: "Revive",
			detachedBy,
			detachIndex: 1,
			content: fakeRepairData,
			count: 1,
		};
		factory.pushContent(revive1);
		factory.pushContent(revive2);
		const expected: SF.Reattach = {
			type: "Revive",
			detachedBy,
			detachIndex: 0,
			content: fakeRepairData,
			count: 2,
		};
		assert.deepStrictEqual(factory.list, [expected]);
	});

	it("Does not merge revives with gaps", () => {
		const factory = new SF.MarkListFactory();
		const revive1: SF.Reattach = {
			type: "Revive",
			detachedBy,
			detachIndex: 0,
			content: fakeRepairData,
			count: 1,
		};
		const revive2: SF.Reattach = {
			type: "Revive",
			detachedBy,
			detachIndex: 2,
			content: fakeRepairData,
			count: 1,
		};
		factory.pushContent(revive1);
		factory.pushContent(revive2);
		assert.deepStrictEqual(factory.list, [revive1, revive2]);
	});
});<|MERGE_RESOLUTION|>--- conflicted
+++ resolved
@@ -11,12 +11,8 @@
 
 const dummyMark: SF.Detach = { type: "Delete", count: 1 };
 const type: TreeSchemaIdentifier = brand("Node");
-<<<<<<< HEAD
-const detachedBy: RevisionTag = brand(42);
+const detachedBy: RevisionTag = mintRevisionTag();
 const fakeRepairData = fakeRepair(detachedBy, 0, 0);
-=======
-const detachedBy: RevisionTag = mintRevisionTag();
->>>>>>> e4780ece
 
 describe("SequenceField - MarkListFactory", () => {
 	it("Inserts an offset when there is content after the offset", () => {
