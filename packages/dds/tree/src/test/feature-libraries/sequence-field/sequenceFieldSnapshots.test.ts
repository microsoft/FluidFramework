/*!
 * Copyright (c) Microsoft Corporation and contributors. All rights reserved.
 * Licensed under the MIT License.
 */

import { SequenceField } from "../../../feature-libraries/index.js";
import { TestChange } from "../../testChange.js";
import { takeJsonSnapshot, useSnapshotDirectory } from "../../snapshots/index.js";
<<<<<<< HEAD
import { testSessionId } from "../../utils.js";
=======
// eslint-disable-next-line import/no-internal-modules
import { createSnapshotCompressor } from "../../snapshots/testTrees.js";
import { RevisionTagCodec } from "../../../core/index.js";
>>>>>>> 6e9947fa
import { generatePopulatedMarks } from "./populatedMarks.js";

export function testSnapshots() {
	describe("Snapshots", () => {
		useSnapshotDirectory("sequence-field");
<<<<<<< HEAD
		const idCompressor = createIdCompressor(testSessionId);
=======
		const compressor = createSnapshotCompressor();
>>>>>>> 6e9947fa
		const family = SequenceField.sequenceFieldChangeCodecFactory(
			TestChange.codec,
			new RevisionTagCodec(compressor),
		);
		const marks = generatePopulatedMarks(compressor);
		for (const version of family.getSupportedFormats()) {
			describe(`version ${version}`, () => {
				const codec = family.resolve(version);
				marks.forEach((mark, index) => {
					it(`${index} - ${"type" in mark ? mark.type : "NoOp"}`, () => {
						const changeset = [mark];
						const encoded = codec.json.encode(changeset, {
							originatorId: compressor.localSessionId,
						});
						takeJsonSnapshot(encoded);
					});
				});
			});
		}
	});
}<|MERGE_RESOLUTION|>--- conflicted
+++ resolved
@@ -6,23 +6,15 @@
 import { SequenceField } from "../../../feature-libraries/index.js";
 import { TestChange } from "../../testChange.js";
 import { takeJsonSnapshot, useSnapshotDirectory } from "../../snapshots/index.js";
-<<<<<<< HEAD
-import { testSessionId } from "../../utils.js";
-=======
 // eslint-disable-next-line import/no-internal-modules
 import { createSnapshotCompressor } from "../../snapshots/testTrees.js";
 import { RevisionTagCodec } from "../../../core/index.js";
->>>>>>> 6e9947fa
 import { generatePopulatedMarks } from "./populatedMarks.js";
 
 export function testSnapshots() {
 	describe("Snapshots", () => {
 		useSnapshotDirectory("sequence-field");
-<<<<<<< HEAD
-		const idCompressor = createIdCompressor(testSessionId);
-=======
 		const compressor = createSnapshotCompressor();
->>>>>>> 6e9947fa
 		const family = SequenceField.sequenceFieldChangeCodecFactory(
 			TestChange.codec,
 			new RevisionTagCodec(compressor),
