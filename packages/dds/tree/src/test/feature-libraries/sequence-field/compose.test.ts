--- conflicted
+++ resolved
@@ -493,379 +493,11 @@
 			assertChangesetsEqual(actual, expected);
 		});
 
-<<<<<<< HEAD
-				const modify = Change.modify(0, childChange);
-				const revive = Change.revive(0, 2, { revision: tag1, localId: brand(0) });
-				const expected = [
-					Mark.revive(2, { revision: tag1, localId: brand(0) }),
-					Mark.modify(childChange),
-				];
-				const actual = shallowCompose([makeAnonChange(modify), makeAnonChange(revive)]);
-				assertChangesetsEqual(actual, expected);
-			}));
-
-		it("remove ○ revive (different earlier nodes)", () =>
-			withConfig(() => {
-				const deletion = tagChangeInline(Change.remove(0, 2), tag1);
-				const lineage: SF.LineageEvent[] = [
-					{ revision: tag1, id: brand(0), count: 2, offset: 0 },
-				];
-				const revive = makeAnonChange([
-					Mark.revive(2, { revision: tag2, localId: brand(0), lineage }),
-					Mark.tomb(tag1, brand(0), 2),
-				]);
-				const expected = [
-					Mark.revive(2, { revision: tag2, localId: brand(0), lineage }),
-					Mark.remove(2, brand(0), { revision: tag1 }),
-				];
-				const actual = shallowCompose([deletion, revive]);
-				assertChangesetsEqual(actual, expected);
-			}));
-
-		it("remove ○ revive (different in-between nodes)", () =>
-			withConfig(() => {
-				const deletion = tagChangeInline(Change.remove(0, 2), tag1);
-				const lineage: SF.LineageEvent[] = [
-					{ revision: tag1, id: brand(0), count: 2, offset: 1 },
-				];
-				const revive = makeAnonChange([
-					Mark.tomb(tag1),
-					Mark.revive(2, { revision: tag2, localId: brand(0), lineage }),
-					Mark.tomb(tag1, brand(1)),
-				]);
-				const expected = [
-					Mark.remove(1, brand(0), { revision: tag1 }),
-					Mark.revive(2, { revision: tag2, localId: brand(0), lineage }),
-					Mark.remove(1, brand(1), { revision: tag1 }),
-				];
-				const actual = shallowCompose([deletion, revive]);
-				assertChangesetsEqual(actual, expected);
-			}));
-
-		it("remove ○ revive (different later nodes)", () =>
-			withConfig(() => {
-				const deletion = tagChangeInline(Change.remove(0, 2), tag1);
-				const lineage: SF.LineageEvent[] = [
-					{ revision: tag1, id: brand(0), count: 2, offset: 2 },
-				];
-				const revive = makeAnonChange([
-					Mark.tomb(tag1, brand(0), 2),
-					Mark.revive(2, { revision: tag2, localId: brand(0), lineage }),
-				]);
-				const expected = [
-					Mark.remove(2, brand(0), { revision: tag1 }),
-					Mark.revive(2, { revision: tag2, localId: brand(0), lineage }),
-				];
-				const actual = shallowCompose([deletion, revive]);
-				assertChangesetsEqual(actual, expected);
-			}));
-
-		it("remove1 ○ remove2 ○ revive (remove1)", () =>
-			withConfig(() => {
-				const remove1 = Change.remove(1, 3);
-				const remove2 = Change.remove(0, 2);
-				// The revive needs lineage to describe the precise gap in which it is reviving the nodes.
-				// Such lineage would normally be acquired by rebasing the revive over the second remove.
-				const revive = [
-					Mark.tomb(tag2),
-					Mark.tomb(tag1),
-					Mark.revive(1, {
-						revision: tag1,
-						localId: brand(1),
-						lineage: [{ revision: tag2, id: brand(0), count: 2, offset: 1 }],
-					}),
-					Mark.tomb(tag1, brand(2)),
-					Mark.tomb(tag2, brand(1)),
-				];
-				const expected = [
-					Mark.remove(1, brand(0), { revision: tag2 }),
-					Mark.remove(1, brand(0), { revision: tag1 }),
-					{ count: 1 },
-					Mark.remove(1, brand(2), { revision: tag1 }),
-					Mark.remove(1, brand(1), { revision: tag2 }),
-				];
-				const actual = shallowCompose([
-					tagChangeInline(remove1, tag1),
-					tagChangeInline(remove2, tag2),
-					tagChangeInline(revive, tag3),
-				]);
-				assertChangesetsEqual(actual, expected);
-			}));
-
-		it("remove1 ○ remove2 ○ revive (remove2)", () =>
-			withConfig(() => {
-				const remove1 = Change.remove(1, 3);
-				const remove2 = Change.remove(0, 2);
-				const revive = [Mark.revive(2, { revision: tag2, localId: brand(0) })];
-				const expected = [{ count: 1 }, Mark.remove(3, brand(0), { revision: tag1 })];
-				const actual = shallowCompose([
-					tagChangeInline(remove1, tag1),
-					tagChangeInline(remove2, tag2),
-					tagChangeInline(revive, tag3),
-				]);
-				assertChangesetsEqual(actual, expected);
-			}));
-
-		it("reviveAA ○ reviveB => BAA", () =>
-			withConfig(() => {
-				const lineage: SF.LineageEvent[] = [
-					{ revision: tag2, id: brand(0), count: 1, offset: 1 },
-				];
-				const reviveAA = [
-					Mark.tomb(tag2),
-					Mark.revive(2, { revision: tag1, localId: brand(1), lineage }),
-				];
-				const reviveB = Change.revive(0, 1, { revision: tag2, localId: brand(0) });
-				const expected = [
-					Mark.revive(1, { revision: tag2, localId: brand(0) }),
-					Mark.revive(2, { revision: tag1, localId: brand(1), lineage }),
-				];
-				const actual = shallowCompose([makeAnonChange(reviveAA), makeAnonChange(reviveB)]);
-				assertChangesetsEqual(actual, expected);
-			}));
-
-		it("reviveA ○ reviveBB => BAB", () =>
-			withConfig(() => {
-				const lineage: SF.LineageEvent[] = [
-					{ revision: tag2, id: brand(0), count: 2, offset: 1 },
-				];
-				const reviveA = [
-					Mark.tomb(tag2),
-					Mark.revive(1, { revision: tag1, localId: brand(1), lineage }),
-					Mark.tomb(tag2, brand(1)),
-				];
-				const reviveB1 = Change.revive(0, 1, { revision: tag2, localId: brand(0) });
-				const reviveB2 = Change.revive(2, 1, { revision: tag2, localId: brand(1) });
-				const expected = [
-					Mark.revive(1, { revision: tag2, localId: brand(0) }),
-					Mark.revive(1, { revision: tag1, localId: brand(1), lineage }),
-					Mark.revive(1, { revision: tag2, localId: brand(1) }),
-				];
-				const actual = shallowCompose([
-					makeAnonChange(reviveA),
-					makeAnonChange(reviveB1),
-					makeAnonChange(reviveB2),
-				]);
-				assertChangesetsEqual(actual, expected);
-			}));
-
-		it("reviveAA ○ reviveB => AAB", () =>
-			withConfig(() => {
-				const lineage: SF.LineageEvent[] = [
-					{ revision: tag2, id: brand(0), count: 1, offset: 0 },
-				];
-				const reviveA = [
-					Mark.revive(2, { revision: tag1, localId: brand(0), lineage }),
-					Mark.tomb(tag2),
-				];
-				const reviveB = Change.revive(2, 1, { revision: tag2, localId: brand(0) });
-				const expected = [
-					Mark.revive(2, { revision: tag1, localId: brand(0), lineage }),
-					Mark.revive(1, { revision: tag2, localId: brand(0) }),
-				];
-				const actual = shallowCompose([makeAnonChange(reviveA), makeAnonChange(reviveB)]);
-				assertChangesetsEqual(actual, expected);
-			}));
-
-		it("revive ○ redundant revive", () =>
-			withConfig(() => {
-				const reviveA = Change.revive(0, 2, { revision: tag1, localId: brand(0) });
-				const reviveB = Change.redundantRevive(0, 2, { revision: tag1, localId: brand(0) });
-				const expected = [
-					Mark.revive(2, { revision: tag1, localId: brand(0) }, { revision: tag2 }),
-				];
-				const actual = shallowCompose([
-					tagChangeInline(reviveA, tag2),
-					makeAnonChange(reviveB),
-				]);
-				assertChangesetsEqual(actual, expected);
-			}));
-
-		it("move ○ modify", () =>
-			withConfig(() => {
-				const move = Change.move(0, 1, 2);
-				const changes = TestNodeId.create({ localId: brand(1) }, TestChange.mint([], 42));
-				const modify = Change.modify(1, changes);
-				const expected = [
-					Mark.moveOut(1, brand(0), { changes }),
-					{ count: 1 },
-					Mark.moveIn(1, brand(0)),
-				];
-				const actual = shallowCompose([makeAnonChange(move), makeAnonChange(modify)]);
-				assertChangesetsEqual(actual, expected);
-			}));
-
-		it("move ○ modify and return", () =>
-			withConfig(() => {
-				const move = [Mark.moveIn(1, brand(0)), { count: 1 }, Mark.moveOut(1, brand(0))];
-				const changes = TestNodeId.create(
-					{ revision: tag3, localId: brand(1) },
-					TestChange.mint([], 42),
-				);
-				const moveBack = [
-					Mark.moveOut(1, brand(0), {
-						changes,
-						idOverride: {
-							type: SF.DetachIdOverrideType.Unattach,
-							id: { revision: tag1, localId: brand(1) },
-						},
-					}),
-					{ count: 1 },
-					Mark.returnTo(1, brand(0), { revision: tag1, localId: brand(0) }),
-				];
-				const expected = [Mark.tomb(tag1, brand(1)), { count: 1 }, Mark.modify(changes)];
-				const actual = shallowCompose([
-					tagChangeInline(move, tag1),
-					tagChangeInline(moveBack, tag3, tag1),
-				]);
-				assertChangesetsEqual(actual, expected);
-			}));
-
-		it("move ○ remove", () =>
-			withConfig(() => {
-				const move = Change.move(1, 1, 4, brand(0));
-				const deletion = Change.remove(3, 1, brand(2));
-				const expected = [
-					{ count: 1 },
-					Mark.moveOut(1, brand(0)),
-					{ count: 2 },
-					Mark.attachAndDetach(Mark.moveIn(1, brand(0)), Mark.remove(1, brand(2))),
-				];
-				const actual = shallowCompose([makeAnonChange(move), makeAnonChange(deletion)]);
-				assertChangesetsEqual(actual, expected);
-			}));
-
-		it("return ○ return (no cell rename)", () =>
-			withConfig(() => {
-				const cellIdA: ChangeAtomId = { revision: tag2, localId: brand(0) };
-				const cellIdB: ChangeAtomId = { revision: tag2, localId: brand(1) };
-				// Return from B back to A
-				const return1 = tagChangeInline(
-					Change.return(
-						0,
-						1,
-						4,
-						{ type: SF.DetachIdOverrideType.Redetach, id: cellIdB },
-						cellIdA,
-					),
-					tag3,
-				);
-				// Return from A back to B
-				const return2 = tagChangeInline(
-					Change.return(
-						3,
-						1,
-						0,
-						{ type: SF.DetachIdOverrideType.Unattach, id: cellIdA },
-						cellIdB,
-					),
-					tag4,
-				);
-				const actual = shallowCompose([return1, return2]);
-
-				const expected = [{ count: 4 }, Mark.tomb(tag2, brand(0))];
-				assertChangesetsEqual(actual, expected);
-			}));
-
-		it("return ○ return (cell rename)", () =>
-			withConfig(() => {
-				const cellIdA: ChangeAtomId = { revision: tag2, localId: brand(0) };
-				const cellIdB: ChangeAtomId = { revision: tag2, localId: brand(1) };
-				// Return from B back to A
-				const return1 = tagChangeInline(
-					Change.return(
-						0,
-						1,
-						4,
-						{ type: SF.DetachIdOverrideType.Redetach, id: cellIdB },
-						cellIdA,
-					),
-					tag3,
-				);
-				// Return from A back to B
-				const return2 = tagChangeInline(
-					[Mark.returnTo(1, brand(0), cellIdB), { count: 3 }, Mark.moveOut(1, brand(0))],
-					tag4,
-				);
-				const actual = shallowCompose([return1, return2]);
-
-				// We expect vestigial moves to exist to record that the cell's ID was changed.
-				const expected = [
-					{ count: 4 },
-					Mark.attachAndDetach(
-						Mark.returnTo(1, { revision: tag3, localId: brand(0) }, cellIdA),
-						Mark.moveOut(1, { revision: tag4, localId: brand(0) }),
-					),
-				];
-				assertChangesetsEqual(actual, expected);
-			}));
-
-		it("modify ○ return", () =>
-			withConfig(() => {
-				const changes = TestNodeId.create(
-					{ revision: tag3, localId: brand(2) },
-					TestChange.mint([], 42),
-				);
-				const modify = tagChangeInline(Change.modify(3, changes), tag3);
-				const ret = tagChangeInline(
-					Change.return(
-						3,
-						2,
-						0,
-						{
-							type: SF.DetachIdOverrideType.Unattach,
-							id: { revision: tag1, localId: brand(2) },
-						},
-						{ revision: tag1, localId: brand(0) },
-					),
-					tag4,
-				);
-				const actual = shallowCompose([modify, ret]);
-				const expected = [
-					Mark.returnTo(
-						2,
-						{ revision: tag4, localId: brand(0) },
-						{ revision: tag1, localId: brand(0) },
-					),
-					{ count: 3 },
-					Mark.moveOut(1, brand(0), {
-						revision: tag4,
-						changes,
-						idOverride: {
-							type: SF.DetachIdOverrideType.Unattach,
-							id: { revision: tag1, localId: brand(2) },
-						},
-					}),
-					Mark.moveOut(1, brand(1), {
-						revision: tag4,
-						idOverride: {
-							type: SF.DetachIdOverrideType.Unattach,
-							id: { revision: tag1, localId: brand(3) },
-						},
-					}),
-				];
-				assertChangesetsEqual(actual, expected);
-			}));
-
-		it("move ○ move with node changes", () =>
-			withConfig(() => {
-				const id1: NodeId = { revision: tag1, localId: brand(0) };
-				const id2: NodeId = { revision: tag2, localId: brand(0) };
-
-				const move1 = [
-					Mark.moveIn(1, brand(0)),
-					{ count: 1 },
-					Mark.moveOut(1, brand(0), {
-						changes: TestNodeId.create(id1, TestChange.mint([], 0)),
-					}),
-				];
-=======
 		it("modify ○ insert", () => {
 			const childChange = TestNodeId.create(
 				{ localId: brand(3) },
 				TestChange.mint([0, 1], 2),
 			);
->>>>>>> 22b5db16
 
 			const modify = Change.modify(0, childChange);
 			const insert = Change.insert(0, 1, brand(2));
@@ -874,246 +506,6 @@
 			assertChangesetsEqual(actual, expected);
 		});
 
-<<<<<<< HEAD
-				assertChangesetsEqual(composed, expected);
-			}));
-
-		it("move ○ move (forward)", () =>
-			withConfig(() => {
-				const move1 = Change.move(0, 1, 2, brand(0));
-				const move2 = Change.move(1, 1, 3, brand(2));
-				const actual = shallowCompose([makeAnonChange(move1), makeAnonChange(move2)]);
-				const expected = [
-					Mark.moveOut(1, brand(0), {
-						finalEndpoint: { revision: undefined, localId: brand(2) },
-					}),
-					{ count: 1 },
-					Mark.attachAndDetach(Mark.moveIn(1, brand(0)), Mark.moveOut(1, brand(2))),
-					{ count: 1 },
-					Mark.moveIn(1, brand(2), {
-						finalEndpoint: { revision: undefined, localId: brand(0) },
-					}),
-				];
-				assertChangesetsEqual(actual, expected);
-			}));
-
-		it("move ○ move (back)", () =>
-			withConfig(() => {
-				const move1 = Change.move(2, 1, 1, brand(0));
-				const move2 = Change.move(1, 1, 0, brand(2));
-				const actual = shallowCompose([makeAnonChange(move1), makeAnonChange(move2)]);
-				const expected = [
-					Mark.moveIn(1, brand(2), {
-						finalEndpoint: { revision: undefined, localId: brand(0) },
-					}),
-					{ count: 1 },
-					Mark.attachAndDetach(Mark.moveIn(1, brand(0)), Mark.moveOut(1, brand(2))),
-					{ count: 1 },
-					Mark.moveOut(1, brand(0), {
-						finalEndpoint: { revision: undefined, localId: brand(2) },
-					}),
-				];
-				assertChangesetsEqual(actual, expected);
-			}));
-
-		it("move ○ move adjacent to starting position (back and forward)", () =>
-			withConfig(() => {
-				const move1 = Change.move(1, 1, 0);
-				const move2 = Change.move(0, 1, 2);
-				const actual = shallowCompose([
-					tagChangeInline(move1, tag1),
-					tagChangeInline(move2, tag2),
-				]);
-				const expected = [
-					Mark.attachAndDetach(
-						Mark.moveIn(1, { revision: tag1, localId: brand(0) }),
-						Mark.moveOut(1, { revision: tag2, localId: brand(0) }),
-					),
-					{ count: 1 },
-					Mark.moveIn(
-						1,
-						{ revision: tag2, localId: brand(0) },
-						{
-							finalEndpoint: { revision: tag1, localId: brand(0) },
-						},
-					),
-					Mark.moveOut(
-						1,
-						{ revision: tag1, localId: brand(0) },
-						{
-							finalEndpoint: { revision: tag2, localId: brand(0) },
-						},
-					),
-				];
-				assertChangesetsEqual(actual, expected);
-			}));
-
-		it("move ○ move adjacent to starting position (forward and back)", () =>
-			withConfig(() => {
-				const move1 = Change.move(0, 1, 2);
-				const move2 = Change.move(1, 1, 0);
-				const actual = shallowCompose([
-					tagChangeInline(move1, tag1),
-					tagChangeInline(move2, tag2),
-				]);
-				const expected = [
-					Mark.moveIn(
-						1,
-						{ revision: tag2, localId: brand(0) },
-						{
-							finalEndpoint: { revision: tag1, localId: brand(0) },
-						},
-					),
-					Mark.moveOut(
-						1,
-						{ revision: tag1, localId: brand(0) },
-						{
-							finalEndpoint: { revision: tag2, localId: brand(0) },
-						},
-					),
-					{ count: 1 },
-					Mark.attachAndDetach(
-						Mark.moveIn(1, { revision: tag1, localId: brand(0) }),
-						Mark.moveOut(1, { revision: tag2, localId: brand(0) }),
-					),
-				];
-				assertChangesetsEqual(actual, expected);
-			}));
-
-		it("adjacent detached modifies 1", () =>
-			withConfig(() => {
-				// Starting state [A B]
-				// Revision 1 removes A
-				// Revision 2 removes B
-				// Revision 3 modifies A
-				// Revision 4 modifies B
-				const nodeChange1: NodeId = { revision: tag3, localId: brand(1) };
-				const nodeChange2: NodeId = { revision: tag4, localId: brand(2) };
-				const lineage: SF.LineageEvent[] = [
-					{ revision: tag2, id: brand(0), count: 1, offset: 0 },
-				];
-				const detach1: SF.CellId = { revision: tag1, localId: brand(0), lineage };
-				const detach2: SF.CellId = { revision: tag2, localId: brand(0) };
-
-				const modify1 = [Mark.modify(nodeChange1, detach1), Mark.tomb(tag2)];
-				const modify2 = [Mark.modify(nodeChange2, detach2)];
-				const actual = shallowCompose([
-					tagChangeInline(modify1, tag3),
-					tagChangeInline(modify2, tag4),
-				]);
-
-				const expected = [
-					Mark.modify(nodeChange1, detach1),
-					Mark.modify(nodeChange2, detach2),
-				];
-
-				assertChangesetsEqual(actual, expected);
-			}));
-
-		it("adjacent detached modifies 2", () =>
-			withConfig(() => {
-				// Starting state [A B]
-				// Revision 1 removes B
-				// Revision 2 removes A
-				// Revision 3 modifies B
-				// Revision 4 modifies A
-				const nodeChange1: NodeId = { revision: tag3, localId: brand(2) };
-				const nodeChange2: NodeId = { revision: tag4, localId: brand(3) };
-				const lineage: SF.LineageEvent[] = [
-					{ revision: tag2, id: brand(0), count: 1, offset: 1 },
-				];
-				const detach1: SF.CellId = { revision: tag1, localId: brand(1), lineage };
-				const detach2: SF.CellId = { revision: tag2, localId: brand(0) };
-
-				const modify1 = [Mark.tomb(tag2), Mark.modify(nodeChange1, detach1)];
-				const modify2 = [Mark.modify(nodeChange2, detach2)];
-				const actual = shallowCompose([
-					tagChangeInline(modify1, tag3),
-					tagChangeInline(modify2, tag4),
-				]);
-
-				const expected = [
-					Mark.modify(nodeChange2, detach2),
-					Mark.modify(nodeChange1, detach1),
-				];
-
-				assertChangesetsEqual(actual, expected);
-			}));
-
-		it("adjacent detached modifies 3", () =>
-			withConfig(() => {
-				// Starting state [A B]
-				// Revision 1 removes A
-				// Revision 2 removes B
-				// Revision 3 modifies B
-				// Revision 4 modifies A
-				const nodeChange1: NodeId = { revision: tag3, localId: brand(2) };
-				const nodeChange2: NodeId = { revision: tag4, localId: brand(3) };
-				const lineage: SF.LineageEvent[] = [
-					{ revision: tag2, id: brand(0), count: 1, offset: 0 },
-				];
-				const detach1: SF.CellId = { revision: tag1, localId: brand(0), lineage };
-				const detach2: SF.CellId = { revision: tag2, localId: brand(0) };
-
-				const modify1 = [Mark.modify(nodeChange1, detach2)];
-				const modify2 = [Mark.modify(nodeChange2, detach1), Mark.tomb(tag2)];
-				const actual = shallowCompose([
-					tagChangeInline(modify1, tag3),
-					tagChangeInline(modify2, tag4),
-				]);
-
-				const expected = [
-					Mark.modify(nodeChange2, detach1),
-					Mark.modify(nodeChange1, detach2),
-				];
-
-				assertChangesetsEqual(actual, expected);
-			}));
-
-		it("adjacent detached modifies 4", () =>
-			withConfig(() => {
-				// Starting state [A B]
-				// Revision 1 removes B
-				// Revision 2 removes A
-				// Revision 3 modifies A
-				// Revision 4 modifies B
-				const nodeChange1: NodeId = { revision: tag3, localId: brand(2) };
-				const nodeChange2: NodeId = { revision: tag4, localId: brand(3) };
-
-				const lineage: SF.LineageEvent[] = [
-					{ revision: tag2, id: brand(0), count: 1, offset: 1 },
-				];
-				const detach1: SF.CellId = { revision: tag1, localId: brand(1), lineage };
-				const detach2: SF.CellId = { revision: tag2, localId: brand(0) };
-
-				const modify1 = [Mark.modify(nodeChange1, detach2)];
-				const modify2 = [Mark.tomb(tag2), Mark.modify(nodeChange2, detach1)];
-				const actual = shallowCompose([
-					tagChangeInline(modify1, tag3),
-					tagChangeInline(modify2, tag4),
-				]);
-
-				const expected = [
-					Mark.modify(nodeChange1, detach2),
-					Mark.modify(nodeChange2, detach1),
-				];
-
-				assertChangesetsEqual(actual, expected);
-			}));
-
-		it("move, remove, revive", () =>
-			withConfig(() => {
-				const move = tagChangeInline(Change.move(1, 1, 0), tag1);
-				const del = tagChangeInline(Change.remove(0, 1), tag2);
-				const revive = tagChangeInline(
-					Change.revive(0, 1, { revision: tag2, localId: brand(0) }),
-					tag3,
-				);
-				const actual = shallowCompose([move, del, revive]);
-				const expected = shallowCompose([move]);
-				assertChangesetsEqual(actual, expected);
-			}));
-=======
 		it("remove ○ insert", () => {
 			const deletion = Change.remove(0, 3);
 			const insert = Change.insert(0, 1, brand(2));
@@ -1348,11 +740,14 @@
 				TestChange.mint([], 42),
 			);
 			const moveBack = [
-				Mark.moveOut(1, brand(0), { changes }),
+				Mark.moveOut(1, brand(0), {
+					changes,
+					idOverride: { revision: tag1, localId: brand(1) },
+				}),
 				{ count: 1 },
 				Mark.returnTo(1, brand(0), { revision: tag1, localId: brand(0) }),
 			];
-			const expected = [Mark.tomb(tag1), { count: 1 }, Mark.modify(changes)];
+			const expected = [Mark.tomb(tag1, brand(1)), { count: 1 }, Mark.modify(changes)];
 			const actual = shallowCompose([
 				tagChangeInline(move, tag1),
 				tagChangeInline(moveBack, tag3, tag1),
@@ -1362,29 +757,47 @@
 
 		it("move ○ remove", () => {
 			const move = Change.move(1, 1, 4, brand(0));
-			const deletion = Change.remove(3, 1, brand(1));
+			const deletion = Change.remove(3, 1, brand(2));
 			const expected = [
 				{ count: 1 },
 				Mark.moveOut(1, brand(0)),
 				{ count: 2 },
-				Mark.attachAndDetach(Mark.moveIn(1, brand(0)), Mark.remove(1, brand(1))),
+				Mark.attachAndDetach(Mark.moveIn(1, brand(0)), Mark.remove(1, brand(2))),
 			];
 			const actual = shallowCompose([makeAnonChange(move), makeAnonChange(deletion)]);
 			assertChangesetsEqual(actual, expected);
 		});
 
-		it("return ○ return", () => {
-			const cellId1: ChangeAtomId = { revision: tag2, localId: brand(0) };
-			const cellId2: ChangeAtomId = { revision: tag3, localId: brand(0) };
-			const return1 = tagChangeInline(Change.return(0, 1, 4, cellId1), tag3);
-			const return2 = tagChangeInline(Change.return(3, 1, 0, cellId2), tag4);
+		it("return ○ return (no cell rename)", () => {
+			const cellIdA: ChangeAtomId = { revision: tag2, localId: brand(0) };
+			const cellIdB: ChangeAtomId = { revision: tag2, localId: brand(1) };
+			// Return from B back to A
+			const return1 = tagChangeInline(Change.return(0, 1, 4, cellIdB, cellIdA), tag3);
+			// Return from A back to B
+			const return2 = tagChangeInline(Change.return(3, 1, 0, cellIdA, cellIdB), tag4);
+			const actual = shallowCompose([return1, return2]);
+
+			const expected = [{ count: 4 }, Mark.tomb(tag2, brand(0))];
+			assertChangesetsEqual(actual, expected);
+		});
+
+		it("return ○ return (cell rename)", () => {
+			const cellIdA: ChangeAtomId = { revision: tag2, localId: brand(0) };
+			const cellIdB: ChangeAtomId = { revision: tag2, localId: brand(1) };
+			// Return from B back to A
+			const return1 = tagChangeInline(Change.return(0, 1, 4, cellIdB, cellIdA), tag3);
+			// Return from A back to B
+			const return2 = tagChangeInline(
+				[Mark.returnTo(1, brand(0), cellIdB), { count: 3 }, Mark.moveOut(1, brand(0))],
+				tag4,
+			);
 			const actual = shallowCompose([return1, return2]);
 
 			// We expect vestigial moves to exist to record that the cell's ID was changed.
 			const expected = [
 				{ count: 4 },
 				Mark.attachAndDetach(
-					Mark.returnTo(1, { revision: tag3, localId: brand(0) }, cellId1),
+					Mark.returnTo(1, { revision: tag3, localId: brand(0) }, cellIdA),
 					Mark.moveOut(1, { revision: tag4, localId: brand(0) }),
 				),
 			];
@@ -1398,7 +811,13 @@
 			);
 			const modify = tagChangeInline(Change.modify(3, changes), tag3);
 			const ret = tagChangeInline(
-				Change.return(3, 2, 0, { revision: tag1, localId: brand(0) }),
+				Change.return(
+					3,
+					2,
+					0,
+					{ revision: tag1, localId: brand(2) },
+					{ revision: tag1, localId: brand(0) },
+				),
 				tag4,
 			);
 			const actual = shallowCompose([modify, ret]);
@@ -1409,8 +828,15 @@
 					{ revision: tag1, localId: brand(0) },
 				),
 				{ count: 3 },
-				Mark.moveOut(1, brand(0), { revision: tag4, changes }),
-				Mark.moveOut(1, brand(1), { revision: tag4 }),
+				Mark.moveOut(1, brand(0), {
+					revision: tag4,
+					changes,
+					idOverride: { revision: tag1, localId: brand(2) },
+				}),
+				Mark.moveOut(1, brand(1), {
+					revision: tag4,
+					idOverride: { revision: tag1, localId: brand(3) },
+				}),
 			];
 			assertChangesetsEqual(actual, expected);
 		});
@@ -1463,16 +889,16 @@
 
 		it("move ○ move (forward)", () => {
 			const move1 = Change.move(0, 1, 2, brand(0));
-			const move2 = Change.move(1, 1, 3, brand(1));
+			const move2 = Change.move(1, 1, 3, brand(2));
 			const actual = shallowCompose([makeAnonChange(move1), makeAnonChange(move2)]);
 			const expected = [
 				Mark.moveOut(1, brand(0), {
-					finalEndpoint: { revision: undefined, localId: brand(1) },
+					finalEndpoint: { revision: undefined, localId: brand(2) },
 				}),
 				{ count: 1 },
-				Mark.attachAndDetach(Mark.moveIn(1, brand(0)), Mark.moveOut(1, brand(1))),
+				Mark.attachAndDetach(Mark.moveIn(1, brand(0)), Mark.moveOut(1, brand(2))),
 				{ count: 1 },
-				Mark.moveIn(1, brand(1), {
+				Mark.moveIn(1, brand(2), {
 					finalEndpoint: { revision: undefined, localId: brand(0) },
 				}),
 			];
@@ -1481,17 +907,17 @@
 
 		it("move ○ move (back)", () => {
 			const move1 = Change.move(2, 1, 1, brand(0));
-			const move2 = Change.move(1, 1, 0, brand(1));
+			const move2 = Change.move(1, 1, 0, brand(2));
 			const actual = shallowCompose([makeAnonChange(move1), makeAnonChange(move2)]);
 			const expected = [
-				Mark.moveIn(1, brand(1), {
+				Mark.moveIn(1, brand(2), {
 					finalEndpoint: { revision: undefined, localId: brand(0) },
 				}),
 				{ count: 1 },
-				Mark.attachAndDetach(Mark.moveIn(1, brand(0)), Mark.moveOut(1, brand(1))),
+				Mark.attachAndDetach(Mark.moveIn(1, brand(0)), Mark.moveOut(1, brand(2))),
 				{ count: 1 },
 				Mark.moveOut(1, brand(0), {
-					finalEndpoint: { revision: undefined, localId: brand(1) },
+					finalEndpoint: { revision: undefined, localId: brand(2) },
 				}),
 			];
 			assertChangesetsEqual(actual, expected);
@@ -1663,7 +1089,6 @@
 			const expected = shallowCompose([move]);
 			assertChangesetsEqual(actual, expected);
 		});
->>>>>>> 22b5db16
 
 		// This test leads compose to output a vestigial endpoint.
 		it.skip("return-to, remove, move-out", () => {
@@ -1691,108 +1116,6 @@
 			assertChangesetsEqual(actual, []);
 		});
 
-<<<<<<< HEAD
-		it("move1, move2, return2", () =>
-			withConfig(() => {
-				for (const [a, b, c] of [
-					[0, 1, 2],
-					[2, 1, 0],
-				]) {
-					const move1 = tagChangeInline(Change.move(a, 1, b > a ? b + 1 : b), tag1);
-					const move2 = tagChangeInline(Change.move(b, 1, c > b ? c + 1 : c), tag2);
-					const return2 = tagChangeInline(
-						Change.return(
-							c,
-							1,
-							b > c ? b + 1 : b,
-							{
-								type: SF.DetachIdOverrideType.Unattach,
-								id: { revision: tag2, localId: brand(1) },
-							},
-							{ revision: tag2, localId: brand(0) },
-						),
-						tag3,
-						tag2,
-					);
-
-					const composed = shallowCompose([move1, move2, return2]);
-					const expected = shallowCompose(
-						a < b
-							? [
-									move1,
-									makeAnonChange([
-										Mark.tomb(tag1),
-										Mark.skip(3),
-										Mark.tomb(tag2, brand(1)),
-									]),
-							  ]
-							: [
-									move1,
-									makeAnonChange([
-										Mark.tomb(tag2, brand(1)),
-										Mark.skip(3),
-										Mark.tomb(tag1),
-									]),
-							  ],
-					);
-					assertChangesetsEqual(composed, expected);
-				}
-			}));
-
-		it("move1 ○ [return1, move2]", () =>
-			withConfig(() => {
-				for (const [a, b, c] of [
-					[0, 1, 2],
-					[2, 1, 0],
-				]) {
-					const move1 = tagChangeInline(Change.move(a, 1, b > a ? b + 1 : b), tag1);
-					const return1 = tagChangeInline(
-						Change.return(
-							b,
-							1,
-							a > b ? a + 1 : a,
-							{
-								type: SF.DetachIdOverrideType.Unattach,
-								id: { revision: tag1, localId: brand(1) },
-							},
-							{
-								revision: tag1,
-								localId: brand(0),
-							},
-						),
-						tag2,
-						tag1,
-					);
-					const move2 = tagChangeInline(Change.move(a, 1, c > a ? c + 1 : c), tag3);
-					const part2 = shallowCompose([return1, move2]);
-					const composed = shallowCompose(
-						[move1, makeAnonChange(part2)],
-						[
-							{ revision: tag1 },
-							{ revision: tag2, rollbackOf: tag1 },
-							{ revision: tag3 },
-						],
-					);
-					const expected =
-						a < b
-							? [
-									Mark.moveOut(1, { revision: tag3, localId: brand(0) }),
-									Mark.skip(1),
-									Mark.tomb(tag1, brand(1)),
-									Mark.skip(1),
-									Mark.moveIn(1, { revision: tag3, localId: brand(0) }),
-							  ]
-							: [
-									Mark.moveIn(1, { revision: tag3, localId: brand(0) }),
-									Mark.skip(1),
-									Mark.tomb(tag1, brand(1)),
-									Mark.skip(1),
-									Mark.moveOut(1, { revision: tag3, localId: brand(0) }),
-							  ];
-					assertChangesetsEqual(composed, expected);
-				}
-			}));
-=======
 		it("move1, move2, return2", () => {
 			for (const [a, b, c] of [
 				[0, 1, 2],
@@ -1801,10 +1124,13 @@
 				const move1 = tagChangeInline(Change.move(a, 1, b > a ? b + 1 : b), tag1);
 				const move2 = tagChangeInline(Change.move(b, 1, c > b ? c + 1 : c), tag2);
 				const return2 = tagChangeInline(
-					Change.return(c, 1, b > c ? b + 1 : b, {
-						revision: tag2,
-						localId: brand(0),
-					}),
+					Change.return(
+						c,
+						1,
+						b > c ? b + 1 : b,
+						{ revision: tag2, localId: brand(1) },
+						{ revision: tag2, localId: brand(0) },
+					),
 					tag3,
 					tag2,
 				);
@@ -1812,13 +1138,26 @@
 				const composed = shallowCompose([move1, move2, return2]);
 				const expected = shallowCompose(
 					a < b
-						? [move1, makeAnonChange([Mark.tomb(tag1), Mark.skip(3), Mark.tomb(tag2)])]
-						: [move1, makeAnonChange([Mark.tomb(tag2), Mark.skip(3), Mark.tomb(tag1)])],
+						? [
+								move1,
+								makeAnonChange([
+									Mark.tomb(tag1),
+									Mark.skip(3),
+									Mark.tomb(tag2, brand(1)),
+								]),
+						  ]
+						: [
+								move1,
+								makeAnonChange([
+									Mark.tomb(tag2, brand(1)),
+									Mark.skip(3),
+									Mark.tomb(tag1),
+								]),
+						  ],
 				);
 				assertChangesetsEqual(composed, expected);
 			}
 		});
->>>>>>> 22b5db16
 
 		it("move1 ○ [return1, move2]", () => {
 			for (const [a, b, c] of [
@@ -1827,24 +1166,16 @@
 			]) {
 				const move1 = tagChangeInline(Change.move(a, 1, b > a ? b + 1 : b), tag1);
 				const return1 = tagChangeInline(
-<<<<<<< HEAD
-					[
-						Mark.skip(2),
-						Mark.moveOut(1, brand(0), {
-							idOverride: {
-								type: SF.DetachIdOverrideType.Unattach,
-								id: { revision: tag1, localId: brand(1) },
-							},
-						}),
-						Mark.skip(1),
-						Mark.returnTo(1, brand(0), { revision: tag1, localId: brand(0) }),
-					],
-=======
-					Change.return(b, 1, a > b ? a + 1 : a, {
-						revision: tag1,
-						localId: brand(0),
-					}),
->>>>>>> 22b5db16
+					Change.return(
+						b,
+						1,
+						a > b ? a + 1 : a,
+						{ revision: tag1, localId: brand(1) },
+						{
+							revision: tag1,
+							localId: brand(0),
+						},
+					),
 					tag2,
 					tag1,
 				);
@@ -1854,19 +1185,22 @@
 					[move1, makeAnonChange(part2)],
 					[{ revision: tag1 }, { revision: tag2, rollbackOf: tag1 }, { revision: tag3 }],
 				);
-				const expected = shallowCompose(
+				const expected =
 					a < b
-						? [move2, makeAnonChange([Mark.tomb(tag3), Mark.skip(1), Mark.tomb(tag1)])]
+						? [
+								Mark.moveOut(1, { revision: tag3, localId: brand(0) }),
+								Mark.skip(1),
+								Mark.tomb(tag1, brand(1)),
+								Mark.skip(1),
+								Mark.moveIn(1, { revision: tag3, localId: brand(0) }),
+						  ]
 						: [
-								move2,
-								makeAnonChange([
-									Mark.skip(2),
-									Mark.tomb(tag1),
-									Mark.skip(1),
-									Mark.tomb(tag3),
-								]),
-						  ],
-				);
+								Mark.moveIn(1, { revision: tag3, localId: brand(0) }),
+								Mark.skip(1),
+								Mark.tomb(tag1, brand(1)),
+								Mark.skip(1),
+								Mark.moveOut(1, { revision: tag3, localId: brand(0) }),
+						  ];
 				assertChangesetsEqual(composed, expected);
 			}
 		});
@@ -1874,10 +1208,14 @@
 		it("move1 ○ [return1, move2, move3]", () => {
 			const move1 = tagChangeInline(Change.move(3, 1, 2), tag1);
 			const return1 = tagChangeInline(
-				Change.return(2, 1, 4, {
-					revision: tag1,
-					localId: brand(0),
-				}),
+				[
+					Mark.skip(2),
+					Mark.moveOut(1, brand(0), {
+						idOverride: { revision: tag1, localId: brand(1) },
+					}),
+					Mark.skip(1),
+					Mark.returnTo(1, brand(0), { revision: tag1, localId: brand(0) }),
+				],
 				tag2,
 				tag1,
 			);
@@ -1895,117 +1233,6 @@
 				],
 			);
 
-<<<<<<< HEAD
-				const expected = [
-					moveIn2,
-					Mark.skip(1),
-					Mark.attachAndDetach(moveIn1, moveOut2),
-					Mark.skip(1),
-					Mark.tomb(tag1, brand(1)),
-					Mark.skip(1),
-					moveOut1,
-				];
-
-				assertChangesetsEqual(composed, expected);
-			}));
-
-		it("[move1, move2] ○ [return2, move3]", () =>
-			withConfig(() => {
-				for (const [a, b, c, d] of [
-					[0, 1, 2, 3],
-					[3, 2, 1, 0],
-				]) {
-					const move1 = tagChangeInline(Change.move(a, 1, b > a ? b + 1 : b), tag1);
-					const move2 = tagChangeInline(Change.move(b, 1, c > b ? c + 1 : c), tag2);
-					const part1 = shallowCompose([move1, move2]);
-					const return2 = tagChangeInline(
-						Change.return(
-							c,
-							1,
-							b > c ? b + 1 : b,
-							{
-								type: SF.DetachIdOverrideType.Unattach,
-								id: { revision: tag2, localId: brand(1) },
-							},
-							{
-								revision: tag2,
-								localId: brand(0),
-							},
-						),
-						tag3,
-						tag2,
-					);
-					const move3 = tagChangeInline(Change.move(b, 1, d > b ? d + 1 : d), tag4);
-					const part2 = shallowCompose([return2, move3]);
-					const composed = shallowCompose(
-						[makeAnonChange(part1), makeAnonChange(part2)],
-						[
-							{ revision: tag1 },
-							{ revision: tag2 },
-							{ revision: tag3, rollbackOf: tag2 },
-							{ revision: tag4 },
-						],
-					);
-					const expected = shallowCompose(
-						a < b
-							? [
-									move1,
-									move3,
-									makeAnonChange([
-										Mark.tomb(tag1), // a
-										Mark.skip(1),
-										Mark.tomb(tag4), // b
-										Mark.skip(1),
-										Mark.tomb(tag2, brand(1)), // c
-									]),
-							  ]
-							: [
-									move1,
-									move3,
-									makeAnonChange([
-										Mark.skip(1), // d
-										Mark.skip(1),
-										Mark.tomb(tag2, brand(1)), // c
-										Mark.skip(1),
-										Mark.tomb(tag4), // b
-										Mark.skip(1),
-										Mark.tomb(tag1), // a
-									]),
-							  ],
-					);
-					assertChangesetsEqual(composed, expected);
-				}
-			}));
-
-		it("[move1, move2] ○ return1", () =>
-			withConfig(() => {
-				const move1 = tagChangeInline(Change.move(0, 1, 2), tag1);
-				const move2 = tagChangeInline(Change.move(1, 1, 3), tag2);
-				const return1 = tagChangeInline(
-					Change.return(
-						2,
-						1,
-						0,
-						{
-							type: SF.DetachIdOverrideType.Unattach,
-							id: { revision: tag2, localId: brand(1) },
-						},
-						{ revision: tag1, localId: brand(0) },
-					),
-					tag3,
-				);
-
-				const composed = shallowCompose([move1, move2, return1]);
-				const expected = [
-					{ count: 2 },
-					Mark.attachAndDetach(
-						Mark.moveIn(1, { revision: tag1, localId: brand(0) }),
-						Mark.moveOut(1, { revision: tag2, localId: brand(0) }),
-					),
-					{ count: 1 },
-					Mark.tomb(tag2, brand(1)),
-				];
-=======
 			const moveId1: ChangeAtomId = { revision: tag3, localId: brand(0) };
 			const moveId2: ChangeAtomId = { revision: tag4, localId: brand(0) };
 
@@ -2020,11 +1247,10 @@
 				Mark.skip(1),
 				Mark.attachAndDetach(moveIn1, moveOut2),
 				Mark.skip(1),
-				Mark.tomb(tag1, brand(0)),
+				Mark.tomb(tag1, brand(1)),
 				Mark.skip(1),
 				moveOut1,
 			];
->>>>>>> 22b5db16
 
 			assertChangesetsEqual(composed, expected);
 		});
@@ -2038,10 +1264,16 @@
 				const move2 = tagChangeInline(Change.move(b, 1, c > b ? c + 1 : c), tag2);
 				const part1 = shallowCompose([move1, move2]);
 				const return2 = tagChangeInline(
-					Change.return(c, 1, b > c ? b + 1 : b, {
-						revision: tag2,
-						localId: brand(0),
-					}),
+					Change.return(
+						c,
+						1,
+						b > c ? b + 1 : b,
+						{ revision: tag2, localId: brand(1) },
+						{
+							revision: tag2,
+							localId: brand(0),
+						},
+					),
 					tag3,
 					tag2,
 				);
@@ -2050,21 +1282,10 @@
 				const composed = shallowCompose(
 					[makeAnonChange(part1), makeAnonChange(part2)],
 					[
-<<<<<<< HEAD
-						Mark.moveOut(1, brand(0), {
-							idOverride: {
-								type: SF.DetachIdOverrideType.Redetach,
-								id: { revision: tag1, localId: brand(1) },
-							},
-						}),
-						Mark.skip(2),
-						Mark.returnTo(1, brand(0), { revision: tag1, localId: brand(0) }),
-=======
 						{ revision: tag1 },
 						{ revision: tag2 },
 						{ revision: tag3, rollbackOf: tag2 },
 						{ revision: tag4 },
->>>>>>> 22b5db16
 					],
 				);
 				const expected = shallowCompose(
@@ -2077,7 +1298,7 @@
 									Mark.skip(1),
 									Mark.tomb(tag4), // b
 									Mark.skip(1),
-									Mark.tomb(tag2), // c
+									Mark.tomb(tag2, brand(1)), // c
 								]),
 						  ]
 						: [
@@ -2086,7 +1307,7 @@
 								makeAnonChange([
 									Mark.skip(1), // d
 									Mark.skip(1),
-									Mark.tomb(tag2), // c
+									Mark.tomb(tag2, brand(1)), // c
 									Mark.skip(1),
 									Mark.tomb(tag4), // b
 									Mark.skip(1),
@@ -2102,17 +1323,16 @@
 			const move1 = tagChangeInline(Change.move(0, 1, 2), tag1);
 			const move2 = tagChangeInline(Change.move(1, 1, 3), tag2);
 			const return1 = tagChangeInline(
-				Change.return(2, 1, 0, { revision: tag1, localId: brand(0) }),
+				Change.return(
+					2,
+					1,
+					0,
+					{ revision: tag2, localId: brand(1) },
+					{ revision: tag1, localId: brand(0) },
+				),
 				tag3,
 			);
 
-<<<<<<< HEAD
-				const expected = [
-					Mark.tomb(tag1, brand(1)),
-					Mark.skip(1),
-					Mark.moveIn(1, { revision: tag3, localId: brand(0) }),
-					Mark.skip(1),
-=======
 			const composed = shallowCompose([move1, move2, return1]);
 			const expected = [
 				{ count: 2 },
@@ -2123,7 +1343,6 @@
 				{ count: 1 },
 				Mark.attachAndDetach(
 					Mark.moveIn(1, { revision: tag2, localId: brand(0) }),
->>>>>>> 22b5db16
 					Mark.moveOut(1, { revision: tag3, localId: brand(0) }),
 				),
 			];
@@ -2136,7 +1355,7 @@
 			const return1 = tagChangeInline(
 				[
 					Mark.moveOut(1, brand(0), {
-						idOverride: { revision: tag1, localId: brand(0) },
+						idOverride: { revision: tag1, localId: brand(1) },
 					}),
 					Mark.skip(2),
 					Mark.returnTo(1, brand(0), { revision: tag1, localId: brand(0) }),
