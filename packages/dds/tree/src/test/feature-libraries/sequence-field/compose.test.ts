/*!
 * Copyright (c) Microsoft Corporation and contributors. All rights reserved.
 * Licensed under the MIT License.
 */

import { strict as assert, fail } from "assert";

import {
	ChangeAtomId,
	ChangesetLocalId,
	RevisionInfo,
	RevisionTag,
	TreeNodeSchemaIdentifier,
	makeAnonChange,
	tagChange,
	tagRollbackInverse,
} from "../../../core/index.js";
import { NodeId, SequenceField as SF } from "../../../feature-libraries/index.js";
import { brand } from "../../../util/index.js";
import { TestChange } from "../../testChange.js";
<<<<<<< HEAD
import { TestNodeId } from "../../testNodeId.js";
import { cases, ChangeMaker as Change, MarkMaker as Mark, TestChangeset } from "./testEdits.js";
=======
import { mintRevisionTag } from "../../utils.js";

import { ChangeMaker as Change, MarkMaker as Mark, TestChangeset, cases } from "./testEdits.js";
>>>>>>> f0974b8c
import {
	areComposable,
	assertChangesetsEqual,
	compose,
	composeNoVerify,
	describeForBothConfigs,
	shallowCompose,
	skipOnLineageMethod,
	withOrderingMethod,
} from "./utils.js";

const type: TreeNodeSchemaIdentifier = brand("Node");
const tag1: RevisionTag = mintRevisionTag();
const tag2: RevisionTag = mintRevisionTag();
const tag3: RevisionTag = mintRevisionTag();
const tag4: RevisionTag = mintRevisionTag();
const tag5: RevisionTag = mintRevisionTag();
const tag6: RevisionTag = mintRevisionTag();
const revInfos: RevisionInfo[] = [
	{ revision: tag1 },
	{ revision: tag2 },
	{ revision: tag3 },
	{ revision: tag4 },
	{ revision: tag5 },
	{ revision: tag6 },
];

const defaultInsertId: ChangesetLocalId = brand(0);

export function testCompose() {
	describeForBothConfigs("Compose", (config) => {
		const withConfig = (fn: () => void) => withOrderingMethod(config.cellOrdering, fn);
		describe("associativity of triplets", () => {
			const entries = Object.entries(cases);
			for (const a of entries) {
				const taggedA = tagChange(a[1], tag1);
				for (const b of entries) {
					const taggedB = tagChange(b[1], tag2);
					for (const c of entries) {
						const taggedC = tagChange(c[1], tag3);
						const title = `((${a[0]}, ${b[0]}), ${c[0]}) === (${a[0]}, (${b[0]}, ${c[0]}))`;
						if (
							title.startsWith("((remove, insert), revive)") ||
							title.startsWith("((move, insert), revive)") ||
							!areComposable([taggedA, taggedB, taggedC])
						) {
							// These changes do not form a valid sequence of composable changes
						} else if (
							title.startsWith("((transient_insert, insert), revive)") ||
							title.startsWith("((transient_insert, modify_insert), revive)") ||
							title.startsWith("((move, modify_insert), revive)") ||
							title.startsWith("((remove, modify_insert), revive)")
						) {
							it.skip(title, () => {
								// This test fails due to the revive lacking lineage about a detach in one of the prior edits
							});
						} else {
							it(title, () =>
								withConfig(() => {
									const ab = composeNoVerify([taggedA, taggedB]);
									const left = composeNoVerify(
										[makeAnonChange(ab), taggedC],
										revInfos,
									);
									const bc = composeNoVerify([taggedB, taggedC]);
									const right = composeNoVerify(
										[taggedA, makeAnonChange(bc)],
										revInfos,
									);
									assertChangesetsEqual(left, right);
								}),
							);
						}
					}
				}
			}
		});

		it("no changes", () =>
			withConfig(() => {
				const actual = shallowCompose([]);
				assertChangesetsEqual(actual, cases.no_change);
			}));

		it("populates cell revision info", () =>
			withConfig(() => {
				const tomb = tagChange([Mark.tomb(tag1, brand(0))], tag2);
				const insert = tagChange([Mark.insert(1, brand(0))], tag1);
				const expected = [Mark.insert(1, { revision: tag1, localId: brand(0) })];
				const actual = shallowCompose([tomb, insert]);
				assert.deepEqual(actual, expected);
			}));

		it("remove ○ revive => Noop", () =>
			withConfig(() => {
				const deletion = tagChange(Change.remove(0, 1), tag1);
				const insertion = tagRollbackInverse(
					Change.revive(0, 1, { revision: tag1, localId: brand(0) }),
					tag2,
					tag1,
				);
				const actual = shallowCompose([deletion, insertion]);
				assertChangesetsEqual(actual, cases.no_change);
			}));

		it("insert ○ modify", () =>
			withConfig(() => {
				const insert = Change.insert(0, 2);
				const modify = Change.modify(
					0,
					TestNodeId.create({ localId: brand(0) }, TestChange.mint([], 42)),
				);
				const expected = [
					Mark.insert(1, brand(0), {
						changes: TestNodeId.create({ localId: brand(0) }, TestChange.mint([], 42)),
					}),
					Mark.insert(1, brand(1)),
				];
				const actual = compose([makeAnonChange(insert), makeAnonChange(modify)]);
				assertChangesetsEqual(actual, expected);
			}));

		it("insert ○ remove ○ modify", () =>
			withConfig(() => {
				const changes = TestNodeId.create({ localId: brand(0) }, TestChange.mint([], 42));
				const insertMark = Mark.insert(2, brand(0));
				const insert = tagChange([insertMark], tag1);
				const del = tagChange([Mark.remove(2, brand(1))], tag2);
				const modify = tagChange(
					[Mark.modify(changes, { revision: tag2, localId: brand(1) })],
					tag3,
				);
				const actual = compose([insert, del, modify], revInfos);
				const expected = [
					Mark.attachAndDetach(
						Mark.insert(1, { revision: tag1, localId: brand(0) }),
						Mark.remove(1, brand(1), { revision: tag2 }),
						{ changes },
					),
					Mark.attachAndDetach(
						Mark.insert(1, { revision: tag1, localId: brand(1) }),
						Mark.remove(1, brand(2), { revision: tag2 }),
					),
				];
				assertChangesetsEqual(actual, expected);
			}));

		it("transient revive ○ modify", () =>
			withConfig(() => {
				const inputId: ChangeAtomId = {
					revision: tag1,
					localId: brand(0),
				};
				const outputId: ChangeAtomId = {
					revision: tag2,
					localId: brand(1),
				};
				const changes = TestNodeId.create({ localId: brand(0) }, TestChange.mint([], 42));
				const transientRevive = [Mark.remove(1, outputId, { cellId: inputId })];
				const modify = [Mark.modify(changes, outputId)];
				const expected = [Mark.remove(1, outputId, { cellId: inputId, changes })];
				const actual = compose(
					[makeAnonChange(transientRevive), makeAnonChange(modify)],
					revInfos,
				);
				assertChangesetsEqual(actual, expected);
			}));

		it("transient insert ○ revive & modify", () =>
			withConfig(() => {
				const transientDetach: ChangeAtomId = {
					revision: tag2,
					localId: brand(1),
				};
				const changes = TestNodeId.create({ localId: brand(0) }, TestChange.mint([], 42));
				const insert = [
					Mark.attachAndDetach(
						Mark.insert(1, { revision: tag1, localId: brand(0) }),
						Mark.remove(1, brand(1), { revision: tag2 }),
					),
				];
				const revive = [Mark.revive(1, transientDetach, { changes })];
				const expected = [
					Mark.insert(1, { revision: tag1, localId: brand(0) }, { changes }),
				];
				const actual = compose([makeAnonChange(insert), makeAnonChange(revive)], revInfos);
				assertChangesetsEqual(actual, expected);
			}));

		it("modify insert ○ modify", () =>
			withConfig(() => {
				const childChangeA = TestNodeId.create(
					{ localId: brand(0) },
					TestChange.mint([0], 1),
				);
				const childChangeB = TestNodeId.create(
					{ localId: brand(1) },
					TestChange.mint([0, 1], 2),
				);

				const childChangeAB = TestNodeId.composeChild(childChangeA, childChangeB);
				const insert = [
					Mark.insert(
						1,
						{ localId: defaultInsertId, revision: tag1 },
						{ changes: childChangeA },
					),
				];
				const modify = Change.modify(0, childChangeB);
				const expected = [
					Mark.insert(
						1,
						{ localId: defaultInsertId, revision: tag1 },
						{ changes: childChangeAB },
					),
				];
				const actual = compose([tagChange(insert, tag1), tagChange(modify, tag2)]);
				assertChangesetsEqual(actual, expected);
			}));

		it("remove ○ modify", () =>
			withConfig(() => {
				const deletion = Change.remove(0, 3);
				const childChange = TestChange.mint([0, 1], 2);
				const modify = Change.modify(0, childChange);
				const expected = [Mark.remove(3, brand(0)), Mark.modify(childChange)];
				const actual = shallowCompose([makeAnonChange(deletion), makeAnonChange(modify)]);
				assertChangesetsEqual(actual, expected);
			}));

		it("revive ○ modify", () =>
			withConfig(() => {
				const revive = Change.revive(0, 3, { revision: tag1, localId: brand(0) });
				const changes = TestNodeId.create(
					{ localId: brand(1) },
					TestChange.mint([0, 1], 2),
				);

				const modify = Change.modify(0, changes);
				const expected = [
					Mark.revive(1, { revision: tag1, localId: brand(0) }, { changes }),
					Mark.revive(2, { revision: tag1, localId: brand(1) }),
				];
				const actual = shallowCompose([makeAnonChange(revive), makeAnonChange(modify)]);
				assertChangesetsEqual(actual, expected);
			}));

		it("revive and modify ○ modify", () =>
			withConfig(() => {
				const childChangeA = TestNodeId.create(
					{ localId: brand(0) },
					TestChange.mint([0], 1),
				);
				const childChangeB = TestNodeId.create(
					{ localId: brand(1) },
					TestChange.mint([0, 1], 2),
				);

				const childChangeAB = TestNodeId.composeChild(childChangeA, childChangeB);
				const revive = [
					Mark.revive(
						1,
						{ revision: tag1, localId: brand(0) },
						{ changes: childChangeA },
					),
				];
				const modify = Change.modify(0, childChangeB);
				const expected = [
					Mark.revive(
						1,
						{ revision: tag1, localId: brand(0) },
						{ changes: childChangeAB },
					),
				];
				const actual = compose([makeAnonChange(revive), makeAnonChange(modify)]);
				assertChangesetsEqual(actual, expected);
			}));

		it("modify ○ modify", () =>
			withConfig(() => {
				const childChangeA = TestNodeId.create(
					{ localId: brand(0) },
					TestChange.mint([0], 1),
				);
				const childChangeB = TestNodeId.create(
					{ localId: brand(1) },
					TestChange.mint([0, 1], 2),
				);
				const childChangeAB = TestNodeId.composeChild(childChangeA, childChangeB);
				const modifyA = [Mark.modify(childChangeA)];
				const modifyB = [Mark.modify(childChangeB)];
				const expected = [Mark.modify(childChangeAB)];
				const actual = compose([makeAnonChange(modifyA), makeAnonChange(modifyB)]);
				assertChangesetsEqual(actual, expected);
			}));

		it("Remove and modify ○ transient revive", () =>
			withConfig(() => {
				const changes = TestNodeId.create({ localId: brand(0) }, TestChange.mint([0], 1));
				const cellId: ChangeAtomId = { revision: tag1, localId: brand(0) };
				const del = tagChange([Mark.remove(1, cellId, { changes })], tag1);
				const transient = tagChange([Mark.remove(1, brand(1), { cellId })], tag2);

				const composed = compose([del, transient]);
				const expected = [
					Mark.remove(1, { revision: tag2, localId: brand(1) }, { changes }),
				];
				assertChangesetsEqual(composed, expected);
			}));

		it("Transient insert ○ transient revive", () =>
			withConfig(() => {
				const insert = tagChange(
					[Mark.attachAndDetach(Mark.insert(1, brand(0)), Mark.remove(1, brand(1)))],
					tag1,
				);

				const revive = tagChange(
					[Mark.remove(1, brand(0), { cellId: { revision: tag1, localId: brand(1) } })],
					tag2,
				);

				const composed = compose([insert, revive]);
				const expected = [
					Mark.attachAndDetach(
						Mark.insert(1, { revision: tag1, localId: brand(0) }, { revision: tag1 }),
						Mark.remove(1, brand(0), { revision: tag2 }),
					),
				];

				assertChangesetsEqual(composed, expected);
			}));

		it("insert ○ remove (within insert)", () =>
			withConfig(() => {
				const insert = tagChange(Change.insert(0, 3, brand(1)), tag1);
				const deletion = tagChange(Change.remove(1, 1), tag2);
				const actual = shallowCompose([insert, deletion]);
				const expected = [
					Mark.insert(1, { localId: brand(1), revision: tag1 }),
					Mark.attachAndDetach(
						Mark.insert(1, { localId: brand(2), revision: tag1 }),
						Mark.remove(1, brand(0), { revision: tag2 }),
					),
					Mark.insert(1, { localId: brand(3), revision: tag1 }),
				];
				assertChangesetsEqual(actual, expected);
			}));

		it("insert ○ move (within insert)", () =>
			withConfig(() => {
				const insert = Change.insert(0, 3, brand(1));
				const move = Change.move(1, 1, 0);
				const actual = shallowCompose([makeAnonChange(insert), makeAnonChange(move)]);
				const expected = [
					Mark.moveIn(1, brand(0)),
					Mark.insert(1, { localId: brand(1) }),
					Mark.attachAndDetach(
						Mark.insert(1, { localId: brand(2) }),
						Mark.moveOut(1, brand(0)),
					),
					Mark.insert(1, { localId: brand(3) }),
				];
				assertChangesetsEqual(actual, expected);
			}));

		it("insert ○ remove (across inserts)", () =>
			withConfig(() => {
				const insert = [
					Mark.insert(2, { localId: brand(1), revision: tag1 }),
					Mark.insert(2, { localId: brand(3), revision: tag2 }),
					Mark.insert(2, { localId: brand(5), revision: tag1 }),
				];
				const deletion = tagChange(Change.remove(1, 4), tag2);
				const actual = shallowCompose([makeAnonChange(insert), deletion], revInfos);
				const expected = [
					Mark.insert(1, { localId: brand(1), revision: tag1 }),
					Mark.attachAndDetach(
						Mark.insert(1, { localId: brand(2), revision: tag1 }),
						Mark.remove(1, brand(0), { revision: tag2 }),
					),
					Mark.attachAndDetach(
						Mark.insert(2, { localId: brand(3), revision: tag2 }),
						Mark.remove(2, brand(1), { revision: tag2 }),
					),
					Mark.attachAndDetach(
						Mark.insert(1, { localId: brand(5), revision: tag1 }),
						Mark.remove(1, brand(3), { revision: tag2 }),
					),
					Mark.insert(1, { localId: brand(6), revision: tag1 }),
				];
				assertChangesetsEqual(actual, expected);
			}));

		it("insert ○ move (across inserts)", () =>
			withConfig(() => {
				const insert = [
					Mark.insert(2, { localId: brand(1), revision: tag1 }),
					Mark.insert(2, { localId: brand(3), revision: tag2 }),
					Mark.insert(2, { localId: brand(5), revision: tag1 }),
				];
				const move = Change.move(1, 4, 0);
				const actual = shallowCompose(
					[makeAnonChange(insert), makeAnonChange(move)],
					revInfos,
				);

				const expected = [
					Mark.moveIn(4, brand(0)),
					Mark.insert(1, { localId: brand(1), revision: tag1 }),
					Mark.attachAndDetach(
						Mark.insert(1, { localId: brand(2), revision: tag1 }),
						Mark.moveOut(1, brand(0)),
					),
					Mark.attachAndDetach(
						Mark.insert(2, { localId: brand(3), revision: tag2 }),
						Mark.moveOut(2, brand(1)),
					),
					Mark.attachAndDetach(
						Mark.insert(1, { localId: brand(5), revision: tag1 }),
						Mark.moveOut(1, brand(3)),
					),
					Mark.insert(1, { localId: brand(6), revision: tag1 }),
				];
				assertChangesetsEqual(actual, expected);
			}));

		it("modify ○ remove", () =>
			withConfig(() => {
				const changes = TestChange.mint([0, 1], 2);
				const modify = Change.modify(0, changes);
				const deletion = Change.remove(0, 1);
				const actual = shallowCompose([makeAnonChange(modify), makeAnonChange(deletion)]);
				const expected = [Mark.remove(1, brand(0), { changes })];
				assertChangesetsEqual(actual, expected);
			}));

		it("remove ○ remove", () =>
			withConfig(() => {
				// Removes ABC-----IJKLM
				const removeA = [Mark.remove(3, brand(0)), { count: 5 }, Mark.remove(5, brand(3))];
				// Removes DEFG--OP
				const removeB = [Mark.remove(4, brand(0)), { count: 2 }, Mark.remove(2, brand(4))];
				const actual = shallowCompose([tagChange(removeA, tag1), tagChange(removeB, tag2)]);
				// Removes ABCDEFG-IJKLM-OP
				const expected = [
					Mark.remove(3, brand(0), { revision: tag1 }),
					Mark.remove(4, brand(0), { revision: tag2 }),
					{ count: 1 },
					Mark.remove(5, brand(3), { revision: tag1 }),
					{ count: 1 },
					Mark.remove(2, brand(4), { revision: tag2 }),
				];
				assertChangesetsEqual(actual, expected);
			}));

		it("revive ○ remove", () =>
			withConfig(() => {
				// Revive ABCDE
				const revive = Change.revive(0, 5, { revision: tag1, localId: brand(0) });
				// Remove _B_DEF
				const deletion = [
					{ count: 1 },
					Mark.remove(1, brand(0)),
					{ count: 1 },
					Mark.remove(3, brand(1)),
				];
				const actual = shallowCompose([makeAnonChange(revive), tagChange(deletion, tag2)]);
				const expected = [
					Mark.revive(1, { revision: tag1, localId: brand(0) }),
					Mark.remove(
						1,
						{ revision: tag2, localId: brand(0) },
						{ cellId: { revision: tag1, localId: brand(1) } },
					),
					Mark.revive(1, { revision: tag1, localId: brand(2) }),
					Mark.remove(
						2,
						{ revision: tag2, localId: brand(1) },
						{ cellId: { revision: tag1, localId: brand(3) } },
					),
					Mark.remove(1, brand(3), { revision: tag2 }),
				];
				assertChangesetsEqual(actual, expected);
			}));

		it("revive and modify ○ remove", () =>
			withConfig(() => {
				const changes = TestNodeId.create(
					{ localId: brand(0) },
					TestChange.mint([0, 1], 2),
				);
				const detachEvent: ChangeAtomId = { revision: tag1, localId: brand(0) };
				const revive = [Mark.revive(1, detachEvent, { changes })];
				const deletion = [Mark.remove(2, brand(0))];
				const actual = shallowCompose([tagChange(revive, tag2), tagChange(deletion, tag3)]);
				const expected: TestChangeset = [
					Mark.remove(
						1,
						{ localId: brand(0), revision: tag3 },
						{ cellId: detachEvent, changes },
					),
					Mark.remove(1, { localId: brand(1), revision: tag3 }),
				];
				assertChangesetsEqual(actual, expected);
			}));

		it("modify ○ insert", () =>
			withConfig(() => {
				const childChange = TestChange.mint([0, 1], 2);
				const modify = Change.modify(0, childChange);
				const insert = Change.insert(0, 1, brand(2));
				const expected = [Mark.insert(1, brand(2)), Mark.modify(childChange)];
				const actual = shallowCompose([makeAnonChange(modify), makeAnonChange(insert)]);
				assertChangesetsEqual(actual, expected);
			}));

		it("remove ○ insert", () =>
			withConfig(() => {
				const deletion = Change.remove(0, 3);
				const insert = Change.insert(0, 1, brand(2));
				// TODO: test with merge-right policy as well
				const expected = [
					Mark.insert(1, { localId: brand(2), revision: tag2 }),
					Mark.remove(3, brand(0), { revision: tag1 }),
				];
				const actual = shallowCompose([tagChange(deletion, tag1), tagChange(insert, tag2)]);
				assertChangesetsEqual(actual, expected);
			}));

		it("revive ○ insert", () =>
			withConfig(() => {
				const revive = Change.revive(0, 5, { revision: tag1, localId: brand(0) });
				const insert = Change.insert(0, 1, brand(2));
				// TODO: test with merge-right policy as well
				const expected = [
					Mark.insert(1, brand(2)),
					Mark.revive(5, { revision: tag1, localId: brand(0) }),
				];
				const actual = shallowCompose([makeAnonChange(revive), makeAnonChange(insert)]);
				assertChangesetsEqual(actual, expected);
			}));

		it("insert ○ insert", () =>
			withConfig(() => {
				const insertA = [
					Mark.insert(1, brand(1), { revision: tag1 }),
					{ count: 2 },
					Mark.insert(2, brand(2), { revision: tag2 }),
				];

				const insertB = [
					Mark.insert(1, brand(4), { revision: tag3 }),
					{ count: 4 },
					Mark.insert(1, brand(5), { revision: tag4 }),
				];
				const actual = shallowCompose(
					[makeAnonChange(insertA), makeAnonChange(insertB)],
					revInfos,
				);
				const expected = [
					Mark.insert(1, brand(4), { revision: tag3 }),
					Mark.insert(1, brand(1), { revision: tag1 }),
					{ count: 2 },
					Mark.insert(1, brand(2), { revision: tag2 }),
					Mark.insert(1, brand(5), { revision: tag4 }),
					Mark.insert(1, brand(3), { revision: tag2 }),
				];
				assertChangesetsEqual(actual, expected);
			}));

		it("modify ○ revive", () =>
			withConfig(() => {
				const childChange = TestChange.mint([0, 1], 2);
				const modify = Change.modify(0, childChange);
				const revive = Change.revive(0, 2, { revision: tag1, localId: brand(0) });
				const expected = [
					Mark.revive(2, { revision: tag1, localId: brand(0) }),
					Mark.modify(childChange),
				];
				const actual = shallowCompose([makeAnonChange(modify), makeAnonChange(revive)]);
				assertChangesetsEqual(actual, expected);
			}));

		it("remove ○ revive (different earlier nodes)", () =>
			withConfig(() => {
				const deletion = tagChange(Change.remove(0, 2), tag1);
				const lineage: SF.LineageEvent[] = [
					{ revision: tag1, id: brand(0), count: 2, offset: 0 },
				];
				const revive = makeAnonChange([
					Mark.revive(2, { revision: tag2, localId: brand(0), lineage }),
					Mark.tomb(tag1, brand(0), 2),
				]);
				const expected = [
					Mark.revive(2, { revision: tag2, localId: brand(0), lineage }),
					Mark.remove(2, brand(0), { revision: tag1 }),
				];
				const actual = shallowCompose([deletion, revive]);
				assertChangesetsEqual(actual, expected);
			}));

		it("remove ○ revive (different in-between nodes)", () =>
			withConfig(() => {
				const deletion = tagChange(Change.remove(0, 2), tag1);
				const lineage: SF.LineageEvent[] = [
					{ revision: tag1, id: brand(0), count: 2, offset: 1 },
				];
				const revive = makeAnonChange([
					Mark.tomb(tag1),
					Mark.revive(2, { revision: tag2, localId: brand(0), lineage }),
					Mark.tomb(tag1, brand(1)),
				]);
				const expected = [
					Mark.remove(1, brand(0), { revision: tag1 }),
					Mark.revive(2, { revision: tag2, localId: brand(0), lineage }),
					Mark.remove(1, brand(1), { revision: tag1 }),
				];
				const actual = shallowCompose([deletion, revive]);
				assertChangesetsEqual(actual, expected);
			}));

		it("remove ○ revive (different later nodes)", () =>
			withConfig(() => {
				const deletion = tagChange(Change.remove(0, 2), tag1);
				const lineage: SF.LineageEvent[] = [
					{ revision: tag1, id: brand(0), count: 2, offset: 2 },
				];
				const revive = makeAnonChange([
					Mark.tomb(tag1, brand(0), 2),
					Mark.revive(2, { revision: tag2, localId: brand(0), lineage }),
				]);
				const expected = [
					Mark.remove(2, brand(0), { revision: tag1 }),
					Mark.revive(2, { revision: tag2, localId: brand(0), lineage }),
				];
				const actual = shallowCompose([deletion, revive]);
				assertChangesetsEqual(actual, expected);
			}));

		it("remove1 ○ remove2 ○ revive (remove1)", () =>
			withConfig(() => {
				const remove1 = Change.remove(1, 3);
				const remove2 = Change.remove(0, 2);
				// The revive needs lineage to describe the precise gap in which it is reviving the nodes.
				// Such lineage would normally be acquired by rebasing the revive over the second remove.
				const revive = [
					Mark.tomb(tag2),
					Mark.tomb(tag1),
					Mark.revive(1, {
						revision: tag1,
						localId: brand(1),
						lineage: [{ revision: tag2, id: brand(0), count: 2, offset: 1 }],
					}),
					Mark.tomb(tag1, brand(2)),
					Mark.tomb(tag2, brand(1)),
				];
				const expected = [
					Mark.remove(1, brand(0), { revision: tag2 }),
					Mark.remove(1, brand(0), { revision: tag1 }),
					{ count: 1 },
					Mark.remove(1, brand(2), { revision: tag1 }),
					Mark.remove(1, brand(1), { revision: tag2 }),
				];
				const actual = shallowCompose([
					tagChange(remove1, tag1),
					tagChange(remove2, tag2),
					tagChange(revive, tag3),
				]);
				assertChangesetsEqual(actual, expected);
			}));

		it("remove1 ○ remove2 ○ revive (remove2)", () =>
			withConfig(() => {
				const remove1 = Change.remove(1, 3);
				const remove2 = Change.remove(0, 2);
				const revive = [Mark.revive(2, { revision: tag2, localId: brand(0) })];
				const expected = [{ count: 1 }, Mark.remove(3, brand(0), { revision: tag1 })];
				const actual = shallowCompose([
					tagChange(remove1, tag1),
					tagChange(remove2, tag2),
					tagChange(revive, tag3),
				]);
				assertChangesetsEqual(actual, expected);
			}));

		it("reviveAA ○ reviveB => BAA", () =>
			withConfig(() => {
				const lineage: SF.LineageEvent[] = [
					{ revision: tag2, id: brand(0), count: 1, offset: 1 },
				];
				const reviveAA = [
					Mark.tomb(tag2),
					Mark.revive(2, { revision: tag1, localId: brand(1), lineage }),
				];
				const reviveB = Change.revive(0, 1, { revision: tag2, localId: brand(0) });
				const expected = [
					Mark.revive(1, { revision: tag2, localId: brand(0) }),
					Mark.revive(2, { revision: tag1, localId: brand(1), lineage }),
				];
				const actual = shallowCompose([makeAnonChange(reviveAA), makeAnonChange(reviveB)]);
				assertChangesetsEqual(actual, expected);
			}));

		it("reviveA ○ reviveBB => BAB", () =>
			withConfig(() => {
				const lineage: SF.LineageEvent[] = [
					{ revision: tag2, id: brand(0), count: 2, offset: 1 },
				];
				const reviveA = [
					Mark.tomb(tag2),
					Mark.revive(1, { revision: tag1, localId: brand(1), lineage }),
					Mark.tomb(tag2, brand(1)),
				];
				const reviveB1 = Change.revive(0, 1, { revision: tag2, localId: brand(0) });
				const reviveB2 = Change.revive(2, 1, { revision: tag2, localId: brand(1) });
				const expected = [
					Mark.revive(1, { revision: tag2, localId: brand(0) }),
					Mark.revive(1, { revision: tag1, localId: brand(1), lineage }),
					Mark.revive(1, { revision: tag2, localId: brand(1) }),
				];
				const actual = shallowCompose([
					makeAnonChange(reviveA),
					makeAnonChange(reviveB1),
					makeAnonChange(reviveB2),
				]);
				assertChangesetsEqual(actual, expected);
			}));

		it("reviveAA ○ reviveB => AAB", () =>
			withConfig(() => {
				const lineage: SF.LineageEvent[] = [
					{ revision: tag2, id: brand(0), count: 1, offset: 0 },
				];
				const reviveA = [
					Mark.revive(2, { revision: tag1, localId: brand(0), lineage }),
					Mark.tomb(tag2),
				];
				const reviveB = Change.revive(2, 1, { revision: tag2, localId: brand(0) });
				const expected = [
					Mark.revive(2, { revision: tag1, localId: brand(0), lineage }),
					Mark.revive(1, { revision: tag2, localId: brand(0) }),
				];
				const actual = shallowCompose([makeAnonChange(reviveA), makeAnonChange(reviveB)]);
				assertChangesetsEqual(actual, expected);
			}));

		it("revive ○ redundant revive", () =>
			withConfig(() => {
				const reviveA = Change.revive(0, 2, { revision: tag1, localId: brand(0) });
				const reviveB = Change.redundantRevive(0, 2, { revision: tag1, localId: brand(0) });
				const expected = [
					Mark.revive(2, { revision: tag1, localId: brand(0) }, { revision: tag2 }),
				];
				const actual = shallowCompose([tagChange(reviveA, tag2), makeAnonChange(reviveB)]);
				assertChangesetsEqual(actual, expected);
			}));

		it("move ○ modify", () =>
			withConfig(() => {
				const move = Change.move(0, 1, 2);
				const changes = TestChange.mint([], 42);
				const modify = Change.modify(1, changes);
				const expected = [
					Mark.moveOut(1, brand(0), { changes }),
					{ count: 1 },
					Mark.moveIn(1, brand(0)),
				];
				const actual = shallowCompose([makeAnonChange(move), makeAnonChange(modify)]);
				assertChangesetsEqual(actual, expected);
			}));

		it("move ○ modify and return", () =>
			withConfig(() => {
				const move = [Mark.moveIn(1, brand(0)), { count: 1 }, Mark.moveOut(1, brand(0))];
				const changes = TestChange.mint([], 42);
				const moveBack = [
					Mark.moveOut(1, brand(0), { changes }),
					{ count: 1 },
					Mark.returnTo(1, brand(0), { revision: tag1, localId: brand(0) }),
				];
				const expected = [Mark.tomb(tag1), { count: 1 }, Mark.modify(changes)];
				const actual = shallowCompose([
					tagChange(move, tag1),
					tagRollbackInverse(moveBack, tag3, tag1),
				]);
				assertChangesetsEqual(actual, expected);
			}));

		it("move ○ remove", () =>
			withConfig(() => {
				const move = Change.move(1, 1, 4, brand(0));
				const deletion = Change.remove(3, 1, brand(1));
				const expected = [
					{ count: 1 },
					Mark.moveOut(1, brand(0)),
					{ count: 2 },
					Mark.attachAndDetach(Mark.moveIn(1, brand(0)), Mark.remove(1, brand(1))),
				];
				const actual = shallowCompose([makeAnonChange(move), makeAnonChange(deletion)]);
				assertChangesetsEqual(actual, expected);
			}));

		it("return ○ return", () =>
			withConfig(() => {
				const cellId1: ChangeAtomId = { revision: tag2, localId: brand(0) };
				const cellId2: ChangeAtomId = { revision: tag3, localId: brand(0) };
				const return1 = tagChange(Change.return(0, 1, 4, cellId1), tag3);
				const return2 = tagChange(Change.return(3, 1, 0, cellId2), tag4);
				const actual = shallowCompose([return1, return2]);

				// We expect vestigial moves to exist to record that the cell's ID was changed.
				const expected = [
					{ count: 4 },
					Mark.attachAndDetach(
						Mark.returnTo(1, { revision: tag3, localId: brand(0) }, cellId1),
						Mark.moveOut(1, { revision: tag4, localId: brand(0) }),
					),
				];
				assertChangesetsEqual(actual, expected);
			}));

		it("modify ○ return", () =>
			withConfig(() => {
				const changes = TestChange.mint([], 42);
				const modify = tagChange(Change.modify(3, changes), tag3);
				const ret = tagChange(
					Change.return(3, 2, 0, { revision: tag1, localId: brand(0) }),
					tag4,
				);
				const actual = shallowCompose([modify, ret]);
				const expected = [
					Mark.returnTo(
						2,
						{ revision: tag4, localId: brand(0) },
						{ revision: tag1, localId: brand(0) },
					),
					{ count: 3 },
					Mark.moveOut(1, brand(0), { revision: tag4, changes }),
					Mark.moveOut(1, brand(1), { revision: tag4 }),
				];
				assertChangesetsEqual(actual, expected);
			}));

		it("move ○ move with node changes", () =>
			withConfig(() => {
				const id1: NodeId = { localId: brand(0) };
				const id2: NodeId = { localId: brand(0) };

				const move1 = [
					Mark.moveIn(1, brand(0)),
					{ count: 1 },
					Mark.moveOut(1, brand(0), {
						changes: TestNodeId.create(id1, TestChange.mint([], 0)),
					}),
				];

				const move2 = [
					Mark.moveOut(1, brand(0), {
						changes: TestNodeId.create(id2, TestChange.mint([0], 1)),
					}),
					{ count: 2 },
					Mark.moveIn(1, brand(0)),
				];

				const composed = compose([tagChange(move1, tag1), tagChange(move2, tag2)]);
				const expected = [
					Mark.attachAndDetach(
						Mark.moveIn(1, { revision: tag1, localId: brand(0) }),
						Mark.moveOut(1, { revision: tag2, localId: brand(0) }),
					),
					{ count: 1 },
					Mark.moveOut(
						1,
						{ revision: tag1, localId: brand(0) },
						{
							changes: TestNodeId.create(id1, TestChange.mint([], [0, 1])),
							finalEndpoint: { revision: tag2, localId: brand(0) },
						},
					),
					{ count: 1 },
					Mark.moveIn(
						1,
						{ revision: tag2, localId: brand(0) },
						{ finalEndpoint: { revision: tag1, localId: brand(0) } },
					),
				];

				assertChangesetsEqual(composed, expected);
			}));

		it("move ○ move (forward)", () =>
			withConfig(() => {
				const move1 = Change.move(0, 1, 2, brand(0));
				const move2 = Change.move(1, 1, 3, brand(1));
				const actual = shallowCompose([makeAnonChange(move1), makeAnonChange(move2)]);
				const expected = [
					Mark.moveOut(1, brand(0), {
						finalEndpoint: { revision: undefined, localId: brand(1) },
					}),
					{ count: 1 },
					Mark.attachAndDetach(Mark.moveIn(1, brand(0)), Mark.moveOut(1, brand(1))),
					{ count: 1 },
					Mark.moveIn(1, brand(1), {
						finalEndpoint: { revision: undefined, localId: brand(0) },
					}),
				];
				assertChangesetsEqual(actual, expected);
			}));

		it("move ○ move (back)", () =>
			withConfig(() => {
				const move1 = Change.move(2, 1, 1, brand(0));
				const move2 = Change.move(1, 1, 0, brand(1));
				const actual = shallowCompose([makeAnonChange(move1), makeAnonChange(move2)]);
				const expected = [
					Mark.moveIn(1, brand(1), {
						finalEndpoint: { revision: undefined, localId: brand(0) },
					}),
					{ count: 1 },
					Mark.attachAndDetach(Mark.moveIn(1, brand(0)), Mark.moveOut(1, brand(1))),
					{ count: 1 },
					Mark.moveOut(1, brand(0), {
						finalEndpoint: { revision: undefined, localId: brand(1) },
					}),
				];
				assertChangesetsEqual(actual, expected);
			}));

		it("move ○ move adjacent to starting position (back and forward)", () =>
			withConfig(() => {
				const move1 = Change.move(1, 1, 0);
				const move2 = Change.move(0, 1, 2);
				const actual = shallowCompose([tagChange(move1, tag1), tagChange(move2, tag2)]);
				const expected = [
					Mark.attachAndDetach(
						Mark.moveIn(1, { revision: tag1, localId: brand(0) }),
						Mark.moveOut(1, { revision: tag2, localId: brand(0) }),
					),
					{ count: 1 },
					Mark.moveIn(
						1,
						{ revision: tag2, localId: brand(0) },
						{
							finalEndpoint: { revision: tag1, localId: brand(0) },
						},
					),
					Mark.moveOut(
						1,
						{ revision: tag1, localId: brand(0) },
						{
							finalEndpoint: { revision: tag2, localId: brand(0) },
						},
					),
				];
				assertChangesetsEqual(actual, expected);
			}));

		it("move ○ move adjacent to starting position (forward and back)", () =>
			withConfig(() => {
				const move1 = Change.move(0, 1, 2);
				const move2 = Change.move(1, 1, 0);
				const actual = shallowCompose([tagChange(move1, tag1), tagChange(move2, tag2)]);
				const expected = [
					Mark.moveIn(
						1,
						{ revision: tag2, localId: brand(0) },
						{
							finalEndpoint: { revision: tag1, localId: brand(0) },
						},
					),
					Mark.moveOut(
						1,
						{ revision: tag1, localId: brand(0) },
						{
							finalEndpoint: { revision: tag2, localId: brand(0) },
						},
					),
					{ count: 1 },
					Mark.attachAndDetach(
						Mark.moveIn(1, { revision: tag1, localId: brand(0) }),
						Mark.moveOut(1, { revision: tag2, localId: brand(0) }),
					),
				];
				assertChangesetsEqual(actual, expected);
			}));

		it("adjacent detached modifies 1", () =>
			withConfig(() => {
				// Starting state [A B]
				// Revision 1 removes A
				// Revision 2 removes B
				// Revision 3 modifies A
				// Revision 4 modifies B
				const nodeChange1 = "Change1";
				const nodeChange2 = "Change2";
				const lineage: SF.LineageEvent[] = [
					{ revision: tag2, id: brand(0), count: 1, offset: 0 },
				];
				const detach1: SF.CellId = { revision: tag1, localId: brand(0), lineage };
				const detach2: SF.CellId = { revision: tag2, localId: brand(0) };

				const modify1 = [Mark.modify(nodeChange1, detach1), Mark.tomb(tag2)];
				const modify2 = [Mark.modify(nodeChange2, detach2)];
				const actual = shallowCompose([tagChange(modify1, tag3), tagChange(modify2, tag4)]);

				const expected = [
					Mark.modify(nodeChange1, detach1),
					Mark.modify(nodeChange2, detach2),
				];

				assertChangesetsEqual(actual, expected);
			}));

		it("adjacent detached modifies 2", () =>
			withConfig(() => {
				// Starting state [A B]
				// Revision 1 removes B
				// Revision 2 removes A
				// Revision 3 modifies B
				// Revision 4 modifies A
				const nodeChange1 = "Change1";
				const nodeChange2 = "Change2";
				const lineage: SF.LineageEvent[] = [
					{ revision: tag2, id: brand(0), count: 1, offset: 1 },
				];
				const detach1: SF.CellId = { revision: tag1, localId: brand(1), lineage };
				const detach2: SF.CellId = { revision: tag2, localId: brand(0) };

				const modify1 = [Mark.tomb(tag2), Mark.modify(nodeChange1, detach1)];
				const modify2 = [Mark.modify(nodeChange2, detach2)];
				const actual = shallowCompose([tagChange(modify1, tag3), tagChange(modify2, tag4)]);

				const expected = [
					Mark.modify(nodeChange2, detach2),
					Mark.modify(nodeChange1, detach1),
				];

				assertChangesetsEqual(actual, expected);
			}));

		it("adjacent detached modifies 3", () =>
			withConfig(() => {
				// Starting state [A B]
				// Revision 1 removes A
				// Revision 2 removes B
				// Revision 3 modifies B
				// Revision 4 modifies A
				const nodeChange1 = "Change1";
				const nodeChange2 = "Change2";
				const lineage: SF.LineageEvent[] = [
					{ revision: tag2, id: brand(0), count: 1, offset: 0 },
				];
				const detach1: SF.CellId = { revision: tag1, localId: brand(0), lineage };
				const detach2: SF.CellId = { revision: tag2, localId: brand(0) };

				const modify1 = [Mark.modify(nodeChange1, detach2)];
				const modify2 = [Mark.modify(nodeChange2, detach1), Mark.tomb(tag2)];
				const actual = shallowCompose([tagChange(modify1, tag3), tagChange(modify2, tag4)]);

				const expected = [
					Mark.modify(nodeChange2, detach1),
					Mark.modify(nodeChange1, detach2),
				];

				assertChangesetsEqual(actual, expected);
			}));

		it("adjacent detached modifies 4", () =>
			withConfig(() => {
				// Starting state [A B]
				// Revision 1 removes B
				// Revision 2 removes A
				// Revision 3 modifies A
				// Revision 4 modifies B
				const nodeChange1 = "Change1";
				const nodeChange2 = "Change2";

				const lineage: SF.LineageEvent[] = [
					{ revision: tag2, id: brand(0), count: 1, offset: 1 },
				];
				const detach1: SF.CellId = { revision: tag1, localId: brand(1), lineage };
				const detach2: SF.CellId = { revision: tag2, localId: brand(0) };

				const modify1 = [Mark.modify(nodeChange1, detach2)];
				const modify2 = [Mark.tomb(tag2), Mark.modify(nodeChange2, detach1)];
				const actual = shallowCompose([tagChange(modify1, tag3), tagChange(modify2, tag4)]);

				const expected = [
					Mark.modify(nodeChange1, detach2),
					Mark.modify(nodeChange2, detach1),
				];

				assertChangesetsEqual(actual, expected);
			}));

		it("move, remove, revive", () =>
			withConfig(() => {
				const move = tagChange(Change.move(1, 1, 0), tag1);
				const del = tagChange(Change.remove(0, 1), tag2);
				const revive = tagChange(
					Change.revive(0, 1, { revision: tag2, localId: brand(0) }),
					tag3,
				);
				const actual = shallowCompose([move, del, revive]);
				const expected = shallowCompose([move]);
				assertChangesetsEqual(actual, expected);
			}));

		// This test leads compose to output a vestigial endpoint.
		it.skip("return-to, remove, move-out", () => {
			const returnTo = tagRollbackInverse(
				[
					Mark.returnTo(1, brand(0), { revision: tag1, localId: brand(0) }),
					{ count: 1 },
					Mark.moveOut(1, brand(0), {
						idOverride: {
							type: SF.DetachIdOverrideType.Redetach,
							id: { revision: tag1, localId: brand(0) },
						},
					}),
				],
				tag3,
				tag1,
			);
			const del = tagChange([Mark.remove(1, brand(0))], tag2);
			const move = tagChange(
				[
					Mark.moveOut(1, brand(0), { cellId: { revision: tag2, localId: brand(0) } }),
					{ count: 1 },
					Mark.moveIn(1, brand(0)),
				],
				tag1,
			);
			const actual = shallowCompose([returnTo, del, move]);
			assertChangesetsEqual(actual, []);
		});

		it("move1, move2, return2", () =>
			withConfig(() => {
				for (const [a, b, c] of [
					[0, 1, 2],
					[2, 1, 0],
				]) {
					const move1 = tagChange(Change.move(a, 1, b > a ? b + 1 : b), tag1);
					const move2 = tagChange(Change.move(b, 1, c > b ? c + 1 : c), tag2);
					const return2 = tagRollbackInverse(
						Change.return(c, 1, b > c ? b + 1 : b, {
							revision: tag2,
							localId: brand(0),
						}),
						tag3,
						tag2,
					);

					const composed = shallowCompose([move1, move2, return2]);
					const expected = shallowCompose(
						a < b
							? [
									move1,
									makeAnonChange([
										Mark.tomb(tag1),
										Mark.skip(3),
										Mark.tomb(tag2),
									]),
							  ]
							: [
									move1,
									makeAnonChange([
										Mark.tomb(tag2),
										Mark.skip(3),
										Mark.tomb(tag1),
									]),
							  ],
					);
					assertChangesetsEqual(composed, expected);
				}
			}));

		it("move1 ○ [return1, move2]", () =>
			withConfig(() => {
				for (const [a, b, c] of [
					[0, 1, 2],
					[2, 1, 0],
				]) {
					const move1 = tagChange(Change.move(a, 1, b > a ? b + 1 : b), tag1);
					const return1 = tagRollbackInverse(
						Change.return(b, 1, a > b ? a + 1 : a, {
							revision: tag1,
							localId: brand(0),
						}),
						tag2,
						tag1,
					);
					const move2 = tagChange(Change.move(a, 1, c > a ? c + 1 : c), tag3);
					const part2 = shallowCompose([return1, move2]);
					const composed = shallowCompose(
						[move1, makeAnonChange(part2)],
						[
							{ revision: tag1 },
							{ revision: tag2, rollbackOf: tag1 },
							{ revision: tag3 },
						],
					);
					const expected = shallowCompose(
						a < b
							? [
									move2,
									makeAnonChange([
										Mark.tomb(tag3),
										Mark.skip(1),
										Mark.tomb(tag1),
									]),
							  ]
							: [
									move2,
									makeAnonChange([
										Mark.skip(2),
										Mark.tomb(tag1),
										Mark.skip(1),
										Mark.tomb(tag3),
									]),
							  ],
					);
					assertChangesetsEqual(composed, expected);
				}
			}));

		it("move1 ○ [return1, move2, move3]", () =>
			withConfig(() => {
				const move1 = tagChange(Change.move(3, 1, 2), tag1);
				const return1 = tagRollbackInverse(
					Change.return(2, 1, 4, {
						revision: tag1,
						localId: brand(0),
					}),
					tag2,
					tag1,
				);
				const move2 = tagChange(Change.move(3, 1, 1), tag3);
				const move3 = tagChange(Change.move(1, 1, 0), tag4);
				const part2 = shallowCompose([return1, move2, move3]);

				const composed = shallowCompose(
					[move1, makeAnonChange(part2)],
					[
						{ revision: tag1 },
						{ revision: tag2, rollbackOf: tag1 },
						{ revision: tag3 },
						{ revision: tag4 },
					],
				);

				const moveId1: ChangeAtomId = { revision: tag3, localId: brand(0) };
				const moveId2: ChangeAtomId = { revision: tag4, localId: brand(0) };

				const [moveOut1, moveIn1] = Mark.move(1, moveId1);
				moveOut1.finalEndpoint = moveId2;

				const [moveOut2, moveIn2] = Mark.move(1, moveId2);
				moveIn2.finalEndpoint = moveId1;

				const expected = [
					moveIn2,
					Mark.skip(1),
					Mark.attachAndDetach(moveIn1, moveOut2),
					Mark.skip(1),
					Mark.tomb(tag1, brand(0)),
					Mark.skip(1),
					moveOut1,
				];

				assertChangesetsEqual(composed, expected);
			}));

		it("[move1, move2] ○ [return2, move3]", () =>
			withConfig(() => {
				for (const [a, b, c, d] of [
					[0, 1, 2, 3],
					[3, 2, 1, 0],
				]) {
					const move1 = tagChange(Change.move(a, 1, b > a ? b + 1 : b), tag1);
					const move2 = tagChange(Change.move(b, 1, c > b ? c + 1 : c), tag2);
					const part1 = shallowCompose([move1, move2]);
					const return2 = tagRollbackInverse(
						Change.return(c, 1, b > c ? b + 1 : b, {
							revision: tag2,
							localId: brand(0),
						}),
						tag3,
						tag2,
					);
					const move3 = tagChange(Change.move(b, 1, d > b ? d + 1 : d), tag4);
					const part2 = shallowCompose([return2, move3]);
					const composed = shallowCompose(
						[makeAnonChange(part1), makeAnonChange(part2)],
						[
							{ revision: tag1 },
							{ revision: tag2 },
							{ revision: tag3, rollbackOf: tag2 },
							{ revision: tag4 },
						],
					);
					const expected = shallowCompose(
						a < b
							? [
									move1,
									move3,
									makeAnonChange([
										Mark.tomb(tag1), // a
										Mark.skip(1),
										Mark.tomb(tag4), // b
										Mark.skip(1),
										Mark.tomb(tag2), // c
									]),
							  ]
							: [
									move1,
									move3,
									makeAnonChange([
										Mark.skip(1), // d
										Mark.skip(1),
										Mark.tomb(tag2), // c
										Mark.skip(1),
										Mark.tomb(tag4), // b
										Mark.skip(1),
										Mark.tomb(tag1), // a
									]),
							  ],
					);
					assertChangesetsEqual(composed, expected);
				}
			}));

		it("[move1, move2] ○ return1", () =>
			withConfig(() => {
				const move1 = tagChange(Change.move(0, 1, 2), tag1);
				const move2 = tagChange(Change.move(1, 1, 3), tag2);
				const return1 = tagChange(
					Change.return(2, 1, 0, { revision: tag1, localId: brand(0) }),
					tag3,
				);

				const composed = shallowCompose([move1, move2, return1]);
				const expected = [
					{ count: 2 },
					Mark.attachAndDetach(
						Mark.moveIn(1, { revision: tag1, localId: brand(0) }),
						Mark.moveOut(1, { revision: tag2, localId: brand(0) }),
					),
					{ count: 1 },
					Mark.attachAndDetach(
						Mark.moveIn(1, { revision: tag2, localId: brand(0) }),
						Mark.moveOut(1, { revision: tag3, localId: brand(0) }),
					),
				];

				assertChangesetsEqual(composed, expected);
			}));

		it("remove (rollback) ○ insert", () =>
			withConfig(() => {
				const insertA = tagChange([Mark.insert(1, brand(0))], tag1);
				const removeB = tagRollbackInverse([Mark.remove(1, brand(0))], tag3, tag2);
				const composed = shallowCompose([removeB, insertA]);

				// B is the inverse of a new attach. Since that new attach comes after A (temporally),
				// its tiebreak policy causes the cell to come before A's insert (spatially).
				// When composing the rollback with A's insert, the remove should come before the insert,
				// even though A's insert has a tiebreak policy which puts it before other new cells.
				const expected = [
					Mark.remove(1, { revision: tag3, localId: brand(0) }),
					Mark.insert(1, { revision: tag1, localId: brand(0) }),
				];

				assertChangesetsEqual(composed, expected);
			}));

		it("move-in+remove ○ modify", () =>
			withConfig(() => {
				const changes = TestChange.mint([], 42);
				const [mo, mi] = Mark.move(1, { revision: tag1, localId: brand(1) });
				const attachDetach = Mark.attachAndDetach(
					mi,
					Mark.remove(1, { revision: tag2, localId: brand(2) }),
				);
				const base = makeAnonChange([mo, attachDetach]);
				const modify = tagChange(
					[Mark.modify(changes, { revision: tag2, localId: brand(2) })],
					tag3,
				);
				const actual = shallowCompose([base, modify]);
				const expected = [{ ...mo, changes }, attachDetach];
				assertChangesetsEqual(actual, expected);
			}));

		it("effect management for [move, modify, move]", () =>
			withConfig(() => {
				const changes = TestNodeId.create({ localId: brand(0) }, TestChange.mint([], 42));
				const [mo, mi] = Mark.move(1, brand(0));
				const move = tagChange([mo, mi], tag1);
				const modify = tagChange([Mark.modify(changes)], tag2);
				const moveBack = tagChange([mi, mo], tag3);
				const childComposer = (
					change1: NodeId | undefined,
					change2: NodeId | undefined,
				): NodeId => {
					assert(change1 === undefined || change2 === undefined);
					const nodeChange = change1 ?? change2 ?? fail("Expected a node change");
					assert.deepEqual(nodeChange, changes);
					return nodeChange;
				};
				compose([move, modify, moveBack], undefined, childComposer);
			}));

		describe("empty cell ordering", () => {
			const tombA = Mark.tomb(tag1, brand(1));
			const tombB = Mark.tomb(tag1, brand(2));
			const tombC = Mark.tomb(tag1, brand(3));

			describe("cells named in the same earlier revision", () => {
				it("A ○ A", () =>
					withConfig(() => {
						const id1: NodeId = { localId: brand(0) };
						const id2: NodeId = { localId: brand(1) };

						const adjacentCells: SF.IdRange[] = [{ id: brand(1), count: 1 }];
						const markA = Mark.modify(TestNodeId.create(id1, TestChange.mint([], 1)), {
							revision: tag1,
							localId: brand(1),
							adjacentCells,
						});
						const markB = Mark.modify(TestNodeId.create(id2, TestChange.mint([1], 2)), {
							revision: tag1,
							localId: brand(1),
							adjacentCells,
						});

						const changeX = tagChange([markA], tag2);
						const changeY = tagChange([markB], tag3);
						const composedAB = compose([changeX, changeY]);

						const expected = [
							Mark.modify(TestNodeId.create(id1, TestChange.mint([], [1, 2])), {
								revision: tag1,
								localId: brand(1),
								adjacentCells,
							}),
						];
						assertChangesetsEqual(composedAB, expected);
					}));

				it("A ○ B", () =>
					withConfig(() => {
						const adjacentCells: SF.IdRange[] = [{ id: brand(1), count: 2 }];
						const markA = Mark.modify("A", {
							revision: tag1,
							localId: brand(1),
							adjacentCells,
						});
						const markB = Mark.modify("B", {
							revision: tag1,
							localId: brand(2),
							adjacentCells,
						});

						const changeA = tagChange([markA, tombB], tag2);
						const changeB = tagChange([tombA, markB], tag3);
						const composedAB = shallowCompose([changeA, changeB]);

						const expected = [markA, markB];
						assertChangesetsEqual(composedAB, expected);
					}));

				it("B ○ A", () =>
					withConfig(() => {
						const adjacentCells: SF.IdRange[] = [{ id: brand(1), count: 2 }];
						const markA = Mark.modify("A", {
							revision: tag1,
							localId: brand(1),
							adjacentCells,
						});
						const markB = Mark.modify("B", {
							revision: tag1,
							localId: brand(2),
							adjacentCells,
						});

						const changeA = tagChange([markA, tombB], tag2);
						const changeB = tagChange([tombA, markB], tag3);
						const composedBA = shallowCompose([changeB, changeA]);

						const expected = [markA, markB];
						assertChangesetsEqual(composedBA, expected);
					}));
			});

			describe("cells named in different earlier revisions", () => {
				it("older A ○ newer B", () =>
					withConfig(() => {
						const markA = Mark.modify("A", {
							revision: tag1,
							localId: brand(1),
							lineage: [{ revision: tag2, id: brand(2), count: 1, offset: 0 }],
						});
						const markB = Mark.modify("B", {
							revision: tag2,
							localId: brand(2),
						});

						const changeX = tagChange([markA, Mark.tomb(tag2, brand(2))], tag3);
						const changeY = tagChange([markB], tag4);
						const composedXY = shallowCompose([changeX, changeY]);

						const expected = [markA, markB];
						assertChangesetsEqual(composedXY, expected);
					}));

				it("newer A ○ older B", () =>
					withConfig(() => {
						const markA = Mark.modify("A", {
							revision: tag2,
							localId: brand(1),
						});
						const markB = Mark.modify("B", {
							revision: tag1,
							localId: brand(2),
							lineage: [{ revision: tag2, id: brand(1), count: 1, offset: 1 }],
						});

						const changeX = tagChange([markA], tag3);
						const changeY = tagChange([Mark.tomb(tag2, brand(1)), markB], tag4);
						const composedXY = shallowCompose([changeX, changeY]);

						const expected = [markA, markB];
						assertChangesetsEqual(composedXY, expected);
					}));

				it("older B ○ newer A", () =>
					withConfig(() => {
						const markB = Mark.modify("B", {
							revision: tag1,
							localId: brand(2),
							lineage: [{ revision: tag2, id: brand(1), count: 1, offset: 1 }],
						});
						const markA = Mark.modify("A", {
							revision: tag2,
							localId: brand(1),
						});

						const changeX = tagChange([Mark.tomb(tag2, brand(1)), markB], tag3);
						const changeY = tagChange([markA], tag4);
						const composedXY = shallowCompose([changeX, changeY]);

						const expected = [markA, markB];
						assertChangesetsEqual(composedXY, expected);
					}));

				it("newer B ○ older A", () =>
					withConfig(() => {
						const markB = Mark.modify("B", {
							revision: tag2,
							localId: brand(2),
						});
						const markA = Mark.modify("A", {
							revision: tag1,
							localId: brand(1),
							lineage: [{ revision: tag2, id: brand(2), count: 1, offset: 0 }],
						});

						const changeX = tagChange([markB], tag3);
						const changeY = tagChange([markA, Mark.tomb(tag2, brand(2))], tag4);
						const composedXY = shallowCompose([changeX, changeY]);

						const expected = [markA, markB];
						assertChangesetsEqual(composedXY, expected);
					}));
			});

			describe("cell for later change named in base", () => {
				it("ABC ○ B", () =>
					withConfig(() => {
						const changeX = tagChange(
							[
								Mark.modify("A", { revision: tag1, localId: brand(1) }),
								Mark.remove(
									1,
									{ revision: tag2, localId: brand(2) },
									{ cellId: { revision: tag1, localId: brand(2) } },
								),
								Mark.modify("C", { revision: tag1, localId: brand(3) }),
							],
							tag2,
						);
						const markB = Mark.modify("B", {
							revision: tag2,
							localId: brand(2),
							adjacentCells: [{ id: brand(2), count: 1 }],
						});

						const changeY = tagChange([tombA, markB, tombC], tag3);
						const composedXY = shallowCompose([changeX, changeY]);

						const expected = [
							Mark.modify("A", { revision: tag1, localId: brand(1) }),
							Mark.remove(
								1,
								{ revision: tag2, localId: brand(2) },
								{ cellId: { revision: tag1, localId: brand(2) }, changes: "B" },
							),
							Mark.modify("C", { revision: tag1, localId: brand(3) }),
						];
						assertChangesetsEqual(composedXY, expected);
					}));
			});

			describe("both cells named in their own change", () => {
				it("B ○ A - no lineage", () =>
					withConfig(() => {
						const cellA = Mark.insert(1, {
							revision: tag1,
							localId: brand(1),
						});
						const cellB = Mark.insert(1, {
							revision: tag2,
							localId: brand(2),
						});

						const composed = shallowCompose(
							[makeAnonChange([cellB]), makeAnonChange([cellA])],
							[{ revision: tag2 }, { revision: tag2 }],
						);

						const expected = [cellA, cellB];
						assertChangesetsEqual(composed, expected);
					}));

				// TODO: make this pass with CellOrderingMethod.Lineage
				skipOnLineageMethod(config, "A ○ C - with lineage for B on both marks", () =>
					withConfig(() => {
						const cellA = Mark.remove(
							1,
							{
								revision: tag3,
								localId: brand(1),
							},
							{
								cellId: {
									revision: tag1,
									localId: brand(1),
									lineage: [
										{ revision: tag2, id: brand(2), count: 1, offset: 0 },
									],
								},
							},
						);
						const cellC = Mark.insert(1, {
							revision: tag4,
							localId: brand(3),
							lineage: [{ revision: tag2, id: brand(2), count: 1, offset: 1 }],
						});

						const composed = shallowCompose(
							[makeAnonChange([cellA, tombB]), makeAnonChange([tombB, cellC])],
							[{ revision: tag3 }, { revision: tag4 }],
						);

						const expected = [cellA, tombB, cellC];
						assertChangesetsEqual(composed, expected);
					}),
				);

				it("C ○ A - with lineage for B on both marks", () =>
					withConfig(() => {
						const cellA = Mark.insert(1, {
							revision: tag4,
							localId: brand(1),
							lineage: [{ revision: tag2, id: brand(2), count: 1, offset: 0 }],
						});
						const cellC = Mark.remove(
							1,
							{
								revision: tag3,
								localId: brand(1),
							},
							{
								cellId: {
									revision: tag1,
									localId: brand(1),
									lineage: [
										{ revision: tag2, id: brand(2), count: 1, offset: 0 },
									],
								},
							},
						);

						const composed = shallowCompose(
							[makeAnonChange([tombB, cellC]), makeAnonChange([cellA, tombB])],
							[{ revision: tag3 }, { revision: tag4 }],
						);

						const expected = [cellA, tombB, cellC];
						assertChangesetsEqual(composed, expected);
					}));

				// TODO: make this pass with CellOrderingMethod.Lineage
				skipOnLineageMethod(config, "A ○ C - with lineage for B on C", () =>
					withConfig(() => {
						const cellA = Mark.remove(1, { revision: tag2, localId: brand(1) });
						const cellC = Mark.insert(1, {
							revision: tag3,
							localId: brand(3),
							lineage: [{ revision: tag1, id: brand(2), count: 1, offset: 1 }],
						});

						const composed = shallowCompose(
							[makeAnonChange([cellA]), makeAnonChange([tombB, cellC])],
							[{ revision: tag2 }, { revision: tag3 }],
						);

						const expected = [cellA, tombB, cellC];
						assertChangesetsEqual(composed, expected);
					}),
				);

				it("C ○ A - with lineage for B on C", () =>
					withConfig(() => {
						const cellA = Mark.modify("A", { revision: tag2, localId: brand(1) });
						const cellC = Mark.insert(1, {
							revision: tag3,
							localId: brand(3),
							lineage: [{ revision: tag1, id: brand(2), count: 1, offset: 1 }],
						});

						const composed = shallowCompose(
							[makeAnonChange([tombB, cellC]), makeAnonChange([cellA])],
							[{ revision: tag2 }, { revision: tag3 }],
						);

						const expected = [cellA, tombB, cellC];
						assertChangesetsEqual(composed, expected);
					}));
			});

			describe("both cells named in earlier change", () => {
				// This is the only test that makes sense because the earlier change must include marks
				// for all the cells that it names.
				it("ABC ○ B", () =>
					withConfig(() => {
						const markABC = Mark.remove(3, { revision: tag1, localId: brand(1) });
						const markB = Mark.modify("B", {
							revision: tag1,
							localId: brand(2),
							adjacentCells: [{ id: brand(1), count: 3 }],
						});

						const changeX = tagChange([markABC], tag1);
						const changeY = tagChange([tombA, markB, tombC], tag2);
						const composedXY = shallowCompose([changeX, changeY]);

						const expected = [
							Mark.remove(1, { revision: tag1, localId: brand(1) }),
							Mark.remove(1, { revision: tag1, localId: brand(2) }, { changes: "B" }),
							Mark.remove(1, { revision: tag1, localId: brand(3) }),
						];
						assertChangesetsEqual(composedXY, expected);
					}));
			});

			describe("cell for earlier change named earlier - cell for later change named in later change", () => {
				// This case requires Tiebreak.Right to be supported.
				it.skip("A ○ B", () =>
					withConfig(() => {
						const markA = Mark.modify("A", {
							revision: tag1,
							localId: brand(1),
						});
						const markB = Mark.insert(1, {
							revision: tag3,
							localId: brand(2),
							// tiebreak: Tiebreak.Right,
						});

						const changeX = tagChange([markA], tag2);
						const changeY = tagChange([markB], tag3);
						const composedXY = shallowCompose([changeX, changeY]);

						const expected = [markA, markB];
						assertChangesetsEqual(composedXY, expected);
					}));
				it("B ○ A", () =>
					withConfig(() => {
						const markB = Mark.modify("B", {
							revision: tag1,
							localId: brand(2),
						});
						const markA = Mark.insert(1, {
							revision: tag3,
							localId: brand(1),
						});

						const changeX = tagChange([markB], tag2);
						const changeY = tagChange([markA], tag3);
						const composedXY = shallowCompose([changeX, changeY]);

						const expected = [markA, markB];
						assertChangesetsEqual(composedXY, expected);
					}));
			});

			describe("cell for earlier change named earlier - cell for later change named after earlier change", () => {
				describe("cell for later change named through removal", () => {
					it("A ○ B", () =>
						withConfig(() => {
							const markA = Mark.modify("A", {
								revision: tag1,
								localId: brand(1),
							});
							const markNamesB = Mark.remove(1, {
								revision: tag3,
								localId: brand(2),
							});
							const markB = Mark.modify("B", {
								revision: tag3,
								localId: brand(2),
							});

							const change2 = tagChange([markA], tag2);
							const change3 = tagChange([markNamesB], tag3);
							const change4 = tagChange([markB], tag4);
							const composedXY = shallowCompose([change2, change3, change4]);

							const expected = [markA, { ...markNamesB, changes: "B" }];
							assertChangesetsEqual(composedXY, expected);
						}));

					it("B ○ A", () =>
						withConfig(() => {
							const markB = Mark.modify("B", {
								revision: tag1,
								localId: brand(2),
							});
							const markNamesA = Mark.remove(1, {
								revision: tag3,
								localId: brand(1),
							});
							const markA = Mark.modify("A", {
								revision: tag3,
								localId: brand(1),
							});

							const change2 = tagChange([Mark.skip(1), markB], tag2);
							const change3 = tagChange([markNamesA], tag3);
							const change4 = tagChange([markA], tag4);
							const composedXY = shallowCompose([change2, change3, change4]);

							const expected = [{ ...markNamesA, changes: "A" }, markB];
							assertChangesetsEqual(composedXY, expected);
						}));
				});

				describe("cell for later change named through insert", () => {
					// This case requires Tiebreak.Right to be supported.
					it.skip("A ○ B", () =>
						withConfig(() => {
							const markA = Mark.modify("A", {
								revision: tag1,
								localId: brand(1),
							});
							const markNamesB = Mark.attachAndDetach(
								Mark.insert(1, {
									revision: tag3,
									localId: brand(2),
									// tiebreak: Tiebreak.Right,
								}),
								Mark.remove(1, { revision: tag3, localId: brand(2) }),
							);
							const markB = Mark.modify("B", {
								revision: tag3,
								localId: brand(2),
							});

							const change2 = tagChange([markA], tag2);
							const change3 = tagChange([markNamesB], tag3);
							const change4 = tagChange([markB], tag4);
							const composedXY = shallowCompose([change2, change3, change4]);

							const expected = [markA, { ...markNamesB, changes: "B" }];
							assertChangesetsEqual(composedXY, expected);
						}));

					it("B ○ A", () =>
						withConfig(() => {
							const markB = Mark.modify("B", {
								revision: tag1,
								localId: brand(2),
							});
							const markNamesA = Mark.attachAndDetach(
								Mark.insert(1, { revision: tag3, localId: brand(1) }),
								Mark.remove(1, { revision: tag3, localId: brand(1) }),
							);
							const markA = Mark.modify("A", {
								revision: tag3,
								localId: brand(1),
							});

							const change2 = tagChange([markB], tag2);
							const change3 = tagChange([markNamesA], tag3);
							const change4 = tagChange([markA], tag4);
							const composedXY = shallowCompose([change2, change3, change4]);

							const expected = [{ ...markNamesA, changes: "A" }, markB];
							assertChangesetsEqual(composedXY, expected);
						}));
				});
			});

			describe("cell for earlier change named in earlier change - cell for later change named before earlier change", () => {
				it("A ○ B", () =>
					withConfig(() => {
						const markA = Mark.attachAndDetach(
							Mark.insert(1, { revision: tag2, localId: brand(1) }),
							Mark.remove(1, { revision: tag2, localId: brand(1) }),
						);
						const markB = Mark.modify("B", {
							localId: brand(2),
							revision: tag1,
							lineage: [{ revision: tag2, id: brand(1), count: 1, offset: 1 }],
						});

						const changeX = tagChange([markA], tag2);
						const changeY = tagChange([Mark.tomb(tag2, brand(1)), markB], tag3);
						const composedXY = shallowCompose([changeX, changeY]);

						const expected = [markA, markB];
						assertChangesetsEqual(composedXY, expected);
					}));
				it("B ○ A", () =>
					withConfig(() => {
						const markB = Mark.attachAndDetach(
							Mark.insert(1, { revision: tag2, localId: brand(2) }),
							Mark.remove(1, { revision: tag2, localId: brand(2) }),
						);
						const markA = Mark.modify("A", {
							localId: brand(1),
							revision: tag1,
							lineage: [{ revision: tag2, id: brand(2), count: 1, offset: 0 }],
						});

						const changeX = tagChange([markB], tag2);
						const changeY = tagChange([markA, Mark.tomb(tag2, brand(2))], tag3);
						const composedXY = shallowCompose([changeX, changeY]);

						const expected = [markA, markB];
						assertChangesetsEqual(composedXY, expected);
					}));
			});
		});
	});
}<|MERGE_RESOLUTION|>--- conflicted
+++ resolved
@@ -18,14 +18,8 @@
 import { NodeId, SequenceField as SF } from "../../../feature-libraries/index.js";
 import { brand } from "../../../util/index.js";
 import { TestChange } from "../../testChange.js";
-<<<<<<< HEAD
 import { TestNodeId } from "../../testNodeId.js";
 import { cases, ChangeMaker as Change, MarkMaker as Mark, TestChangeset } from "./testEdits.js";
-=======
-import { mintRevisionTag } from "../../utils.js";
-
-import { ChangeMaker as Change, MarkMaker as Mark, TestChangeset, cases } from "./testEdits.js";
->>>>>>> f0974b8c
 import {
 	areComposable,
 	assertChangesetsEqual,
@@ -36,6 +30,7 @@
 	skipOnLineageMethod,
 	withOrderingMethod,
 } from "./utils.js";
+import { mintRevisionTag } from "../../utils.js";
 
 const type: TreeNodeSchemaIdentifier = brand("Node");
 const tag1: RevisionTag = mintRevisionTag();
