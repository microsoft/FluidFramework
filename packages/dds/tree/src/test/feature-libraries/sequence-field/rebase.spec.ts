--- conflicted
+++ resolved
@@ -5,11 +5,7 @@
 
 import { strict as assert } from "assert";
 import { SequenceField as SF } from "../../../feature-libraries";
-<<<<<<< HEAD
-import { RevisionTag, tagChange } from "../../../rebase";
-=======
-import { makeAnonChange, RevisionTag, tagChange } from "../../../core";
->>>>>>> 55dcb0ef
+import { RevisionTag, tagChange } from "../../../core";
 import { brand } from "../../../util";
 import { TestChange } from "../../testChange";
 import { deepFreeze } from "../../utils";
