/*!
 * Copyright (c) Microsoft Corporation and contributors. All rights reserved.
 * Licensed under the MIT License.
 */

import { strict as assert } from "assert";
import { SequenceField as SF } from "../../../feature-libraries";
import { makeAnonChange, RevisionTag, tagChange } from "../../../rebase";
import { TreeSchemaIdentifier } from "../../../schema-stored";
import { brand } from "../../../util";
import { TestChange } from "../../testChange";
<<<<<<< HEAD
import { assertMarkListEqual, deepFreeze, noRepair } from "../../utils";
=======
import { deepFreeze } from "../../utils";
>>>>>>> e6c34b39
import {
    cases,
    checkDeltaEquality,
    createDeleteChangeset,
    createInsertChangeset,
    rebaseTagged,
    TestChangeset,
} from "./utils";

const type: TreeSchemaIdentifier = brand("Node");
const detachedBy: RevisionTag = brand(41);
const detachedBy2: RevisionTag = brand(42);

<<<<<<< HEAD
function toDelta(change: TestChangeset): Delta.MarkList {
    return SF.sequenceFieldToDelta(change, TestChange.toDelta, noRepair);
}

=======
>>>>>>> e6c34b39
function rebase(change: TestChangeset, base: TestChangeset): TestChangeset {
    deepFreeze(change);
    deepFreeze(base);
    return SF.rebase(change, makeAnonChange(base), TestChange.rebase);
}

describe("SequenceField - Rebase", () => {
    describe("no changes ↷ *", () => {
        for (const [name, testCase] of Object.entries(cases)) {
            it(`no changes ↷ ${name}`, () => {
                const actual = rebase([], testCase);
                assert.deepEqual(actual, cases.no_change);
            });
        }
    });

    describe("* ↷ no changes", () => {
        for (const [name, testCase] of Object.entries(cases)) {
            it(`${name} ↷ no changes`, () => {
                const actual = rebase(testCase, cases.no_change);
                assert.deepEqual(actual, testCase);
            });
        }
    });

    it("modify ↷ modify", () => {
        const childChangeA = TestChange.mint([0], 1);
        const childChangeB = TestChange.mint([0], 2);
        const childChangeC = TestChange.mint([0, 1], 2);
        const change1: TestChangeset = [{ type: "Modify", changes: childChangeA }];
        const change2: TestChangeset = [{ type: "Modify", changes: childChangeB }];
        const expected: TestChangeset = [{ type: "Modify", changes: childChangeC }];
        const actual = rebase(change2, change1);
        assert.deepEqual(actual, expected);
    });

    it("insert ↷ modify", () => {
        const actual = rebase(cases.insert, cases.modify);
        assert.deepEqual(actual, cases.insert);
    });

    it("modify insert ↷ modify", () => {
        const actual = rebase(cases.modify_insert, cases.modify);
        assert.deepEqual(actual, cases.modify_insert);
    });

    it("delete ↷ modify", () => {
        const actual = rebase(cases.delete, cases.modify);
        assert.deepEqual(actual, cases.delete);
    });

    it("revive ↷ modify", () => {
        const revive: TestChangeset = [
            { type: "Revive", id: 1, count: 2, detachedBy, detachIndex: 0 },
            2,
            { type: "Revive", id: 2, count: 2, detachedBy, detachIndex: 2 },
            4,
            { type: "Revive", id: 3, count: 2, detachedBy, detachIndex: 4 },
        ];
        const mods: TestChangeset = [
            { type: "Modify", changes: TestChange.mint([0], 1) },
            2,
            { type: "Modify", changes: TestChange.mint([0], 2) },
            4,
            { type: "Modify", changes: TestChange.mint([0], 3) },
        ];
        const actual = rebase(revive, mods);
        assert.deepEqual(actual, revive);
    });

    it("modify ↷ delete", () => {
        const mods: TestChangeset = [
            { type: "Modify", changes: TestChange.mint([0], 1) },
            2,
            { type: "Modify", changes: TestChange.mint([0], 2) },
            4,
            { type: "Modify", changes: TestChange.mint([0], 3) },
        ];
        const deletion: TestChangeset = [1, { type: "Delete", id: 1, count: 3 }];
        const actual = rebase(mods, deletion);
        const expected: TestChangeset = [
            // Set at an earlier index is unaffected by a delete at a later index
            { type: "Modify", changes: TestChange.mint([0], 1) },
            // Set as the same index as a delete is muted by the delete
            4,
            // Set at a later index moves to an earlier index due to a delete at an earlier index
            { type: "Modify", changes: TestChange.mint([0], 3) },
        ];
        assert.deepEqual(actual, expected);
    });

    it("insert ↷ delete", () => {
        const insert: TestChangeset = [
            { type: "Insert", id: 1, content: [{ type, value: 1 }] },
            2,
            { type: "Insert", id: 2, content: [{ type, value: 2 }] },
            4,
            { type: "Insert", id: 3, content: [{ type, value: 3 }] },
        ];
        const deletion: TestChangeset = [1, { type: "Delete", id: 1, count: 3 }];
        const actual = rebase(insert, deletion);
        const expected: TestChangeset = [
            // Earlier insert is unaffected
            { type: "Insert", id: 1, content: [{ type, value: 1 }] },
            1, // Overlapping insert has its index reduced
            { type: "Insert", id: 2, content: [{ type, value: 2 }] },
            2, // Later insert has its index reduced
            { type: "Insert", id: 3, content: [{ type, value: 3 }] },
        ];
        assert.deepEqual(actual, expected);
    });

    it("revive ↷ delete", () => {
        const revive: TestChangeset = [
            { type: "Revive", id: 1, count: 1, detachedBy, detachIndex: 0 },
            2,
            { type: "Revive", id: 2, count: 1, detachedBy, detachIndex: 1 },
            4,
            { type: "Revive", id: 3, count: 1, detachedBy, detachIndex: 2 },
        ];
        const deletion: TestChangeset = [1, { type: "Delete", id: 1, count: 3 }];
        const actual = rebase(revive, deletion);
        const expected: TestChangeset = [
            // Earlier revive is unaffected
            { type: "Revive", id: 1, count: 1, detachedBy, detachIndex: 0 },
            1, // Overlapping revive has its index reduced
            { type: "Revive", id: 2, count: 1, detachedBy, detachIndex: 1 },
            2, // Later revive has its index reduced
            { type: "Revive", id: 3, count: 1, detachedBy, detachIndex: 2 },
        ];
        assert.deepEqual(actual, expected);
    });

    it("delete ↷ overlapping delete", () => {
        // Deletes ---DEFGH--
        const deleteA: TestChangeset = [3, { type: "Delete", id: 2, count: 5 }];
        // Deletes --CD-F-HI
        const deleteB: TestChangeset = [
            2,
            { type: "Delete", id: 1, count: 2 },
            1,
            { type: "Delete", id: 2, count: 1 },
            1,
            { type: "Delete", id: 2, count: 2 },
        ];
        const actual = rebase(deleteA, deleteB);
        // Deletes --E-G
        const expected: TestChangeset = [2, { type: "Delete", id: 2, count: 2 }];
        assert.deepEqual(actual, expected);
    });

    it("delete ↷ earlier delete", () => {
        // Deletes ---DE
        const deleteA: TestChangeset = [3, { type: "Delete", id: 2, count: 2 }];
        // Deletes AB--
        const deleteB: TestChangeset = [{ type: "Delete", id: 1, count: 2 }];
        const actual = rebase(deleteA, deleteB);
        // Deletes -DE
        const expected: TestChangeset = [1, { type: "Delete", id: 2, count: 2 }];
        assert.deepEqual(actual, expected);
    });

    it("delete ↷ later delete", () => {
        // Deletes AB--
        const deleteA: TestChangeset = [{ type: "Delete", id: 1, count: 2 }];
        // Deletes ---DE
        const deleteB: TestChangeset = [2, { type: "Delete", id: 2, count: 2 }];
        const actual = rebase(deleteA, deleteB);
        assert.deepEqual(actual, deleteA);
    });

    it("modify ↷ insert", () => {
        const mods: TestChangeset = [
            { type: "Modify", changes: TestChange.mint([0], 1) },
            2,
            { type: "Modify", changes: TestChange.mint([0], 2) },
        ];
        const insert: TestChangeset = [2, { type: "Insert", id: 1, content: [{ type, value: 2 }] }];
        const expected: TestChangeset = [
            // Modify at earlier index is unaffected
            { type: "Modify", changes: TestChange.mint([0], 1) },
            3,
            // Modify at later index has its index increased
            { type: "Modify", changes: TestChange.mint([0], 2) },
        ];
        const actual = rebase(mods, insert);
        assert.deepEqual(actual, expected);
    });

    it("delete ↷ insert", () => {
        // Deletes A-CD-E
        const deletion: TestChangeset = [
            { type: "Delete", id: 1, count: 1 },
            1,
            { type: "Delete", id: 1, count: 2 },
            1,
            { type: "Delete", id: 1, count: 1 },
        ];
        // Inserts between C and D
        const insert: TestChangeset = [3, { type: "Insert", id: 1, content: [{ type, value: 2 }] }];
        const expected: TestChangeset = [
            // Delete with earlier index is unaffected
            { type: "Delete", id: 1, count: 1 },
            1,
            { type: "Delete", id: 1, count: 1 },
            1, // Delete at overlapping index is split
            { type: "Delete", id: 1, count: 1 },
            1,
            // Delete at later index has its index increased
            { type: "Delete", id: 1, count: 1 },
        ];
        const actual = rebase(deletion, insert);
        assert.deepEqual(actual, expected);
    });

    it("insert ↷ insert", () => {
        const insertA: TestChangeset = [
            { type: "Insert", id: 1, content: [{ type, value: 1 }] },
            2,
            { type: "Insert", id: 2, content: [{ type, value: 2 }] },
        ];
        const insertB: TestChangeset = [
            1,
            { type: "Insert", id: 3, content: [{ type, value: 3 }] },
        ];
        const actual = rebase(insertA, insertB);
        const expected: TestChangeset = [
            { type: "Insert", id: 1, content: [{ type, value: 1 }] },
            3,
            { type: "Insert", id: 2, content: [{ type, value: 2 }] },
        ];
        assert.deepEqual(actual, expected);
    });

    it("revive ↷ insert", () => {
        const revive: TestChangeset = [
            { type: "Revive", id: 1, count: 1, detachedBy, detachIndex: 0 },
            2,
            { type: "Revive", id: 2, count: 2, detachedBy, detachIndex: 1 },
            2,
            { type: "Revive", id: 3, count: 1, detachedBy, detachIndex: 3 },
        ];
        const insert: TestChangeset = [
            2,
            // TODO: test both tiebreak policies
            { type: "Insert", id: 3, content: [{ type, value: 3 }] },
        ];
        const actual = rebase(revive, insert);
        const expected: TestChangeset = [
            { type: "Revive", id: 1, count: 1, detachedBy, detachIndex: 0 },
            2,
            { type: "Revive", id: 2, count: 2, detachedBy, detachIndex: 1 },
            3,
            { type: "Revive", id: 3, count: 1, detachedBy, detachIndex: 3 },
        ];
        assert.deepEqual(actual, expected);
    });

    it("modify ↷ revive", () => {
        const mods: TestChangeset = [
            { type: "Modify", changes: TestChange.mint([0], 1) },
            2,
            { type: "Modify", changes: TestChange.mint([0], 2) },
        ];
        const revive: TestChangeset = [
            2,
            { type: "Revive", id: 1, count: 1, detachedBy, detachIndex: 0 },
        ];
        const expected: TestChangeset = [
            // Modify at earlier index is unaffected
            { type: "Modify", changes: TestChange.mint([0], 1) },
            3,
            // Modify at later index has its index increased
            { type: "Modify", changes: TestChange.mint([0], 2) },
        ];
        const actual = rebase(mods, revive);
        assert.deepEqual(actual, expected);
    });

    it("delete ↷ revive", () => {
        // Deletes A-CD-E
        const deletion: TestChangeset = [
            { type: "Delete", id: 1, count: 1 },
            1,
            { type: "Delete", id: 1, count: 2 },
            1,
            { type: "Delete", id: 1, count: 1 },
        ];
        // Revives content between C and D
        const revive: TestChangeset = [
            3,
            { type: "Revive", id: 1, count: 1, detachedBy, detachIndex: 0 },
        ];
        const expected: TestChangeset = [
            // Delete with earlier index is unaffected
            { type: "Delete", id: 1, count: 1 },
            1,
            { type: "Delete", id: 1, count: 1 },
            1, // Delete at overlapping index is split
            { type: "Delete", id: 1, count: 1 },
            1,
            // Delete at later index has its index increased
            { type: "Delete", id: 1, count: 1 },
        ];
        const actual = rebase(deletion, revive);
        assert.deepEqual(actual, expected);
    });

    it("insert ↷ revive", () => {
        const insert: TestChangeset = [
            { type: "Insert", id: 1, content: [{ type, value: 1 }] },
            2,
            { type: "Insert", id: 2, content: [{ type, value: 2 }] },
        ];
        const revive: TestChangeset = [
            1,
            { type: "Revive", id: 1, count: 1, detachedBy, detachIndex: 0 },
        ];
        const actual = rebase(insert, revive);
        const expected: TestChangeset = [
            { type: "Insert", id: 1, content: [{ type, value: 1 }] },
            3,
            { type: "Insert", id: 2, content: [{ type, value: 2 }] },
        ];
        assert.deepEqual(actual, expected);
    });

    it("revive ↷ different revive", () => {
        const reviveA: TestChangeset = [
            { type: "Revive", id: 1, count: 1, detachedBy, detachIndex: 0 },
            2,
            { type: "Revive", id: 2, count: 2, detachedBy, detachIndex: 1 },
            2,
            { type: "Revive", id: 3, count: 1, detachedBy, detachIndex: 3 },
        ];
        const reviveB: TestChangeset = [
            2,
            { type: "Revive", id: 1, count: 1, detachedBy: detachedBy2, detachIndex: 0 },
        ];
        const actual = rebase(reviveA, reviveB);
        const expected: TestChangeset = [
            { type: "Revive", id: 1, count: 1, detachedBy, detachIndex: 0 },
            2,
            { type: "Revive", id: 2, count: 2, detachedBy, detachIndex: 1 },
            3,
            { type: "Revive", id: 3, count: 1, detachedBy, detachIndex: 3 },
        ];
        assert.deepEqual(actual, expected);
    });

    // TODO: update rebase to detect overlap of revives
    it.skip("revive ↷ same revive", () => {
        const reviveA: TestChangeset = [
            { type: "Revive", id: 1, count: 1, detachedBy, detachIndex: 0 },
            2,
            { type: "Revive", id: 2, count: 2, detachedBy, detachIndex: 1 },
            2,
            { type: "Revive", id: 3, count: 1, detachedBy, detachIndex: 3 },
        ];
        const reviveB: TestChangeset = [
            2,
            { type: "Revive", id: 1, count: 1, detachedBy, detachIndex: 1 },
        ];
        const actual = rebase(reviveA, reviveB);
        const expected: TestChangeset = [
            { type: "Revive", id: 1, count: 1, detachedBy, detachIndex: 0 },
            2,
            { type: "Revive", id: 2, count: 1, detachedBy, detachIndex: 2 },
            3,
            { type: "Revive", id: 3, count: 1, detachedBy, detachIndex: 3 },
        ];
        assert.deepEqual(actual, expected);
    });

    it("concurrent inserts ↷ delete", () => {
        const delA = tagChange(createDeleteChangeset(0, 1), brand(1));
        const insertB = tagChange(createInsertChangeset(0, 1), brand(2));
        const insertC = tagChange(createInsertChangeset(1, 1), brand(3));
        const insertB2 = rebaseTagged(insertB, delA);
        const insertC2 = rebaseTagged(insertC, delA, insertB2);
        const expected = createInsertChangeset(1, 1);
        checkDeltaEquality(insertC2.change, expected);
    });

    it("concurrent inserts ↷ connected delete", () => {
        const delA = tagChange(createDeleteChangeset(0, 1), brand(1));
        const delB = tagChange(createDeleteChangeset(1, 1), brand(2));
        const delC = tagChange(createDeleteChangeset(0, 1), brand(3));

        const insertD = tagChange(createInsertChangeset(0, 1), brand(4));
        const insertE = tagChange(createInsertChangeset(3, 1), brand(5));
        const insertD2 = rebaseTagged(insertD, delA, delB, delC);
        const insertE2 = rebaseTagged(insertE, delA, delB, delC, insertD2);
        const expected = createInsertChangeset(1, 1);
        checkDeltaEquality(insertE2.change, expected);
    });
});<|MERGE_RESOLUTION|>--- conflicted
+++ resolved
@@ -9,11 +9,7 @@
 import { TreeSchemaIdentifier } from "../../../schema-stored";
 import { brand } from "../../../util";
 import { TestChange } from "../../testChange";
-<<<<<<< HEAD
-import { assertMarkListEqual, deepFreeze, noRepair } from "../../utils";
-=======
 import { deepFreeze } from "../../utils";
->>>>>>> e6c34b39
 import {
     cases,
     checkDeltaEquality,
@@ -27,13 +23,6 @@
 const detachedBy: RevisionTag = brand(41);
 const detachedBy2: RevisionTag = brand(42);
 
-<<<<<<< HEAD
-function toDelta(change: TestChangeset): Delta.MarkList {
-    return SF.sequenceFieldToDelta(change, TestChange.toDelta, noRepair);
-}
-
-=======
->>>>>>> e6c34b39
 function rebase(change: TestChangeset, base: TestChangeset): TestChangeset {
     deepFreeze(change);
     deepFreeze(base);
