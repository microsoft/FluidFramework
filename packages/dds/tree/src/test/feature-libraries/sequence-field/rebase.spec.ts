--- conflicted
+++ resolved
@@ -6,19 +6,11 @@
 import { strict as assert } from "assert";
 import { Delta } from "../../../core";
 import { SequenceField as SF } from "../../../feature-libraries";
-<<<<<<< HEAD
-import { makeAnonChange, RevisionTag, tagChange, TaggedChange } from "../../../rebase";
+import { makeAnonChange, RevisionTag, tagChange } from "../../../rebase";
 import { TreeSchemaIdentifier } from "../../../schema-stored";
 import { brand } from "../../../util";
 import { TestChange } from "../../testChange";
 import { assertMarkListEqual, deepFreeze, noRepair } from "../../utils";
-import { cases, TestChangeset } from "./utils";
-=======
-import { makeAnonChange, tagChange } from "../../../rebase";
-import { TreeSchemaIdentifier } from "../../../schema-stored";
-import { brand } from "../../../util";
-import { TestChange } from "../../testChange";
-import { assertMarkListEqual, deepFreeze } from "../../utils";
 import {
     cases,
     createDeleteChangeset,
@@ -26,7 +18,6 @@
     rebaseTagged,
     TestChangeset,
 } from "./utils";
->>>>>>> e9439571
 
 const type: TreeSchemaIdentifier = brand("Node");
 const detachedBy: RevisionTag = brand(41);
