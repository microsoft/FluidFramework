/*!
 * Copyright (c) Microsoft Corporation and contributors. All rights reserved.
 * Licensed under the MIT License.
 */

import { strict as assert } from "assert";
<<<<<<< HEAD
import {
	ChangeAtomId,
	DeltaDetachedNodeId,
	makeAnonChange,
	mintRevisionTag,
	tagChange,
} from "../../../core/index.js";
import { SequenceField as SF } from "../../../feature-libraries/index.js";
import { brand } from "../../../util/index.js";
import { TestChange } from "../../testChange.js";
import { TestChangeset, MarkMaker as Mark } from "./testEdits.js";
=======
import { mintRevisionTag } from "../../utils";
import { ChangeAtomId, DeltaDetachedNodeId, makeAnonChange, tagChange } from "../../../core";
import { SequenceField as SF } from "../../../feature-libraries";
import { brand } from "../../../util";
import { TestChange } from "../../testChange";
import { TestChangeset, MarkMaker as Mark } from "./testEdits";
>>>>>>> 0e5f1ad2

const tag = mintRevisionTag();
const atomId: ChangeAtomId = { localId: brand(0) };
const deltaId: DeltaDetachedNodeId = { minor: atomId.localId };
const childChange = TestChange.mint([0], 1);
const relevantNestedTree = { minor: 4242 };
const oneTreeDelegate = (child: TestChange) => {
	assert.deepEqual(child, childChange);
	return [relevantNestedTree];
};
const noTreeDelegate = (child: TestChange) => {
	assert.deepEqual(child, childChange);
	return [];
};

describe("SequenceField - relevantRemovedRoots", () => {
	describe("does not include", () => {
		it("a tree that remains in-doc", () => {
			const input: TestChangeset = [{ count: 1 }];
			const actual = SF.relevantRemovedRoots(makeAnonChange(input), noTreeDelegate);
			const array = Array.from(actual);
			assert.deepEqual(array, []);
		});
		it("a tree with child changes that remains in-doc", () => {
			const input: TestChangeset = [Mark.modify(childChange)];
			const actual = SF.relevantRemovedRoots(makeAnonChange(input), noTreeDelegate);
			const array = Array.from(actual);
			assert.deepEqual(array, []);
		});
		it("a tree that remains removed", () => {
			const input: TestChangeset = [{ count: 1, cellId: atomId }];
			const actual = SF.relevantRemovedRoots(makeAnonChange(input), noTreeDelegate);
			const array = Array.from(actual);
			assert.deepEqual(array, []);
		});
		it("a tree being removed", () => {
			const input: TestChangeset = [Mark.delete(1, atomId)];
			const actual = SF.relevantRemovedRoots(makeAnonChange(input), noTreeDelegate);
			const array = Array.from(actual);
			assert.deepEqual(array, []);
		});
		it("a tree with child changes being removed", () => {
			const input: TestChangeset = [Mark.delete(1, atomId, { changes: childChange })];
			const actual = SF.relevantRemovedRoots(makeAnonChange(input), noTreeDelegate);
			const array = Array.from(actual);
			assert.deepEqual(array, []);
		});
		it("a tree being moved", () => {
			const input: TestChangeset = [Mark.moveOut(1, atomId), Mark.moveIn(1, atomId)];
			const actual = SF.relevantRemovedRoots(makeAnonChange(input), noTreeDelegate);
			const array = Array.from(actual);
			assert.deepEqual(array, []);
		});
		it("a tree with child changes being moved", () => {
			const input: TestChangeset = [
				Mark.moveOut(1, atomId, { changes: childChange }),
				Mark.moveIn(1, atomId),
			];
			const actual = SF.relevantRemovedRoots(makeAnonChange(input), noTreeDelegate);
			const array = Array.from(actual);
			assert.deepEqual(array, []);
		});
		it("a live tree being pinned", () => {
			const input: TestChangeset = [Mark.pin(1, brand(0))];
			const actual = SF.relevantRemovedRoots(makeAnonChange(input), noTreeDelegate);
			const array = Array.from(actual);
			assert.deepEqual(array, []);
		});
	});
	describe("does include", () => {
		it("a tree being inserted", () => {
			const input: TestChangeset = [Mark.insert(1, atomId)];
			const actual = SF.relevantRemovedRoots(makeAnonChange(input), noTreeDelegate);
			const array = Array.from(actual);
			assert.deepEqual(array, [deltaId]);
		});
		it("a tree being transiently inserted", () => {
			const input: TestChangeset = [
				Mark.attachAndDetach(Mark.insert(1, atomId), Mark.delete(1, atomId)),
			];
			const actual = SF.relevantRemovedRoots(makeAnonChange(input), noTreeDelegate);
			const array = Array.from(actual);
			assert.deepEqual(array, [deltaId]);
		});
		it("a tree being transiently inserted and moved out", () => {
			const input: TestChangeset = [
				Mark.attachAndDetach(Mark.insert(1, atomId), Mark.moveOut(1, atomId)),
			];
			const actual = SF.relevantRemovedRoots(makeAnonChange(input), noTreeDelegate);
			const array = Array.from(actual);
			assert.deepEqual(array, [deltaId]);
		});
		it("relevant roots from nested changes under a tree that remains in-doc", () => {
			const input: TestChangeset = [Mark.modify(childChange)];
			const actual = SF.relevantRemovedRoots(makeAnonChange(input), oneTreeDelegate);
			const array = Array.from(actual);
			assert.deepEqual(array, [relevantNestedTree]);
		});
		it("relevant roots from nested changes under a tree that remains removed", () => {
			const input: TestChangeset = [Mark.modify(childChange, atomId)];
			const actual = SF.relevantRemovedRoots(makeAnonChange(input), oneTreeDelegate);
			const array = Array.from(actual);
			assert.deepEqual(array, [deltaId, relevantNestedTree]);
		});
		it("a removed tree with nested changes", () => {
			const input: TestChangeset = [Mark.modify(childChange, atomId)];
			const actual = SF.relevantRemovedRoots(makeAnonChange(input), noTreeDelegate);
			const array = Array.from(actual);
			assert.deepEqual(array, [deltaId]);
		});
		it("a tree being restored by revive", () => {
			const input: TestChangeset = [Mark.revive(1, atomId)];
			const actual = SF.relevantRemovedRoots(makeAnonChange(input), noTreeDelegate);
			const array = Array.from(actual);
			assert.deepEqual(array, [deltaId]);
		});
		it("a tree being restored by pin", () => {
			const input: TestChangeset = [Mark.pin(1, brand(0), { cellId: atomId })];
			const actual = SF.relevantRemovedRoots(makeAnonChange(input), noTreeDelegate);
			const array = Array.from(actual);
			assert.deepEqual(array, [deltaId]);
		});
		it("a tree being transiently restored", () => {
			const input: TestChangeset = [Mark.delete(1, brand(0), { cellId: atomId })];
			const actual = SF.relevantRemovedRoots(makeAnonChange(input), noTreeDelegate);
			const array = Array.from(actual);
			assert.deepEqual(array, [deltaId]);
		});
		it("relevant roots from nested changes under a tree being restored by revive", () => {
			const input: TestChangeset = [Mark.revive(1, atomId, { changes: childChange })];
			const actual = SF.relevantRemovedRoots(makeAnonChange(input), oneTreeDelegate);
			const array = Array.from(actual);
			assert.deepEqual(array, [deltaId, relevantNestedTree]);
		});
		it("relevant roots from nested changes under a tree being restored by pin", () => {
			const input: TestChangeset = [
				Mark.pin(1, brand(0), { cellId: atomId, changes: childChange }),
			];
			const actual = SF.relevantRemovedRoots(makeAnonChange(input), oneTreeDelegate);
			const array = Array.from(actual);
			assert.deepEqual(array, [deltaId, relevantNestedTree]);
		});
		it("relevant roots from nested changes under a tree being removed", () => {
			const input: TestChangeset = [Mark.delete(1, atomId, { changes: childChange })];
			const actual = SF.relevantRemovedRoots(makeAnonChange(input), oneTreeDelegate);
			const array = Array.from(actual);
			assert.deepEqual(array, [relevantNestedTree]);
		});
		it("relevant roots from nested changes under a tree being inserted", () => {
			const input: TestChangeset = [Mark.insert(1, atomId, { changes: childChange })];
			const actual = SF.relevantRemovedRoots(makeAnonChange(input), oneTreeDelegate);
			const array = Array.from(actual);
			assert.deepEqual(array, [deltaId, relevantNestedTree]);
		});
		it("relevant roots from nested changes under a tree being moved", () => {
			const input: TestChangeset = [
				Mark.moveOut(1, atomId, { changes: childChange }),
				Mark.moveIn(1, atomId),
			];
			const actual = SF.relevantRemovedRoots(makeAnonChange(input), oneTreeDelegate);
			const array = Array.from(actual);
			assert.deepEqual(array, [relevantNestedTree]);
		});
		it("relevant roots from nested changes under a tree being transiently inserted", () => {
			const input: TestChangeset = [
				Mark.attachAndDetach(Mark.insert(1, atomId), Mark.delete(1, atomId), {
					changes: childChange,
				}),
			];
			const actual = SF.relevantRemovedRoots(makeAnonChange(input), oneTreeDelegate);
			const array = Array.from(actual);
			assert.deepEqual(array, [deltaId, relevantNestedTree]);
		});
		it("relevant roots from nested changes under a tree being transiently restored", () => {
			const input: TestChangeset = [
				Mark.delete(1, brand(0), { cellId: atomId, changes: childChange }),
			];
			const actual = SF.relevantRemovedRoots(makeAnonChange(input), oneTreeDelegate);
			const array = Array.from(actual);
			assert.deepEqual(array, [deltaId, relevantNestedTree]);
		});
		it("relevant roots from nested changes under a tree being transiently inserted and moved out", () => {
			const input: TestChangeset = [
				Mark.attachAndDetach(Mark.insert(1, atomId), Mark.moveOut(1, atomId), {
					changes: childChange,
				}),
			];
			const actual = SF.relevantRemovedRoots(makeAnonChange(input), oneTreeDelegate);
			const array = Array.from(actual);
			assert.deepEqual(array, [deltaId, relevantNestedTree]);
		});
	});
	it("uses passed down revision", () => {
		const input: TestChangeset = [Mark.modify(childChange, { localId: brand(42) })];
		const actual = SF.relevantRemovedRoots(tagChange(input, tag), noTreeDelegate);
		const array = Array.from(actual);
		assert.deepEqual(array, [{ major: tag, minor: 42 }]);
	});
});<|MERGE_RESOLUTION|>--- conflicted
+++ resolved
@@ -4,26 +4,17 @@
  */
 
 import { strict as assert } from "assert";
-<<<<<<< HEAD
+import { mintRevisionTag } from "../../utils.js";
 import {
 	ChangeAtomId,
 	DeltaDetachedNodeId,
 	makeAnonChange,
-	mintRevisionTag,
 	tagChange,
 } from "../../../core/index.js";
 import { SequenceField as SF } from "../../../feature-libraries/index.js";
 import { brand } from "../../../util/index.js";
 import { TestChange } from "../../testChange.js";
 import { TestChangeset, MarkMaker as Mark } from "./testEdits.js";
-=======
-import { mintRevisionTag } from "../../utils";
-import { ChangeAtomId, DeltaDetachedNodeId, makeAnonChange, tagChange } from "../../../core";
-import { SequenceField as SF } from "../../../feature-libraries";
-import { brand } from "../../../util";
-import { TestChange } from "../../testChange";
-import { TestChangeset, MarkMaker as Mark } from "./testEdits";
->>>>>>> 0e5f1ad2
 
 const tag = mintRevisionTag();
 const atomId: ChangeAtomId = { localId: brand(0) };
