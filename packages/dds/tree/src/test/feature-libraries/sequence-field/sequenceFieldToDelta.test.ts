--- conflicted
+++ resolved
@@ -26,11 +26,7 @@
 import { brand } from "../../../util/index.js";
 import { TestChange } from "../../testChange.js";
 import { assertFieldChangesEqual, deepFreeze, mintRevisionTag } from "../../utils.js";
-<<<<<<< HEAD
 import { TestNodeId } from "../../testNodeId.js";
-=======
-
->>>>>>> f0974b8c
 import { ChangeMaker as Change, MarkMaker as Mark, TestChangeset } from "./testEdits.js";
 import { toDelta } from "./utils.js";
 
