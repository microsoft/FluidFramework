--- conflicted
+++ resolved
@@ -37,13 +37,8 @@
 	base: SF.Changeset,
 	baseRev?: RevisionTag,
 	config?: RebaseConfig,
-<<<<<<< HEAD
-): TestChangeset {
+): SF.Changeset {
 	return rebaseI(makeAnonChange(change), tagChangeInline(base, baseRev ?? tag1), config);
-=======
-): SF.Changeset {
-	return rebaseI(change, tagChange(base, baseRev ?? tag1), config);
->>>>>>> 3b526ab9
 }
 
 export function testRebase() {
@@ -1223,15 +1218,9 @@
 		describe("Over composition", () => {
 			it("insert ↷ [remove, remove]", () =>
 				withConfig(() => {
-<<<<<<< HEAD
-					const removes: TestChangeset = shallowCompose([
+					const removes: SF.Changeset = shallowCompose([
 						tagChangeInline(Change.remove(1, 2), tag1),
 						tagChangeInline(Change.remove(0, 2), tag2),
-=======
-					const removes: SF.Changeset = shallowCompose([
-						tagChange(Change.remove(1, 2), tag1),
-						tagChange(Change.remove(0, 2), tag2),
->>>>>>> 3b526ab9
 					]);
 
 					const insert = Change.insert(3, 1);
@@ -1263,15 +1252,9 @@
 
 			it("modify ↷ [remove, remove]", () =>
 				withConfig(() => {
-<<<<<<< HEAD
-					const removes: TestChangeset = shallowCompose([
+					const removes: SF.Changeset = shallowCompose([
 						tagChangeInline(Change.remove(1, 3), tag1),
 						tagChangeInline(Change.remove(0, 2), tag2),
-=======
-					const removes: SF.Changeset = shallowCompose([
-						tagChange(Change.remove(1, 3), tag1),
-						tagChange(Change.remove(0, 2), tag2),
->>>>>>> 3b526ab9
 					]);
 
 					const nodeChange = TestNodeId.create(
