--- conflicted
+++ resolved
@@ -782,19 +782,22 @@
 		});
 
 		it("move ↷ move and remove", () => {
+			const [moveOut, moveIn] = Mark.move(1, brand(0));
 			const moveAndRemove = [
 				{ count: 1 },
-				Mark.attachAndDetach(Mark.moveIn(1, brand(0)), Mark.remove(1, brand(1))),
-				{ count: 1 },
-				Mark.moveOut(1, brand(0)),
+				Mark.attachAndDetach(moveIn, Mark.remove(1, brand(2))),
+				{ count: 1 },
+				moveOut,
 			];
 
 			const move = Change.move(2, 1, 0);
 			const rebased = rebase(move, moveAndRemove);
 			const expected = [
-				Mark.moveIn(1, brand(0)),
-				{ count: 1 },
-				Mark.moveOut(1, brand(0), { cellId: { revision: tag1, localId: brand(1) } }),
+				moveIn,
+				{ count: 1 },
+				Mark.moveOut(1, brand(0), {
+					cellId: { revision: tag1, localId: brand(2) },
+				}),
 				{ count: 1 },
 				Mark.tomb(tag1, brand(0)),
 			];
@@ -826,36 +829,6 @@
 			assertChangesetsEqual(rebased, expected);
 		});
 
-<<<<<<< HEAD
-				assertChangesetsEqual(rebased, expected);
-			}));
-
-		it("move ↷ move and remove", () =>
-			withConfig(() => {
-				const [moveOut, moveIn] = Mark.move(1, brand(0));
-				const moveAndRemove = [
-					{ count: 1 },
-					Mark.attachAndDetach(moveIn, Mark.remove(1, brand(2))),
-					{ count: 1 },
-					moveOut,
-				];
-
-				const move = Change.move(2, 1, 0);
-				const rebased = rebase(move, moveAndRemove);
-				const expected = [
-					moveIn,
-					{ count: 1 },
-					Mark.moveOut(1, brand(0), {
-						cellId: {
-							revision: tag1,
-							localId: brand(2),
-							adjacentCells: [{ id: brand(2), count: 1 }],
-						},
-					}),
-					{ count: 1 },
-					Mark.tomb(tag1, brand(0)),
-				];
-=======
 		it("revive ↷ [revive, move]", () => {
 			const cellId: ChangeAtomId = { revision: tag1, localId: brand(0) };
 			const reviveAndMove = [
@@ -889,7 +862,6 @@
 			];
 			assertChangesetsEqual(rebased, expected);
 		});
->>>>>>> 22b5db16
 
 		it("move chain ↷ remove", () => {
 			const del = Change.remove(0, 1);
