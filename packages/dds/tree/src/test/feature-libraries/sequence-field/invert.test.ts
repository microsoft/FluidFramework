/*!
 * Copyright (c) Microsoft Corporation and contributors. All rights reserved.
 * Licensed under the MIT License.
 */

import {
	ChangeAtomId,
	ChangesetLocalId,
	RevisionTag,
	tagChange,
	tagRollbackInverse,
} from "../../../core/index.js";
import { SequenceField as SF } from "../../../feature-libraries/index.js";
// eslint-disable-next-line import/no-internal-modules
import { CellId } from "../../../feature-libraries/sequence-field/index.js";
<<<<<<< HEAD
import { NodeId, SequenceField as SF } from "../../../feature-libraries/index.js";
import { TestChange } from "../../testChange.js";
import { mintRevisionTag } from "../../utils.js";
import { brand } from "../../../util/index.js";
import { TestNodeId } from "../../testNodeId.js";
=======
import { brand } from "../../../util/index.js";
import { TestChange } from "../../testChange.js";
import { mintRevisionTag } from "../../utils.js";

import { ChangeMaker as Change, MarkMaker as Mark, TestChangeset } from "./testEdits.js";
>>>>>>> f0974b8c
import {
	assertChangesetsEqual,
	describeForBothConfigs,
	invert as invertChange,
	withOrderingMethod,
} from "./utils.js";

function invert<T>(change: SF.Changeset<T>, tag?: RevisionTag): SF.Changeset<T> {
	return invertChange(tagChange(change, tag ?? tag1));
}

const tag1: RevisionTag = mintRevisionTag();
const tag2: RevisionTag = mintRevisionTag();

const nodeId1: NodeId = { localId: brand(1) };
const nodeId2: NodeId = { localId: brand(2) };

const childChange1 = TestNodeId.create(nodeId1, TestChange.mint([0], 1));
const childChange2 = TestNodeId.create(nodeId2, TestChange.mint([1], 2));

export function testInvert() {
	describeForBothConfigs("Invert", (config) => {
		const withConfig = (fn: () => void) => withOrderingMethod(config.cellOrdering, fn);
		it("no changes", () =>
			withConfig(() => {
				const input: TestChangeset = [];
				const expected: TestChangeset = [];
				const actual = invert(input);
				assertChangesetsEqual(actual, expected);
			}));

		it("tombstones", () =>
			withConfig(() => {
				const input: TestChangeset = [Mark.tomb(tag1, brand(0))];
				const expected: TestChangeset = [Mark.tomb(tag1, brand(0))];
				const actual = invert(input);
				assertChangesetsEqual(actual, expected);
			}));

		it("child changes", () =>
			withConfig(() => {
				const input = Change.modify(0, nodeId1);
				const expected = Change.modify(0, nodeId1);
				const actual = invert(input);
				assertChangesetsEqual(actual, expected);
			}));

		it("child changes of removed content", () =>
			withConfig(() => {
				const detachEvent = { revision: tag1, localId: brand<ChangesetLocalId>(0) };
				const input = Change.modifyDetached(0, childChange1, detachEvent);
				const actual = invert(input);
				const expected = Change.modifyDetached(0, childChange1, detachEvent);
				assertChangesetsEqual(actual, expected);
			}));

		it("insert => remove", () =>
			withConfig(() => {
				const idOverride: SF.DetachIdOverride = {
					type: SF.DetachIdOverrideType.Unattach,
					id: { revision: tag1, localId: brand(0) },
				};
				const input = Change.insert(0, 2);
				const expected = [Mark.remove(2, brand(0), { idOverride })];
				const actual = invert(input);
				assertChangesetsEqual(actual, expected);
			}));

		it("insert & modify => modify & remove", () =>
			withConfig(() => {
				const idOverride: SF.DetachIdOverride = {
					type: SF.DetachIdOverrideType.Unattach,
					id: { revision: tag1, localId: brand(0) },
				};
				const input = [Mark.insert(1, brand(0), { changes: childChange1 })];
				const expected = [
					Mark.remove(1, brand(0), {
						changes: childChange1,
						idOverride,
					}),
				];
				const actual = invert(input);
				assertChangesetsEqual(actual, expected);
			}));

		it("remove => revive", () =>
			withConfig(() => {
				const input = [
					Mark.remove(1, brand(0), { changes: childChange1 }),
					Mark.remove(1, brand(1)),
				];
				const expected = [
					Mark.revive(
						1,
						{ revision: tag1, localId: brand(0) },
						{ changes: childChange1 },
					),
					Mark.revive(1, { revision: tag1, localId: brand(1) }),
				];
				const actual = invert(input);
				assertChangesetsEqual(actual, expected);
			}));

		it("remove => revive (with rollback ID)", () =>
			withConfig(() => {
				const detachId: ChangeAtomId = { revision: tag2, localId: brand(0) };
				const input = tagRollbackInverse([Mark.remove(2, brand(0))], tag1, tag2);
				const expected = [Mark.revive(2, detachId)];
				const actual = invertChange(input);
				assertChangesetsEqual(actual, expected);
			}));

		it("remove => revive (with override ID)", () =>
			withConfig(() => {
				const idOverride: SF.DetachIdOverride = {
					type: SF.DetachIdOverrideType.Redetach,
					id: { revision: tag2, localId: brand(0) },
				};
				const input: TestChangeset = [Mark.remove(2, brand(5), { idOverride })];
				const expected = [Mark.revive(2, idOverride.id, { id: brand(5) })];
				const actual = invert(input);
				assertChangesetsEqual(actual, expected);
			}));

		it("active revive => remove", () =>
			withConfig(() => {
				const cellId: CellId = {
					revision: tag1,
					localId: brand(0),
					lineage: [{ revision: tag2, id: brand(42), count: 2, offset: 1 }],
				};
				const input = Change.revive(0, 2, cellId);
				const idOverride: SF.DetachIdOverride = {
					type: SF.DetachIdOverrideType.Redetach,
					id: cellId,
				};
				const expected: TestChangeset = [Mark.remove(2, brand(0), { idOverride })];
				const actual = invert(input);
				assertChangesetsEqual(actual, expected);
			}));

		it("move => return", () =>
			withConfig(() => {
				const input = [
					Mark.moveOut(1, brand(0), { changes: childChange1 }),
					Mark.skip(3),
					Mark.moveIn(1, brand(0)),
				];
				const idOverride: SF.DetachIdOverride = {
					type: SF.DetachIdOverrideType.Unattach,
					id: { revision: tag1, localId: brand(0) },
				};
				const expected = [
					Mark.returnTo(1, brand(0), { revision: tag1, localId: brand(0) }),
					Mark.skip(3),
					Mark.moveOut(1, brand(0), {
						changes: childChange1,
						idOverride,
					}),
				];
				const actual = invert(input);
				assertChangesetsEqual(actual, expected);
			}));

		it("move backward => return", () =>
			withConfig(() => {
				const input = [
					Mark.moveIn(1, brand(0)),
					Mark.skip(3),
					Mark.moveOut(1, brand(0), { changes: childChange1 }),
				];
				const idOverride: SF.DetachIdOverride = {
					type: SF.DetachIdOverrideType.Unattach,
					id: { revision: tag1, localId: brand(0) },
				};
				const expected = [
					Mark.moveOut(1, brand(0), {
						changes: childChange1,
						idOverride,
					}),
					Mark.skip(3),
					Mark.returnTo(1, brand(0), { revision: tag1, localId: brand(0) }),
				];
				const actual = invert(input);
				assertChangesetsEqual(actual, expected);
			}));

		it("return => return", () =>
			withConfig(() => {
				const cellId: ChangeAtomId = { revision: tag2, localId: brand(0) };
				const input = [
					Mark.moveOut(1, brand(42), { changes: childChange1 }),
					Mark.moveOut(1, brand(43)),
					Mark.skip(3),
					Mark.returnTo(2, brand(42), cellId),
				];

				const idOverride: SF.DetachIdOverride = {
					type: SF.DetachIdOverrideType.Redetach,
					id: cellId,
				};
				const expected: TestChangeset = [
					Mark.returnTo(2, brand(42), { revision: tag1, localId: brand(42) }),
					{ count: 3 },
					Mark.moveOut(1, brand(42), {
						idOverride,
						changes: childChange1,
					}),
					Mark.moveOut(1, brand(43), {
						idOverride: { ...idOverride, id: { ...cellId, localId: brand(1) } },
					}),
				];
				const actual = invert(input);
				assertChangesetsEqual(actual, expected);
			}));

		it("pin live nodes => skip", () =>
			withConfig(() => {
				const input = [Mark.pin(1, brand(0), { changes: childChange1 })];
				const expected: TestChangeset = [Mark.modify(childChange1)];
				const actual = invert(input);
				assertChangesetsEqual(actual, expected);
			}));

		it("pin removed nodes => remove", () =>
			withConfig(() => {
				const cellId: ChangeAtomId = { revision: tag1, localId: brand(0) };
				const input = [Mark.pin(1, brand(0), { cellId, changes: childChange1 })];
				const expected: TestChangeset = [
					Mark.remove(1, brand(0), {
						idOverride: {
							type: SF.DetachIdOverrideType.Redetach,
							id: cellId,
						},
						changes: childChange1,
					}),
				];
				const actual = invert(input);
				assertChangesetsEqual(actual, expected);
			}));

		it("insert & remove => revive & remove", () =>
			withConfig(() => {
				const transient = [
					Mark.attachAndDetach(Mark.insert(1, brand(1)), Mark.remove(1, brand(0)), {
						changes: childChange1,
					}),
				];

				const inverse = invert(transient);
				const idOverride: SF.DetachIdOverride = {
					type: SF.DetachIdOverrideType.Unattach,
					id: { revision: tag1, localId: brand(1) },
				};
				const expected = [
					Mark.remove(1, brand(1), {
						cellId: { revision: tag1, localId: brand(0) },
						changes: childChange1,
						idOverride,
					}),
				];

				assertChangesetsEqual(inverse, expected);
			}));

		it("revive & remove => revive & remove", () =>
			withConfig(() => {
				const startId: ChangeAtomId = { revision: tag1, localId: brand(1) };
				const detachId: ChangeAtomId = { revision: tag1, localId: brand(2) };
				const transient = [
					Mark.remove(1, detachId.localId, {
						cellId: { localId: startId.localId },
						changes: childChange1,
					}),
				];

				const inverse = invertChange(tagChange(transient, startId.revision));
				const expected = [
					Mark.remove(1, detachId.localId, {
						cellId: detachId,
						changes: childChange1,
						idOverride: {
							type: SF.DetachIdOverrideType.Redetach,
							id: startId,
						},
					}),
				];
				assertChangesetsEqual(inverse, expected);
			}));

		it("Insert and move => move and remove", () =>
			withConfig(() => {
				const insertAndMove = [
					Mark.attachAndDetach(Mark.insert(1, brand(0)), Mark.moveOut(1, brand(1)), {
						changes: childChange1,
					}),
					{ count: 1 },
					Mark.moveIn(1, brand(1)),
				];

				const inverse = invert(insertAndMove);
				const expected = [
					Mark.attachAndDetach(
						Mark.returnTo(1, brand(1), { revision: tag1, localId: brand(1) }),
						Mark.remove(1, brand(0), {
							idOverride: {
								type: SF.DetachIdOverrideType.Unattach,
								id: { revision: tag1, localId: brand(0) },
							},
						}),
					),
					{ count: 1 },
					Mark.moveOut(1, brand(1), {
						changes: childChange1,
						idOverride: {
							type: SF.DetachIdOverrideType.Unattach,
							id: { revision: tag1, localId: brand(1) },
						},
					}),
				];

				assertChangesetsEqual(inverse, expected);
			}));

		it("revive & move => return & remove", () =>
			withConfig(() => {
				const startId: ChangeAtomId = { revision: tag1, localId: brand(1) };
				const detachId: ChangeAtomId = { revision: tag1, localId: brand(2) };
				const transient = [
					Mark.moveOut(1, detachId.localId, {
						cellId: { localId: startId.localId },
						changes: childChange1,
					}),
					{ count: 1 },
					Mark.moveIn(1, detachId.localId),
				];

				const inverse = invertChange(tagChange(transient, startId.revision));
				const expected = [
					Mark.attachAndDetach(
						Mark.returnTo(1, detachId.localId, detachId),
						Mark.remove(1, detachId.localId, {
							idOverride: {
								type: SF.DetachIdOverrideType.Redetach,
								id: startId,
							},
						}),
					),
					{ count: 1 },
					Mark.moveOut(1, detachId.localId, {
						changes: childChange1,
						idOverride: {
							type: SF.DetachIdOverrideType.Unattach,
							id: detachId,
						},
					}),
				];
				assertChangesetsEqual(inverse, expected);
			}));

		it("Move and remove => revive and return", () =>
			withConfig(() => {
				const moveAndRemove = [
					Mark.moveOut(1, brand(0), { changes: childChange1 }),
					{ count: 1 },
					Mark.attachAndDetach(Mark.moveIn(1, brand(0)), Mark.remove(1, brand(1))),
				];

				const inverse = invert(moveAndRemove);
				const expected = [
					Mark.returnTo(1, brand(0), { revision: tag1, localId: brand(0) }),
					{ count: 1 },
					Mark.moveOut(1, brand(0), {
						cellId: { revision: tag1, localId: brand(1) },
						idOverride: {
							type: SF.DetachIdOverrideType.Unattach,
							id: { revision: tag1, localId: brand(0) },
						},
						changes: childChange1,
					}),
				];

				assertChangesetsEqual(inverse, expected);
			}));

		it("Move chain => return chain", () =>
			withConfig(() => {
				const moves = [
					Mark.moveOut(1, brand(0), {
						changes: childChange1,
						finalEndpoint: { localId: brand(1) },
					}),
					{ count: 1 },
					Mark.attachAndDetach(Mark.moveIn(1, brand(0)), Mark.moveOut(1, brand(1))),
					{ count: 1 },
					Mark.moveIn(1, brand(1), { finalEndpoint: { localId: brand(0) } }),
				];

				const inverse = invert(moves);
				const expected = [
					Mark.returnTo(
						1,
						brand(0),
						{ revision: tag1, localId: brand(0) },
						{ finalEndpoint: { localId: brand(1) } },
					),
					{ count: 1 },
					Mark.attachAndDetach(
						Mark.returnTo(1, brand(1), { revision: tag1, localId: brand(1) }),
						Mark.moveOut(1, brand(0), {
							idOverride: {
								type: SF.DetachIdOverrideType.Unattach,
								id: { revision: tag1, localId: brand(0) },
							},
						}),
					),
					{ count: 1 },
					Mark.moveOut(1, brand(1), {
						changes: childChange1,
						finalEndpoint: { localId: brand(0) },
						idOverride: {
							type: SF.DetachIdOverrideType.Unattach,
							id: { revision: tag1, localId: brand(1) },
						},
					}),
				];

				assertChangesetsEqual(inverse, expected);
			}));

		describe("Redundant changes", () => {
			it("remove (same detach ID)", () =>
				withConfig(() => {
					const cellId = { revision: tag1, localId: brand<ChangesetLocalId>(0) };
					const input = [
						Mark.onEmptyCell(
							cellId,
							Mark.remove(1, brand(0), {
								changes: childChange1,
							}),
						),
					];

					const actual = invert(input, tag1);
					const expected = Change.modifyDetached(0, childChange1, cellId);
					assertChangesetsEqual(actual, expected);
				}));

			it("remove (same detach ID through metadata)", () =>
				withConfig(() => {
					const cellId: ChangeAtomId = { revision: tag1, localId: brand(0) };
					const input = [
						Mark.onEmptyCell(
							cellId,
							Mark.remove(1, brand(0), { changes: childChange1 }),
						),
					];

					const actual = invertChange(tagRollbackInverse(input, tag2, tag1));
					const expected = Change.modifyDetached(0, childChange1, cellId);
					assertChangesetsEqual(actual, expected);
				}));

			it("remove (different detach ID)", () =>
				withConfig(() => {
					const startId: ChangeAtomId = { revision: tag1, localId: brand(0) };
					const endId: ChangeAtomId = { revision: tag2, localId: brand(0) };
					const input = [
						Mark.remove(1, endId, {
							changes: childChange1,
							cellId: startId,
						}),
					];

					const actual = invert(input, tag2);
					const expected = [
						Mark.remove(1, brand(0), {
							changes: childChange1,
							cellId: endId,
							idOverride: {
								type: SF.DetachIdOverrideType.Redetach,
								id: startId,
							},
						}),
					];
					assertChangesetsEqual(actual, expected);
				}));

			it("redundant revive => skip", () =>
				withConfig(() => {
					const input = [
						Mark.modify(childChange1),
						Mark.pin(1, brand(0), { revision: tag1 }),
						Mark.modify(childChange2),
					];
					const expected = [
						Mark.modify(childChange1),
						Mark.skip(1),
						Mark.modify(childChange2),
					];
					const actual = invert(input);
					assertChangesetsEqual(actual, expected);
				}));
		});
	});
}<|MERGE_RESOLUTION|>--- conflicted
+++ resolved
@@ -10,28 +10,20 @@
 	tagChange,
 	tagRollbackInverse,
 } from "../../../core/index.js";
-import { SequenceField as SF } from "../../../feature-libraries/index.js";
+import { NodeId, SequenceField as SF } from "../../../feature-libraries/index.js";
 // eslint-disable-next-line import/no-internal-modules
 import { CellId } from "../../../feature-libraries/sequence-field/index.js";
-<<<<<<< HEAD
-import { NodeId, SequenceField as SF } from "../../../feature-libraries/index.js";
 import { TestChange } from "../../testChange.js";
 import { mintRevisionTag } from "../../utils.js";
 import { brand } from "../../../util/index.js";
 import { TestNodeId } from "../../testNodeId.js";
-=======
-import { brand } from "../../../util/index.js";
-import { TestChange } from "../../testChange.js";
-import { mintRevisionTag } from "../../utils.js";
-
+import {
+	invert as invertChange,
+	describeForBothConfigs,
+	withOrderingMethod,
+	assertChangesetsEqual,
+} from "./utils.js";
 import { ChangeMaker as Change, MarkMaker as Mark, TestChangeset } from "./testEdits.js";
->>>>>>> f0974b8c
-import {
-	assertChangesetsEqual,
-	describeForBothConfigs,
-	invert as invertChange,
-	withOrderingMethod,
-} from "./utils.js";
 
 function invert<T>(change: SF.Changeset<T>, tag?: RevisionTag): SF.Changeset<T> {
 	return invertChange(tagChange(change, tag ?? tag1));
