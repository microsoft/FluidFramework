--- conflicted
+++ resolved
@@ -21,21 +21,12 @@
 	FieldKinds,
 	NodeChangeset,
 	SequenceField as SF,
-<<<<<<< HEAD
 } from "../../../feature-libraries/index.js";
 import { brand } from "../../../util/index.js";
 import { TestChange } from "../../testChange.js";
-import { assertFieldChangesEqual, deepFreeze } from "../../utils.js";
+import { assertFieldChangesEqual, deepFreeze, mintRevisionTag } from "../../utils.js";
 import { ChangeMaker as Change, MarkMaker as Mark, TestChangeset } from "./testEdits.js";
 import { toDelta } from "./utils.js";
-=======
-} from "../../../feature-libraries";
-import { brand } from "../../../util";
-import { TestChange } from "../../testChange";
-import { assertFieldChangesEqual, deepFreeze, mintRevisionTag } from "../../utils";
-import { ChangeMaker as Change, MarkMaker as Mark, TestChangeset } from "./testEdits";
-import { toDelta } from "./utils";
->>>>>>> 0e5f1ad2
 
 const moveId = brand<ChangesetLocalId>(4242);
 const moveId2 = brand<ChangesetLocalId>(4343);
