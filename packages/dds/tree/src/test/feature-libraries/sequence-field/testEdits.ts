--- conflicted
+++ resolved
@@ -3,21 +3,16 @@
  * Licensed under the MIT License.
  */
 
-<<<<<<< HEAD
-import { assert } from "@fluidframework/core-utils";
+import { assert } from "@fluidframework/core-utils/internal";
 import { NodeId, SequenceField as SF } from "../../../feature-libraries/index.js";
-=======
-import { assert } from "@fluidframework/core-utils/internal";
-
-import { ChangeAtomId, ChangesetLocalId, RevisionTag } from "../../../core/index.js";
-import { SequenceField as SF } from "../../../feature-libraries/index.js";
->>>>>>> f0974b8c
 // eslint-disable-next-line import/no-internal-modules
 import { isNewAttach } from "../../../feature-libraries/sequence-field/utils.js";
 import { brand } from "../../../util/index.js";
 import { TestChange } from "../../testChange.js";
 import { mintRevisionTag } from "../../utils.js";
 import { TestNodeId } from "../../testNodeId.js";
+import { ChangesetLocalId, RevisionTag } from "../../../index.js";
+import { ChangeAtomId } from "../../../core/index.js";
 
 const tag: RevisionTag = mintRevisionTag();
 
