--- conflicted
+++ resolved
@@ -61,7 +61,7 @@
 		1,
 		3,
 		0,
-		{ type: SF.DetachIdOverrideType.Unattach, id: { revision: tag, localId: brand(1) } },
+		{ revision: tag, localId: brand(1) },
 		{ revision: tag, localId: brand(0) },
 	),
 	transient_insert: [
@@ -124,7 +124,7 @@
 	sourceIndex: number,
 	count: number,
 	destIndex: number,
-	detachCellId: SF.DetachIdOverride,
+	detachCellId: SF.CellId,
 	attachCellId: SF.CellId,
 ): SF.Changeset {
 	return SF.sequenceFieldEditor.return(sourceIndex, count, destIndex, detachCellId, attachCellId);
@@ -277,13 +277,8 @@
 
 /**
  * @param count - The number of nodes moved in.
-<<<<<<< HEAD
  * @param moveId - The ID associated with the first node being moved.
  * By default, the destination cell will be assigned an ID with a local ID that is equal to `moveId + count`.
-=======
- * @param cellId - The first cell to move the content into.
->>>>>>> 22b5db16
- * Also defines the ChangeAtomId to associate with the mark.
  * @param overrides - Any additional properties to add to the mark.
  */
 function createMoveInMark(
