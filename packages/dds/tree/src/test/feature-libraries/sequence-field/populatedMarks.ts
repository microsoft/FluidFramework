--- conflicted
+++ resolved
@@ -3,18 +3,11 @@
  * Licensed under the MIT License.
  */
 
-<<<<<<< HEAD
+import { IIdCompressor } from "@fluidframework/id-compressor";
 import { SequenceField as SF } from "../../../feature-libraries/index.js";
-import { brand, generateStableId, Populated } from "../../../util/index.js";
+import { brand, Populated } from "../../../util/index.js";
 import { ChangeAtomId } from "../../../core/index.js";
 import { TestChange } from "../../testChange.js";
-=======
-import { IIdCompressor } from "@fluidframework/id-compressor";
-import { SequenceField as SF } from "../../../feature-libraries";
-import { brand, Populated } from "../../../util";
-import { ChangeAtomId } from "../../../core";
-import { TestChange } from "../../testChange";
->>>>>>> 0e5f1ad2
 // eslint-disable-next-line import/no-internal-modules
 import { CellMark, DetachIdOverrideType } from "../../../feature-libraries/sequence-field/index.js";
 import {
