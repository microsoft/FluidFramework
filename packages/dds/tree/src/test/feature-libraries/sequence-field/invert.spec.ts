--- conflicted
+++ resolved
@@ -14,10 +14,7 @@
 import { CellId } from "../../../feature-libraries/sequence-field";
 import { SequenceField as SF } from "../../../feature-libraries";
 import { TestChange } from "../../testChange";
-<<<<<<< HEAD
-import { deepFreeze, mintRevisionTag } from "../../utils";
-=======
->>>>>>> 34600a6a
+import { mintRevisionTag } from "../../utils";
 import { brand } from "../../../util";
 import {
 	invert as invertChange,
