--- conflicted
+++ resolved
@@ -12,29 +12,14 @@
 import { ChangeMaker as Change, TestChangeset } from "./testEdits";
 
 function invert(change: TestChangeset): TestChangeset {
-<<<<<<< HEAD
-    deepFreeze(change);
-    return invertChange(tagChange(change, tag));
-=======
 	deepFreeze(change);
-	return SF.invert(tagChange(change, tag), TestChange.invert);
->>>>>>> ea17aca7
+	return invertChange(tagChange(change, tag));
 }
 
 const tag: RevisionTag = brand(41);
 const tag2: RevisionTag = brand(42);
 const tag3: RevisionTag = brand(43);
 
-<<<<<<< HEAD
-=======
-function shallowInvert(change: SF.Changeset<unknown>): SF.Changeset<unknown> {
-	deepFreeze(change);
-	return SF.invert(tagChange(change, tag), () =>
-		assert.fail("Unexpected call to child inverter"),
-	);
-}
-
->>>>>>> ea17aca7
 const childChange1 = TestChange.mint([0], 1);
 const childChange2 = TestChange.mint([1], 2);
 const childChange3 = TestChange.mint([2], 3);
@@ -43,21 +28,12 @@
 const inverseChildChange3 = TestChange.invert(childChange3);
 
 describe("SequenceField - Invert", () => {
-<<<<<<< HEAD
-    it("no changes", () => {
-        const input: TestChangeset = [];
-        const expected: TestChangeset = [];
-        const actual = invert(input);
-        assert.deepEqual(actual, expected);
-    });
-=======
 	it("no changes", () => {
-		const input: SF.Changeset = [];
-		const expected: SF.Changeset = [];
-		const actual = shallowInvert(input);
-		assert.deepEqual(actual, expected);
-	});
->>>>>>> ea17aca7
+		const input: TestChangeset = [];
+		const expected: TestChangeset = [];
+		const actual = invert(input);
+		assert.deepEqual(actual, expected);
+	});
 
 	it("child changes", () => {
 		const input = Change.modify(0, childChange1);
@@ -66,43 +42,10 @@
 		assert.deepEqual(actual, expected);
 	});
 
-<<<<<<< HEAD
-    it("insert => delete", () => {
-        const input = Change.insert(0, 2);
-        const expected = Change.delete(0, 2);
-        const actual = invert(input);
-        assert.deepEqual(actual, expected);
-    });
-
-    it("modified insert => delete", () => {
-        const insert = Change.insert(0, 1);
-        const modify = Change.modify(0, TestChange.mint([], 42));
-        const input = composeAnonChanges([insert, modify]);
-        const expected = Change.delete(0, 1);
-        const actual = invert(input);
-        assert.deepEqual(actual, expected);
-    });
-
-    it("delete => revive", () => {
-        const input = Change.delete(0, 2);
-        const expected = Change.revive(0, 2, tag, 0);
-        const actual = invert(input);
-        assert.deepEqual(actual, expected);
-    });
-
-    it("revert-only active revive => delete", () => {
-        const revive = Change.revive(0, 2, tag, 0);
-        const modify = Change.modify(0, TestChange.mint([], 42));
-        const input = composeAnonChanges([revive, modify]);
-        const expected = Change.delete(0, 2);
-        const actual = invert(input);
-        assert.deepEqual(actual, expected);
-    });
-=======
 	it("insert => delete", () => {
 		const input = Change.insert(0, 2);
 		const expected = Change.delete(0, 2);
-		const actual = shallowInvert(input);
+		const actual = invert(input);
 		assert.deepEqual(actual, expected);
 	});
 
@@ -111,14 +54,14 @@
 		const modify = Change.modify(0, TestChange.mint([], 42));
 		const input = composeAnonChanges([insert, modify]);
 		const expected = Change.delete(0, 1);
-		const actual = shallowInvert(input);
+		const actual = invert(input);
 		assert.deepEqual(actual, expected);
 	});
 
 	it("delete => revive", () => {
 		const input = Change.delete(0, 2);
 		const expected = Change.revive(0, 2, tag, 0);
-		const actual = shallowInvert(input);
+		const actual = invert(input);
 		assert.deepEqual(actual, expected);
 	});
 
@@ -127,10 +70,9 @@
 		const modify = Change.modify(0, TestChange.mint([], 42));
 		const input = composeAnonChanges([revive, modify]);
 		const expected = Change.delete(0, 2);
-		const actual = shallowInvert(input);
-		assert.deepEqual(actual, expected);
-	});
->>>>>>> ea17aca7
+		const actual = invert(input);
+		assert.deepEqual(actual, expected);
+	});
 
 	it("revert-only conflicted revive => skip", () => {
 		const input: TestChangeset = [
@@ -174,21 +116,12 @@
 		assert.deepEqual(actual, expected);
 	});
 
-<<<<<<< HEAD
-    it("intentional active revive => delete", () => {
-        const input = Change.intentionalRevive(0, 2, tag, 0);
-        const expected = Change.delete(0, 2);
-        const actual = invert(input);
-        assert.deepEqual(actual, expected);
-    });
-=======
 	it("intentional active revive => delete", () => {
 		const input = Change.intentionalRevive(0, 2, tag, 0);
 		const expected = Change.delete(0, 2);
-		const actual = shallowInvert(input);
-		assert.deepEqual(actual, expected);
-	});
->>>>>>> ea17aca7
+		const actual = invert(input);
+		assert.deepEqual(actual, expected);
+	});
 
 	it("intentional conflicted revive => skip", () => {
 		const input = composeAnonChanges([
@@ -224,30 +157,16 @@
 		assert.deepEqual(actual, expected);
 	});
 
-<<<<<<< HEAD
-    it("move backward => return", () => {
-        const input = composeAnonChanges([Change.modify(3, childChange1), Change.move(2, 2, 0)]);
-        const expected = composeAnonChanges([
-            Change.modify(1, inverseChildChange1),
-            Change.return(0, 2, 2, tag, 2),
-        ]);
-        const actual = invert(input);
-        assert.deepEqual(actual, expected);
-    });
-
-    it("return => return", () => {
-        const input = composeAnonChanges([
-            Change.modify(0, childChange1),
-            Change.return(0, 2, 3, brand(41)),
-        ]);
-        const expected = composeAnonChanges([
-            Change.modify(3, inverseChildChange1),
-            Change.return(3, 2, 0, tag),
-        ]);
-        const actual = invert(input);
-        assert.deepEqual(actual, expected);
-    });
-=======
+	it("move backward => return", () => {
+		const input = composeAnonChanges([Change.modify(3, childChange1), Change.move(2, 2, 0)]);
+		const expected = composeAnonChanges([
+			Change.modify(1, inverseChildChange1),
+			Change.return(0, 2, 2, tag, 2),
+		]);
+		const actual = invert(input);
+		assert.deepEqual(actual, expected);
+	});
+
 	it("return => return", () => {
 		const input = composeAnonChanges([
 			Change.modify(0, childChange1),
@@ -260,7 +179,6 @@
 		const actual = invert(input);
 		assert.deepEqual(actual, expected);
 	});
->>>>>>> ea17aca7
 
 	it("conflicted-move out + move-in => nil + nil", () => {
 		const input: TestChangeset = [
