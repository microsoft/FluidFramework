/*!
 * Copyright (c) Microsoft Corporation and contributors. All rights reserved.
 * Licensed under the MIT License.
 */

import {
	ChangeAtomId,
	ChangesetLocalId,
	RevisionTag,
	tagChange,
	tagRollbackInverse,
} from "../../../core/index.js";
// eslint-disable-next-line import/no-internal-modules
<<<<<<< HEAD
import { CellId } from "../../../feature-libraries/sequence-field/index.js";
import { SequenceField as SF } from "../../../feature-libraries/index.js";
import { TestChange } from "../../testChange.js";
import { brand } from "../../../util/index.js";
=======
import { CellId } from "../../../feature-libraries/sequence-field";
import { SequenceField as SF } from "../../../feature-libraries";
import { TestChange } from "../../testChange";
import { mintRevisionTag } from "../../utils";
import { brand } from "../../../util";
>>>>>>> 0e5f1ad2
import {
	invert as invertChange,
	describeForBothConfigs,
	withOrderingMethod,
	assertChangesetsEqual,
} from "./utils.js";
import { ChangeMaker as Change, MarkMaker as Mark, TestChangeset } from "./testEdits.js";

function invert(change: TestChangeset, tag?: RevisionTag): TestChangeset {
	return invertChange(tagChange(change, tag ?? tag1));
}

const tag1: RevisionTag = mintRevisionTag();
const tag2: RevisionTag = mintRevisionTag();

const childChange1 = TestChange.mint([0], 1);
const childChange2 = TestChange.mint([1], 2);
const inverseChildChange1 = TestChange.invert(childChange1);
const inverseChildChange2 = TestChange.invert(childChange2);

describeForBothConfigs("SequenceField - Invert", (config) => {
	const withConfig = (fn: () => void) => withOrderingMethod(config.cellOrdering, fn);
	it("no changes", () =>
		withConfig(() => {
			const input: TestChangeset = [];
			const expected: TestChangeset = [];
			const actual = invert(input);
			assertChangesetsEqual(actual, expected);
		}));

	it("tombstones", () =>
		withConfig(() => {
			const input: TestChangeset = [Mark.tomb(tag1, brand(0))];
			const expected: TestChangeset = [Mark.tomb(tag1, brand(0))];
			const actual = invert(input);
			assertChangesetsEqual(actual, expected);
		}));

	it("child changes", () =>
		withConfig(() => {
			const input = Change.modify(0, childChange1);
			const expected = Change.modify(0, inverseChildChange1);
			const actual = invert(input);
			assertChangesetsEqual(actual, expected);
		}));

	it("child changes of removed content", () =>
		withConfig(() => {
			const detachEvent = { revision: tag1, localId: brand<ChangesetLocalId>(0) };
			const input = Change.modifyDetached(0, childChange1, detachEvent);
			const actual = invert(input);
			const expected = Change.modifyDetached(0, inverseChildChange1, detachEvent);
			assertChangesetsEqual(actual, expected);
		}));

	it("insert => delete", () =>
		withConfig(() => {
			const idOverride: SF.DetachIdOverride = {
				type: SF.DetachIdOverrideType.Unattach,
				id: { revision: tag1, localId: brand(0) },
			};
			const input = Change.insert(0, 2);
			const expected = [Mark.delete(2, brand(0), { idOverride })];
			const actual = invert(input);
			assertChangesetsEqual(actual, expected);
		}));

	it("insert & modify => modify & delete", () =>
		withConfig(() => {
			const idOverride: SF.DetachIdOverride = {
				type: SF.DetachIdOverrideType.Unattach,
				id: { revision: tag1, localId: brand(0) },
			};
			const input = [Mark.insert(1, brand(0), { changes: childChange1 })];
			const expected = [
				Mark.delete(1, brand(0), {
					changes: inverseChildChange1,
					idOverride,
				}),
			];
			const actual = invert(input);
			assertChangesetsEqual(actual, expected);
		}));

	it("delete => revive", () =>
		withConfig(() => {
			const input = [
				Mark.delete(1, brand(0), { changes: childChange1 }),
				Mark.delete(1, brand(1)),
			];
			const expected = [
				Mark.revive(
					1,
					{ revision: tag1, localId: brand(0) },
					{ changes: inverseChildChange1 },
				),
				Mark.revive(1, { revision: tag1, localId: brand(1) }),
			];
			const actual = invert(input);
			assertChangesetsEqual(actual, expected);
		}));

	it("delete => revive (with rollback ID)", () =>
		withConfig(() => {
			const detachId: ChangeAtomId = { revision: tag2, localId: brand(0) };
			const input = tagRollbackInverse([Mark.delete(2, brand(0))], tag1, tag2);
			const expected = [Mark.revive(2, detachId)];
			const actual = invertChange(input);
			assertChangesetsEqual(actual, expected);
		}));

	it("delete => revive (with override ID)", () =>
		withConfig(() => {
			const idOverride: SF.DetachIdOverride = {
				type: SF.DetachIdOverrideType.Redetach,
				id: { revision: tag2, localId: brand(0) },
			};
			const input: TestChangeset = [Mark.delete(2, brand(5), { idOverride })];
			const expected = [Mark.revive(2, idOverride.id, { id: brand(5) })];
			const actual = invert(input);
			assertChangesetsEqual(actual, expected);
		}));

	it("active revive => delete", () =>
		withConfig(() => {
			const cellId: CellId = {
				revision: tag1,
				localId: brand(0),
				lineage: [{ revision: tag2, id: brand(42), count: 2, offset: 1 }],
			};
			const input = Change.revive(0, 2, cellId);
			const idOverride: SF.DetachIdOverride = {
				type: SF.DetachIdOverrideType.Redetach,
				id: cellId,
			};
			const expected: TestChangeset = [Mark.delete(2, brand(0), { idOverride })];
			const actual = invert(input);
			assertChangesetsEqual(actual, expected);
		}));

	it("move => return", () =>
		withConfig(() => {
			const input = [
				Mark.moveOut(1, brand(0), { changes: childChange1 }),
				Mark.skip(3),
				Mark.moveIn(1, brand(0)),
			];
			const idOverride: SF.DetachIdOverride = {
				type: SF.DetachIdOverrideType.Unattach,
				id: { revision: tag1, localId: brand(0) },
			};
			const expected = [
				Mark.returnTo(1, brand(0), { revision: tag1, localId: brand(0) }),
				Mark.skip(3),
				Mark.moveOut(1, brand(0), {
					changes: inverseChildChange1,
					idOverride,
				}),
			];
			const actual = invert(input);
			assertChangesetsEqual(actual, expected);
		}));

	it("move backward => return", () =>
		withConfig(() => {
			const input = [
				Mark.moveIn(1, brand(0)),
				Mark.skip(3),
				Mark.moveOut(1, brand(0), { changes: childChange1 }),
			];
			const idOverride: SF.DetachIdOverride = {
				type: SF.DetachIdOverrideType.Unattach,
				id: { revision: tag1, localId: brand(0) },
			};
			const expected = [
				Mark.moveOut(1, brand(0), {
					changes: inverseChildChange1,
					idOverride,
				}),
				Mark.skip(3),
				Mark.returnTo(1, brand(0), { revision: tag1, localId: brand(0) }),
			];
			const actual = invert(input);
			assertChangesetsEqual(actual, expected);
		}));

	it("return => return", () =>
		withConfig(() => {
			const cellId: ChangeAtomId = { revision: tag2, localId: brand(0) };
			const input = [
				Mark.moveOut(1, brand(42), { changes: childChange1 }),
				Mark.moveOut(1, brand(43)),
				Mark.skip(3),
				Mark.returnTo(2, brand(42), cellId),
			];

			const idOverride: SF.DetachIdOverride = {
				type: SF.DetachIdOverrideType.Redetach,
				id: cellId,
			};
			const expected: TestChangeset = [
				Mark.returnTo(2, brand(42), { revision: tag1, localId: brand(42) }),
				{ count: 3 },
				Mark.moveOut(1, brand(42), {
					idOverride,
					changes: inverseChildChange1,
				}),
				Mark.moveOut(1, brand(43), {
					idOverride: { ...idOverride, id: { ...cellId, localId: brand(1) } },
				}),
			];
			const actual = invert(input);
			assertChangesetsEqual(actual, expected);
		}));

	it("pin live nodes => skip", () =>
		withConfig(() => {
			const input = [Mark.pin(1, brand(0), { changes: childChange1 })];
			const expected: TestChangeset = [Mark.modify(inverseChildChange1)];
			const actual = invert(input);
			assertChangesetsEqual(actual, expected);
		}));

	it("pin removed nodes => remove", () =>
		withConfig(() => {
			const cellId: ChangeAtomId = { revision: tag1, localId: brand(0) };
			const input = [Mark.pin(1, brand(0), { cellId, changes: childChange1 })];
			const expected: TestChangeset = [
				Mark.delete(1, brand(0), {
					idOverride: {
						type: SF.DetachIdOverrideType.Redetach,
						id: cellId,
					},
					changes: inverseChildChange1,
				}),
			];
			const actual = invert(input);
			assertChangesetsEqual(actual, expected);
		}));

	it("insert & delete => revive & delete", () =>
		withConfig(() => {
			const transient = [
				Mark.attachAndDetach(Mark.insert(1, brand(1)), Mark.delete(1, brand(0)), {
					changes: childChange1,
				}),
			];

			const inverse = invert(transient);
			const idOverride: SF.DetachIdOverride = {
				type: SF.DetachIdOverrideType.Unattach,
				id: { revision: tag1, localId: brand(1) },
			};
			const expected = [
				Mark.delete(1, brand(1), {
					cellId: { revision: tag1, localId: brand(0) },
					changes: inverseChildChange1,
					idOverride,
				}),
			];

			assertChangesetsEqual(inverse, expected);
		}));

	it("revive & delete => revive & delete", () =>
		withConfig(() => {
			const startId: ChangeAtomId = { revision: tag1, localId: brand(1) };
			const detachId: ChangeAtomId = { revision: tag1, localId: brand(2) };
			const transient = [
				Mark.delete(1, detachId.localId, {
					cellId: { localId: startId.localId },
					changes: childChange1,
				}),
			];

			const inverse = invertChange(tagChange(transient, startId.revision));
			const expected = [
				Mark.delete(1, detachId.localId, {
					cellId: detachId,
					changes: inverseChildChange1,
					idOverride: {
						type: SF.DetachIdOverrideType.Redetach,
						id: startId,
					},
				}),
			];
			assertChangesetsEqual(inverse, expected);
		}));

	it("Insert and move => move and delete", () =>
		withConfig(() => {
			const insertAndMove = [
				Mark.attachAndDetach(Mark.insert(1, brand(0)), Mark.moveOut(1, brand(1)), {
					changes: childChange1,
				}),
				{ count: 1 },
				Mark.moveIn(1, brand(1)),
			];

			const inverse = invert(insertAndMove);
			const expected = [
				Mark.attachAndDetach(
					Mark.returnTo(1, brand(1), { revision: tag1, localId: brand(1) }),
					Mark.delete(1, brand(0), {
						idOverride: {
							type: SF.DetachIdOverrideType.Unattach,
							id: { revision: tag1, localId: brand(0) },
						},
					}),
				),
				{ count: 1 },
				Mark.moveOut(1, brand(1), {
					changes: inverseChildChange1,
					idOverride: {
						type: SF.DetachIdOverrideType.Unattach,
						id: { revision: tag1, localId: brand(1) },
					},
				}),
			];

			assertChangesetsEqual(inverse, expected);
		}));

	it("revive & move => return & delete", () =>
		withConfig(() => {
			const startId: ChangeAtomId = { revision: tag1, localId: brand(1) };
			const detachId: ChangeAtomId = { revision: tag1, localId: brand(2) };
			const transient = [
				Mark.moveOut(1, detachId.localId, {
					cellId: { localId: startId.localId },
					changes: childChange1,
				}),
				{ count: 1 },
				Mark.moveIn(1, detachId.localId),
			];

			const inverse = invertChange(tagChange(transient, startId.revision));
			const expected = [
				Mark.attachAndDetach(
					Mark.returnTo(1, detachId.localId, detachId),
					Mark.delete(1, detachId.localId, {
						idOverride: {
							type: SF.DetachIdOverrideType.Redetach,
							id: startId,
						},
					}),
				),
				{ count: 1 },
				Mark.moveOut(1, detachId.localId, {
					changes: inverseChildChange1,
					idOverride: {
						type: SF.DetachIdOverrideType.Unattach,
						id: detachId,
					},
				}),
			];
			assertChangesetsEqual(inverse, expected);
		}));

	it("Move and delete => revive and return", () =>
		withConfig(() => {
			const moveAndDelete = [
				Mark.moveOut(1, brand(0), { changes: childChange1 }),
				{ count: 1 },
				Mark.attachAndDetach(Mark.moveIn(1, brand(0)), Mark.delete(1, brand(1))),
			];

			const inverse = invert(moveAndDelete);
			const expected = [
				Mark.returnTo(1, brand(0), { revision: tag1, localId: brand(0) }),
				{ count: 1 },
				Mark.moveOut(1, brand(0), {
					cellId: { revision: tag1, localId: brand(1) },
					idOverride: {
						type: SF.DetachIdOverrideType.Unattach,
						id: { revision: tag1, localId: brand(0) },
					},
					changes: inverseChildChange1,
				}),
			];

			assertChangesetsEqual(inverse, expected);
		}));

	it("Move chain => return chain", () =>
		withConfig(() => {
			const moves = [
				Mark.moveOut(1, brand(0), {
					changes: childChange1,
					finalEndpoint: { localId: brand(1) },
				}),
				{ count: 1 },
				Mark.attachAndDetach(Mark.moveIn(1, brand(0)), Mark.moveOut(1, brand(1))),
				{ count: 1 },
				Mark.moveIn(1, brand(1), { finalEndpoint: { localId: brand(0) } }),
			];

			const inverse = invert(moves);
			const expected = [
				Mark.returnTo(
					1,
					brand(0),
					{ revision: tag1, localId: brand(0) },
					{ finalEndpoint: { localId: brand(1) } },
				),
				{ count: 1 },
				Mark.attachAndDetach(
					Mark.returnTo(1, brand(1), { revision: tag1, localId: brand(1) }),
					Mark.moveOut(1, brand(0), {
						idOverride: {
							type: SF.DetachIdOverrideType.Unattach,
							id: { revision: tag1, localId: brand(0) },
						},
					}),
				),
				{ count: 1 },
				Mark.moveOut(1, brand(1), {
					changes: inverseChildChange1,
					finalEndpoint: { localId: brand(0) },
					idOverride: {
						type: SF.DetachIdOverrideType.Unattach,
						id: { revision: tag1, localId: brand(1) },
					},
				}),
			];

			assertChangesetsEqual(inverse, expected);
		}));

	describe("Redundant changes", () => {
		it("delete (same detach ID)", () =>
			withConfig(() => {
				const cellId = { revision: tag1, localId: brand<ChangesetLocalId>(0) };
				const input = [
					Mark.onEmptyCell(cellId, Mark.delete(1, brand(0), { changes: childChange1 })),
				];

				const actual = invert(input, tag1);
				const expected = Change.modifyDetached(0, inverseChildChange1, cellId);
				assertChangesetsEqual(actual, expected);
			}));

		it("delete (same detach ID through metadata)", () =>
			withConfig(() => {
				const cellId: ChangeAtomId = { revision: tag1, localId: brand(0) };
				const input = [
					Mark.onEmptyCell(cellId, Mark.delete(1, brand(0), { changes: childChange1 })),
				];

				const actual = invertChange(tagRollbackInverse(input, tag2, tag1));
				const expected = Change.modifyDetached(0, inverseChildChange1, cellId);
				assertChangesetsEqual(actual, expected);
			}));

		it("delete (different detach ID)", () =>
			withConfig(() => {
				const startId: ChangeAtomId = { revision: tag1, localId: brand(0) };
				const endId: ChangeAtomId = { revision: tag2, localId: brand(0) };
				const input = [
					Mark.delete(1, endId, {
						changes: childChange1,
						cellId: startId,
					}),
				];

				const actual = invert(input, tag2);
				const expected = [
					Mark.delete(1, brand(0), {
						changes: inverseChildChange1,
						cellId: endId,
						idOverride: {
							type: SF.DetachIdOverrideType.Redetach,
							id: startId,
						},
					}),
				];
				assertChangesetsEqual(actual, expected);
			}));

		it("redundant revive => skip", () =>
			withConfig(() => {
				const input = [
					Mark.modify(childChange1),
					Mark.pin(1, brand(0), { revision: tag1 }),
					Mark.modify(childChange2),
				];
				const expected = [
					Mark.modify(inverseChildChange1),
					Mark.skip(1),
					Mark.modify(inverseChildChange2),
				];
				const actual = invert(input);
				assertChangesetsEqual(actual, expected);
			}));
	});
});<|MERGE_RESOLUTION|>--- conflicted
+++ resolved
@@ -11,18 +11,11 @@
 	tagRollbackInverse,
 } from "../../../core/index.js";
 // eslint-disable-next-line import/no-internal-modules
-<<<<<<< HEAD
 import { CellId } from "../../../feature-libraries/sequence-field/index.js";
 import { SequenceField as SF } from "../../../feature-libraries/index.js";
 import { TestChange } from "../../testChange.js";
+import { mintRevisionTag } from "../../utils.js";
 import { brand } from "../../../util/index.js";
-=======
-import { CellId } from "../../../feature-libraries/sequence-field";
-import { SequenceField as SF } from "../../../feature-libraries";
-import { TestChange } from "../../testChange";
-import { mintRevisionTag } from "../../utils";
-import { brand } from "../../../util";
->>>>>>> 0e5f1ad2
 import {
 	invert as invertChange,
 	describeForBothConfigs,
