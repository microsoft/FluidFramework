--- conflicted
+++ resolved
@@ -4,14 +4,9 @@
  */
 
 import { strict as assert } from "assert";
-<<<<<<< HEAD
-import { ChangeAtomId, mintRevisionTag } from "../../../core/index.js";
+import { SessionId, createIdCompressor } from "@fluidframework/id-compressor";
+import { ChangeAtomId } from "../../../core/index.js";
 import { SequenceField as SF } from "../../../feature-libraries/index.js";
-=======
-import { SessionId, createIdCompressor } from "@fluidframework/id-compressor";
-import { ChangeAtomId } from "../../../core";
-import { SequenceField as SF } from "../../../feature-libraries";
->>>>>>> 0e5f1ad2
 import {
 	areInputCellsEmpty,
 	splitMark,
