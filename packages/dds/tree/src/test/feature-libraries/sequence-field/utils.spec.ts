--- conflicted
+++ resolved
@@ -15,12 +15,8 @@
 import { brand } from "../../../util";
 import { deepFreeze } from "../../utils";
 import { TestChange } from "../../testChange";
-<<<<<<< HEAD
 import { generatePopulatedMarks } from "./populatedMarks";
-=======
-import { populatedMarks } from "./populatedMarks";
 import { describeForBothConfigs, withOrderingMethod } from "./utils";
->>>>>>> d1d5c58a
 
 const vestigialEndpoint: ChangeAtomId = { revision: mintRevisionTag(), localId: brand(42) };
 
