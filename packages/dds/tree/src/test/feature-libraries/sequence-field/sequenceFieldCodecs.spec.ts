/*!
 * Copyright (c) Microsoft Corporation and contributors. All rights reserved.
 * Licensed under the MIT License.
 */

<<<<<<< HEAD
import { mintRevisionTag } from "../../../core/index.js";
import { SequenceField as SF } from "../../../feature-libraries/index.js";
// eslint-disable-next-line import/no-internal-modules
import { Changeset } from "../../../feature-libraries/sequence-field/index.js";
import { RevisionTagCodec } from "../../../shared-tree-core/index.js";
import { brand } from "../../../util/index.js";
import { TestChange } from "../../testChange.js";
import { EncodingTestData, makeEncodingTestSuite } from "../../utils.js";
import { generatePopulatedMarks } from "./populatedMarks.js";
import { ChangeMaker as Change, cases } from "./testEdits.js";
=======
import { SessionId } from "@fluidframework/id-compressor";
import { SequenceField as SF } from "../../../feature-libraries";
// eslint-disable-next-line import/no-internal-modules
import { Changeset } from "../../../feature-libraries/sequence-field";
import { RevisionTagCodec } from "../../../core";
import { brand } from "../../../util";
import { TestChange } from "../../testChange";
import {
	EncodingTestData,
	makeEncodingTestSuite,
	mintRevisionTag,
	MockIdCompressor,
	testIdCompressor,
} from "../../utils";
import { generatePopulatedMarks } from "./populatedMarks";
import { ChangeMaker as Change, cases } from "./testEdits";
>>>>>>> 0e5f1ad2

type TestCase = [string, Changeset<TestChange>, SessionId];

const sessionId = "session1" as SessionId;
const encodingTestData: EncodingTestData<Changeset<TestChange>, unknown, SessionId> = {
	successes: [
		["with child change", Change.modify(1, TestChange.mint([], 1)), sessionId],
		["without child change", Change.delete(2, 2), sessionId],
		[
			"with repair data",
			Change.revive(0, 1, { revision: mintRevisionTag(), localId: brand(10) }),
			sessionId,
		],
		...Object.entries(cases).map<TestCase>(([name, change]) => [name, change, sessionId]),
		...generatePopulatedMarks(testIdCompressor).map<TestCase>((mark) => [
			"type" in mark ? mark.type : "NoOp",
			[mark],
			sessionId,
		]),
	],
};

describe("SequenceField encoding", () => {
	makeEncodingTestSuite(
		SF.sequenceFieldChangeCodecFactory(
			TestChange.codec,
			new RevisionTagCodec(new MockIdCompressor()),
		),
		encodingTestData,
	);
});<|MERGE_RESOLUTION|>--- conflicted
+++ resolved
@@ -3,35 +3,22 @@
  * Licensed under the MIT License.
  */
 
-<<<<<<< HEAD
-import { mintRevisionTag } from "../../../core/index.js";
+import { SessionId } from "@fluidframework/id-compressor";
 import { SequenceField as SF } from "../../../feature-libraries/index.js";
 // eslint-disable-next-line import/no-internal-modules
 import { Changeset } from "../../../feature-libraries/sequence-field/index.js";
-import { RevisionTagCodec } from "../../../shared-tree-core/index.js";
+import { RevisionTagCodec } from "../../../core/index.js";
 import { brand } from "../../../util/index.js";
 import { TestChange } from "../../testChange.js";
-import { EncodingTestData, makeEncodingTestSuite } from "../../utils.js";
-import { generatePopulatedMarks } from "./populatedMarks.js";
-import { ChangeMaker as Change, cases } from "./testEdits.js";
-=======
-import { SessionId } from "@fluidframework/id-compressor";
-import { SequenceField as SF } from "../../../feature-libraries";
-// eslint-disable-next-line import/no-internal-modules
-import { Changeset } from "../../../feature-libraries/sequence-field";
-import { RevisionTagCodec } from "../../../core";
-import { brand } from "../../../util";
-import { TestChange } from "../../testChange";
 import {
 	EncodingTestData,
 	makeEncodingTestSuite,
 	mintRevisionTag,
 	MockIdCompressor,
 	testIdCompressor,
-} from "../../utils";
-import { generatePopulatedMarks } from "./populatedMarks";
-import { ChangeMaker as Change, cases } from "./testEdits";
->>>>>>> 0e5f1ad2
+} from "../../utils.js";
+import { generatePopulatedMarks } from "./populatedMarks.js";
+import { ChangeMaker as Change, cases } from "./testEdits.js";
 
 type TestCase = [string, Changeset<TestChange>, SessionId];
 
