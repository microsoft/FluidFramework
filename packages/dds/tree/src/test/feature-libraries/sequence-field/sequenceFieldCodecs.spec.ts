/*!
 * Copyright (c) Microsoft Corporation and contributors. All rights reserved.
 * Licensed under the MIT License.
 */

import { SessionId } from "@fluidframework/id-compressor";
import { SequenceField as SF } from "../../../feature-libraries";
// eslint-disable-next-line import/no-internal-modules
import { Changeset } from "../../../feature-libraries/sequence-field";
import { RevisionTagCodec } from "../../../core";
import { brand } from "../../../util";
import { TestChange } from "../../testChange";
<<<<<<< HEAD
import {
	EncodingTestData,
	makeEncodingTestSuite,
	mintRevisionTag,
	MockIdCompressor,
} from "../../utils";
import { populatedMarks } from "./populatedMarks";
=======
import { EncodingTestData, makeEncodingTestSuite } from "../../utils";
import { generatePopulatedMarks } from "./populatedMarks";
>>>>>>> 5e20ff28
import { ChangeMaker as Change, cases } from "./testEdits";

type TestCase = [string, Changeset<TestChange>, SessionId];

const sessionId = "session1" as SessionId;
const encodingTestData: EncodingTestData<Changeset<TestChange>, unknown, SessionId> = {
	successes: [
		["with child change", Change.modify(1, TestChange.mint([], 1)), sessionId],
		["without child change", Change.delete(2, 2), sessionId],
		[
			"with repair data",
			Change.revive(0, 1, { revision: mintRevisionTag(), localId: brand(10) }),
			sessionId,
		],
<<<<<<< HEAD
		...Object.entries(cases).map<TestCase>(([name, change]) => [name, change, sessionId]),
		...populatedMarks.map<TestCase>((mark) => [
=======
		...Object.entries(cases),
		...generatePopulatedMarks().map((mark): [string, Changeset<TestChange>] => [
>>>>>>> 5e20ff28
			"type" in mark ? mark.type : "NoOp",
			[mark],
			sessionId,
		]),
	],
};

describe("SequenceField encoding", () => {
	makeEncodingTestSuite(
		SF.sequenceFieldChangeCodecFactory(
			TestChange.codec,
			new RevisionTagCodec(new MockIdCompressor()),
		),
		encodingTestData,
	);
});<|MERGE_RESOLUTION|>--- conflicted
+++ resolved
@@ -10,18 +10,14 @@
 import { RevisionTagCodec } from "../../../core";
 import { brand } from "../../../util";
 import { TestChange } from "../../testChange";
-<<<<<<< HEAD
 import {
 	EncodingTestData,
 	makeEncodingTestSuite,
 	mintRevisionTag,
 	MockIdCompressor,
+	testIdCompressor,
 } from "../../utils";
-import { populatedMarks } from "./populatedMarks";
-=======
-import { EncodingTestData, makeEncodingTestSuite } from "../../utils";
 import { generatePopulatedMarks } from "./populatedMarks";
->>>>>>> 5e20ff28
 import { ChangeMaker as Change, cases } from "./testEdits";
 
 type TestCase = [string, Changeset<TestChange>, SessionId];
@@ -36,13 +32,8 @@
 			Change.revive(0, 1, { revision: mintRevisionTag(), localId: brand(10) }),
 			sessionId,
 		],
-<<<<<<< HEAD
 		...Object.entries(cases).map<TestCase>(([name, change]) => [name, change, sessionId]),
-		...populatedMarks.map<TestCase>((mark) => [
-=======
-		...Object.entries(cases),
-		...generatePopulatedMarks().map((mark): [string, Changeset<TestChange>] => [
->>>>>>> 5e20ff28
+		...generatePopulatedMarks(testIdCompressor).map<TestCase>((mark) => [
 			"type" in mark ? mark.type : "NoOp",
 			[mark],
 			sessionId,
