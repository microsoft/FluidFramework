--- conflicted
+++ resolved
@@ -3,21 +3,12 @@
  * Licensed under the MIT License.
  */
 
-<<<<<<< HEAD
 import {
-    emptyField,
     FieldKinds,
     EditableTree,
     EditableField,
     typeNameSymbol,
     valueSymbol,
-} from "../../../feature-libraries";
-=======
->>>>>>> 484d8f5d
-import {
-    FieldKinds,
-    EditableTree,
-    EditableField,
     namedTreeSchema,
 } from "../../../feature-libraries";
 import {
