/*!
 * Copyright (c) Microsoft Corporation and contributors. All rights reserved.
 * Licensed under the MIT License.
 */

import {
	FieldKinds,
	EditableTree,
	EditableField,
	typeNameSymbol,
	valueSymbol,
	TypedSchema,
	SchemaAware,
	ContextuallyTypedNodeDataObject,
	jsonableTreeFromCursor,
	cursorFromContextualData,
<<<<<<< HEAD
	FieldViewSchema,
=======
	EditableTreeContext,
	DefaultEditBuilder,
	ContextuallyTypedNodeData,
	buildForest,
	cursorsFromContextualData,
	defaultSchemaPolicy,
	getEditableTreeContext,
>>>>>>> 04858a53
} from "../../../feature-libraries";
import {
	ValueSchema,
	GlobalFieldKey,
	LocalFieldKey,
	EmptyKey,
	rootFieldKey,
	JsonableTree,
	symbolFromKey,
	GlobalFieldKeySymbol,
	SchemaData,
	IEditableForest,
	SchemaDataAndPolicy,
	InMemoryStoredSchemaRepository,
	lookupGlobalFieldSchema,
	initializeForest,
} from "../../../core";
import { brand, Brand } from "../../../util";

export const stringSchema = TypedSchema.tree("String", {
	value: ValueSchema.String,
});

export const decimalSchema = TypedSchema.tree("Decimal", {
	value: ValueSchema.String,
});

export const int32Schema = TypedSchema.tree("Int32", {
	value: ValueSchema.Number,
});

export const float64Schema = TypedSchema.tree("Float64", {
	value: ValueSchema.Number,
});

export const boolSchema = TypedSchema.tree("Bool", {
	value: ValueSchema.Boolean,
});

export const simplePhonesSchema = TypedSchema.tree("Test:SimplePhones-1.0.0", {
	local: {
		[EmptyKey]: TypedSchema.field(FieldKinds.sequence, stringSchema),
	},
});

export const complexPhoneSchema = TypedSchema.tree("Test:Phone-1.0.0", {
	local: {
		number: TypedSchema.field(FieldKinds.value, stringSchema),
		prefix: TypedSchema.field(FieldKinds.value, stringSchema),
		extraPhones: TypedSchema.field(FieldKinds.optional, simplePhonesSchema),
	},
});

export const phonesSchema = TypedSchema.tree("Test:Phones-1.0.0", {
	local: {
		[EmptyKey]: TypedSchema.field(
			FieldKinds.sequence,
			stringSchema,
			int32Schema,
			complexPhoneSchema,
			// array of arrays
			simplePhonesSchema,
		),
	},
});

export const globalFieldKeySequencePhones: GlobalFieldKey = brand("sequencePhones");
export const globalFieldSymbolSequencePhones: GlobalFieldKeySymbol = symbolFromKey(
	globalFieldKeySequencePhones,
);
export const globalFieldSchemaSequencePhones = TypedSchema.field(FieldKinds.sequence, stringSchema);

export const addressSchema = TypedSchema.tree("Test:Address-1.0.0", {
	local: {
		zip: TypedSchema.field(FieldKinds.value, stringSchema, int32Schema),
		street: TypedSchema.field(FieldKinds.optional, stringSchema),
		city: TypedSchema.field(FieldKinds.optional, stringSchema),
		country: TypedSchema.field(FieldKinds.optional, stringSchema),
		phones: TypedSchema.field(FieldKinds.optional, phonesSchema),
		sequencePhones: TypedSchema.field(FieldKinds.sequence, stringSchema),
	},
	globalFields: [globalFieldKeySequencePhones],
});

export const mapStringSchema = TypedSchema.tree("Map<String>", {
	extraLocalFields: TypedSchema.field(FieldKinds.optional, stringSchema),
	value: ValueSchema.Serializable,
});

export const personSchema = TypedSchema.tree("Test:Person-1.0.0", {
	local: {
		name: TypedSchema.field(FieldKinds.value, stringSchema),
		age: TypedSchema.field(FieldKinds.optional, int32Schema),
		adult: TypedSchema.field(FieldKinds.optional, boolSchema),
		salary: TypedSchema.field(
			FieldKinds.optional,
			float64Schema,
			int32Schema,
			stringSchema,
			decimalSchema,
		),
		friends: TypedSchema.field(FieldKinds.optional, mapStringSchema),
		address: TypedSchema.field(FieldKinds.optional, addressSchema),
	},
});

export const optionalChildSchema = TypedSchema.tree("Test:OptionalChild-1.0.0", {
	local: {
		child: TypedSchema.fieldUnrestricted(FieldKinds.optional),
	},
	value: ValueSchema.Serializable,
});

export const arraySchema = TypedSchema.tree("Test:Array-1.0.0", {
	local: {
		[EmptyKey]: TypedSchema.field(FieldKinds.sequence, stringSchema, int32Schema),
	},
});

export const rootPersonSchema = TypedSchema.field(FieldKinds.optional, personSchema);

export const treeSchema = [
	arraySchema,
	optionalChildSchema,
	stringSchema,
	float64Schema,
	int32Schema,
	boolSchema,
	complexPhoneSchema,
	phonesSchema,
	simplePhonesSchema,
	addressSchema,
	mapStringSchema,
	personSchema,
	decimalSchema,
] as const;

export const fullSchemaData = SchemaAware.typedSchemaData(
	[
		[rootFieldKey, rootPersonSchema],
		[globalFieldKeySequencePhones, globalFieldSchemaSequencePhones],
	],
	...treeSchema,
);

// TODO: derive types like these from those schema, which subset EditableTree

// TODO: provide relaxed types like these based on ContextuallyTyped setters

export type Float64 = Brand<number, "editable-tree.Float64"> & EditableTree;
export type Int32 = Brand<number, "editable-tree.Int32"> & EditableTree;
export type Bool = Brand<boolean, "editable-tree.Bool"> & EditableTree;

export type ComplexPhone = EditableTree &
	Brand<
		{
			number: string;
			prefix: string;
			extraPhones?: SimplePhones;
		},
		"editable-tree.Test:Phone-1.0.0"
	>;

export type SimplePhones = EditableField & Brand<string[], "editable-tree.Test:SimplePhones-1.0.0">;

export type Phones = EditableField &
	Brand<(Int32 | string | ComplexPhone | SimplePhones)[], "editable-tree.Test:Phones-1.0.0">;

export type Address = EditableTree &
	Brand<
		{
			zip: string | Int32;
			street?: string;
			city?: string;
			country?: string;
			phones?: Phones;
			sequencePhones?: SimplePhones;
		},
		"editable-tree.Test:Address-1.0.0"
	>;
export type Friends = EditableTree &
	Brand<Record<LocalFieldKey, string>, "editable-tree.Map<String>">;

export type Person = EditableTree &
	Brand<
		{
			name: string;
			age?: Int32;
			adult?: Bool;
			salary?: Float64 | Int32;
			friends?: Friends;
			address?: Address;
		},
		"editable-tree.Test:Person-1.0.0"
	>;

export const personData: ContextuallyTypedNodeDataObject = {
	name: "Adam",
	age: 35,
	adult: true,
	salary: { [valueSymbol]: 10420.2, [typeNameSymbol]: float64Schema.name },
	friends: {
		Mat: "Mat",
	},
	address: {
		zip: "99999",
		street: "treeStreet",
		phones: [
			"+49123456778",
			123456879,
			{
				[typeNameSymbol]: complexPhoneSchema.name,
				number: "012345",
				prefix: "0123",
				extraPhones: ["91919191"],
			},
			{
				[typeNameSymbol]: simplePhonesSchema.name,
				[EmptyKey]: ["112", "113"],
			},
		],
		sequencePhones: ["113", "114"],
		[globalFieldKeySequencePhones]: ["115", "116"],
	},
};

export function personJsonableTree(): JsonableTree {
	return jsonableTreeFromCursor(
		cursorFromContextualData(fullSchemaData, TypedSchema.nameSet(personSchema), personData),
	);
}

export function getPerson(): Person {
	const age: Int32 = brand(35);
	return {
		// typed with built-in primitive type
		name: "Adam",
		// explicitly typed
		age,
		// inline typed
		adult: brand<Bool>(true),
		// Float64 | Int32
		salary: {
			[valueSymbol]: 10420.2,
			[typeNameSymbol]: float64Schema.name,
		},
		friends: {
			Mat: "Mat",
		},
		address: {
			// string | Int32
			zip: "99999",
			street: "treeStreet",
			// (Int32 | string | ComplexPhone | SimplePhones)[]
			phones: [
				"+49123456778",
				123456879,
				{
					[typeNameSymbol]: complexPhoneSchema.name,
					prefix: "0123",
					number: "012345",
					extraPhones: ["91919191"],
				},
				["112", "113"],
			],
			sequencePhones: ["113", "114"],
			[globalFieldSymbolSequencePhones]: ["115", "116"],
		},
	} as unknown as Person; // TODO: fix up these strong types to reflect unwrapping
}

/**
 * Create schema supporting all type defined in this file, with the specified root field.
 */
export function buildTestSchema(rootField: FieldViewSchema = rootPersonSchema): SchemaData {
	return SchemaAware.typedSchemaData(
		[
			...(fullSchemaData.globalFieldSchema.entries() as Iterable<
				[GlobalFieldKey, FieldViewSchema]
			>),
			[rootFieldKey, rootField],
		],
		...treeSchema,
	);
}

export function getReadonlyEditableTreeContext(forest: IEditableForest): EditableTreeContext {
	// This will error if someone tries to call mutation methods on it
	const dummyEditor = {} as unknown as DefaultEditBuilder;
	return getEditableTreeContext(forest, dummyEditor);
}

export function setupForest(
	schema: SchemaData,
	data: ContextuallyTypedNodeData | undefined,
): IEditableForest {
	const schemaRepo = new InMemoryStoredSchemaRepository(defaultSchemaPolicy, schema);
	const forest = buildForest(schemaRepo);
	const root = cursorsFromContextualData(
		schemaRepo,
		lookupGlobalFieldSchema(schemaRepo, rootFieldKey),
		data,
	);
	initializeForest(forest, root);
	return forest;
}

export function buildTestTree(
	data: ContextuallyTypedNodeData | undefined,
	rootField: FieldSchema = rootPersonSchema,
): EditableTreeContext {
	const schema: SchemaData = buildTestSchema(rootField);
	const forest = setupForest(schema, data);
	const context = getReadonlyEditableTreeContext(forest);
	return context;
}

export function buildTestPerson(): readonly [SchemaDataAndPolicy, Person] {
	const context = buildTestTree(personData);
	return [context.schema, context.unwrappedRoot as Person];
}<|MERGE_RESOLUTION|>--- conflicted
+++ resolved
@@ -14,9 +14,6 @@
 	ContextuallyTypedNodeDataObject,
 	jsonableTreeFromCursor,
 	cursorFromContextualData,
-<<<<<<< HEAD
-	FieldViewSchema,
-=======
 	EditableTreeContext,
 	DefaultEditBuilder,
 	ContextuallyTypedNodeData,
@@ -24,7 +21,7 @@
 	cursorsFromContextualData,
 	defaultSchemaPolicy,
 	getEditableTreeContext,
->>>>>>> 04858a53
+	FieldViewSchema,
 } from "../../../feature-libraries";
 import {
 	ValueSchema,
@@ -334,7 +331,7 @@
 
 export function buildTestTree(
 	data: ContextuallyTypedNodeData | undefined,
-	rootField: FieldSchema = rootPersonSchema,
+	rootField: FieldViewSchema = rootPersonSchema,
 ): EditableTreeContext {
 	const schema: SchemaData = buildTestSchema(rootField);
 	const forest = setupForest(schema, data);
