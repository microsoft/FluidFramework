--- conflicted
+++ resolved
@@ -1,4 +1,3 @@
-<<<<<<< HEAD
 // XXX
 // /*!
 //  * Copyright (c) Microsoft Corporation and contributors. All rights reserved.
@@ -240,277 +239,20 @@
 // 			const baseChange = fieldHandler.editor.buildChildChange(0, nodeChange1);
 // 			const changeToRebase = fieldHandler.editor.buildChildChange(0, nodeChange2);
 
+// 			const baseChange = fieldHandler.editor.buildChildChanges([[0, nodeChange1]]);
+// 			const changeToRebase = fieldHandler.editor.buildChildChanges([[0, nodeChange2]]);
+
 // 			assert.deepEqual(
 // 				fieldHandler.rebaser.rebase(
 // 					changeToRebase,
 // 					baseChange,
 // 					childRebaser,
 // 					fakeIdAllocator,
-// 					failRebaseManager,
+// 					failCrossFieldManager,
 // 					rebaseRevisionMetadataFromInfo([], undefined, []),
 // 				),
 // 				childChange3,
 // 			);
 // 		});
 // 	});
-// });
-=======
-/*!
- * Copyright (c) Microsoft Corporation and contributors. All rights reserved.
- * Licensed under the MIT License.
- */
-
-import { strict as assert, fail } from "node:assert";
-
-import { makeAnonChange } from "../../../core/index.js";
-import {
-	type ValueFieldEditor,
-	valueChangeHandler,
-	valueFieldEditor,
-	// Allow import from file being tested.
-	// eslint-disable-next-line import/no-internal-modules
-} from "../../../feature-libraries/default-schema/defaultFieldKinds.js";
-import type {
-	CrossFieldManager,
-	FieldChangeHandler,
-} from "../../../feature-libraries/index.js";
-import {
-	type NodeId,
-	rebaseRevisionMetadataFromInfo,
-	// eslint-disable-next-line import/no-internal-modules
-} from "../../../feature-libraries/modular-schema/index.js";
-// eslint-disable-next-line import/no-internal-modules
-import type { OptionalChangeset } from "../../../feature-libraries/optional-field/index.js";
-import { brand, fakeIdAllocator, idAllocatorFromMaxId } from "../../../util/index.js";
-import { defaultRevisionMetadataFromChanges, mintRevisionTag } from "../../utils.js";
-import {
-	Change,
-	assertEqual,
-	assertTaggedEqual,
-	tagChangeInline,
-	// eslint-disable-next-line import/no-internal-modules
-} from "../optional-field/optionalFieldUtils.js";
-import { TestNodeId } from "../../testNodeId.js";
-
-/**
- * A change to a child encoding as a simple placeholder string.
- * This change has no actual meaning, and can be used in tests where the type of child change in not relevant.
- */
-const arbitraryChildChange: NodeId = { localId: brand(3) };
-
-const nodeChange1: NodeId = { localId: brand(1) };
-const nodeChange2: NodeId = { localId: brand(2) };
-
-const failCrossFieldManager: CrossFieldManager = {
-	get: () => assert.fail("Should not query CrossFieldManager"),
-	set: () => assert.fail("Should not modify CrossFieldManager"),
-	onMoveIn: () => assert.fail("Should not modify CrossFieldManager"),
-	moveKey: () => assert.fail("Should not modify CrossFieldManager"),
-};
-
-const childComposer1_2 = (
-	change1: NodeId | undefined,
-	change2: NodeId | undefined,
-): NodeId => {
-	assert(change1 !== undefined && change2 !== undefined);
-	assert.deepEqual(change1, nodeChange1);
-	assert.deepEqual(change2, nodeChange2);
-	return arbitraryChildChange;
-};
-
-describe("defaultFieldKinds", () => {
-	describe("valueFieldEditor.set", () => {
-		it("valueFieldEditor.set", () => {
-			const expected = Change.atOnce(
-				Change.clear("self", brand(1)),
-				Change.move(brand(41), "self"),
-			);
-			const revision = mintRevisionTag();
-			assertEqual(
-				valueFieldEditor.set({
-					detach: { localId: brand(1), revision },
-					fill: { localId: brand(41), revision },
-				}),
-				expected,
-			);
-		});
-	});
-
-	// TODO:
-	// These tests are covering value field usage patterns of optional field's rebaser (which value field uses).
-	// These patterns should be covered in the optional field tests and not be needed here (except perhaps for a minimal integration test).
-	describe("value field rebaser", () => {
-		const fieldHandler: FieldChangeHandler<OptionalChangeset, ValueFieldEditor> =
-			valueChangeHandler;
-
-		const childChange1 = Change.child(nodeChange1);
-		const childChange2 = Change.child(nodeChange2);
-		const childChange3 = Change.child(arbitraryChildChange);
-
-		const revision1 = mintRevisionTag();
-		const change1 = tagChangeInline(
-			fieldHandler.editor.set({
-				detach: { localId: brand(1), revision: revision1 },
-				fill: { localId: brand(41), revision: revision1 },
-			}),
-			revision1,
-		);
-		const revision2 = mintRevisionTag();
-		const change2 = tagChangeInline(
-			fieldHandler.editor.set({
-				detach: { localId: brand(2), revision: revision2 },
-				fill: { localId: brand(42), revision: revision2 },
-			}),
-			revision2,
-		);
-
-		const change1WithChildChange = Change.atOnce(
-			Change.clear("self", brand(1)),
-			Change.move(brand(41), "self"),
-			Change.childAt(brand(41), nodeChange1),
-		);
-
-		/**
-		 * Represents the outcome of composing change1 and change2.
-		 */
-		const change1And2 = makeAnonChange(
-			Change.atOnce(
-				Change.move(
-					{ localId: brand(41), revision: change1.revision },
-					{ localId: brand(2), revision: change2.revision },
-				),
-				Change.clear("self", { localId: brand(1), revision: change1.revision }),
-				Change.move({ localId: brand(42), revision: change2.revision }, "self"),
-			),
-		);
-
-		const simpleChildComposer = (a: NodeId | undefined, b: NodeId | undefined) => {
-			assert(a === undefined || b === undefined);
-			return a ?? b ?? fail("Expected a defined node changeset");
-		};
-
-		describe("correctly composes", () => {
-			it("two field changes", () => {
-				const composed = fieldHandler.rebaser.compose(
-					change1.change,
-					change2.change,
-					simpleChildComposer,
-					fakeIdAllocator,
-					failCrossFieldManager,
-					defaultRevisionMetadataFromChanges([change1, change2]),
-				);
-
-				assertTaggedEqual(makeAnonChange(composed), change1And2);
-			});
-
-			it("a field change and a child change", () => {
-				const taggedChildChange1 = tagChangeInline(childChange1, mintRevisionTag());
-				const expected = Change.atOnce(
-					Change.move({ localId: brand(41), revision: change1.revision }, "self"),
-					Change.clear("self", { localId: brand(1), revision: change1.revision }),
-					Change.childAt(
-						{ localId: brand(41), revision: change1.revision },
-						{ ...nodeChange1, revision: taggedChildChange1.revision },
-					),
-				);
-				const actual = fieldHandler.rebaser.compose(
-					change1.change,
-					taggedChildChange1.change,
-					simpleChildComposer,
-					fakeIdAllocator,
-					failCrossFieldManager,
-					defaultRevisionMetadataFromChanges([change1, taggedChildChange1]),
-				);
-				assertEqual(actual, expected);
-			});
-
-			it("a child change and a field change", () => {
-				const actual = fieldHandler.rebaser.compose(
-					childChange1,
-					change1.change,
-					simpleChildComposer,
-					fakeIdAllocator,
-					failCrossFieldManager,
-					defaultRevisionMetadataFromChanges([change1]),
-				);
-				const expected2 = Change.atOnce(
-					Change.move({ localId: brand(41), revision: change1.revision }, "self"),
-					Change.clear("self", { localId: brand(1), revision: change1.revision }),
-					Change.child(nodeChange1),
-				);
-				assertEqual(actual, expected2);
-			});
-
-			it("two child changes", () => {
-				assertEqual(
-					fieldHandler.rebaser.compose(
-						childChange1,
-						childChange2,
-						childComposer1_2,
-						fakeIdAllocator,
-						failCrossFieldManager,
-						defaultRevisionMetadataFromChanges([]),
-					),
-					childChange3,
-				);
-			});
-		});
-
-		it("can invert children", () => {
-			const taggedChange = { revision: mintRevisionTag(), change: change1WithChildChange };
-			const inverted = fieldHandler.rebaser.invert(
-				taggedChange.change,
-				true,
-				idAllocatorFromMaxId(),
-				mintRevisionTag(),
-				failCrossFieldManager,
-				defaultRevisionMetadataFromChanges([taggedChange]),
-			);
-
-			const expected = Change.atOnce(
-				Change.clear("self", { localId: brand(41), revision: taggedChange.revision }),
-				Change.move({ localId: brand(1), revision: taggedChange.revision }, "self"),
-				Change.child(nodeChange1),
-			);
-			assertEqual(inverted, expected);
-		});
-
-		it("can be rebased", () => {
-			assert.deepEqual(
-				fieldHandler.rebaser.rebase(
-					change2.change,
-					change1WithChildChange,
-					TestNodeId.rebaseChild,
-					fakeIdAllocator,
-					failCrossFieldManager,
-					rebaseRevisionMetadataFromInfo([], undefined, []),
-				),
-				change2.change,
-			);
-		});
-
-		it("can rebase child changes", () => {
-			const childRebaser = (change: NodeId | undefined, base: NodeId | undefined) => {
-				assert.deepEqual(change, nodeChange2);
-				assert.deepEqual(base, nodeChange1);
-				return arbitraryChildChange;
-			};
-
-			const baseChange = fieldHandler.editor.buildChildChanges([[0, nodeChange1]]);
-			const changeToRebase = fieldHandler.editor.buildChildChanges([[0, nodeChange2]]);
-
-			assert.deepEqual(
-				fieldHandler.rebaser.rebase(
-					changeToRebase,
-					baseChange,
-					childRebaser,
-					fakeIdAllocator,
-					failCrossFieldManager,
-					rebaseRevisionMetadataFromInfo([], undefined, []),
-				),
-				childChange3,
-			);
-		});
-	});
-});
->>>>>>> 72b787da
+// });