/*!
 * Copyright (c) Microsoft Corporation and contributors. All rights reserved.
 * Licensed under the MIT License.
 */

import { strict as assert, fail } from "node:assert";

import { makeAnonChange } from "../../../core/index.js";
import {
	type ValueFieldEditor,
	valueChangeHandler,
	valueFieldEditor,
	// Allow import from file being tested.
	// eslint-disable-next-line import/no-internal-modules
} from "../../../feature-libraries/default-schema/defaultFieldKinds.js";
import type { FieldChangeHandler } from "../../../feature-libraries/index.js";
import {
	type NodeId,
	rebaseRevisionMetadataFromInfo,
	// eslint-disable-next-line import/no-internal-modules
} from "../../../feature-libraries/modular-schema/index.js";
// eslint-disable-next-line import/no-internal-modules
import type { OptionalChangeset } from "../../../feature-libraries/optional-field/index.js";
import { brand, fakeIdAllocator, idAllocatorFromMaxId } from "../../../util/index.js";
import { defaultRevisionMetadataFromChanges, mintRevisionTag } from "../../utils.js";
import {
	Change,
	assertEqual,
	assertTaggedEqual,
	tagChangeInline,
	// eslint-disable-next-line import/no-internal-modules
} from "../optional-field/optionalFieldUtils.js";
import { TestNodeId } from "../../testNodeId.js";
import {
	failComposeManager,
	failInvertManager,
	failRebaseManager,
	// eslint-disable-next-line import/no-internal-modules
} from "../modular-schema/nodeQueryUtils.js";

/**
 * A change to a child encoding as a simple placeholder string.
 * This change has no actual meaning, and can be used in tests where the type of child change in not relevant.
 */
const arbitraryChildChange: NodeId = { localId: brand(3) };

const nodeChange1: NodeId = { localId: brand(1) };
const nodeChange2: NodeId = { localId: brand(2) };

const childComposer1_2 = (
	change1: NodeId | undefined,
	change2: NodeId | undefined,
): NodeId => {
	assert(change1 !== undefined && change2 !== undefined);
	assert.deepEqual(change1, nodeChange1);
	assert.deepEqual(change2, nodeChange2);
	return arbitraryChildChange;
};

describe("defaultFieldKinds", () => {
	describe("valueFieldEditor.set", () => {
		it("valueFieldEditor.set", () => {
			const expected = Change.atOnce(
				Change.clear("self", brand(1)),
				Change.move(brand(41), "self"),
			);
			const revision = mintRevisionTag();
			assertEqual(
				valueFieldEditor.set({
					detach: { localId: brand(1), revision },
					fill: { localId: brand(41), revision },
				}),
				expected,
			);
		});
	});

	// TODO:
	// These tests are covering value field usage patterns of optional field's rebaser (which value field uses).
	// These patterns should be covered in the optional field tests and not be needed here (except perhaps for a minimal integration test).
	describe("value field rebaser", () => {
		const fieldHandler: FieldChangeHandler<OptionalChangeset, ValueFieldEditor> =
			valueChangeHandler;

		const childChange1 = Change.child(nodeChange1);
		const childChange2 = Change.child(nodeChange2);
		const childChange3 = Change.child(arbitraryChildChange);

		const revision1 = mintRevisionTag();
		const change1 = tagChangeInline(
			fieldHandler.editor.set({
				detach: { localId: brand(1), revision: revision1 },
				fill: { localId: brand(41), revision: revision1 },
			}),
			revision1,
		);
		const revision2 = mintRevisionTag();
		const change2 = tagChangeInline(
			fieldHandler.editor.set({
				detach: { localId: brand(2), revision: revision2 },
				fill: { localId: brand(42), revision: revision2 },
			}),
			revision2,
		);

		const change1WithChildChange = Change.atOnce(
			Change.clear("self", brand(1)),
			Change.move(brand(41), "self"),
			Change.childAt(brand(41), nodeChange1),
		);

		/**
		 * Represents the outcome of composing change1 and change2.
		 */
		const change1And2 = makeAnonChange(
			Change.atOnce(
				Change.move(
					{ localId: brand(41), revision: change1.revision },
					{ localId: brand(2), revision: change2.revision },
				),
				Change.clear("self", { localId: brand(1), revision: change1.revision }),
				Change.move({ localId: brand(42), revision: change2.revision }, "self"),
			),
		);

		const simpleChildComposer = (a: NodeId | undefined, b: NodeId | undefined) => {
			assert(a === undefined || b === undefined);
			return a ?? b ?? fail("Expected a defined node changeset");
		};

		describe("correctly composes", () => {
			it("two field changes", () => {
				const composed = fieldHandler.rebaser.compose(
					change1.change,
					change2.change,
					simpleChildComposer,
					fakeIdAllocator,
					failComposeManager,
					defaultRevisionMetadataFromChanges([change1, change2]),
				);

				assertTaggedEqual(makeAnonChange(composed), change1And2);
			});

			it("a field change and a child change", () => {
				const taggedChildChange1 = tagChangeInline(childChange1, mintRevisionTag());
				const expected = Change.atOnce(
					Change.move({ localId: brand(41), revision: change1.revision }, "self"),
					Change.clear("self", { localId: brand(1), revision: change1.revision }),
					Change.childAt(
						{ localId: brand(41), revision: change1.revision },
						{ ...nodeChange1, revision: taggedChildChange1.revision },
					),
				);
				const actual = fieldHandler.rebaser.compose(
					change1.change,
					taggedChildChange1.change,
					simpleChildComposer,
					fakeIdAllocator,
					failComposeManager,
					defaultRevisionMetadataFromChanges([change1, taggedChildChange1]),
				);
				assertEqual(actual, expected);
			});

			it("a child change and a field change", () => {
				const actual = fieldHandler.rebaser.compose(
					childChange1,
					change1.change,
					simpleChildComposer,
					fakeIdAllocator,
					failComposeManager,
					defaultRevisionMetadataFromChanges([change1]),
				);
				const expected2 = Change.atOnce(
					Change.move({ localId: brand(41), revision: change1.revision }, "self"),
					Change.clear("self", { localId: brand(1), revision: change1.revision }),
					Change.child(nodeChange1),
				);
				assertEqual(actual, expected2);
			});

			it("two child changes", () => {
				assertEqual(
					fieldHandler.rebaser.compose(
						childChange1,
						childChange2,
						childComposer1_2,
						fakeIdAllocator,
						failComposeManager,
						defaultRevisionMetadataFromChanges([]),
					),
					childChange3,
				);
			});
		});

		it("can invert children", () => {
			const taggedChange = { revision: mintRevisionTag(), change: change1WithChildChange };
			const inverted = fieldHandler.rebaser.invert(
				taggedChange.change,
				true,
				idAllocatorFromMaxId(),
<<<<<<< HEAD
				failInvertManager,
=======
				mintRevisionTag(),
				failCrossFieldManager,
>>>>>>> 13ee3b4b
				defaultRevisionMetadataFromChanges([taggedChange]),
			);

			const expected = Change.atOnce(
				Change.clear("self", { localId: brand(41), revision: taggedChange.revision }),
				Change.move({ localId: brand(1), revision: taggedChange.revision }, "self"),
				Change.child(nodeChange1),
			);
			assertEqual(inverted, expected);
		});

		it("can be rebased", () => {
			assert.deepEqual(
				fieldHandler.rebaser.rebase(
					change2.change,
					change1WithChildChange,
					TestNodeId.rebaseChild,
					fakeIdAllocator,
					failRebaseManager,
					rebaseRevisionMetadataFromInfo([], undefined, []),
				),
				change2.change,
			);
		});

		it("can rebase child changes", () => {
			const childRebaser = (change: NodeId | undefined, base: NodeId | undefined) => {
				assert.deepEqual(change, nodeChange2);
				assert.deepEqual(base, nodeChange1);
				return arbitraryChildChange;
			};

			const baseChange = fieldHandler.editor.buildChildChange(0, nodeChange1);
			const changeToRebase = fieldHandler.editor.buildChildChange(0, nodeChange2);

			assert.deepEqual(
				fieldHandler.rebaser.rebase(
					changeToRebase,
					baseChange,
					childRebaser,
					fakeIdAllocator,
					failRebaseManager,
					rebaseRevisionMetadataFromInfo([], undefined, []),
				),
				childChange3,
			);
		});
	});
});<|MERGE_RESOLUTION|>--- conflicted
+++ resolved
@@ -201,12 +201,8 @@
 				taggedChange.change,
 				true,
 				idAllocatorFromMaxId(),
-<<<<<<< HEAD
+				mintRevisionTag(),
 				failInvertManager,
-=======
-				mintRevisionTag(),
-				failCrossFieldManager,
->>>>>>> 13ee3b4b
 				defaultRevisionMetadataFromChanges([taggedChange]),
 			);
 
