--- conflicted
+++ resolved
@@ -27,17 +27,10 @@
 	cursorForJsonableTreeNode,
 	intoDelta,
 	jsonableTreeFromCursor,
-<<<<<<< HEAD
 } from "../../../feature-libraries/index.js";
 import { brand } from "../../../util/index.js";
-import { assertDeltaEqual } from "../../utils.js";
+import { assertDeltaEqual, failCodec, mintRevisionTag, testIdCompressor } from "../../utils.js";
 import { noopValidator } from "../../../codec/index.js";
-=======
-} from "../../../feature-libraries";
-import { brand } from "../../../util";
-import { assertDeltaEqual, failCodec, mintRevisionTag, testIdCompressor } from "../../utils";
-import { noopValidator } from "../../../codec";
->>>>>>> 0e5f1ad2
 
 const defaultChangeFamily = new DefaultChangeFamily(testIdCompressor, failCodec, {
 	jsonValidator: noopValidator,
