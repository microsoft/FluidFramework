/*!
 * Copyright (c) Microsoft Corporation and contributors. All rights reserved.
 * Licensed under the MIT License.
 */

import { strict as assert } from "assert";
<<<<<<< HEAD
=======

import { noopValidator } from "../../../codec/index.js";
>>>>>>> 35987a81
import {
	DeltaRoot,
	FieldKey,
	IForestSubscription,
	JsonableTree,
	TaggedChange,
	UpPath,
	applyDelta,
	initializeForest,
	makeDetachedFieldIndex,
	mapCursorField,
	moveToDetachedField,
	rootFieldKey,
} from "../../../core/index.js";
import { jsonObject, leaf } from "../../../domains/index.js";
import {
	DefaultChangeFamily,
	DefaultChangeset,
	DefaultEditBuilder,
	buildForest,
	cursorForJsonableTreeNode,
	intoDelta,
	jsonableTreeFromCursor,
} from "../../../feature-libraries/index.js";
import { brand } from "../../../util/index.js";
import {
	assertDeltaEqual,
	failCodecFamily,
	mintRevisionTag,
	testRevisionTagCodec,
} from "../../utils.js";

const defaultChangeFamily = new DefaultChangeFamily(failCodecFamily);
const family = defaultChangeFamily;

const rootKey = rootFieldKey;
const fooKey = brand<FieldKey>("foo");
const barKey = brand<FieldKey>("bar");

const root: UpPath = {
	parent: undefined,
	parentField: rootKey,
	parentIndex: 0,
};

const root_foo0: UpPath = {
	parent: root,
	parentField: fooKey,
	parentIndex: 0,
};

const root_foo1: UpPath = {
	parent: root,
	parentField: fooKey,
	parentIndex: 1,
};

const root_foo2: UpPath = {
	parent: root,
	parentField: fooKey,
	parentIndex: 2,
};

const root_foo0_foo0: UpPath = {
	parent: root_foo0,
	parentField: fooKey,
	parentIndex: 0,
};

const root_foo2_foo5: UpPath = {
	parent: root_foo2,
	parentField: fooKey,
	parentIndex: 5,
};

const root_bar0: UpPath = {
	parent: root,
	parentField: barKey,
	parentIndex: 0,
};

const root_bar0_bar0: UpPath = {
	parent: root_bar0,
	parentField: barKey,
	parentIndex: 0,
};

const nodeX = { type: leaf.string.name, value: "X" };

function assertDeltasEqual(actual: DeltaRoot[], expected: DeltaRoot[]): void {
	assert.equal(actual.length, expected.length);
	for (let i = 0; i < actual.length; ++i) {
		assertDeltaEqual(actual[i], expected[i]);
	}
}

/**
 * @param data - The data to initialize the forest with.
 */
function initializeEditableForest(data?: JsonableTree): {
	forest: IForestSubscription;
	builder: DefaultEditBuilder;
	changes: TaggedChange<DefaultChangeset>[];
	deltas: DeltaRoot[];
} {
	const forest = buildForest();
	if (data !== undefined) {
		initializeForest(forest, [cursorForJsonableTreeNode(data)], testRevisionTagCodec);
	}
	let currentRevision = mintRevisionTag();
	const changes: TaggedChange<DefaultChangeset>[] = [];
	const deltas: DeltaRoot[] = [];
	const detachedFieldIndex = makeDetachedFieldIndex(undefined, testRevisionTagCodec);
	const builder = new DefaultEditBuilder(family, (change) => {
		const taggedChange = { revision: currentRevision, change };
		changes.push(taggedChange);
		const delta = intoDelta(taggedChange);
		deltas.push(delta);
		applyDelta(delta, forest, detachedFieldIndex);
		currentRevision = mintRevisionTag();
	});
	return {
		forest,
		builder,
		changes,
		deltas,
	};
}

function expectForest(actual: IForestSubscription, expected: JsonableTree | JsonableTree[]): void {
	const reader = actual.allocateCursor();
	moveToDetachedField(actual, reader);
	const copy = mapCursorField(reader, jsonableTreeFromCursor);
	reader.free();
	const expectedArray = Array.isArray(expected) ? expected : [expected];
	assert.deepEqual(copy, expectedArray);
}

describe("DefaultEditBuilder", () => {
	it("Does not produces deltas if no editing calls are made to it", () => {
		const { builder, deltas } = initializeEditableForest();
		assertDeltasEqual(deltas, []);
	});

	it("Produces one delta for each editing call made to it", () => {
		const { builder, deltas, forest } = initializeEditableForest({
			type: jsonObject.name,
			fields: {
				foo: [{ type: leaf.number.name, value: 0 }],
			},
		});
		assert.equal(deltas.length, 0);

		const fooPath = { parent: root, field: fooKey };
		const fooEditor = builder.sequenceField(fooPath);
		fooEditor.remove(0, 1);
		assert.equal(deltas.length, 1);
		fooEditor.insert(0, cursorForJsonableTreeNode({ type: leaf.number.name, value: 42 }));
		expectForest(forest, {
			type: jsonObject.name,
			fields: {
				foo: [{ type: leaf.number.name, value: 42 }],
			},
		});
		assert.equal(deltas.length, 2);

		fooEditor.remove(0, 1);
		assert.equal(deltas.length, 3);
	});

	describe("Value Field Edits", () => {
		it("Can overwrite a populated root field", () => {
			const { builder, forest } = initializeEditableForest({ type: jsonObject.name });
			builder
				.valueField({ parent: undefined, field: rootKey })
				.set(cursorForJsonableTreeNode(nodeX));
			expectForest(forest, nodeX);
		});

		it("Can overwrite a populated child field", () => {
			const { builder, forest } = initializeEditableForest({
				type: jsonObject.name,
				fields: {
					foo: [
						{ type: leaf.number.name, value: 0 },
						{ type: leaf.number.name, value: 1 },
						{
							type: jsonObject.name,
							fields: {
								foo: [{ type: leaf.number.name, value: 0 }],
							},
						},
					],
				},
			});
			builder
				.valueField({ parent: root_foo2, field: fooKey })
				.set(cursorForJsonableTreeNode(nodeX));
			const expected = {
				type: jsonObject.name,
				fields: {
					foo: [
						{ type: leaf.number.name, value: 0 },
						{ type: leaf.number.name, value: 1 },
						{
							type: jsonObject.name,
							fields: {
								foo: [nodeX],
							},
						},
					],
				},
			};
			expectForest(forest, expected);
		});
	});

	describe("Optional Field Edits", () => {
		it("Can overwrite a populated root field", () => {
			const { builder, forest } = initializeEditableForest({ type: jsonObject.name });
			builder
				.optionalField({ parent: undefined, field: rootKey })
				.set(cursorForJsonableTreeNode(nodeX), false);
			expectForest(forest, nodeX);
		});

		it("Can overwrite a populated child field", () => {
			const { builder, forest } = initializeEditableForest({
				type: jsonObject.name,
				fields: {
					foo: [
						{ type: leaf.number.name, value: 0 },
						{ type: leaf.number.name, value: 1 },
						{
							type: jsonObject.name,
							fields: {
								foo: [{ type: leaf.number.name, value: 0 }],
							},
						},
					],
				},
			});
			builder
				.optionalField({ parent: root_foo2, field: fooKey })
				.set(cursorForJsonableTreeNode(nodeX), false);
			const expected = {
				type: jsonObject.name,
				fields: {
					foo: [
						{ type: leaf.number.name, value: 0 },
						{ type: leaf.number.name, value: 1 },
						{
							type: jsonObject.name,
							fields: {
								foo: [nodeX],
							},
						},
					],
				},
			};
			expectForest(forest, expected);
		});

		it("Can set an empty root field", () => {
			const { builder, forest } = initializeEditableForest();
			builder
				.optionalField({ parent: undefined, field: rootKey })
				.set(cursorForJsonableTreeNode(nodeX), true);
			expectForest(forest, nodeX);
		});

		it("Can set an empty child field", () => {
			const { builder, forest } = initializeEditableForest({
				type: jsonObject.name,
				fields: {
					foo: [
						{ type: leaf.number.name, value: 0 },
						{ type: leaf.number.name, value: 1 },
						{ type: jsonObject.name },
					],
				},
			});
			builder
				.optionalField({ parent: root_foo2, field: fooKey })
				.set(cursorForJsonableTreeNode(nodeX), true);
			const expected = {
				type: jsonObject.name,
				fields: {
					foo: [
						{ type: leaf.number.name, value: 0 },
						{ type: leaf.number.name, value: 1 },
						{ type: jsonObject.name, fields: { foo: [nodeX] } },
					],
				},
			};
			expectForest(forest, expected);
		});
	});

	describe("Sequence Field Edits", () => {
		it("Can insert a root node", () => {
			const { builder, forest } = initializeEditableForest();
			builder
				.sequenceField({ parent: undefined, field: rootKey })
				.insert(0, cursorForJsonableTreeNode(nodeX));
			expectForest(forest, nodeX);
		});

		it("Can insert a child node", () => {
			const { builder, forest } = initializeEditableForest({
				type: jsonObject.name,
				fields: {
					foo: [
						{ type: leaf.number.name, value: 0 },
						{ type: leaf.number.name, value: 1 },
						{
							type: jsonObject.name,
							fields: {
								foo: [
									{ type: leaf.number.name, value: 0 },
									{ type: leaf.number.name, value: 1 },
									{ type: leaf.number.name, value: 2 },
									{ type: leaf.number.name, value: 3 },
									{ type: leaf.number.name, value: 4 },
								],
							},
						},
					],
				},
			});
			builder
				.sequenceField({ parent: root_foo2, field: fooKey })
				.insert(5, cursorForJsonableTreeNode(nodeX));
			const expected = {
				type: jsonObject.name,
				fields: {
					foo: [
						{ type: leaf.number.name, value: 0 },
						{ type: leaf.number.name, value: 1 },
						{
							type: jsonObject.name,
							fields: {
								foo: [
									{ type: leaf.number.name, value: 0 },
									{ type: leaf.number.name, value: 1 },
									{ type: leaf.number.name, value: 2 },
									{ type: leaf.number.name, value: 3 },
									{ type: leaf.number.name, value: 4 },
									nodeX,
								],
							},
						},
					],
				},
			};
			expectForest(forest, expected);
		});

		it("Can remove a root node", () => {
			const { builder, forest } = initializeEditableForest(nodeX);
			builder.sequenceField({ parent: undefined, field: rootKey }).remove(0, 1);
			expectForest(forest, []);
		});

		it("Can remove child nodes", () => {
			const { builder, forest } = initializeEditableForest({
				type: jsonObject.name,
				fields: {
					foo: [
						{ type: leaf.number.name, value: 0 },
						{ type: leaf.number.name, value: 1 },
						{
							type: jsonObject.name,
							fields: {
								foo: [
									{ type: leaf.number.name, value: 0 },
									{ type: leaf.number.name, value: 1 },
									{ type: leaf.number.name, value: 2 },
									{ type: leaf.number.name, value: 3 },
									{ type: leaf.number.name, value: 4 },
									{ type: leaf.number.name, value: 5 },
									{ type: leaf.number.name, value: 6 },
								],
							},
						},
					],
				},
			});
			builder.sequenceField({ parent: root_foo2, field: fooKey }).remove(5, 2);
			const expected = {
				type: jsonObject.name,
				fields: {
					foo: [
						{ type: leaf.number.name, value: 0 },
						{ type: leaf.number.name, value: 1 },
						{
							type: jsonObject.name,
							fields: {
								foo: [
									{ type: leaf.number.name, value: 0 },
									{ type: leaf.number.name, value: 1 },
									{ type: leaf.number.name, value: 2 },
									{ type: leaf.number.name, value: 3 },
									{ type: leaf.number.name, value: 4 },
								],
							},
						},
					],
				},
			};
			expectForest(forest, expected);
		});

		it("Can move nodes to the right within a field", () => {
			const { builder, forest } = initializeEditableForest({
				type: jsonObject.name,
				fields: {
					foo: [
						{ type: leaf.number.name, value: 0 },
						{ type: leaf.number.name, value: 1 },
						{ type: leaf.number.name, value: 2 },
						{ type: leaf.number.name, value: 3 },
					],
				},
			});
			builder.move({ parent: root, field: fooKey }, 0, 3, { parent: root, field: fooKey }, 4);
			const treeView = toJsonableTreeFromForest(forest);
			const expected = {
				type: jsonObject.name,
				fields: {
					foo: [
						{ type: leaf.number.name, value: 3 },
						{ type: leaf.number.name, value: 0 },
						{ type: leaf.number.name, value: 1 },
						{ type: leaf.number.name, value: 2 },
					],
				},
			};
			assert.deepEqual(treeView, [expected]);
		});

		it("Can move nodes to the left within a field", () => {
			const { builder, forest } = initializeEditableForest({
				type: jsonObject.name,
				fields: {
					foo: [
						{ type: leaf.number.name, value: 0 },
						{ type: leaf.number.name, value: 1 },
						{ type: leaf.number.name, value: 2 },
						{ type: leaf.number.name, value: 3 },
					],
				},
			});
			builder.move({ parent: root, field: fooKey }, 1, 3, { parent: root, field: fooKey }, 0);
			const treeView = toJsonableTreeFromForest(forest);
			const expected = {
				type: jsonObject.name,
				fields: {
					foo: [
						{ type: leaf.number.name, value: 1 },
						{ type: leaf.number.name, value: 2 },
						{ type: leaf.number.name, value: 3 },
						{ type: leaf.number.name, value: 0 },
					],
				},
			};
			assert.deepEqual(treeView, [expected]);
		});

		it("Can move nodes in their own midst", () => {
			const { builder, forest } = initializeEditableForest({
				type: jsonObject.name,
				fields: {
					foo: [
						{ type: leaf.number.name, value: 0 },
						{ type: leaf.number.name, value: 1 },
						{ type: leaf.number.name, value: 2 },
						{ type: leaf.number.name, value: 3 },
					],
				},
			});
			builder.move({ parent: root, field: fooKey }, 1, 2, { parent: root, field: fooKey }, 2);
			const treeView = toJsonableTreeFromForest(forest);
			const expected = {
				type: jsonObject.name,
				fields: {
					foo: [
						{ type: leaf.number.name, value: 0 },
						{ type: leaf.number.name, value: 1 },
						{ type: leaf.number.name, value: 2 },
						{ type: leaf.number.name, value: 3 },
					],
				},
			};
			assert.deepEqual(treeView, [expected]);
		});

		it("Can move nodes across fields of the same parent", () => {
			const { builder, forest } = initializeEditableForest({
				type: jsonObject.name,
				fields: {
					foo: [
						{ type: leaf.number.name, value: 0 },
						{ type: leaf.number.name, value: 1 },
						{ type: leaf.number.name, value: 2 },
						{ type: leaf.number.name, value: 3 },
					],
					bar: [{ type: leaf.number.name, value: 0 }],
				},
			});
			builder.move({ parent: root, field: fooKey }, 1, 3, { parent: root, field: barKey }, 1);
			const treeView = toJsonableTreeFromForest(forest);
			const expected = {
				type: jsonObject.name,
				fields: {
					foo: [{ type: leaf.number.name, value: 0 }],
					bar: [
						{ type: leaf.number.name, value: 0 },
						{ type: leaf.number.name, value: 1 },
						{ type: leaf.number.name, value: 2 },
						{ type: leaf.number.name, value: 3 },
					],
				},
			};
			assert.deepEqual(treeView, [expected]);
		});

		it("Can move nodes to the right across subtrees of the same field", () => {
			const { builder, forest } = initializeEditableForest({
				type: jsonObject.name,
				fields: {
					foo: [
						{
							type: jsonObject.name,
							fields: {
								foo: [
									{ type: leaf.number.name, value: 0 },
									{ type: leaf.number.name, value: 1 },
									{ type: leaf.number.name, value: 2 },
									{ type: leaf.number.name, value: 3 },
								],
							},
						},
						{
							type: jsonObject.name,
							fields: {
								foo: [{ type: leaf.number.name, value: 0 }],
							},
						},
					],
				},
			});
			builder.move(
				{ parent: root_foo0, field: fooKey },
				1,
				3,
				{ parent: root_foo1, field: fooKey },
				1,
			);
			const treeView = toJsonableTreeFromForest(forest);
			const expected = {
				type: jsonObject.name,
				fields: {
					foo: [
						{
							type: jsonObject.name,
							fields: {
								foo: [{ type: leaf.number.name, value: 0 }],
							},
						},
						{
							type: jsonObject.name,
							fields: {
								foo: [
									{ type: leaf.number.name, value: 0 },
									{ type: leaf.number.name, value: 1 },
									{ type: leaf.number.name, value: 2 },
									{ type: leaf.number.name, value: 3 },
								],
							},
						},
					],
				},
			};
			assert.deepEqual(treeView, [expected]);
		});

		it("Can move nodes to the left across subtrees of the same field", () => {
			const { builder, forest } = initializeEditableForest({
				type: jsonObject.name,
				fields: {
					foo: [
						{
							type: jsonObject.name,
							fields: {
								foo: [{ type: leaf.number.name, value: 0 }],
							},
						},
						{
							type: jsonObject.name,
							fields: {
								foo: [
									{ type: leaf.number.name, value: 0 },
									{ type: leaf.number.name, value: 1 },
									{ type: leaf.number.name, value: 2 },
									{ type: leaf.number.name, value: 3 },
								],
							},
						},
					],
				},
			});
			builder.move(
				{ parent: root_foo1, field: fooKey },
				1,
				3,
				{ parent: root_foo0, field: fooKey },
				1,
			);
			const treeView = toJsonableTreeFromForest(forest);
			const expected = {
				type: jsonObject.name,
				fields: {
					foo: [
						{
							type: jsonObject.name,
							fields: {
								foo: [
									{ type: leaf.number.name, value: 0 },
									{ type: leaf.number.name, value: 1 },
									{ type: leaf.number.name, value: 2 },
									{ type: leaf.number.name, value: 3 },
								],
							},
						},
						{
							type: jsonObject.name,
							fields: {
								foo: [{ type: leaf.number.name, value: 0 }],
							},
						},
					],
				},
			};
			assert.deepEqual(treeView, [expected]);
		});

		it("Can move nodes across subtrees of different fields", () => {
			const { builder, forest } = initializeEditableForest({
				type: jsonObject.name,
				fields: {
					foo: [
						{
							type: jsonObject.name,
							fields: {
								foo: [
									{ type: leaf.number.name, value: 0 },
									{ type: leaf.number.name, value: 1 },
									{ type: leaf.number.name, value: 2 },
									{ type: leaf.number.name, value: 3 },
								],
							},
						},
					],
					bar: [
						{
							type: jsonObject.name,
							fields: {
								bar: [{ type: leaf.number.name, value: 0 }],
							},
						},
					],
				},
			});
			builder.move(
				{ parent: root_foo0, field: fooKey },
				1,
				3,
				{ parent: root_bar0, field: barKey },
				1,
			);
			const treeView = toJsonableTreeFromForest(forest);
			const expected = {
				type: jsonObject.name,
				fields: {
					foo: [
						{
							type: jsonObject.name,
							fields: {
								foo: [{ type: leaf.number.name, value: 0 }],
							},
						},
					],
					bar: [
						{
							type: jsonObject.name,
							fields: {
								bar: [
									{ type: leaf.number.name, value: 0 },
									{ type: leaf.number.name, value: 1 },
									{ type: leaf.number.name, value: 2 },
									{ type: leaf.number.name, value: 3 },
								],
							},
						},
					],
				},
			};
			assert.deepEqual(treeView, [expected]);
		});

		it("Can move nodes before an ancestor of the moved node", () => {
			const { builder, forest } = initializeEditableForest({
				type: jsonObject.name,
				fields: {
					foo: [
						{
							type: jsonObject.name,
							fields: {
								foo: [
									{ type: leaf.number.name, value: 0 },
									{ type: leaf.number.name, value: 1 },
									{ type: leaf.number.name, value: 2 },
									{ type: leaf.number.name, value: 3 },
								],
							},
						},
					],
				},
			});
			builder.move(
				{ parent: root_foo0, field: fooKey },
				1,
				3,
				{ parent: root, field: fooKey },
				0,
			);
			const treeView = toJsonableTreeFromForest(forest);
			const expected = {
				type: jsonObject.name,
				fields: {
					foo: [
						{ type: leaf.number.name, value: 1 },
						{ type: leaf.number.name, value: 2 },
						{ type: leaf.number.name, value: 3 },
						{
							type: jsonObject.name,
							fields: {
								foo: [{ type: leaf.number.name, value: 0 }],
							},
						},
					],
				},
			};
			assert.deepEqual(treeView, [expected]);
		});

		it("Can move nodes after an ancestor of the moved node", () => {
			const { builder, forest } = initializeEditableForest({
				type: jsonObject.name,
				fields: {
					foo: [
						{
							type: jsonObject.name,
							fields: {
								foo: [
									{ type: leaf.number.name, value: 0 },
									{ type: leaf.number.name, value: 1 },
									{ type: leaf.number.name, value: 2 },
									{ type: leaf.number.name, value: 3 },
								],
							},
						},
					],
				},
			});
			builder.move(
				{ parent: root_foo0, field: fooKey },
				1,
				3,
				{ parent: root, field: fooKey },
				1,
			);
			const treeView = toJsonableTreeFromForest(forest);
			const expected = {
				type: jsonObject.name,
				fields: {
					foo: [
						{
							type: jsonObject.name,
							fields: {
								foo: [{ type: leaf.number.name, value: 0 }],
							},
						},
						{ type: leaf.number.name, value: 1 },
						{ type: leaf.number.name, value: 2 },
						{ type: leaf.number.name, value: 3 },
					],
				},
			};
			assert.deepEqual(treeView, [expected]);
		});

		it("Errors when attempting to move a node under itself", () => {
			const statingState = {
				type: jsonObject.name,
				fields: {
					foo: [
						{
							type: jsonObject.name,
						},
					],
				},
			};
			const { builder, forest } = initializeEditableForest(statingState);
			assert.throws(() =>
				builder.move(
					{ parent: root, field: fooKey },
					0,
					1,
					{ parent: root_foo0, field: fooKey },
					0,
				),
			);
			const treeView = toJsonableTreeFromForest(forest);
			assert.deepEqual(treeView, [statingState]);
		});

		it("Can move nodes across deep subtrees of different fields", () => {
			const { builder, forest } = initializeEditableForest({
				type: jsonObject.name,
				fields: {
					foo: [
						{
							type: jsonObject.name,
							fields: {
								foo: [
									{
										type: jsonObject.name,
										fields: {
											foo: [
												{ type: leaf.number.name, value: 0 },
												{ type: leaf.number.name, value: 1 },
												{ type: leaf.number.name, value: 2 },
												{ type: leaf.number.name, value: 3 },
											],
										},
									},
								],
							},
						},
					],
					bar: [
						{
							type: jsonObject.name,
							fields: {
								bar: [
									{
										type: leaf.number.name,
										fields: {
											bar: [{ type: leaf.number.name, value: 0 }],
										},
									},
								],
							},
						},
					],
				},
			});
			builder.move(
				{ parent: root_foo0_foo0, field: fooKey },
				1,
				3,
				{ parent: root_bar0_bar0, field: barKey },
				1,
			);
			const treeView = toJsonableTreeFromForest(forest);
			const expected = {
				type: jsonObject.name,
				fields: {
					foo: [
						{
							type: jsonObject.name,
							fields: {
								foo: [
									{
										type: jsonObject.name,
										fields: {
											foo: [{ type: leaf.number.name, value: 0 }],
										},
									},
								],
							},
						},
					],
					bar: [
						{
							type: jsonObject.name,
							fields: {
								bar: [
									{
										type: leaf.number.name,
										fields: {
											bar: [
												{ type: leaf.number.name, value: 0 },
												{ type: leaf.number.name, value: 1 },
												{ type: leaf.number.name, value: 2 },
												{ type: leaf.number.name, value: 3 },
											],
										},
									},
								],
							},
						},
					],
				},
			};
			assert.deepEqual(treeView, [expected]);
		});

		it("Can move all nodes into another field", () => {
			const { builder, forest } = initializeEditableForest({
				type: jsonObject.name,
				fields: {
					foo: [
						{ type: leaf.number.name, value: 1 },
						{ type: leaf.number.name, value: 2 },
						{ type: leaf.number.name, value: 3 },
					],
					bar: [{ type: leaf.number.name, value: 0 }],
				},
			});
			builder.move({ parent: root, field: fooKey }, 0, 3, { parent: root, field: barKey }, 1);
			const treeView = toJsonableTreeFromForest(forest);
			const expected = {
				type: jsonObject.name,
				fields: {
					bar: [
						{ type: leaf.number.name, value: 0 },
						{ type: leaf.number.name, value: 1 },
						{ type: leaf.number.name, value: 2 },
						{ type: leaf.number.name, value: 3 },
					],
				},
			};
			assert.deepEqual(treeView, [expected]);
		});
	});
});

function toJsonableTreeFromForest(forest: IForestSubscription): JsonableTree[] {
	const readCursor = forest.allocateCursor();
	moveToDetachedField(forest, readCursor);
	const jsonable = mapCursorField(readCursor, jsonableTreeFromCursor);
	readCursor.free();
	return jsonable;
}<|MERGE_RESOLUTION|>--- conflicted
+++ resolved
@@ -4,11 +4,7 @@
  */
 
 import { strict as assert } from "assert";
-<<<<<<< HEAD
-=======
-
-import { noopValidator } from "../../../codec/index.js";
->>>>>>> 35987a81
+
 import {
 	DeltaRoot,
 	FieldKey,
