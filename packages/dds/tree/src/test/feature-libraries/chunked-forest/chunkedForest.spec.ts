/*!
 * Copyright (c) Microsoft Corporation and contributors. All rights reserved.
 * Licensed under the MIT License.
 */

import { strict as assert } from "assert";
import { v4 as uuid } from "uuid";

// Allow importing from this specific file which is being tested:
/* eslint-disable-next-line import/no-internal-modules */
import { buildChunkedForest } from "../../../feature-libraries/chunked-forest/chunkedForest";
/* eslint-disable-next-line import/no-internal-modules */
import { BasicChunk } from "../../../feature-libraries/chunked-forest/basicChunk";

import {
    AnchorSet,
    Checkout,
    EditManager,
    FieldKey,
    initializeForest,
    InMemoryStoredSchemaRepository,
    JsonableTree,
    mapCursorField,
    moveToDetachedField,
    rootFieldKeySymbol,
    TransactionResult,
} from "../../../core";
import { jsonSchemaData } from "../../../domains";
import {
    chunkTree,
    DefaultChangeFamily,
    defaultChangeFamily,
    DefaultChangeset,
    DefaultEditBuilder,
    defaultSchemaPolicy,
    jsonableTreeFromCursor,
    runSynchronousTransaction,
    singleTextCursor,
} from "../../../feature-libraries";
import { testForest } from "../../forestTestSuite";
import { brand } from "../../../util";

const fooKey: FieldKey = brand("foo");

describe("ChunkedForest", () => {
    testForest({
        suiteName: "",
        factory: () =>
            buildChunkedForest(
                new InMemoryStoredSchemaRepository(defaultSchemaPolicy, jsonSchemaData),
            ),
        skipCursorErrorCheck: true,
    });

    it.skip("can abandon a transaction", () => {
        const initialState: JsonableTree = {
            type: brand("Node"),
            fields: {
                foo: [
                    { type: brand("Number"), value: 0 },
                    { type: brand("Number"), value: 1 },
                    { type: brand("Number"), value: 2 },
                ],
            },
        };
        const anchors = new AnchorSet();
        const forest = buildChunkedForest(
            new InMemoryStoredSchemaRepository(defaultSchemaPolicy, jsonSchemaData),
            anchors,
        );
        const editManager: EditManager<DefaultChangeset, DefaultChangeFamily> = new EditManager(
            defaultChangeFamily,
            anchors,
        );
        editManager.initSessionId(uuid());
        const chunk = chunkTree(singleTextCursor(initialState));
        const chunkCursor = chunk.cursor();
        chunkCursor.firstNode();
        initializeForest(forest, [chunkCursor]);

        const checkout: Checkout<DefaultEditBuilder, DefaultChangeset> = {
            forest,
            changeFamily: defaultChangeFamily,
            submitEdit: (edit) => {
                const delta = editManager.addLocalChange(edit);
                forest.applyDelta(delta);
            },
        };

        assert(chunk.isShared(), "chunk should be shared after forest initialization");
        assert((chunk as any as BasicChunk).referenceCount === 2);

        runSynchronousTransaction(checkout, (_, editor) => {
            const rootField = editor.sequenceField(undefined, rootFieldKeySymbol);
            rootField.delete(0, 1);
            // Aborting the transaction should restore the forest
            return TransactionResult.Abort;
        });

        assert(
            chunk.isShared(),
            "chunk should be shared after storing as repair data and reinserting",
        );
        assert((chunk as any as BasicChunk).referenceCount === 3);

<<<<<<< HEAD
        const readCursor = forest.allocateCursor();
        moveToDetachedField(forest, readCursor);
        const actual = mapCursorField(readCursor, jsonableTreeFromCursor);
        readCursor.free();
        assert.deepEqual(actual, [initialState]);
    });
=======
testForest({
	suiteName: "chunked-forest",
	factory: () =>
		buildChunkedForest(new InMemoryStoredSchemaRepository(defaultSchemaPolicy, jsonSchemaData)),
	skipCursorErrorCheck: true,
>>>>>>> 4539b049
});<|MERGE_RESOLUTION|>--- conflicted
+++ resolved
@@ -46,9 +46,7 @@
     testForest({
         suiteName: "",
         factory: () =>
-            buildChunkedForest(
-                new InMemoryStoredSchemaRepository(defaultSchemaPolicy, jsonSchemaData),
-            ),
+            buildChunkedForest(new InMemoryStoredSchemaRepository(defaultSchemaPolicy, jsonSchemaData)),
         skipCursorErrorCheck: true,
     });
 
@@ -103,18 +101,10 @@
         );
         assert((chunk as any as BasicChunk).referenceCount === 3);
 
-<<<<<<< HEAD
         const readCursor = forest.allocateCursor();
         moveToDetachedField(forest, readCursor);
         const actual = mapCursorField(readCursor, jsonableTreeFromCursor);
         readCursor.free();
         assert.deepEqual(actual, [initialState]);
     });
-=======
-testForest({
-	suiteName: "chunked-forest",
-	factory: () =>
-		buildChunkedForest(new InMemoryStoredSchemaRepository(defaultSchemaPolicy, jsonSchemaData)),
-	skipCursorErrorCheck: true,
->>>>>>> 4539b049
 });