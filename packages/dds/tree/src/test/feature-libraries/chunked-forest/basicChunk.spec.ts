/*!
 * Copyright (c) Microsoft Corporation and contributors. All rights reserved.
 * Licensed under the MIT License.
 */

<<<<<<< HEAD
import { strict as assert } from "assert";
import { testGeneralPurposeTreeCursor } from "../../cursorTestSuite";
import { ITreeCursor, JsonableTree } from "../../../core";
import { jsonableTreeFromCursor, singleTextCursor, chunkTree } from "../../../feature-libraries";
import { brand } from "../../../util";

describe("basic chunk", () => {
    it.skip("calling chunkTree on existing chunk adds a reference", () => {
        const data: JsonableTree = { type: brand("Foo"), value: "test" };
        const inputCursor = singleTextCursor(data);
        const chunk = chunkTree(inputCursor);
        assert(!chunk.isShared(), "newly created chunk should not have more than one reference");

        const chunkCursor = chunk.cursor();
        const newChunk = chunkTree(chunkCursor);
        assert(
            newChunk.isShared() && chunk.isShared(),
            "chunk created off of existing chunk should be shared",
        );
    });

    testGeneralPurposeTreeCursor(
        "",
        (data): ITreeCursor => {
            const inputCursor = singleTextCursor(data);
            const chunk = chunkTree(inputCursor);
            const cursor: ITreeCursor = chunk.cursor();
            cursor.enterNode(0);
            return cursor;
        },
        jsonableTreeFromCursor,
        true,
    );
=======
import {
	TestField,
	testGeneralPurposeTreeCursor,
	testSpecializedFieldCursor,
} from "../../cursorTestSuite";
import { EmptyKey, ITreeCursor, ITreeCursorSynchronous, TreeSchemaIdentifier } from "../../../core";
import {
	jsonableTreeFromCursor,
	singleTextCursor,
	chunkTree,
	TreeChunk,
} from "../../../feature-libraries";
import { brand } from "../../../util";
// eslint-disable-next-line import/no-internal-modules
import { uniformChunk } from "../../../feature-libraries/chunked-forest";
// eslint-disable-next-line import/no-internal-modules
import { BasicChunk } from "../../../feature-libraries/chunked-forest/basicChunk";
import { emptyShape, testData } from "./uniformChunkTestData";

describe("basicChunk", () => {
	testGeneralPurposeTreeCursor(
		"basic chunk cursor",
		(data): ITreeCursor => {
			const inputCursor = singleTextCursor(data);
			const chunk = chunkTree(inputCursor);
			const cursor: ITreeCursor = chunk.cursor();
			cursor.enterNode(0);
			return cursor;
		},
		jsonableTreeFromCursor,
		true,
	);

	const schema: TreeSchemaIdentifier = brand("fakeSchema");

	const hybridData: TestField<BasicChunk>[] = [];
	for (const data of testData) {
		hybridData.push({
			name: data.name,
			dataFactory: () => new BasicChunk(schema, new Map([[EmptyKey, [data.dataFactory()]]])),
			reference: [{ type: schema, fields: { [EmptyKey]: data.reference } }],
			path: data.path,
		});
	}

	testSpecializedFieldCursor<TreeChunk, ITreeCursorSynchronous>({
		cursorName: "basic chunk + uniform chunk",
		builders: {
			withKeys: (keys) => {
				const withKeysShape = new BasicChunk(
					schema,
					new Map(
						keys.map((key) => [
							key,
							[uniformChunk(emptyShape.withTopLevelLength(1), [])],
						]),
					),
				);
				return withKeysShape;
			},
		},
		cursorFactory: (data: TreeChunk): ITreeCursorSynchronous => data.cursor(),
		testData: hybridData,
	});
>>>>>>> 4539b049
});<|MERGE_RESOLUTION|>--- conflicted
+++ resolved
@@ -3,12 +3,25 @@
  * Licensed under the MIT License.
  */
 
-<<<<<<< HEAD
 import { strict as assert } from "assert";
-import { testGeneralPurposeTreeCursor } from "../../cursorTestSuite";
-import { ITreeCursor, JsonableTree } from "../../../core";
-import { jsonableTreeFromCursor, singleTextCursor, chunkTree } from "../../../feature-libraries";
+import {
+	TestField,
+	testGeneralPurposeTreeCursor,
+	testSpecializedFieldCursor,
+} from "../../cursorTestSuite";
+import { EmptyKey, ITreeCursor, ITreeCursorSynchronous, JsonableTree, TreeSchemaIdentifier } from "../../../core";
+import {
+	jsonableTreeFromCursor,
+	singleTextCursor,
+	chunkTree,
+	TreeChunk,
+} from "../../../feature-libraries";
 import { brand } from "../../../util";
+// eslint-disable-next-line import/no-internal-modules
+import { uniformChunk } from "../../../feature-libraries/chunked-forest";
+// eslint-disable-next-line import/no-internal-modules
+import { BasicChunk } from "../../../feature-libraries/chunked-forest/basicChunk";
+import { emptyShape, testData } from "./uniformChunkTestData";
 
 describe("basic chunk", () => {
     it.skip("calling chunkTree on existing chunk adds a reference", () => {
@@ -26,39 +39,6 @@
     });
 
     testGeneralPurposeTreeCursor(
-        "",
-        (data): ITreeCursor => {
-            const inputCursor = singleTextCursor(data);
-            const chunk = chunkTree(inputCursor);
-            const cursor: ITreeCursor = chunk.cursor();
-            cursor.enterNode(0);
-            return cursor;
-        },
-        jsonableTreeFromCursor,
-        true,
-    );
-=======
-import {
-	TestField,
-	testGeneralPurposeTreeCursor,
-	testSpecializedFieldCursor,
-} from "../../cursorTestSuite";
-import { EmptyKey, ITreeCursor, ITreeCursorSynchronous, TreeSchemaIdentifier } from "../../../core";
-import {
-	jsonableTreeFromCursor,
-	singleTextCursor,
-	chunkTree,
-	TreeChunk,
-} from "../../../feature-libraries";
-import { brand } from "../../../util";
-// eslint-disable-next-line import/no-internal-modules
-import { uniformChunk } from "../../../feature-libraries/chunked-forest";
-// eslint-disable-next-line import/no-internal-modules
-import { BasicChunk } from "../../../feature-libraries/chunked-forest/basicChunk";
-import { emptyShape, testData } from "./uniformChunkTestData";
-
-describe("basicChunk", () => {
-	testGeneralPurposeTreeCursor(
 		"basic chunk cursor",
 		(data): ITreeCursor => {
 			const inputCursor = singleTextCursor(data);
@@ -102,5 +82,4 @@
 		cursorFactory: (data: TreeChunk): ITreeCursorSynchronous => data.cursor(),
 		testData: hybridData,
 	});
->>>>>>> 4539b049
 });