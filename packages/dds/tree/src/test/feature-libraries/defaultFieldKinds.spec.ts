--- conflicted
+++ resolved
@@ -26,25 +26,14 @@
 
 const idAllocator: IdAllocator = () => assert.fail("Should not be called");
 
-<<<<<<< HEAD
 const deltaFromChild1 = (child: NodeChangeset): Delta.NodeChanges => {
-    assert.deepEqual(child, nodeChange1);
-    return { setValue: "value3" };
+	assert.deepEqual(child, nodeChange1);
+	return { setValue: "value3" };
 };
 
 const deltaFromChild2 = (child: NodeChangeset): Delta.NodeChanges => {
-    assert.deepEqual(child, nodeChange2);
-    return { setValue: "value4" };
-=======
-const deltaFromChild1 = (child: NodeChangeset): Delta.Modify => {
-	assert.deepEqual(child, nodeChange1);
-	return { type: Delta.MarkType.Modify, setValue: "value3" };
-};
-
-const deltaFromChild2 = (child: NodeChangeset): Delta.Modify => {
 	assert.deepEqual(child, nodeChange2);
-	return { type: Delta.MarkType.Modify, setValue: "value4" };
->>>>>>> 77d9ece1
+	return { setValue: "value4" };
 };
 
 const encodedChild = "encoded child";
@@ -69,363 +58,6 @@
 };
 
 describe("Value field changesets", () => {
-<<<<<<< HEAD
-    const fieldHandler: FieldChangeHandler<FieldKinds.ValueChangeset, FieldKinds.ValueFieldEditor> =
-        FieldKinds.value.changeHandler;
-
-    const change1WithChildChange: FieldKinds.ValueChangeset = {
-        value: { set: tree1 },
-        changes: nodeChange1,
-    };
-    const childChange1: FieldKinds.ValueChangeset = { changes: nodeChange1 };
-    const childChange2: FieldKinds.ValueChangeset = { changes: nodeChange2 };
-    const childChange3: FieldKinds.ValueChangeset = { changes: nodeChange3 };
-
-    const change1 = fieldHandler.editor.set(singleTextCursor(tree1));
-    const change2 = fieldHandler.editor.set(singleTextCursor(tree2));
-
-    const detachedBy: RevisionTag = brand(42);
-    const revertChange2: FieldKinds.ValueChangeset = {
-        value: { revert: detachedBy },
-    };
-
-    const simpleChildComposer = (changes: TaggedChange<NodeChangeset>[]) => {
-        assert.equal(changes.length, 1);
-        return changes[0].change;
-    };
-
-    it("can be created", () => {
-        const expected: FieldKinds.ValueChangeset = { value: { set: tree1 } };
-        assert.deepEqual(change1, expected);
-    });
-
-    it("can be composed", () => {
-        const composed = fieldHandler.rebaser.compose(
-            [makeAnonChange(change1), makeAnonChange(change2)],
-            simpleChildComposer,
-            idAllocator,
-        );
-
-        assert.deepEqual(composed, change2);
-    });
-
-    it("can be composed with child changes", () => {
-        assert.deepEqual(
-            fieldHandler.rebaser.compose(
-                [makeAnonChange(change1), makeAnonChange(childChange1)],
-                simpleChildComposer,
-                idAllocator,
-            ),
-            change1WithChildChange,
-        );
-
-        const expected: FieldKinds.ValueChangeset = {
-            value: { set: tree1 },
-            changes: nodeChange1,
-        };
-
-        assert.deepEqual(change1WithChildChange, expected);
-        assert.deepEqual(
-            fieldHandler.rebaser.compose(
-                [makeAnonChange(childChange1), makeAnonChange(change1)],
-                simpleChildComposer,
-                idAllocator,
-            ),
-            change1,
-        );
-
-        assert.deepEqual(
-            fieldHandler.rebaser.compose(
-                [makeAnonChange(childChange1), makeAnonChange(childChange2)],
-                childComposer1_2,
-                idAllocator,
-            ),
-            childChange3,
-        );
-    });
-
-    it("can invert children", () => {
-        const childInverter = (child: NodeChangeset): NodeChangeset => {
-            assert.deepEqual(child, nodeChange1);
-            return nodeChange2;
-        };
-
-        const inverted = fieldHandler.rebaser.invert(
-            makeAnonChange(change1WithChildChange),
-            childInverter,
-            idAllocator,
-        );
-
-        assert.deepEqual(inverted.changes, nodeChange2);
-    });
-
-    it("can be rebased", () => {
-        const childRebaser = (_1: NodeChangeset, _2: NodeChangeset) =>
-            assert.fail("Should not be called");
-
-        assert.deepEqual(
-            fieldHandler.rebaser.rebase(
-                change2,
-                makeAnonChange(change1WithChildChange),
-                childRebaser,
-                idAllocator,
-            ),
-            change2,
-        );
-    });
-
-    it("can rebase child changes", () => {
-        const childRebaser = (change: NodeChangeset, base: NodeChangeset) => {
-            assert.deepEqual(change, nodeChange2);
-            assert.deepEqual(base, nodeChange1);
-            return nodeChange3;
-        };
-
-        const baseChange = fieldHandler.editor.buildChildChange(0, nodeChange1);
-        const changeToRebase = fieldHandler.editor.buildChildChange(0, nodeChange2);
-
-        assert.deepEqual(
-            fieldHandler.rebaser.rebase(
-                changeToRebase,
-                makeAnonChange(baseChange),
-                childRebaser,
-                idAllocator,
-            ),
-            childChange3,
-        );
-    });
-
-    it("can be converted to a delta when overwriting content", () => {
-        const expected: Delta.FieldChanges = {
-            shallowChanges: [
-                { type: Delta.MarkType.Delete, count: 1 },
-                { type: Delta.MarkType.Insert, content: [singleTextCursor(tree1)] },
-            ],
-            nestedChanges: [[{ context: Delta.Context.Output, index: 0 }, { setValue: "value3" }]],
-        };
-
-        const delta = fieldHandler.intoDelta(change1WithChildChange, deltaFromChild1, noRepair);
-        assertFieldChangesEqual(delta, expected);
-    });
-
-    it("can be converted to a delta when restoring content", () => {
-        const expected: Delta.FieldChanges = {
-            shallowChanges: [
-                { type: Delta.MarkType.Delete, count: 1 },
-                { type: Delta.MarkType.Insert, content: [singleTextCursor(tree1)] },
-            ],
-        };
-
-        const repair: NodeReviver = (revision: RevisionTag, index: number, count: number) => {
-            assert.equal(revision, detachedBy);
-            assert.equal(index, 0);
-            assert.equal(count, 1);
-            return [singleTextCursor(tree1)];
-        };
-        const actual = fieldHandler.intoDelta(revertChange2, deltaFromChild1, repair);
-        assertFieldChangesEqual(actual, expected);
-    });
-
-    it("can be encoded in JSON", () => {
-        const version = 0;
-
-        const encoded = JSON.stringify(
-            fieldHandler.encoder.encodeForJson(version, change1WithChildChange, childEncoder1),
-        );
-
-        const decoded = fieldHandler.encoder.decodeJson(
-            version,
-            JSON.parse(encoded),
-            childDecoder1,
-        );
-        assert.deepEqual(decoded, change1WithChildChange);
-    });
-});
-
-describe("Optional field changesets", () => {
-    const fieldHandler: FieldChangeHandler<FieldKinds.OptionalChangeset> =
-        FieldKinds.optional.changeHandler;
-    const editor: FieldKinds.OptionalFieldEditor =
-        fieldHandler.editor as FieldKinds.OptionalFieldEditor;
-
-    const change1: FieldKinds.OptionalChangeset = {
-        fieldChange: { newContent: { set: tree1 }, wasEmpty: true },
-        childChange: nodeChange1,
-    };
-
-    const detachedBy: RevisionTag = brand(42);
-    const revertChange2: FieldKinds.OptionalChangeset = {
-        fieldChange: { newContent: { revert: detachedBy }, wasEmpty: false },
-    };
-
-    const change2: FieldKinds.OptionalChangeset = editor.set(singleTextCursor(tree2), false);
-    const change3: FieldKinds.OptionalChangeset = editor.set(singleTextCursor(tree2), true);
-    const change4: FieldKinds.OptionalChangeset = editor.buildChildChange(0, nodeChange2);
-
-    it("can be created", () => {
-        const actual: FieldKinds.OptionalChangeset = editor.set(singleTextCursor(tree1), true);
-        const expected: FieldKinds.OptionalChangeset = {
-            fieldChange: { newContent: { set: tree1 }, wasEmpty: true },
-        };
-        assert.deepEqual(actual, expected);
-    });
-
-    it("can be composed", () => {
-        const childComposer = (_: TaggedChange<NodeChangeset>[]) =>
-            assert.fail("Should not be called");
-        const composed = fieldHandler.rebaser.compose(
-            [makeAnonChange(change1), makeAnonChange(change2)],
-            childComposer,
-            idAllocator,
-        );
-        assert.deepEqual(composed, change3);
-    });
-
-    it("can compose child changes", () => {
-        const expected: FieldKinds.OptionalChangeset = {
-            fieldChange: change1.fieldChange,
-            childChange: nodeChange3,
-        };
-
-        assert.deepEqual(
-            fieldHandler.rebaser.compose(
-                [makeAnonChange(change1), makeAnonChange(change4)],
-                childComposer1_2,
-                idAllocator,
-            ),
-            expected,
-        );
-    });
-
-    it("can be inverted", () => {
-        const childInverter = (change: NodeChangeset) => {
-            assert.deepEqual(change, nodeChange1);
-            return nodeChange2;
-        };
-
-        const expected: FieldKinds.OptionalChangeset = {
-            fieldChange: { wasEmpty: false },
-            childChange: nodeChange2,
-        };
-
-        assert.deepEqual(
-            fieldHandler.rebaser.invert(makeAnonChange(change1), childInverter, idAllocator),
-            expected,
-        );
-    });
-
-    it("can be rebased", () => {
-        const childRebaser = (_change: NodeChangeset, _base: NodeChangeset) =>
-            assert.fail("Should not be called");
-        assert.deepEqual(
-            fieldHandler.rebaser.rebase(
-                change3,
-                makeAnonChange(change1),
-                childRebaser,
-                idAllocator,
-            ),
-            change2,
-        );
-    });
-
-    it("can rebase child change", () => {
-        const baseChange: FieldKinds.OptionalChangeset = { childChange: nodeChange1 };
-        const changeToRebase: FieldKinds.OptionalChangeset = { childChange: nodeChange2 };
-
-        const childRebaser = (change: NodeChangeset, base: NodeChangeset) => {
-            assert.deepEqual(change, nodeChange2);
-            assert.deepEqual(base, nodeChange1);
-            return nodeChange3;
-        };
-
-        const expected: FieldKinds.OptionalChangeset = { childChange: nodeChange3 };
-
-        assert.deepEqual(
-            fieldHandler.rebaser.rebase(
-                changeToRebase,
-                makeAnonChange(baseChange),
-                childRebaser,
-                idAllocator,
-            ),
-            expected,
-        );
-    });
-
-    it("can be converted to a delta when field was empty", () => {
-        const expected: Delta.FieldChanges = {
-            shallowChanges: [
-                {
-                    type: Delta.MarkType.Insert,
-                    content: [singleTextCursor(tree1)],
-                },
-            ],
-            nestedChanges: [[{ context: Delta.Context.Output, index: 0 }, { setValue: "value3" }]],
-        };
-
-        assertFieldChangesEqual(
-            fieldHandler.intoDelta(change1, deltaFromChild1, noRepair),
-            expected,
-        );
-    });
-
-    it("can be converted to a delta when replacing content", () => {
-        const expected: Delta.FieldChanges = {
-            shallowChanges: [
-                { type: Delta.MarkType.Delete, count: 1 },
-                { type: Delta.MarkType.Insert, content: [singleTextCursor(tree2)] },
-            ],
-        };
-
-        assertFieldChangesEqual(
-            fieldHandler.intoDelta(change2, deltaFromChild1, noRepair),
-            expected,
-        );
-    });
-
-    it("can be converted to a delta when restoring content", () => {
-        const expected: Delta.FieldChanges = {
-            shallowChanges: [
-                { type: Delta.MarkType.Delete, count: 1 },
-                { type: Delta.MarkType.Insert, content: [singleTextCursor(tree1)] },
-            ],
-        };
-
-        const repair: NodeReviver = (revision: RevisionTag, index: number, count: number) => {
-            assert.equal(revision, detachedBy);
-            assert.equal(index, 0);
-            assert.equal(count, 1);
-            return [singleTextCursor(tree1)];
-        };
-        const actual = fieldHandler.intoDelta(revertChange2, deltaFromChild1, repair);
-        assertFieldChangesEqual(actual, expected);
-    });
-
-    it("can be converted to a delta with only child changes", () => {
-        const expected: Delta.FieldChanges = {
-            nestedChanges: [[{ context: Delta.Context.Input, index: 0 }, { setValue: "value4" }]],
-        };
-
-        assertFieldChangesEqual(
-            fieldHandler.intoDelta(change4, deltaFromChild2, noRepair),
-            expected,
-        );
-    });
-
-    it("can be encoded in JSON", () => {
-        const version = 0;
-
-        const encoded = JSON.stringify(
-            fieldHandler.encoder.encodeForJson(version, change1, childEncoder1),
-        );
-
-        const decoded = fieldHandler.encoder.decodeJson(
-            version,
-            JSON.parse(encoded),
-            childDecoder1,
-        );
-        assert.deepEqual(decoded, change1);
-    });
-=======
 	const fieldHandler: FieldChangeHandler<FieldKinds.ValueChangeset, FieldKinds.ValueFieldEditor> =
 		FieldKinds.value.changeHandler;
 
@@ -552,20 +184,25 @@
 	});
 
 	it("can be converted to a delta when overwriting content", () => {
-		const expected: Delta.MarkList = [
-			{ type: Delta.MarkType.Delete, count: 1 },
-			{ type: Delta.MarkType.Insert, content: [singleTextCursor(tree3)] },
-		];
+		const expected: Delta.FieldChanges = {
+			shallowChanges: [
+				{ type: Delta.MarkType.Delete, count: 1 },
+				{ type: Delta.MarkType.Insert, content: [singleTextCursor(tree1)] },
+			],
+			nestedChanges: [[{ context: Delta.Context.Output, index: 0 }, { setValue: "value3" }]],
+		};
 
 		const delta = fieldHandler.intoDelta(change1WithChildChange, deltaFromChild1, noRepair);
-		assertMarkListEqual(delta, expected);
+		assertFieldChangesEqual(delta, expected);
 	});
 
 	it("can be converted to a delta when restoring content", () => {
-		const expected: Delta.MarkList = [
-			{ type: Delta.MarkType.Delete, count: 1 },
-			{ type: Delta.MarkType.Insert, content: [singleTextCursor(tree1)] },
-		];
+		const expected: Delta.FieldChanges = {
+			shallowChanges: [
+				{ type: Delta.MarkType.Delete, count: 1 },
+				{ type: Delta.MarkType.Insert, content: [singleTextCursor(tree1)] },
+			],
+		};
 
 		const repair: NodeReviver = (revision: RevisionTag, index: number, count: number) => {
 			assert.equal(revision, detachedBy);
@@ -574,7 +211,7 @@
 			return [singleTextCursor(tree1)];
 		};
 		const actual = fieldHandler.intoDelta(revertChange2, deltaFromChild1, repair);
-		assertMarkListEqual(actual, expected);
+		assertFieldChangesEqual(actual, expected);
 	});
 
 	it("can be encoded in JSON", () => {
@@ -703,30 +340,43 @@
 	});
 
 	it("can be converted to a delta when field was empty", () => {
-		const expected: Delta.MarkList = [
-			{
-				type: Delta.MarkType.Insert,
-				content: [singleTextCursor(tree3)],
-			},
-		];
-
-		assertMarkListEqual(fieldHandler.intoDelta(change1, deltaFromChild1, noRepair), expected);
+		const expected: Delta.FieldChanges = {
+			shallowChanges: [
+				{
+					type: Delta.MarkType.Insert,
+					content: [singleTextCursor(tree1)],
+				},
+			],
+			nestedChanges: [[{ context: Delta.Context.Output, index: 0 }, { setValue: "value3" }]],
+		};
+
+		assertFieldChangesEqual(
+			fieldHandler.intoDelta(change1, deltaFromChild1, noRepair),
+			expected,
+		);
 	});
 
 	it("can be converted to a delta when replacing content", () => {
-		const expected: Delta.MarkList = [
-			{ type: Delta.MarkType.Delete, count: 1 },
-			{ type: Delta.MarkType.Insert, content: [singleTextCursor(tree2)] },
-		];
-
-		assertMarkListEqual(fieldHandler.intoDelta(change2, deltaFromChild1, noRepair), expected);
+		const expected: Delta.FieldChanges = {
+			shallowChanges: [
+				{ type: Delta.MarkType.Delete, count: 1 },
+				{ type: Delta.MarkType.Insert, content: [singleTextCursor(tree2)] },
+			],
+		};
+
+		assertFieldChangesEqual(
+			fieldHandler.intoDelta(change2, deltaFromChild1, noRepair),
+			expected,
+		);
 	});
 
 	it("can be converted to a delta when restoring content", () => {
-		const expected: Delta.MarkList = [
-			{ type: Delta.MarkType.Delete, count: 1 },
-			{ type: Delta.MarkType.Insert, content: [singleTextCursor(tree1)] },
-		];
+		const expected: Delta.FieldChanges = {
+			shallowChanges: [
+				{ type: Delta.MarkType.Delete, count: 1 },
+				{ type: Delta.MarkType.Insert, content: [singleTextCursor(tree1)] },
+			],
+		};
 
 		const repair: NodeReviver = (revision: RevisionTag, index: number, count: number) => {
 			assert.equal(revision, detachedBy);
@@ -735,13 +385,18 @@
 			return [singleTextCursor(tree1)];
 		};
 		const actual = fieldHandler.intoDelta(revertChange2, deltaFromChild1, repair);
-		assertMarkListEqual(actual, expected);
+		assertFieldChangesEqual(actual, expected);
 	});
 
 	it("can be converted to a delta with only child changes", () => {
-		const expected: Delta.MarkList = [{ type: Delta.MarkType.Modify, setValue: "value4" }];
-
-		assertMarkListEqual(fieldHandler.intoDelta(change4, deltaFromChild2, noRepair), expected);
+		const expected: Delta.FieldChanges = {
+			nestedChanges: [[{ context: Delta.Context.Input, index: 0 }, { setValue: "value4" }]],
+		};
+
+		assertFieldChangesEqual(
+			fieldHandler.intoDelta(change4, deltaFromChild2, noRepair),
+			expected,
+		);
 	});
 
 	it("can be encoded in JSON", () => {
@@ -758,5 +413,4 @@
 		);
 		assert.deepEqual(decoded, change1);
 	});
->>>>>>> 77d9ece1
 });