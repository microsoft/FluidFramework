--- conflicted
+++ resolved
@@ -524,21 +524,11 @@
 		assertMarkListEqual(fieldHandler.intoDelta(change4.change, deltaFromChild2), expected);
 	});
 
-<<<<<<< HEAD
 	describe("Encoding", () => {
 		const encodingTestData: [string, FieldKinds.OptionalChangeset][] = [
-			["change", change1],
-			["with repair data", revertChange2],
+			["change", change1.change],
+			["with repair data", revertChange2.change],
 		];
-=======
-	const encodingTestData: [string, FieldKinds.OptionalChangeset][] = [
-		["change", change1.change],
-		["with repair data", revertChange2.change],
-	];
-
-	runEncodingTests(fieldHandler.encoder, encodingTestData);
-});
->>>>>>> e5d177df
 
 		makeEncodingTestSuite(fieldHandler.codecsFactory(childCodec1), encodingTestData);
 	});
