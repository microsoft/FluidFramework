--- conflicted
+++ resolved
@@ -4,16 +4,10 @@
  */
 
 import { strict as assert } from "assert";
-<<<<<<< HEAD
 import { MemoizedIdRangeAllocator } from "../../feature-libraries/index.js";
-import { ChangesetLocalId, RevisionTag, mintRevisionTag } from "../../core/index.js";
+import { ChangesetLocalId, RevisionTag } from "../../core/index.js";
 import { brand } from "../../util/index.js";
-=======
-import { MemoizedIdRangeAllocator } from "../../feature-libraries";
-import { ChangesetLocalId, RevisionTag } from "../../core";
-import { brand } from "../../util";
-import { mintRevisionTag } from "../utils";
->>>>>>> 0e5f1ad2
+import { mintRevisionTag } from "../utils.js";
 
 const tag1: RevisionTag = mintRevisionTag();
 const tag2: RevisionTag = mintRevisionTag();
