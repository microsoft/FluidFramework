--- conflicted
+++ resolved
@@ -50,17 +50,8 @@
 } from "../../../feature-libraries/index.js";
 import { TreeContent } from "../../../shared-tree/index.js";
 import { brand, capitalize } from "../../../util/index.js";
-<<<<<<< HEAD
 import { failCodecFamily, flexTreeViewWithContent, forestWithContent } from "../../utils.js";
-=======
-import {
-	failCodec,
-	flexTreeViewWithContent,
-	forestWithContent,
-	testRevisionTagCodec,
-} from "../../utils.js";
-
->>>>>>> 35987a81
+
 import { contextWithContentReadonly } from "./utils.js";
 
 function collectPropertyNames(obj: object): Set<string> {
