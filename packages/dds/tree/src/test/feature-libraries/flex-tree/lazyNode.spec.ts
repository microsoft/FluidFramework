/*!
 * Copyright (c) Microsoft Corporation and contributors. All rights reserved.
 * Licensed under the MIT License.
 */

/* eslint-disable import/no-internal-modules */

import { strict as assert, fail } from "assert";

import { noopValidator } from "../../../codec/index.js";
import {
	LazyFieldNode,
	LazyLeaf,
	LazyMap,
	LazyObjectNode,
	LazyTreeNode,
	buildLazyObjectNode,
} from "../../../feature-libraries/flex-tree/lazyNode.js";
import {
	Any,
	isTreeValue,
	jsonableTreeFromCursor,
	cursorForMapTreeNode,
	FlexTreeField,
	FlexTreeNode,
	Skip,
	bannedFieldNames,
	fieldApiPrefixes,
	validateObjectNodeFieldName,
	assertAllowedValue,
	FieldKind,
	AllowedTypes,
	typeNameSymbol,
	TreeNodeSchema,
	createMockNodeKeyManager,
	nodeKeyFieldKey,
	DefaultEditBuilder,
	DefaultChangeFamily,
	DefaultChangeset,
	cursorForJsonableTreeNode,
} from "../../../feature-libraries/index.js";
import {
	Anchor,
	AnchorNode,
	EmptyKey,
	FieldAnchor,
	FieldKey,
	ITreeSubscriptionCursor,
	MapTree,
	TreeNavigationResult,
	TreeValue,
	rootFieldKey,
} from "../../../core/index.js";
import { RestrictiveReadonlyRecord, brand } from "../../../util/index.js";
import {
	LazyField,
	LazyOptionalField,
	LazySequence,
	LazyValueField,
} from "../../../feature-libraries/flex-tree/lazyField.js";
import {
	FlexTreeEntity,
	boxedIterator,
	visitIterableTree,
<<<<<<< HEAD
} from "../../../feature-libraries/flex-tree/index.js";
import { Context, getTreeContext } from "../../../feature-libraries/flex-tree/context.js";
import { TreeContent } from "../../../shared-tree/index.js";
import { leaf as leafDomain, SchemaBuilder } from "../../../domains/index.js";
import { testTrees, treeContentFromTestTree } from "../../testTrees.js";
import { forestWithContent, flexTreeViewWithContent } from "../../utils.js";
import { contextWithContentReadonly } from "./utils.js";
=======
} from "../../../feature-libraries/flex-tree";
import { Context, getTreeContext } from "../../../feature-libraries/flex-tree/context";
import { TreeContent } from "../../../shared-tree";
import { leaf as leafDomain, SchemaBuilder } from "../../../domains";
import { testTrees, treeContentFromTestTree } from "../../testTrees";
import {
	forestWithContent,
	flexTreeViewWithContent,
	testIdCompressor,
	failCodec,
} from "../../utils";
import { contextWithContentReadonly } from "./utils";
>>>>>>> 0e5f1ad2

function collectPropertyNames(obj: object): Set<string> {
	if (obj == null) {
		return new Set();
	}
	return new Set([
		...Object.getOwnPropertyNames(obj),
		...collectPropertyNames(Object.getPrototypeOf(obj)),
	]);
}

const rootFieldAnchor: FieldAnchor = { parent: undefined, fieldKey: rootFieldKey };

/**
 * Creates a cursor from the provided `context` and moves it to the provided `anchor`.
 */
function initializeCursor(context: Context, anchor: FieldAnchor): ITreeSubscriptionCursor {
	const cursor = context.forest.allocateCursor();

	assert.equal(context.forest.tryMoveCursorToField(anchor, cursor), TreeNavigationResult.Ok);
	return cursor;
}

/**
 * Initializes a test tree, context, and cursor, and moves the cursor to the tree's root.
 *
 * @returns The initialized context and cursor.
 */
function initializeTreeWithContent<Kind extends FieldKind, Types extends AllowedTypes>(
	treeContent: TreeContent,
): {
	context: Context;
	cursor: ITreeSubscriptionCursor;
} {
	const context = contextWithContentReadonly(treeContent);
	const cursor = initializeCursor(context, rootFieldAnchor);

	return {
		context,
		cursor,
	};
}

/**
 * Test {@link LazyTreeNode} implementation.
 */
class TestLazyTree<TSchema extends TreeNodeSchema> extends LazyTreeNode<TSchema> {}

/**
 * Creates an {@link Anchor} and an {@link AnchorNode} for the provided cursor's location.
 */
function createAnchors(
	context: Context,
	cursor: ITreeSubscriptionCursor,
): { anchor: Anchor; anchorNode: AnchorNode } {
	const anchor = context.forest.anchors.track(cursor.getPath() ?? fail());
	const anchorNode = context.forest.anchors.locate(anchor) ?? fail();

	return { anchor, anchorNode };
}

describe("LazyNode", () => {
	it("property names", () => {
		const builder = new SchemaBuilder({ scope: "LazyNode" });
		const emptyStruct = builder.object("empty", {});
		const testSchema = builder.intoSchema(SchemaBuilder.optional(emptyStruct));

		const { cursor, context } = initializeTreeWithContent({
			schema: testSchema,
			initialTree: {},
		});
		cursor.enterNode(0);

		const { anchor, anchorNode } = createAnchors(context, cursor);

		const struct = buildLazyObjectNode(context, emptyStruct, cursor, anchorNode, anchor);

		const existingProperties = collectPropertyNames(struct);
		const existingPropertiesExtended = new Set(existingProperties);

		for (const name of existingProperties) {
			for (const prefix of fieldApiPrefixes) {
				// Ensure properties won't collide with prefixed field name based properties.
				if (name.startsWith(prefix)) {
					// If the property does have a reserved prefix, that's okay as long as the rest of name after the prefix is also banned.
					const bannedName = name.substring(prefix.length);
					const lowercaseBannedName = `${bannedName[0].toLowerCase()}${bannedName.substring(
						1,
					)}`;
					assert(bannedFieldNames.has(lowercaseBannedName));
					existingPropertiesExtended.add(lowercaseBannedName);
				}
			}

			const errors: string[] = [];
			// Confirm validateStructFieldName rejects all used names:
			validateObjectNodeFieldName(name, () => "property test", errors);
			assert(errors.length > 0, name);
		}

		// Ensure all existing properties are banned as field names:
		// Note that this currently also ensure that there are no names that are unnecessary banned:
		// this restriction may need to be relaxed in the future to reserve names so they can be used in the API later as a non breaking change.
		assert.deepEqual(bannedFieldNames, new Set(existingPropertiesExtended));
	});

	it("is", () => {
		// #region Create schemas

		const schemaBuilder = new SchemaBuilder({
			scope: "testShared",
		});

		const fieldNodeOptionalAnySchema = schemaBuilder.fieldNode(
			"optionalAny",
			SchemaBuilder.optional(Any),
		);
		const fieldNodeOptionalStringSchema = schemaBuilder.fieldNode(
			"optionalString",
			SchemaBuilder.optional(leafDomain.string),
		);
		const fieldNodeRequiredAnySchema = schemaBuilder.fieldNode("requiredAny", Any);
		const fieldNodeRequiredStringSchema = schemaBuilder.fieldNode(
			"valueString",
			leafDomain.string,
		);
		const structNodeSchema = schemaBuilder.object("object", {});
		const mapNodeAnySchema = schemaBuilder.map("mapAny", SchemaBuilder.optional(Any));
		const mapNodeStringSchema = schemaBuilder.map(
			"mapString",
			SchemaBuilder.optional(leafDomain.string),
		);

		const schema = schemaBuilder.intoSchema(fieldNodeOptionalAnySchema);

		// #endregion

		const { context, cursor } = initializeTreeWithContent({ schema, initialTree: {} });
		cursor.enterNode(0);

		const { anchor, anchorNode } = createAnchors(context, cursor);

		const node = new TestLazyTree(
			context,
			fieldNodeOptionalAnySchema,
			cursor,
			anchorNode,
			anchor,
		);

		assert(node.is(fieldNodeOptionalAnySchema));

		assert(!node.is(fieldNodeOptionalStringSchema));
		assert(!node.is(fieldNodeRequiredAnySchema));
		assert(!node.is(fieldNodeRequiredStringSchema));
		assert(!node.is(mapNodeAnySchema));
		assert(!node.is(mapNodeStringSchema));
		assert(!node.is(leafDomain.string));
		assert(!node.is(structNodeSchema));
	});

	it("parent", () => {
		const schemaBuilder = new SchemaBuilder({
			scope: "test",
			libraries: [leafDomain.library],
		});
		const fieldNodeSchema = schemaBuilder.fieldNode(
			"field",
			SchemaBuilder.optional(leafDomain.string),
		);
		const schema = schemaBuilder.intoSchema(fieldNodeSchema);

		const { context, cursor } = initializeTreeWithContent({
			schema,
			initialTree: {
				[EmptyKey]: "Hello world",
			},
		});
		cursor.enterNode(0);

		const { anchor, anchorNode } = createAnchors(context, cursor);

		const node = new TestLazyTree(context, fieldNodeSchema, cursor, anchorNode, anchor);
		const { index, parent } = node.parentField;
		assert.equal(index, 0);
		assert.equal(parent.key, rootFieldKey);
	});

	describe("enumerable own properties", () => {
		describe("test trees", () => {
			for (const testTree of testTrees) {
				describe(testTree.name, () => {
					it("iterable traversal", () => {
						const context = contextWithContentReadonly(
							treeContentFromTestTree(testTree),
						);

						const mapTree = fieldToMapTree(context.root);
						const jsonable = mapTree
							.map(cursorForMapTreeNode)
							.map(jsonableTreeFromCursor);

						const expected = testTree.treeFactory();
						assert.deepEqual(jsonable, expected);
					});
					it("object traversal", () => {
						const context = contextWithContentReadonly(
							treeContentFromTestTree(testTree),
						);

						const viaJson = JSON.parse(JSON.stringify(context.root));
						checkPropertyInvariants(context.root);
						// assert.deepEqual(viaJson, {type:})
					});

					it("deepEquals self", () => {
						const content = treeContentFromTestTree(testTree);
						const context1 = contextWithContentReadonly(content);
						const context2 = contextWithContentReadonly(content);
						assert.deepEqual(context1.root, context2.root);
					});
				});
			}
		});
	});
});

describe("LazyFieldNode", () => {
	const schemaBuilder = new SchemaBuilder({
		scope: "test",
		libraries: [leafDomain.library],
	});
	const fieldNodeSchema = schemaBuilder.fieldNode(
		"field",
		SchemaBuilder.optional(leafDomain.string),
	);
	const schema = schemaBuilder.intoSchema(fieldNodeSchema);

	const { context, cursor } = initializeTreeWithContent({
		schema,
		initialTree: {
			[EmptyKey]: "Hello world",
		},
	});
	cursor.enterNode(0);
	const { anchor, anchorNode } = createAnchors(context, cursor);

	const node = new LazyFieldNode(context, fieldNodeSchema, cursor, anchorNode, anchor);

	it("value", () => {
		assert.equal(node.value, undefined); // FieldNode_s do not have a value
	});

	it("tryGetField", () => {
		const field = node.tryGetField(EmptyKey);
		assert(field !== undefined);
		assert(field.is(SchemaBuilder.optional(leafDomain.string)));
	});
});

describe("LazyLeaf", () => {
	const schemaBuilder = new SchemaBuilder({
		scope: "test",
		libraries: [leafDomain.library],
	});
	const schema = schemaBuilder.intoSchema(leafDomain.string);

	const { context, cursor } = initializeTreeWithContent({
		schema,
		initialTree: "Hello world",
	});
	cursor.enterNode(0);

	const { anchor, anchorNode } = createAnchors(context, cursor);

	const node = new LazyLeaf(context, leafDomain.string, cursor, anchorNode, anchor);

	it("value", () => {
		assert.equal(node.value, "Hello world");
	});
});

describe("LazyMap", () => {
	const schemaBuilder = new SchemaBuilder({
		scope: "test",
		libraries: [leafDomain.library],
	});
	const mapNodeSchema = schemaBuilder.map("mapString", SchemaBuilder.optional(leafDomain.string));
	const schema = schemaBuilder.intoSchema(mapNodeSchema);

	// Count the number of times edits have been generated.
	let editCallCount = 0;
	beforeEach(() => {
		editCallCount = 0;
	});

	const editBuilder = new DefaultEditBuilder(
		new DefaultChangeFamily(testIdCompressor, failCodec, { jsonValidator: noopValidator }),
		(change: DefaultChangeset) => {
			editCallCount++;
		},
	);
	const forest = forestWithContent({
		schema,
		initialTree: {
			foo: "Hello",
			bar: "world",
		},
	});
	const context = getTreeContext(
		schema,
		forest,
		editBuilder,
		createMockNodeKeyManager(),
		brand(nodeKeyFieldKey),
	);

	const cursor = initializeCursor(context, rootFieldAnchor);
	cursor.enterNode(0);

	const { anchor, anchorNode } = createAnchors(context, cursor);

	const node = new LazyMap(context, mapNodeSchema, cursor, anchorNode, anchor);

	it("value", () => {
		assert.equal(node.value, undefined); // Map nodes do not have a value
	});

	it("tryGetField", () => {
		assert.notEqual(node.tryGetField(brand("foo")), undefined);
		assert.notEqual(node.tryGetField(brand("bar")), undefined);
		assert.equal(node.tryGetField(brand("baz")), undefined);
	});

	it("set", () => {
		const view = flexTreeViewWithContent({ schema, initialTree: {} });
		const mapNode = view.editableTree.content;
		assert(mapNode.is(mapNodeSchema));

		mapNode.set("baz", "First edit");
		mapNode.set("foo", "Second edit");
		assert.equal(mapNode.get("baz"), "First edit");
		assert.equal(mapNode.get("foo"), "Second edit");

		mapNode.set("foo", cursorForJsonableTreeNode({ type: leafDomain.string.name, value: "X" }));
		assert.equal(mapNode.get("foo"), "X");
		mapNode.set("foo", undefined);
		assert.equal(mapNode.get("foo"), undefined);
		assert.equal(mapNode.has("foo"), false);
	});

	it("getBoxed empty", () => {
		const view = flexTreeViewWithContent({ schema, initialTree: {} });
		const mapNode = view.editableTree.content;
		assert(mapNode.is(mapNodeSchema));

		const empty = mapNode.getBoxed("foo");
		assert.equal(empty.parent, mapNode);
		assert.equal(empty.key, "foo");
	});

	it("delete", () => {
		assert.equal(editCallCount, 0);

		// Even though there is no value currently associated with "baz", we still need to
		// emit a delete op, so this should generate an edit.
		node.delete(brand("baz"));
		assert.equal(editCallCount, 1);

		node.delete(brand("foo"));
		assert.equal(editCallCount, 2);
	});
});

describe("LazyObjectNode", () => {
	const schemaBuilder = new SchemaBuilder({
		scope: "test",
		libraries: [leafDomain.library],
	});
	const structNodeSchema = schemaBuilder.object("object", {
		foo: SchemaBuilder.optional(leafDomain.string),
		bar: SchemaBuilder.sequence(leafDomain.number),
	});
	const schema = schemaBuilder.intoSchema(SchemaBuilder.optional(Any));

	// Count the number of times edits have been generated.
	let editCallCount = 0;
	beforeEach(() => {
		editCallCount = 0;
	});

	const editBuilder = new DefaultEditBuilder(
		new DefaultChangeFamily(testIdCompressor, failCodec, { jsonValidator: noopValidator }),
		(change: DefaultChangeset) => {
			editCallCount++;
		},
	);
	const initialTree = {
		[typeNameSymbol]: structNodeSchema.name,
		foo: "Hello world", // Will unbox
		bar: [], // Won't unbox
	};
	const forest = forestWithContent({ schema, initialTree });
	const context = getTreeContext(
		schema,
		forest,
		editBuilder,
		createMockNodeKeyManager(),
		brand(nodeKeyFieldKey),
	);

	const cursor = initializeCursor(context, rootFieldAnchor);
	cursor.enterNode(0);

	const { anchor, anchorNode } = createAnchors(context, cursor);

	const node = buildLazyObjectNode(context, structNodeSchema, cursor, anchorNode, anchor);

	it("boxing", () => {
		assert.equal(node.foo, node.boxedFoo.content);
		assert(node.bar.isSameAs(node.boxedBar));
	});

	it("value", () => {
		assert.equal(node.value, undefined); // object nodes do not have a value
	});

	it("tryGetField", () => {
		assert.notEqual(node.tryGetField(brand("foo")), undefined);
		assert.equal(node.tryGetField(brand("bar")), undefined); // TODO: this is presumably wrong - empty array shouldn't yield undefined
		assert.equal(node.tryGetField(brand("baz")), undefined);
	});

	it("Value assignment generates edits", () => {
		assert.equal(editCallCount, 0);

		node.foo = "First edit";
		assert.equal(editCallCount, 1);

		node.setFoo("Second edit");
		assert.equal(editCallCount, 2);
	});
});

describe("buildLazyObjectNode", () => {
	const schemaBuilder = new SchemaBuilder({ scope: "test" });
	const objectNodeSchema = schemaBuilder.object("object", {
		optional: SchemaBuilder.optional(leafDomain.string),
		required: SchemaBuilder.required(leafDomain.boolean),
		sequence: SchemaBuilder.sequence(leafDomain.number),
	});
	const schema = schemaBuilder.intoSchema(SchemaBuilder.optional(Any));

	const context = contextWithContentReadonly({
		schema,
		initialTree: {
			optional: "Hello",
			required: true,
			sequence: [1, 2, 3],
		},
	});

	const cursor = initializeCursor(context, rootFieldAnchor);
	cursor.enterNode(0);

	const { anchor, anchorNode } = createAnchors(context, cursor);

	const node = buildLazyObjectNode(context, objectNodeSchema, cursor, anchorNode, anchor);

	it("Binds setter properties for values, but not other field kinds", () => {
		assert(Object.getOwnPropertyDescriptor(node, "optional")?.set !== undefined);
		assert(Object.getOwnPropertyDescriptor(node, "required")?.set !== undefined);
		assert(Object.getOwnPropertyDescriptor(node, "sequence")?.set === undefined);
	});

	it('Binds "set" methods for values, but not other field kinds', () => {
		const record = node as unknown as Record<string | number | symbol, unknown>;
		assert(record.setOptional !== undefined);
		assert(record.setRequired !== undefined);
		assert(record.setSequence === undefined);
	});
});

function fieldToMapTree(field: FlexTreeField): MapTree[] {
	const results: MapTree[] = [];
	for (const child of field[boxedIterator]()) {
		results.push(nodeToMapTree(child));
	}
	return results;
}

function nodeToMapTree(node: FlexTreeNode): MapTree {
	const fields: Map<FieldKey, MapTree[]> = new Map();
	for (const field of node[boxedIterator]()) {
		fields.set(field.key, fieldToMapTree(field));
	}

	return { fields, type: node.type, value: node.value };
}

function checkPropertyInvariants(root: FlexTreeEntity): void {
	const treeValues = new Map<unknown, number>();
	// Assert all nodes and fields traversed, and all values found.
	// TODO: checking that unboxed fields and nodes were traversed is not fully implemented here.
	visitIterableTree(
		root,
		(tree) => tree[boxedIterator](),
		(item) => {
			if (item instanceof LazyLeaf) {
				const value = item.value;
				treeValues.set(value, (treeValues.get(value) ?? 0) + 1);
			}
		},
	);

	// TODO: generic typed traverse first, collect leaves use in asserts.
	// TODO: add extra items needed to traverse map nodes and in leaves.
	const allowedPrototypes = new Set([
		LazyMap.prototype,
		LazyFieldNode.prototype,
		LazyLeaf.prototype,
		LazySequence.prototype,
		LazyValueField.prototype,
		LazyOptionalField.prototype,
		null,
		Array.prototype,
	]);

	const visited: Set<unknown> = new Set([root]);
	const primitivesAndValues = new Map<TreeValue, number>();
	// TODO: add cycle handler to not error on Fluid handles.
	visitOwnPropertiesRecursive(root, (parent, key, child): Skip | void => {
		assert(typeof child !== "function");
		assert(typeof key !== "symbol");

		if (typeof child === "object" && child !== null) {
			if (treeValues.has(child)) {
				assertAllowedValue(child);
				primitivesAndValues.set(child, (primitivesAndValues.get(child) ?? 0) + 1);
				return Skip;
			}

			assert(!visited.has(child));
			visited.add(child);

			const prototype = Object.getPrototypeOf(child);
			if (!allowedPrototypes.has(prototype)) {
				const prototypeInner = Object.getPrototypeOf(prototype);
				assert(prototypeInner === LazyObjectNode.prototype);
			}
		} else if (isTreeValue(child)) {
			// TODO: more robust check for schema names
			if (key === "type") {
				assert(typeof child === "string");
				assert(root.context.schema.nodeSchema.has(brand(child)));
			} else {
				primitivesAndValues.set(child, (primitivesAndValues.get(child) ?? 0) + 1);
			}
		}
	});

	const unboxable = new Set([
		LazyLeaf.prototype,
		LazyValueField.prototype,
		LazyOptionalField.prototype,
	]);

	// Assert all nodes and fields traversed, and all values found.
	// TODO: checking that unboxed fields and nodes were traversed is not fully implemented here.
	visitIterableTree(
		root,
		(tree) => tree[boxedIterator](),
		(item) => {
			if (!unboxable.has(Object.getPrototypeOf(item))) {
				if (!primitivesAndValues.has(item as unknown as TreeValue) && !visited.has(item)) {
					// Fields don't have stable object identity, so they can fail the above test.
					// Nothing else should fail it.
					assert(item instanceof LazyField);
				}
			}
		},
	);

	assert.deepEqual(primitivesAndValues, treeValues);
}

function visitOwnPropertiesRecursive(
	root: unknown,
	visitor: (parent: object, key: string | symbol, data: unknown) => void | Skip,
	cycleHandler: (item: object) => void = () => fail("cycle"),
	stack: Set<unknown> = new Set(),
): void {
	if (typeof root !== "object" || root === null) {
		return;
	}

	if (stack.has(root)) {
		cycleHandler(root);
		return;
	}
	stack.add(root);

	// There does not seem to be an API that lists both string and symbol own properties without also including non-enumerable properties.
	// So using Object.getOwnPropertyDescriptors to get everything, then filtering.
	// TypeScript has the wrong type for getOwnPropertyDescriptors (it omits symbols) so fix that:
	const descriptors = Object.getOwnPropertyDescriptors(root) as RestrictiveReadonlyRecord<
		string | symbol,
		PropertyDescriptor
	>;

	for (const key of Reflect.ownKeys(descriptors)) {
		const descriptor = descriptors[key];
		if (descriptor.enumerable === true) {
			const value = Reflect.get(root, key);
			if (visitor(root, key, value) !== Skip) {
				visitOwnPropertiesRecursive(value, visitor, cycleHandler, stack);
			}
		}
	}

	stack.delete(root);
}<|MERGE_RESOLUTION|>--- conflicted
+++ resolved
@@ -62,28 +62,18 @@
 	FlexTreeEntity,
 	boxedIterator,
 	visitIterableTree,
-<<<<<<< HEAD
 } from "../../../feature-libraries/flex-tree/index.js";
 import { Context, getTreeContext } from "../../../feature-libraries/flex-tree/context.js";
 import { TreeContent } from "../../../shared-tree/index.js";
 import { leaf as leafDomain, SchemaBuilder } from "../../../domains/index.js";
 import { testTrees, treeContentFromTestTree } from "../../testTrees.js";
-import { forestWithContent, flexTreeViewWithContent } from "../../utils.js";
-import { contextWithContentReadonly } from "./utils.js";
-=======
-} from "../../../feature-libraries/flex-tree";
-import { Context, getTreeContext } from "../../../feature-libraries/flex-tree/context";
-import { TreeContent } from "../../../shared-tree";
-import { leaf as leafDomain, SchemaBuilder } from "../../../domains";
-import { testTrees, treeContentFromTestTree } from "../../testTrees";
 import {
 	forestWithContent,
 	flexTreeViewWithContent,
 	testIdCompressor,
 	failCodec,
-} from "../../utils";
-import { contextWithContentReadonly } from "./utils";
->>>>>>> 0e5f1ad2
+} from "../../utils.js";
+import { contextWithContentReadonly } from "./utils.js";
 
 function collectPropertyNames(obj: object): Set<string> {
 	if (obj == null) {
