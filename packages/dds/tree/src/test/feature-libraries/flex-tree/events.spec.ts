/*!
 * Copyright (c) Microsoft Corporation and contributors. All rights reserved.
 * Licensed under the MIT License.
 */
import { strict as assert } from "assert";

<<<<<<< HEAD
import { MockFluidDataStoreRuntime } from "@fluidframework/test-runtime-utils";
import { createIdCompressor } from "@fluidframework/id-compressor";
import { FieldKinds, ITreeEvent } from "../../../feature-libraries/index.js";
=======
import { FieldKinds } from "../../../feature-libraries/index.js";
>>>>>>> 61c80033
import { ForestType, SharedTreeFactory } from "../../../shared-tree/index.js";
import { typeboxValidator } from "../../../external-utilities/index.js";
import { SchemaBuilder, leaf } from "../../../domains/index.js";
import { flexTreeWithContent } from "../../utils.js";
// eslint-disable-next-line import/no-internal-modules
import { onNextChange } from "../../../feature-libraries/flex-tree/flexTreeTypes.js";

describe("beforeChange/afterChange events", () => {
	const builder = new SchemaBuilder({
		scope: "beforeChange/afterChange events",
		libraries: [leaf.library],
	});
	const myInnerNodeSchema = builder.object("myInnerNode", {
		myInnerString: SchemaBuilder.required(leaf.string),
	});
	const myNodeSchema = builder.object("myNode", {
		child: SchemaBuilder.required(myInnerNodeSchema),
		myString: SchemaBuilder.required(leaf.string),
		myOptionalNumber: SchemaBuilder.optional(leaf.number),
		myNumberSequence: SchemaBuilder.sequence(leaf.number),
	});
	const schema = builder.intoSchema(SchemaBuilder.field(FieldKinds.required, myNodeSchema));
	const factory = new SharedTreeFactory({
		jsonValidator: typeboxValidator,
		forest: ForestType.Reference,
	});

	it("fire the expected number of times", () => {
		const root = flexTreeWithContent({
			initialTree: {
				myString: "initial string",
				myOptionalNumber: undefined,
				myNumberSequence: [],
				child: { myInnerString: "initial string in child" },
			},
			schema,
		}).content;

		let rootBeforeChangeCount = 0;
		let rootAfterChangeCount = 0;
		let childBeforeChangeCount = 0;
		let childAfterChangeCount = 0;

		root.on("beforeChange", (args: unknown) => {
			rootBeforeChangeCount++;
		});
		root.on("afterChange", (args: unknown) => {
			rootAfterChangeCount++;
		});

		assert.strictEqual(rootBeforeChangeCount, 0);
		assert.strictEqual(rootAfterChangeCount, 0);

		// Replace existing node - myString; should fire events on the root node.
		root.myString = "new string";

		assert.strictEqual(rootBeforeChangeCount, 1);
		assert.strictEqual(rootAfterChangeCount, 1);

		// Add node where there was none before - myOptionalNumber; should fire events on the root node.
		root.myOptionalNumber = 3;

		assert.strictEqual(rootBeforeChangeCount, 2);
		assert.strictEqual(rootAfterChangeCount, 2);

		root.child.on("beforeChange", (args: unknown) => {
			childBeforeChangeCount++;
		});
		root.child.on("afterChange", (args: unknown) => {
			childAfterChangeCount++;
		});

		assert.strictEqual(childBeforeChangeCount, 0);
		assert.strictEqual(childAfterChangeCount, 0);

		// Replace myInnerString in child; should fire events on the child node and the root node.
		root.child.myInnerString = "new string in original child";

		assert.strictEqual(rootBeforeChangeCount, 3);
		assert.strictEqual(rootAfterChangeCount, 3);
		assert.strictEqual(childBeforeChangeCount, 1);
		assert.strictEqual(childAfterChangeCount, 1);

		// Replace the whole child; should fire events on the root node.
		// TODO: update to `root.child = <something>;` once assignment to struct nodes is implemented in EditableTree2
		root.boxedChild.content = {
			myInnerString: "initial string in new child",
		};

		assert.strictEqual(rootBeforeChangeCount, 4);
		assert.strictEqual(rootAfterChangeCount, 4);
		// No events should have fired on the old child node.
		assert.strictEqual(childBeforeChangeCount, 1);
		assert.strictEqual(childAfterChangeCount, 1);

		// Replace myInnerString in new child node; should fire events on the root node (but not on the old child node)
		root.child.myInnerString = "new string in new child";

		assert.strictEqual(rootBeforeChangeCount, 5);
		assert.strictEqual(rootAfterChangeCount, 5);
		// No events should have fired on the old child node.
		assert.strictEqual(childBeforeChangeCount, 1);
		assert.strictEqual(childAfterChangeCount, 1);

		// Remove node - myOptionalNumber; should fire events on the root node
		root.myOptionalNumber = undefined;

		assert.strictEqual(rootBeforeChangeCount, 6);
		assert.strictEqual(rootAfterChangeCount, 6);

		// Insert nodes into a sequence field - myNumberSequence; should fire events on the root node
		// NOTE: events will fire for each node individually
		root.myNumberSequence.insertAtStart([0, 1, 2, 3, 4]);

		assert.strictEqual(rootBeforeChangeCount, 11);
		assert.strictEqual(rootAfterChangeCount, 11);

		// Remove nodes into a sequence field - myNumberSequence; should fire events on the root node
		// NOTE: events will fire for each node individually
		root.myNumberSequence.removeRange(3);

		assert.strictEqual(rootBeforeChangeCount, 13);
		assert.strictEqual(rootAfterChangeCount, 13);

		// Move nodes in a sequence field - myNumberSequence; should fire events on the root node
		// NOTE: events will fire for each node individually. Also this is a special case where the events are fired twice:
		// once when detaching the nodes from the source location, and again when attaching them at the target location.
		root.myNumberSequence.moveRangeToEnd(0, 2);

		assert.strictEqual(rootBeforeChangeCount, 17);
		assert.strictEqual(rootAfterChangeCount, 17);
	});

	it("fire in the expected order and always together", () => {
		const root = flexTreeWithContent({
			initialTree: {
				myString: "initial string",
				myOptionalNumber: undefined,
				myNumberSequence: [],
				child: { myInnerString: "initial string in child" },
			},
			schema,
		}).content;

		let beforeCounter = 0;
		let afterCounter = 0;

		root.on("beforeChange", (args: unknown) => {
			beforeCounter++;
			assert.strictEqual(beforeCounter, afterCounter + 1, "beforeChange fired out of order");
		});
		root.on("afterChange", (args: unknown) => {
			afterCounter++;
			assert.strictEqual(afterCounter, beforeCounter, "afterChange fired out of order");
		});

		// Make updates of different kinds to the tree
		// Replace an existing node
		root.myString = "new string";
		// Add a node where there was none before
		root.myOptionalNumber = 3;
		// Remove a node
		root.myOptionalNumber = undefined;
		// Insert nodes in a sequence
		// NOTE: events will fire for each inserted node (so 5 times)
		root.myNumberSequence.insertAtStart([0, 1, 2, 3, 4]);
		// Remove nodes from a sequence
		// NOTE: events will fire for each removed node (so 2 times)
		root.myNumberSequence.removeRange(3);
		// Move nodes within a sequence
		// NOTE: events will fire for each moved node (so 2 time)
		// NOTE: this is a special case where the beforeChange/afterChange events are fired twice for each node: once when
		// detaching it from the source location, and again when attaching it at the target location.
		root.myNumberSequence.moveRangeToEnd(0, 2);
		// Other miscellaneous updates
		root.child.myInnerString = "new string in child";
		// TODO: update to `root.child = <something>;` once assignment to struct nodes is implemented in EditableTree2
		root.boxedChild.content = {
			myInnerString: "original string in new child",
		};
		root.child.myInnerString = "new string in new child";

		// Check the number of events fired is correct (otherwise the assertions in the listeners might not have ran)
		assert.strictEqual(beforeCounter, 17);
		assert.strictEqual(afterCounter, 17);
	});

	it("event argument contains the expected node", () => {
		const root = flexTreeWithContent({
			initialTree: {
				myString: "initial string",
				myOptionalNumber: undefined,
				myNumberSequence: [],
				child: { myInnerString: "initial string in child" },
			},
			schema,
		}).content;

		let rootBeforeCounter = 0;
		let rootAfterCounter = 0;
		let childBeforeCounter = 0;
		let childAfterCounter = 0;

		// Listeners to validate the root node
		root.on("beforeChange", (event: unknown) => {
			assert.strictEqual((event as any).target, root);
			rootBeforeCounter++;
		});
		root.on("afterChange", (event: unknown) => {
			assert.strictEqual((event as any).target, root);
			rootAfterCounter++;
		});
		// Listeners to validate the child node
		root.child.on("beforeChange", (event: unknown) => {
			assert.strictEqual((event as any).target, root.child);
			childBeforeCounter++;
		});
		root.child.on("afterChange", (event: unknown) => {
			assert.strictEqual((event as any).target, root.child);
			childAfterCounter++;
		});

		// Validate changes to fields directly on the node that has the listeners
		// Replace a node
		root.myString = "new string";
		// Add a node where there was none before
		root.myOptionalNumber = 3;
		// Remove a node
		root.myOptionalNumber = undefined;
		// Insert nodes in a sequence
		// NOTE: events will fire for each inserted node (so 5 times)
		root.myNumberSequence.insertAtStart([0, 1, 2, 3, 4]);
		// Remove nodes from a sequence
		// NOTE: events will fire for each removed node (so 2 times)
		root.myNumberSequence.removeRange(3);
		// Move nodes within a sequence
		// NOTE: events will fire for each moved node (so 2 time)
		// NOTE: this is a special case where the beforeChange/afterChange events are fired twice for each node: once when
		// detaching it from the source location, and again when attaching it at the target location.
		root.myNumberSequence.moveRangeToEnd(0, 2);

		// Make sure the listeners fired (otherwise assertions might not have executed)
		assert.strictEqual(rootBeforeCounter, 14);
		assert.strictEqual(rootAfterCounter, 14);

		// Validate changes to fields of descendant nodes
		// The listeners on the root node should still see the root node (not the child node, i.e., the one that changed)
		// as the argument passed to them.

		root.child.myInnerString = "new string in child";

		// Make sure the listeners fired (otherwise assertions might not have executed)
		assert.strictEqual(rootBeforeCounter, 15);
		assert.strictEqual(rootAfterCounter, 15);
		assert.strictEqual(childBeforeCounter, 1);
		assert.strictEqual(childAfterCounter, 1);
	});

	it("listeners can be removed successfully", () => {
		const root = flexTreeWithContent({
			initialTree: {
				myString: "initial string",
				myOptionalNumber: undefined,
				myNumberSequence: [],
				child: { myInnerString: "initial string in child" },
			},
			schema,
		}).content;

		let beforeHasFired = false;
		let afterHasFired = false;

		const unsubscribeBeforeChange = root.on("beforeChange", (args: unknown) => {
			assert.strictEqual(
				beforeHasFired,
				false,
				"beforeChange listener ran after being removed",
			);
			beforeHasFired = true;
		});
		const unsubscribeAfterChange = root.on("afterChange", (args: unknown) => {
			assert.strictEqual(
				afterHasFired,
				false,
				"beforeChange listener ran after being removed",
			);
			afterHasFired = true;
		});

		// Make a change that causes the listeners to fire
		root.myString = "new string 1";

		// Confirm listeners fired once
		assert.strictEqual(beforeHasFired, true);
		assert.strictEqual(afterHasFired, true);

		// Remove listeners
		unsubscribeAfterChange();
		unsubscribeBeforeChange();

		// Make another change; if the listeners fire again, they'll cause an assertion failure
		root.myString = "new string 2";
	});

	it("tree is in correct state when events fire - primitive node deletions", () => {
		const initialNumber = 20;
		const root = flexTreeWithContent({
			initialTree: {
				myString: "initial string",
				myOptionalNumber: initialNumber,
				myNumberSequence: [],
				child: { myInnerString: "initial string in child" },
			},
			schema,
		}).content;

		let totalListenerCalls = 0;

		root.on("beforeChange", (args: unknown) => {
			assert.strictEqual(root.myOptionalNumber, initialNumber);
			totalListenerCalls++;
		});
		root.on("afterChange", (args: unknown) => {
			assert.strictEqual(root.myOptionalNumber, undefined);
			totalListenerCalls++;
		});

		root.myOptionalNumber = undefined;
		assert.strictEqual(totalListenerCalls, 2);
	});

	it("tree is in correct state when events fire - primitive node additions", () => {
		const root = flexTreeWithContent({
			initialTree: {
				myString: "initial string",
				myOptionalNumber: undefined,
				myNumberSequence: [],
				child: { myInnerString: "initial string in child" },
			},
			schema,
		}).content;

		const newNumber = 20;

		let totalListenerCalls = 0;

		root.on("beforeChange", (args: unknown) => {
			assert.strictEqual(root.myOptionalNumber, undefined);
			totalListenerCalls++;
		});
		root.on("afterChange", (args: unknown) => {
			assert.strictEqual(root.myOptionalNumber, newNumber);
			totalListenerCalls++;
		});

		root.myOptionalNumber = newNumber;
		assert.strictEqual(totalListenerCalls, 2);
	});

	it("tree is in correct state when events fire - primitive node replacements", () => {
		const root = flexTreeWithContent({
			initialTree: {
				myString: "initial string",
				myOptionalNumber: undefined,
				myNumberSequence: [],
				child: { myInnerString: "initial string in child" },
			},
			schema,
		}).content;
		let totalListenerCalls = 0;
		const newString = "John";

		root.on("beforeChange", (args: unknown) => {
			assert.strictEqual(root.myString, "initial string");
			totalListenerCalls++;
		});
		root.on("afterChange", (args: unknown) => {
			assert.strictEqual(root.myString, newString);
			totalListenerCalls++;
		});

		root.myString = newString;
		assert.strictEqual(totalListenerCalls, 2);
	});

	it("tree is in correct state when events fire - node inserts to sequence fields", () => {
		const root = flexTreeWithContent({
			initialTree: {
				myString: "initial string",
				myOptionalNumber: undefined,
				myNumberSequence: [],
				child: { myInnerString: "initial string in child" },
			},
			schema,
		}).content;

		let totalListenerCalls = 0;

		root.on("beforeChange", (args: unknown) => {
			totalListenerCalls++;
			switch (totalListenerCalls) {
				case 1: {
					// Before inserting the first node
					assert.deepEqual([...root.myNumberSequence], []);
					break;
				}
				case 3: {
					// Before inserting the second node
					assert.deepEqual([...root.myNumberSequence], [0]);
					break;
				}
				case 5: {
					// Before inserting the third node
					assert.deepEqual([...root.myNumberSequence], [0, 1]);
					break;
				}
				// No default
			}
		});
		root.on("afterChange", (args: unknown) => {
			totalListenerCalls++;
			switch (totalListenerCalls) {
				case 2: {
					// After inserting the first node
					assert.deepEqual([...root.myNumberSequence], [0]);
					break;
				}
				case 4: {
					// After inserting the second node
					assert.deepEqual([...root.myNumberSequence], [0, 1]);
					break;
				}
				case 6: {
					// After inserting the third node
					assert.deepEqual([...root.myNumberSequence], [0, 1, 2]);
					break;
				}
				// No default
			}
		});

		root.myNumberSequence.insertAtStart([0, 1, 2]);
		assert.strictEqual(totalListenerCalls, 6); // 3 inserted nodes * 2 events each
	});

	it("tree is in correct state when events fire - node removals from sequence fields", () => {
		const root = flexTreeWithContent({
			initialTree: {
				myString: "initial string",
				myOptionalNumber: undefined,
				myNumberSequence: [0, 1, 2, 3, 4],
				child: { myInnerString: "initial string in child" },
			},
			schema,
		}).content;

		let totalListenerCalls = 0;

		root.on("beforeChange", (args: unknown) => {
			totalListenerCalls++;
			if (totalListenerCalls === 1) {
				// Before removing the first node
				assert.deepEqual([...root.myNumberSequence], [0, 1, 2, 3, 4]);
			} else if (totalListenerCalls === 3) {
				// Before removing the second node
				assert.deepEqual([...root.myNumberSequence], [0, 2, 3, 4]);
			}
		});
		root.on("afterChange", (args: unknown) => {
			totalListenerCalls++;
			if (totalListenerCalls === 2) {
				// After removing the first node
				assert.deepEqual([...root.myNumberSequence], [0, 2, 3, 4]);
			} else if (totalListenerCalls === 4) {
				// After removing the second node
				assert.deepEqual([...root.myNumberSequence], [0, 3, 4]);
			}
		});

		root.myNumberSequence.removeRange(1, 3);
		assert.strictEqual(totalListenerCalls, 4); // 2 removed nodes * 2 events each
	});

	it("tree is in correct state when events fire - node moves in sequence fields", () => {
		const root = flexTreeWithContent({
			initialTree: {
				myString: "initial string",
				myOptionalNumber: undefined,
				myNumberSequence: [0, 1, 2],
				child: { myInnerString: "initial string in child" },
			},
			schema,
		}).content;

		let totalListenerCalls = 0;

		root.on("beforeChange", (args: unknown) => {
			totalListenerCalls++;
			switch (totalListenerCalls) {
				case 1: {
					// Before detaching the first node
					assert.deepEqual([...root.myNumberSequence], [0, 1, 2]);
					break;
				}
				case 3: {
					// Before detaching the second node
					assert.deepEqual([...root.myNumberSequence], [1, 2]);
					break;
				}
				case 5: {
					// Before re-attaching the first node
					assert.deepEqual([...root.myNumberSequence], [2]);
					break;
				}
				case 7: {
					// Before re-attaching the second node
					assert.deepEqual([...root.myNumberSequence], [2, 0]);
					break;
				}
				// No default
			}
		});
		root.on("afterChange", (args: unknown) => {
			totalListenerCalls++;
			switch (totalListenerCalls) {
				case 2: {
					// After detaching the first node
					assert.deepEqual([...root.myNumberSequence], [1, 2]);
					break;
				}
				case 4: {
					// After detaching the second node
					assert.deepEqual([...root.myNumberSequence], [2]);
					break;
				}
				case 6: {
					// After re-attaching the first node
					assert.deepEqual([...root.myNumberSequence], [2, 0]);
					break;
				}
				case 8: {
					// After re-attaching the second node
					assert.deepEqual([...root.myNumberSequence], [2, 0, 1]);
					break;
				}
				// No default
			}
		});

		root.myNumberSequence.moveRangeToEnd(0, 2);
		assert.strictEqual(totalListenerCalls, 8); // 2 moved nodes * 2 events each * 2 times fired (detach + attach)
	});

	it("not emitted by nodes when they are replaced", () => {
		const root = flexTreeWithContent({
			initialTree: {
				myString: "initial string",
				myOptionalNumber: undefined,
				myNumberSequence: [],
				child: { myInnerString: "initial string in child" },
			},
			schema,
		}).content;

		let beforeCounter = 0;
		let afterCounter = 0;
		root.child.on("beforeChange", (args: unknown) => {
			beforeCounter++;
		});
		root.child.on("afterChange", (args: unknown) => {
			afterCounter++;
		});

		// TODO: update to `root.child = <something>;` once assignment to struct nodes is implemented in EditableTree2
		root.boxedChild.content = { myInnerString: "something" };

		// Events shouldn't have fired on the original child node
		assert.strictEqual(beforeCounter, 0);
		assert.strictEqual(afterCounter, 0);
	});

	it("bubble up from the affected node to the root", () => {
		const root = flexTreeWithContent({
			initialTree: {
				myString: "initial string",
				myOptionalNumber: undefined,
				myNumberSequence: [],
				child: { myInnerString: "initial string in child" },
			},
			schema,
		}).content;

		let rootBeforeCounter = 0;
		let rootAfterCounter = 0;
		let childBeforeCounter = 0;
		let childAfterCounter = 0;

		root.on("beforeChange", (args: unknown) => {
			rootBeforeCounter++;
			// Counts should match only after root counter has been increased
			assert.strictEqual(rootBeforeCounter, childBeforeCounter);
		});
		root.on("afterChange", (args: unknown) => {
			rootAfterCounter++;
			// Counts should match only after root counter has been increased
			assert.strictEqual(rootAfterCounter, childAfterCounter);
		});
		root.child.on("beforeChange", (args: unknown) => {
			// Counts should match only before child counter has been increased
			assert.strictEqual(childBeforeCounter, rootBeforeCounter);
			childBeforeCounter++;
		});
		root.child.on("afterChange", (args: unknown) => {
			// Counts should match only before child counter has been increased
			assert.strictEqual(childAfterCounter, rootAfterCounter);
			childAfterCounter++;
		});

		root.child.myInnerString = "new value";

		assert.strictEqual(rootBeforeCounter, 1);
		assert.strictEqual(rootAfterCounter, 1);
		assert.strictEqual(childBeforeCounter, 1);
		assert.strictEqual(childAfterCounter, 1);
	});

	it("stopPropagation works", () => {
		const tree = factory.create(
			new MockFluidDataStoreRuntime({ idCompressor: createIdCompressor() }),
			"the tree",
		);
		const root = tree.schematizeInternal({
			initialTree: {
				myString: "initial string",
				myOptionalNumber: undefined,
				myNumberSequence: [],
				child: { myInnerString: "initial string in child" },
			},
			schema,
			allowedSchemaModifications: AllowedUpdateType.None,
		}).flexTree.content;

		let rootBeforeChangeFired = false;
		let rootAfterChangeFired = false;
		let childBeforeChangeFired = false;
		let childAfterChangeFired = false;

		root.on("beforeChange", (event: ITreeEvent) => {
			rootBeforeChangeFired = true;
		});
		root.on("afterChange", (event: ITreeEvent) => {
			rootAfterChangeFired = true;
		});
		root.child.on("beforeChange", (event: ITreeEvent) => {
			childBeforeChangeFired = true;
			event.stopPropagation();
		});
		root.child.on("afterChange", (event: ITreeEvent) => {
			childAfterChangeFired = true;
			event.stopPropagation();
		});

		assert.strictEqual(rootBeforeChangeFired, false);
		assert.strictEqual(rootAfterChangeFired, false);
		assert.strictEqual(childBeforeChangeFired, false);
		assert.strictEqual(childAfterChangeFired, false);

		// Apply a change that causes events to fire
		root.child.myInnerString = "new string in original child";

		// Events should have fired on the child node
		assert.strictEqual(childBeforeChangeFired, true);
		assert.strictEqual(childAfterChangeFired, true);
		// Events should NOT have fired on the root node because the child called stopPropagation().
		assert.strictEqual(rootBeforeChangeFired, false);
		assert.strictEqual(rootAfterChangeFired, false);
	});
});

describe("onNextChange event", () => {
	const sb = new SchemaBuilder({ scope: "test" });
	const object = sb.object("object", { content: sb.number });
	const schema = sb.intoSchema(object);
	const initialTree = { content: 3 };

	it("fires exactly once after a change", () => {
		const editNode = flexTreeWithContent({ schema, initialTree }).content;
		let onNextChangeCount = 0;
		editNode[onNextChange](() => (onNextChangeCount += 1));
		assert(editNode.is(object));
		editNode.content = 7;
		assert.equal(onNextChangeCount, 1);
		editNode.content = 12;
		assert.equal(onNextChangeCount, 1);
	});

	it("can have at most one listener at a time", () => {
		const editNode = flexTreeWithContent({ schema, initialTree }).content;
		let onNextChangeEventCount = 0;
		editNode[onNextChange](() => (onNextChangeEventCount += 1));
		assert.throws(() => editNode[onNextChange](() => (onNextChangeEventCount += 1)));
	});

	it("can be subscribed to again after throwing and catching an error", () => {
		const editNode = flexTreeWithContent({ schema, initialTree }).content;
		assert(editNode.is(object));
		editNode[onNextChange](() => {
			throw new Error();
		});
		assert.throws(() => (editNode.content = 7));
		editNode[onNextChange](() => {});
	});

	it("can be unsubscribed from", () => {
		const editNode = flexTreeWithContent({ schema, initialTree }).content;
		assert(editNode.is(object));
		let onNextChangeEventFired = false;
		const off = editNode[onNextChange](() => {
			onNextChangeEventFired = true;
		});
		off();
		editNode.content = 7;
		assert.equal(onNextChangeEventFired, false);
	});

	it("unsubscription has no effect if the event has already fired", () => {
		const editNode = flexTreeWithContent({ schema, initialTree }).content;
		assert(editNode.is(object));
		const off = editNode[onNextChange](() => {});
		editNode.content = 7;
		off();
		let onNextChangeEventFired = false;
		editNode[onNextChange](() => {
			onNextChangeEventFired = true;
		});
		off();
		editNode.content = 13;
		assert.equal(onNextChangeEventFired, true);
	});
});<|MERGE_RESOLUTION|>--- conflicted
+++ resolved
@@ -4,13 +4,7 @@
  */
 import { strict as assert } from "assert";
 
-<<<<<<< HEAD
-import { MockFluidDataStoreRuntime } from "@fluidframework/test-runtime-utils";
-import { createIdCompressor } from "@fluidframework/id-compressor";
 import { FieldKinds, ITreeEvent } from "../../../feature-libraries/index.js";
-=======
-import { FieldKinds } from "../../../feature-libraries/index.js";
->>>>>>> 61c80033
 import { ForestType, SharedTreeFactory } from "../../../shared-tree/index.js";
 import { typeboxValidator } from "../../../external-utilities/index.js";
 import { SchemaBuilder, leaf } from "../../../domains/index.js";
@@ -638,20 +632,15 @@
 	});
 
 	it("stopPropagation works", () => {
-		const tree = factory.create(
-			new MockFluidDataStoreRuntime({ idCompressor: createIdCompressor() }),
-			"the tree",
-		);
-		const root = tree.schematizeInternal({
-			initialTree: {
-				myString: "initial string",
-				myOptionalNumber: undefined,
-				myNumberSequence: [],
-				child: { myInnerString: "initial string in child" },
-			},
-			schema,
-			allowedSchemaModifications: AllowedUpdateType.None,
-		}).flexTree.content;
+		const root = flexTreeWithContent({
+			initialTree: {
+				myString: "initial string",
+				myOptionalNumber: undefined,
+				myNumberSequence: [],
+				child: { myInnerString: "initial string in child" },
+			},
+			schema,
+		}).content;
 
 		let rootBeforeChangeFired = false;
 		let rootAfterChangeFired = false;
