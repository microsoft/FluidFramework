--- conflicted
+++ resolved
@@ -5,21 +5,12 @@
 import { strict as assert } from "assert";
 
 import { MockFluidDataStoreRuntime } from "@fluidframework/test-runtime-utils";
-<<<<<<< HEAD
-
-import { FieldKinds, ITreeEvent } from "../../../feature-libraries";
-import { ForestType, SharedTreeFactory } from "../../../shared-tree";
-import { typeboxValidator } from "../../../external-utilities";
-import { SchemaBuilder, leaf } from "../../../domains";
-import { flexTreeViewWithContent } from "../../utils";
-=======
 import { createIdCompressor } from "@fluidframework/id-compressor";
-import { FieldKinds } from "../../../feature-libraries/index.js";
+import { FieldKinds, ITreeEvent } from "../../../feature-libraries/index.js";
 import { ForestType, SharedTreeFactory } from "../../../shared-tree/index.js";
 import { typeboxValidator } from "../../../external-utilities/index.js";
 import { SchemaBuilder, leaf } from "../../../domains/index.js";
 import { flexTreeViewWithContent } from "../../utils.js";
->>>>>>> a68dd919
 // eslint-disable-next-line import/no-internal-modules
 import { onNextChange } from "../../../feature-libraries/flex-tree/flexTreeTypes.js";
 import { AllowedUpdateType } from "../../../core/index.js";
@@ -704,17 +695,20 @@
 	});
 
 	it("stopPropagation works", () => {
-		const tree = factory.create(new MockFluidDataStoreRuntime(), "the tree");
-		const root = tree.schematizeInternal({
-			initialTree: {
-				myString: "initial string",
-				myOptionalNumber: undefined,
-				myNumberSequence: [],
-				child: { myInnerString: "initial string in child" },
-			},
-			schema,
-			allowedSchemaModifications: AllowedUpdateType.None,
-		}).editableTree.content;
+		const tree = factory.create(
+			new MockFluidDataStoreRuntime({ idCompressor: createIdCompressor() }),
+			"the tree",
+		);
+		const root = tree.schematizeInternal({
+			initialTree: {
+				myString: "initial string",
+				myOptionalNumber: undefined,
+				myNumberSequence: [],
+				child: { myInnerString: "initial string in child" },
+			},
+			schema,
+			allowedSchemaModifications: AllowedUpdateType.None,
+		}).flexTree.content;
 
 		let rootBeforeChangeFired = false;
 		let rootAfterChangeFired = false;
