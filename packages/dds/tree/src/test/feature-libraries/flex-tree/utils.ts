--- conflicted
+++ resolved
@@ -21,15 +21,6 @@
 	createMockNodeKeyManager,
 } from "../../../feature-libraries/index.js";
 import { TreeContent } from "../../../shared-tree/index.js";
-<<<<<<< HEAD
-import { forestWithContent } from "../../utils.js";
-
-export function getReadonlyContext(forest: IEditableForest, schema: FlexTreeSchema): Context {
-	// This will error if someone tries to call mutation methods on it
-	const dummyEditor = {} as unknown as DefaultEditBuilder;
-	return getTreeContext(schema, forest, dummyEditor, createMockNodeKeyManager());
-=======
-import { brand } from "../../../util/index.js";
 import { MockTreeCheckout, forestWithContent } from "../../utils.js";
 
 export function getReadonlyContext(forest: IEditableForest, schema: FlexTreeSchema): Context {
@@ -37,9 +28,7 @@
 		schema,
 		new MockTreeCheckout(forest),
 		createMockNodeKeyManager(),
-		brand(nodeKeyFieldKey),
 	);
->>>>>>> 2e8e49e1
 }
 
 /**
