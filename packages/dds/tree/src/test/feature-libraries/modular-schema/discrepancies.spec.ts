/*!
 * Copyright (c) Microsoft Corporation and contributors. All rights reserved.
 * Licensed under the MIT License.
 */

import assert from "node:assert";
import {
	LeafNodeStoredSchema,
	MapNodeStoredSchema,
	ObjectNodeStoredSchema,
	storedEmptyFieldSchema,
	ValueSchema,
	type TreeFieldStoredSchema,
	type TreeNodeSchemaIdentifier,
	type TreeStoredSchema,
} from "../../../core/index.js";
import {
	defaultSchemaPolicy,
	FieldKinds,
	getAllowedContentDiscrepancies,
	allowsRepoSuperset,
	isRepoSuperset as isRepoSupersetOriginal,
	type FlexFieldKind,
} from "../../../feature-libraries/index.js";
import { brand } from "../../../util/index.js";
import { fieldSchema } from "./comparison.spec.js";

// Runs both superset-checking codepaths and verifies they produce consistent results.
// This function can go away once the older codepath is removed, see comment on the top of `discrepancies.ts` for more information.
function isRepoSuperset(superset: TreeStoredSchema, original: TreeStoredSchema): boolean {
	const allowsSupersetResult = allowsRepoSuperset(defaultSchemaPolicy, original, superset);
	const isRepoSupersetResult = isRepoSupersetOriginal(superset, original);
	assert.equal(
		allowsSupersetResult,
		isRepoSupersetResult,
		`Inconsistent results for allowsRepoSuperset (${allowsSupersetResult}) and isRepoSuperset (${isRepoSupersetResult})`,
	);
	return isRepoSupersetResult;
}

/**
 * Validates the consistency between `isRepoSuperset` and `allowsRepoSuperset` functions.
 *
 * @param view - The view schema to compare.
 * @param stored - The stored schema to compare.
 */
function validateSuperset(view: TreeStoredSchema, stored: TreeStoredSchema) {
	assert.equal(isRepoSuperset(view, stored), true);
}

function validateStrictSuperset(view: TreeStoredSchema, stored: TreeStoredSchema) {
	validateSuperset(view, stored);
	// assert the superset relationship does not keep in reversed direction
	assert.equal(isRepoSuperset(stored, view), false);
}

// Arbitrary schema names used in tests
const stringName = brand<TreeNodeSchemaIdentifier>("string");
const numberName = brand<TreeNodeSchemaIdentifier>("number");
const testTreeNodeIdentifier = brand<TreeNodeSchemaIdentifier>("tree");

describe("Schema Discrepancies", () => {
	const createObjectNodeSchema = (
		fields: [string, TreeFieldStoredSchema][],
		treeName: string,
		root: TreeFieldStoredSchema,
	): TreeStoredSchema => {
		const objectNodeSchema = new ObjectNodeStoredSchema(
			new Map(fields.map(([key, schema]) => [brand(key), schema])),
		);
		return {
			rootFieldSchema: root,
			nodeSchema: new Map([[brand<TreeNodeSchemaIdentifier>(treeName), objectNodeSchema]]),
		};
	};

	const createMapNodeSchema = (
		field: TreeFieldStoredSchema,
		treeName: string,
		root: TreeFieldStoredSchema,
	): TreeStoredSchema => ({
		rootFieldSchema: root,
		nodeSchema: new Map([
			[brand<TreeNodeSchemaIdentifier>(treeName), new MapNodeStoredSchema(field)],
		]),
	});

	const createLeafNodeSchema = (
		leafValue: ValueSchema,
		treeName: string,
		root: TreeFieldStoredSchema,
	): TreeStoredSchema => ({
		rootFieldSchema: root,
		nodeSchema: new Map([
			[brand<TreeNodeSchemaIdentifier>(treeName), new LeafNodeStoredSchema(leafValue)],
		]),
	});

	it("Node kind difference for each possible combination", () => {
		const root = fieldSchema(FieldKinds.optional, [testTreeNodeIdentifier, numberName]);

		const objectNodeSchema = createObjectNodeSchema(
			[["x", fieldSchema(FieldKinds.required, [numberName])]],
			testTreeNodeIdentifier,
			root,
		);

		const mapNodeSchema = createMapNodeSchema(
			fieldSchema(FieldKinds.required, [numberName]),
			testTreeNodeIdentifier,
			root,
		);

		const leafNodeSchema = createLeafNodeSchema(
			ValueSchema.Number,
			testTreeNodeIdentifier,
			root,
		);

		assert.deepEqual(
			Array.from(getAllowedContentDiscrepancies(objectNodeSchema, mapNodeSchema)),
			[
				{
					identifier: testTreeNodeIdentifier,
					mismatch: "nodeKind",
					view: "object",
					stored: "map",
				},
			],
		);

		assert.deepEqual(
			Array.from(getAllowedContentDiscrepancies(mapNodeSchema, leafNodeSchema)),
			[
				{
					identifier: testTreeNodeIdentifier,
					mismatch: "nodeKind",
					view: "map",
					stored: "leaf",
				},
			],
		);

		assert.deepEqual(
			Array.from(getAllowedContentDiscrepancies(leafNodeSchema, objectNodeSchema)),
			[
				{
					identifier: testTreeNodeIdentifier,
					mismatch: "nodeKind",
					view: "leaf",
					stored: "object",
				},
			],
		);

		assert.deepEqual(
			Array.from(getAllowedContentDiscrepancies(mapNodeSchema, mapNodeSchema)),
			[],
		);

		/**
		 * Below is an inconsistency between 'isRepoSuperset' and 'allowsRepoSuperset'. The 'isRepoSuperset' will
		 * halt further validation if an inconsistency in `nodeKind` is found. However, the current logic of
		 * 'allowsRepoSuperset' permits relaxing an object node to a map node, which allows for a union of all types
		 * permitted on the object node's fields. It is unclear if this behavior is desired, as
		 * 'getAllowedContentDiscrepancies' currently does not support it.
		 *
		 * TODO: If we decide to support this behavior, we will need better e2e tests for this scenario. Additionally,
		 * we may need to adjust the encoding of map nodes and object nodes to ensure consistent encoding.
		 */
		assert.equal(isRepoSupersetOriginal(objectNodeSchema, mapNodeSchema), false);
		assert.equal(
			allowsRepoSuperset(defaultSchemaPolicy, objectNodeSchema, mapNodeSchema),
			true,
		);
	});

	it("Field kind difference for each possible combination (including root)", () => {
		const root1 = fieldSchema(FieldKinds.optional, [
			testTreeNodeIdentifier,
			numberName,
			brand<TreeNodeSchemaIdentifier>("array"),
		]);
		const root2 = fieldSchema(FieldKinds.required, [
			testTreeNodeIdentifier,
			numberName,
			brand<TreeNodeSchemaIdentifier>("array"),
		]);

		const mapNodeSchema1 = createMapNodeSchema(
			fieldSchema(FieldKinds.required, [numberName]),
			testTreeNodeIdentifier,
			root1,
		);

		const mapNodeSchema2 = createMapNodeSchema(
			fieldSchema(FieldKinds.optional, [numberName, stringName]),
			testTreeNodeIdentifier,
			root2,
		);

		const mapNodeSchema3 = createMapNodeSchema(
			fieldSchema(FieldKinds.optional, [brand<TreeNodeSchemaIdentifier>("array"), stringName]),
			testTreeNodeIdentifier,
			root2,
		);

		const mapNodeSchema4 = createMapNodeSchema(
			fieldSchema(FieldKinds.optional, [numberName, stringName]),
			testTreeNodeIdentifier,
			root1,
		);

		assert.deepEqual(
			Array.from(getAllowedContentDiscrepancies(mapNodeSchema1, mapNodeSchema2)),
			[
				{
					identifier: undefined,
<<<<<<< HEAD
					fieldKey: undefined,
=======
>>>>>>> e3c4816e
					mismatch: "fieldKind",
					view: "Optional",
					stored: "Value",
				},
				{
					identifier: testTreeNodeIdentifier,
<<<<<<< HEAD
					fieldKey: undefined,
=======
>>>>>>> e3c4816e
					mismatch: "allowedTypes",
					view: [],
					stored: ["string"],
				},
				{
					identifier: testTreeNodeIdentifier,
<<<<<<< HEAD
					fieldKey: undefined,
=======
>>>>>>> e3c4816e
					mismatch: "fieldKind",
					view: "Value",
					stored: "Optional",
				},
			],
		);

		assert.deepEqual(
			Array.from(getAllowedContentDiscrepancies(mapNodeSchema2, mapNodeSchema3)),
			[
				{
					identifier: testTreeNodeIdentifier,
<<<<<<< HEAD
					fieldKey: undefined,
=======
>>>>>>> e3c4816e
					mismatch: "allowedTypes",
					view: ["number"],
					stored: ["array"],
				},
			],
		);

		validateStrictSuperset(mapNodeSchema4, mapNodeSchema1);
	});

	it("Differing schema identifiers", () => {
		/**
		 * If schema identifiers differ, treat it as missing in the other document.
		 * Exhaustive validation is not applied in this case.
		 */
		const root = fieldSchema(FieldKinds.optional, [
			numberName,
			stringName,
			testTreeNodeIdentifier,
		]);

		const mapNodeSchema = createMapNodeSchema(
			fieldSchema(FieldKinds.required, [numberName]),
			testTreeNodeIdentifier,
			root,
		);

		const objectNodeSchema1 = createObjectNodeSchema(
			[["x", fieldSchema(FieldKinds.required, [numberName])]],
			testTreeNodeIdentifier,
			root,
		);

		const objectNodeSchema2 = createObjectNodeSchema(
			[
				["x", fieldSchema(FieldKinds.optional, [stringName])],
				["y", fieldSchema(FieldKinds.optional, [stringName])],
			],
			"tree2",
			root,
		);

		assert.deepEqual(
			Array.from(getAllowedContentDiscrepancies(objectNodeSchema1, objectNodeSchema2)),
			[
				{
					identifier: testTreeNodeIdentifier,
					mismatch: "nodeKind",
					view: "object",
					stored: undefined,
				},
				{
					identifier: "tree2",
					mismatch: "nodeKind",
					view: undefined,
					stored: "object",
				},
			],
		);

		assert.deepEqual(
			Array.from(getAllowedContentDiscrepancies(mapNodeSchema, objectNodeSchema2)),
			[
				{
					identifier: testTreeNodeIdentifier,
					mismatch: "nodeKind",
					view: "map",
					stored: undefined,
				},
				{
					identifier: "tree2",
					mismatch: "nodeKind",
					view: undefined,
					stored: "object",
				},
			],
		);
	});

	it("Differing fields on object node schema", () => {
		const root = fieldSchema(FieldKinds.optional, [
			numberName,
			stringName,
			testTreeNodeIdentifier,
		]);
		// Both utilize ObjectNodeSchema but with differing fieldSchemas
		const objectNodeSchema1 = createObjectNodeSchema(
			[["x", fieldSchema(FieldKinds.required, [numberName])]],
			testTreeNodeIdentifier,
			root,
		);

		const objectNodeSchema2 = createObjectNodeSchema(
			[
				["x", fieldSchema(FieldKinds.optional, [stringName])],
				["y", fieldSchema(FieldKinds.optional, [stringName])],
			],
			testTreeNodeIdentifier,
			root,
		);

		assert.deepEqual(
			Array.from(getAllowedContentDiscrepancies(objectNodeSchema1, objectNodeSchema2)),
			[
				{
					identifier: testTreeNodeIdentifier,
					mismatch: "fields",
					differences: [
						{
							fieldKey: "x",
							identifier: testTreeNodeIdentifier,
							mismatch: "allowedTypes",
							view: ["number"],
							stored: ["string"],
						},
						{
							fieldKey: "x",
							identifier: testTreeNodeIdentifier,
							mismatch: "fieldKind",
							view: "Value",
							stored: "Optional",
						},
						{
							fieldKey: "y",
							identifier: testTreeNodeIdentifier,
							mismatch: "fieldKind",
							view: "Forbidden",
							stored: "Optional",
						},
					],
				},
			],
		);
	});

	it("Differing value types on leaf node schema", () => {
		const root = fieldSchema(FieldKinds.optional, [testTreeNodeIdentifier]);

		const leafNodeSchema1 = createLeafNodeSchema(
			ValueSchema.Number,
			testTreeNodeIdentifier,
			root,
		);
		const leafNodeSchema2 = createLeafNodeSchema(
			ValueSchema.Boolean,
			testTreeNodeIdentifier,
			root,
		);
		const leafNodeSchema3 = createLeafNodeSchema(
			ValueSchema.Number,
			testTreeNodeIdentifier,
			root,
		);

		assert.deepEqual(
			Array.from(getAllowedContentDiscrepancies(leafNodeSchema1, leafNodeSchema2)),
			[
				{
					identifier: testTreeNodeIdentifier,
					mismatch: "valueSchema",
					view: ValueSchema.Number,
					stored: ValueSchema.Boolean,
				},
			],
		);

		assert.deepEqual(
			Array.from(getAllowedContentDiscrepancies(leafNodeSchema1, leafNodeSchema3)),
			[],
		);
	});

	describe("Special types of tree schemas", () => {
		const root = storedEmptyFieldSchema;
		const objectNodeSchema = createObjectNodeSchema(
			[["x", fieldSchema(FieldKinds.required, [numberName])]],
			testTreeNodeIdentifier,
			root,
		);
		const mapNodeSchema = createMapNodeSchema(
			fieldSchema(FieldKinds.required, [numberName]),
			testTreeNodeIdentifier,
			root,
		);

		const neverField = fieldSchema(FieldKinds.required, []);
		const neverTree = createMapNodeSchema(neverField, testTreeNodeIdentifier, root);
		const neverTree2 = createObjectNodeSchema(
			[["x", neverField]],
			testTreeNodeIdentifier,
			root,
		);

		it("neverTree", () => {
			assert.deepEqual(Array.from(getAllowedContentDiscrepancies(neverTree, neverTree2)), [
				{
					identifier: testTreeNodeIdentifier,
					mismatch: "nodeKind",
					view: "map",
					stored: "object",
				},
			]);

			assert.deepEqual(Array.from(getAllowedContentDiscrepancies(neverTree, mapNodeSchema)), [
				{
					identifier: testTreeNodeIdentifier,
					fieldKey: undefined,
					mismatch: "allowedTypes",
					view: [],
					stored: ["number"],
				},
			]);

			assert.deepEqual(
				Array.from(getAllowedContentDiscrepancies(neverTree2, objectNodeSchema)),
				[
					{
						identifier: testTreeNodeIdentifier,
						mismatch: "fields",
						differences: [
							{
<<<<<<< HEAD
								identifier: testTreeNodeIdentifier,
								fieldKey: "x",
=======
								identifier: "x",
>>>>>>> e3c4816e
								mismatch: "allowedTypes",
								view: [],
								stored: ["number"],
							},
						],
					},
				],
			);
		});

		it("emptyTree", () => {
			const emptyTree = createObjectNodeSchema([], testTreeNodeIdentifier, root);
			const emptyLocalFieldTree = createObjectNodeSchema(
				[["x", storedEmptyFieldSchema]],
				testTreeNodeIdentifier,
				root,
			);

			assert.equal(
				allowsRepoSuperset(defaultSchemaPolicy, emptyTree, emptyLocalFieldTree),
				true,
			);
			assert.equal(
				allowsRepoSuperset(defaultSchemaPolicy, emptyLocalFieldTree, emptyTree),
				true,
			);

			assert.deepEqual(
				Array.from(getAllowedContentDiscrepancies(emptyTree, emptyLocalFieldTree)),
				[],
			);
<<<<<<< HEAD

			assert.deepEqual(
				Array.from(getAllowedContentDiscrepancies(emptyTree, objectNodeSchema)),
				[
					{
						identifier: testTreeNodeIdentifier,
						mismatch: "fields",
						differences: [
							{
								identifier: testTreeNodeIdentifier,
								fieldKey: "x",
								mismatch: "fieldKind",
								view: "Forbidden",
								stored: "Value",
							},
						],
					},
				],
			);

			assert.deepEqual(
=======

			assert.deepEqual(
				Array.from(getAllowedContentDiscrepancies(emptyTree, objectNodeSchema)),
				[
					{
						identifier: testTreeNodeIdentifier,
						mismatch: "fields",
						differences: [
							{
								identifier: "x",
								mismatch: "fieldKind",
								view: "Forbidden",
								stored: "Value",
							},
						],
					},
				],
			);

			assert.deepEqual(
>>>>>>> e3c4816e
				Array.from(getAllowedContentDiscrepancies(emptyLocalFieldTree, objectNodeSchema)),
				[
					{
						identifier: testTreeNodeIdentifier,
						mismatch: "fields",
						differences: [
							{
								identifier: testTreeNodeIdentifier,
								fieldKey: "x",
								mismatch: "allowedTypes",
								view: [],
								stored: ["number"],
							},
							{
								identifier: testTreeNodeIdentifier,
								fieldKey: "x",
								mismatch: "fieldKind",
								view: "Forbidden",
								stored: "Value",
							},
						],
					},
				],
			);
		});
	});

	describe("isRepoSuperset", () => {
		const root1 = fieldSchema(FieldKinds.required, [
			numberName,
			testTreeNodeIdentifier,
			stringName,
		]);
		const root2 = fieldSchema(FieldKinds.optional, [
			numberName,
			testTreeNodeIdentifier,
			stringName,
		]);

		const mapNodeSchema1 = createMapNodeSchema(
			fieldSchema(FieldKinds.required, [numberName]),
			testTreeNodeIdentifier,
			root1,
		);

		it("Relaxing a field kind to more general field kind", () => {
			const mapNodeSchema2 = createMapNodeSchema(
				fieldSchema(FieldKinds.required, [numberName]),
				testTreeNodeIdentifier,
				root2,
			);

			const mapNodeSchema3 = createMapNodeSchema(
				fieldSchema(FieldKinds.optional, [numberName]),
				testTreeNodeIdentifier,
				root2,
			);

			validateStrictSuperset(mapNodeSchema2, mapNodeSchema1);
			validateStrictSuperset(mapNodeSchema3, mapNodeSchema2);
		});

		it("Detects new node kinds as a superset", () => {
			const emptySchema: TreeStoredSchema = {
				rootFieldSchema: fieldSchema(FieldKinds.forbidden, []),
				nodeSchema: new Map(),
			};

			const numberSchema = new LeafNodeStoredSchema(ValueSchema.Number);
			const optionalNumberSchema: TreeStoredSchema = {
				rootFieldSchema: fieldSchema(FieldKinds.optional, [numberName]),
				nodeSchema: new Map([[numberName, numberSchema]]),
			};

			validateStrictSuperset(optionalNumberSchema, emptySchema);
		});

		it("Detects changed node kinds as not a superset", () => {
			// Name used for the node which has a changed type
			const schemaName = brand<TreeNodeSchemaIdentifier>("test");

			const numberSchema = new LeafNodeStoredSchema(ValueSchema.Number);
			const schemaA: TreeStoredSchema = {
				rootFieldSchema: fieldSchema(FieldKinds.optional, [schemaName]),
				nodeSchema: new Map([[schemaName, numberSchema]]),
			};

			const objectSchema = new ObjectNodeStoredSchema(new Map());
			const schemaB: TreeStoredSchema = {
				rootFieldSchema: fieldSchema(FieldKinds.optional, [schemaName]),
				nodeSchema: new Map([[schemaName, objectSchema]]),
			};

			assert.equal(isRepoSuperset(schemaA, schemaB), false);
			assert.equal(isRepoSuperset(schemaB, schemaA), false);
		});

		it("Adding to the set of allowed types for a field", () => {
			const mapNodeSchema2 = createMapNodeSchema(
				fieldSchema(FieldKinds.optional, []),
				testTreeNodeIdentifier,
				root1,
			);

			const mapNodeSchema3 = createMapNodeSchema(
				fieldSchema(FieldKinds.optional, [numberName, stringName]),
				testTreeNodeIdentifier,
				root1,
			);

			const mapNodeSchema4 = createMapNodeSchema(
				fieldSchema(FieldKinds.optional, [numberName]),
				testTreeNodeIdentifier,
				root1,
			);

			validateStrictSuperset(mapNodeSchema4, mapNodeSchema2);
			validateStrictSuperset(mapNodeSchema3, mapNodeSchema4);
		});

		it("Adding an optional field to an object node", () => {
			const objectNodeSchema1 = createObjectNodeSchema(
				[["x", fieldSchema(FieldKinds.optional, [numberName])]],
				testTreeNodeIdentifier,
				root1,
			);

			const objectNodeSchema2 = createObjectNodeSchema(
				[
					["x", fieldSchema(FieldKinds.optional, [numberName])],
					["y", fieldSchema(FieldKinds.optional, [stringName])],
				],
				testTreeNodeIdentifier,
				root1,
			);

			validateStrictSuperset(objectNodeSchema2, objectNodeSchema1);
		});

		it("No superset for node kind incompatibility", () => {
			const objectNodeSchema = createObjectNodeSchema(
				[["x", fieldSchema(FieldKinds.optional, [numberName])]],
				testTreeNodeIdentifier,
				root2,
			);

			const mapNodeSchema = createMapNodeSchema(
				fieldSchema(FieldKinds.optional, [numberName]),
				testTreeNodeIdentifier,
				root2,
			);

			assert.equal(isRepoSuperset(objectNodeSchema, mapNodeSchema), false);
		});

		it("Leaf schema incompatibilities", () => {
			const leafNodeSchema1 = createLeafNodeSchema(
				ValueSchema.Number,
				testTreeNodeIdentifier,
				root2,
			);
			const leafNodeSchema2 = createLeafNodeSchema(
				ValueSchema.Boolean,
				testTreeNodeIdentifier,
				root2,
			);

			assert.equal(isRepoSuperset(leafNodeSchema1, leafNodeSchema2), false);
		});

		describe("on field kinds for root fields of identical content", () => {
			const allFieldKinds = Object.values(FieldKinds);
			const testCases: {
				superset: FlexFieldKind;
				original: FlexFieldKind;
				expected: boolean;
			}[] = [
				{ superset: FieldKinds.forbidden, original: FieldKinds.identifier, expected: false },
				{ superset: FieldKinds.forbidden, original: FieldKinds.optional, expected: false },
				{ superset: FieldKinds.forbidden, original: FieldKinds.required, expected: false },
				{ superset: FieldKinds.forbidden, original: FieldKinds.sequence, expected: false },
				{ superset: FieldKinds.identifier, original: FieldKinds.forbidden, expected: false },
				{ superset: FieldKinds.identifier, original: FieldKinds.optional, expected: false },
				{ superset: FieldKinds.identifier, original: FieldKinds.required, expected: false },
				{ superset: FieldKinds.identifier, original: FieldKinds.sequence, expected: false },
				{ superset: FieldKinds.optional, original: FieldKinds.forbidden, expected: true },
				{ superset: FieldKinds.optional, original: FieldKinds.identifier, expected: true },
				{ superset: FieldKinds.optional, original: FieldKinds.required, expected: true },
				{ superset: FieldKinds.optional, original: FieldKinds.sequence, expected: false },
				{ superset: FieldKinds.required, original: FieldKinds.forbidden, expected: false },
				{ superset: FieldKinds.required, original: FieldKinds.identifier, expected: true },
				{ superset: FieldKinds.required, original: FieldKinds.optional, expected: false },
				{ superset: FieldKinds.required, original: FieldKinds.sequence, expected: false },
				// Note: despite the fact that all field types can be relaxed to a sequence field, note that
				// this is not possible using the public API for creating schemas, since the degrees of freedom in creating
				// sequence fields are restricted: `SchemaFactory`'s `array` builder adds a node which is transparent via
				// the simple-tree API, but nonetheless results in incompatibility.
				{ superset: FieldKinds.sequence, original: FieldKinds.forbidden, expected: true },
				{ superset: FieldKinds.sequence, original: FieldKinds.identifier, expected: true },
				{ superset: FieldKinds.sequence, original: FieldKinds.optional, expected: true },
				{ superset: FieldKinds.sequence, original: FieldKinds.required, expected: true },
				// All field kinds are a (non-proper) superset of themselves
				...Object.values(FieldKinds).map((kind) => ({
					superset: kind,
					original: kind,
					expected: true,
				})),
			];

			it("verify this test is exhaustive", () => {
				// Test case expectations below are generated manually. When new supported field kinds are added, this suite must be updated.
				// This likely also necessitates changes to the production code this describe block validates.
				assert.equal(allFieldKinds.length, 5);
				assert.equal(allFieldKinds.length ** 2, testCases.length);
			});

			for (const { superset, original, expected } of testCases) {
				it(`${superset.identifier} ${expected ? "⊇" : "⊉"} ${original.identifier}`, () => {
					const schemaA: TreeStoredSchema = {
						rootFieldSchema: fieldSchema(superset, [numberName]),
						nodeSchema: new Map([[numberName, new LeafNodeStoredSchema(ValueSchema.Number)]]),
					};

					const schemaB: TreeStoredSchema = {
						rootFieldSchema: fieldSchema(original, [numberName]),
						nodeSchema: new Map([[numberName, new LeafNodeStoredSchema(ValueSchema.Number)]]),
					};

					assert.equal(isRepoSuperset(schemaA, schemaB), expected);
				});
			}
		});
	});
});<|MERGE_RESOLUTION|>--- conflicted
+++ resolved
@@ -216,30 +216,21 @@
 			[
 				{
 					identifier: undefined,
-<<<<<<< HEAD
 					fieldKey: undefined,
-=======
->>>>>>> e3c4816e
 					mismatch: "fieldKind",
 					view: "Optional",
 					stored: "Value",
 				},
 				{
 					identifier: testTreeNodeIdentifier,
-<<<<<<< HEAD
 					fieldKey: undefined,
-=======
->>>>>>> e3c4816e
 					mismatch: "allowedTypes",
 					view: [],
 					stored: ["string"],
 				},
 				{
 					identifier: testTreeNodeIdentifier,
-<<<<<<< HEAD
 					fieldKey: undefined,
-=======
->>>>>>> e3c4816e
 					mismatch: "fieldKind",
 					view: "Value",
 					stored: "Optional",
@@ -252,10 +243,7 @@
 			[
 				{
 					identifier: testTreeNodeIdentifier,
-<<<<<<< HEAD
 					fieldKey: undefined,
-=======
->>>>>>> e3c4816e
 					mismatch: "allowedTypes",
 					view: ["number"],
 					stored: ["array"],
@@ -477,12 +465,8 @@
 						mismatch: "fields",
 						differences: [
 							{
-<<<<<<< HEAD
 								identifier: testTreeNodeIdentifier,
 								fieldKey: "x",
-=======
-								identifier: "x",
->>>>>>> e3c4816e
 								mismatch: "allowedTypes",
 								view: [],
 								stored: ["number"],
@@ -514,7 +498,6 @@
 				Array.from(getAllowedContentDiscrepancies(emptyTree, emptyLocalFieldTree)),
 				[],
 			);
-<<<<<<< HEAD
 
 			assert.deepEqual(
 				Array.from(getAllowedContentDiscrepancies(emptyTree, objectNodeSchema)),
@@ -536,28 +519,6 @@
 			);
 
 			assert.deepEqual(
-=======
-
-			assert.deepEqual(
-				Array.from(getAllowedContentDiscrepancies(emptyTree, objectNodeSchema)),
-				[
-					{
-						identifier: testTreeNodeIdentifier,
-						mismatch: "fields",
-						differences: [
-							{
-								identifier: "x",
-								mismatch: "fieldKind",
-								view: "Forbidden",
-								stored: "Value",
-							},
-						],
-					},
-				],
-			);
-
-			assert.deepEqual(
->>>>>>> e3c4816e
 				Array.from(getAllowedContentDiscrepancies(emptyLocalFieldTree, objectNodeSchema)),
 				[
 					{
