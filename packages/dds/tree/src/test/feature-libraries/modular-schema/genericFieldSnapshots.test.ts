/*!
 * Copyright (c) Microsoft Corporation and contributors. All rights reserved.
 * Licensed under the MIT License.
 */

import { GenericChangeset } from "../../../feature-libraries/index.js";
// eslint-disable-next-line import/no-internal-modules
import { makeGenericChangeCodec } from "../../../feature-libraries/modular-schema/genericFieldKindCodecs.js";
import { TestChange } from "../../testChange.js";
import { takeJsonSnapshot, useSnapshotDirectory } from "../../snapshots/index.js";
<<<<<<< HEAD
import { testSessionId } from "../../utils.js";
=======
// eslint-disable-next-line import/no-internal-modules
import { snapshotSessionId } from "../../snapshots/testTrees.js";
>>>>>>> 6e9947fa

const nodeChange = TestChange.mint([], 1);
const testChangesets: { name: string; change: GenericChangeset<TestChange> }[] = [
	{
		name: "empty",
		change: [],
	},
	{
		name: "one change",
		change: [{ index: 42, nodeChange }],
	},
	{
		name: "several changes",
		change: [
			{ index: 0, nodeChange },
			{ index: 1, nodeChange },
			{ index: 42, nodeChange },
		],
	},
];

export function testSnapshots() {
	describe("Snapshots", () => {
		useSnapshotDirectory("generic-field");
		const family = makeGenericChangeCodec(TestChange.codec);
		for (const version of family.getSupportedFormats()) {
			describe(`version ${version}`, () => {
				const codec = family.resolve(version);
				for (const { name, change } of testChangesets) {
					it(name, () => {
<<<<<<< HEAD
						const encoded = codec.json.encode(change, { originatorId: testSessionId });
=======
						const encoded = codec.json.encode(change, {
							originatorId: snapshotSessionId,
						});
>>>>>>> 6e9947fa
						takeJsonSnapshot(encoded);
					});
				}
			});
		}
	});
}<|MERGE_RESOLUTION|>--- conflicted
+++ resolved
@@ -8,12 +8,8 @@
 import { makeGenericChangeCodec } from "../../../feature-libraries/modular-schema/genericFieldKindCodecs.js";
 import { TestChange } from "../../testChange.js";
 import { takeJsonSnapshot, useSnapshotDirectory } from "../../snapshots/index.js";
-<<<<<<< HEAD
-import { testSessionId } from "../../utils.js";
-=======
 // eslint-disable-next-line import/no-internal-modules
 import { snapshotSessionId } from "../../snapshots/testTrees.js";
->>>>>>> 6e9947fa
 
 const nodeChange = TestChange.mint([], 1);
 const testChangesets: { name: string; change: GenericChangeset<TestChange> }[] = [
@@ -44,13 +40,9 @@
 				const codec = family.resolve(version);
 				for (const { name, change } of testChangesets) {
 					it(name, () => {
-<<<<<<< HEAD
-						const encoded = codec.json.encode(change, { originatorId: testSessionId });
-=======
 						const encoded = codec.json.encode(change, {
 							originatorId: snapshotSessionId,
 						});
->>>>>>> 6e9947fa
 						takeJsonSnapshot(encoded);
 					});
 				}
