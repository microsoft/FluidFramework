/*!
 * Copyright (c) Microsoft Corporation and contributors. All rights reserved.
 * Licensed under the MIT License.
 */

import { strict as assert } from "node:assert";

import { type Adapters, EmptyKey, storedEmptyFieldSchema } from "../../../core/index.js";
import { defaultSchemaPolicy } from "../../../feature-libraries/index.js";
import {
<<<<<<< HEAD
	getAllowedContentDiscrepancies,
=======
	EmptyKey,
	type TreeFieldStoredSchema,
	type TreeNodeSchemaIdentifier,
	type TreeStoredSchema,
	TreeStoredSchemaRepository,
	storedEmptyFieldSchema,
} from "../../../core/index.js";
import {
	type FullSchemaPolicy,
	defaultSchemaPolicy,
} from "../../../feature-libraries/index.js";
import {
	allowsFieldSuperset,
	allowsTreeSuperset,
>>>>>>> f6952eae
	// eslint-disable-next-line import/no-internal-modules
} from "../../../feature-libraries/modular-schema/index.js";
import {
	toStoredSchema,
	SchemaCompatibilityTester,
	SchemaFactoryAlpha,
	getAllowedContentDiscrepancies,
} from "../../../simple-tree/index.js";
import { schemaStatics } from "../../../simple-tree/index.js";
import { TestSchemaRepository } from "../../utils.js";

function assertEnumEqual<TEnum extends { [key: number]: string }>(
	enumObject: TEnum,
	a: number,
	b: number,
): void {
	if (a !== b) {
		assert.fail(`expected ${a} (${enumObject[a]}) to equal ${b} (${enumObject[b]})`);
	}
}

describe("Schema Evolution Examples", () => {
	const builder = new SchemaFactoryAlpha("test");

	const codePoint = builder.objectAlpha("Primitive.CodePoint", {
		[EmptyKey]: builder.number,
	});

	// String made of unicode code points, allowing for sequence editing of a string.
	const text = builder.arrayAlpha("Text", codePoint);

	const point = builder.objectAlpha("Point", {
		x: builder.number,
		y: builder.number,
	});

	// A type that can be used to position items without an inherent position within the canvas.
	const positionedCanvasItem = builder.objectAlpha("PositionedCanvasItem", {
		position: point,
		content: text,
	});
	const canvas = builder.arrayAlpha("Canvas", positionedCanvasItem);

	const root = builder.required(canvas);

	const tolerantRoot = builder.optional(canvas);

	/**
	 * This shows basic usage of stored and view schema, including a schema change handled using the
	 * "Design-pattern apps can use to handle schema migrations" proposed in `Stored and View Schema.md`.
	 * Note that this focuses on simpler compatible cases
	 * (where old data meets the new schema and the schema is updated keeping the same identifier),
	 * and does only briefly mentions the case where a new identifier is needed
	 * (since adapters are not implemented yet, and they are the nice way to handle that).
	 */
	it("basic usage", () => {
		// Compose all the view information together.
		const view = new SchemaCompatibilityTester(defaultSchemaPolicy, root);

		// Now lets imagine using this application on a new empty document.
		// TreeStoredSchemaRepository defaults to a state that permits no document states at all.
		// To permit an empty document, we have to define a root field, and permit it to be empty.
		const stored = new TestSchemaRepository(defaultSchemaPolicy);
		assert(stored.tryUpdateRootFieldSchema(storedEmptyFieldSchema));

		{
			// When we open this document, we should check it's compatibility with our application:
			const compat = view.checkCompatibility(stored);

			// Sadly for our application, we did not allow empty roots in our view schema,
			// nor did we provide an adapter capable of handling empty roots.
			// This means our application is unable to view this document.
			// And since the view schema currently excludes empty roots, its also incompatible for upgrading:
			assert.deepEqual(compat, { canView: false, canUpgrade: false, isEquivalent: false });

			// This is where the app would inform the user that the document
			// is not compatible with their version of the application.
			// This situation (view schema expecting a value where stored schema does not have one),
			// applies just the same in non-root cases, and thus the resolutions apply would also apply to other cases.
		}

		{
			// There are two ways the app could add support for handling empty documents.
			// 1. By adjusting it's view schema for the root field to tolerate empty (by making it optional).
			// 2. By providing a MissingFieldAdapter adapter for the root field
			//    (ex: by providing a default empty canvas).

			// This example picks the first approach.
			// Lets simulate the developers of the app making this change by modifying the view schema:
			const view2 = new SchemaCompatibilityTester(defaultSchemaPolicy, tolerantRoot);
			// When we open this document, we should check it's compatibility with our application:
			const compat = view2.checkCompatibility(stored);

			// The adjusted view schema can be used read this document, no adapters needed.
			assert.equal(compat.canUpgrade, true);

			// However the document just has its empty root schema,
			// so the app could make changes that could not be written back.
			assert.equal(compat.canView, false);

			// The app can consider this compatible and proceed if it is ok with updating schema on write.
			// There are a few approaches apps might want to take here, but we will assume one that seems reasonable:
			// If this were a document that that the app just created,
			// it can imminently write its schema into the document:
			// it knows there are no existing users of this document that will be broken by this.
			// But if this is a document that it did not just create,
			// it could inform the user that this document is supported for import,
			// but its format may be updated when saving,
			// and let the user choose if they want to open it readonly on read-write.
			// A web application might want to have a table of well know format updates that it considers ok to do
			// implicitly to avoid prompting the user if the change is a well understood forward version migration
			// to a widely supported version.

			// Lets assume its time to update the schema in the document
			// (either eagerly or lazily when first needing to do so when writing into the document).
			// Once again the order does not matter:
			assert(stored.tryUpdateTreeSchema(canvas));
			assert(stored.tryUpdateTreeSchema(schemaStatics.number));
			assert(stored.tryUpdateTreeSchema(point));
			assert(stored.tryUpdateTreeSchema(positionedCanvasItem));
			assert(stored.tryUpdateTreeSchema(text));
			assert(stored.tryUpdateTreeSchema(codePoint));
			assert(stored.tryUpdateRootFieldSchema(toStoredSchema(tolerantRoot).rootFieldSchema));
			// That will cause the document stored schema to change,
			// which will notify and applications with the document open.
			// They can recheck their compatibility:
			const compatNew = view2.checkCompatibility(stored);
			const report = Array.from(getAllowedContentDiscrepancies(tolerantRoot, stored));
			assert.deepEqual(report, []);
			// It is now possible to write our date into the document.
			assert.deepEqual(compatNew, { canView: true, canUpgrade: true, isEquivalent: true });

			// Now lets imagine some time passes, and the developers want to add a second content type:

			const counter = builder.objectAlpha("Counter", {
				count: builder.number,
			});
			// Lets allow counters inside positionedCanvasItem, instead of just text:
			const positionedCanvasItem2 = builder.objectAlpha("PositionedCanvasItem", {
				position: point,
				content: [text, counter],
			});
			// And canvas is still the same storage wise, but its view schema references the updated positionedCanvasItem2:
			const canvas2 = builder.array("Canvas", positionedCanvasItem2);
			// Once again we will simulate reloading the app with different schema by modifying the view schema.
			const view3 = new SchemaCompatibilityTester(
				defaultSchemaPolicy,
				builder.optional(canvas2),
			);

			// With this new schema, we can load the document just like before:
			const compat2 = view3.checkCompatibility(stored);
			assert.deepEqual(compat2, { canView: false, canUpgrade: true, isEquivalent: false });

			// This is the same case as above where we can choose to do a schema update if we want:
			assert(stored.tryUpdateTreeSchema(positionedCanvasItem2));
			assert(stored.tryUpdateTreeSchema(counter));

			// And recheck compat:
			const compat3 = view3.checkCompatibility(stored);
			assert.deepEqual(compat3, { canView: true, canUpgrade: true, isEquivalent: true });
		}
	});

	// TODO: support adapters.

	// function makeTolerantRootAdapter(view: TreeStoredSchema): FieldAdapter {
	// 	return {
	// 		field: rootFieldKey,
	// 		convert: (field): TreeFieldStoredSchema => {
	// 			const allowed = allowsFieldSuperset(defaultSchemaPolicy, view, field, tolerantRoot);
	// 			const out: TreeFieldStoredSchema = allowed ? root : field;
	// 			return out;
	// 		},
	// 	};
	// }

	// /**
	//  * This shows basic usage of stored and view schema including adapters.
	//  */
	// it("adapters", () => {
	// 	// Build a schema repository.
	// 	// This will represent our view schema for a simple canvas application,
	// 	// same as the above example, but after some schema changes.
	// 	const viewCollection: SchemaCollection = {
	// 		rootFieldSchema: root,
	// 		treeSchema: treeViewSchema.treeSchema,
	// 		policy: defaultSchemaPolicy,
	// 		adapters: {},
	// 	};

	// 	// Register an adapter that handles a missing root.
	// 	// Currently we are just declaring that such a handler exits:
	// 	// the API for saying what to do in this case are not done.
	// 	const adapters: Adapters = {
	// 		fieldAdapters: new Map([[rootFieldKey, makeTolerantRootAdapter(viewCollection)]]),
	// 	};
	// 	// Compose all the view information together.
	// 	const view = new ViewSchema(defaultSchemaPolicy, adapters, viewCollection);

	// 	// Like the "basic" example, start with an empty document:
	// 	const stored = new TestSchemaRepository(defaultSchemaPolicy);
	// 	assert(stored.tryUpdateRootFieldSchema(emptyField));

	// 	// Open document, and check it's compatibility with our application:
	// 	const compat = view.checkCompatibility(stored);

	// 	// As long as we are willing to use adapters, the application should be able to read this document.
	// 	assertEnumEqual(Compatibility, compat.read, Compatibility.RequiresAdapters);

	// 	// And since the document schema currently excludes empty roots, its also incompatible for writing:
	// 	assertEnumEqual(Compatibility, compat.write, Compatibility.Incompatible);

	// 	// Additionally even updating the document schema can't avoid needing an adapter for the root,
	// 	// since the new schema would be incompatible with possible existing document content (empty documents).
	// 	assertEnumEqual(
	// 		Compatibility,
	// 		compat.writeAllowingStoredSchemaUpdates,
	// 		Compatibility.RequiresAdapters,
	// 	);

	// 	// Like with the basic example,
	// 	// the app makes a choice here about its policy for if and when to update stored schema.
	// 	// Lets assume eventually it updates the schema, either eagerly or lazily.

	// 	// We can update the root to be optional:
	// 	// TODO: add an automated way to determine that this is an upgrade that is needed and allowed.
	// 	stored.tryUpdateRootFieldSchema(tolerantRoot);
	// 	for (const [key, schema] of view.schema.treeSchema) {
	// 		// All the tree schema in the view should be compatible with the stored schema,
	// 		// so for this particular case we assert these all pass.
	// 		assert(stored.tryUpdateTreeSchema(key, schema));
	// 	}

	// 	// That will cause the document stored schema to change,
	// 	// which will notify and applications with the document open.
	// 	// They can recheck their compatibility:
	// 	const compatNew = view.checkCompatibility(stored);
	// 	// We still need the adapter to handle empty documents.
	// 	assertEnumEqual(Compatibility, compatNew.read, Compatibility.RequiresAdapters);
	// 	// It is now possible to write our data into the document, since we have updated its stored schema.
	// 	assertEnumEqual(Compatibility, compatNew.write, Compatibility.Compatible);
	// });

	// /**
	//  * Shows a schema update involving both cases:
	//  * 1. a type that gets a new identifier since its new format is not compatible with the old one.
	//  * 2. a type which is updated in place (same identifier)
	//  *
	//  * An adapter is used to allow the view schema (and thus application logic)
	//  * to not refer to the old types, and instead factor legacy schema handling into a library of adapters.
	//  */
	// it("schema updating using adapters", () => {
	// 	// In this version of the app,
	// 	// we decided that text should be organized into a hierarchy of formatting ranges.
	// 	// We are doing this schema change in an incompatible way, and thus introducing a new identifier:
	// 	const formattedTextIdentifier: TreeNodeSchemaIdentifier = brand(
	// 		"2cbc277e-8820-41ef-a3f4-0a00de8ef934",
	// 	);
	// 	const builder = new SchemaBuilder("adapters examples", defaultContentLibrary);
	// 	const formattedText = builder.objectRecursive(formattedTextIdentifier, {
	// 		content: FlexFieldSchema.createUnsafe(
	// 			FieldKinds.sequence,
	// 			() => formattedText,
	// 			codePoint,
	// 		),
	// 		size: (number),
	// 	});

	// 	// We are also updating positionedCanvasItem to accept the new type.
	// 	// It would also be possible to make this accept both types, and do this example without adapters,
	// 	// but for this example we assume the application does not want to deal with the old text format,
	// 	// so we will support it using adapters.
	// 	// Were we not batching all these examples in one scope, this would reuse the `positionedCanvasItem` name
	// 	// as no version of the app need both view schema at the same time
	// 	// (except for some approaches for staging roll-outs which are not covered here).
	// 	const positionedCanvasItemNew = builder.object(positionedCanvasItemIdentifier, {
	// 		position: (point),
	// 		// Note that we are specifically excluding the old text here
	// 		content: (formattedText),
	// 	});
	// 	// And canvas is still the same storage wise, but its view schema references the updated positionedCanvasItem2:
	// 	const canvas2 = builder.object(canvasIdentifier, {
	// 		items: FlexFieldSchema.create(FieldKinds.sequence, positionedCanvasItemNew),
	// 	});

	// 	const viewCollection: SchemaCollection = builder.intoSchema(
	// 		SchemaBuilder.required(canvas2),
	// 	);

	// 	const textAdapter: TreeAdapter = { input: textIdentifier, output: formattedTextIdentifier };

	// 	// Include adapters for all compatibility cases: empty root and old text.
	// 	const rootAdapter: FieldAdapter = makeTolerantRootAdapter(viewCollection);
	// 	const adapters: Adapters = {
	// 		fieldAdapters: new Map([[rootFieldKey, rootAdapter]]),
	// 		tree: [textAdapter],
	// 	};

	// 	const view = new ViewSchema(defaultSchemaPolicy, adapters, viewCollection);

	// 	// Check this works for empty documents:
	// 	{
	// 		const stored = new TestSchemaRepository(defaultSchemaPolicy);
	// 		assert(stored.tryUpdateRootFieldSchema(emptyField));
	// 		const compat = view.checkCompatibility(stored);
	// 		assert(compat.read === Compatibility.RequiresAdapters);
	// 		assert(compat.writeAllowingStoredSchemaUpdates === Compatibility.RequiresAdapters);
	// 	}

	// 	// Check this works for documents with old text
	// 	{
	// 		const stored = new TestSchemaRepository(defaultSchemaPolicy);
	// 		assert(stored.tryUpdateTreeSchema(canvasIdentifier, canvas));
	// 		assert(stored.tryUpdateTreeSchema(numberIdentifier, number));
	// 		assert(stored.tryUpdateTreeSchema(pointIdentifier, point));
	// 		assert(
	// 			stored.tryUpdateTreeSchema(positionedCanvasItemIdentifier, positionedCanvasItem),
	// 		);
	// 		assert(stored.tryUpdateTreeSchema(textIdentifier, text));
	// 		assert(stored.tryUpdateTreeSchema(codePoint.name, codePoint));
	// 		// This is the root type produced by the adapter for the root.
	// 		assert(stored.tryUpdateRootFieldSchema(tolerantRoot));

	// 		const compat = view.checkCompatibility(stored);
	// 		assertEnumEqual(Compatibility, compat.read, Compatibility.RequiresAdapters);
	// 		// Writing requires schema updates and/or adapters.
	// 		assertEnumEqual(
	// 			Compatibility,
	// 			compat.writeAllowingStoredSchemaUpdates,
	// 			Compatibility.RequiresAdapters,
	// 		);

	// 		// Note that if/when we update the stored schema for these changes,
	// 		// the adapters are still required, since that will just permit the new types,
	// 		// and don't exclude the old ones.
	// 		// TODO: add an automated way to determine that this is the needed upgrade (some way to union schema?).
	// 		const positionedCanvasItemTolerant = treeSchema({
	// 			objectNodeFields: {
	// 				position: fieldSchema(FieldKinds.required, [pointIdentifier]),
	// 				// Note that we are specifically supporting both formats here.
	// 				content: fieldSchema(FieldKinds.required, [
	// 					formattedTextIdentifier,
	// 					textIdentifier,
	// 				]),
	// 			},
	// 			mapFields: emptyField,
	// 		});
	// 		assert(
	// 			stored.tryUpdateTreeSchema(
	// 				positionedCanvasItemIdentifier,
	// 				positionedCanvasItemTolerant,
	// 			),
	// 		);
	// 		assert(stored.tryUpdateTreeSchema(formattedTextIdentifier, formattedText));

	// 		const compatNew = view.checkCompatibility(stored);
	// 		assertEnumEqual(Compatibility, compatNew.read, Compatibility.RequiresAdapters);
	// 		// Now writing is possible:
	// 		assertEnumEqual(Compatibility, compatNew.write, Compatibility.Compatible);
	// 	}
	// });
});<|MERGE_RESOLUTION|>--- conflicted
+++ resolved
@@ -8,9 +8,6 @@
 import { type Adapters, EmptyKey, storedEmptyFieldSchema } from "../../../core/index.js";
 import { defaultSchemaPolicy } from "../../../feature-libraries/index.js";
 import {
-<<<<<<< HEAD
-	getAllowedContentDiscrepancies,
-=======
 	EmptyKey,
 	type TreeFieldStoredSchema,
 	type TreeNodeSchemaIdentifier,
@@ -25,7 +22,6 @@
 import {
 	allowsFieldSuperset,
 	allowsTreeSuperset,
->>>>>>> f6952eae
 	// eslint-disable-next-line import/no-internal-modules
 } from "../../../feature-libraries/modular-schema/index.js";
 import {
@@ -188,6 +184,73 @@
 			const compat3 = view3.checkCompatibility(stored);
 			assert.deepEqual(compat3, { canView: true, canUpgrade: true, isEquivalent: true });
 		}
+	});
+
+	it("upgrading an enablable", () => {
+		const factory = new SchemaFactoryAlpha("upgrade");
+
+		// Schema A: Only number allowed
+		const schemaA = factory.required([factory.number]);
+
+		// Schema B: Number or string (string is enablable)
+		const schemaB = factory.required([
+			factory.number,
+			factory.enablable(factory.string),
+		]);
+
+		// Schema C: Number or string, both fully allowed
+		const schemaC = factory.required([factory.number, factory.string]);
+
+		const stored = new TestSchemaRepository(defaultSchemaPolicy);
+		assert(stored.tryUpdateRootFieldSchema(toStoredSchema(schemaA).rootFieldSchema));
+		assert(stored.tryUpdateTreeSchema(schemaStatics.number));
+
+		// A: View schema is A
+		let view = new SchemaCompatibilityTester(defaultSchemaPolicy, {}, schemaA);
+		assert.deepEqual(view.checkCompatibility(stored), {
+			canView: true,
+			canUpgrade: true,
+			isEquivalent: true,
+		});
+
+		// B: View schema is B (includes enablable string)
+		view = new SchemaCompatibilityTester(defaultSchemaPolicy, {}, schemaB);
+		assert.deepEqual(view.checkCompatibility(stored), {
+			canView: true,
+			canUpgrade: true,
+			isEquivalent: false,
+		});
+
+		// Upgrade to schema B
+		assert(stored.tryUpdateTreeSchema(schemaStatics.string));
+		assert(stored.tryUpdateRootFieldSchema(toStoredSchema(schemaB).rootFieldSchema));
+
+		// Schema is upgraded to support enablable type
+		view = new SchemaCompatibilityTester(defaultSchemaPolicy, {}, schemaB);
+		assert.deepEqual(view.checkCompatibility(stored), {
+			canView: true,
+			canUpgrade: true,
+			isEquivalent: true,
+		});
+
+		// C: View schema now wants full support for string (not just enablable)
+		view = new SchemaCompatibilityTester(defaultSchemaPolicy, {}, schemaC);
+		assert.deepEqual(view.checkCompatibility(stored), {
+			canView: false,
+			canUpgrade: true,
+			isEquivalent: false,
+		});
+
+		// Upgrade to full schema C
+		assert(stored.tryUpdateRootFieldSchema(toStoredSchema(schemaC).rootFieldSchema));
+
+		// Validate C is now fully supported
+		view = new SchemaCompatibilityTester(defaultSchemaPolicy, {}, schemaC);
+		assert.deepEqual(view.checkCompatibility(stored), {
+			canView: true,
+			canUpgrade: true,
+			isEquivalent: true,
+		});
 	});
 
 	// TODO: support adapters.
