/*!
 * Copyright (c) Microsoft Corporation and contributors. All rights reserved.
 * Licensed under the MIT License.
 */

import { strict as assert } from "node:assert";

import {
	type Adapters,
	Compatibility,
	EmptyKey,
	type TreeFieldStoredSchema,
	type TreeNodeSchemaIdentifier,
	type TreeStoredSchema,
	TreeStoredSchemaRepository,
	storedEmptyFieldSchema,
} from "../../../core/index.js";
import {
	type FullSchemaPolicy,
	defaultSchemaPolicy,
} from "../../../feature-libraries/index.js";
import {
	allowsFieldSuperset,
	allowsTreeSuperset,
	getAllowedContentDiscrepancies,
	// eslint-disable-next-line import/no-internal-modules
} from "../../../feature-libraries/modular-schema/index.js";
import {
	getStoredSchema,
	SchemaFactory,
	toStoredSchema,
	ViewSchema,
	type TreeNodeSchema,
} from "../../../simple-tree/index.js";
import { brand } from "../../../util/index.js";

class TestSchemaRepository extends TreeStoredSchemaRepository {
	public constructor(
		public readonly policy: FullSchemaPolicy,
		data?: TreeStoredSchema,
	) {
		super(data);
	}

	/**
	 * Updates the specified schema iff all possible in schema data would remain in schema after the change.
	 * @returns true iff update was performed.
	 */
	public tryUpdateRootFieldSchema(schema: TreeFieldStoredSchema): boolean {
		if (allowsFieldSuperset(this.policy, this, this.rootFieldSchema, schema)) {
			this.rootFieldSchemaData = schema;
			this._events.emit("afterSchemaChange", this);
			return true;
		}
		return false;
	}
	/**
	 * Updates the specified schema iff all possible in schema data would remain in schema after the change.
	 * @returns true iff update was performed.
	 */
	public tryUpdateTreeSchema(schema: TreeNodeSchema): boolean {
		const storedSchema = getStoredSchema(schema);
		const name: TreeNodeSchemaIdentifier = brand(schema.identifier);
		const original = this.nodeSchema.get(name);
		if (allowsTreeSuperset(this.policy, this, original, storedSchema)) {
			this.nodeSchemaData.set(name, storedSchema);
			this._events.emit("afterSchemaChange", this);
			return true;
		}
		return false;
	}
}

function assertEnumEqual<TEnum extends { [key: number]: string }>(
	enumObject: TEnum,
	a: number,
	b: number,
): void {
	if (a !== b) {
		assert.fail(`expected ${a} (${enumObject[a]}) to equal ${b} (${enumObject[b]})`);
	}
}

describe("Schema Evolution Examples", () => {
	const builder = new SchemaFactory("test");

	const codePoint = builder.object("Primitive.CodePoint", {
		[EmptyKey]: builder.number,
	});

	// String made of unicode code points, allowing for sequence editing of a string.
	const text = builder.array("Text", codePoint);

	const point = builder.object("Point", {
		x: builder.number,
		y: builder.number,
	});

	// A type that can be used to position items without an inherent position within the canvas.
	const positionedCanvasItem = builder.object("PositionedCanvasItem", {
		position: point,
		content: text,
	});
	const canvas = builder.array("Canvas", positionedCanvasItem);

	const root = builder.required(canvas);

	const tolerantRoot = builder.optional(canvas);

	/**
	 * This shows basic usage of stored and view schema, including a schema change handled using the
	 * "Design-pattern apps can use to handle schema migrations" proposed in `Stored and View Schema.md`.
	 * Note that this focuses on simpler compatible cases
	 * (where old data meets the new schema and the schema is updated keeping the same identifier),
	 * and does only briefly mentions the case where a new identifier is needed
	 * (since adapters are not implemented yet, and they are the nice way to handle that).
	 */
	it("basic usage", () => {
		// Collect our view schema.
		// This will represent our view schema for a simple canvas application.
		const viewCollection = toStoredSchema(root);

		// This is where legacy schema handling logic for schematize.
		const adapters: Adapters = {};
		// Compose all the view information together.
		const view = new ViewSchema(defaultSchemaPolicy, adapters, viewCollection);

		// Now lets imagine using this application on a new empty document.
		// TreeStoredSchemaRepository defaults to a state that permits no document states at all.
		// To permit an empty document, we have to define a root field, and permit it to be empty.
		const stored = new TestSchemaRepository(defaultSchemaPolicy);
		assert(stored.tryUpdateRootFieldSchema(storedEmptyFieldSchema));

		{
			// When we open this document, we should check it's compatibility with our application:
			const compat = view.checkCompatibility(stored);

			// Sadly for our application, we did not allow empty roots in our view schema,
			// nor did we provide an adapter capable of handling empty roots.
			// This means our application is unable to view this document.
			assertEnumEqual(Compatibility, compat.read, Compatibility.Incompatible);

			// And since the view schema currently excludes empty roots, its also incompatible for writing:
			assertEnumEqual(Compatibility, compat.write, Compatibility.Incompatible);

			// Additionally even updating the document schema can't save this app,
			// since the new schema would be incompatible with the existing document content.
			assertEnumEqual(
				Compatibility,
				compat.writeAllowingStoredSchemaUpdates,
				Compatibility.Incompatible,
			);

			// This is where the app would inform the user that the document
			// is not compatible with their version of the application.
			// This situation (view schema expecting a value where stored schema does not have one),
			// applies just the same in non-root cases, and thus the resolutions apply would also apply to other cases.
		}

		{
			// There are two ways the app could add support for handling empty documents.
			// 1. By adjusting it's view schema for the root field to tolerate empty (by making it optional).
			// 2. By providing a MissingFieldAdapter adapter for the root field
			//    (ex: by providing a default empty canvas).

			// This example picks the first approach.
			// Lets simulate the developers of the app making this change by modifying the view schema:
			const viewCollection2 = toStoredSchema(tolerantRoot);
			const view2 = new ViewSchema(defaultSchemaPolicy, adapters, viewCollection2);
			// When we open this document, we should check it's compatibility with our application:
			const compat = view2.checkCompatibility(stored);

			// The adjusted view schema can be used read this document, no adapters needed.
			assertEnumEqual(Compatibility, compat.read, Compatibility.Compatible);

			// However the document just has its empty root schema,
			// so the app could make changes that could not be written back.
			assertEnumEqual(Compatibility, compat.write, Compatibility.Incompatible);

			// However, it is possible to update the schema in the document to match our schema
			// (since the existing data in compatible with our schema)
			assertEnumEqual(
				Compatibility,
				compat.writeAllowingStoredSchemaUpdates,
				Compatibility.Compatible,
			);

			// The app can consider this compatible and proceed if it is ok with updating schema on write.
			// There are a few approaches apps might want to take here, but we will assume one that seems reasonable:
			// If this were a document that that the app just created,
			// it can imminently write its schema into the document:
			// it knows there are no existing users of this document that will be broken by this.
			// But if this is a document that it did not just create,
			// it could inform the user that this document is supported for import,
			// but its format may be updated when saving,
			// and let the user choose if they want to open it readonly on read-write.
			// A web application might want to have a table of well know format updates that it considers ok to do
			// implicitly to avoid prompting the user if the change is a well understood forward version migration
			// to a widely supported version.

			// Lets assume its time to update the schema in the document
			// (either eagerly or lazily when first needing to do so when writing into the document).
			// Once again the order does not matter:
			assert(stored.tryUpdateTreeSchema(canvas));
			assert(stored.tryUpdateTreeSchema(builder.number));
			assert(stored.tryUpdateTreeSchema(point));
			assert(stored.tryUpdateTreeSchema(positionedCanvasItem));
			assert(stored.tryUpdateTreeSchema(text));
			assert(stored.tryUpdateTreeSchema(codePoint));
			assert(stored.tryUpdateRootFieldSchema(toStoredSchema(tolerantRoot).rootFieldSchema));
			// That will cause the document stored schema to change,
			// which will notify and applications with the document open.
			// They can recheck their compatibility:
			const compatNew = view2.checkCompatibility(stored);
<<<<<<< HEAD
			const report = Array.from(getAllowedContentDiscrepancies(viewCollection2, stored));
=======
			const report = getAllowedContentDiscrepancies(viewCollection2, stored);
>>>>>>> afcf1610
			assert.deepEqual(report, []);
			assertEnumEqual(Compatibility, compatNew.read, Compatibility.Compatible);
			// It is now possible to write our date into the document.
			assertEnumEqual(Compatibility, compatNew.write, Compatibility.Compatible);

			// Now lets imagine some time passes, and the developers want to add a second content type:

			const counter = builder.object("Counter", {
				count: builder.number,
			});
			// Lets allow counters inside positionedCanvasItem, instead of just text:
			const positionedCanvasItem2 = builder.object("PositionedCanvasItem", {
				position: point,
				content: [text, counter],
			});
			// And canvas is still the same storage wise, but its view schema references the updated positionedCanvasItem2:
			const canvas2 = builder.array("Canvas", positionedCanvasItem2);
			// Once again we will simulate reloading the app with different schema by modifying the view schema.
			const viewCollection3 = toStoredSchema(builder.optional(canvas2));
			const view3 = new ViewSchema(defaultSchemaPolicy, adapters, viewCollection3);

			// With this new schema, we can load the document just like before:
			const compat2 = view3.checkCompatibility(stored);
			assertEnumEqual(Compatibility, compat2.read, Compatibility.Compatible);
			assertEnumEqual(Compatibility, compat2.write, Compatibility.Incompatible);
			assertEnumEqual(
				Compatibility,
				compat2.writeAllowingStoredSchemaUpdates,
				Compatibility.Compatible,
			);

			// This is the same case as above where we can choose to do a schema update if we want:
			assert(stored.tryUpdateTreeSchema(positionedCanvasItem2));
			assert(stored.tryUpdateTreeSchema(counter));

			// And recheck compat:
			const compat3 = view3.checkCompatibility(stored);
			assertEnumEqual(Compatibility, compat3.read, Compatibility.Compatible);
			assertEnumEqual(Compatibility, compat3.write, Compatibility.Compatible);
		}
	});

	// TODO: support adapters

	// function makeTolerantRootAdapter(view: TreeStoredSchema): FieldAdapter {
	// 	return {
	// 		field: rootFieldKey,
	// 		convert: (field): TreeFieldStoredSchema => {
	// 			const allowed = allowsFieldSuperset(defaultSchemaPolicy, view, field, tolerantRoot);
	// 			const out: TreeFieldStoredSchema = allowed ? root : field;
	// 			return out;
	// 		},
	// 	};
	// }

	// /**
	//  * This shows basic usage of stored and view schema including adapters.
	//  */
	// it("adapters", () => {
	// 	// Build a schema repository.
	// 	// This will represent our view schema for a simple canvas application,
	// 	// same as the above example, but after some schema changes.
	// 	const viewCollection: SchemaCollection = {
	// 		rootFieldSchema: root,
	// 		treeSchema: treeViewSchema.treeSchema,
	// 		policy: defaultSchemaPolicy,
	// 		adapters: {},
	// 	};

	// 	// Register an adapter that handles a missing root.
	// 	// Currently we are just declaring that such a handler exits:
	// 	// the API for saying what to do in this case are not done.
	// 	const adapters: Adapters = {
	// 		fieldAdapters: new Map([[rootFieldKey, makeTolerantRootAdapter(viewCollection)]]),
	// 	};
	// 	// Compose all the view information together.
	// 	const view = new ViewSchema(defaultSchemaPolicy, adapters, viewCollection);

	// 	// Like the "basic" example, start with an empty document:
	// 	const stored = new TestSchemaRepository(defaultSchemaPolicy);
	// 	assert(stored.tryUpdateRootFieldSchema(emptyField));

	// 	// Open document, and check it's compatibility with our application:
	// 	const compat = view.checkCompatibility(stored);

	// 	// As long as we are willing to use adapters, the application should be able to read this document.
	// 	assertEnumEqual(Compatibility, compat.read, Compatibility.RequiresAdapters);

	// 	// And since the document schema currently excludes empty roots, its also incompatible for writing:
	// 	assertEnumEqual(Compatibility, compat.write, Compatibility.Incompatible);

	// 	// Additionally even updating the document schema can't avoid needing an adapter for the root,
	// 	// since the new schema would be incompatible with possible existing document content (empty documents).
	// 	assertEnumEqual(
	// 		Compatibility,
	// 		compat.writeAllowingStoredSchemaUpdates,
	// 		Compatibility.RequiresAdapters,
	// 	);

	// 	// Like with the basic example,
	// 	// the app makes a choice here about its policy for if and when to update stored schema.
	// 	// Lets assume eventually it updates the schema, either eagerly or lazily.

	// 	// We can update the root to be optional:
	// 	// TODO: add an automated way to determine that this is an upgrade that is needed and allowed.
	// 	stored.tryUpdateRootFieldSchema(tolerantRoot);
	// 	for (const [key, schema] of view.schema.treeSchema) {
	// 		// All the tree schema in the view should be compatible with the stored schema,
	// 		// so for this particular case we assert these all pass.
	// 		assert(stored.tryUpdateTreeSchema(key, schema));
	// 	}

	// 	// That will cause the document stored schema to change,
	// 	// which will notify and applications with the document open.
	// 	// They can recheck their compatibility:
	// 	const compatNew = view.checkCompatibility(stored);
	// 	// We still need the adapter to handle empty documents.
	// 	assertEnumEqual(Compatibility, compatNew.read, Compatibility.RequiresAdapters);
	// 	// It is now possible to write our data into the document, since we have updated its stored schema.
	// 	assertEnumEqual(Compatibility, compatNew.write, Compatibility.Compatible);
	// });

	// /**
	//  * Shows a schema update involving both cases:
	//  * 1. a type that gets a new identifier since its new format is not compatible with the old one.
	//  * 2. a type which is updated in place (same identifier)
	//  *
	//  * An adapter is used to allow the view schema (and thus application logic)
	//  * to not refer to the old types, and instead factor legacy schema handling into a library of adapters.
	//  */
	// it("schema updating using adapters", () => {
	// 	// In this version of the app,
	// 	// we decided that text should be organized into a hierarchy of formatting ranges.
	// 	// We are doing this schema change in an incompatible way, and thus introducing a new identifier:
	// 	const formattedTextIdentifier: TreeNodeSchemaIdentifier = brand(
	// 		"2cbc277e-8820-41ef-a3f4-0a00de8ef934",
	// 	);
	// 	const builder = new SchemaBuilder("adapters examples", defaultContentLibrary);
	// 	const formattedText = builder.objectRecursive(formattedTextIdentifier, {
	// 		content: FlexFieldSchema.createUnsafe(
	// 			FieldKinds.sequence,
	// 			() => formattedText,
	// 			codePoint,
	// 		),
	// 		size: (number),
	// 	});

	// 	// We are also updating positionedCanvasItem to accept the new type.
	// 	// It would also be possible to make this accept both types, and do this example without adapters,
	// 	// but for this example we assume the application does not want to deal with the old text format,
	// 	// so we will support it using adapters.
	// 	// Were we not batching all these examples in one scope, this would reuse the `positionedCanvasItem` name
	// 	// as no version of the app need both view schema at the same time
	// 	// (except for some approaches for staging roll-outs which are not covered here).
	// 	const positionedCanvasItemNew = builder.object(positionedCanvasItemIdentifier, {
	// 		position: (point),
	// 		// Note that we are specifically excluding the old text here
	// 		content: (formattedText),
	// 	});
	// 	// And canvas is still the same storage wise, but its view schema references the updated positionedCanvasItem2:
	// 	const canvas2 = builder.object(canvasIdentifier, {
	// 		items: FlexFieldSchema.create(FieldKinds.sequence, positionedCanvasItemNew),
	// 	});

	// 	const viewCollection: SchemaCollection = builder.intoSchema(
	// 		SchemaBuilder.required(canvas2),
	// 	);

	// 	const textAdapter: TreeAdapter = { input: textIdentifier, output: formattedTextIdentifier };

	// 	// Include adapters for all compatibility cases: empty root and old text.
	// 	const rootAdapter: FieldAdapter = makeTolerantRootAdapter(viewCollection);
	// 	const adapters: Adapters = {
	// 		fieldAdapters: new Map([[rootFieldKey, rootAdapter]]),
	// 		tree: [textAdapter],
	// 	};

	// 	const view = new ViewSchema(defaultSchemaPolicy, adapters, viewCollection);

	// 	// Check this works for empty documents:
	// 	{
	// 		const stored = new TestSchemaRepository(defaultSchemaPolicy);
	// 		assert(stored.tryUpdateRootFieldSchema(emptyField));
	// 		const compat = view.checkCompatibility(stored);
	// 		assert(compat.read === Compatibility.RequiresAdapters);
	// 		assert(compat.writeAllowingStoredSchemaUpdates === Compatibility.RequiresAdapters);
	// 	}

	// 	// Check this works for documents with old text
	// 	{
	// 		const stored = new TestSchemaRepository(defaultSchemaPolicy);
	// 		assert(stored.tryUpdateTreeSchema(canvasIdentifier, canvas));
	// 		assert(stored.tryUpdateTreeSchema(numberIdentifier, number));
	// 		assert(stored.tryUpdateTreeSchema(pointIdentifier, point));
	// 		assert(
	// 			stored.tryUpdateTreeSchema(positionedCanvasItemIdentifier, positionedCanvasItem),
	// 		);
	// 		assert(stored.tryUpdateTreeSchema(textIdentifier, text));
	// 		assert(stored.tryUpdateTreeSchema(codePoint.name, codePoint));
	// 		// This is the root type produced by the adapter for the root.
	// 		assert(stored.tryUpdateRootFieldSchema(tolerantRoot));

	// 		const compat = view.checkCompatibility(stored);
	// 		assertEnumEqual(Compatibility, compat.read, Compatibility.RequiresAdapters);
	// 		// Writing requires schema updates and/or adapters.
	// 		assertEnumEqual(
	// 			Compatibility,
	// 			compat.writeAllowingStoredSchemaUpdates,
	// 			Compatibility.RequiresAdapters,
	// 		);

	// 		// Note that if/when we update the stored schema for these changes,
	// 		// the adapters are still required, since that will just permit the new types,
	// 		// and don't exclude the old ones.
	// 		// TODO: add an automated way to determine that this is the needed upgrade (some way to union schema?).
	// 		const positionedCanvasItemTolerant = treeSchema({
	// 			objectNodeFields: {
	// 				position: fieldSchema(FieldKinds.required, [pointIdentifier]),
	// 				// Note that we are specifically supporting both formats here.
	// 				content: fieldSchema(FieldKinds.required, [
	// 					formattedTextIdentifier,
	// 					textIdentifier,
	// 				]),
	// 			},
	// 			mapFields: emptyField,
	// 		});
	// 		assert(
	// 			stored.tryUpdateTreeSchema(
	// 				positionedCanvasItemIdentifier,
	// 				positionedCanvasItemTolerant,
	// 			),
	// 		);
	// 		assert(stored.tryUpdateTreeSchema(formattedTextIdentifier, formattedText));

	// 		const compatNew = view.checkCompatibility(stored);
	// 		assertEnumEqual(Compatibility, compatNew.read, Compatibility.RequiresAdapters);
	// 		// Now writing is possible:
	// 		assertEnumEqual(Compatibility, compatNew.write, Compatibility.Compatible);
	// 	}
	// });
});<|MERGE_RESOLUTION|>--- conflicted
+++ resolved
@@ -212,11 +212,7 @@
 			// which will notify and applications with the document open.
 			// They can recheck their compatibility:
 			const compatNew = view2.checkCompatibility(stored);
-<<<<<<< HEAD
 			const report = Array.from(getAllowedContentDiscrepancies(viewCollection2, stored));
-=======
-			const report = getAllowedContentDiscrepancies(viewCollection2, stored);
->>>>>>> afcf1610
 			assert.deepEqual(report, []);
 			assertEnumEqual(Compatibility, compatNew.read, Compatibility.Compatible);
 			// It is now possible to write our date into the document.
