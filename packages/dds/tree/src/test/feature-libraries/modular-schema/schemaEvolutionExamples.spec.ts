/*!
 * Copyright (c) Microsoft Corporation and contributors. All rights reserved.
 * Licensed under the MIT License.
 */

import { strict as assert } from "node:assert";

import { EmptyKey, storedEmptyFieldSchema } from "../../../core/index.js";
import { defaultSchemaPolicy } from "../../../feature-libraries/index.js";
import {
	toStoredSchema,
	SchemaCompatibilityTester,
	SchemaFactoryAlpha,
	TreeViewConfigurationAlpha,
	schemaStatics,
} from "../../../simple-tree/index.js";
<<<<<<< HEAD
import { brand } from "../../../util/index.js";
import { schemaStatics } from "../../../simple-tree/index.js";
// eslint-disable-next-line import/no-internal-modules
import { getDiscrepanciesInAllowedContent } from "../../../simple-tree/api/discrepancies.js";

class TestSchemaRepository extends TreeStoredSchemaRepository {
	public constructor(
		public readonly policy: FullSchemaPolicy,
		data?: TreeStoredSchema,
	) {
		super(data);
	}

	/**
	 * Updates the specified schema iff all possible in schema data would remain in schema after the change.
	 * @returns true iff update was performed.
	 */
	public tryUpdateRootFieldSchema(schema: TreeFieldStoredSchema): boolean {
		if (allowsFieldSuperset(this.policy, this, this.rootFieldSchema, schema)) {
			this.rootFieldSchemaData = schema;
			this._events.emit("afterSchemaChange", this);
			return true;
		}
		return false;
	}
	/**
	 * Updates the specified schema iff all possible in schema data would remain in schema after the change.
	 * @returns true iff update was performed.
	 */
	public tryUpdateTreeSchema(schema: SimpleNodeSchema & TreeNodeSchema): boolean {
		const storedSchema = getStoredSchema(schema);
		const name: TreeNodeSchemaIdentifier = brand(schema.identifier);
		const original = this.nodeSchema.get(name);
		if (allowsTreeSuperset(this.policy, this, original, storedSchema)) {
			this.nodeSchemaData.set(name, storedSchema);
			this._events.emit("afterSchemaChange", this);
			return true;
		}
		return false;
	}
}
=======
import { TestSchemaRepository } from "../../utils.js";
>>>>>>> bdd36807

function assertEnumEqual<TEnum extends { [key: number]: string }>(
	enumObject: TEnum,
	a: number,
	b: number,
): void {
	if (a !== b) {
		assert.fail(`expected ${a} (${enumObject[a]}) to equal ${b} (${enumObject[b]})`);
	}
}

describe("Schema Evolution Examples", () => {
	const builder = new SchemaFactoryAlpha("test");

	const codePoint = builder.objectAlpha("Primitive.CodePoint", {
		[EmptyKey]: builder.number,
	});

	// String made of unicode code points, allowing for sequence editing of a string.
	const text = builder.arrayAlpha("Text", codePoint);

	const point = builder.objectAlpha("Point", {
		x: builder.number,
		y: builder.number,
	});

	// A type that can be used to position items without an inherent position within the canvas.
	const positionedCanvasItem = builder.objectAlpha("PositionedCanvasItem", {
		position: point,
		content: text,
	});
	const canvas = builder.arrayAlpha("Canvas", positionedCanvasItem);

	const root = builder.required(canvas);

	const tolerantRoot = builder.optional(canvas);

	/**
	 * This shows basic usage of stored and view schema, including a schema change handled using the
	 * "Design-pattern apps can use to handle schema migrations" proposed in `Stored and View Schema.md`.
	 * Note that this focuses on simpler compatible cases
	 * (where old data meets the new schema and the schema is updated keeping the same identifier),
	 * and does only briefly mentions the case where a new identifier is needed
	 * (since adapters are not implemented yet, and they are the nice way to handle that).
	 */
	it("basic usage", () => {
		// Compose all the view information together.
		const view = new SchemaCompatibilityTester(
			new TreeViewConfigurationAlpha({ schema: root }),
		);

		// Now lets imagine using this application on a new empty document.
		// TreeStoredSchemaRepository defaults to a state that permits no document states at all.
		// To permit an empty document, we have to define a root field, and permit it to be empty.
		const stored = new TestSchemaRepository(defaultSchemaPolicy);
		assert(stored.tryUpdateRootFieldSchema(storedEmptyFieldSchema));

		{
			// When we open this document, we should check it's compatibility with our application:
			const compat = view.checkCompatibility(stored);

			// Sadly for our application, we did not allow empty roots in our view schema,
			// nor did we provide an adapter capable of handling empty roots.
			// This means our application is unable to view this document.
			// And since the view schema currently excludes empty roots, its also incompatible for upgrading:
			assert.deepEqual(compat, { canView: false, canUpgrade: false, isEquivalent: false });

			// This is where the app would inform the user that the document
			// is not compatible with their version of the application.
			// This situation (view schema expecting a value where stored schema does not have one),
			// applies just the same in non-root cases, and thus the resolutions apply would also apply to other cases.
		}

		{
			// There are two ways the app could add support for handling empty documents.
			// 1. By adjusting it's view schema for the root field to tolerate empty (by making it optional).
			// 2. By providing a MissingFieldAdapter adapter for the root field
			//    (ex: by providing a default empty canvas).

			// This example picks the first approach.
			// Lets simulate the developers of the app making this change by modifying the view schema:
			const view2 = new SchemaCompatibilityTester(
				new TreeViewConfigurationAlpha({ schema: tolerantRoot }),
			);
			// When we open this document, we should check it's compatibility with our application:
			const compat = view2.checkCompatibility(stored);

			// The adjusted view schema can be used read this document, no adapters needed.
			assert.equal(compat.canUpgrade, true);

			// However the document just has its empty root schema,
			// so the app could make changes that could not be written back.
			assert.equal(compat.canView, false);

			// The app can consider this compatible and proceed if it is ok with updating schema on write.
			// There are a few approaches apps might want to take here, but we will assume one that seems reasonable:
			// If this were a document that that the app just created,
			// it can imminently write its schema into the document:
			// it knows there are no existing users of this document that will be broken by this.
			// But if this is a document that it did not just create,
			// it could inform the user that this document is supported for import,
			// but its format may be updated when saving,
			// and let the user choose if they want to open it readonly on read-write.
			// A web application might want to have a table of well know format updates that it considers ok to do
			// implicitly to avoid prompting the user if the change is a well understood forward version migration
			// to a widely supported version.

			// Lets assume its time to update the schema in the document
			// (either eagerly or lazily when first needing to do so when writing into the document).
			// Once again the order does not matter:
			assert(stored.tryUpdateTreeSchema(canvas));
			assert(stored.tryUpdateTreeSchema(schemaStatics.number));
			assert(stored.tryUpdateTreeSchema(point));
			assert(stored.tryUpdateTreeSchema(positionedCanvasItem));
			assert(stored.tryUpdateTreeSchema(text));
			assert(stored.tryUpdateTreeSchema(codePoint));
			assert(stored.tryUpdateRootFieldSchema(toStoredSchema(tolerantRoot).rootFieldSchema));
			// That will cause the document stored schema to change,
			// which will notify and applications with the document open.
			// They can recheck their compatibility:
			const compatNew = view2.checkCompatibility(stored);
			const report = Array.from(
				getDiscrepanciesInAllowedContent(
					new TreeViewConfigurationAlpha({ schema: tolerantRoot }),
					stored,
				),
			);
			assert.deepEqual(report, []);
			// It is now possible to write our date into the document.
			assert.deepEqual(compatNew, { canView: true, canUpgrade: true, isEquivalent: true });

			// Now lets imagine some time passes, and the developers want to add a second content type:

			const counter = builder.objectAlpha("Counter", {
				count: builder.number,
			});
			// Lets allow counters inside positionedCanvasItem, instead of just text:
			const positionedCanvasItem2 = builder.objectAlpha("PositionedCanvasItem", {
				position: point,
				content: [text, counter],
			});
			// And canvas is still the same storage wise, but its view schema references the updated positionedCanvasItem2:
			const canvas2 = builder.array("Canvas", positionedCanvasItem2);
			// Once again we will simulate reloading the app with different schema by modifying the view schema.
			const view3 = new SchemaCompatibilityTester(
				new TreeViewConfigurationAlpha({ schema: builder.optional(canvas2) }),
			);

			// With this new schema, we can load the document just like before:
			const compat2 = view3.checkCompatibility(stored);
			assert.deepEqual(compat2, { canView: false, canUpgrade: true, isEquivalent: false });

			// This is the same case as above where we can choose to do a schema update if we want:
			assert(stored.tryUpdateTreeSchema(positionedCanvasItem2));
			assert(stored.tryUpdateTreeSchema(counter));

			// And recheck compat:
			const compat3 = view3.checkCompatibility(stored);
			assert.deepEqual(compat3, { canView: true, canUpgrade: true, isEquivalent: true });
		}
	});

	// TODO: support adapters.

	// function makeTolerantRootAdapter(view: TreeStoredSchema): FieldAdapter {
	// 	return {
	// 		field: rootFieldKey,
	// 		convert: (field): TreeFieldStoredSchema => {
	// 			const allowed = allowsFieldSuperset(defaultSchemaPolicy, view, field, tolerantRoot);
	// 			const out: TreeFieldStoredSchema = allowed ? root : field;
	// 			return out;
	// 		},
	// 	};
	// }

	// /**
	//  * This shows basic usage of stored and view schema including adapters.
	//  */
	// it("adapters", () => {
	// 	// Build a schema repository.
	// 	// This will represent our view schema for a simple canvas application,
	// 	// same as the above example, but after some schema changes.
	// 	const viewCollection: SchemaCollection = {
	// 		rootFieldSchema: root,
	// 		treeSchema: treeViewSchema.treeSchema,
	// 		policy: defaultSchemaPolicy,
	// 		adapters: {},
	// 	};

	// 	// Register an adapter that handles a missing root.
	// 	// Currently we are just declaring that such a handler exits:
	// 	// the API for saying what to do in this case are not done.
	// 	const adapters: Adapters = {
	// 		fieldAdapters: new Map([[rootFieldKey, makeTolerantRootAdapter(viewCollection)]]),
	// 	};
	// 	// Compose all the view information together.
	// 	const view = new ViewSchema(defaultSchemaPolicy, adapters, viewCollection);

	// 	// Like the "basic" example, start with an empty document:
	// 	const stored = new TestSchemaRepository(defaultSchemaPolicy);
	// 	assert(stored.tryUpdateRootFieldSchema(emptyField));

	// 	// Open document, and check it's compatibility with our application:
	// 	const compat = view.checkCompatibility(stored);

	// 	// As long as we are willing to use adapters, the application should be able to read this document.
	// 	assertEnumEqual(Compatibility, compat.read, Compatibility.RequiresAdapters);

	// 	// And since the document schema currently excludes empty roots, its also incompatible for writing:
	// 	assertEnumEqual(Compatibility, compat.write, Compatibility.Incompatible);

	// 	// Additionally even updating the document schema can't avoid needing an adapter for the root,
	// 	// since the new schema would be incompatible with possible existing document content (empty documents).
	// 	assertEnumEqual(
	// 		Compatibility,
	// 		compat.writeAllowingStoredSchemaUpdates,
	// 		Compatibility.RequiresAdapters,
	// 	);

	// 	// Like with the basic example,
	// 	// the app makes a choice here about its policy for if and when to update stored schema.
	// 	// Lets assume eventually it updates the schema, either eagerly or lazily.

	// 	// We can update the root to be optional:
	// 	// TODO: add an automated way to determine that this is an upgrade that is needed and allowed.
	// 	stored.tryUpdateRootFieldSchema(tolerantRoot);
	// 	for (const [key, schema] of view.schema.treeSchema) {
	// 		// All the tree schema in the view should be compatible with the stored schema,
	// 		// so for this particular case we assert these all pass.
	// 		assert(stored.tryUpdateTreeSchema(key, schema));
	// 	}

	// 	// That will cause the document stored schema to change,
	// 	// which will notify and applications with the document open.
	// 	// They can recheck their compatibility:
	// 	const compatNew = view.checkCompatibility(stored);
	// 	// We still need the adapter to handle empty documents.
	// 	assertEnumEqual(Compatibility, compatNew.read, Compatibility.RequiresAdapters);
	// 	// It is now possible to write our data into the document, since we have updated its stored schema.
	// 	assertEnumEqual(Compatibility, compatNew.write, Compatibility.Compatible);
	// });

	// /**
	//  * Shows a schema update involving both cases:
	//  * 1. a type that gets a new identifier since its new format is not compatible with the old one.
	//  * 2. a type which is updated in place (same identifier)
	//  *
	//  * An adapter is used to allow the view schema (and thus application logic)
	//  * to not refer to the old types, and instead factor legacy schema handling into a library of adapters.
	//  */
	// it("schema updating using adapters", () => {
	// 	// In this version of the app,
	// 	// we decided that text should be organized into a hierarchy of formatting ranges.
	// 	// We are doing this schema change in an incompatible way, and thus introducing a new identifier:
	// 	const formattedTextIdentifier: TreeNodeSchemaIdentifier = brand(
	// 		"2cbc277e-8820-41ef-a3f4-0a00de8ef934",
	// 	);
	// 	const builder = new SchemaBuilder("adapters examples", defaultContentLibrary);
	// 	const formattedText = builder.objectRecursive(formattedTextIdentifier, {
	// 		content: FlexFieldSchema.createUnsafe(
	// 			FieldKinds.sequence,
	// 			() => formattedText,
	// 			codePoint,
	// 		),
	// 		size: (number),
	// 	});

	// 	// We are also updating positionedCanvasItem to accept the new type.
	// 	// It would also be possible to make this accept both types, and do this example without adapters,
	// 	// but for this example we assume the application does not want to deal with the old text format,
	// 	// so we will support it using adapters.
	// 	// Were we not batching all these examples in one scope, this would reuse the `positionedCanvasItem` name
	// 	// as no version of the app need both view schema at the same time
	// 	// (except for some approaches for staging roll-outs which are not covered here).
	// 	const positionedCanvasItemNew = builder.object(positionedCanvasItemIdentifier, {
	// 		position: (point),
	// 		// Note that we are specifically excluding the old text here
	// 		content: (formattedText),
	// 	});
	// 	// And canvas is still the same storage wise, but its view schema references the updated positionedCanvasItem2:
	// 	const canvas2 = builder.object(canvasIdentifier, {
	// 		items: FlexFieldSchema.create(FieldKinds.sequence, positionedCanvasItemNew),
	// 	});

	// 	const viewCollection: SchemaCollection = builder.intoSchema(
	// 		SchemaBuilder.required(canvas2),
	// 	);

	// 	const textAdapter: TreeAdapter = { input: textIdentifier, output: formattedTextIdentifier };

	// 	// Include adapters for all compatibility cases: empty root and old text.
	// 	const rootAdapter: FieldAdapter = makeTolerantRootAdapter(viewCollection);
	// 	const adapters: Adapters = {
	// 		fieldAdapters: new Map([[rootFieldKey, rootAdapter]]),
	// 		tree: [textAdapter],
	// 	};

	// 	const view = new ViewSchema(defaultSchemaPolicy, adapters, viewCollection);

	// 	// Check this works for empty documents:
	// 	{
	// 		const stored = new TestSchemaRepository(defaultSchemaPolicy);
	// 		assert(stored.tryUpdateRootFieldSchema(emptyField));
	// 		const compat = view.checkCompatibility(stored);
	// 		assert(compat.read === Compatibility.RequiresAdapters);
	// 		assert(compat.writeAllowingStoredSchemaUpdates === Compatibility.RequiresAdapters);
	// 	}

	// 	// Check this works for documents with old text
	// 	{
	// 		const stored = new TestSchemaRepository(defaultSchemaPolicy);
	// 		assert(stored.tryUpdateTreeSchema(canvasIdentifier, canvas));
	// 		assert(stored.tryUpdateTreeSchema(numberIdentifier, number));
	// 		assert(stored.tryUpdateTreeSchema(pointIdentifier, point));
	// 		assert(
	// 			stored.tryUpdateTreeSchema(positionedCanvasItemIdentifier, positionedCanvasItem),
	// 		);
	// 		assert(stored.tryUpdateTreeSchema(textIdentifier, text));
	// 		assert(stored.tryUpdateTreeSchema(codePoint.name, codePoint));
	// 		// This is the root type produced by the adapter for the root.
	// 		assert(stored.tryUpdateRootFieldSchema(tolerantRoot));

	// 		const compat = view.checkCompatibility(stored);
	// 		assertEnumEqual(Compatibility, compat.read, Compatibility.RequiresAdapters);
	// 		// Writing requires schema updates and/or adapters.
	// 		assertEnumEqual(
	// 			Compatibility,
	// 			compat.writeAllowingStoredSchemaUpdates,
	// 			Compatibility.RequiresAdapters,
	// 		);

	// 		// Note that if/when we update the stored schema for these changes,
	// 		// the adapters are still required, since that will just permit the new types,
	// 		// and don't exclude the old ones.
	// 		// TODO: add an automated way to determine that this is the needed upgrade (some way to union schema?).
	// 		const positionedCanvasItemTolerant = treeSchema({
	// 			objectNodeFields: {
	// 				position: fieldSchema(FieldKinds.required, [pointIdentifier]),
	// 				// Note that we are specifically supporting both formats here.
	// 				content: fieldSchema(FieldKinds.required, [
	// 					formattedTextIdentifier,
	// 					textIdentifier,
	// 				]),
	// 			},
	// 			mapFields: emptyField,
	// 		});
	// 		assert(
	// 			stored.tryUpdateTreeSchema(
	// 				positionedCanvasItemIdentifier,
	// 				positionedCanvasItemTolerant,
	// 			),
	// 		);
	// 		assert(stored.tryUpdateTreeSchema(formattedTextIdentifier, formattedText));

	// 		const compatNew = view.checkCompatibility(stored);
	// 		assertEnumEqual(Compatibility, compatNew.read, Compatibility.RequiresAdapters);
	// 		// Now writing is possible:
	// 		assertEnumEqual(Compatibility, compatNew.write, Compatibility.Compatible);
	// 	}
	// });
});<|MERGE_RESOLUTION|>--- conflicted
+++ resolved
@@ -14,51 +14,7 @@
 	TreeViewConfigurationAlpha,
 	schemaStatics,
 } from "../../../simple-tree/index.js";
-<<<<<<< HEAD
-import { brand } from "../../../util/index.js";
-import { schemaStatics } from "../../../simple-tree/index.js";
-// eslint-disable-next-line import/no-internal-modules
-import { getDiscrepanciesInAllowedContent } from "../../../simple-tree/api/discrepancies.js";
-
-class TestSchemaRepository extends TreeStoredSchemaRepository {
-	public constructor(
-		public readonly policy: FullSchemaPolicy,
-		data?: TreeStoredSchema,
-	) {
-		super(data);
-	}
-
-	/**
-	 * Updates the specified schema iff all possible in schema data would remain in schema after the change.
-	 * @returns true iff update was performed.
-	 */
-	public tryUpdateRootFieldSchema(schema: TreeFieldStoredSchema): boolean {
-		if (allowsFieldSuperset(this.policy, this, this.rootFieldSchema, schema)) {
-			this.rootFieldSchemaData = schema;
-			this._events.emit("afterSchemaChange", this);
-			return true;
-		}
-		return false;
-	}
-	/**
-	 * Updates the specified schema iff all possible in schema data would remain in schema after the change.
-	 * @returns true iff update was performed.
-	 */
-	public tryUpdateTreeSchema(schema: SimpleNodeSchema & TreeNodeSchema): boolean {
-		const storedSchema = getStoredSchema(schema);
-		const name: TreeNodeSchemaIdentifier = brand(schema.identifier);
-		const original = this.nodeSchema.get(name);
-		if (allowsTreeSuperset(this.policy, this, original, storedSchema)) {
-			this.nodeSchemaData.set(name, storedSchema);
-			this._events.emit("afterSchemaChange", this);
-			return true;
-		}
-		return false;
-	}
-}
-=======
 import { TestSchemaRepository } from "../../utils.js";
->>>>>>> bdd36807
 
 function assertEnumEqual<TEnum extends { [key: number]: string }>(
 	enumObject: TEnum,
