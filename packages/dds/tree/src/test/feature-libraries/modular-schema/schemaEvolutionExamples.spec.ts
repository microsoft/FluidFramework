--- conflicted
+++ resolved
@@ -15,8 +15,6 @@
 	schemaStatics,
 } from "../../../simple-tree/index.js";
 import { TestSchemaRepository } from "../../utils.js";
-<<<<<<< HEAD
-=======
 // eslint-disable-next-line import/no-internal-modules
 import { getDiscrepanciesInAllowedContent } from "../../../simple-tree/api/discrepancies.js";
 
@@ -29,7 +27,6 @@
 		assert.fail(`expected ${a} (${enumObject[a]}) to equal ${b} (${enumObject[b]})`);
 	}
 }
->>>>>>> 619f1203
 
 describe("Schema Evolution Examples", () => {
 	const builder = new SchemaFactoryAlpha("test");
