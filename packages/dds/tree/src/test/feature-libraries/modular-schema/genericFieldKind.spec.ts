/*!
 * Copyright (c) Microsoft Corporation and contributors. All rights reserved.
 * Licensed under the MIT License.
 */

import { strict as assert } from "assert";

import { SessionId } from "@fluidframework/id-compressor";

import { IJsonCodec } from "../../../codec/index.js";
import {
	ChangeEncodingContext,
	DeltaFieldChanges,
	DeltaFieldMap,
	FieldKey,
	makeAnonChange,
} from "../../../core/index.js";
import {
<<<<<<< HEAD
	GenericChangeset,
	genericFieldKind,
=======
>>>>>>> f0974b8c
	CrossFieldManager,
	GenericChangeset,
	MemoizedIdRangeAllocator,
	NodeChangeset,
	genericFieldKind,
} from "../../../feature-libraries/index.js";
<<<<<<< HEAD
import { makeAnonChange, DeltaFieldChanges } from "../../../core/index.js";
import { fakeIdAllocator, brand, idAllocatorFromMaxId } from "../../../util/index.js";
=======
// eslint-disable-next-line import/no-internal-modules
import { RebaseRevisionMetadata } from "../../../feature-libraries/modular-schema/index.js";
import {
	JsonCompatibleReadOnly,
	brand,
	fakeIdAllocator,
	idAllocatorFromMaxId,
} from "../../../util/index.js";
>>>>>>> f0974b8c
import {
	EncodingTestData,
	defaultRevisionMetadataFromChanges,
	makeEncodingTestSuite,
	testRevisionTagCodec,
} from "../../utils.js";
<<<<<<< HEAD
import {
	FieldChangeEncodingContext,
	NodeId,
	RebaseRevisionMetadata,
	// eslint-disable-next-line import/no-internal-modules
} from "../../../feature-libraries/modular-schema/index.js";
import { TestNodeId } from "../../testNodeId.js";
import { TestChange } from "../../testChange.js";
=======

import { ValueChangeset, valueField, valueHandler } from "./basicRebasers.js";
>>>>>>> f0974b8c
import { testSnapshots } from "./genericFieldSnapshots.test.js";

const nodeId1: NodeId = { localId: brand(1) };
const nodeId2: NodeId = { localId: brand(2) };
const nodeId3: NodeId = { localId: brand(3) };
const nodeId4: NodeId = { localId: brand(4) };

const unexpectedDelegate = () => assert.fail("Unexpected call");

const revisionMetadata: RebaseRevisionMetadata = {
	getBaseRevisions: () => assert.fail("Unexpected revision info query"),
	getIndex: () => assert.fail("Unexpected revision index query"),
	tryGetInfo: () => assert.fail("Unexpected revision info query"),
	hasRollback: () => assert.fail("Unexpected revision info query"),
};

const crossFieldManager: CrossFieldManager = {
	get: unexpectedDelegate,
	set: unexpectedDelegate,
};

describe("GenericField", () => {
	testSnapshots();

	describe("compose", () => {
		it("Highest index on earlier change", () => {
			const changeA: GenericChangeset = [
				{
					index: 0,
					nodeChange: TestNodeId.create(nodeId1, TestChange.mint([], 1)),
				},
				{
					index: 2,
					nodeChange: TestNodeId.create(nodeId2, TestChange.mint([], 2)),
				},
			];
			const changeB: GenericChangeset = [
				{
					index: 0,
					nodeChange: TestNodeId.create(nodeId3, TestChange.mint([1], 3)),
				},
				{
					index: 1,
					nodeChange: TestNodeId.create(nodeId4, TestChange.mint([], 4)),
				},
			];
			const expected: GenericChangeset = [
				{
					index: 0,
					nodeChange: TestNodeId.create(nodeId1, TestChange.mint([], [1, 3])),
				},
				{
					index: 1,
					nodeChange: TestNodeId.create(nodeId4, TestChange.mint([], 4)),
				},
				{
					index: 2,
					nodeChange: TestNodeId.create(nodeId2, TestChange.mint([], 2)),
				},
			];
			const actual = genericFieldKind.changeHandler.rebaser.compose(
				makeAnonChange(changeA),
				makeAnonChange(changeB),
				TestNodeId.composeChild,
				fakeIdAllocator,
				crossFieldManager,
				revisionMetadata,
			);
			assert.deepEqual(actual, expected);
		});

		it("Highest index on later change", () => {
			const changeA: GenericChangeset = [
				{
					index: 0,
					nodeChange: TestNodeId.create(nodeId1, TestChange.mint([], 1)),
				},
				{
					index: 1,
					nodeChange: TestNodeId.create(nodeId2, TestChange.mint([], 2)),
				},
			];
			const changeB: GenericChangeset = [
				{
					index: 0,
					nodeChange: TestNodeId.create(nodeId3, TestChange.mint([1], 3)),
				},
				{
					index: 2,
					nodeChange: TestNodeId.create(nodeId4, TestChange.mint([], 4)),
				},
			];
			const expected: GenericChangeset = [
				{
					index: 0,
					nodeChange: TestNodeId.create(nodeId1, TestChange.mint([], [1, 3])),
				},
				{
					index: 1,
					nodeChange: TestNodeId.create(nodeId2, TestChange.mint([], 2)),
				},
				{
					index: 2,
					nodeChange: TestNodeId.create(nodeId4, TestChange.mint([], 4)),
				},
			];
			const actual = genericFieldKind.changeHandler.rebaser.compose(
				makeAnonChange(changeA),
				makeAnonChange(changeB),
				TestNodeId.composeChild,
				fakeIdAllocator,
				crossFieldManager,
				revisionMetadata,
			);
			assert.deepEqual(actual, expected);
		});
	});

	describe("rebase", () => {
		it("Highest index on earlier change", () => {
			const changeA: GenericChangeset = [
				{
					index: 0,
					nodeChange: TestNodeId.create(nodeId1, TestChange.mint([], 1)),
				},
				{
					index: 2,
					nodeChange: TestNodeId.create(nodeId2, TestChange.mint([], 2)),
				},
			];
			const changeB: GenericChangeset = [
				{
					index: 0,
					nodeChange: TestNodeId.create(nodeId3, TestChange.mint([], 3)),
				},
				{
					index: 1,
					nodeChange: TestNodeId.create(nodeId4, TestChange.mint([], 4)),
				},
			];
			const expected: GenericChangeset = [
				{
					index: 0,
					nodeChange: TestNodeId.create(nodeId1, TestChange.mint([3], 1)),
				},
				{
					index: 2,
					nodeChange: TestNodeId.create(nodeId2, TestChange.mint([], 2)),
				},
			];
			const actual = genericFieldKind.changeHandler.rebaser.rebase(
				changeA,
				makeAnonChange(changeB),
				TestNodeId.rebaseChild,
				fakeIdAllocator,
				crossFieldManager,
				revisionMetadata,
			);
			assert.deepEqual(actual, expected);
		});

		it("Highest index on later change", () => {
			const changeA: GenericChangeset = [
				{
					index: 0,
					nodeChange: TestNodeId.create(nodeId1, TestChange.mint([], 1)),
				},
				{
					index: 1,
					nodeChange: TestNodeId.create(nodeId2, TestChange.mint([], 2)),
				},
			];
			const changeB: GenericChangeset = [
				{
					index: 0,
					nodeChange: TestNodeId.create(nodeId3, TestChange.mint([], 3)),
				},
				{
					index: 2,
					nodeChange: TestNodeId.create(nodeId4, TestChange.mint([], 4)),
				},
			];
			const expected: GenericChangeset = [
				{
					index: 0,
					nodeChange: TestNodeId.create(nodeId1, TestChange.mint([3], 1)),
				},
				{
					index: 1,
					nodeChange: TestNodeId.create(nodeId2, TestChange.mint([], 2)),
				},
			];
			const actual = genericFieldKind.changeHandler.rebaser.rebase(
				changeA,
				makeAnonChange(changeB),
				TestNodeId.rebaseChild,
				fakeIdAllocator,
				crossFieldManager,
				revisionMetadata,
			);
			assert.deepEqual(actual, expected);
		});
	});

	it("invert", () => {
		const forward: GenericChangeset = [
			{
				index: 0,
				nodeChange: nodeId1,
			},
			{
				index: 1,
				nodeChange: nodeId2,
			},
		];
		const expected: GenericChangeset = [
			{
				index: 0,
				nodeChange: nodeId1,
			},
			{
				index: 1,
				nodeChange: nodeId2,
			},
		];
		const taggedChange = makeAnonChange(forward);
		const actual = genericFieldKind.changeHandler.rebaser.invert(
			taggedChange,
			true,
			idAllocatorFromMaxId(),
			crossFieldManager,
			defaultRevisionMetadataFromChanges([taggedChange]),
		);
		assert.deepEqual(actual, expected);
	});

	it("intoDelta", () => {
		const nodeChange1 = TestNodeId.create(nodeId1, TestChange.mint([], 1));
		const nodeChange2 = TestNodeId.create(nodeId2, TestChange.mint([], 2));
		const input: GenericChangeset = [
			{
				index: 0,
				nodeChange: nodeChange1,
			},
			{
				index: 2,
				nodeChange: nodeChange2,
			},
		];

		const expected: DeltaFieldChanges = {
			local: [
				{ count: 1, fields: TestNodeId.deltaFromChild(nodeChange1) },
				{ count: 1 },
				{ count: 1, fields: TestNodeId.deltaFromChild(nodeChange2) },
			],
		};

		const actual = genericFieldKind.changeHandler.intoDelta(
			makeAnonChange(input),
			TestNodeId.deltaFromChild,
			MemoizedIdRangeAllocator.fromNextId(),
		);
		assert.deepEqual(actual, expected);
	});

	describe("Encoding", () => {
		const baseContext = { originatorId: "session1" as SessionId };

		const encodingTestData: EncodingTestData<
			GenericChangeset,
			unknown,
			FieldChangeEncodingContext
		> = {
			successes: [
				[
					"Misc",
					[
						{
							index: 0,
							nodeChange: TestNodeId.create(nodeId1, TestChange.mint([], 1)),
						},
						{
							index: 2,
							nodeChange: TestNodeId.create(nodeId2, TestChange.mint([], 2)),
						},
					],
					{
						baseContext,
						encodeNode: (nodeId) => TestNodeId.encode(nodeId, baseContext),
						decodeNode: (nodeId) => TestNodeId.decode(nodeId, baseContext),
					},
				],
			],
		};

		makeEncodingTestSuite(
			genericFieldKind.changeHandler.codecsFactory(testRevisionTagCodec),
			encodingTestData,
		);
	});

	it("build child change", () => {
		const change0 = genericFieldKind.changeHandler.editor.buildChildChange(0, nodeId1);
		const change1 = genericFieldKind.changeHandler.editor.buildChildChange(1, nodeId2);
		const change2 = genericFieldKind.changeHandler.editor.buildChildChange(2, nodeId3);
		assert.deepEqual(change0, [{ index: 0, nodeChange: nodeId1 }]);
		assert.deepEqual(change1, [{ index: 1, nodeChange: nodeId2 }]);
		assert.deepEqual(change2, [{ index: 2, nodeChange: nodeId3 }]);
	});

	it("relevantRemovedRoots", () => {
		const actual = genericFieldKind.changeHandler.relevantRemovedRoots(
			makeAnonChange([
				{
					index: 0,
					nodeChange: nodeId1,
				},
				{
					index: 2,
					nodeChange: nodeId2,
				},
			]),
			(child) =>
				child === nodeId1
					? [{ minor: 42 }]
					: child === nodeId2
					? [{ minor: 43 }]
					: assert.fail("Unexpected child"),
		);
		assert.deepEqual(Array.from(actual), [{ minor: 42 }, { minor: 43 }]);
	});
});<|MERGE_RESOLUTION|>--- conflicted
+++ resolved
@@ -6,47 +6,20 @@
 import { strict as assert } from "assert";
 
 import { SessionId } from "@fluidframework/id-compressor";
-
-import { IJsonCodec } from "../../../codec/index.js";
 import {
-	ChangeEncodingContext,
-	DeltaFieldChanges,
-	DeltaFieldMap,
-	FieldKey,
-	makeAnonChange,
-} from "../../../core/index.js";
-import {
-<<<<<<< HEAD
 	GenericChangeset,
 	genericFieldKind,
-=======
->>>>>>> f0974b8c
 	CrossFieldManager,
-	GenericChangeset,
 	MemoizedIdRangeAllocator,
-	NodeChangeset,
-	genericFieldKind,
 } from "../../../feature-libraries/index.js";
-<<<<<<< HEAD
 import { makeAnonChange, DeltaFieldChanges } from "../../../core/index.js";
 import { fakeIdAllocator, brand, idAllocatorFromMaxId } from "../../../util/index.js";
-=======
-// eslint-disable-next-line import/no-internal-modules
-import { RebaseRevisionMetadata } from "../../../feature-libraries/modular-schema/index.js";
-import {
-	JsonCompatibleReadOnly,
-	brand,
-	fakeIdAllocator,
-	idAllocatorFromMaxId,
-} from "../../../util/index.js";
->>>>>>> f0974b8c
 import {
 	EncodingTestData,
 	defaultRevisionMetadataFromChanges,
 	makeEncodingTestSuite,
 	testRevisionTagCodec,
 } from "../../utils.js";
-<<<<<<< HEAD
 import {
 	FieldChangeEncodingContext,
 	NodeId,
@@ -55,10 +28,6 @@
 } from "../../../feature-libraries/modular-schema/index.js";
 import { TestNodeId } from "../../testNodeId.js";
 import { TestChange } from "../../testChange.js";
-=======
-
-import { ValueChangeset, valueField, valueHandler } from "./basicRebasers.js";
->>>>>>> f0974b8c
 import { testSnapshots } from "./genericFieldSnapshots.test.js";
 
 const nodeId1: NodeId = { localId: brand(1) };
