/*!
 * Copyright (c) Microsoft Corporation and contributors. All rights reserved.
 * Licensed under the MIT License.
 */

import { strict as assert } from "assert";
import { SessionId } from "@fluidframework/id-compressor";
import {
	NodeChangeset,
	GenericChangeset,
	genericFieldKind,
	CrossFieldManager,
	MemoizedIdRangeAllocator,
} from "../../../feature-libraries/index.js";
import {
	makeAnonChange,
	tagChange,
	TaggedChange,
	FieldKey,
	deltaForSet,
	DeltaFieldMap,
	DeltaFieldChanges,
<<<<<<< HEAD
} from "../../../core/index.js";
import { fakeIdAllocator, brand } from "../../../util/index.js";
=======
	RevisionTagCodec,
} from "../../../core";
import { fakeIdAllocator, brand } from "../../../util";
>>>>>>> 0e5f1ad2
import {
	EncodingTestData,
	MockIdCompressor,
	defaultRevisionMetadataFromChanges,
	makeEncodingTestSuite,
<<<<<<< HEAD
} from "../../utils.js";
import { IJsonCodec } from "../../../codec/index.js";
import { RevisionTagCodec } from "../../../shared-tree-core/index.js";
import { singleJsonCursor } from "../../../domains/index.js";
=======
} from "../../utils";
import { SessionAwareCodec } from "../../../codec";
import { singleJsonCursor } from "../../../domains";
>>>>>>> 0e5f1ad2
// eslint-disable-next-line import/no-internal-modules
import { RebaseRevisionMetadata } from "../../../feature-libraries/modular-schema/index.js";
import { ValueChangeset, valueField, valueHandler } from "./basicRebasers.js";

const valueFieldKey: FieldKey = brand("Value");

const fieldA: FieldKey = brand("a");

const valueChange0To1: ValueChangeset = { old: 0, new: 1 };
const valueChange1To0: ValueChangeset = { old: 1, new: 0 };
const valueChange1To2: ValueChangeset = { old: 1, new: 2 };
const valueChange2To1: ValueChangeset = { old: 2, new: 1 };
const valueChange0To2: ValueChangeset = { old: 0, new: 2 };

function nodeChangeFromValueChange(valueChange: ValueChangeset): NodeChangeset {
	return {
		fieldChanges: new Map([
			[
				fieldA,
				{
					fieldKind: valueField.identifier,
					change: brand(valueChange),
				},
			],
		]),
	};
}

function valueChangeFromNodeChange(nodeChange: NodeChangeset): ValueChangeset {
	// eslint-disable-next-line @typescript-eslint/no-non-null-assertion
	return nodeChange.fieldChanges!.get(fieldA)!.change as unknown as ValueChangeset;
}

const nodeChange0To1: NodeChangeset = nodeChangeFromValueChange(valueChange0To1);
const nodeChange1To0: NodeChangeset = nodeChangeFromValueChange(valueChange1To0);
const nodeChange1To2: NodeChangeset = nodeChangeFromValueChange(valueChange1To2);
const nodeChange2To1: NodeChangeset = nodeChangeFromValueChange(valueChange2To1);
const nodeChange0To2: NodeChangeset = nodeChangeFromValueChange(valueChange0To2);

const unexpectedDelegate = () => assert.fail("Unexpected call");

const revisionMetadata: RebaseRevisionMetadata = {
	getBaseRevisions: () => assert.fail("Unexpected revision info query"),
	getIndex: () => assert.fail("Unexpected revision index query"),
	tryGetInfo: () => assert.fail("Unexpected revision info query"),
	hasRollback: () => assert.fail("Unexpected revision info query"),
};

const childComposer = (nodeChanges: TaggedChange<NodeChangeset>[]): NodeChangeset => {
	const valueChanges = nodeChanges.map((c) =>
		tagChange(valueChangeFromNodeChange(c.change), c.revision),
	);
	const valueChange = valueHandler.rebaser.compose(
		valueChanges,
		unexpectedDelegate,
		fakeIdAllocator,
		crossFieldManager,
		revisionMetadata,
	);
	return nodeChangeFromValueChange(valueChange);
};

const childInverter = (nodeChange: NodeChangeset): NodeChangeset => {
	const valueChange = valueChangeFromNodeChange(nodeChange);
	const taggedChange = makeAnonChange(valueChange);
	const inverse = valueHandler.rebaser.invert(
		taggedChange,
		unexpectedDelegate,
		fakeIdAllocator,
		crossFieldManager,
		defaultRevisionMetadataFromChanges([taggedChange]),
	);
	return nodeChangeFromValueChange(inverse);
};

const childRebaser = (
	nodeChangeA: NodeChangeset | undefined,
	nodeChangeB: NodeChangeset | undefined,
): NodeChangeset | undefined => {
	if (nodeChangeA === undefined) {
		return undefined;
	}

	if (nodeChangeB === undefined) {
		return nodeChangeA;
	}

	const valueChangeA = valueChangeFromNodeChange(nodeChangeA);
	const valueChangeB = valueChangeFromNodeChange(nodeChangeB);
	const rebased = valueHandler.rebaser.rebase(
		valueChangeA,
		makeAnonChange(valueChangeB),
		unexpectedDelegate,
		fakeIdAllocator,
		crossFieldManager,
		revisionMetadata,
	);
	return nodeChangeFromValueChange(rebased);
};

const detachId = { minor: 42 };
const buildId = { minor: 42 };

const childToDelta = (nodeChange: NodeChangeset): DeltaFieldMap => {
	const valueChange = valueChangeFromNodeChange(nodeChange);
	assert(typeof valueChange !== "number");
	return deltaForValueChange(valueChange.new);
};

function deltaForValueChange(newValue: number): DeltaFieldMap {
	return new Map([[valueFieldKey, deltaForSet(singleJsonCursor(newValue), buildId, detachId)]]);
}

const crossFieldManager: CrossFieldManager = {
	get: unexpectedDelegate,
	set: unexpectedDelegate,
};

describe("Generic FieldKind", () => {
	describe("compose", () => {
		it("empty list", () => {
			const actual = genericFieldKind.changeHandler.rebaser.compose(
				[],
				childComposer,
				fakeIdAllocator,
				crossFieldManager,
				revisionMetadata,
			);
			assert.deepEqual(actual, []);
		});

		it("Highest index on earlier change", () => {
			const changeA: GenericChangeset = [
				{
					index: 0,
					nodeChange: nodeChange0To1,
				},
				{
					index: 2,
					nodeChange: nodeChange0To1,
				},
			];
			const changeB: GenericChangeset = [
				{
					index: 0,
					nodeChange: nodeChange1To2,
				},
				{
					index: 1,
					nodeChange: nodeChange1To2,
				},
			];
			const expected: GenericChangeset = [
				{
					index: 0,
					nodeChange: nodeChange0To2,
				},
				{
					index: 1,
					nodeChange: nodeChange1To2,
				},
				{
					index: 2,
					nodeChange: nodeChange0To1,
				},
			];
			const actual = genericFieldKind.changeHandler.rebaser.compose(
				[makeAnonChange(changeA), makeAnonChange(changeB)],
				childComposer,
				fakeIdAllocator,
				crossFieldManager,
				revisionMetadata,
			);
			assert.deepEqual(actual, expected);
		});

		it("Highest index on later change", () => {
			const changeA: GenericChangeset = [
				{
					index: 0,
					nodeChange: nodeChange0To1,
				},
				{
					index: 1,
					nodeChange: nodeChange0To1,
				},
			];
			const changeB: GenericChangeset = [
				{
					index: 0,
					nodeChange: nodeChange1To2,
				},
				{
					index: 2,
					nodeChange: nodeChange1To2,
				},
			];
			const expected: GenericChangeset = [
				{
					index: 0,
					nodeChange: nodeChange0To2,
				},
				{
					index: 1,
					nodeChange: nodeChange0To1,
				},
				{
					index: 2,
					nodeChange: nodeChange1To2,
				},
			];
			const actual = genericFieldKind.changeHandler.rebaser.compose(
				[makeAnonChange(changeA), makeAnonChange(changeB)],
				childComposer,
				fakeIdAllocator,
				crossFieldManager,
				revisionMetadata,
			);
			assert.deepEqual(actual, expected);
		});
	});

	describe("rebase", () => {
		it("Highest index on earlier change", () => {
			const changeA: GenericChangeset = [
				{
					index: 0,
					nodeChange: nodeChange0To2,
				},
				{
					index: 2,
					nodeChange: nodeChange1To2,
				},
			];
			const changeB: GenericChangeset = [
				{
					index: 0,
					nodeChange: nodeChange0To1,
				},
				{
					index: 1,
					nodeChange: nodeChange0To1,
				},
			];
			const expected: GenericChangeset = [
				{
					index: 0,
					nodeChange: nodeChange1To2,
				},
				{
					index: 2,
					nodeChange: nodeChange1To2,
				},
			];
			const actual = genericFieldKind.changeHandler.rebaser.rebase(
				changeA,
				makeAnonChange(changeB),
				childRebaser,
				fakeIdAllocator,
				crossFieldManager,
				revisionMetadata,
			);
			assert.deepEqual(actual, expected);
		});

		it("Highest index on later change", () => {
			const changeA: GenericChangeset = [
				{
					index: 0,
					nodeChange: nodeChange0To2,
				},
				{
					index: 1,
					nodeChange: nodeChange1To2,
				},
			];
			const changeB: GenericChangeset = [
				{
					index: 0,
					nodeChange: nodeChange0To1,
				},
				{
					index: 2,
					nodeChange: nodeChange0To1,
				},
			];
			const expected: GenericChangeset = [
				{
					index: 0,
					nodeChange: nodeChange1To2,
				},
				{
					index: 1,
					nodeChange: nodeChange1To2,
				},
			];
			const actual = genericFieldKind.changeHandler.rebaser.rebase(
				changeA,
				makeAnonChange(changeB),
				childRebaser,
				fakeIdAllocator,
				crossFieldManager,
				revisionMetadata,
			);
			assert.deepEqual(actual, expected);
		});
	});

	it("invert", () => {
		const forward: GenericChangeset = [
			{
				index: 0,
				nodeChange: nodeChange0To1,
			},
			{
				index: 1,
				nodeChange: nodeChange1To2,
			},
		];
		const expected: GenericChangeset = [
			{
				index: 0,
				nodeChange: nodeChange1To0,
			},
			{
				index: 1,
				nodeChange: nodeChange2To1,
			},
		];
		const taggedChange = makeAnonChange(forward);
		const actual = genericFieldKind.changeHandler.rebaser.invert(
			taggedChange,
			childInverter,
			fakeIdAllocator,
			crossFieldManager,
			defaultRevisionMetadataFromChanges([taggedChange]),
		);
		assert.deepEqual(actual, expected);
	});

	it("intoDelta", () => {
		const input: GenericChangeset = [
			{
				index: 0,
				nodeChange: nodeChange0To1,
			},
			{
				index: 2,
				nodeChange: nodeChange1To2,
			},
		];

		const expected: DeltaFieldChanges = {
			local: [
				{ count: 1, fields: deltaForValueChange(1) },
				{ count: 1 },
				{ count: 1, fields: deltaForValueChange(2) },
			],
		};

		const actual = genericFieldKind.changeHandler.intoDelta(
			makeAnonChange(input),
			childToDelta,
			MemoizedIdRangeAllocator.fromNextId(),
		);
		assert.deepEqual(actual, expected);
	});

	describe("Encoding", () => {
		const encodingTestData: EncodingTestData<GenericChangeset, unknown, SessionId> = {
			successes: [
				[
					"Misc",
					[
						{
							index: 0,
							nodeChange: nodeChange0To1,
						},
						{
							index: 2,
							nodeChange: nodeChange1To2,
						},
					],
					"session1" as SessionId,
				],
			],
		};

		const throwCodec: SessionAwareCodec<any> = {
			encode: unexpectedDelegate,
			decode: unexpectedDelegate,
		};

		const leafCodec = valueHandler
			.codecsFactory(throwCodec, new RevisionTagCodec(new MockIdCompressor()))
			.resolve(0).json;
		const childCodec: SessionAwareCodec<NodeChangeset> = {
			encode: (nodeChange, originatorId) => {
				const valueChange = valueChangeFromNodeChange(nodeChange);
				return leafCodec.encode(valueChange, originatorId);
			},
			decode: (nodeChange, originatorId) => {
				const valueChange = leafCodec.decode(nodeChange, originatorId);
				return nodeChangeFromValueChange(valueChange);
			},
		};

		makeEncodingTestSuite(
			genericFieldKind.changeHandler.codecsFactory(
				childCodec,
				new RevisionTagCodec(new MockIdCompressor()),
			),
			encodingTestData,
		);
	});

	it("build child change", () => {
		const change0 = genericFieldKind.changeHandler.editor.buildChildChange(0, nodeChange0To1);
		const change1 = genericFieldKind.changeHandler.editor.buildChildChange(1, nodeChange0To1);
		const change2 = genericFieldKind.changeHandler.editor.buildChildChange(2, nodeChange0To1);
		assert.deepEqual(change0, [{ index: 0, nodeChange: nodeChange0To1 }]);
		assert.deepEqual(change1, [{ index: 1, nodeChange: nodeChange0To1 }]);
		assert.deepEqual(change2, [{ index: 2, nodeChange: nodeChange0To1 }]);
	});

	it("relevantRemovedRoots", () => {
		const actual = genericFieldKind.changeHandler.relevantRemovedRoots(
			makeAnonChange([
				{
					index: 0,
					nodeChange: nodeChange0To1,
				},
				{
					index: 2,
					nodeChange: nodeChange1To2,
				},
			]),
			(child) =>
				child === nodeChange0To1
					? [{ minor: 42 }]
					: child === nodeChange1To2
					? [{ minor: 43 }]
					: assert.fail("Unexpected child"),
		);
		assert.deepEqual(Array.from(actual), [{ minor: 42 }, { minor: 43 }]);
	});
});<|MERGE_RESOLUTION|>--- conflicted
+++ resolved
@@ -20,29 +20,17 @@
 	deltaForSet,
 	DeltaFieldMap,
 	DeltaFieldChanges,
-<<<<<<< HEAD
+	RevisionTagCodec,
 } from "../../../core/index.js";
 import { fakeIdAllocator, brand } from "../../../util/index.js";
-=======
-	RevisionTagCodec,
-} from "../../../core";
-import { fakeIdAllocator, brand } from "../../../util";
->>>>>>> 0e5f1ad2
 import {
 	EncodingTestData,
 	MockIdCompressor,
 	defaultRevisionMetadataFromChanges,
 	makeEncodingTestSuite,
-<<<<<<< HEAD
 } from "../../utils.js";
-import { IJsonCodec } from "../../../codec/index.js";
-import { RevisionTagCodec } from "../../../shared-tree-core/index.js";
+import { SessionAwareCodec } from "../../../codec/index.js";
 import { singleJsonCursor } from "../../../domains/index.js";
-=======
-} from "../../utils";
-import { SessionAwareCodec } from "../../../codec";
-import { singleJsonCursor } from "../../../domains";
->>>>>>> 0e5f1ad2
 // eslint-disable-next-line import/no-internal-modules
 import { RebaseRevisionMetadata } from "../../../feature-libraries/modular-schema/index.js";
 import { ValueChangeset, valueField, valueHandler } from "./basicRebasers.js";
