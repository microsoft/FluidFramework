/*!
 * Copyright (c) Microsoft Corporation and contributors. All rights reserved.
 * Licensed under the MIT License.
 */

import { strict as assert } from "assert";
import { SessionId } from "@fluidframework/id-compressor";
import {
	NodeChangeset,
	GenericChangeset,
	genericFieldKind,
	CrossFieldManager,
	MemoizedIdRangeAllocator,
} from "../../../feature-libraries/index.js";
import {
	makeAnonChange,
	tagChange,
	TaggedChange,
	FieldKey,
	DeltaFieldMap,
	DeltaFieldChanges,
	RevisionTagCodec,
	ChangeEncodingContext,
} from "../../../core/index.js";
import { fakeIdAllocator, brand, JsonCompatibleReadOnly } from "../../../util/index.js";
import {
	EncodingTestData,
	MockIdCompressor,
	defaultRevisionMetadataFromChanges,
	makeEncodingTestSuite,
} from "../../utils.js";
<<<<<<< HEAD
import { SessionAwareCodec } from "../../../codec/index.js";
=======
import { IJsonCodec } from "../../../codec/index.js";
import { singleJsonCursor } from "../../../domains/index.js";
>>>>>>> 53138ce3
// eslint-disable-next-line import/no-internal-modules
import { RebaseRevisionMetadata } from "../../../feature-libraries/modular-schema/index.js";
import { ValueChangeset, valueField, valueHandler } from "./basicRebasers.js";
import { testSnapshots } from "./genericFieldSnapshots.test.js";

const valueFieldKey: FieldKey = brand("Value");

const fieldA: FieldKey = brand("a");

const valueChange0To1: ValueChangeset = { old: 0, new: 1 };
const valueChange1To0: ValueChangeset = { old: 1, new: 0 };
const valueChange1To2: ValueChangeset = { old: 1, new: 2 };
const valueChange2To1: ValueChangeset = { old: 2, new: 1 };
const valueChange0To2: ValueChangeset = { old: 0, new: 2 };

function nodeChangeFromValueChange(valueChange: ValueChangeset): NodeChangeset {
	return {
		fieldChanges: new Map([
			[
				fieldA,
				{
					fieldKind: valueField.identifier,
					change: brand(valueChange),
				},
			],
		]),
	};
}

function valueChangeFromNodeChange(nodeChange: NodeChangeset): ValueChangeset {
	// eslint-disable-next-line @typescript-eslint/no-non-null-assertion
	return nodeChange.fieldChanges!.get(fieldA)!.change as unknown as ValueChangeset;
}

const nodeChange0To1: NodeChangeset = nodeChangeFromValueChange(valueChange0To1);
const nodeChange1To0: NodeChangeset = nodeChangeFromValueChange(valueChange1To0);
const nodeChange1To2: NodeChangeset = nodeChangeFromValueChange(valueChange1To2);
const nodeChange2To1: NodeChangeset = nodeChangeFromValueChange(valueChange2To1);
const nodeChange0To2: NodeChangeset = nodeChangeFromValueChange(valueChange0To2);

const unexpectedDelegate = () => assert.fail("Unexpected call");

const revisionMetadata: RebaseRevisionMetadata = {
	getBaseRevisions: () => assert.fail("Unexpected revision info query"),
	getIndex: () => assert.fail("Unexpected revision index query"),
	tryGetInfo: () => assert.fail("Unexpected revision info query"),
	hasRollback: () => assert.fail("Unexpected revision info query"),
};

const childComposer = (nodeChanges: TaggedChange<NodeChangeset>[]): NodeChangeset => {
	const valueChanges = nodeChanges.map((c) =>
		tagChange(valueChangeFromNodeChange(c.change), c.revision),
	);
	const valueChange = valueHandler.rebaser.compose(
		valueChanges,
		unexpectedDelegate,
		fakeIdAllocator,
		crossFieldManager,
		revisionMetadata,
	);
	return nodeChangeFromValueChange(valueChange);
};

const childInverter = (nodeChange: NodeChangeset): NodeChangeset => {
	const valueChange = valueChangeFromNodeChange(nodeChange);
	const taggedChange = makeAnonChange(valueChange);
	const inverse = valueHandler.rebaser.invert(
		taggedChange,
		unexpectedDelegate,
		fakeIdAllocator,
		crossFieldManager,
		defaultRevisionMetadataFromChanges([taggedChange]),
	);
	return nodeChangeFromValueChange(inverse);
};

const childRebaser = (
	nodeChangeA: NodeChangeset | undefined,
	nodeChangeB: NodeChangeset | undefined,
): NodeChangeset | undefined => {
	if (nodeChangeA === undefined) {
		return undefined;
	}

	if (nodeChangeB === undefined) {
		return nodeChangeA;
	}

	const valueChangeA = valueChangeFromNodeChange(nodeChangeA);
	const valueChangeB = valueChangeFromNodeChange(nodeChangeB);
	const rebased = valueHandler.rebaser.rebase(
		valueChangeA,
		makeAnonChange(valueChangeB),
		unexpectedDelegate,
		fakeIdAllocator,
		crossFieldManager,
		revisionMetadata,
	);
	return nodeChangeFromValueChange(rebased);
};

const childToDelta = (nodeChange: NodeChangeset): DeltaFieldMap => {
	const valueChange = valueChangeFromNodeChange(nodeChange);
	assert(typeof valueChange !== "number");
	return deltaForValueChange(valueChange);
};

function deltaForValueChange(valueChange: ValueChangeset): DeltaFieldMap {
	return new Map([[valueFieldKey, valueHandler.intoDelta(makeAnonChange(valueChange))]]);
}

const crossFieldManager: CrossFieldManager = {
	get: unexpectedDelegate,
	set: unexpectedDelegate,
};

describe("GenericField", () => {
	testSnapshots();

	describe("compose", () => {
		it("empty list", () => {
			const actual = genericFieldKind.changeHandler.rebaser.compose(
				[],
				childComposer,
				fakeIdAllocator,
				crossFieldManager,
				revisionMetadata,
			);
			assert.deepEqual(actual, []);
		});

		it("Highest index on earlier change", () => {
			const changeA: GenericChangeset = [
				{
					index: 0,
					nodeChange: nodeChange0To1,
				},
				{
					index: 2,
					nodeChange: nodeChange0To1,
				},
			];
			const changeB: GenericChangeset = [
				{
					index: 0,
					nodeChange: nodeChange1To2,
				},
				{
					index: 1,
					nodeChange: nodeChange1To2,
				},
			];
			const expected: GenericChangeset = [
				{
					index: 0,
					nodeChange: nodeChange0To2,
				},
				{
					index: 1,
					nodeChange: nodeChange1To2,
				},
				{
					index: 2,
					nodeChange: nodeChange0To1,
				},
			];
			const actual = genericFieldKind.changeHandler.rebaser.compose(
				[makeAnonChange(changeA), makeAnonChange(changeB)],
				childComposer,
				fakeIdAllocator,
				crossFieldManager,
				revisionMetadata,
			);
			assert.deepEqual(actual, expected);
		});

		it("Highest index on later change", () => {
			const changeA: GenericChangeset = [
				{
					index: 0,
					nodeChange: nodeChange0To1,
				},
				{
					index: 1,
					nodeChange: nodeChange0To1,
				},
			];
			const changeB: GenericChangeset = [
				{
					index: 0,
					nodeChange: nodeChange1To2,
				},
				{
					index: 2,
					nodeChange: nodeChange1To2,
				},
			];
			const expected: GenericChangeset = [
				{
					index: 0,
					nodeChange: nodeChange0To2,
				},
				{
					index: 1,
					nodeChange: nodeChange0To1,
				},
				{
					index: 2,
					nodeChange: nodeChange1To2,
				},
			];
			const actual = genericFieldKind.changeHandler.rebaser.compose(
				[makeAnonChange(changeA), makeAnonChange(changeB)],
				childComposer,
				fakeIdAllocator,
				crossFieldManager,
				revisionMetadata,
			);
			assert.deepEqual(actual, expected);
		});
	});

	describe("rebase", () => {
		it("Highest index on earlier change", () => {
			const changeA: GenericChangeset = [
				{
					index: 0,
					nodeChange: nodeChange0To2,
				},
				{
					index: 2,
					nodeChange: nodeChange1To2,
				},
			];
			const changeB: GenericChangeset = [
				{
					index: 0,
					nodeChange: nodeChange0To1,
				},
				{
					index: 1,
					nodeChange: nodeChange0To1,
				},
			];
			const expected: GenericChangeset = [
				{
					index: 0,
					nodeChange: nodeChange1To2,
				},
				{
					index: 2,
					nodeChange: nodeChange1To2,
				},
			];
			const actual = genericFieldKind.changeHandler.rebaser.rebase(
				changeA,
				makeAnonChange(changeB),
				childRebaser,
				fakeIdAllocator,
				crossFieldManager,
				revisionMetadata,
			);
			assert.deepEqual(actual, expected);
		});

		it("Highest index on later change", () => {
			const changeA: GenericChangeset = [
				{
					index: 0,
					nodeChange: nodeChange0To2,
				},
				{
					index: 1,
					nodeChange: nodeChange1To2,
				},
			];
			const changeB: GenericChangeset = [
				{
					index: 0,
					nodeChange: nodeChange0To1,
				},
				{
					index: 2,
					nodeChange: nodeChange0To1,
				},
			];
			const expected: GenericChangeset = [
				{
					index: 0,
					nodeChange: nodeChange1To2,
				},
				{
					index: 1,
					nodeChange: nodeChange1To2,
				},
			];
			const actual = genericFieldKind.changeHandler.rebaser.rebase(
				changeA,
				makeAnonChange(changeB),
				childRebaser,
				fakeIdAllocator,
				crossFieldManager,
				revisionMetadata,
			);
			assert.deepEqual(actual, expected);
		});
	});

	it("invert", () => {
		const forward: GenericChangeset = [
			{
				index: 0,
				nodeChange: nodeChange0To1,
			},
			{
				index: 1,
				nodeChange: nodeChange1To2,
			},
		];
		const expected: GenericChangeset = [
			{
				index: 0,
				nodeChange: nodeChange1To0,
			},
			{
				index: 1,
				nodeChange: nodeChange2To1,
			},
		];
		const taggedChange = makeAnonChange(forward);
		const actual = genericFieldKind.changeHandler.rebaser.invert(
			taggedChange,
			childInverter,
			fakeIdAllocator,
			crossFieldManager,
			defaultRevisionMetadataFromChanges([taggedChange]),
		);
		assert.deepEqual(actual, expected);
	});

	it("intoDelta", () => {
		const input: GenericChangeset = [
			{
				index: 0,
				nodeChange: nodeChange0To1,
			},
			{
				index: 2,
				nodeChange: nodeChange1To2,
			},
		];

		const expected: DeltaFieldChanges = {
			local: [
				{ count: 1, fields: deltaForValueChange(valueChange0To1) },
				{ count: 1 },
				{ count: 1, fields: deltaForValueChange(valueChange1To2) },
			],
		};

		const actual = genericFieldKind.changeHandler.intoDelta(
			makeAnonChange(input),
			childToDelta,
			MemoizedIdRangeAllocator.fromNextId(),
		);
		assert.deepEqual(actual, expected);
	});

	describe("Encoding", () => {
		const encodingTestData: EncodingTestData<GenericChangeset, unknown, ChangeEncodingContext> =
			{
				successes: [
					[
						"Misc",
						[
							{
								index: 0,
								nodeChange: nodeChange0To1,
							},
							{
								index: 2,
								nodeChange: nodeChange1To2,
							},
						],
						{ originatorId: "session1" as SessionId },
					],
				],
<<<<<<< HEAD
			],
		};

		const leafCodec = valueHandler.codecsFactory().resolve(0).json;
		const childCodec: SessionAwareCodec<NodeChangeset> = {
			encode: (nodeChange, originatorId) => {
=======
			};

		const throwCodec: IJsonCodec<
			any,
			JsonCompatibleReadOnly,
			JsonCompatibleReadOnly,
			ChangeEncodingContext
		> = {
			encode: unexpectedDelegate,
			decode: unexpectedDelegate,
		};

		const leafCodec = valueHandler
			.codecsFactory(throwCodec, new RevisionTagCodec(new MockIdCompressor()))
			.resolve(0).json;
		const childCodec: IJsonCodec<
			NodeChangeset,
			JsonCompatibleReadOnly,
			JsonCompatibleReadOnly,
			ChangeEncodingContext
		> = {
			encode: (nodeChange, context) => {
>>>>>>> 53138ce3
				const valueChange = valueChangeFromNodeChange(nodeChange);
				return leafCodec.encode(valueChange, context);
			},
			decode: (nodeChange, originatorId) => {
				const valueChange = leafCodec.decode(nodeChange, originatorId);
				return nodeChangeFromValueChange(valueChange);
			},
		};

		makeEncodingTestSuite(
			genericFieldKind.changeHandler.codecsFactory(
				childCodec,
				new RevisionTagCodec(new MockIdCompressor()),
			),
			encodingTestData,
		);
	});

	it("build child change", () => {
		const change0 = genericFieldKind.changeHandler.editor.buildChildChange(0, nodeChange0To1);
		const change1 = genericFieldKind.changeHandler.editor.buildChildChange(1, nodeChange0To1);
		const change2 = genericFieldKind.changeHandler.editor.buildChildChange(2, nodeChange0To1);
		assert.deepEqual(change0, [{ index: 0, nodeChange: nodeChange0To1 }]);
		assert.deepEqual(change1, [{ index: 1, nodeChange: nodeChange0To1 }]);
		assert.deepEqual(change2, [{ index: 2, nodeChange: nodeChange0To1 }]);
	});

	it("relevantRemovedRoots", () => {
		const actual = genericFieldKind.changeHandler.relevantRemovedRoots(
			makeAnonChange([
				{
					index: 0,
					nodeChange: nodeChange0To1,
				},
				{
					index: 2,
					nodeChange: nodeChange1To2,
				},
			]),
			(child) =>
				child === nodeChange0To1
					? [{ minor: 42 }]
					: child === nodeChange1To2
					? [{ minor: 43 }]
					: assert.fail("Unexpected child"),
		);
		assert.deepEqual(Array.from(actual), [{ minor: 42 }, { minor: 43 }]);
	});
});<|MERGE_RESOLUTION|>--- conflicted
+++ resolved
@@ -29,12 +29,7 @@
 	defaultRevisionMetadataFromChanges,
 	makeEncodingTestSuite,
 } from "../../utils.js";
-<<<<<<< HEAD
-import { SessionAwareCodec } from "../../../codec/index.js";
-=======
 import { IJsonCodec } from "../../../codec/index.js";
-import { singleJsonCursor } from "../../../domains/index.js";
->>>>>>> 53138ce3
 // eslint-disable-next-line import/no-internal-modules
 import { RebaseRevisionMetadata } from "../../../feature-libraries/modular-schema/index.js";
 import { ValueChangeset, valueField, valueHandler } from "./basicRebasers.js";
@@ -422,29 +417,9 @@
 						{ originatorId: "session1" as SessionId },
 					],
 				],
-<<<<<<< HEAD
-			],
-		};
+			};
 
 		const leafCodec = valueHandler.codecsFactory().resolve(0).json;
-		const childCodec: SessionAwareCodec<NodeChangeset> = {
-			encode: (nodeChange, originatorId) => {
-=======
-			};
-
-		const throwCodec: IJsonCodec<
-			any,
-			JsonCompatibleReadOnly,
-			JsonCompatibleReadOnly,
-			ChangeEncodingContext
-		> = {
-			encode: unexpectedDelegate,
-			decode: unexpectedDelegate,
-		};
-
-		const leafCodec = valueHandler
-			.codecsFactory(throwCodec, new RevisionTagCodec(new MockIdCompressor()))
-			.resolve(0).json;
 		const childCodec: IJsonCodec<
 			NodeChangeset,
 			JsonCompatibleReadOnly,
@@ -452,7 +427,6 @@
 			ChangeEncodingContext
 		> = {
 			encode: (nodeChange, context) => {
->>>>>>> 53138ce3
 				const valueChange = valueChangeFromNodeChange(nodeChange);
 				return leafCodec.encode(valueChange, context);
 			},
