--- conflicted
+++ resolved
@@ -6,15 +6,7 @@
 import { strict as assert } from "node:assert";
 
 import type { SessionId } from "@fluidframework/id-compressor";
-<<<<<<< HEAD
-import {
-	type GenericChangeset,
-	MemoizedIdRangeAllocator,
-} from "../../../feature-libraries/index.js";
-import type { DeltaFieldChanges } from "../../../core/index.js";
-=======
-import type { GenericChangeset, CrossFieldManager } from "../../../feature-libraries/index.js";
->>>>>>> 112d6845
+import type { GenericChangeset } from "../../../feature-libraries/index.js";
 import { fakeIdAllocator, brand, idAllocatorFromMaxId } from "../../../util/index.js";
 import {
 	type EncodingTestData,
