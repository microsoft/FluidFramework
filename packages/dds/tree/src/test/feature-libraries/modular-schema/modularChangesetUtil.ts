/*!
 * Copyright (c) Microsoft Corporation and contributors. All rights reserved.
 * Licensed under the MIT License.
 */

import type {
	ChangeAtomId,
	FieldKey,
	FieldKindIdentifier,
	RevisionInfo,
	RevisionMetadataSource,
} from "../../../core/index.js";
import type {
	ComposeNodeManager,
	FieldChangeHandler,
	FieldChangeMap,
	ModularChangeFamily,
	ModularChangeset,
	NodeId,
} from "../../../feature-libraries/index.js";
import {
	newCrossFieldKeyTable,
	type ChangeAtomIdBTree,
	type CrossFieldKeyTable,
	type FieldChange,
	type FieldId,
	type NodeChangeset,
	// eslint-disable-next-line import/no-internal-modules
} from "../../../feature-libraries/modular-schema/modularChangeTypes.js";
import {
	type IdAllocator,
	type Mutable,
	type RangeQueryResult,
	brand,
	fail,
	idAllocatorFromMaxId,
	newTupleBTree,
} from "../../../util/index.js";
import {
	getChangeHandler,
	getParentFieldId,
<<<<<<< HEAD
	newCrossFieldKeyTable,
	newNodeRenameTable,
	newTupleBTree,
=======
	normalizeFieldId,
>>>>>>> 112d6845
	// eslint-disable-next-line import/no-internal-modules
} from "../../../feature-libraries/modular-schema/modularChangeFamily.js";
import { strict as assert } from "node:assert";
import { assertStructuralEquality } from "../../objMerge.js";
import { BTree } from "@tylerbu/sorted-btree-es6";

export const Change = {
	build,
	node,
	nodeWithId,
	field: newField,
	empty,
};

export interface FieldChangesetDescription {
	readonly fieldKey: FieldKey;
	readonly kind: FieldKindIdentifier;
	readonly changeset: unknown;
	readonly children: NodeChangesetDescription[];
}

export interface NodeChangesetDescription {
	readonly id?: NodeId;
	readonly index: number;
	readonly fields: FieldChangesetDescription[];
}

export function assertEqual<T>(actual: T, expected: T): void {
	assertStructuralEquality(actual, expected, (item) =>
		item instanceof BTree ? item.toArray() : item,
	);
}

function empty(): ModularChangeset {
	return {
		fieldChanges: new Map(),
		nodeChanges: newTupleBTree(),
		nodeRenames: newNodeRenameTable(),
		rootNodes: [],
		nodeToParent: newTupleBTree(),
		nodeAliases: newTupleBTree(),
		crossFieldKeys: newCrossFieldKeyTable(),
	};
}

function node(
	index: number,
	...fields: FieldChangesetDescription[]
): NodeChangesetDescription {
	return { index, fields };
}

function nodeWithId(
	index: number,
	id: NodeId,
	...fields: FieldChangesetDescription[]
): NodeChangesetDescription {
	return { id, index, fields };
}

function newField(
	fieldKey: FieldKey,
	kind: FieldKindIdentifier,
	changeset: unknown,
	...children: NodeChangesetDescription[]
): FieldChangesetDescription {
	return { fieldKey, kind, changeset, children };
}

interface BuildArgs {
	family: ModularChangeFamily;
	maxId?: number;
	revisions?: RevisionInfo[];
}

function build(args: BuildArgs, ...fields: FieldChangesetDescription[]): ModularChangeset {
	const nodeChanges: ChangeAtomIdBTree<NodeChangeset> = newTupleBTree();
	const nodeToParent: ChangeAtomIdBTree<FieldId> = newTupleBTree();
	const crossFieldKeys: CrossFieldKeyTable = newCrossFieldKeyTable();

	const idAllocator = idAllocatorFromMaxId();
	const fieldChanges = fieldChangeMapFromDescription(
		args.family,
		fields,
		undefined,
		nodeChanges,
		nodeToParent,
		crossFieldKeys,
		idAllocator,
	);

	assert(args.maxId === undefined || args.maxId >= idAllocator.getMaxId());
	const result: Mutable<ModularChangeset> = {
		nodeChanges,
		fieldChanges,
		rootNodes: [], // XXX
		nodeRenames: newNodeRenameTable(), // XXX
		nodeToParent,
		crossFieldKeys,
		nodeAliases: newTupleBTree(),
		maxId: brand(args.maxId ?? idAllocator.getMaxId()),
	};

	if (args.revisions !== undefined) {
		result.revisions = args.revisions;
	}

	return result;
}

function fieldChangeMapFromDescription(
	family: ModularChangeFamily,
	fields: FieldChangesetDescription[],
	parent: NodeId | undefined,
	nodes: ChangeAtomIdBTree<NodeChangeset>,
	nodeToParent: ChangeAtomIdBTree<FieldId>,
	crossFieldKeys: CrossFieldKeyTable,
	idAllocator: IdAllocator,
): FieldChangeMap {
	const map: FieldChangeMap = new Map();
	for (const field of fields) {
		const changeHandler = getChangeHandler(family.fieldKinds, field.kind);
		const fieldId: FieldId = {
			nodeId: parent,
			field: field.fieldKey,
		};

		const fieldChangeset = field.children.reduce(
			(change: unknown, nodeDescription: NodeChangesetDescription) =>
				addNodeToField(
					family,
					change,
					nodeDescription,
					fieldId,
					changeHandler,
					nodes,
					nodeToParent,
					crossFieldKeys,
					idAllocator,
				),

			field.changeset,
		);

		for (const { key, count } of changeHandler.getCrossFieldKeys(fieldChangeset)) {
			crossFieldKeys.set(key, count, fieldId);
		}

		const fieldChange: FieldChange = {
			fieldKind: field.kind,
			change: brand(fieldChangeset),
		};
		map.set(field.fieldKey, fieldChange);
	}

	return map;
}

function addNodeToField(
	family: ModularChangeFamily,
	fieldChangeset: unknown,
	nodeDescription: NodeChangesetDescription,
	parentId: FieldId,
	changeHandler: FieldChangeHandler<unknown>,
	nodes: ChangeAtomIdBTree<NodeChangeset>,
	nodeToParent: ChangeAtomIdBTree<FieldId>,
	crossFieldKeys: CrossFieldKeyTable,
	idAllocator: IdAllocator,
): unknown {
	const nodeId: NodeId = nodeDescription.id ?? {
		localId: brand(idAllocator.allocate()),
	};

	const nodeChangeset: NodeChangeset = {
		fieldChanges: fieldChangeMapFromDescription(
			family,
			nodeDescription.fields,
			nodeId,
			nodes,
			nodeToParent,
			crossFieldKeys,
			idAllocator,
		),
	};

	nodes.set([nodeId.revision, nodeId.localId], nodeChangeset);
	nodeToParent.set([nodeId.revision, nodeId.localId], parentId);

	const fieldWithChange = changeHandler.editor.buildChildChange(nodeDescription.index, nodeId);

	return changeHandler.rebaser.compose(
		fieldWithChange,
		fieldChangeset,
		(node1, node2) => node1 ?? node2 ?? fail("Should not compose two undefined nodes"),
		idAllocator,
		dummyComposeManager,
		dummyRevisionMetadata,
	);
}

<<<<<<< HEAD
const unsupportedFunc = () => fail("Not supported");

const dummyComposeManager: ComposeNodeManager = {
	getChangesForBaseDetach(
		_baseDetachId: ChangeAtomId,
		count: number,
	): RangeQueryResult<NodeId> {
		return { value: undefined, length: count };
	},

	composeBaseAttach: unsupportedFunc,
=======
const dummyCrossFieldManager: CrossFieldManager = {
	get: (_target, revision, id, count, _addDependency) => ({
		value: undefined,
		start: { revision, localId: id },
		length: count,
	}),
	set: () => fail("Not supported"),
	onMoveIn: () => fail("Not supported"),
	moveKey: () => fail("Not supported"),
>>>>>>> 112d6845
};

const dummyRevisionMetadata: RevisionMetadataSource = {
	getIndex: unsupportedFunc,
	tryGetInfo: unsupportedFunc,
	hasRollback: unsupportedFunc,
};

export function removeAliases(changeset: ModularChangeset): ModularChangeset {
	const updatedNodeToParent = changeset.nodeToParent.mapValues((_field, [revision, localId]) =>
		getParentFieldId(changeset, { revision, localId }),
	);

	const updatedCrossFieldKeys: CrossFieldKeyTable = newCrossFieldKeyTable();
	for (const entry of changeset.crossFieldKeys.entries()) {
		updatedCrossFieldKeys.set(
			entry.start,
			entry.length,
			normalizeFieldId(entry.value, changeset.nodeAliases),
		);
	}

	return {
		...changeset,
		nodeToParent: brand(updatedNodeToParent),
		crossFieldKeys: updatedCrossFieldKeys,
		nodeAliases: newTupleBTree(),
	};
}<|MERGE_RESOLUTION|>--- conflicted
+++ resolved
@@ -19,7 +19,7 @@
 	NodeId,
 } from "../../../feature-libraries/index.js";
 import {
-	newCrossFieldKeyTable,
+	newCrossFieldRangeTable,
 	type ChangeAtomIdBTree,
 	type CrossFieldKeyTable,
 	type FieldChange,
@@ -39,13 +39,8 @@
 import {
 	getChangeHandler,
 	getParentFieldId,
-<<<<<<< HEAD
-	newCrossFieldKeyTable,
 	newNodeRenameTable,
-	newTupleBTree,
-=======
 	normalizeFieldId,
->>>>>>> 112d6845
 	// eslint-disable-next-line import/no-internal-modules
 } from "../../../feature-libraries/modular-schema/modularChangeFamily.js";
 import { strict as assert } from "node:assert";
@@ -87,7 +82,7 @@
 		rootNodes: [],
 		nodeToParent: newTupleBTree(),
 		nodeAliases: newTupleBTree(),
-		crossFieldKeys: newCrossFieldKeyTable(),
+		crossFieldKeys: newCrossFieldRangeTable(),
 	};
 }
 
@@ -124,7 +119,7 @@
 function build(args: BuildArgs, ...fields: FieldChangesetDescription[]): ModularChangeset {
 	const nodeChanges: ChangeAtomIdBTree<NodeChangeset> = newTupleBTree();
 	const nodeToParent: ChangeAtomIdBTree<FieldId> = newTupleBTree();
-	const crossFieldKeys: CrossFieldKeyTable = newCrossFieldKeyTable();
+	const crossFieldKeys: CrossFieldKeyTable = newCrossFieldRangeTable();
 
 	const idAllocator = idAllocatorFromMaxId();
 	const fieldChanges = fieldChangeMapFromDescription(
@@ -246,29 +241,17 @@
 	);
 }
 
-<<<<<<< HEAD
 const unsupportedFunc = () => fail("Not supported");
 
 const dummyComposeManager: ComposeNodeManager = {
 	getChangesForBaseDetach(
-		_baseDetachId: ChangeAtomId,
+		baseDetachId: ChangeAtomId,
 		count: number,
-	): RangeQueryResult<NodeId> {
-		return { value: undefined, length: count };
+	): RangeQueryResult<ChangeAtomId, NodeId> {
+		return { start: baseDetachId, value: undefined, length: count };
 	},
 
 	composeBaseAttach: unsupportedFunc,
-=======
-const dummyCrossFieldManager: CrossFieldManager = {
-	get: (_target, revision, id, count, _addDependency) => ({
-		value: undefined,
-		start: { revision, localId: id },
-		length: count,
-	}),
-	set: () => fail("Not supported"),
-	onMoveIn: () => fail("Not supported"),
-	moveKey: () => fail("Not supported"),
->>>>>>> 112d6845
 };
 
 const dummyRevisionMetadata: RevisionMetadataSource = {
@@ -282,7 +265,7 @@
 		getParentFieldId(changeset, { revision, localId }),
 	);
 
-	const updatedCrossFieldKeys: CrossFieldKeyTable = newCrossFieldKeyTable();
+	const updatedCrossFieldKeys: CrossFieldKeyTable = newCrossFieldRangeTable();
 	for (const entry of changeset.crossFieldKeys.entries()) {
 		updatedCrossFieldKeys.set(
 			entry.start,
