--- conflicted
+++ resolved
@@ -364,15 +364,9 @@
 	]);
 
 	return changeHandler.rebaser.compose(
-<<<<<<< HEAD
 		contextualizeFieldChangeset(fieldWithChange),
 		contextualizeFieldChangeset(fieldChangeset),
-		(node1, node2) => node1 ?? node2 ?? fail("Should not compose two undefined nodes"),
-=======
-		fieldWithChange,
-		fieldChangeset,
 		(node1, node2) => node1 ?? node2 ?? assert.fail("Should not compose two undefined nodes"),
->>>>>>> c1b9d4ec
 		idAllocator,
 		dummyComposeManager,
 		dummyRevisionMetadata,
