/*!
 * Copyright (c) Microsoft Corporation and contributors. All rights reserved.
 * Licensed under the MIT License.
 */

import { strict as assert } from "assert";

import { SessionId } from "@fluidframework/id-compressor";

import { ICodecOptions, IJsonCodec, makeCodecFamily } from "../../../codec/index.js";
import {
	FieldChangeHandler,
	genericFieldKind,
	ModularChangeset,
	FieldKindWithEditor,
	RelevantRemovedRootsFromChild,
	chunkTree,
	defaultChunkPolicy,
	TreeChunk,
	cursorForJsonableTreeField,
	chunkFieldSingle,
	makeFieldBatchCodec,
	NodeId,
	FieldKindConfiguration,
	FieldKindConfigurationEntry,
	makeModularChangeCodecFamily,
	ModularChangeFamily,
	EncodedModularChangeset,
	FieldChangeRebaser,
	FieldEditor,
	EditDescription,
} from "../../../feature-libraries/index.js";
import {
	makeAnonChange,
	makeDetachedNodeId,
	RevisionTag,
	tagChange,
	TaggedChange,
	FieldKindIdentifier,
	FieldKey,
	UpPath,
	revisionMetadataSourceFromInfo,
	ITreeCursorSynchronous,
	DeltaFieldChanges,
	DeltaRoot,
	DeltaDetachedNodeId,
	ChangeEncodingContext,
	ChangeAtomIdMap,
	Multiplicity,
	replaceAtomRevisions,
	FieldUpPath,
} from "../../../core/index.js";
import {
	brand,
	idAllocatorFromMaxId,
	nestedMapFromFlatList,
	setInNestedMap,
	tryGetFromNestedMap,
} from "../../../util/index.js";
import {
	EncodingTestData,
	assertDeltaEqual,
	makeEncodingTestSuite,
	mintRevisionTag,
	testChangeReceiver,
	testRevisionTagCodec,
} from "../../utils.js";

import { ValueChangeset, valueField } from "./basicRebasers.js";
import { ajvValidator } from "../../codec/index.js";
import { jsonObject, singleJsonCursor } from "../../../domains/index.js";
import {
	FieldChangeMap,
	NodeChangeset,
	// eslint-disable-next-line import/no-internal-modules
} from "../../../feature-libraries/modular-schema/modularChangeTypes.js";
import {
	getFieldKind,
	intoDelta,
	updateRefreshers,
	relevantRemovedRoots as relevantDetachedTreesImplementation,
	// eslint-disable-next-line import/no-internal-modules
} from "../../../feature-libraries/modular-schema/modularChangeFamily.js";
import {
	EncodedNodeChangeset,
	FieldChangeEncodingContext,
	// eslint-disable-next-line import/no-internal-modules
} from "../../../feature-libraries/modular-schema/index.js";
import { deepFreeze as deepFreezeBase } from "@fluidframework/test-runtime-utils/internal";
import { BTree } from "@tylerbu/sorted-btree-es6";

type SingleNodeChangeset = NodeId | undefined;
const singleNodeRebaser: FieldChangeRebaser<SingleNodeChangeset> = {
	compose: (change1, change2, composeChild) =>
		change1 === undefined && change2 === undefined ? undefined : composeChild(change1, change2),
	invert: (change) => change,
	rebase: (change, base, rebaseChild) => rebaseChild(change, base),
	prune: (change, pruneChild) => (change === undefined ? undefined : pruneChild(change)),
	replaceRevisions: (change, oldRevisions, newRevision) =>
		change !== undefined ? replaceAtomRevisions(change, oldRevisions, newRevision) : undefined,
};

const singleNodeEditor: FieldEditor<SingleNodeChangeset> = {
	buildChildChange: (index: number, change: NodeId): SingleNodeChangeset => {
		assert(index === 0, "This field kind only supports one node in its field");
		return change;
	},
};

const emptyEncodedChange = "";
const singleNodeCodec: IJsonCodec<
	SingleNodeChangeset,
	EncodedNodeChangeset | "",
	EncodedNodeChangeset | "",
	FieldChangeEncodingContext
> = {
	encode: (change, context) => {
		return change === undefined ? emptyEncodedChange : context.encodeNode(change);
	},

	decode: (encoded, context) => {
		return encoded === emptyEncodedChange ? undefined : context.decodeNode(encoded);
	},
};

const singleNodeHandler: FieldChangeHandler<SingleNodeChangeset> = {
	rebaser: singleNodeRebaser,
	codecsFactory: (revisionTagCodec) => makeCodecFamily([[1, singleNodeCodec]]),
	editor: singleNodeEditor,
	intoDelta: (change, deltaFromChild): DeltaFieldChanges => ({
		local: [{ count: 1, fields: change !== undefined ? deltaFromChild(change) : undefined }],
	}),
	relevantRemovedRoots: (change, relevantRemovedRootsFromChild) =>
		change !== undefined ? relevantRemovedRootsFromChild(change) : [],

	// We create changesets by composing an empty single node field with a change to the child.
	// We don't want the temporarily empty single node field to be pruned away leaving us with a generic field instead.
	isEmpty: (change) => false,
	createEmpty: () => undefined,
};

const singleNodeField = new FieldKindWithEditor(
	"SingleNode",
	Multiplicity.Single,
	singleNodeHandler,
	(a, b) => false,
	new Set(),
);

export const fieldKindConfiguration: FieldKindConfiguration = new Map<
	FieldKindIdentifier,
	FieldKindConfigurationEntry
>([
	[singleNodeField.identifier, { kind: singleNodeField, formatVersion: 1 }],
	[valueField.identifier, { kind: valueField, formatVersion: 1 }],
]);

const fieldKinds: ReadonlyMap<FieldKindIdentifier, FieldKindWithEditor> = new Map(
	[singleNodeField, valueField].map((field) => [field.identifier, field]),
);

const codecOptions: ICodecOptions = {
	jsonValidator: ajvValidator,
};

const codec = makeModularChangeCodecFamily(
	new Map([[1, fieldKindConfiguration]]),
	testRevisionTagCodec,
	makeFieldBatchCodec(codecOptions, 1),
	codecOptions,
);
const family = new ModularChangeFamily(fieldKinds, codec);

const tag1: RevisionTag = mintRevisionTag();
const tag2: RevisionTag = mintRevisionTag();
const tag3: RevisionTag = mintRevisionTag();

const fieldA: FieldKey = brand("a");
const fieldB: FieldKey = brand("b");

const valueChange1a: ValueChangeset = { old: 0, new: 1 };
const valueChange1b: ValueChangeset = { old: 0, new: 2 };
const valueChange2: ValueChangeset = { old: 1, new: 2 };

const nodeId1: NodeId = { localId: brand(1) };
const nodeId2: NodeId = { localId: brand(2) };

const pathA: FieldUpPath = { parent: undefined, field: fieldA };
const pathA0: UpPath = { parent: undefined, parentField: fieldA, parentIndex: 0 };
const pathB: FieldUpPath = { parent: undefined, field: fieldB };
const pathB0: UpPath = { parent: undefined, parentField: fieldB, parentIndex: 0 };
const pathA0A: FieldUpPath = { parent: pathA0, field: fieldA };
const pathA0B: FieldUpPath = { parent: pathA0, field: fieldB };
const pathB0A: FieldUpPath = { parent: pathB0, field: fieldA };

const rootChange1a = buildChangeset([
	{
		type: "field",
		field: pathA,
		fieldKind: singleNodeField.identifier,
		change: brand(undefined),
	},
	{
		type: "field",
		field: pathA0A,
		fieldKind: valueField.identifier,
		change: brand(valueChange1a),
	},
	{
		type: "field",
		field: pathB,
		fieldKind: valueField.identifier,
		change: brand(valueChange2),
	},
]);

<<<<<<< HEAD
const rootChange1a: ModularChangeset = {
	nodeChanges: nestedMapFromFlatList([[nodeId1.revision, nodeId1.localId, nodeChange1a]]),
	fieldChanges: new Map([
		[
			fieldA,
			{
				fieldKind: singleNodeField.identifier,
				change: brand(nodeId1),
			},
		],
		[
			fieldB,
			{
				fieldKind: valueField.identifier,
				change: brand(valueChange2),
			},
		],
	]),
	nodeToParent: new Map(), // XXX
	crossFieldKeys: new BTree(),
};

const rootChange1aGeneric: ModularChangeset = {
	nodeChanges: new Map([[nodeId1.revision, new Map([[nodeId1.localId, nodeChange1a]])]]),
	fieldChanges: new Map([
		[
			fieldA,
			{
				fieldKind: genericFieldKind.identifier,
				change: brand(genericFieldKind.changeHandler.editor.buildChildChange(0, nodeId1)),
			},
		],
		[
			fieldB,
			{
				fieldKind: valueField.identifier,
				change: brand(valueChange2),
			},
		],
	]),
	nodeToParent: new Map(), // XXX
	crossFieldKeys: new BTree(),
};

const rootChange1b: ModularChangeset = {
	nodeChanges: nestedMapFromFlatList([[nodeId1.revision, nodeId1.localId, nodeChanges1b]]),
	fieldChanges: new Map([
		[
			fieldA,
			{
				fieldKind: singleNodeField.identifier,
				change: brand(nodeId1),
			},
		],
	]),
	nodeToParent: new Map(), // XXX
	crossFieldKeys: new BTree(),
};

const rootChange1bGeneric: ModularChangeset = {
	nodeChanges: new Map([[nodeId1.revision, new Map([[nodeId1.localId, nodeChanges1b]])]]),
	fieldChanges: new Map([
		[
			fieldA,
			{
				fieldKind: genericFieldKind.identifier,
				change: brand(genericFieldKind.changeHandler.editor.buildChildChange(0, nodeId1)),
			},
		],
	]),
	nodeToParent: new Map(), // XXX
	crossFieldKeys: new BTree(),
};

const rebasedChange: ModularChangeset = {
	nodeChanges: nestedMapFromFlatList([[nodeId1.revision, nodeId1.localId, nodeChanges2]]),
	fieldChanges: new Map([
		[fieldA, { fieldKind: singleNodeField.identifier, change: brand(nodeId1) }],
	]),
	nodeToParent: new Map(), // XXX
	crossFieldKeys: new BTree(),
};

const rebasedChangeGeneric: ModularChangeset = {
	nodeChanges: nestedMapFromFlatList([[nodeId1.revision, nodeId1.localId, nodeChanges2]]),
	fieldChanges: new Map([
		[
			fieldA,
			{
				fieldKind: genericFieldKind.identifier,
				change: brand(genericFieldKind.changeHandler.editor.buildChildChange(0, nodeId1)),
			},
		],
	]),
	nodeToParent: new Map(), // XXX
	crossFieldKeys: new BTree(),
};

const rootChange2: ModularChangeset = {
	nodeChanges: nestedMapFromFlatList([[nodeId2.revision, nodeId2.localId, nodeChanges2]]),
	fieldChanges: new Map([
		[
			fieldA,
			{
				fieldKind: singleNodeField.identifier,
				change: brand(nodeId2),
			},
		],
	]),
	nodeToParent: new Map(), // XXX
	crossFieldKeys: new BTree(),
};

const rootChange2Generic: ModularChangeset = {
	nodeChanges: nestedMapFromFlatList([[nodeId2.revision, nodeId2.localId, nodeChanges2]]),
	fieldChanges: new Map([
		[
			fieldA,
			{
				fieldKind: genericFieldKind.identifier,
				change: brand(genericFieldKind.changeHandler.editor.buildChildChange(0, nodeId2)),
			},
		],
	]),
	nodeToParent: new Map(), // XXX
	crossFieldKeys: new BTree(),
};

const rootChange3: ModularChangeset = {
	nodeChanges: nestedMapFromFlatList([[nodeId3.revision, nodeId3.localId, nodeChange3]]),
	fieldChanges: new Map([
		[
			fieldA,
			{
				fieldKind: singleNodeField.identifier,
				change: brand(nodeId3),
			},
		],
	]),
	nodeToParent: new Map(), // XXX
	crossFieldKeys: new BTree(),
};
=======
const rootChange1aGeneric: ModularChangeset = buildChangeset([
	{
		type: "field",
		field: pathA0A,
		fieldKind: valueField.identifier,
		change: brand(valueChange1a),
	},
	{
		type: "field",
		field: pathB,
		fieldKind: valueField.identifier,
		change: brand(valueChange2),
	},
]);

const rootChange1b: ModularChangeset = buildChangeset([
	{
		type: "field",
		field: pathA,
		fieldKind: singleNodeField.identifier,
		change: brand(undefined),
	},
	{
		type: "field",
		field: pathA0A,
		fieldKind: valueField.identifier,
		change: brand(valueChange1b),
	},
	{
		type: "field",
		field: pathA0B,
		fieldKind: valueField.identifier,
		change: brand(valueChange1a),
	},
]);

const rootChange1bGeneric: ModularChangeset = buildChangeset([
	{
		type: "field",
		field: pathA0A,
		fieldKind: valueField.identifier,
		change: brand(valueChange1b),
	},
	{
		type: "field",
		field: pathA0B,
		fieldKind: valueField.identifier,
		change: brand(valueChange1a),
	},
]);

const rebasedChange: ModularChangeset = buildChangeset([
	{
		type: "field",
		field: pathA,
		fieldKind: singleNodeField.identifier,
		change: brand(undefined),
	},
	{
		type: "field",
		field: pathA0A,
		fieldKind: valueField.identifier,
		change: brand(valueChange2),
	},
	{
		type: "field",
		field: pathA0B,
		fieldKind: valueField.identifier,
		change: brand(valueChange1a),
	},
]);

const rebasedChangeGeneric: ModularChangeset = buildChangeset([
	{
		type: "field",
		field: pathA0A,
		fieldKind: valueField.identifier,
		change: brand(valueChange2),
	},
	{
		type: "field",
		field: pathA0B,
		fieldKind: valueField.identifier,
		change: brand(valueChange1a),
	},
]);

const rootChange2: ModularChangeset = buildChangeset([
	{
		type: "field",
		field: pathA,
		fieldKind: singleNodeField.identifier,
		change: brand(undefined),
	},
	{
		type: "field",
		field: pathA0A,
		fieldKind: valueField.identifier,
		change: brand(valueChange2),
	},
	{
		type: "field",
		field: pathA0B,
		fieldKind: valueField.identifier,
		change: brand(valueChange1a),
	},
]);

const rootChange2Generic: ModularChangeset = buildChangeset([
	{
		type: "field",
		field: pathA0A,
		fieldKind: valueField.identifier,
		change: brand(valueChange2),
	},
	{
		type: "field",
		field: pathA0B,
		fieldKind: valueField.identifier,
		change: brand(valueChange1a),
	},
]);

const rootChange3: ModularChangeset = buildChangeset([
	{
		type: "field",
		field: pathA,
		fieldKind: singleNodeField.identifier,
		change: brand(undefined),
	},
	{
		type: "field",
		field: pathA0A,
		fieldKind: valueField.identifier,
		change: brand(valueChange1a),
	},
]);

const rootChange4: ModularChangeset = family.compose([
	tagChangeInline(rootChange3, tag1),
	makeAnonChange(buildExistsConstraint(pathA0)),
]);
>>>>>>> 3c6cb7db

const dummyRevisionTag = mintRevisionTag();
<<<<<<< HEAD
const rootChange4: ModularChangeset = {
	maxId: brand(dummyMaxId),
	revisions: [{ revision: dummyRevisionTag }],
	nodeChanges: nestedMapFromFlatList([[nodeId4.revision, nodeId4.localId, nodeChange4]]),
	fieldChanges: new Map([
		[
			fieldA,
			{
				fieldKind: singleNodeField.identifier,
				change: brand(nodeId4),
			},
		],
	]),
	nodeToParent: new Map(), // XXX
	crossFieldKeys: new BTree(),
};
=======
>>>>>>> 3c6cb7db

const rootChangeWithoutNodeFieldChanges: ModularChangeset = family.compose([
	tagChangeInline(
		buildChangeset([
			{
				type: "field",
				field: pathA,
				fieldKind: singleNodeField.identifier,
				change: brand(undefined),
			},
<<<<<<< HEAD
		],
	]),
	nodeToParent: new Map(), // XXX
	crossFieldKeys: new BTree(),
};
=======
		]),
		dummyRevisionTag,
	),
	makeAnonChange(buildExistsConstraint(pathA0)),
]);
>>>>>>> 3c6cb7db

const node1 = singleJsonCursor(1);
const objectNode = singleJsonCursor({});
const node1Chunk = treeChunkFromCursor(node1);
const nodesChunk = chunkFieldSingle(
	cursorForJsonableTreeField([{ type: jsonObject.name }, { type: jsonObject.name }]),
	defaultChunkPolicy,
);

describe("ModularChangeFamily", () => {
	describe("compose", () => {
		const composedValues: ValueChangeset = { old: 0, new: 2 };

		const composedNodeChange: NodeChangeset = {
			fieldChanges: new Map([
				[
					fieldA,
					{
						fieldKind: valueField.identifier,
						change: brand(composedValues),
					},
				],
				[
					fieldB,
					{
						fieldKind: valueField.identifier,
						change: brand(valueChange1a),
					},
				],
			]),
		};

		it("prioritizes earlier build entries when faced with duplicates", () => {
			const change1: ModularChangeset = {
				nodeChanges: new Map(),
				fieldChanges: new Map(),
				nodeToParent: new Map(),
				crossFieldKeys: new BTree(),
				builds: new Map([[undefined, new Map([[brand(0), node1Chunk]])]]),
			};
			const change2: ModularChangeset = {
				nodeChanges: new Map(),
				fieldChanges: new Map(),
				nodeToParent: new Map(),
				crossFieldKeys: new BTree(),
				builds: new Map([
					[undefined, new Map([[brand(0), treeChunkFromCursor(singleJsonCursor(2))]])],
				]),
			};
			assert.deepEqual(
				family.compose([makeAnonChange(change1), makeAnonChange(change2)]),
				change1,
			);
		});

		it("compose specific ○ specific", () => {
<<<<<<< HEAD
			const expectedCompose: ModularChangeset = {
				nodeChanges: nestedMapFromFlatList([
					[nodeId1.revision, nodeId1.localId, composedNodeChange],
				]),
				fieldChanges: new Map([
					[
						fieldA,
						{
							fieldKind: singleNodeField.identifier,
							change: brand(nodeId1),
						},
					],
					[
						fieldB,
						{
							fieldKind: valueField.identifier,
							change: brand(valueChange2),
						},
					],
				]),
				nodeToParent: new Map(), // XXX
				crossFieldKeys: new BTree(),
			};
=======
			const expectedCompose = buildChangeset([
				{
					type: "field",
					field: pathA,
					fieldKind: singleNodeField.identifier,
					change: brand(undefined),
				},
				{
					type: "field",
					field: pathA0A,
					fieldKind: valueField.identifier,
					change: brand(composedValues),
				},
				{
					type: "field",
					field: pathA0B,
					fieldKind: valueField.identifier,
					change: brand(valueChange1a),
				},
				{
					type: "field",
					field: pathB,
					fieldKind: valueField.identifier,
					change: brand(valueChange2),
				},
			]);
>>>>>>> 3c6cb7db

			const composed = family.compose([
				makeAnonChange(rootChange1a),
				makeAnonChange(rootChange2),
			]);

			assert.deepEqual(composed, expectedCompose);
		});

		it("compose specific ○ generic", () => {
<<<<<<< HEAD
			const expectedCompose: ModularChangeset = {
				nodeChanges: nestedMapFromFlatList([
					[nodeId1.revision, nodeId1.localId, composedNodeChange],
				]),
				fieldChanges: new Map([
					[
						fieldA,
						{
							fieldKind: singleNodeField.identifier,
							change: brand(nodeId1),
						},
					],
					[
						fieldB,
						{
							fieldKind: valueField.identifier,
							change: brand(valueChange2),
						},
					],
				]),
				nodeToParent: new Map(), // XXX
				crossFieldKeys: new BTree(),
			};
=======
			const expectedCompose = buildChangeset([
				{
					type: "field",
					field: pathA,
					fieldKind: singleNodeField.identifier,
					change: brand(undefined),
				},
				{
					type: "field",
					field: pathA0A,
					fieldKind: valueField.identifier,
					change: brand(composedValues),
				},
				{
					type: "field",
					field: pathA0B,
					fieldKind: valueField.identifier,
					change: brand(valueChange1a),
				},
				{
					type: "field",
					field: pathB,
					fieldKind: valueField.identifier,
					change: brand(valueChange2),
				},
			]);

>>>>>>> 3c6cb7db
			assert.deepEqual(
				family.compose([makeAnonChange(rootChange1a), makeAnonChange(rootChange2Generic)]),
				expectedCompose,
			);
		});

		it("compose generic ○ specific", () => {
<<<<<<< HEAD
			const expectedCompose: ModularChangeset = {
				nodeChanges: nestedMapFromFlatList([
					[nodeId1.revision, nodeId1.localId, composedNodeChange],
				]),
				fieldChanges: new Map([
					[
						fieldA,
						{
							fieldKind: singleNodeField.identifier,
							change: brand(nodeId1),
						},
					],
					[
						fieldB,
						{
							fieldKind: valueField.identifier,
							change: brand(valueChange2),
						},
					],
				]),
				nodeToParent: new Map(), // XXX
				crossFieldKeys: new BTree(),
			};
=======
			const expectedCompose = buildChangeset([
				{
					type: "field",
					field: pathA,
					fieldKind: singleNodeField.identifier,
					change: brand(undefined),
				},
				{
					type: "field",
					field: pathA0A,
					fieldKind: valueField.identifier,
					change: brand(composedValues),
				},
				{
					type: "field",
					field: pathA0B,
					fieldKind: valueField.identifier,
					change: brand(valueChange1a),
				},
				{
					type: "field",
					field: pathB,
					fieldKind: valueField.identifier,
					change: brand(valueChange2),
				},
			]);

>>>>>>> 3c6cb7db
			assert.deepEqual(
				family.compose([makeAnonChange(rootChange1aGeneric), makeAnonChange(rootChange2)]),
				expectedCompose,
			);
		});

		it("compose generic ○ generic", () => {
<<<<<<< HEAD
			const expectedCompose: ModularChangeset = {
				nodeChanges: nestedMapFromFlatList([
					[nodeId1.revision, nodeId1.localId, composedNodeChange],
				]),
				fieldChanges: new Map([
					[
						fieldA,
						{
							fieldKind: genericFieldKind.identifier,
							change: brand(
								genericFieldKind.changeHandler.editor.buildChildChange(0, nodeId1),
							),
						},
					],
					[
						fieldB,
						{
							fieldKind: valueField.identifier,
							change: brand(valueChange2),
						},
					],
				]),
				nodeToParent: new Map(), // XXX
				crossFieldKeys: new BTree(),
			};
=======
			const expectedCompose = buildChangeset([
				{
					type: "field",
					field: pathA0A,
					fieldKind: valueField.identifier,
					change: brand(composedValues),
				},
				{
					type: "field",
					field: pathA0B,
					fieldKind: valueField.identifier,
					change: brand(valueChange1a),
				},
				{
					type: "field",
					field: pathB,
					fieldKind: valueField.identifier,
					change: brand(valueChange2),
				},
			]);

>>>>>>> 3c6cb7db
			assert.deepEqual(
				family.compose([
					makeAnonChange(rootChange1aGeneric),
					makeAnonChange(rootChange2Generic),
				]),
				expectedCompose,
			);
		});

		it("compose tagged changes", () => {
<<<<<<< HEAD
			const change1A: FieldChange = {
				fieldKind: valueField.identifier,
				change: brand(valueChange1a),
			};

			const change1: TaggedChange<ModularChangeset> = tagChangeInline(
				{
					nodeChanges: new Map(),
					fieldChanges: new Map([[fieldA, change1A]]),
					nodeToParent: new Map(),
					crossFieldKeys: new BTree(),
				},
=======
			const change1 = tagChangeInline(
				buildChangeset([
					{
						type: "field",
						field: pathA,
						fieldKind: valueField.identifier,
						change: brand(valueChange1a),
					},
				]),
>>>>>>> 3c6cb7db
				tag1,
			);

			const change2 = tagChangeInline(
				buildChangeset([
					{
						type: "field",
						field: pathB,
						fieldKind: singleNodeField.identifier,
						change: brand(undefined),
					},
					{
						type: "field",
						field: pathB0A,
						fieldKind: valueField.identifier,
						change: brand(valueChange2),
					},
				]),
<<<<<<< HEAD
			};

			const change2B: FieldChange = {
				fieldKind: singleNodeField.identifier,
				change: brand(nodeId2),
			};

			deepFreeze(change2B);
			const change2: TaggedChange<ModularChangeset> = tagChangeInline(
				{
					nodeChanges: nestedMapFromFlatList([
						[nodeId2.revision, nodeId2.localId, nodeChange2],
					]),
					fieldChanges: new Map([[fieldB, change2B]]),
					nodeToParent: new Map(), // XXX
					crossFieldKeys: new BTree(),
				},
=======
>>>>>>> 3c6cb7db
				tag2,
			);

			deepFreeze(change1);
			deepFreeze(change2);
			const composed = family.compose([change1, change2]);

			const expectedNodeChange: NodeChangeset = {
				fieldChanges: new Map([
					[
						fieldA,
						{
							fieldKind: valueField.identifier,
							change: brand(valueChange2),
						},
					],
				]),
			};

			const nodeId: NodeId = { revision: tag2, localId: brand(0) };
			const expected: ModularChangeset = {
				nodeChanges: nestedMapFromFlatList([
					[nodeId.revision, nodeId.localId, expectedNodeChange],
				]),
				fieldChanges: new Map([
					[
						fieldA,
						{
							fieldKind: valueField.identifier,
							change: brand(valueChange1a),
						},
					],
					[
						fieldB,
						{
							fieldKind: singleNodeField.identifier,
							change: brand(nodeId),
						},
					],
				]),
				nodeToParent: new Map(), // XXX
				crossFieldKeys: new BTree(),
				revisions: [{ revision: tag1 }, { revision: tag2 }],
				maxId: brand(0),
			};

			assert.deepEqual(composed, expected);
		});

		it("build ○ matching destroy = ε", () => {
			const change1: TaggedChange<ModularChangeset> = tagChangeInline(
				{
					nodeChanges: new Map(),
					fieldChanges: new Map(),
					nodeToParent: new Map(),
					crossFieldKeys: new BTree(),
					builds: new Map([
						[undefined, new Map([[brand(0), node1Chunk]])],
						[tag2, new Map([[brand(0), node1Chunk]])],
					]),
				},
				tag1,
			);

			const change2: TaggedChange<ModularChangeset> = tagChangeInline(
				{
					nodeChanges: new Map(),
					fieldChanges: new Map(),
					nodeToParent: new Map(),
					crossFieldKeys: new BTree(),
					destroys: new Map([
						[tag1, new Map([[brand(0), 1]])],
						[undefined, new Map([[brand(0), 1]])],
					]),
				},
				tag2,
			);

			deepFreeze(change1);
			deepFreeze(change2);
			const composed = family.compose([change1, change2]);

			const expected: ModularChangeset = {
				nodeChanges: new Map(),
				fieldChanges: new Map(),
				nodeToParent: new Map(),
				crossFieldKeys: new BTree(),
				revisions: [{ revision: tag1 }, { revision: tag2 }],
			};

			assert.deepEqual(composed, expected);
		});

		it("destroy ○ matching build = ε", () => {
			const change1: TaggedChange<ModularChangeset> = tagChangeInline(
				{
					nodeChanges: new Map(),
					fieldChanges: new Map(),
					nodeToParent: new Map(),
					crossFieldKeys: new BTree(),
					destroys: new Map([
						[tag1, new Map([[brand(0), 1]])],
						[undefined, new Map([[brand(0), 1]])],
					]),
				},
				tag2,
			);

			const change2: TaggedChange<ModularChangeset> = tagChangeInline(
				{
					nodeChanges: new Map(),
					fieldChanges: new Map(),
					nodeToParent: new Map(),
					crossFieldKeys: new BTree(),
					builds: new Map([
						[undefined, new Map([[brand(0), node1Chunk]])],
						[tag2, new Map([[brand(0), node1Chunk]])],
					]),
				},
				tag1,
			);

			deepFreeze(change1);
			deepFreeze(change2);
			const composed = family.compose([change1, change2]);

			const expected: ModularChangeset = {
				nodeChanges: new Map(),
				fieldChanges: new Map(),
				nodeToParent: new Map(),
				crossFieldKeys: new BTree(),
				revisions: [{ revision: tag2 }, { revision: tag1 }],
			};

			assert.deepEqual(composed, expected);
		});

		it("non-matching builds and destroys", () => {
			const change1: TaggedChange<ModularChangeset> = tagChangeInline(
				{
					nodeChanges: new Map(),
					fieldChanges: new Map(),
					nodeToParent: new Map(),
					crossFieldKeys: new BTree(),
					builds: new Map([
						[undefined, new Map([[brand(0), treeChunkFromCursor(node1)]])],
						[tag3, new Map([[brand(0), treeChunkFromCursor(node1)]])],
					]),
					destroys: new Map([
						[undefined, new Map([[brand(1), 1]])],
						[tag3, new Map([[brand(1), 1]])],
					]),
				},
				tag1,
			);

			const change2: TaggedChange<ModularChangeset> = tagChange(
				{
					nodeChanges: new Map(),
					fieldChanges: new Map(),
					nodeToParent: new Map(),
					crossFieldKeys: new BTree(),
					builds: new Map([
						[undefined, new Map([[brand(2), treeChunkFromCursor(node1)]])],
						[tag3, new Map([[brand(2), treeChunkFromCursor(node1)]])],
					]),
					destroys: new Map([
						[undefined, new Map([[brand(3), 1]])],
						[tag3, new Map([[brand(3), 1]])],
					]),
					revisions: [{ revision: tag2 }],
				},
				undefined,
			);

			deepFreeze(change1);
			deepFreeze(change2);
			const composed = family.compose([change1, change2]);

			const expected: ModularChangeset = {
				nodeChanges: new Map(),
				fieldChanges: new Map(),
				nodeToParent: new Map(),
				crossFieldKeys: new BTree(),
				builds: new Map([
					[tag1, new Map([[brand(0), treeChunkFromCursor(node1)]])],
					[tag2, new Map([[brand(2), treeChunkFromCursor(node1)]])],
					[
						tag3,
						new Map([
							[brand(0), treeChunkFromCursor(node1)],
							[brand(2), treeChunkFromCursor(node1)],
						]),
					],
				]),
				destroys: new Map([
					[tag1, new Map([[brand(1), 1]])],
					[tag2, new Map([[brand(3), 1]])],
					[
						tag3,
						new Map([
							[brand(1), 1],
							[brand(3), 1],
						]),
					],
				]),
				revisions: [{ revision: tag1 }, { revision: tag2 }],
			};

			assert.deepEqual(composed, expected);
		});

		it("refreshers", () => {
			const change1: TaggedChange<ModularChangeset> = tagChangeInline(
				{
					nodeChanges: new Map(),
					fieldChanges: new Map(),
					nodeToParent: new Map(),
					crossFieldKeys: new BTree(),
					refreshers: new Map([
						[tag3, new Map([[brand(0), treeChunkFromCursor(node1)]])],
					]),
				},
				tag1,
			);

			const change2: TaggedChange<ModularChangeset> = tagChange(
				{
					nodeChanges: new Map(),
					fieldChanges: new Map(),
					nodeToParent: new Map(),
					crossFieldKeys: new BTree(),
					refreshers: new Map([
						[undefined, new Map([[brand(2), treeChunkFromCursor(node1)]])],
						[tag3, new Map([[brand(2), treeChunkFromCursor(node1)]])],
					]),
					revisions: [{ revision: tag2 }],
				},
				undefined,
			);

			deepFreeze(change1);
			deepFreeze(change2);
			const composed = family.compose([change1, change2]);

			const expected: ModularChangeset = {
				nodeChanges: new Map(),
				fieldChanges: new Map(),
				nodeToParent: new Map(),
				crossFieldKeys: new BTree(),
				refreshers: new Map([
					[undefined, new Map([[brand(2), treeChunkFromCursor(node1)]])],
					[
						tag3,
						new Map([
							[brand(0), treeChunkFromCursor(node1)],
							[brand(2), treeChunkFromCursor(node1)],
						]),
					],
				]),
				revisions: [{ revision: tag1 }, { revision: tag2 }],
			};

			assert.deepEqual(composed, expected);
		});

		it("refreshers with the same detached node id", () => {
			const change1: TaggedChange<ModularChangeset> = tagChangeInline(
				{
					nodeChanges: new Map(),
					fieldChanges: new Map(),
					nodeToParent: new Map(), // XXX
					crossFieldKeys: new BTree(),
					refreshers: new Map([
						[tag3, new Map([[brand(0), treeChunkFromCursor(node1)]])],
					]),
				},
				tag1,
			);

			const change2: TaggedChange<ModularChangeset> = tagChange(
				{
					nodeChanges: new Map(),
					fieldChanges: new Map(),
					nodeToParent: new Map(),
					crossFieldKeys: new BTree(),
					refreshers: new Map([
						[tag3, new Map([[brand(0), treeChunkFromCursor(objectNode)]])],
					]),
					revisions: [{ revision: tag2 }],
				},
				undefined,
			);

			deepFreeze(change1);
			deepFreeze(change2);
			const composed = family.compose([change1, change2]);

			const expected: ModularChangeset = {
				nodeChanges: new Map(),
				fieldChanges: new Map(),
				nodeToParent: new Map(),
				crossFieldKeys: new BTree(),
				refreshers: new Map([[tag3, new Map([[brand(0), treeChunkFromCursor(node1)]])]]),
				revisions: [{ revision: tag1 }, { revision: tag2 }],
			};

			assert.deepEqual(composed, expected);
		});
	});

	describe("invert", () => {
		const valueInverse1: ValueChangeset = { old: 1, new: 0 };
		const valueInverse2: ValueChangeset = { old: 2, new: 1 };

		it("specific", () => {
<<<<<<< HEAD
			const expectedInverse: ModularChangeset = {
				nodeChanges: nestedMapFromFlatList([
					[nodeId1.revision, nodeId1.localId, nodeInverse],
				]),
				fieldChanges: new Map([
					[
						fieldA,
						{
							fieldKind: singleNodeField.identifier,
							change: brand(nodeId1),
						},
					],
					[fieldB, { fieldKind: valueField.identifier, change: brand(valueInverse2) }],
				]),
				nodeToParent: new Map(), // XXX
				crossFieldKeys: new BTree(),
			};
=======
			const expectedInverse = buildChangeset([
				{
					type: "field",
					field: pathA,
					fieldKind: singleNodeField.identifier,
					change: brand(undefined),
				},
				{
					type: "field",
					field: pathA0A,
					fieldKind: valueField.identifier,
					change: brand(valueInverse1),
				},
				{
					type: "field",
					field: pathB,
					fieldKind: valueField.identifier,
					change: brand(valueInverse2),
				},
			]);
>>>>>>> 3c6cb7db

			assert.deepEqual(family.invert(makeAnonChange(rootChange1a), false), expectedInverse);
		});

		it("generic", () => {
<<<<<<< HEAD
			const fieldChange = genericFieldKind.changeHandler.editor.buildChildChange(0, nodeId1);
			const expectedInverse: ModularChangeset = {
				nodeChanges: nestedMapFromFlatList([
					[nodeId1.revision, nodeId1.localId, nodeInverse],
				]),
				fieldChanges: new Map([
					[
						fieldA,
						{ fieldKind: genericFieldKind.identifier, change: brand(fieldChange) },
					],
					[fieldB, { fieldKind: valueField.identifier, change: brand(valueInverse2) }],
				]),
				nodeToParent: new Map(), // XXX
				crossFieldKeys: new BTree(),
			};
=======
			const expectedInverse = buildChangeset([
				{
					type: "field",
					field: pathA0A,
					fieldKind: valueField.identifier,
					change: brand(valueInverse1),
				},
				{
					type: "field",
					field: pathB,
					fieldKind: valueField.identifier,
					change: brand(valueInverse2),
				},
			]);
>>>>>>> 3c6cb7db

			assert.deepEqual(
				family.invert(makeAnonChange(rootChange1aGeneric), false),
				expectedInverse,
			);
		});

		it("build => destroy but only for rollback", () => {
			const change1: TaggedChange<ModularChangeset> = tagChangeInline(
				{
					nodeChanges: new Map(),
					fieldChanges: new Map(),
					nodeToParent: new Map(),
					crossFieldKeys: new BTree(),
					builds: new Map([
						[undefined, new Map([[brand(0), node1Chunk]])],
						[tag2, new Map([[brand(1), node1Chunk]])],
					]),
				},
				tag1,
			);

			const expectedRollback: ModularChangeset = {
				nodeChanges: new Map(),
				fieldChanges: new Map(),
				nodeToParent: new Map(),
				crossFieldKeys: new BTree(),
				destroys: new Map([
					[tag1, new Map([[brand(0), 1]])],
					[tag2, new Map([[brand(1), 1]])],
				]),
			};
			const expectedUndo: ModularChangeset = {
				nodeChanges: new Map(),
				fieldChanges: new Map(),
				nodeToParent: new Map(),
				crossFieldKeys: new BTree(),
			};

			deepFreeze(change1);
			const actualRollback = family.invert(change1, true);
			const actualUndo = family.invert(change1, false);

			actualRollback.crossFieldKeys.unfreeze();
			actualUndo.crossFieldKeys.unfreeze();
			assert.deepEqual(actualRollback, expectedRollback);
			assert.deepEqual(actualUndo, expectedUndo);
		});
	});

	describe("rebase", () => {
		it("rebase specific ↷ specific", () => {
			const rebased = family.rebase(
				makeAnonChange(rootChange1b),
				makeAnonChange(rootChange1a),
				revisionMetadataSourceFromInfo([]),
			);
			assert.deepEqual(rebased, rebasedChange);
		});

		it("rebase specific ↷ generic", () => {
			const rebased = family.rebase(
				makeAnonChange(rootChange1b),
				makeAnonChange(rootChange1aGeneric),
				revisionMetadataSourceFromInfo([]),
			);
			assert.deepEqual(rebased, rebasedChange);
		});

		it("rebase generic ↷ specific", () => {
			const rebased = family.rebase(
				makeAnonChange(rootChange1bGeneric),
				makeAnonChange(rootChange1a),
				revisionMetadataSourceFromInfo([]),
			);
			assert.deepEqual(rebased, rebasedChange);
		});

		it("rebase generic ↷ generic", () => {
			const rebased = family.rebase(
				makeAnonChange(rootChange1bGeneric),
				makeAnonChange(rootChange1aGeneric),
				revisionMetadataSourceFromInfo([]),
			);
			assert.deepEqual(rebased, rebasedChangeGeneric);
		});
	});

	describe("intoDelta", () => {
		it("fieldChanges", () => {
			const nodeDelta: DeltaFieldChanges = {
				local: [
					{
						count: 1,
						fields: new Map([
							[
								fieldA,
								{
									local: [
										{ count: 1, detach: { minor: 0 }, attach: { minor: 1 } },
									],
								},
							],
						]),
					},
				],
			};

			const expectedDelta: DeltaRoot = {
				fields: new Map([
					[fieldA, nodeDelta],
					[fieldB, { local: [{ count: 1, detach: { minor: 1 }, attach: { minor: 2 } }] }],
				]),
			};

			const actual = intoDelta(makeAnonChange(rootChange1a), family.fieldKinds);
			assertDeltaEqual(actual, expectedDelta);
		});

		it("builds", () => {
			const change1: TaggedChange<ModularChangeset> = tagChangeInline(
				{
					nodeChanges: new Map(),
					fieldChanges: new Map(),
					nodeToParent: new Map(),
					crossFieldKeys: new BTree(),
					builds: new Map([
						[undefined, new Map([[brand(1), node1Chunk]])],
						[
							tag2,
							new Map([
								[brand(2), node1Chunk],
								[brand(3), nodesChunk],
							]),
						],
					]),
				},
				tag1,
			);

			const expectedDelta: DeltaRoot = {
				build: [
					{ id: { major: tag1, minor: 1 }, trees: [node1] },
					{ id: { major: tag2, minor: 2 }, trees: [node1] },
					{ id: { major: tag2, minor: 3 }, trees: [objectNode, objectNode] },
				],
			};

			const actual = intoDelta(change1, family.fieldKinds);
			assertDeltaEqual(actual, expectedDelta);
		});

		it("destroys", () => {
			const change1: TaggedChange<ModularChangeset> = tagChangeInline(
				{
					nodeChanges: new Map(),
					fieldChanges: new Map(),
					nodeToParent: new Map(),
					crossFieldKeys: new BTree(),
					destroys: new Map([
						[undefined, new Map([[brand(1), 1]])],
						[tag2, new Map([[brand(2), 1]])],
						[tag2, new Map([[brand(3), 10]])],
					]),
				},
				tag1,
			);

			const expectedDelta: DeltaRoot = {
				destroy: [
					{ id: { major: tag1, minor: 1 }, count: 1 },
					{ id: { major: tag2, minor: 2 }, count: 1 },
					{ id: { major: tag2, minor: 3 }, count: 10 },
				],
			};

			const actual = intoDelta(change1, family.fieldKinds);
			assertDeltaEqual(actual, expectedDelta);
		});

		it("refreshers", () => {
			const change1: TaggedChange<ModularChangeset> = tagChangeInline(
				{
					nodeChanges: new Map(),
					fieldChanges: new Map(),
					nodeToParent: new Map(),
					crossFieldKeys: new BTree(),
					refreshers: new Map([
						[undefined, new Map([[brand(1), node1Chunk]])],
						[
							tag2,
							new Map([
								[brand(2), node1Chunk],
								[brand(3), nodesChunk],
							]),
						],
					]),
				},
				tag1,
			);

			const expectedDelta: DeltaRoot = {
				refreshers: [
					{ id: { major: tag1, minor: 1 }, trees: [node1] },
					{ id: { major: tag2, minor: 2 }, trees: [node1] },
					{ id: { major: tag2, minor: 3 }, trees: [objectNode, objectNode] },
				],
			};

			const actual = intoDelta(change1, family.fieldKinds);
			assertDeltaEqual(actual, expectedDelta);
		});
	});

	describe("relevantRemovedRoots", () => {
		const fieldKind: FieldKindIdentifier = brand("HasRemovedRootsRefs");
		interface HasRemovedRootsRefs {
			shallow: DeltaDetachedNodeId[];
			nested: NodeId[];
		}

		const handler: FieldChangeHandler<HasRemovedRootsRefs, FieldEditor<HasRemovedRootsRefs>> = {
			relevantRemovedRoots: (
				change: HasRemovedRootsRefs,
				relevantRemovedRootsFromChild: RelevantRemovedRootsFromChild,
			) => {
				return [
					...change.shallow.map((id) => makeDetachedNodeId(id.major, id.minor)),
					...change.nested.flatMap((c) => Array.from(relevantRemovedRootsFromChild(c))),
				];
			},
		} as unknown as FieldChangeHandler<HasRemovedRootsRefs, FieldEditor<HasRemovedRootsRefs>>;
		const hasRemovedRootsRefsField = new FieldKindWithEditor(
			fieldKind,
			Multiplicity.Single,
			handler,
			() => false,
			new Set(),
		);
		const mockFieldKinds = new Map([[fieldKind, hasRemovedRootsRefsField]]);

		function relevantRemovedRoots(input: ModularChangeset): DeltaDetachedNodeId[] {
			deepFreeze(input);
			return Array.from(relevantDetachedTreesImplementation(input, mockFieldKinds));
		}

		function nodeChangeFromHasRemovedRootsRefs(changeset: HasRemovedRootsRefs): NodeChangeset {
			return {
				fieldChanges: new Map([[fieldA, { fieldKind, change: brand(changeset) }]]),
			};
		}

		it("sibling fields", () => {
			const aMajor = mintRevisionTag();
			const a1 = { major: aMajor, minor: 1 };
			const a2 = { major: aMajor, minor: 2 };
			const bMajor = mintRevisionTag();
			const b1 = { major: bMajor, minor: 1 };

			const changeA: HasRemovedRootsRefs = {
				shallow: [a1, a2],
				nested: [],
			};
			const changeB: HasRemovedRootsRefs = {
				shallow: [b1],
				nested: [],
			};
			const input: ModularChangeset = {
				nodeChanges: new Map(),
				fieldChanges: new Map([
					[brand("fA"), { fieldKind, change: brand(changeA) }],
					[brand("fB"), { fieldKind, change: brand(changeB) }],
				]),
				nodeToParent: new Map(),
				crossFieldKeys: new BTree(),
			};

			const actual = relevantRemovedRoots(input);
			assert.deepEqual(actual, [a1, a2, b1]);
		});

		it("nested fields", () => {
			const aMajor = mintRevisionTag();
			const cMajor = mintRevisionTag();
			const a1 = { major: aMajor, minor: 1 };
			const c1 = { major: cMajor, minor: 1 };

			const changeC: HasRemovedRootsRefs = {
				shallow: [c1],
				nested: [],
			};

			const changeB: HasRemovedRootsRefs = {
				shallow: [],
				nested: [nodeId2],
			};

			const changeA: HasRemovedRootsRefs = {
				shallow: [a1],
				nested: [nodeId1],
			};

			const input: ModularChangeset = {
				nodeChanges: nestedMapFromFlatList([
					[nodeId1.revision, nodeId1.localId, nodeChangeFromHasRemovedRootsRefs(changeB)],
					[nodeId2.revision, nodeId2.localId, nodeChangeFromHasRemovedRootsRefs(changeC)],
				]),
				fieldChanges: new Map([[brand("fA"), { fieldKind, change: brand(changeA) }]]),
				nodeToParent: new Map(), // XXX
				crossFieldKeys: new BTree(),
			};

			const actual = relevantRemovedRoots(input);
			assert.deepEqual(actual, [a1, c1]);
		});
<<<<<<< HEAD

		it("default revision from tag", () => {
			const major = mintRevisionTag();
			const changeB: HasRemovedRootsRefs = {
				shallow: [{ minor: 2 }],
				nested: [],
			};
			const changeA: HasRemovedRootsRefs = {
				shallow: [{ minor: 1 }],
				nested: [nodeId1],
			};
			const input: ModularChangeset = {
				nodeChanges: nestedMapFromFlatList([
					[nodeId1.revision, nodeId1.localId, nodeChangeFromHasRemovedRootsRefs(changeB)],
				]),
				fieldChanges: new Map([[brand("fA"), { fieldKind, change: brand(changeA) }]]),
				nodeToParent: new Map(), // XXX
				crossFieldKeys: new BTree(),
			};

			const actual = relevantRemovedRoots(tagChange(input, major));
			assert.deepEqual(actual, [
				{ major, minor: 1 },
				{ major, minor: 2 },
			]);
		});

		it("default revision from field", () => {
			const majorAB = mintRevisionTag();
			const majorC = mintRevisionTag();
			const changeB: HasRemovedRootsRefs = {
				shallow: [{ minor: 2 }],
				nested: [],
			};
			const changeA: HasRemovedRootsRefs = {
				shallow: [{ minor: 1 }],
				nested: [nodeId1],
			};
			const changeC: HasRemovedRootsRefs = {
				shallow: [{ minor: 1 }],
				nested: [],
			};
			const input: ModularChangeset = {
				nodeChanges: nestedMapFromFlatList([
					[nodeId1.revision, nodeId1.localId, nodeChangeFromHasRemovedRootsRefs(changeB)],
				]),
				fieldChanges: new Map([
					[
						brand("fA"),
						{
							fieldKind,
							change: brand(changeA),
							revision: majorAB,
						},
					],
					[
						brand("fC"),
						{
							fieldKind,
							change: brand(changeC),
							revision: majorC,
						},
					],
				]),
				nodeToParent: new Map(), // XXX
				crossFieldKeys: new BTree(),
			};

			const actual = relevantRemovedRoots(makeAnonChange(input));
			assert.deepEqual(actual, [
				{ major: majorAB, minor: 1 },
				{ major: majorAB, minor: 2 },
				{ major: majorC, minor: 1 },
			]);
		});
=======
>>>>>>> 3c6cb7db
	});

	describe("update refreshers", () => {
		const aMajor = mintRevisionTag();
		const a1 = { major: aMajor, minor: 1 };
		const a2 = { major: aMajor, minor: 2 };
		const bMajor = mintRevisionTag();
		const b1 = { major: bMajor, minor: 1 };

		const node2 = singleJsonCursor(2);
		const node2Chunk = treeChunkFromCursor(node2);
		const node3 = singleJsonCursor(3);
		const node3Chunk = treeChunkFromCursor(node3);

		const nodesArray: [DeltaDetachedNodeId, TreeChunk][] = [
			[a1, node1Chunk],
			[a2, node2Chunk],
			[b1, node3Chunk],
		];
		const nodeMap = nestedMapFromFlatList(
			nodesArray.map(([{ major, minor }, chunk]) => [major, minor, chunk]),
		);

		const getDetachedNode = ({ major, minor }: DeltaDetachedNodeId) => {
			return tryGetFromNestedMap(nodeMap, major, minor);
		};

		it("preserves relevant refreshers that are present in the input", () => {
			const input: ModularChangeset = {
				nodeChanges: new Map(),
				fieldChanges: new Map(),
				nodeToParent: new Map(),
				crossFieldKeys: new BTree(),
				refreshers: new Map([[aMajor, new Map([[brand(2), node2Chunk]])]]),
			};

			const expected: ModularChangeset = {
				nodeChanges: new Map(),
				fieldChanges: new Map(),
				nodeToParent: new Map(),
				crossFieldKeys: new BTree(),
				refreshers: new Map([[aMajor, new Map([[brand(2), node2Chunk]])]]),
			};

			const withBuilds = updateRefreshers(input, getDetachedNode, [a2]);
			assert.deepEqual(withBuilds, expected);
		});

		it("removes irrelevant refreshers that are present in the input", () => {
			const input: ModularChangeset = {
				nodeChanges: new Map(),
				fieldChanges: new Map(),
				nodeToParent: new Map(),
				crossFieldKeys: new BTree(),
				refreshers: new Map([
					[
						aMajor,
						new Map([
							[brand(1), node1Chunk],
							[brand(2), node2Chunk],
						]),
					],
					[bMajor, new Map([[brand(1), node3Chunk]])],
				]),
			};

			const expected: ModularChangeset = {
				nodeChanges: new Map(),
				fieldChanges: new Map(),
				nodeToParent: new Map(),
				crossFieldKeys: new BTree(),
			};

			const filtered = updateRefreshers(input, getDetachedNode, []);
			assert.deepEqual(filtered, expected);
		});

		it("recognizes chunks in the builds array with length longer than one", () => {
			assert.equal(nodesChunk.topLevelLength, 2);
			const input: ModularChangeset = {
				nodeChanges: new Map(),
				fieldChanges: new Map(),
				nodeToParent: new Map(),
				crossFieldKeys: new BTree(),
				builds: new Map([[aMajor, new Map([[brand(3), nodesChunk]])]]),
			};

			const expected: ModularChangeset = {
				nodeChanges: new Map(),
				fieldChanges: new Map(),
				nodeToParent: new Map(),
				crossFieldKeys: new BTree(),
				builds: new Map([[aMajor, new Map([[brand(3), nodesChunk]])]]),
			};

			const withBuilds = updateRefreshers(input, getDetachedNode, [
				{ major: aMajor, minor: 4 },
			]);
			assert.deepEqual(withBuilds, expected);
		});

		describe("attempts to add relevant refreshers that are missing from the input", () => {
			it("adds the missing refresher if the detached node is available", () => {
				const input: ModularChangeset = {
					nodeChanges: new Map(),
					fieldChanges: new Map(),
					nodeToParent: new Map(),
					crossFieldKeys: new BTree(),
				};

				const expected: ModularChangeset = {
					nodeChanges: new Map(),
					fieldChanges: new Map(),
					nodeToParent: new Map(),
					crossFieldKeys: new BTree(),
					refreshers: new Map([
						[
							aMajor,
							new Map([
								[brand(1), node1Chunk],
								[brand(2), node2Chunk],
							]),
						],
						[bMajor, new Map([[brand(1), node3Chunk]])],
					]),
				};

				const withBuilds = updateRefreshers(input, getDetachedNode, [a1, a2, b1]);
				assert.deepEqual(withBuilds, expected);
			});

			it("replaces outdated refreshers", () => {
				const input: ModularChangeset = {
					nodeChanges: new Map(),
					fieldChanges: new Map(),
					nodeToParent: new Map(),
					crossFieldKeys: new BTree(),
					refreshers: new Map([
						[
							aMajor,
							new Map([
								[brand(1), node2Chunk],
								[brand(2), node1Chunk],
							]),
						],
					]),
				};

				const expected: ModularChangeset = {
					nodeChanges: new Map(),
					fieldChanges: new Map(),
					nodeToParent: new Map(),
					crossFieldKeys: new BTree(),
					refreshers: new Map([
						[
							aMajor,
							new Map([
								[brand(1), node1Chunk],
								[brand(2), node2Chunk],
							]),
						],
					]),
				};

				const filtered = updateRefreshers(input, getDetachedNode, [a1, a2]);
				assert.deepEqual(filtered, expected);
			});

			it("does not add a refresher that is present in the builds", () => {
				const input: ModularChangeset = {
					nodeChanges: new Map(),
					fieldChanges: new Map(),
					nodeToParent: new Map(),
					crossFieldKeys: new BTree(),
					builds: new Map([
						[
							aMajor,
							new Map([
								[brand(1), node1Chunk],
								[brand(2), node2Chunk],
							]),
						],
						[bMajor, new Map([[brand(1), node3Chunk]])],
					]),
				};

				const expected: ModularChangeset = {
					nodeChanges: new Map(),
					fieldChanges: new Map(),
					nodeToParent: new Map(),
					crossFieldKeys: new BTree(),
					builds: new Map([
						[
							aMajor,
							new Map([
								[brand(1), node1Chunk],
								[brand(2), node2Chunk],
							]),
						],
						[bMajor, new Map([[brand(1), node3Chunk]])],
					]),
				};

				const withBuilds = updateRefreshers(input, getDetachedNode, [a1, a2, b1]);
				assert.deepEqual(withBuilds, expected);
			});

			it("throws if the detached node is not available and requireRefreshers is true", () => {
				const input: ModularChangeset = {
					nodeChanges: new Map(),
					fieldChanges: new Map(),
					nodeToParent: new Map(),
					crossFieldKeys: new BTree(),
				};
				assert.throws(() => updateRefreshers(input, getDetachedNode, [{ minor: 2 }]));
			});
		});
	});

	describe("Encoding", () => {
		function assertEquivalent(change1: ModularChangeset, change2: ModularChangeset) {
			assert.deepEqual(normalizeChangeset(change1), normalizeChangeset(change2));
		}

		const sessionId = "session1" as SessionId;
		const context: ChangeEncodingContext = { originatorId: sessionId, revision: tag1 };
		const encodingTestData: EncodingTestData<
			ModularChangeset,
			EncodedModularChangeset,
			ChangeEncodingContext
		> = {
			successes: [
				["without constraint", inlineRevision(rootChange1a, tag1), context],
				["with constraint", inlineRevision(rootChange3, tag1), context],
				["with node existence constraint", inlineRevision(rootChange4, tag1), context],
				[
					"without node field changes",
					inlineRevision(rootChangeWithoutNodeFieldChanges, tag1),
					context,
				],
			],
		};

		makeEncodingTestSuite(family.codecs, encodingTestData, assertEquivalent);
	});

	it("build child change", () => {
		const [changeReceiver, getChanges] = testChangeReceiver(family);
		const editor = family.buildEditor(changeReceiver);
		const path: UpPath = {
			parent: undefined,
			parentField: fieldA,
			parentIndex: 0,
		};

		editor.submitChange(
			{ parent: path, field: fieldB },
			valueField.identifier,
			brand(valueChange1a),
			[],
		);
		const changes = getChanges();
		const nodeChange: NodeChangeset = {
			fieldChanges: new Map([
				[fieldB, { fieldKind: valueField.identifier, change: brand(valueChange1a) }],
			]),
		};

		const nodeId0: NodeId = { localId: brand(0) };
		const fieldChange = genericFieldKind.changeHandler.editor.buildChildChange(0, nodeId0);
		const expectedChange: ModularChangeset = {
			maxId: brand(0),
			nodeChanges: nestedMapFromFlatList([[nodeId0.revision, nodeId0.localId, nodeChange]]),
			fieldChanges: new Map([
				[fieldA, { fieldKind: genericFieldKind.identifier, change: brand(fieldChange) }],
			]),
			nodeToParent: new Map(), // XXX
			crossFieldKeys: new BTree(),
		};

		assert.deepEqual(changes, [expectedChange]);
	});
});

function treeChunkFromCursor(cursor: ITreeCursorSynchronous): TreeChunk {
	return chunkTree(cursor, defaultChunkPolicy);
}

function normalizeChangeset(change: ModularChangeset): ModularChangeset {
	const idAllocator = idAllocatorFromMaxId();

	const nodeChanges: ChangeAtomIdMap<NodeChangeset> = new Map();

	const normalizeNodeChanges = (nodeId: NodeId): NodeId | undefined => {
		const nodeChangeset = tryGetFromNestedMap(
			change.nodeChanges,
			nodeId.revision,
			nodeId.localId,
		);
		assert(nodeChangeset !== undefined, "Unknown node ID");

		const normalizedNodeChangeset: NodeChangeset = { ...nodeChangeset };
		if (normalizedNodeChangeset.fieldChanges !== undefined) {
			normalizedNodeChangeset.fieldChanges = normalizeFieldChanges(
				normalizedNodeChangeset.fieldChanges,
			);
		}

		const newId: NodeId = { localId: brand(idAllocator.allocate()) };
		setInNestedMap(nodeChanges, newId.revision, newId.localId, normalizedNodeChangeset);

		return newId;
	};

	function normalizeFieldChanges(fields: FieldChangeMap): FieldChangeMap {
		const normalizedFieldChanges: FieldChangeMap = new Map();

		for (const [field, fieldChange] of fields) {
			const changeHandler = getFieldKind(fieldKinds, fieldChange.fieldKind).changeHandler;

			// TODO: This relies on field kinds calling prune child on all changes,
			// while pruning is supposed to be an optimization which could be skipped.
			normalizedFieldChanges.set(
				field,
				changeHandler.rebaser.prune(fieldChange.change, normalizeNodeChanges),
			);
		}

		return normalizedFieldChanges;
	}

	const fieldChanges = normalizeFieldChanges(change.fieldChanges);
	assert(nodeChanges.size === change.nodeChanges.size);
	return { ...change, nodeChanges, fieldChanges };
}

function inlineRevision(change: ModularChangeset, revision: RevisionTag): ModularChangeset {
	return family.changeRevision(change, revision);
}

function tagChangeInline(
	change: ModularChangeset,
	revision: RevisionTag,
): TaggedChange<ModularChangeset> {
	return tagChange(inlineRevision(change, revision), revision);
}

<<<<<<< HEAD
function deepFreeze(object: object) {
	deepFreezeBase(object, (obj) => {
		if (obj instanceof BTree) {
			obj.freeze();
			return false;
		}
		return true;
	});
=======
function buildChangeset(edits: EditDescription[]): ModularChangeset {
	const editor = family.buildEditor(() => undefined);
	return editor.buildChanges(edits);
}

function buildExistsConstraint(path: UpPath): ModularChangeset {
	const edits: ModularChangeset[] = [];
	const editor = family.buildEditor((change) => edits.push(change));
	editor.addNodeExistsConstraint(path);
	return edits[0];
>>>>>>> 3c6cb7db
}<|MERGE_RESOLUTION|>--- conflicted
+++ resolved
@@ -214,150 +214,6 @@
 	},
 ]);
 
-<<<<<<< HEAD
-const rootChange1a: ModularChangeset = {
-	nodeChanges: nestedMapFromFlatList([[nodeId1.revision, nodeId1.localId, nodeChange1a]]),
-	fieldChanges: new Map([
-		[
-			fieldA,
-			{
-				fieldKind: singleNodeField.identifier,
-				change: brand(nodeId1),
-			},
-		],
-		[
-			fieldB,
-			{
-				fieldKind: valueField.identifier,
-				change: brand(valueChange2),
-			},
-		],
-	]),
-	nodeToParent: new Map(), // XXX
-	crossFieldKeys: new BTree(),
-};
-
-const rootChange1aGeneric: ModularChangeset = {
-	nodeChanges: new Map([[nodeId1.revision, new Map([[nodeId1.localId, nodeChange1a]])]]),
-	fieldChanges: new Map([
-		[
-			fieldA,
-			{
-				fieldKind: genericFieldKind.identifier,
-				change: brand(genericFieldKind.changeHandler.editor.buildChildChange(0, nodeId1)),
-			},
-		],
-		[
-			fieldB,
-			{
-				fieldKind: valueField.identifier,
-				change: brand(valueChange2),
-			},
-		],
-	]),
-	nodeToParent: new Map(), // XXX
-	crossFieldKeys: new BTree(),
-};
-
-const rootChange1b: ModularChangeset = {
-	nodeChanges: nestedMapFromFlatList([[nodeId1.revision, nodeId1.localId, nodeChanges1b]]),
-	fieldChanges: new Map([
-		[
-			fieldA,
-			{
-				fieldKind: singleNodeField.identifier,
-				change: brand(nodeId1),
-			},
-		],
-	]),
-	nodeToParent: new Map(), // XXX
-	crossFieldKeys: new BTree(),
-};
-
-const rootChange1bGeneric: ModularChangeset = {
-	nodeChanges: new Map([[nodeId1.revision, new Map([[nodeId1.localId, nodeChanges1b]])]]),
-	fieldChanges: new Map([
-		[
-			fieldA,
-			{
-				fieldKind: genericFieldKind.identifier,
-				change: brand(genericFieldKind.changeHandler.editor.buildChildChange(0, nodeId1)),
-			},
-		],
-	]),
-	nodeToParent: new Map(), // XXX
-	crossFieldKeys: new BTree(),
-};
-
-const rebasedChange: ModularChangeset = {
-	nodeChanges: nestedMapFromFlatList([[nodeId1.revision, nodeId1.localId, nodeChanges2]]),
-	fieldChanges: new Map([
-		[fieldA, { fieldKind: singleNodeField.identifier, change: brand(nodeId1) }],
-	]),
-	nodeToParent: new Map(), // XXX
-	crossFieldKeys: new BTree(),
-};
-
-const rebasedChangeGeneric: ModularChangeset = {
-	nodeChanges: nestedMapFromFlatList([[nodeId1.revision, nodeId1.localId, nodeChanges2]]),
-	fieldChanges: new Map([
-		[
-			fieldA,
-			{
-				fieldKind: genericFieldKind.identifier,
-				change: brand(genericFieldKind.changeHandler.editor.buildChildChange(0, nodeId1)),
-			},
-		],
-	]),
-	nodeToParent: new Map(), // XXX
-	crossFieldKeys: new BTree(),
-};
-
-const rootChange2: ModularChangeset = {
-	nodeChanges: nestedMapFromFlatList([[nodeId2.revision, nodeId2.localId, nodeChanges2]]),
-	fieldChanges: new Map([
-		[
-			fieldA,
-			{
-				fieldKind: singleNodeField.identifier,
-				change: brand(nodeId2),
-			},
-		],
-	]),
-	nodeToParent: new Map(), // XXX
-	crossFieldKeys: new BTree(),
-};
-
-const rootChange2Generic: ModularChangeset = {
-	nodeChanges: nestedMapFromFlatList([[nodeId2.revision, nodeId2.localId, nodeChanges2]]),
-	fieldChanges: new Map([
-		[
-			fieldA,
-			{
-				fieldKind: genericFieldKind.identifier,
-				change: brand(genericFieldKind.changeHandler.editor.buildChildChange(0, nodeId2)),
-			},
-		],
-	]),
-	nodeToParent: new Map(), // XXX
-	crossFieldKeys: new BTree(),
-};
-
-const rootChange3: ModularChangeset = {
-	nodeChanges: nestedMapFromFlatList([[nodeId3.revision, nodeId3.localId, nodeChange3]]),
-	fieldChanges: new Map([
-		[
-			fieldA,
-			{
-				fieldKind: singleNodeField.identifier,
-				change: brand(nodeId3),
-			},
-		],
-	]),
-	nodeToParent: new Map(), // XXX
-	crossFieldKeys: new BTree(),
-};
-=======
 const rootChange1aGeneric: ModularChangeset = buildChangeset([
 	{
 		type: "field",
@@ -500,28 +356,8 @@
 	tagChangeInline(rootChange3, tag1),
 	makeAnonChange(buildExistsConstraint(pathA0)),
 ]);
->>>>>>> 3c6cb7db
 
 const dummyRevisionTag = mintRevisionTag();
-<<<<<<< HEAD
-const rootChange4: ModularChangeset = {
-	maxId: brand(dummyMaxId),
-	revisions: [{ revision: dummyRevisionTag }],
-	nodeChanges: nestedMapFromFlatList([[nodeId4.revision, nodeId4.localId, nodeChange4]]),
-	fieldChanges: new Map([
-		[
-			fieldA,
-			{
-				fieldKind: singleNodeField.identifier,
-				change: brand(nodeId4),
-			},
-		],
-	]),
-	nodeToParent: new Map(), // XXX
-	crossFieldKeys: new BTree(),
-};
-=======
->>>>>>> 3c6cb7db
 
 const rootChangeWithoutNodeFieldChanges: ModularChangeset = family.compose([
 	tagChangeInline(
@@ -532,19 +368,11 @@
 				fieldKind: singleNodeField.identifier,
 				change: brand(undefined),
 			},
-<<<<<<< HEAD
-		],
-	]),
-	nodeToParent: new Map(), // XXX
-	crossFieldKeys: new BTree(),
-};
-=======
 		]),
 		dummyRevisionTag,
 	),
 	makeAnonChange(buildExistsConstraint(pathA0)),
 ]);
->>>>>>> 3c6cb7db
 
 const node1 = singleJsonCursor(1);
 const objectNode = singleJsonCursor({});
@@ -601,31 +429,6 @@
 		});
 
 		it("compose specific ○ specific", () => {
-<<<<<<< HEAD
-			const expectedCompose: ModularChangeset = {
-				nodeChanges: nestedMapFromFlatList([
-					[nodeId1.revision, nodeId1.localId, composedNodeChange],
-				]),
-				fieldChanges: new Map([
-					[
-						fieldA,
-						{
-							fieldKind: singleNodeField.identifier,
-							change: brand(nodeId1),
-						},
-					],
-					[
-						fieldB,
-						{
-							fieldKind: valueField.identifier,
-							change: brand(valueChange2),
-						},
-					],
-				]),
-				nodeToParent: new Map(), // XXX
-				crossFieldKeys: new BTree(),
-			};
-=======
 			const expectedCompose = buildChangeset([
 				{
 					type: "field",
@@ -652,7 +455,6 @@
 					change: brand(valueChange2),
 				},
 			]);
->>>>>>> 3c6cb7db
 
 			const composed = family.compose([
 				makeAnonChange(rootChange1a),
@@ -663,31 +465,6 @@
 		});
 
 		it("compose specific ○ generic", () => {
-<<<<<<< HEAD
-			const expectedCompose: ModularChangeset = {
-				nodeChanges: nestedMapFromFlatList([
-					[nodeId1.revision, nodeId1.localId, composedNodeChange],
-				]),
-				fieldChanges: new Map([
-					[
-						fieldA,
-						{
-							fieldKind: singleNodeField.identifier,
-							change: brand(nodeId1),
-						},
-					],
-					[
-						fieldB,
-						{
-							fieldKind: valueField.identifier,
-							change: brand(valueChange2),
-						},
-					],
-				]),
-				nodeToParent: new Map(), // XXX
-				crossFieldKeys: new BTree(),
-			};
-=======
 			const expectedCompose = buildChangeset([
 				{
 					type: "field",
@@ -715,7 +492,6 @@
 				},
 			]);
 
->>>>>>> 3c6cb7db
 			assert.deepEqual(
 				family.compose([makeAnonChange(rootChange1a), makeAnonChange(rootChange2Generic)]),
 				expectedCompose,
@@ -723,31 +499,6 @@
 		});
 
 		it("compose generic ○ specific", () => {
-<<<<<<< HEAD
-			const expectedCompose: ModularChangeset = {
-				nodeChanges: nestedMapFromFlatList([
-					[nodeId1.revision, nodeId1.localId, composedNodeChange],
-				]),
-				fieldChanges: new Map([
-					[
-						fieldA,
-						{
-							fieldKind: singleNodeField.identifier,
-							change: brand(nodeId1),
-						},
-					],
-					[
-						fieldB,
-						{
-							fieldKind: valueField.identifier,
-							change: brand(valueChange2),
-						},
-					],
-				]),
-				nodeToParent: new Map(), // XXX
-				crossFieldKeys: new BTree(),
-			};
-=======
 			const expectedCompose = buildChangeset([
 				{
 					type: "field",
@@ -775,7 +526,6 @@
 				},
 			]);
 
->>>>>>> 3c6cb7db
 			assert.deepEqual(
 				family.compose([makeAnonChange(rootChange1aGeneric), makeAnonChange(rootChange2)]),
 				expectedCompose,
@@ -783,33 +533,6 @@
 		});
 
 		it("compose generic ○ generic", () => {
-<<<<<<< HEAD
-			const expectedCompose: ModularChangeset = {
-				nodeChanges: nestedMapFromFlatList([
-					[nodeId1.revision, nodeId1.localId, composedNodeChange],
-				]),
-				fieldChanges: new Map([
-					[
-						fieldA,
-						{
-							fieldKind: genericFieldKind.identifier,
-							change: brand(
-								genericFieldKind.changeHandler.editor.buildChildChange(0, nodeId1),
-							),
-						},
-					],
-					[
-						fieldB,
-						{
-							fieldKind: valueField.identifier,
-							change: brand(valueChange2),
-						},
-					],
-				]),
-				nodeToParent: new Map(), // XXX
-				crossFieldKeys: new BTree(),
-			};
-=======
 			const expectedCompose = buildChangeset([
 				{
 					type: "field",
@@ -831,7 +554,6 @@
 				},
 			]);
 
->>>>>>> 3c6cb7db
 			assert.deepEqual(
 				family.compose([
 					makeAnonChange(rootChange1aGeneric),
@@ -842,20 +564,6 @@
 		});
 
 		it("compose tagged changes", () => {
-<<<<<<< HEAD
-			const change1A: FieldChange = {
-				fieldKind: valueField.identifier,
-				change: brand(valueChange1a),
-			};
-
-			const change1: TaggedChange<ModularChangeset> = tagChangeInline(
-				{
-					nodeChanges: new Map(),
-					fieldChanges: new Map([[fieldA, change1A]]),
-					nodeToParent: new Map(),
-					crossFieldKeys: new BTree(),
-				},
-=======
 			const change1 = tagChangeInline(
 				buildChangeset([
 					{
@@ -865,7 +573,6 @@
 						change: brand(valueChange1a),
 					},
 				]),
->>>>>>> 3c6cb7db
 				tag1,
 			);
 
@@ -884,26 +591,6 @@
 						change: brand(valueChange2),
 					},
 				]),
-<<<<<<< HEAD
-			};
-
-			const change2B: FieldChange = {
-				fieldKind: singleNodeField.identifier,
-				change: brand(nodeId2),
-			};
-
-			deepFreeze(change2B);
-			const change2: TaggedChange<ModularChangeset> = tagChangeInline(
-				{
-					nodeChanges: nestedMapFromFlatList([
-						[nodeId2.revision, nodeId2.localId, nodeChange2],
-					]),
-					fieldChanges: new Map([[fieldB, change2B]]),
-					nodeToParent: new Map(), // XXX
-					crossFieldKeys: new BTree(),
-				},
-=======
->>>>>>> 3c6cb7db
 				tag2,
 			);
 
@@ -1220,25 +907,6 @@
 		const valueInverse2: ValueChangeset = { old: 2, new: 1 };
 
 		it("specific", () => {
-<<<<<<< HEAD
-			const expectedInverse: ModularChangeset = {
-				nodeChanges: nestedMapFromFlatList([
-					[nodeId1.revision, nodeId1.localId, nodeInverse],
-				]),
-				fieldChanges: new Map([
-					[
-						fieldA,
-						{
-							fieldKind: singleNodeField.identifier,
-							change: brand(nodeId1),
-						},
-					],
-					[fieldB, { fieldKind: valueField.identifier, change: brand(valueInverse2) }],
-				]),
-				nodeToParent: new Map(), // XXX
-				crossFieldKeys: new BTree(),
-			};
-=======
 			const expectedInverse = buildChangeset([
 				{
 					type: "field",
@@ -1259,29 +927,11 @@
 					change: brand(valueInverse2),
 				},
 			]);
->>>>>>> 3c6cb7db
 
 			assert.deepEqual(family.invert(makeAnonChange(rootChange1a), false), expectedInverse);
 		});
 
 		it("generic", () => {
-<<<<<<< HEAD
-			const fieldChange = genericFieldKind.changeHandler.editor.buildChildChange(0, nodeId1);
-			const expectedInverse: ModularChangeset = {
-				nodeChanges: nestedMapFromFlatList([
-					[nodeId1.revision, nodeId1.localId, nodeInverse],
-				]),
-				fieldChanges: new Map([
-					[
-						fieldA,
-						{ fieldKind: genericFieldKind.identifier, change: brand(fieldChange) },
-					],
-					[fieldB, { fieldKind: valueField.identifier, change: brand(valueInverse2) }],
-				]),
-				nodeToParent: new Map(), // XXX
-				crossFieldKeys: new BTree(),
-			};
-=======
 			const expectedInverse = buildChangeset([
 				{
 					type: "field",
@@ -1296,7 +946,6 @@
 					change: brand(valueInverse2),
 				},
 			]);
->>>>>>> 3c6cb7db
 
 			assert.deepEqual(
 				family.invert(makeAnonChange(rootChange1aGeneric), false),
@@ -1612,84 +1261,6 @@
 			const actual = relevantRemovedRoots(input);
 			assert.deepEqual(actual, [a1, c1]);
 		});
-<<<<<<< HEAD
-
-		it("default revision from tag", () => {
-			const major = mintRevisionTag();
-			const changeB: HasRemovedRootsRefs = {
-				shallow: [{ minor: 2 }],
-				nested: [],
-			};
-			const changeA: HasRemovedRootsRefs = {
-				shallow: [{ minor: 1 }],
-				nested: [nodeId1],
-			};
-			const input: ModularChangeset = {
-				nodeChanges: nestedMapFromFlatList([
-					[nodeId1.revision, nodeId1.localId, nodeChangeFromHasRemovedRootsRefs(changeB)],
-				]),
-				fieldChanges: new Map([[brand("fA"), { fieldKind, change: brand(changeA) }]]),
-				nodeToParent: new Map(), // XXX
-				crossFieldKeys: new BTree(),
-			};
-
-			const actual = relevantRemovedRoots(tagChange(input, major));
-			assert.deepEqual(actual, [
-				{ major, minor: 1 },
-				{ major, minor: 2 },
-			]);
-		});
-
-		it("default revision from field", () => {
-			const majorAB = mintRevisionTag();
-			const majorC = mintRevisionTag();
-			const changeB: HasRemovedRootsRefs = {
-				shallow: [{ minor: 2 }],
-				nested: [],
-			};
-			const changeA: HasRemovedRootsRefs = {
-				shallow: [{ minor: 1 }],
-				nested: [nodeId1],
-			};
-			const changeC: HasRemovedRootsRefs = {
-				shallow: [{ minor: 1 }],
-				nested: [],
-			};
-			const input: ModularChangeset = {
-				nodeChanges: nestedMapFromFlatList([
-					[nodeId1.revision, nodeId1.localId, nodeChangeFromHasRemovedRootsRefs(changeB)],
-				]),
-				fieldChanges: new Map([
-					[
-						brand("fA"),
-						{
-							fieldKind,
-							change: brand(changeA),
-							revision: majorAB,
-						},
-					],
-					[
-						brand("fC"),
-						{
-							fieldKind,
-							change: brand(changeC),
-							revision: majorC,
-						},
-					],
-				]),
-				nodeToParent: new Map(), // XXX
-				crossFieldKeys: new BTree(),
-			};
-
-			const actual = relevantRemovedRoots(makeAnonChange(input));
-			assert.deepEqual(actual, [
-				{ major: majorAB, minor: 1 },
-				{ major: majorAB, minor: 2 },
-				{ major: majorC, minor: 1 },
-			]);
-		});
-=======
->>>>>>> 3c6cb7db
 	});
 
 	describe("update refreshers", () => {
@@ -2037,7 +1608,6 @@
 	return tagChange(inlineRevision(change, revision), revision);
 }
 
-<<<<<<< HEAD
 function deepFreeze(object: object) {
 	deepFreezeBase(object, (obj) => {
 		if (obj instanceof BTree) {
@@ -2046,7 +1616,8 @@
 		}
 		return true;
 	});
-=======
+}
+
 function buildChangeset(edits: EditDescription[]): ModularChangeset {
 	const editor = family.buildEditor(() => undefined);
 	return editor.buildChanges(edits);
@@ -2057,5 +1628,4 @@
 	const editor = family.buildEditor((change) => edits.push(change));
 	editor.addNodeExistsConstraint(path);
 	return edits[0];
->>>>>>> 3c6cb7db
 }