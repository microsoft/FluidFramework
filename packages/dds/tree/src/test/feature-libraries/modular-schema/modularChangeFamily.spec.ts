--- conflicted
+++ resolved
@@ -78,14 +78,7 @@
 	rebaser: singleNodeRebaser,
 	encoder: singleNodeEncoder,
 	editor: singleNodeEditor,
-<<<<<<< HEAD
-	intoDelta: (change, deltaFromChild): Delta.FieldChanges => {
-		const childDelta = deltaFromChild(change);
-		return childDelta !== undefined ? { beforeShallow: [{ index: 0, ...childDelta }] } : {};
-	},
-=======
-	intoDelta: (change, deltaFromChild) => [deltaFromChild(change, 0)],
->>>>>>> f810cfce
+	intoDelta: (change, deltaFromChild) => [deltaFromChild(change)],
 };
 
 const singleNodeField = new FieldKind(
@@ -740,13 +733,6 @@
 		});
 
 		it("value revert", () => {
-<<<<<<< HEAD
-			const fieldADelta: Delta.FieldChanges = {
-				beforeShallow: [{ index: 0, setValue: testValue }],
-			};
-			const expectedDelta: Delta.Root = new Map([[fieldA, fieldADelta]]);
-			const actual = family.intoDelta(nodeValueRevert);
-=======
 			const nodeDelta: Delta.MarkList = [
 				{
 					type: Delta.MarkType.Modify,
@@ -754,21 +740,7 @@
 				},
 			];
 			const expectedDelta: Delta.Root = new Map([[fieldA, nodeDelta]]);
-			const repair: RepairDataStore = {
-				capture: (TreeDestruction) => assert.fail(),
-				getNodes: () => assert.fail(),
-				getValue: (revision, path) => {
-					assert.equal(revision, detachedBy);
-					assert.deepEqual(path, {
-						parent: undefined,
-						parentField: fieldA,
-						parentIndex: 0,
-					});
-					return testValue;
-				},
-			};
-			const actual = family.intoDelta(nodeValueRevert, repair);
->>>>>>> f810cfce
+			const actual = family.intoDelta(nodeValueRevert);
 			assertDeltaEqual(actual, expectedDelta);
 		});
 	});
