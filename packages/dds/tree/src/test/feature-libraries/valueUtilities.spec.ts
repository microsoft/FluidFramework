/*!
 * Copyright (c) Microsoft Corporation and contributors. All rights reserved.
 * Licensed under the MIT License.
 */

import { strict as assert } from "assert";

import { MockHandle } from "@fluidframework/test-runtime-utils/internal";

import { ValueSchema } from "../../core/index.js";
import {
	allowsValue,
<<<<<<< HEAD
=======
	isFluidHandle,
	isTreeValue,
>>>>>>> 7e1a9bd8
	// Allow importing from this specific file which is being tested:
	/* eslint-disable-next-line import/no-internal-modules */
} from "../../feature-libraries/valueUtilities.js";
import { isFluidHandle } from "@fluidframework/core-interfaces";

describe("valueUtilities", () => {
	// TODO: @fluidframework/core-interfaces is not setup for unit tests, so these tests are living here for now.
	it("isFluidHandle", () => {
		assert(!isFluidHandle(0));
		assert(!isFluidHandle({}));
		assert(!isFluidHandle(undefined));
		assert(!isFluidHandle(null));
		assert(!isFluidHandle([]));
		assert(!isFluidHandle({ get: () => {} }));
		assert(!isFluidHandle({ IFluidHandle: 5, get: () => {} }));
		assert(isFluidHandle(new MockHandle(5)));

		// Legacy compatibility for non symbol based handle
		const loopy = { IFluidHandle: {} };
		loopy.IFluidHandle = loopy;
		assert(isFluidHandle(loopy));
		assert(!isFluidHandle({ IFluidHandle: 5 }));
		assert(!isFluidHandle({ IFluidHandle: {} }));
		assert(!isFluidHandle({ IFluidHandle: null }));
	});

	it("allowsValue", () => {
		assert(!allowsValue(ValueSchema.FluidHandle, undefined));
		assert(!allowsValue(ValueSchema.Boolean, undefined));
		assert(allowsValue(undefined, undefined));
		assert(!allowsValue(ValueSchema.String, undefined));
		assert(!allowsValue(ValueSchema.Number, undefined));
		assert(!allowsValue(ValueSchema.Null, undefined));

		assert(!allowsValue(ValueSchema.FluidHandle, false));
		assert(allowsValue(ValueSchema.Boolean, false));
		assert(!allowsValue(undefined, false));
		assert(!allowsValue(ValueSchema.String, false));
		assert(!allowsValue(ValueSchema.Number, false));
		assert(!allowsValue(ValueSchema.Null, false));

		assert(!allowsValue(ValueSchema.FluidHandle, 5));
		assert(!allowsValue(ValueSchema.Boolean, 5));
		assert(!allowsValue(undefined, 5));
		assert(!allowsValue(ValueSchema.String, 5));
		assert(allowsValue(ValueSchema.Number, 5));
		assert(!allowsValue(ValueSchema.Null, 5));

		assert(!allowsValue(ValueSchema.FluidHandle, ""));
		assert(!allowsValue(ValueSchema.Boolean, ""));
		assert(!allowsValue(undefined, ""));
		assert(allowsValue(ValueSchema.String, ""));
		assert(!allowsValue(ValueSchema.Number, ""));
		assert(!allowsValue(ValueSchema.Null, ""));

		const handle = new MockHandle(5);
		assert(allowsValue(ValueSchema.FluidHandle, handle));
		assert(!allowsValue(ValueSchema.Boolean, handle));
		assert(!allowsValue(undefined, handle));
		assert(!allowsValue(ValueSchema.String, handle));
		assert(!allowsValue(ValueSchema.Number, handle));
		assert(!allowsValue(ValueSchema.Null, handle));

		assert(!allowsValue(ValueSchema.FluidHandle, null));
		assert(!allowsValue(ValueSchema.Boolean, null));
		assert(!allowsValue(undefined, null));
		assert(!allowsValue(ValueSchema.String, null));
		assert(!allowsValue(ValueSchema.Number, null));
		assert(allowsValue(ValueSchema.Null, null));
	});

	it("isTreeValue", () => {
		assert(isTreeValue(0));
		assert(isTreeValue(0.001));
		assert(isTreeValue(NaN));
		assert(isTreeValue(true));
		assert(isTreeValue(false));
		assert(isTreeValue(""));
		assert(!isTreeValue({}));
		assert(!isTreeValue(undefined));
		assert(isTreeValue(null));
		assert(!isTreeValue([]));
		assert(isTreeValue(new MockHandle(5)));
	});
});<|MERGE_RESOLUTION|>--- conflicted
+++ resolved
@@ -10,11 +10,7 @@
 import { ValueSchema } from "../../core/index.js";
 import {
 	allowsValue,
-<<<<<<< HEAD
-=======
-	isFluidHandle,
 	isTreeValue,
->>>>>>> 7e1a9bd8
 	// Allow importing from this specific file which is being tested:
 	/* eslint-disable-next-line import/no-internal-modules */
 } from "../../feature-libraries/valueUtilities.js";
