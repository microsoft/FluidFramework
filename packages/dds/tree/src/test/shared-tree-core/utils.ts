/*!
 * Copyright (c) Microsoft Corporation and contributors. All rights reserved.
 * Licensed under the MIT License.
 */

import type {
	IChannelAttributes,
	IChannelStorageService,
	IFluidDataStoreRuntime,
} from "@fluidframework/datastore-definitions/internal";
import { MockFluidDataStoreRuntime } from "@fluidframework/test-runtime-utils/internal";

import type { ICodecOptions } from "../../codec/index.js";
import {
	RevisionTagCodec,
	tagChange,
	TreeStoredSchemaRepository,
	type GraphCommit,
} from "../../core/index.js";
import { typeboxValidator } from "../../external-utilities/index.js";
import {
	DefaultChangeFamily,
	type DefaultChangeset,
	type DefaultEditBuilder,
	TreeCompressionStrategy,
	defaultSchemaPolicy,
	fieldKindConfigurations,
	makeFieldBatchCodec,
	makeModularChangeCodecFamily,
} from "../../feature-libraries/index.js";
import {
	type ChangeEnricherReadonlyCheckout,
	SquashingTransactionStack,
	type ResubmitMachine,
	type SharedTreeBranch,
	SharedTreeCore,
	type Summarizable,
} from "../../shared-tree-core/index.js";
import { testIdCompressor } from "../utils.js";
import { strict as assert } from "node:assert";
import {
	SharedObject,
	type IFluidSerializer,
} from "@fluidframework/shared-object-base/internal";
import type { ISequencedDocumentMessage } from "@fluidframework/driver-definitions/internal";
import type {
	ISummaryTreeWithStats,
	IExperimentalIncrementalSummaryContext,
	ITelemetryContext,
} from "@fluidframework/runtime-definitions/internal";
import { createIdCompressor } from "@fluidframework/id-compressor/internal";
import type { IFluidLoadable, ITelemetryBaseLogger } from "@fluidframework/core-interfaces";
import type { IChannelView } from "../../shared-tree/index.js";
import { Breakable } from "../../util/index.js";

const codecOptions: ICodecOptions = {
	jsonValidator: typeboxValidator,
};
const formatVersions = { editManager: 1, message: 1, fieldBatch: 1 };

export function createTree<TIndexes extends readonly Summarizable[]>(
	indexes: TIndexes,
	resubmitMachine?: ResubmitMachine<DefaultChangeset>,
	enricher?: ChangeEnricherReadonlyCheckout<DefaultChangeset>,
): SharedTreeCore<DefaultEditBuilder, DefaultChangeset> {
	// TODO: consider using createTreeInner directly and avoiding the need for a SharedObject
	return new TestSharedTreeCore(
		new MockFluidDataStoreRuntime({ idCompressor: createIdCompressor() }),
		undefined,
		indexes,
		undefined,
		undefined,
		resubmitMachine,
		enricher,
	).kernel;
}

export function createTreeSharedObject<TIndexes extends readonly Summarizable[]>(
	indexes: TIndexes,
	resubmitMachine?: ResubmitMachine<DefaultChangeset>,
	enricher?: ChangeEnricherReadonlyCheckout<DefaultChangeset>,
): TestSharedTreeCore {
	return new TestSharedTreeCore(
		new MockFluidDataStoreRuntime({ idCompressor: createIdCompressor() }),
		undefined,
		indexes,
		undefined,
		undefined,
		resubmitMachine,
		enricher,
	);
}

function createTreeInner(
	sharedObject: IChannelView & IFluidLoadable,
	serializer: IFluidSerializer,
	submitLocalMessage: (content: unknown, localOpMetadata?: unknown) => void,
	logger: ITelemetryBaseLogger | undefined,
	summarizables: readonly Summarizable[],
	chunkCompressionStrategy: TreeCompressionStrategy,
	runtime: IFluidDataStoreRuntime,
	schema: TreeStoredSchemaRepository,
	resubmitMachine?: ResubmitMachine<DefaultChangeset>,
	enricher?: ChangeEnricherReadonlyCheckout<DefaultChangeset>,
): [SharedTreeCore<DefaultEditBuilder, DefaultChangeset>, DefaultChangeFamily] {
	assert(runtime.idCompressor !== undefined, "The runtime must provide an ID compressor");

	const codec = makeModularChangeCodecFamily(
		fieldKindConfigurations,
		new RevisionTagCodec(runtime.idCompressor),
		makeFieldBatchCodec(codecOptions, formatVersions.fieldBatch),
		codecOptions,
		chunkCompressionStrategy,
	);
	const changeFamily = new DefaultChangeFamily(codec);

	return [
		new SharedTreeCore(
			new Breakable("createTreeInner"),
			sharedObject,
			serializer,
			submitLocalMessage,
			logger,
			summarizables,
			changeFamily,
			codecOptions,
			formatVersions,
			runtime,
			schema,
			defaultSchemaPolicy,
			resubmitMachine,
			enricher,
		),
		changeFamily,
	];
}

/**
 * SharedObject powered by `SharedTreeCore` with
 * - some protected methods exposed
 * - encoded data schema validation enabled
 */
export class TestSharedTreeCore extends SharedObject {
	public readonly kernel: SharedTreeCore<DefaultEditBuilder, DefaultChangeset>;

	private static readonly attributes: IChannelAttributes = {
		type: "TestSharedTreeCore",
		snapshotFormatVersion: "0.0.0",
		packageVersion: "0.0.0",
	};

	public readonly transaction: SquashingTransactionStack<DefaultEditBuilder, DefaultChangeset>;
	private readonly changeFamily: DefaultChangeFamily;

	public constructor(
		runtime: IFluidDataStoreRuntime = new MockFluidDataStoreRuntime({
			idCompressor: testIdCompressor,
		}),
		id = "TestSharedTreeCore",
		summarizables: readonly Summarizable[] = [],
		schema: TreeStoredSchemaRepository = new TreeStoredSchemaRepository(),
		chunkCompressionStrategy: TreeCompressionStrategy = TreeCompressionStrategy.Uncompressed,
		resubmitMachine?: ResubmitMachine<DefaultChangeset>,
		enricher?: ChangeEnricherReadonlyCheckout<DefaultChangeset>,
	) {
		super(id, runtime, TestSharedTreeCore.attributes, id);
		[this.kernel, this.changeFamily] = createTreeInner(
			this,
			this.serializer,
			(content, localOpMetadata) => this.submitLocalMessage(content, localOpMetadata),
			this.logger,
			summarizables,
			chunkCompressionStrategy,
			runtime,
			schema,
			resubmitMachine,
			enricher,
		);

		this.transaction = new SquashingTransactionStack(
			this.getLocalBranch(),
			(commits: GraphCommit<DefaultChangeset>[]) => {
				const revision = this.kernel.mintRevisionTag();
				return tagChange(
					this.changeFamily.rebaser.changeRevision(
						this.changeFamily.rebaser.compose(commits),
						revision,
					),
					revision,
				);
			},
		);

		this.transaction = new SquashingTransactionStack(
			this.getLocalBranch(),
			(commits: GraphCommit<DefaultChangeset>[]) => {
				const revision = this.mintRevisionTag();
				return tagChange(
					this.changeFamily.rebaser.changeRevision(
						this.changeFamily.rebaser.compose(commits),
						revision,
					),
					revision,
				);
			},
		);

		this.transaction.events.on("started", () => {
			if (this.isAttached()) {
				this.kernel.commitEnricher.startTransaction();
			}
		});
		this.transaction.events.on("aborting", () => {
			if (this.isAttached()) {
				this.kernel.commitEnricher.abortTransaction();
			}
		});
		this.transaction.events.on("committing", () => {
			if (this.isAttached()) {
				this.kernel.commitEnricher.commitTransaction();
			}
		});
		this.transaction.activeBranchEvents.on("afterChange", (event) => {
			if (event.type === "append" && this.isAttached() && this.transaction.isInProgress()) {
				this.kernel.commitEnricher.addTransactionCommits(event.newCommits);
			}
		});
	}

	protected summarizeCore(
		serializer: IFluidSerializer,
		telemetryContext?: ITelemetryContext,
		incrementalSummaryContext?: IExperimentalIncrementalSummaryContext,
	): ISummaryTreeWithStats {
		return this.kernel.summarizeCore(serializer, telemetryContext, incrementalSummaryContext);
	}

	protected processCore(
		message: ISequencedDocumentMessage,
		local: boolean,
		localOpMetadata: unknown,
	): void {
		this.kernel.processCore(message, local, localOpMetadata);
	}

	protected onDisconnect(): void {}

	protected override async loadCore(services: IChannelStorageService): Promise<void> {
		await this.kernel.loadCore(services);
	}

	protected override didAttach(): void {
		this.kernel.didAttach();
	}

	protected override applyStashedOp(
		...args: Parameters<SharedTreeCore<DefaultEditBuilder, DefaultChangeset>["applyStashedOp"]>
	): void {
		this.kernel.applyStashedOp(...args);
	}

	public getLocalBranch(): SharedTreeBranch<DefaultEditBuilder, DefaultChangeset> {
		return this.kernel.getLocalBranch();
	}

	public get editor(): DefaultEditBuilder {
		return this.transaction.activeBranchEditor;
	}
<<<<<<< HEAD

	public readonly transaction: SquashingTransactionStack<DefaultEditBuilder, DefaultChangeset>;
=======
>>>>>>> b1ebe128
}<|MERGE_RESOLUTION|>--- conflicted
+++ resolved
@@ -191,20 +191,6 @@
 			},
 		);
 
-		this.transaction = new SquashingTransactionStack(
-			this.getLocalBranch(),
-			(commits: GraphCommit<DefaultChangeset>[]) => {
-				const revision = this.mintRevisionTag();
-				return tagChange(
-					this.changeFamily.rebaser.changeRevision(
-						this.changeFamily.rebaser.compose(commits),
-						revision,
-					),
-					revision,
-				);
-			},
-		);
-
 		this.transaction.events.on("started", () => {
 			if (this.isAttached()) {
 				this.kernel.commitEnricher.startTransaction();
@@ -266,9 +252,4 @@
 	public get editor(): DefaultEditBuilder {
 		return this.transaction.activeBranchEditor;
 	}
-<<<<<<< HEAD
-
-	public readonly transaction: SquashingTransactionStack<DefaultEditBuilder, DefaultChangeset>;
-=======
->>>>>>> b1ebe128
 }