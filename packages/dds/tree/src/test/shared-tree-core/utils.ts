--- conflicted
+++ resolved
@@ -36,15 +36,8 @@
 		super(
 			summarizables,
 			new DefaultChangeFamily(
-<<<<<<< HEAD
 				testRevisionTagCodec,
-				makeFieldBatchCodec(codecOptions, {
-					encodeType: TreeCompressionStrategy.Uncompressed,
-				}),
-=======
-				testIdCompressor,
 				makeFieldBatchCodec(codecOptions),
->>>>>>> 021a8bde
 				codecOptions,
 			),
 			codecOptions,
