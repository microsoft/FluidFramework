/*!
 * Copyright (c) Microsoft Corporation and contributors. All rights reserved.
 * Licensed under the MIT License.
 */

import { fail, strict as assert } from "assert";
import { SessionId } from "@fluidframework/id-compressor";
import { unreachableCase } from "@fluidframework/core-utils";
import {
	ChangeFamily,
	ChangeRebaser,
	TaggedChange,
	emptyDelta,
	ChangeFamilyEditor,
	GraphCommit,
	DeltaRoot,
} from "../../core/index.js";
import { brand, clone, makeArray, RecursiveReadonly } from "../../util/index.js";
import { Commit, EditManager, SeqNumber } from "../../shared-tree-core/index.js";
import {
	TestChange,
	UnrebasableTestChangeRebaser,
	ConstrainedTestChangeRebaser,
	asDelta,
	NoOpChangeRebaser,
<<<<<<< HEAD
} from "../testChange.js";
import { createTestUndoRedoStacks } from "../utils.js";
=======
} from "../testChange";
import { createTestUndoRedoStacks, mintRevisionTag } from "../utils";
>>>>>>> 0e5f1ad2
import {
	TestEditManager,
	testChangeEditManagerFactory,
	rebaseAdvancingPeerEditsOverTrunkEdits,
	rebaseLocalEditsOverTrunkEdits,
	rebasePeerEditsOverTrunkEdits,
} from "./editManagerTestUtils.js";

const localSessionId: SessionId = "0" as SessionId;
const peer1: SessionId = "1" as SessionId;
const peer2: SessionId = "2" as SessionId;

// TODO:#4557: Change the number of steps back to 5 once the way these tests are run changes
const NUM_STEPS = 4;
const NUM_PEERS = 2;
const peers: SessionId[] = makeArray(NUM_PEERS, (i) => String(i + 1) as SessionId);

type TestCommit = Commit<TestChange> & {
	seqNumber: SeqNumber;
	refNumber: SeqNumber;
};

/**
 * Represents the minting and sending of a new local change.
 */
interface UnitTestPushStep {
	type: "Push";
	/**
	 * The future sequence number of the change being pushed.
	 * This information is derived by the `runUnitTestScenario` function, but can be explicitly
	 * provided to make tests easier to read and debug.
	 */
	seq?: number;
}

/**
 * Represents the sequencing of a local change.
 */
interface UnitTestAckStep {
	type: "Ack";
	/**
	 * The sequence number for this change.
	 * Should match the sequence number of the oldest `UnitTestPushStep`
	 * for which there is no `UnitTestAckStep` step.
	 */
	seq: number;
}

/**
 * Represents the reception of a (sequenced) peer change
 */
interface UnitTestPullStep {
	type: "Pull";
	/**
	 * The sequence number for this change.
	 */
	seq: number;
	/**
	 * The sequence number of the latest change that the issuer of this change knew about
	 * at the time they issued this change.
	 */
	ref: number;
	/**
	 * The ID of the peer that issued the change.
	 */
	from: SessionId;
	/**
	 * The delta which should be produced by the `EditManager` when it receives this change.
	 * This information is derived by the `runUnitTestScenario` function, but can be explicitly
	 * provided to make tests easier to read and debug.
	 */
	expectedDelta?: number[];
}

type UnitTestScenarioStep = UnitTestPushStep | UnitTestAckStep | UnitTestPullStep;

describe("EditManager", () => {
	describe("Unit Tests", () => {
		runUnitTestScenario("Can handle non-concurrent local changes being sequenced immediately", [
			{ seq: 1, type: "Push" },
			{ seq: 1, type: "Ack" },
			{ seq: 2, type: "Push" },
			{ seq: 2, type: "Ack" },
			{ seq: 3, type: "Push" },
			{ seq: 3, type: "Ack" },
		]);

		runUnitTestScenario("Can handle non-concurrent local changes being sequenced later", [
			{ seq: 1, type: "Push" },
			{ seq: 2, type: "Push" },
			{ seq: 3, type: "Push" },
			{ seq: 1, type: "Ack" },
			{ seq: 2, type: "Ack" },
			{ seq: 3, type: "Ack" },
		]);

		runUnitTestScenario("Can handle non-concurrent local changes partially sequenced later", [
			{ seq: 1, type: "Push" },
			{ seq: 2, type: "Push" },
			{ seq: 1, type: "Ack" },
			{ seq: 3, type: "Push" },
			{ seq: 2, type: "Ack" },
			{ seq: 3, type: "Ack" },
		]);

		runUnitTestScenario("Can handle non-concurrent peer changes sequenced immediately", [
			{ seq: 1, type: "Pull", ref: 0, from: peer1 },
			{ seq: 2, type: "Pull", ref: 1, from: peer1 },
			{ seq: 3, type: "Pull", ref: 2, from: peer1 },
		]);

		runUnitTestScenario("Can handle non-concurrent peer changes sequenced later", [
			{ seq: 1, type: "Pull", ref: 0, from: peer1 },
			{ seq: 2, type: "Pull", ref: 0, from: peer1 },
			{ seq: 3, type: "Pull", ref: 0, from: peer1 },
		]);

		runUnitTestScenario("Can handle non-concurrent peer changes partially sequenced later", [
			{ seq: 1, type: "Pull", ref: 0, from: peer1 },
			{ seq: 2, type: "Pull", ref: 0, from: peer1 },
			{ seq: 3, type: "Pull", ref: 1, from: peer1 },
		]);

		runUnitTestScenario("Can rebase a single peer change over multiple peer changes", [
			{ seq: 1, type: "Pull", ref: 0, from: peer1 },
			{ seq: 2, type: "Pull", ref: 1, from: peer1 },
			{ seq: 3, type: "Pull", ref: 2, from: peer1 },
			{ seq: 4, type: "Pull", ref: 0, from: peer2 },
		]);

		runUnitTestScenario("Can rebase multiple non-interleaved peer changes", [
			{ seq: 1, type: "Pull", ref: 0, from: peer1 },
			{ seq: 2, type: "Pull", ref: 1, from: peer1 },
			{ seq: 3, type: "Pull", ref: 2, from: peer1 },
			{ seq: 4, type: "Pull", ref: 0, from: peer2 },
			{ seq: 5, type: "Pull", ref: 0, from: peer2 },
			{ seq: 6, type: "Pull", ref: 0, from: peer2 },
		]);

		runUnitTestScenario("Can rebase multiple interleaved peer changes", [
			{ seq: 1, type: "Pull", ref: 0, from: peer1 },
			{ seq: 2, type: "Pull", ref: 0, from: peer2 },
			{ seq: 3, type: "Pull", ref: 1, from: peer1 },
			{ seq: 4, type: "Pull", ref: 2, from: peer1 },
			{ seq: 5, type: "Pull", ref: 0, from: peer2 },
			{ seq: 6, type: "Pull", ref: 0, from: peer2 },
		]);

		runUnitTestScenario("Can rebase peer changes over a local change", [
			{ seq: 1, type: "Push" },
			{ seq: 1, type: "Ack" },
			{ seq: 2, type: "Pull", ref: 0, from: peer1 },
			{ seq: 3, type: "Pull", ref: 0, from: peer1 },
		]);

		runUnitTestScenario("Can rebase multiple local changes", [
			{ seq: 3, type: "Push" },
			{ seq: 4, type: "Push" },
			{ seq: 5, type: "Push" },
			{ seq: 1, type: "Pull", ref: 0, from: peer1, expectedDelta: [-5, -4, -3, 1, 3, 4, 5] },
			{ seq: 2, type: "Pull", ref: 1, from: peer1, expectedDelta: [-5, -4, -3, 2, 3, 4, 5] },
			{ seq: 3, type: "Ack" },
			{ seq: 4, type: "Ack" },
			{ seq: 5, type: "Ack" },
			{ seq: 6, type: "Pull", ref: 2, from: peer1, expectedDelta: [6] },
		]);

		runUnitTestScenario("Can rebase multiple interleaved peer and local changes", [
			{ seq: 3, type: "Push" },
			{ seq: 1, type: "Pull", ref: 0, from: peer1, expectedDelta: [-3, 1, 3] },
			{ seq: 2, type: "Pull", ref: 0, from: peer2, expectedDelta: [-3, 2, 3] },
			{ seq: 6, type: "Push" },
			{ seq: 8, type: "Push" },
			{ seq: 3, type: "Ack" },
			{ seq: 4, type: "Pull", ref: 1, from: peer1, expectedDelta: [-8, -6, 4, 6, 8] },
			{ seq: 5, type: "Pull", ref: 2, from: peer1, expectedDelta: [-8, -6, 5, 6, 8] },
			{ seq: 6, type: "Ack" },
			{ seq: 7, type: "Pull", ref: 0, from: peer2, expectedDelta: [-8, 7, 8] },
			{ seq: 8, type: "Ack" },
			{ seq: 9, type: "Pull", ref: 0, from: peer2, expectedDelta: [9] },
		]);

		runUnitTestScenario("Can handle ref numbers to operations that are not commits", [
			{ seq: 2, type: "Pull", ref: 0, from: peer1 },
			{ seq: 4, type: "Pull", ref: 1, from: peer2 },
			{ seq: 6, type: "Pull", ref: 3, from: peer1 },
			{ seq: 8, type: "Pull", ref: 3, from: peer1 },
			{ seq: 10, type: "Pull", ref: 1, from: peer2 },
			{ seq: 12, type: "Pull", ref: 1, from: peer2 },
		]);

		runUnitTestScenario("Can rebase changes from a peer that catches up", [
			{ seq: 1, type: "Push" },
			{ seq: 4, type: "Push" },
			{ seq: 1, type: "Ack" },
			{ seq: 2, type: "Pull", ref: 0, from: peer1 },
			{ seq: 3, type: "Pull", ref: 2, from: peer1 },
		]);

		runUnitTestScenario(
			// See the test "Rebases peer branches during trunk eviction" for a more detailed analysis of this case.
			"Can handle changes from a lagging peer which catches up after a local ack",
			[
				{ seq: 1, type: "Pull", from: peer1, ref: 0 },
				{ seq: 2, type: "Push" },
				{ seq: 2, type: "Ack" },
				{ seq: 3, type: "Pull", from: peer1, ref: 0 },
				{ seq: 4, type: "Pull", from: peer1, ref: 3 },
			],
		);

		describe("Trunk eviction", () => {
			function applyLocalCommit(
				manager: EditManager<
					ChangeFamilyEditor,
					TestChange,
					ChangeFamily<ChangeFamilyEditor, TestChange>
				>,
				inputContext: readonly number[] = [],
				intention: number | number[] = [],
			): Commit<TestChange> {
				const [_, commit] = manager.localBranch.apply(
					TestChange.mint(inputContext, intention),
					mintRevisionTag(),
				);
				return {
					change: commit.change,
					revision: commit.revision,
					sessionId: localSessionId,
				};
			}

			function peerCommit(
				peer: typeof peer1 | typeof peer2,
				inputContext: readonly number[] = [],
				intention: number | number[] = [],
			): Commit<TestChange> {
				return {
					change: TestChange.mint(inputContext, intention),
					revision: mintRevisionTag(),
					sessionId: peer,
				};
			}

			it("Evicts trunk commits according to a provided minimum sequence number", () => {
				const { manager } = testChangeEditManagerFactory({});
				for (let i = 1; i <= 10; ++i) {
					manager.addSequencedChange(applyLocalCommit(manager), brand(i), brand(i - 1));
				}

				assert.equal(manager.getTrunkChanges().length, 10);
				manager.advanceMinimumSequenceNumber(brand(5));
				assert.equal(manager.getTrunkChanges().length, 5);
				manager.advanceMinimumSequenceNumber(brand(10));
				assert.equal(manager.getTrunkChanges().length, 0);
				for (let i = 11; i <= 20; ++i) {
					manager.addSequencedChange(applyLocalCommit(manager), brand(i), brand(i - 1));
				}

				assert.equal(manager.getTrunkChanges().length, 10);
				manager.advanceMinimumSequenceNumber(brand(15));
				assert.equal(manager.getTrunkChanges().length, 5);
				manager.advanceMinimumSequenceNumber(brand(20));
				assert.equal(manager.getTrunkChanges().length, 0);
			});

			it("Evicts trunk commits at exactly the minimum sequence number", () => {
				const { manager } = testChangeEditManagerFactory({});
				manager.addSequencedChange(applyLocalCommit(manager), brand(1), brand(0));
				assert.equal(manager.getTrunkChanges().length, 1);
				manager.addSequencedChange(applyLocalCommit(manager), brand(2), brand(1));
				assert.equal(manager.getTrunkChanges().length, 2);
				manager.advanceMinimumSequenceNumber(brand(1));
				assert.equal(manager.getTrunkChanges().length, 1);
				manager.addSequencedChange(applyLocalCommit(manager), brand(3), brand(2));
				assert.equal(manager.getTrunkChanges().length, 2);
				manager.advanceMinimumSequenceNumber(brand(3));
				assert.equal(manager.getTrunkChanges().length, 0);
			});

			it("Rebases peer branches", () => {
				// This is a regression test that ensures peer branches are rebased up to at least the new tail of the trunk after trunk commits are evicted.
				const { manager } = testChangeEditManagerFactory({});
				// First, we receive a commit from a peer ("1").
				manager.addSequencedChange(peerCommit(peer1, [], 1), brand(1), brand(0));
				// We then submit and ack a local commit ("2").
				// This prevents an upcoming rebase of the peer branch from hitting an eager fast-path that keeps the branch caught up to the head of the trunk.
				manager.addSequencedChange(applyLocalCommit(manager, [1], 2), brand(2), brand(1));
				// We receive a second commit from the peer ("3").
				// Based on the ref seq number, we know that the peer is lagging "behind" by two commits,
				// i.e. it has sent a second op without receiving its first op ("1") or the local op ("2") that we applied just above.
				manager.addSequencedChange(peerCommit(peer1, [1], 3), brand(3), brand(0));
				// Our trunk should have all the commits we've sequenced so far.
				checkChangeList(manager, [1, 2, 3]);
				// Suppose that the peer catches up, and we are informed of the new minimum sequence number via some means (e.g. an op).
				manager.advanceMinimumSequenceNumber(brand(3));
				// Eviction ocurred, so we now expect the trunk to be fully evicted.
				checkChangeList(manager, []);
				// We also expect our copy of the peer's local branch to be updated even though we have not received any new commits from that peer since commit "3".
				// We can check this by receiving another commit from our peer.
				// We'll fail when trying to rebase if the branch was not already updated and is referencing evicted commits.
				manager.addSequencedChange(peerCommit(peer1, [1, 2, 3], 4), brand(4), brand(3));
				checkChangeList(manager, [4]);
			});

			it("Evicts properly when the minimum sequence number advances past the trunk (and there are no local commits)", () => {
				const { manager } = testChangeEditManagerFactory({});
				manager.addSequencedChange(applyLocalCommit(manager, [], 1), brand(1), brand(0));
				manager.advanceMinimumSequenceNumber(brand(2));
				manager.addSequencedChange(applyLocalCommit(manager, [1], 2), brand(3), brand(2));
				checkChangeList(manager, [2]);
			});

			it("Evicts properly when the minimum sequence number advances past the trunk (and there are local commits)", () => {
				const { manager } = testChangeEditManagerFactory({});
				manager.addSequencedChange(applyLocalCommit(manager, [], 1), brand(1), brand(0));
				const local = applyLocalCommit(manager, [1], 2);
				manager.advanceMinimumSequenceNumber(brand(2));
				manager.addSequencedChange(local, brand(3), brand(2));
				checkChangeList(manager, [2]);
			});

			it("Delays eviction of a branch base commit until the branch is disposed", () => {
				const { manager } = testChangeEditManagerFactory({});
				manager.addSequencedChange(applyLocalCommit(manager, [], 1), brand(1), brand(0));
				const local = applyLocalCommit(manager, [1], 2);
				const fork = manager.localBranch.fork();
				manager.addSequencedChange(local, brand(2), brand(1));
				checkChangeList(manager, [1, 2]);
				manager.advanceMinimumSequenceNumber(brand(2));
				checkChangeList(manager, [1, 2]);
				fork.dispose();
				checkChangeList(manager, []);
			});

			it("Evicts after the oldest branch rebases", () => {
				const { manager } = testChangeEditManagerFactory({});
				const local1 = applyLocalCommit(manager, [], 1);
				const fork1 = manager.localBranch.fork();
				manager.addSequencedChange(local1, brand(1), brand(0));
				const local2 = applyLocalCommit(manager, [1], 2);
				const fork2 = manager.localBranch.fork();
				manager.addSequencedChange(local2, brand(2), brand(1));
				checkChangeList(manager, [1, 2]);
				manager.advanceMinimumSequenceNumber(brand(2));
				checkChangeList(manager, [1, 2]);
				fork1.rebaseOnto(fork2);
				checkChangeList(manager, [1, 2]);
				fork1.rebaseOnto(manager.localBranch);
				checkChangeList(manager, [1, 2]);
				fork2.rebaseOnto(manager.localBranch);
				checkChangeList(manager, [2]);
			});

			it("Evicts properly when changes come in batches having the same sequence number", () => {
				const { manager } = testChangeEditManagerFactory({});
				manager.addSequencedChange(peerCommit(peer1, [], 1), brand(1), brand(0));
				manager.addSequencedChange(peerCommit(peer1, [1], 2), brand(1), brand(0));
				manager.addSequencedChange(peerCommit(peer1, [1, 2], 3), brand(1), brand(0));
				checkChangeList(manager, [1, 2, 3]);
				manager.advanceMinimumSequenceNumber(brand(2));
				checkChangeList(manager, []);
				manager.addSequencedChange(peerCommit(peer1, [1, 2, 3], 4), brand(4), brand(1));
				manager.addSequencedChange(peerCommit(peer1, [1, 2, 3, 4], 5), brand(4), brand(1));
				manager.addSequencedChange(
					peerCommit(peer2, [1, 2, 3, 4, 5], 6),
					brand(5),
					brand(4),
				);
				manager.addSequencedChange(
					peerCommit(peer2, [1, 2, 3, 4, 5, 6], 7),
					brand(5),
					brand(4),
				);
				manager.addSequencedChange(
					peerCommit(peer2, [1, 2, 3, 4, 5, 6, 7], 8),
					brand(5),
					brand(4),
				);
				checkChangeList(manager, [4, 5, 6, 7, 8]);
				manager.advanceMinimumSequenceNumber(brand(4));
				checkChangeList(manager, [6, 7, 8]);
			});

			it("does not evict commits including and after the oldest revertible commit", () => {
				const { manager } = testChangeEditManagerFactory({ autoDiscardRevertibles: false });
				const { unsubscribe } = createTestUndoRedoStacks(manager.localBranch);

				const commit1 = applyLocalCommit(manager, [], 1);
				const commit2 = applyLocalCommit(manager, [], 1);
				const commit3 = applyLocalCommit(manager, [], 1);
				const commit4 = applyLocalCommit(manager, [], 1);
				manager.addSequencedChange(commit1, brand(1), brand(0));
				manager.addSequencedChange(commit2, brand(2), brand(0));
				manager.addSequencedChange(commit3, brand(3), brand(0));
				manager.addSequencedChange(commit4, brand(4), brand(0));
				manager.advanceMinimumSequenceNumber(brand(4));

				// check that commits are all still in the trunk
				let current: GraphCommit<TestChange> | undefined = manager.getTrunkHead();
				assert.equal(current.revision, commit4.revision);
				current = current.parent;
				assert(current !== undefined);
				assert.equal(current.revision, commit3.revision);
				current = current.parent;
				assert(current !== undefined);
				assert.equal(current.revision, commit2.revision);
				current = current.parent;
				assert(current !== undefined);
				assert.equal(current.revision, commit1.revision);

				unsubscribe();
			});

			it("advances the oldest revertible commit when that revertible is disposed", () => {
				const { manager } = testChangeEditManagerFactory({ autoDiscardRevertibles: false });
				const { undoStack, unsubscribe } = createTestUndoRedoStacks(manager.localBranch);

				const commit1 = applyLocalCommit(manager, [], 1);
				const commit2 = applyLocalCommit(manager, [], 1);
				const commit3 = applyLocalCommit(manager, [], 1);
				const commit4 = applyLocalCommit(manager, [], 1);
				manager.addSequencedChange(commit1, brand(1), brand(0));
				manager.addSequencedChange(commit2, brand(2), brand(0));
				manager.addSequencedChange(commit3, brand(3), brand(0));
				manager.addSequencedChange(commit4, brand(4), brand(0));

				// discard the oldest revertible and trim the trunk
				undoStack[0].discard();
				manager.advanceMinimumSequenceNumber(brand(4));

				// check that all commits except the first are still in the trunk
				let current: GraphCommit<TestChange> | undefined = manager.getTrunkHead();
				assert.equal(current.revision, commit4.revision);
				current = current.parent;
				assert(current !== undefined);
				assert.equal(current.revision, commit3.revision);
				current = current.parent;
				assert(current !== undefined);
				assert.equal(current.revision, commit2.revision);
				current = current.parent;
				assert(current !== undefined);
				assert.notEqual(current.revision, commit1.revision);

				unsubscribe();
			});
		});

		it("Updates local branch when loading from summary", () => {
			// This regression tests ensures that the local branch is rebased to the head of the trunk
			// when the trunk is modified by a summary load
			const { manager } = testChangeEditManagerFactory({});
			const revision = mintRevisionTag();
			manager.loadSummaryData({
				trunk: [
					{
						change: TestChange.mint([0], [1]),
						revision,
						sessionId: "0" as SessionId,
						sequenceNumber: brand(1),
					},
				],
				branches: new Map(),
			});
			manager.addSequencedChange(
				{
					change: TestChange.mint([0, 1], [2]),
					revision: mintRevisionTag(),
					sessionId: "1" as SessionId,
				},
				brand(2),
				brand(1),
			);
			assert.equal(manager.localBranch.getHead(), manager.getTrunkHead());
		});

		describe("Reports correct max branch length", () => {
			it("When there are no branches", () => {
				const { manager } = testChangeEditManagerFactory({
					rebaser: new NoOpChangeRebaser(),
				});
				assert.equal(manager.getLongestBranchLength(), 0);
			});
			it("When the local branch is longest", () => {
				const { manager } = testChangeEditManagerFactory({
					rebaser: new NoOpChangeRebaser(),
				});
				const sequencedLocalChange = mintRevisionTag();
				manager.localBranch.apply(TestChange.emptyChange, sequencedLocalChange);
				manager.localBranch.apply(TestChange.emptyChange, mintRevisionTag());
				manager.localBranch.apply(TestChange.emptyChange, mintRevisionTag());
				manager.addSequencedChange(
					{
						change: TestChange.emptyChange,
						revision: mintRevisionTag(),
						sessionId: peer1,
					},
					brand(1),
					brand(0),
				);
				manager.addSequencedChange(
					{
						change: TestChange.emptyChange,
						revision: sequencedLocalChange,
						sessionId: manager.localSessionId,
					},
					brand(2),
					brand(0),
				);
				assert.equal(manager.getLongestBranchLength(), 2);
			});
			it("When a peer branch is longest", () => {
				const { manager } = testChangeEditManagerFactory({
					rebaser: new NoOpChangeRebaser(),
				});
				const sequencedLocalChange = mintRevisionTag();
				manager.localBranch.apply(TestChange.emptyChange, sequencedLocalChange);
				manager.localBranch.apply(TestChange.emptyChange, mintRevisionTag());
				manager.addSequencedChange(
					{
						change: TestChange.emptyChange,
						revision: sequencedLocalChange,
						sessionId: manager.localSessionId,
					},
					brand(1),
					brand(0),
				);
				manager.addSequencedChange(
					{
						change: TestChange.emptyChange,
						revision: mintRevisionTag(),
						sessionId: peer1,
					},
					brand(2),
					brand(0),
				);
				manager.addSequencedChange(
					{
						change: TestChange.emptyChange,
						revision: mintRevisionTag(),
						sessionId: peer1,
					},
					brand(3),
					brand(0),
				);
				assert.equal(manager.getLongestBranchLength(), 2);
			});
		});
	});

	describe("Perf", () => {
		describe("Avoids unnecessary rebases", () => {
			runUnitTestScenario(
				"Sequenced changes that are based on the trunk should not be rebased",
				[
					{ seq: 1, type: "Pull", ref: 0, from: peer1 },
					{ seq: 2, type: "Pull", ref: 0, from: peer1 },
					{ seq: 3, type: "Pull", ref: 0, from: peer1 },
					{ seq: 4, type: "Pull", ref: 3, from: peer2 },
					{ seq: 5, type: "Pull", ref: 4, from: peer2 },
					{ seq: 6, type: "Pull", ref: 5, from: peer1 },
					{ seq: 7, type: "Pull", ref: 5, from: peer1 },
				],
				new UnrebasableTestChangeRebaser(),
			);
			runUnitTestScenario(
				"Sequenced local changes should not be rebased over prior local changes if those earlier changes were not rebased",
				[
					{ seq: 1, type: "Push" },
					{ seq: 2, type: "Push" },
					{ seq: 4, type: "Push" },
					{ seq: 1, type: "Ack" },
					{ seq: 2, type: "Ack" },
					{ seq: 3, type: "Pull", ref: 2, from: peer2 },
					{ seq: 4, type: "Ack" },
				],
				new ConstrainedTestChangeRebaser(
					(change: TestChange, over: TaggedChange<TestChange>): boolean => {
						// This is the only rebase that should happen
						assert.deepEqual(change.intentions, [4]);
						assert.deepEqual(over.change.intentions, [3]);
						return true;
					},
				),
			);
			runUnitTestScenario(
				"Sequenced peer changes should not be rebased over changes from the same peer if those earlier changes were not rebased",
				[
					{ seq: 1, type: "Pull", ref: 0, from: peer1 },
					{ seq: 2, type: "Pull", ref: 0, from: peer1 },
					{ seq: 3, type: "Pull", ref: 2, from: peer2 },
					{ seq: 4, type: "Pull", ref: 0, from: peer1 },
				],
				new ConstrainedTestChangeRebaser(
					(change: TestChange, over: TaggedChange<TestChange>): boolean => {
						// This is the only rebase that should happen
						assert.deepEqual(change.intentions, [4]);
						assert.deepEqual(over.change.intentions, [3]);
						return true;
					},
				),
			);
		});

		interface Scenario {
			readonly rebasedEditCount: number;
			readonly trunkEditCount: number;
		}

		const scenarios: Scenario[] = [
			{ rebasedEditCount: 1, trunkEditCount: 1 },
			{ rebasedEditCount: 10, trunkEditCount: 1 },
			{ rebasedEditCount: 1, trunkEditCount: 10 },
			{ rebasedEditCount: 7, trunkEditCount: 3 },
		];

		describe("Local commit rebasing", () => {
			for (const { rebasedEditCount: L, trunkEditCount: T } of scenarios) {
				// This test simulates the following inputs to the EditManager:
				//   - Add local edit L1 with a ref seq# pointing to edit 0
				//   ...(not incrementing the ref seq# for each L)
				//   - Add local edit Lc with a ref seq# pointing to edit 0
				//   => we start measuring from here
				//   - Add trunk edit T1 with a ref seq# pointing to edit 0
				//   ...(incrementing the ref seq# for each T)
				//   - Add trunk edit Tc with a ref seq# pointing to edit Tc-1
				// This defines the following relationships between edits:
				//   (0)─(T1)─...─(Tc)
				//     └───────────────(L1)─...─(Lc)
				// Before we start measuring, the EditManager has the following structure:
				//   (0)
				//     └───────────────(L1)─...─(Lc)
				// By the end of the test, the EditManager has the following structure:
				//   (0)─(T1)─...─(Tc)
				//                   └─(L1)─...─(Lc)
				it(`Rebase ${L} local commits over ${T} trunk commits`, () => {
					const rebaser = new NoOpChangeRebaser();
					const manager = testChangeEditManagerFactory({ rebaser }).manager;
					const run = rebaseLocalEditsOverTrunkEdits(
						L,
						T,
						manager,
						() => TestChange.emptyChange,
						true,
					);
					rebaser.rebasedCount = 0;
					rebaser.invertedCount = 0;
					rebaser.composedCount = 0;
					run();
					const actual = {
						rebased: rebaser.rebasedCount,
						inverted: rebaser.invertedCount,
						composed: rebaser.composedCount,
					};
					const expected = {
						// As part of rebasing the local branch over the trunk edits,
						//   the Ith local edit on the branch is rebased over the composition of...
						//     - the inverse of each local edit before it
						//     - the new trunk edit
						//     - the rebased version of each local edit before it
						//   This adds up to 1 rebase for the Ith edit.
						//   Summing over all L edits gives us: L
						// Summing over all T branch rebases gives us: TL
						// Which simplifies to:
						rebased: T * L,
						// As part of rebasing the local branch over the trunk edits,
						//   the Ith local edit on the branch is inverted once
						//   Summing over all L edits gives us L
						// Summing over all T branch rebases gives us: TL
						inverted: T * L,
						// As part of rebasing the local branch over the trunk edits,
						//   we compose the new trunk edit: 1
						//   then for the Ith local edit on the branch we compose...
						//     - the inverse of the local edit: 1
						//     - the previous composition: 1
						//     - the rebased version of the local edit: 1
						//   This adds up to 3L + 1 changes composed per branch rebase.
						// Summing over all T branch rebases gives us:
						composed: T * (3 * L + 1),
					};
					assert.deepEqual(actual, expected);
				});
			}
		});

		describe("Peer commit rebasing for peer with fixed seq ref#", () => {
			for (const { rebasedEditCount: P, trunkEditCount: T } of scenarios) {
				// This test simulates the following inputs to the EditManager:
				//   - Add trunk edit T1 with a ref seq# pointing to edit 0
				//   ...(incrementing the ref seq# for each T)
				//   - Add trunk edit Tc with a ref seq# pointing to edit Tc-1
				//   => we start measuring from here
				//   - Add peer edit P1 with a ref seq# pointing to edit 0
				//   ...(not incrementing the ref seq# for each P)
				//   - Add peer edit Pc with a ref seq# pointing to edit 0
				// This defines the following relationships between edits:
				//   (0)─(T1)─...─(Tc)
				//     └───────────────(P1)─...─(Pc)
				// Before we start measuring, the EditManager has the following structure:
				//   (0)─(T1)─...─(Tc)
				//     └─
				// By the end of the test, the EditManager has the following structure:
				//   (0)─(T1)─...─(Tc)─(P1)─...─(Pc)
				//                                 └─
				it(`Rebase ${P} peer commits over ${T} trunk commits`, () => {
					const rebaser = new NoOpChangeRebaser();
					const manager = testChangeEditManagerFactory({ rebaser }).manager;
					const run = rebasePeerEditsOverTrunkEdits(
						P,
						T,
						manager,
						() => TestChange.emptyChange,
						true,
					);
					rebaser.rebasedCount = 0;
					rebaser.invertedCount = 0;
					rebaser.composedCount = 0;
					run();
					const actual = {
						rebased: rebaser.rebasedCount,
						inverted: rebaser.invertedCount,
						composed: rebaser.composedCount,
					};
					const expected = {
						// As part of rebasing the new peer edit to the tip of the trunk,
						//   For the Ith peer edit, we rebase it over...
						//     - the inverse of the peer edits on the peer branch: I - 1
						//     - the trunk edits that were not contributed by that peer: T
						//     - the the rebased version of the peer edits (now on the trunk): I - 1
						//   This adds up to T + 2I - 2 rebases for the Ith edit.
						//   Summing over all P edits transforms I into P(P + 1)/2
						//   Which gives us: PT + 2P(P + 1)/2 - 2P
						//   Which simplifies to:
						rebased: P * (T + P - 1),
						// As part of rebasing the new peer edit to the tip of the trunk,
						//   For the Ith peer edit, we invert...
						//     - each peer edit before it: I - 1
						//   Summing over all P edits transforms I into P(P + 1)/2
						//   Which gives us: P(P + 1)/2 - 1
						//   However, we cache the inverse of each change, so overall we only invert once each peer
						//   edit that has peer edit after it.
						inverted: P - 1,
						// As part of rebasing the local branch edit over the peer edit,
						//   For the Ith peer edit, we compose...
						//     - the rebased version of that peer edit: 1
						//   Summing over all P edits transforms gives us: P
						// Note: this composition is only needed to bake the RevisionTag into the changeset.
						composed: P,
					};
					assert.deepEqual(actual, expected);
				});
			}
		});

		describe("Peer commit rebasing for peer with advancing (but not tip) seq ref#", () => {
			for (const editCount of [1, 2, 10]) {
				// This test simulates the following inputs to the EditManager:
				//   - Add trunk edit T1 with a ref seq# pointing to edit 0
				//   ...(incrementing the ref seq# for each T)
				//   - Add trunk edit Tc with a ref seq# pointing to edit Tc-1
				//   => we start measuring from here
				//   - Add peer edit P1 with a ref seq# pointing to edit 0
				//   ...(incrementing the ref seq# for each P)
				//   - Add peer edit Pc with a ref seq# pointing to edit Tc-1
				// This defines the following relationships between edits:
				//   (0)─(T1)─...─(Tc─1)─(Tc)
				//     |    |          └──────(P1)─(P2)─...─(Pc)
				//     |    └─────────────────(P1)─(P2)
				//     └──────────────────────(P1)
				// Before we start measuring, the EditManager has the following structure:
				//   (0)─(T1)─...─(Tc─1)─(Tc)
				//     └─
				// By the end of the test, the EditManager has the following structure:
				//   (0)─(T1)─...─(Tc─1)─(Tc)─(P1)─(P2)─...─(Pc)
				//                                             └─
				it(`for ${editCount} peer commits and ${editCount} trunk commits`, () => {
					const rebaser = new NoOpChangeRebaser();
					const manager = testChangeEditManagerFactory({ rebaser }).manager;
					const run = rebaseAdvancingPeerEditsOverTrunkEdits(
						editCount,
						manager,
						() => TestChange.emptyChange,
						true,
					);
					rebaser.rebasedCount = 0;
					rebaser.invertedCount = 0;
					rebaser.composedCount = 0;
					run();
					const actual = {
						rebased: rebaser.rebasedCount,
						inverted: rebaser.invertedCount,
						composed: rebaser.composedCount,
					};
					const P = editCount;
					const T = editCount;
					const expected = {
						// As part of rebasing the peer branch that contains the prior peer edits,
						//   we rebase all edits on the branch over the one new trunk edit.
						//   For the Ith peer edit there are I - 1 edits to rebase.
						//     the Kth local edit on the branch is rebased over the composition of...
						//       - the inverse of each local edit before it
						//       - the new trunk edit
						//       - the rebased version of each local edit before it
						//     This adds up to 1 rebase for the Kth edit.
						//     Summing over all I - 1 edits gives us I - 1 rebases for the Ith branch rebase.
						//   Summing over all P edits transforms I into P(P + 1)/2
						//   This gives us: P(P + 1)/2 - P
						//   Which simplifies to: (P² + P)/2 - P
						// As part of rebasing the new peer edit to the tip of the trunk,
						//   For the Ith peer edit, we rebase it over...
						//     - the inverse of the peer edits on the peer branch: I - 1
						//     - the trunk edits that were not contributed by that peer: T - (I - 1)
						//     - the the rebased version of the peer edits (now on the trunk): I - 1
						//   This adds up to I - 1 + T rebases for the Ith edit.
						//   Summing over all P edits transforms I into P(P + 1)/2
						//   This gives us: P(P + 1)/2 - P + PT
						//   Which simplifies to: (P² - P)/2 + PT
						// Adding both terms and simplifying:
						rebased: P * (P + T - 1),
						// As part of rebasing the peer branch that contains the prior peer edits,
						//   For the Ith peer edit there are I-1 edits to invert.
						//   Summing over all P transforms I into P(P + 1)/2
						//   Which gives us: P(P + 1)/2 - P
						//   Which simplifies to: P(P - 1)/2
						// As part of rebasing the new peer edit to the tip of the trunk,
						//   For the Ith peer edit, there are I - 1 edits to invert.
						//   Summing over all P transforms I into P(P + 1)/2
						//   Which gives us: P(P + 1)/2 - P
						//   Which simplifies to: P(P - 1)/2
						// Adding both terms:
						inverted: (P - 1) * P,
						// As part of rebasing the peer branch that contains the prior peer edits,
						//   we compose the new trunk edit: 1
						//   then for the Ith peer edit there are I - 1 edits to rebase.
						//     for each of them we compose...
						//       - the inverse of the local edit: 1
						//       - the previous composition: 1
						//       - the rebased version of the local edit: 1
						//     This adds up to 3I - 3 peer changes composed per branch rebase.
						//   This adds up to 3I - 2 changes composed per branch rebase.
						// Summing over all P branch rebases transforms I into P(P + 1)/2
						// Which gives us: 3P(P + 1)/2 - 2P
						// Which simplifies to: (3P² - P)/2
						// Which gives us: (3P² - P)/2 - 1
						// From that, we have to subtract 1 for the first branch rebase, which is skipped.
						// As part of updating the local branch,
						//   for the Ith peer edit we compose that peer edit: 1
						//   Summing over all P branch rebases gives us: P
						// Adding both terms and simplifying:
						composed: (3 * P ** 2 + P) / 2 - 1,
					};
					assert.deepEqual(actual, expected);
				});
			}
		});

		describe("Single peer commit on top of existing peer branch", () => {
			describe("with peer commit ref# to the trunk edit that the existing peer branch should rebase over", () => {
				for (const { rebasedEditCount: P, trunkEditCount: T } of scenarios) {
					// This test simulates the following inputs to the EditManager:
					//   - Add trunk edit T1 with a ref seq# pointing to edit 0
					//   ...(incrementing the ref seq# for each T)
					//   - Add trunk edit Tc with a ref seq# pointing to edit Tc-1
					//   - Add peer edit P1 with a ref seq# pointing to edit 0
					//   ...(not incrementing the ref seq# for each P)
					//   - Add peer edit Pc with a ref seq# pointing to edit 0
					//   => we start measuring from here
					//   - Add peer edit P+ with a ref seq# pointing to edit Tc
					// This defines the following relationships between edits:
					//   (0)─(T1)─...─(Tc)
					//     |             └─(P1)─...─(Pc)─(P+)
					//     └───────────────(P1)─...─(Pc)
					// Before we start measuring, the EditManager has the following structure:
					//   (0)─(T1)─...─(Tc)─(P1)─...─(Pc)
					//     └───────────────(P1)─...─(Pc)
					// By the end of the test, the EditManager has the following structure:
					//   (0)─(T1)─...─(Tc)─(P1)─...─(Pc)─(P+)
					//                                      └─
					it(`For an existing peer branch with ${P} commits unaware of ${T} trunk commits`, () => {
						const rebaser = new NoOpChangeRebaser();
						const manager = testChangeEditManagerFactory({ rebaser }).manager;
						rebasePeerEditsOverTrunkEdits(P, T, manager, () => TestChange.emptyChange);
						rebaser.rebasedCount = 0;
						rebaser.invertedCount = 0;
						rebaser.composedCount = 0;
						manager.addSequencedChange(
							{
								change: TestChange.emptyChange,
								revision: mintRevisionTag(),
								sessionId: "peer" as SessionId,
							},
							brand(T + P + 1),
							brand(T),
						);
						const actual = {
							rebased: rebaser.rebasedCount,
							inverted: rebaser.invertedCount,
							composed: rebaser.composedCount,
						};
						const expected = {
							// As part of rebasing the peer branch that contains the phase-1 edits,
							//   we realize that the trunk already contains those edits.
							//   They therefore undergo no rebasing.
							// As part of rebasing P+ to the tip of the trunk,
							//   we realize that it is based on the tip of the trunk.
							//   It therefore undergoes no rebasing.
							rebased: 0,
							// As part of rebasing the peer branch that contains the phase-1 edits,
							//   we realize that the trunk already contains those edits.
							//   They therefore undergo no inverting.
							// As part of rebasing P+, we invert...
							//   - each of the phase-1 peer edits: P
							// Adding both terms and simplifying:
							inverted: P,
							// As part of rebasing the peer branch that contains the phase-1 edits, we compose...
							//   - the trunk edits: T
							//   then for the Ith local edit on the branch we compose...
							//     - the inverse of the local edit: 1
							//     - the previous composition: 1
							//     - the rebased version of the local edit: 1
							//   This adds up to 3 edits composed per edit on the branch
							// Summing for all P edit, this gives us: T + 3P
							// As part of rebasing the local branch, we compose...
							//   - the phase-2 peer edit: 1
							// Note: this composition is only needed to bake the RevisionTag into the changeset.
							// Adding both terms:
							composed: T + 3 * P + 1,
						};
						assert.deepEqual(actual, expected);
					});
				}
			});

			describe("with peer commit ref# to the trunk edit before the trunk edit that the existing peer branch should rebase over", () => {
				for (const { rebasedEditCount: P, trunkEditCount: T } of scenarios) {
					// This test simulates the following inputs to the EditManager:
					//   - Add trunk edit T1 with a ref seq# pointing to edit 0
					//   ...(incrementing the ref seq# for each T)
					//   - Add trunk edit Tc with a ref seq# pointing to edit Tc-1
					//   - Add trunk edit T+ with a ref seq# pointing to edit Tc
					//   - Add peer edit P1 with a ref seq# pointing to edit 0
					//   ...(not incrementing the ref seq# for each P)
					//   - Add peer edit Pc with a ref seq# pointing to edit 0
					//   => we start measuring from here
					//   - Add peer edit P+ with a ref seq# pointing to edit Tc
					// This defines the following relationships between edits:
					//   (0)─(T1)─...─(Tc)─(T+)
					//     |             └──────(P1)─...─(Pc)─(P+)
					//     └────────────────────(P1)─...─(Pc)
					// Before we start measuring, the EditManager has the following structure:
					//   (0)─(T1)─...─(Tc)─(T+)
					//     └────────────────────(P1)─...─(Pc)
					// By the end of the test, the EditManager has the following structure:
					//   (0)─(T1)─...─(Tc)─(T+)─(P1)─...─(Pc)─(P+)
					//                   └──(P1)─...─(Pc)─(P+)
					it(`For an existing peer branch with ${P} commits unaware of ${T}+1 trunk commits`, () => {
						const rebaser = new NoOpChangeRebaser();
						const manager = testChangeEditManagerFactory({ rebaser }).manager;
						rebasePeerEditsOverTrunkEdits(
							P,
							T + 1,
							manager,
							() => TestChange.emptyChange,
						);
						rebaser.rebasedCount = 0;
						rebaser.invertedCount = 0;
						rebaser.composedCount = 0;
						manager.addSequencedChange(
							{
								change: TestChange.emptyChange,
								revision: mintRevisionTag(),
								sessionId: "peer" as SessionId,
							},
							brand(T + P + 2),
							brand(T),
						);
						const actual = {
							rebased: rebaser.rebasedCount,
							inverted: rebaser.invertedCount,
							composed: rebaser.composedCount,
						};
						const expected = {
							// As part of rebasing the peer branch that contains the phase-1 edits,
							//   we rebase all P edits on the branch over T trunk edits.
							//     The Ith local edit on the branch is rebased over the composition of...
							//       - the inverse of each local edit before it
							//       - the T trunk edits
							//       - the rebased version of each local edit before it
							//     This adds up to 1 rebase for the Ith edit.
							//   Summing over all P edits gives us P rebases.
							// As part of rebasing P+,
							//   we rebase it over...
							//     - the inverse of each peer edit before it: P
							//       (these are based on commit Tc)
							//     - the one remaining trunk edit T+: 1
							//     - each peer fully rebased version of each peer edit before it: P
							//       (these are based on commit T+)
							//   This adds up to 2P + 1 rebases.
							// Adding both terms and simplifying:
							rebased: 3 * P + 1,
							// As part of rebasing the peer branch,
							//   we invert...
							//     - each of the phase-1 peer edits: P
							//       (these are based on commit 0)
							//   This adds up P inverts.
							// As part of rebasing P+ to the tip of the trunk,
							//   we invert...
							//     - each of the phase-1 peer edits: P
							//       (these are based on commit Tc)
							//   This adds up P inverts.
							// Adding both terms:
							inverted: 2 * P,
							// As part of rebasing the peer branch that contains the phase-1 edits, we compose...
							//   - the trunk edits: T
							//   then for the Ith local edit on the branch we compose...
							//     - the inverse of the local edit: 1
							//     - the previous composition: 1
							//     - the rebased version of the local edit: 1
							//   This adds up to 3 edits composed per edit on the branch
							// Summing for all P edit, this gives us: T + 3P
							// As part of rebasing the local branch,
							//   we compose...
							//     - the phase-2 peer edit P+: 1
							//   This adds up 1 edit composed.
							// Note: this composition is only needed to bake the RevisionTag into the changeset.
							// Adding both terms:
							composed: T + 3 * P + 1,
						};
						assert.deepEqual(actual, expected);
					});
				}
			});
		});
	});

	/**
	 * This test case effectively tests most of the scenarios covered by the other test cases.
	 * Despite that, it's good to keep the other tests cases for the following reasons:
	 *
	 * - They are easier to read and debug.
	 *
	 * - They help diagnose issues with the more complicated exhaustive test (e.g., if one of the above tests fails,
	 * but this one doesn't, then there might be something wrong with this test).
	 */
	it("Combinatorial test", () => {
		const meta = {
			peerRefs: makeArray(NUM_PEERS, () => 0),
			seq: 0,
			inFlight: 0,
		};
		for (const scenario of buildScenario([], meta)) {
			// Uncomment the code below to log the titles of generated scenarios.
			// This is helpful for creating a unit test out of a generated scenario that fails.
			// const title = scenario
			// 	.map((s) => {
			// 		if (s.type === "Pull") {
			// 			return `Pull(${s.seq}) from:${s.from} ref:${s.ref}`;
			// 		} else if (s.type === "Ack") {
			// 			return `Ack(${s.seq})`;
			// 		}
			// 		return `Push(${s.seq})`;
			// 	})
			// 	.join("|");
			// console.debug(title);
			runUnitTestScenario(undefined, scenario);
		}
	});
});

/**
 * State needed by the scenario builder.
 */
interface ScenarioBuilderState {
	/**
	 * The ref number of the last commit made by each peer (0 for peers that have made no commits).
	 */
	peerRefs: number[];
	/**
	 * The ref number of the last commit made by each peer (0 for peers that have made no commits).
	 */
	seq: number;
	/**
	 * The number of local changes that have yet to be acked.
	 */
	inFlight: number;
}

function* buildScenario(
	scenario: UnitTestScenarioStep[],
	meta: ScenarioBuilderState,
): Generator<readonly UnitTestScenarioStep[]> {
	if (scenario.length >= NUM_STEPS) {
		yield scenario;
	} else {
		// Push
		meta.inFlight += 1;
		scenario.push({ type: "Push" });
		for (const built of buildScenario(scenario, meta)) {
			yield built;
		}
		scenario.pop();
		meta.inFlight -= 1;

		// Ack (if there are any local changes)
		if (meta.inFlight > 0) {
			meta.inFlight -= 1;
			meta.seq += 1;
			scenario.push({ type: "Ack", seq: meta.seq });
			for (const built of buildScenario(scenario, meta)) {
				yield built;
			}
			scenario.pop();
			meta.seq -= 1;
			meta.inFlight += 1;
		}

		// Pull
		meta.seq += 1;
		for (let iPeer = 0; iPeer < NUM_PEERS; ++iPeer) {
			const prevRef = meta.peerRefs[iPeer];
			for (let ref = prevRef; ref < meta.seq; ++ref) {
				meta.peerRefs[iPeer] = ref;
				scenario.push({ type: "Pull", seq: meta.seq, ref, from: peers[iPeer] });
				for (const built of buildScenario(scenario, meta)) {
					yield built;
				}
				scenario.pop();
			}
			meta.peerRefs[iPeer] = prevRef;
		}
		meta.seq -= 1;
	}
}

function runUnitTestScenario(
	title: string | undefined,
	steps: readonly UnitTestScenarioStep[],
	rebaser?: ChangeRebaser<TestChange>,
): void {
	const run = (advanceMinimumSequenceNumber: boolean) => {
		const { manager } = testChangeEditManagerFactory({ rebaser });
		/**
		 * An `EditManager` that is kept up to date with all sequenced edits.
		 * Used as a source of summary data to spin-up `joiners`.
		 * This `EditManager` never has local changes.
		 */
		const summarizer = testChangeEditManagerFactory({
			rebaser,
			sessionId: "Summarizer" as SessionId,
		}).manager;
		/**
		 * A set of `EditManager`s spun-up based on summaries produced by `summarizer`.
		 * One such joiner is produced after every sequenced edit (i.e., after every "Ack" or "Pull" step).
		 * These are kept up to date with all sequenced edits.
		 * Used to check that summarization works properly.
		 */
		const joiners: TestEditManager[] = [];
		/**
		 * Local helper to update all the state that is dependent on the sequencing of new edits.
		 */
		const recordSequencedEdit = (commit: TestCommit): void => {
			trunk.push(commit.seqNumber);
			summarizer.addSequencedChange(commit, commit.seqNumber, commit.refNumber);
			for (const j of joiners) {
				j.addSequencedChange(commit, commit.seqNumber, commit.refNumber);
			}
		};
		/**
		 * Ordered list of local commits that have not yet been sequenced (i.e., `pushed - acked`)
		 */
		const localCommits: TestCommit[] = [];
		/**
		 * Ordered list of intentions that the manager has been made aware of (i.e., `pushed ⋃ pulled`).
		 */
		let knownToLocal: number[] = [];
		/**
		 * Ordered list of intentions that have been sequenced (i.e., `acked ⋃ pulled`)
		 */
		const trunk: number[] = [];
		/**
		 * The sequence number of the most recent sequenced commit that the manager is aware of
		 */
		let localRef: number = 0;
		/**
		 * The greatest sequence number that could have been received by all peers at the time when the local
		 * session is made aware of the given sequence number.
		 */
		const computeMinimumSequenceNumber = (sequenceNumber: number) => {
			if (advanceMinimumSequenceNumber) {
				// Find all non-local peers participating in this scenario by scanning the scenario steps
				const activePeers = steps
					.filter((s): s is UnitTestPullStep => s.type === "Pull")
					.map((s) => s.from);

				// For each peer, find its next step and extract the ref number.
				// The min of all these ref numbers for all peers is the highest possible min sequence number across those peers.
				const minPeerRef = activePeers
					.map(
						(peer) =>
							steps
								.filter(
									(s): s is UnitTestPullStep =>
										s.type === "Pull" && s.from === peer,
								)
								.find((s) => s.seq > sequenceNumber)?.ref ??
							Number.POSITIVE_INFINITY,
					)
					.reduce((p, c) => Math.min(p, c), Number.POSITIVE_INFINITY);

				// Compute the true min sequence number by including our local session's last seen sequence number as well.
				return Math.min(sequenceNumber, minPeerRef);
			}

			return 0;
		};
		/**
		 * The sequence number of the last sequenced in the scenario.
		 */
		const finalSequencedEdit = [...steps].reverse().find((s) => s.type !== "Push")?.seq ?? 0;
		/**
		 * The Ack steps of the scenario
		 */
		const acks = steps.filter((s) => s.type === "Ack") as readonly UnitTestAckStep[];
		/**
		 * Index of the "Ack" step in `acks` that matches the next encountered "Push" step
		 */
		let iNextAck = 0;
		for (const step of steps) {
			const minimumSequenceNumber = computeMinimumSequenceNumber(
				step.type === "Push" ? localRef : step.seq,
			);
			const type = step.type;
			switch (type) {
				case "Push": {
					let seq = step.seq;
					if (seq === undefined) {
						seq =
							iNextAck < acks.length
								? acks[iNextAck].seq
								: // If the pushed edit is never Ack-ed, assign the next available sequence number to it.
								  finalSequencedEdit + 1 + iNextAck - acks.length;
					}
					iNextAck += 1;
					const changeset = TestChange.mint(knownToLocal, seq);
					const revision = mintRevisionTag();
					const commit: TestCommit = {
						revision,
						sessionId: localSessionId,
						seqNumber: brand(seq),
						refNumber: brand(localRef),
						change: changeset,
					};
					localCommits.push(commit);
					knownToLocal.push(seq);
					// Local changes should always lead to a delta that is equivalent to the local change.
					manager.localBranch.apply(changeset, revision);
					assert.deepEqual(
						asDelta(manager.localBranch.getHead().change.intentions),
						asDelta([seq]),
					);
					break;
				}
				case "Ack": {
					const seq = step.seq;
					const commit = localCommits.shift();
					if (commit === undefined) {
						fail("Invalid test scenario: no local commit to acknowledge");
					}
					if (commit.seqNumber !== seq) {
						fail(
							"Invalid test scenario: acknowledged commit does not mach oldest local change",
						);
					}
					const delta = addSequencedChange(
						manager,
						commit,
						commit.seqNumber,
						commit.refNumber,
					);
					// Acknowledged (i.e., sequenced) local changes should always lead to an empty delta.
					assert.deepEqual(delta, emptyDelta);
					localRef = commit.seqNumber;
					manager.advanceMinimumSequenceNumber(brand(minimumSequenceNumber));
					recordSequencedEdit(commit);
					break;
				}
				case "Pull": {
					const seq = step.seq;
					/**
					 * Filter that includes changes that were on the trunk of the issuer of this commit.
					 */
					const peerTrunkChangesFilter = (s: UnitTestScenarioStep) =>
						s.type !== "Push" && s.seq <= step.ref;
					/**
					 * Filter that includes changes that were local to the issuer of this commit.
					 */
					const peerLocalChangesFilter = (s: UnitTestScenarioStep) =>
						s.type === "Pull" &&
						s.seq > step.ref &&
						s.seq < step.seq &&
						s.from === step.from;
					/**
					 * Changes that were known to the peer at the time it authored this commit.
					 */
					const knownToPeer: number[] = [
						...steps.filter(peerTrunkChangesFilter),
						...steps.filter(peerLocalChangesFilter),
					].map((s) => s.seq ?? fail("Sequenced changes must all have a seq number"));
					const commit: TestCommit = {
						revision: mintRevisionTag(),
						sessionId: step.from,
						seqNumber: brand(seq),
						refNumber: brand(step.ref),
						change: TestChange.mint(knownToPeer, seq),
					};
					/**
					 * Ordered list of intentions for local changes
					 */
					const localIntentions = localCommits.map((c) => c.seqNumber);
					// When a peer commit is received we expect the update to be equivalent to the
					// retraction of any local changes, followed by the peer changes, followed by the
					// updated version of the local changes.
					const expected = [
						...localIntentions.map((i) => -i).reverse(),
						seq,
						...localIntentions,
					];
					const delta = addSequencedChange(
						manager,
						commit,
						commit.seqNumber,
						commit.refNumber,
					);
					assert.deepEqual(delta, asDelta(expected));
					if (step.expectedDelta !== undefined) {
						// Verify that the test case was annotated with the right expectations.
						assert.deepEqual(step.expectedDelta, expected);
					}
					recordSequencedEdit(commit);
					knownToLocal = [...trunk, ...localCommits.map((c) => c.seqNumber)];
					localRef = commit.seqNumber;
					manager.advanceMinimumSequenceNumber(brand(minimumSequenceNumber));
					break;
				}
				default:
					unreachableCase(type);
			}
			// The exposed trunk and local changes should reflect what is known to the local client
			checkChangeList(
				manager,
				knownToLocal.filter(
					// Only expect changes which have not been dropped by trunk eviction
					(i) => i > minimumSequenceNumber,
				),
			);
			checkChangeList(summarizer, trunk);

			// Spin-up a new joiner whenever a summary client would have a different state.
			// This assumes summary clients have no local changes, which may change in the future.
			if (step.type !== "Push") {
				const joiner = testChangeEditManagerFactory({
					rebaser,
					sessionId: `Join${joiners.length}` as SessionId,
				}).manager;
				const summary = clone(summarizer.getSummaryData());
				joiner.loadSummaryData(summary);
				joiners.push(joiner);
			}

			// Verify that clients spun-up based on summaries are able to interpret new edits properly
			for (const j of joiners) {
				checkChangeList(j, trunk);
			}
		}
	};
	if (title !== undefined) {
		// Run two versions of the scenario, one where the minimum sequence number is advanced and one where it is not
		it(title, () => run(false));
		it(`${title} (while advancing the min seq number)`, () => run(true));
	} else {
		run(true);
	}
}

function checkChangeList(manager: TestEditManager, intentions: number[]): void {
	TestChange.checkChangeList(getAllChanges(manager), intentions);
}

function getAllChanges(manager: TestEditManager): RecursiveReadonly<TestChange>[] {
	return manager.getTrunkChanges().concat(manager.getLocalChanges());
}

/** Adds a sequenced change to an `EditManager` and returns the delta that was caused by the change */
function addSequencedChange(
	editManager: TestEditManager,
	...args: Parameters<(typeof editManager)["addSequencedChange"]>
): DeltaRoot {
	let delta: DeltaRoot = emptyDelta;
	const offChange = editManager.localBranch.on("afterChange", ({ change }) => {
		if (change !== undefined) {
			delta = asDelta(change.change.intentions);
		}
	});
	editManager.addSequencedChange(...args);
	offChange();
	return delta;
}<|MERGE_RESOLUTION|>--- conflicted
+++ resolved
@@ -23,13 +23,8 @@
 	ConstrainedTestChangeRebaser,
 	asDelta,
 	NoOpChangeRebaser,
-<<<<<<< HEAD
 } from "../testChange.js";
-import { createTestUndoRedoStacks } from "../utils.js";
-=======
-} from "../testChange";
-import { createTestUndoRedoStacks, mintRevisionTag } from "../utils";
->>>>>>> 0e5f1ad2
+import { createTestUndoRedoStacks, mintRevisionTag } from "../utils.js";
 import {
 	TestEditManager,
 	testChangeEditManagerFactory,
