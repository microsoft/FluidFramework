/*!
 * Copyright (c) Microsoft Corporation and contributors. All rights reserved.
 * Licensed under the MIT License.
 */
<<<<<<< HEAD
import { makeCodecFamily } from "../../codec/index.js";
import { mintRevisionTag } from "../../core/index.js";
import { typeboxValidator } from "../../external-utilities/index.js";
=======
import { makeCodecFamily } from "../../codec";
import { typeboxValidator } from "../../external-utilities";
>>>>>>> 0e5f1ad2
// eslint-disable-next-line import/no-internal-modules
import { makeMessageCodec } from "../../shared-tree-core/messageCodecs.js";
// eslint-disable-next-line import/no-internal-modules
<<<<<<< HEAD
import { DecodedMessage } from "../../shared-tree-core/messageTypes.js";
// eslint-disable-next-line import/no-internal-modules
import { RevisionTagCodec } from "../../shared-tree-core/revisionTagCodecs.js";
import { useDeterministicStableId } from "../../util/index.js";
import { TestChange } from "../testChange.js";
import { EncodingTestData, makeEncodingTestSuite } from "../utils.js";
=======
import { DecodedMessage } from "../../shared-tree-core/messageTypes";
import { RevisionTagCodec } from "../../core";
import { TestChange } from "../testChange";
import {
	EncodingTestData,
	MockIdCompressor,
	makeEncodingTestSuite,
	mintRevisionTag,
} from "../utils";
>>>>>>> 0e5f1ad2

const commit1 = {
	revision: mintRevisionTag(),
	change: TestChange.mint([], 0),
};

const commit2 = {
	revision: mintRevisionTag(),
	change: TestChange.mint([0], [1, 2, 3]),
};

const commitWithoutRevision = {
	change: TestChange.mint([], 0),
};

const commitWithoutChange = {
	revision: mintRevisionTag(),
};

const commitInvalid = {
	revision: 1,
	change: "Invalid change",
};

const idCompressor = new MockIdCompressor();
const testCases: EncodingTestData<DecodedMessage<TestChange>, unknown> = {
	successes: [
		[
			"Message with commit 1",
			{
				sessionId: idCompressor.localSessionId,
				commit: commit1,
			},
		],
		[
			"Message with commit 2",
			{
				sessionId: idCompressor.localSessionId,
				commit: commit2,
			},
		],
	],
	failures: {
		0: [
			["Empty message", {}],
			[
				"Missing sessionId",
				{
					commit: commit1,
				},
			],
			[
				"Missing commit",
				{
					sessionId: "session1",
				},
			],
			[
				"Message with invalid sessionId",
				{
					sessionId: 1,
					commit: commit1,
				},
			],
			[
				"Message with commit without revision",
				{
					sessionId: "session1",
					commit: commitWithoutRevision,
				},
			],
			[
				"Message with invalid commit",
				{
					sessionId: "session1",
					commit: commitInvalid,
				},
			],
		],
	},
};

describe("message codec", () => {
	const codec = makeMessageCodec(TestChange.codec, new RevisionTagCodec(idCompressor), {
		jsonValidator: typeboxValidator,
	});

	makeEncodingTestSuite(makeCodecFamily([[0, codec]]), testCases);
});<|MERGE_RESOLUTION|>--- conflicted
+++ resolved
@@ -2,35 +2,20 @@
  * Copyright (c) Microsoft Corporation and contributors. All rights reserved.
  * Licensed under the MIT License.
  */
-<<<<<<< HEAD
 import { makeCodecFamily } from "../../codec/index.js";
-import { mintRevisionTag } from "../../core/index.js";
 import { typeboxValidator } from "../../external-utilities/index.js";
-=======
-import { makeCodecFamily } from "../../codec";
-import { typeboxValidator } from "../../external-utilities";
->>>>>>> 0e5f1ad2
 // eslint-disable-next-line import/no-internal-modules
 import { makeMessageCodec } from "../../shared-tree-core/messageCodecs.js";
 // eslint-disable-next-line import/no-internal-modules
-<<<<<<< HEAD
 import { DecodedMessage } from "../../shared-tree-core/messageTypes.js";
-// eslint-disable-next-line import/no-internal-modules
-import { RevisionTagCodec } from "../../shared-tree-core/revisionTagCodecs.js";
-import { useDeterministicStableId } from "../../util/index.js";
+import { RevisionTagCodec } from "../../core/index.js";
 import { TestChange } from "../testChange.js";
-import { EncodingTestData, makeEncodingTestSuite } from "../utils.js";
-=======
-import { DecodedMessage } from "../../shared-tree-core/messageTypes";
-import { RevisionTagCodec } from "../../core";
-import { TestChange } from "../testChange";
 import {
 	EncodingTestData,
 	MockIdCompressor,
 	makeEncodingTestSuite,
 	mintRevisionTag,
-} from "../utils";
->>>>>>> 0e5f1ad2
+} from "../utils.js";
 
 const commit1 = {
 	revision: mintRevisionTag(),
