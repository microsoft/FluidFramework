/*!
 * Copyright (c) Microsoft Corporation and contributors. All rights reserved.
 * Licensed under the MIT License.
 */

import { strict as assert } from "node:assert";
import type { GraphCommit, RevisionTag, TaggedChange } from "../../core/index.js";
import { testIdCompressor } from "../utils.js";
import {
	type ChangeEnricherMutableCheckout,
	DefaultResubmitMachine,
} from "../../shared-tree-core/index.js";
import { disposeSymbol } from "../../util/index.js";

export interface MockEnrichableChange {
	readonly inputContext: RevisionTag;
	readonly outputContext: RevisionTag;
	readonly updateCount: number;
	readonly rebased?: true;
}

export class MockChangeEnricher
	implements ChangeEnricherMutableCheckout<MockEnrichableChange>
{
	public isDisposed = false;
	public isReadonly;
	public contextOverride?: RevisionTag;
	private readonly getContext: () => RevisionTag;

	// These counters are used to verify that the commit enricher does not perform unnecessary work
	public static commitsEnriched = 0;
	public static commitsApplied = 0;
	public static checkoutsCreated = 0;

	public static resetCounters(): void {
		MockChangeEnricher.commitsEnriched = 0;
		MockChangeEnricher.commitsApplied = 0;
		MockChangeEnricher.checkoutsCreated = 0;
	}

	public constructor(getContext: () => RevisionTag, isReadonly: boolean = true) {
		this.getContext = getContext;
		this.isReadonly = isReadonly;
		MockChangeEnricher.checkoutsCreated += 1;
	}

	public get context(): RevisionTag {
		return this.contextOverride ?? this.getContext();
	}

	public fork(): MockChangeEnricher {
		assert.equal(this.isDisposed, false);
		const fixedContext = this.context;
		return new MockChangeEnricher(() => fixedContext, false);
	}

	public updateChangeEnrichments(change: MockEnrichableChange): MockEnrichableChange {
		assert.equal(this.isDisposed, false);
		assert.equal(change.inputContext, this.context);
		MockChangeEnricher.commitsEnriched += 1;
		return {
			...change,
			updateCount: change.updateCount + 1,
		};
	}

	public applyTipChange(change: MockEnrichableChange, revision?: RevisionTag): void {
		assert.equal(this.isDisposed, false);
		assert.equal(this.isReadonly, false);
		assert.equal(change.inputContext, this.context);
		if (revision !== undefined) {
			assert.equal(revision, change.outputContext);
		}
		this.contextOverride = change.outputContext;
		MockChangeEnricher.commitsApplied += 1;
	}

	public [disposeSymbol](): void {
		assert.equal(this.isDisposed, false);
		this.isDisposed = true;
	}
}

export function inverter({
	revision,
	change,
}: TaggedChange<MockEnrichableChange>): MockEnrichableChange {
	assert.equal(revision, change.outputContext);
	return {
		inputContext: change.outputContext,
		outputContext: change.inputContext,
		updateCount: 0,
	};
}

const revision0 = testIdCompressor.generateCompressedId();
const revision1 = testIdCompressor.generateCompressedId();
const revision2 = testIdCompressor.generateCompressedId();
const revision3 = testIdCompressor.generateCompressedId();

const commit1: GraphCommit<MockEnrichableChange> = {
	change: {
		inputContext: revision0,
		outputContext: revision1,
		updateCount: 0,
	},
	revision: revision1,
};
const commit2: GraphCommit<MockEnrichableChange> = {
	change: {
		inputContext: revision1,
		outputContext: revision2,
		updateCount: 0,
	},
	revision: revision2,
	parent: commit1,
};
const commit3: GraphCommit<MockEnrichableChange> = {
	change: {
		inputContext: revision2,
		outputContext: revision3,
		updateCount: 0,
	},
	revision: revision3,
	parent: commit2,
};

describe("DefaultResubmitMachine", () => {
	describe("omits already sequenced commits from resubmit phase", () => {
		it("omits sequenced commits that were not rebased", () => {
			let currentRevision = revision0;
			const changeEnricher = new MockChangeEnricher(() => currentRevision);
			const machine = new DefaultResubmitMachine(inverter, changeEnricher);
			machine.onCommitSubmitted(commit1);
			currentRevision = revision1;
			machine.onCommitSubmitted(commit2);
			currentRevision = revision2;
			// Simulate the sequencing of commit 1
			machine.onSequencedCommitApplied(true);

			MockChangeEnricher.resetCounters();
			assert.equal(machine.isInResubmitPhase, false);
			machine.prepareForResubmit([commit2]);
			assert.equal(machine.isInResubmitPhase, true);
			machine.onCommitSubmitted(commit2);
			assert.equal(machine.isInResubmitPhase, false);
			// No new enrichment should be necessary
			assert.equal(MockChangeEnricher.checkoutsCreated, 0);
			assert.equal(MockChangeEnricher.commitsEnriched, 0);
			assert.equal(MockChangeEnricher.commitsApplied, 0);
		});

		it("omits sequenced commits that were rebased", () => {
			let currentRevision = revision0;
			const changeEnricher = new MockChangeEnricher(() => currentRevision);
			const machine = new DefaultResubmitMachine(inverter, changeEnricher);
			machine.onCommitSubmitted(commit1);
			currentRevision = revision1;
			machine.onCommitSubmitted(commit2);
			currentRevision = revision2;
			// Simulate the sequencing of a peer commit. This would lead to the rebasing of commits 1 and 2.
			machine.onSequencedCommitApplied(false);
			// Simulate the sequencing of commit 1
			machine.onSequencedCommitApplied(true);
			const rebased2: GraphCommit<MockEnrichableChange> = {
				...commit2,
				change: { ...commit2.change, rebased: true },
			};

			MockChangeEnricher.resetCounters();
			assert.equal(machine.isInResubmitPhase, false);
			machine.prepareForResubmit([rebased2]);
			assert.equal(machine.isInResubmitPhase, true);
			const enriched2Resubmit = machine.peekNextCommit();
			machine.onCommitSubmitted(enriched2Resubmit);
			assert.equal(machine.isInResubmitPhase, false);
			// One enrichment should be necessary
			assert.equal(MockChangeEnricher.checkoutsCreated, 1);
			assert.equal(MockChangeEnricher.commitsEnriched, 1);
			assert.equal(MockChangeEnricher.commitsApplied, 1);
		});

		it("tolerates empty resubmit", () => {
			let currentRevision = revision0;
			const changeEnricher = new MockChangeEnricher(() => currentRevision);
			const machine = new DefaultResubmitMachine(inverter, changeEnricher);
			machine.onCommitSubmitted(commit1);
			currentRevision = revision1;
			machine.onCommitSubmitted(commit2);
			currentRevision = revision2;
			// Simulate the sequencing of commit 1
			machine.onSequencedCommitApplied(true);
			// Simulate the sequencing of a peer commit. This would lead to the rebasing of commit 2.
			machine.onSequencedCommitApplied(false);
			// Simulate the sequencing of commit2
			machine.onSequencedCommitApplied(true);

			MockChangeEnricher.resetCounters();
			assert.equal(machine.isInResubmitPhase, false);
			machine.prepareForResubmit([]);
			assert.equal(machine.isInResubmitPhase, false);
			// No new enrichment should be necessary
			assert.equal(MockChangeEnricher.checkoutsCreated, 0);
			assert.equal(MockChangeEnricher.commitsEnriched, 0);
			assert.equal(MockChangeEnricher.commitsApplied, 0);
		});
	});

	it("can resubmit a subset of commits (skipping the first)", () => {
		let currentRevision = revision0;
		const changeEnricher = new MockChangeEnricher(() => currentRevision);
		const machine = new DefaultResubmitMachine(inverter, changeEnricher);

		// Submit three commits in order
		machine.onCommitSubmitted(commit1);
		currentRevision = revision1;
		machine.onCommitSubmitted(commit2);
		currentRevision = revision2;
		machine.onCommitSubmitted(commit3);
		currentRevision = revision3;

		MockChangeEnricher.resetCounters();
		assert.equal(machine.isInResubmitPhase, false);

		// Prepare for resubmit, skipping the first commit
		machine.prepareForResubmit([commit2, commit3]);
		assert.equal(machine.isInResubmitPhase, true);

		// Only the provided commits should be resubmitted, in order
		assert.deepEqual(machine.peekNextCommit(), commit2);
		machine.onCommitSubmitted(machine.peekNextCommit());
		assert.equal(machine.isInResubmitPhase, true);

		assert.deepEqual(machine.peekNextCommit(), commit3);
		machine.onCommitSubmitted(commit3);
		assert.equal(machine.isInResubmitPhase, false);

		// No enrichment or checkout should be needed
		assert.equal(MockChangeEnricher.checkoutsCreated, 0);
		assert.equal(MockChangeEnricher.commitsEnriched, 0);
		assert.equal(MockChangeEnricher.commitsApplied, 0);
	});

	describe("enriches commits for resubmit", () => {
		it("when the commits do not undergo rebasing", () => {
			let currentRevision = revision0;
			const changeEnricher = new MockChangeEnricher(() => currentRevision);
			const machine = new DefaultResubmitMachine(inverter, changeEnricher);
			const enriched1 = machine.onCommitSubmitted(commit1);
			currentRevision = revision1;
			const enriched2 = machine.onCommitSubmitted(commit2);
			currentRevision = revision2;

			MockChangeEnricher.resetCounters();
			assert.equal(machine.isInResubmitPhase, false);
			machine.prepareForResubmit([commit1, commit2]);
			assert.equal(machine.isInResubmitPhase, true);
			const enriched1Resubmit = machine.onCommitSubmitted(commit1);
			assert.equal(machine.isInResubmitPhase, true);
			const enriched2Resubmit = machine.onCommitSubmitted(commit2);
			assert.equal(machine.isInResubmitPhase, false);
			assert.equal(enriched1Resubmit, enriched1);
			assert.equal(enriched2Resubmit, enriched2);
			// No new enrichment should be necessary
			assert.equal(MockChangeEnricher.checkoutsCreated, 0);
			assert.equal(MockChangeEnricher.commitsEnriched, 0);
			assert.equal(MockChangeEnricher.commitsApplied, 0);

			// Verify that the enricher can resubmit those commits again
			machine.prepareForResubmit([commit1, commit2]);
			assert.equal(machine.isInResubmitPhase, true);
			assert.equal(machine.onCommitSubmitted(commit1), enriched1Resubmit);
			assert.equal(machine.isInResubmitPhase, true);
			assert.equal(machine.onCommitSubmitted(commit2), enriched2Resubmit);
			assert.equal(machine.isInResubmitPhase, false);
		});

		for (const scenario of ["only", "and before"]) {
			it(`when the commits undergo rebasing at resubmit time ${scenario}`, () => {
				let currentRevision = revision0;
				const changeEnricher = new MockChangeEnricher(() => currentRevision);
				const machine = new DefaultResubmitMachine(inverter, changeEnricher);
				machine.onCommitSubmitted(commit1);
				currentRevision = revision1;

				if (scenario === "and before") {
					// Simulate the sequencing of a peer commit
					machine.onSequencedCommitApplied(false);
				}

				machine.onCommitSubmitted(commit2);
				currentRevision = revision2;

				// Simulate the sequencing of a peer commit as part of the resubmit phase
				machine.onSequencedCommitApplied(false);

				// This would lead to the rebasing of commits 1 and 2:
				const rebased1: GraphCommit<MockEnrichableChange> = {
					...commit1,
					change: { ...commit1.change, rebased: true },
				};
				const rebased2: GraphCommit<MockEnrichableChange> = {
					...commit2,
					parent: rebased1,
					change: { ...commit2.change, rebased: true },
				};
				MockChangeEnricher.resetCounters();
				assert.equal(machine.isInResubmitPhase, false);
				machine.prepareForResubmit([rebased1, rebased2]);
				assert.equal(machine.isInResubmitPhase, true);
				const enriched1Resubmit = machine.peekNextCommit();
				machine.onCommitSubmitted(enriched1Resubmit);
				assert.equal(machine.isInResubmitPhase, true);
				const enriched2Resubmit = machine.peekNextCommit();
				machine.onCommitSubmitted(enriched2Resubmit);
				assert.equal(machine.isInResubmitPhase, false);
				assert.deepEqual(enriched1Resubmit, {
					change: {
						inputContext: revision0,
						outputContext: revision1,
						updateCount: 1,
						rebased: true,
					},
					revision: revision1,
				});
				assert.deepEqual(enriched2Resubmit, {
					change: {
						inputContext: revision1,
						outputContext: revision2,
						updateCount: 1,
						rebased: true,
					},
					revision: revision2,
					parent: rebased1,
				});
				// Two enrichments should be necessary, which requires creating a new checkout and rewinding the state
				assert.equal(MockChangeEnricher.checkoutsCreated, 1);
				assert.equal(MockChangeEnricher.commitsEnriched, 2);
				assert.equal(MockChangeEnricher.commitsApplied, 3);

				// Verify that the enricher can resubmit those commits again
				machine.prepareForResubmit([rebased1, rebased2]);
				assert.equal(machine.isInResubmitPhase, true);
				assert.equal(machine.peekNextCommit(), enriched1Resubmit);
				machine.onCommitSubmitted(enriched1Resubmit);
				assert.equal(machine.isInResubmitPhase, true);
				assert.equal(machine.peekNextCommit(), enriched2Resubmit);
				machine.onCommitSubmitted(enriched2Resubmit);
				assert.equal(machine.isInResubmitPhase, false);
			});
		}

		it("when the commits undergo rebasing before resubmit time", () => {
			let currentRevision = revision0;
			const changeEnricher = new MockChangeEnricher(() => currentRevision);
			const machine = new DefaultResubmitMachine(inverter, changeEnricher);
			machine.onCommitSubmitted(commit1);
			currentRevision = revision1;
			machine.onCommitSubmitted(commit2);
			currentRevision = revision2;

			// Simulate the sequencing of a peer commit
			machine.onSequencedCommitApplied(false);

			// This would lead to the rebasing of commits 1 and 2:
			const rebased1: GraphCommit<MockEnrichableChange> = {
				...commit1,
				change: { ...commit1.change, rebased: true },
			};
			const rebased2: GraphCommit<MockEnrichableChange> = {
				...commit2,
				parent: rebased1,
				change: { ...commit2.change, rebased: true },
			};

			machine.onCommitSubmitted(commit3);
			currentRevision = revision3;

			MockChangeEnricher.resetCounters();
			assert.equal(machine.isInResubmitPhase, false);
			machine.prepareForResubmit([rebased1, rebased2, commit3]);
			assert.equal(machine.isInResubmitPhase, true);
			const enriched1Resubmit = machine.peekNextCommit();
			machine.onCommitSubmitted(enriched1Resubmit);
			assert.equal(machine.isInResubmitPhase, true);
			const enriched2Resubmit = machine.peekNextCommit();
			machine.onCommitSubmitted(enriched2Resubmit);
			assert.equal(machine.isInResubmitPhase, true);
			const enriched3Resubmit = machine.peekNextCommit();
			machine.onCommitSubmitted(enriched3Resubmit);
			assert.equal(machine.isInResubmitPhase, false);
			assert.deepEqual(enriched1Resubmit, {
				change: {
					inputContext: revision0,
					outputContext: revision1,
					updateCount: 1,
					rebased: true,
				},
				revision: revision1,
			});
			assert.deepEqual(enriched2Resubmit, {
				change: {
					inputContext: revision1,
					outputContext: revision2,
					updateCount: 1,
					rebased: true,
				},
				revision: revision2,
				parent: rebased1,
			});
			// This commit did not undergo rebasing so its enrichments did not need updating
			assert.equal(enriched3Resubmit, commit3);
			// Two enrichments should be necessary, which requires creating a new checkout and rewinding the state
			assert.equal(MockChangeEnricher.checkoutsCreated, 1);
			assert.equal(MockChangeEnricher.commitsEnriched, 2);
			// Three rollbacks should applied to rewind the state, and one rebased change should be applied
			assert.equal(MockChangeEnricher.commitsApplied, 4);

			// Verify that the enricher can resubmit those commits again
			machine.prepareForResubmit([rebased1, rebased2, commit3]);
			assert.equal(machine.isInResubmitPhase, true);
			assert.equal(machine.peekNextCommit(), enriched1Resubmit);
			machine.onCommitSubmitted(enriched1Resubmit);
			assert.equal(machine.isInResubmitPhase, true);
			assert.equal(machine.peekNextCommit(), enriched2Resubmit);
			machine.onCommitSubmitted(enriched2Resubmit);
			assert.equal(machine.isInResubmitPhase, true);
			assert.equal(machine.peekNextCommit(), enriched3Resubmit);
			machine.onCommitSubmitted(enriched3Resubmit);
			assert.equal(machine.isInResubmitPhase, false);
		});

		it("enriches only rebased commits when resubmitting a subset", () => {
			let currentRevision = revision0;
			const changeEnricher = new MockChangeEnricher(() => currentRevision);
			const machine = new DefaultResubmitMachine(inverter, changeEnricher);

			// Submit three commits in order
			machine.onCommitSubmitted(commit1);
			currentRevision = revision1;
			machine.onCommitSubmitted(commit2);
			currentRevision = revision2;
<<<<<<< HEAD
			// Simulate a peer commit that causes commit2 to be rebased, but not commit3
=======
			// Simulate a peer commit that causes commit1 and commit2 to be rebased, but not commit3
>>>>>>> b510e395
			machine.onSequencedCommitApplied(false);

			const rebased2: GraphCommit<MockEnrichableChange> = {
				...commit2,
				change: { ...commit2.change, rebased: true },
			};

			machine.onCommitSubmitted(commit3);
			currentRevision = revision3;

			MockChangeEnricher.resetCounters();
			assert.equal(machine.isInResubmitPhase, false);

			// Prepare for resubmit, skipping the first commit, and rebasing only commit2
			machine.prepareForResubmit([rebased2, commit3]);
			assert.equal(machine.isInResubmitPhase, true);

			// The rebased commit2 should be enriched
			const enriched2Resubmit = machine.peekNextCommit();
			machine.onCommitSubmitted(enriched2Resubmit);
			assert.deepEqual(enriched2Resubmit, {
				change: {
					inputContext: revision1,
					outputContext: revision2,
					updateCount: 1,
					rebased: true,
				},
				revision: revision2,
				parent: commit1,
			});
			assert.equal(machine.isInResubmitPhase, true);

			// commit3 should not be enriched
			const enriched3Resubmit = machine.peekNextCommit();
			machine.onCommitSubmitted(enriched3Resubmit);
			assert.deepEqual(enriched3Resubmit, commit3);
			assert.equal(machine.isInResubmitPhase, false);

			// Only one enrichment and one checkout should be needed
			assert.equal(MockChangeEnricher.checkoutsCreated, 1);
			assert.equal(MockChangeEnricher.commitsEnriched, 1);
			assert.equal(MockChangeEnricher.commitsApplied, 2);
		});
	});
});<|MERGE_RESOLUTION|>--- conflicted
+++ resolved
@@ -440,11 +440,7 @@
 			currentRevision = revision1;
 			machine.onCommitSubmitted(commit2);
 			currentRevision = revision2;
-<<<<<<< HEAD
-			// Simulate a peer commit that causes commit2 to be rebased, but not commit3
-=======
 			// Simulate a peer commit that causes commit1 and commit2 to be rebased, but not commit3
->>>>>>> b510e395
 			machine.onSequencedCommitApplied(false);
 
 			const rebased2: GraphCommit<MockEnrichableChange> = {
