/*!
 * Copyright (c) Microsoft Corporation and contributors. All rights reserved.
 * Licensed under the MIT License.
 */

import { strict as assert } from "assert";
import { validateAssertionError } from "@fluidframework/test-runtime-utils";
import {
	onForkTransitive,
	SharedTreeBranch,
	SharedTreeBranchChange,
} from "../../shared-tree-core/index.js";
import {
	GraphCommit,
	RevisionTag,
	findAncestor,
	findCommonAncestor,
	rootFieldKey,
} from "../../core/index.js";
import {
	DefaultChangeset,
	DefaultEditBuilder,
	DefaultChangeFamily,
	cursorForJsonableTreeNode,
<<<<<<< HEAD
} from "../../feature-libraries/index.js";
import { brand, fail } from "../../util/index.js";
import { noopValidator } from "../../codec/index.js";
import { createTestUndoRedoStacks } from "../utils.js";
=======
} from "../../feature-libraries";
import { brand, fail } from "../../util";
import { noopValidator } from "../../codec";
import { createTestUndoRedoStacks, failCodec, mintRevisionTag, testIdCompressor } from "../utils";
>>>>>>> 0e5f1ad2

const defaultChangeFamily = new DefaultChangeFamily(testIdCompressor, failCodec, {
	jsonValidator: noopValidator,
});

type DefaultBranch = SharedTreeBranch<DefaultEditBuilder, DefaultChangeset>;

describe("Branches", () => {
	/** The tag used for the "origin commit" (the commit that all other commits share as a common ancestor) */
	const nullRevisionTag = mintRevisionTag();

	it("have a consistent history as they apply changes", () => {
		// Create a new branch
		const branch = create();
		// Apply two changes to it
		const tag1 = change(branch);
		const tag2 = change(branch);
		// Ensure that the commits are in the correct order with the correct tags
		assertHistory(branch, tag1, tag2);
	});

	it("that are forks are isolated from their parent's changes", () => {
		// Create a parent branch and a fork
		const parent = create();
		const child = parent.fork();
		const childHead = child.getHead();
		// Apply a couple of changes to the parent
		change(parent);
		change(parent);
		// Ensure that the child has not changed
		assert.equal(child.getHead(), childHead);
	});

	it("that create forks are isolated from their child's changes", () => {
		// Create a parent branch and a fork
		const parent = create();
		const parentHead = parent.getHead();
		const child = parent.fork();
		// Apply a couple of changes to the fork
		change(child);
		change(child);
		// Ensure that the parent has not changed
		assert.equal(parent.getHead(), parentHead);
	});

	it("rebase changes from a child onto a parent", () => {
		// Create a parent branch and a child fork
		const parent = create();
		const child = parent.fork();
		// Apply a couple of changes to the parent
		const tag1 = change(parent);
		const tag2 = change(parent);
		// Rebase the child onto the parent
		child.rebaseOnto(parent);
		assertBased(child, parent);
		// Ensure that the changes are now present on the child
		assertHistory(child, tag1, tag2);
	});

	it("rebase changes from a parent onto a child", () => {
		// Create a parent branch and a child fork
		const parent = create();
		const child = parent.fork();
		// Apply a couple of changes to the child
		const tag1 = change(child);
		const tag2 = change(child);
		// Rebase the parent onto the child
		parent.rebaseOnto(child);
		assertBased(parent, child);
		// Ensure that the changes are now present on the parent
		assertHistory(parent, tag1, tag2);
	});

	it("rebase changes up to a certain commit", () => {
		// Create a parent branch and a child fork
		const parent = create();
		const child = parent.fork();
		// Apply a couple of changes to the parent
		const tag1 = change(parent);
		change(parent);
		// Rebase the child onto the parent up to the first new commit
		const parentCommit1 =
			findAncestor(parent.getHead(), (c) => c.revision === tag1) ??
			fail("Expected to find commit");

		child.rebaseOnto(parent, parentCommit1);
		// Ensure that the changes are now present on the child
		assertHistory(child, tag1);
	});

	it("merge changes from a child into a parent", () => {
		// Create a parent branch and a child fork
		const parent = create();
		const child = parent.fork();
		// Apply a couple of changes to the fork
		const tag1 = change(child);
		const tag2 = change(child);
		// Merge the changes into the parent
		parent.merge(child);
		// Ensure that the changes are now present on the parent
		assertHistory(parent, tag1, tag2);
	});

	it("merge changes from a parent into a child", () => {
		// Create a parent branch and a child fork
		const parent = create();
		const child = parent.fork();
		// Apply a couple of changes to the parent
		const tag1 = change(parent);
		const tag2 = change(parent);
		// Merge the changes into the child
		child.merge(parent);
		// Ensure that the changes are now present on the child
		assertHistory(child, tag1, tag2);
	});

	it("correctly merge after being merged", () => {
		// Create a parent branch and a child fork
		const parent = create();
		const child = parent.fork();
		// Apply a change to the parent
		const tagParent = change(parent);
		// Apply a change to the child
		const tagChild = change(child);
		// Merge the child into the parent, and then apply a new change to the parent
		parent.merge(child);
		const tagParent2 = change(parent);
		assertHistory(parent, tagParent, tagChild, tagParent2);
		// Merge the parent into the child. `tagChild` is on both branches, but should be deduplicated.
		child.merge(parent);
		assertHistory(child, tagChild, tagParent, tagParent2);
	});

	it("correctly rebase after being merged", () => {
		// Create a parent branch and a child fork
		const parent = create();
		const child = parent.fork();
		const stacks = createTestUndoRedoStacks(child);
		// Apply a change to the parent
		const tagParent = change(parent);
		// Apply a change to the child
		const tagChild = change(child);
		// Merge the child into the parent, and then apply a new change to the parent
		parent.merge(child);
		const tagParent2 = change(parent);
		assertHistory(parent, tagParent, tagChild, tagParent2);
		// Apply a change to the child, then rebase the child onto the parent. The child should now be based on the parent's latest commit.
		const tagChild2 = change(child);
		child.rebaseOnto(parent);
		assertBased(child, parent);
		assertHistory(child, tagParent, tagChild, tagParent2, tagChild2);

		// It should still be possible to revert the the child branch's revertibles
		assert.equal(stacks.undoStack.length, 2);
		// eslint-disable-next-line @typescript-eslint/no-non-null-assertion
		stacks.undoStack.pop()!.revert();
		// eslint-disable-next-line @typescript-eslint/no-non-null-assertion
		stacks.undoStack.pop()!.revert();

		stacks.unsubscribe();
	});

	it("emit a change event after each change", () => {
		// Create a branch and count the change events emitted
		let changeEventCount = 0;
		const branch = create(({ type }) => {
			if (type === "append") {
				changeEventCount += 1;
			}
		});
		assert.equal(changeEventCount, 0);
		// Ensure that the change event is emitted once for each change applied
		change(branch);
		assert.equal(changeEventCount, 2);
		change(branch);
		assert.equal(changeEventCount, 4);
	});

	it("emit a change event after rebasing", () => {
		// Create a parent and child branch, and count the change events emitted by the parent
		let changeEventCount = 0;
		const parent = create(({ type }) => {
			if (type === "replace") {
				changeEventCount += 1;
			}
		});
		const child = parent.fork();
		// Apply changes to both branches
		change(parent);
		change(child);
		assert.equal(changeEventCount, 0);
		// Rebase the parent onto the child and ensure another change event is emitted
		parent.rebaseOnto(child);
		assert.equal(changeEventCount, 2);
	});

	it("do not emit a change event after a rebase with no effect", () => {
		// Create a parent and child branch, and count the change events emitted by the parent
		let changeEventCount = 0;
		const parent = create(({ type }) => {
			if (type === "replace") {
				changeEventCount += 1;
			}
		});
		const child = parent.fork();
		// Apply a change to the parent
		change(parent);
		assert.equal(changeEventCount, 0);
		// Rebase the parent onto the child and ensure no change is emitted since the child has no new commits
		parent.rebaseOnto(child);
		assert.equal(changeEventCount, 0);
	});

	it("emit a change event after merging", () => {
		// Create a parent and child branch, and count the change events emitted by the parent
		let changeEventCount = 0;
		const parent = create(({ type }) => {
			if (type === "append") {
				changeEventCount += 1;
			}
		});
		const child = parent.fork();
		// Apply changes to both branches
		change(parent);
		change(child);
		assert.equal(changeEventCount, 2);
		// Merge the child into the parent and ensure another change event is emitted
		parent.merge(child);
		assert.equal(changeEventCount, 4);
	});

	it("do not emit a change event after a merge with no effect", () => {
		// Create a parent and child branch, and count the change events emitted by the parent
		let changeEventCount = 0;
		const parent = create(({ type }) => {
			if (type === "append") {
				changeEventCount += 1;
			}
		});
		const child = parent.fork();
		// Apply a change to the parent
		change(parent);
		assert.equal(changeEventCount, 2);
		// Merge the child into the parent and ensure no change is emitted since the child has no new commits
		parent.merge(child);
		assert.equal(changeEventCount, 2);
	});

	it("emit correct change events during and after committing a transaction", () => {
		// Create a branch and count the change events emitted
		let changeEventCount = 0;
		let replaceEventCount = 0;
		const branch = create(({ type }) => {
			if (type === "append") {
				changeEventCount += 1;
			} else if (type === "replace") {
				replaceEventCount += 1;
			}
		});
		// Begin a transaction
		branch.startTransaction();
		// Ensure that the correct change is emitted when applying changes in a transaction
		change(branch);
		assert.equal(changeEventCount, 2);
		change(branch);
		assert.equal(changeEventCount, 4);
		assert.equal(replaceEventCount, 0);
		// Commit the transaction. No change event should be emitted since the commits, though squashed, are still equivalent
		branch.commitTransaction();
		assert.equal(changeEventCount, 4);
		assert.equal(replaceEventCount, 2);
	});

	it("do not emit a change event after committing an empty transaction", () => {
		// Create a branch and count the change events emitted
		let changeEventCount = 0;
		const branch = create(() => {
			changeEventCount += 1;
		});
		// Start and immediately abort a transaction
		branch.startTransaction();
		branch.commitTransaction();
		assert.equal(changeEventCount, 0);
	});

	it("emit a change event after aborting a transaction", () => {
		// Create a branch and count the change events emitted
		let changeEventCount = 0;
		const branch = create(({ type }) => {
			if (type === "remove") {
				changeEventCount += 1;
			}
		});
		// Begin a transaction
		branch.startTransaction();
		// Apply a couple of changes to the branch
		change(branch);
		change(branch);
		// Ensure the the correct number of change events have been emitted so far
		assert.equal(changeEventCount, 0);
		// Abort the transaction. A new change event should be emitted since the state rolls back to before the transaction
		branch.abortTransaction();
		assert.equal(changeEventCount, 2);
	});

	it("do not emit a change event after aborting an empty transaction", () => {
		// Create a branch and count the change events emitted
		let changeEventCount = 0;
		const branch = create(({ type }) => {
			if (type === "remove") {
				changeEventCount += 1;
			}
		});
		// Start and immediately abort a transaction
		branch.startTransaction();
		branch.abortTransaction();
		assert.equal(changeEventCount, 0);
	});

	it("emit a fork event after forking", () => {
		let fork: DefaultBranch | undefined;
		const branch = create();
		branch.on("fork", (f) => (fork = f));
		// The fork event should return the new branch, just as the fork method does
		assert.equal(branch.fork(), fork);
		assert.equal(branch.fork(), fork);
	});

	it("emit a dispose event after disposing", () => {
		const branch = create();
		let disposed = false;
		branch.on("dispose", () => (disposed = true));
		branch.dispose();
		assert.equal(disposed, true);
	});

	it("can be read after disposal", () => {
		const branch = create();
		branch.dispose();
		// These methods are valid to call after disposal
		branch.getHead();
		branch.isTransacting();
	});

	describe("do not include rebased-over changes in a transaction", () => {
		it("when the transaction started on a commit known only to the local branch", () => {
			const branch = create();
			const fork = branch.fork();

			change(branch);

			change(fork);
			fork.startTransaction();
			change(fork);
			change(fork);
			fork.rebaseOnto(branch);
			const [commits] = fork.commitTransaction() ?? [[]];
			assert.equal(commits.length, 2);
		});

		it("when the transaction started on the commit the branch forked from", () => {
			// i.e., the branch was created via .fork() and immediately started a transaction before any
			// changes were applied.
			const branch = create();
			const fork = branch.fork();

			change(branch);

			fork.startTransaction();
			change(fork);
			change(fork);
			fork.rebaseOnto(branch);
			change(branch);
			fork.rebaseOnto(branch);
			const [commits] = fork.commitTransaction() ?? [[]];
			assert.equal(commits.length, 2);
		});
	});

	it("cannot be mutated after disposal", () => {
		const branch = create();
		const fork = branch.fork();
		branch.dispose();

		// These methods are not valid to call after disposal
		assertDisposed(() => branch.fork());
		assertDisposed(() => branch.rebaseOnto(fork));
		assertDisposed(() => branch.merge(branch.fork()));
		assertDisposed(() => branch.startTransaction());
		assertDisposed(() => branch.commitTransaction());
		assertDisposed(() => branch.abortTransaction());
		assertDisposed(() => branch.abortTransaction());
		assertDisposed(() => fork.merge(branch));
	});

	it("correctly report whether they are in the middle of a transaction", () => {
		// Create a branch and test `isTransacting()` during two transactions, one nested within the other
		const branch = create();
		assert.equal(branch.isTransacting(), false);
		branch.startTransaction();
		assert.equal(branch.isTransacting(), true);
		branch.startTransaction();
		assert.equal(branch.isTransacting(), true);
		branch.abortTransaction();
		assert.equal(branch.isTransacting(), true);
		branch.commitTransaction();
		assert.equal(branch.isTransacting(), false);
	});

	it("squash their commits when committing a transaction", () => {
		// Create a new branch and start a transaction
		const branch = create();
		branch.startTransaction();
		// Apply two changes to it
		const tag1 = change(branch);
		const tag2 = change(branch);
		// Ensure that the commits are in the correct order with the correct tags
		assertHistory(branch, tag1, tag2);
		// Commit the transaction and ensure that there is now only one commit on the branch
		branch.commitTransaction();
		assert.equal(branch.getHead().parent?.revision, nullRevisionTag);
	});

	it("rollback their commits when aborting a transaction", () => {
		// Create a new branch and apply one change before starting a transaction
		const branch = create();
		const tag1 = change(branch);
		branch.startTransaction();
		// Apply two more changes to it
		const tag2 = change(branch);
		const tag3 = change(branch);
		// Ensure that the commits are in the correct order with the correct tags
		assertHistory(branch, tag1, tag2, tag3);
		// Abort the transaction and ensure that there is now only one commit on the branch
		branch.abortTransaction();
		assert.equal(branch.getHead().revision, tag1);
	});

	it("allow transactions to nest", () => {
		// Create a new branch and open three transactions, applying one change in each
		const branch = create();
		branch.startTransaction();
		change(branch);
		branch.startTransaction();
		change(branch);
		branch.startTransaction();
		change(branch);
		// Commit the inner transaction, but abort the middle transaction so the inner one is moot
		branch.commitTransaction();
		branch.abortTransaction();
		// Ensure that the branch has only one commit on it
		assert.equal(branch.getHead().parent?.revision, nullRevisionTag);
		// Abort the last transaction as well, and ensure that the branch has no commits on it
		branch.abortTransaction();
		assert.equal(branch.getHead().revision, nullRevisionTag);
	});

	describe("all nested forks and transactions are disposed and aborted when transaction is", () => {
		const setUpNestedForks = (rootBranch: DefaultBranch) => {
			change(rootBranch);
			rootBranch.startTransaction();
			const fork1 = rootBranch.fork();
			change(rootBranch);
			rootBranch.startTransaction();
			const fork2 = rootBranch.fork();
			change(rootBranch);
			const fork3 = rootBranch.fork();
			change(fork3);
			const fork4 = fork3.fork();
			change(fork3);
			fork3.startTransaction();
			change(fork3);
			const fork5 = fork3.fork();

			return {
				disposedForks: [fork2, fork3, fork4, fork5],
				notDisposedForks: [fork1],
			};
		};

		const assertNestedForks = (nestedForks: {
			disposedForks: readonly DefaultBranch[];
			notDisposedForks: readonly DefaultBranch[];
		}) => {
			nestedForks.disposedForks.forEach((fork) => {
				assertDisposed(() => fork.fork());
				assert.equal(fork.isTransacting(), false);
			});
			nestedForks.notDisposedForks.forEach((fork) => assertNotDisposed(() => fork.fork()));
		};

		it("commited", () => {
			const rootBranch = create();
			const nestedForks = setUpNestedForks(rootBranch);
			rootBranch.commitTransaction();

			assert.equal(rootBranch.isTransacting(), true);
			assertNestedForks(nestedForks);

			rootBranch.commitTransaction();
			assertNestedForks({
				disposedForks: nestedForks.notDisposedForks,
				notDisposedForks: [],
			});
		});

		it("aborted", () => {
			const rootBranch = create();
			const nestedForks = setUpNestedForks(rootBranch);
			rootBranch.abortTransaction();

			assert.equal(rootBranch.isTransacting(), true);
			assertNestedForks(nestedForks);

			rootBranch.abortTransaction();
			assertNestedForks({
				disposedForks: nestedForks.notDisposedForks,
				notDisposedForks: [],
			});
		});
	});

	describe("transitive fork event", () => {
		/** Creates forks at various "depths" and returns the number of forks created */
		function forkTransitive<T extends { fork(): T }>(forkable: T): number {
			forkable.fork();
			const fork = forkable.fork();
			fork.fork();
			fork.fork().fork();
			return 5;
		}

		it("registers listener on transitive forks", () => {
			const branch = create();
			const forks = new Set<DefaultBranch>();
			onForkTransitive(branch, (fork) => forks.add(fork));
			const expected = forkTransitive(branch);
			assert.equal(forks.size, expected);
		});

		it("deregisters all listeners", () => {
			const branch = create();
			let forkCount = 0;
			const deregister = onForkTransitive(branch, () => (forkCount += 1));
			deregister();
			forkTransitive(branch);
			assert.equal(forkCount, 0);
		});

		it("registers listener on forks created inside of the listener", () => {
			const branch = create();
			let forkCount = 0;
			onForkTransitive(branch, () => {
				forkCount += 1;
				assert(branch.hasListeners("fork"));
				if (forkCount <= 1) {
					branch.fork();
				}
			});
			branch.fork();
			assert.equal(forkCount, 2);
		});
	});

	/** Creates a new root branch */
	function create(
		onChange?: (change: SharedTreeBranchChange<DefaultChangeset>) => void,
	): DefaultBranch {
		const initCommit: GraphCommit<DefaultChangeset> = {
			change: defaultChangeFamily.rebaser.compose([]),
			revision: nullRevisionTag,
		};

		const branch = new SharedTreeBranch(initCommit, defaultChangeFamily, mintRevisionTag);
		let head = branch.getHead();
		branch.on("beforeChange", (c) => {
			// Check that the branch head never changes in the "before" event; it should only change after the "after" event.
			assert.equal(branch.getHead(), head);
			onChange?.(c);
		});
		branch.on("afterChange", (c) => {
			head = branch.getHead();
			onChange?.(c);
		});

		return branch;
	}

	let changeValue = 0;
	beforeEach(() => {
		changeValue = 0;
	});

	/** Apply an arbitrary but unique change to the given branch and return the tag for the new commit */
	function change(branch: DefaultBranch): RevisionTag {
		const cursor = cursorForJsonableTreeNode({ type: brand("TestValue"), value: changeValue });
		branch.editor.valueField({ parent: undefined, field: rootFieldKey }).set(cursor);
		return branch.getHead().revision;
	}

	/** Assert that the given branch is comprised of commits with exactly the given tags, in order from oldest to newest */
	function assertHistory(branch: DefaultBranch, ...tags: RevisionTag[]): void {
		const commits: GraphCommit<DefaultChangeset>[] = [];
		const ancestor = findAncestor(
			[branch.getHead(), commits],
			(c) => c.revision === nullRevisionTag,
		);
		assert.equal(ancestor?.revision, nullRevisionTag);

		assert.deepEqual(
			commits.map((c) => c.revision),
			tags,
		);
	}

	/** Assert that `branch` branches off of `on` from `on`'s head */
	function assertBased(branch: DefaultBranch, on: DefaultBranch): void {
		const ancestor = findCommonAncestor(branch.getHead(), on.getHead());
		assert.equal(ancestor, on.getHead());
	}

	function assertDisposed(fn: () => void): void {
		assert.throws(fn, (e: Error) => validateAssertionError(e, "Branch is disposed"));
	}

	function assertNotDisposed(fn: () => void): void {
		assert.doesNotThrow(fn, (e: Error) => validateAssertionError(e, /\*/));
	}
});<|MERGE_RESOLUTION|>--- conflicted
+++ resolved
@@ -22,17 +22,15 @@
 	DefaultEditBuilder,
 	DefaultChangeFamily,
 	cursorForJsonableTreeNode,
-<<<<<<< HEAD
 } from "../../feature-libraries/index.js";
 import { brand, fail } from "../../util/index.js";
 import { noopValidator } from "../../codec/index.js";
-import { createTestUndoRedoStacks } from "../utils.js";
-=======
-} from "../../feature-libraries";
-import { brand, fail } from "../../util";
-import { noopValidator } from "../../codec";
-import { createTestUndoRedoStacks, failCodec, mintRevisionTag, testIdCompressor } from "../utils";
->>>>>>> 0e5f1ad2
+import {
+	createTestUndoRedoStacks,
+	failCodec,
+	mintRevisionTag,
+	testIdCompressor,
+} from "../utils.js";
 
 const defaultChangeFamily = new DefaultChangeFamily(testIdCompressor, failCodec, {
 	jsonValidator: noopValidator,
