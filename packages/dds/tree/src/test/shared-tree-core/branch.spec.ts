/*!
 * Copyright (c) Microsoft Corporation and contributors. All rights reserved.
 * Licensed under the MIT License.
 */

import { strict as assert } from "assert";

import { validateAssertionError } from "@fluidframework/test-runtime-utils/internal";

import {
	CommitKind,
	GraphCommit,
	RevisionTag,
	findAncestor,
	findCommonAncestor,
	rootFieldKey,
} from "../../core/index.js";
import {
	DefaultChangeFamily,
	DefaultChangeset,
	DefaultEditBuilder,
	cursorForJsonableTreeNode,
} from "../../feature-libraries/index.js";
import {
	SharedTreeBranch,
	SharedTreeBranchChange,
	onForkTransitive,
} from "../../shared-tree-core/index.js";
import { brand, fail } from "../../util/index.js";
import { failCodecFamily, mintRevisionTag } from "../utils.js";

const defaultChangeFamily = new DefaultChangeFamily(failCodecFamily);

type DefaultBranch = SharedTreeBranch<DefaultEditBuilder, DefaultChangeset>;

describe("Branches", () => {
	/** The tag used for the "origin commit" (the commit that all other commits share as a common ancestor) */
	const nullRevisionTag = mintRevisionTag();

	it("have a consistent history as they apply changes", () => {
		// Create a new branch
		const branch = create();
		// Apply two changes to it
		const tag1 = change(branch);
		const tag2 = change(branch);
		// Ensure that the commits are in the correct order with the correct tags
		assertHistory(branch, tag1, tag2);
	});

	it("that are forks are isolated from their parent's changes", () => {
		// Create a parent branch and a fork
		const parent = create();
		const child = parent.fork();
		const childHead = child.getHead();
		// Apply a couple of changes to the parent
		change(parent);
		change(parent);
		// Ensure that the child has not changed
		assert.equal(child.getHead(), childHead);
	});

	it("that create forks are isolated from their child's changes", () => {
		// Create a parent branch and a fork
		const parent = create();
		const parentHead = parent.getHead();
		const child = parent.fork();
		// Apply a couple of changes to the fork
		change(child);
		change(child);
		// Ensure that the parent has not changed
		assert.equal(parent.getHead(), parentHead);
	});

	it("rebase changes from a child onto a parent", () => {
		// Create a parent branch and a child fork
		const parent = create();
		const child = parent.fork();
		// Apply a couple of changes to the parent
		const tag1 = change(parent);
		const tag2 = change(parent);
		// Rebase the child onto the parent
		child.rebaseOnto(parent);
		assertBased(child, parent);
		// Ensure that the changes are now present on the child
		assertHistory(child, tag1, tag2);
	});

	it("rebase changes from a parent onto a child", () => {
		// Create a parent branch and a child fork
		const parent = create();
		const child = parent.fork();
		// Apply a couple of changes to the child
		const tag1 = change(child);
		const tag2 = change(child);
		// Rebase the parent onto the child
		parent.rebaseOnto(child);
		assertBased(parent, child);
		// Ensure that the changes are now present on the parent
		assertHistory(parent, tag1, tag2);
	});

	it("rebase changes up to a certain commit", () => {
		// Create a parent branch and a child fork
		const parent = create();
		const child = parent.fork();
		// Apply a couple of changes to the parent
		const tag1 = change(parent);
		change(parent);
		// Rebase the child onto the parent up to the first new commit
		const parentCommit1 =
			findAncestor(parent.getHead(), (c) => c.revision === tag1) ??
			fail("Expected to find commit");

		child.rebaseOnto(parent, parentCommit1);
		// Ensure that the changes are now present on the child
		assertHistory(child, tag1);
	});

	it("merge changes from a child into a parent", () => {
		// Create a parent branch and a child fork
		const parent = create();
		const child = parent.fork();
		// Apply a couple of changes to the fork
		const tag1 = change(child);
		const tag2 = change(child);
		// Merge the changes into the parent
		parent.merge(child);
		// Ensure that the changes are now present on the parent
		assertHistory(parent, tag1, tag2);
	});

	it("merge changes from a parent into a child", () => {
		// Create a parent branch and a child fork
		const parent = create();
		const child = parent.fork();
		// Apply a couple of changes to the parent
		const tag1 = change(parent);
		const tag2 = change(parent);
		// Merge the changes into the child
		child.merge(parent);
		// Ensure that the changes are now present on the child
		assertHistory(child, tag1, tag2);
	});

	it("correctly merge after being merged", () => {
		// Create a parent branch and a child fork
		const parent = create();
		const child = parent.fork();
		// Apply a change to the parent
		const tagParent = change(parent);
		// Apply a change to the child
		const tagChild = change(child);
		// Merge the child into the parent, and then apply a new change to the parent
		parent.merge(child);
		const tagParent2 = change(parent);
		assertHistory(parent, tagParent, tagChild, tagParent2);
		// Merge the parent into the child. `tagChild` is on both branches, but should be deduplicated.
		child.merge(parent);
		assertHistory(child, tagChild, tagParent, tagParent2);
	});

	it("correctly rebase after being merged", () => {
		// Create a parent branch and a child fork
		const parent = create();
		const child = parent.fork();
		// Apply a change to the parent
		const tagParent = change(parent);
		// Apply a change to the child
		const tagChild = change(child);
		// Merge the child into the parent, and then apply a new change to the parent
		parent.merge(child);
		const tagParent2 = change(parent);
		assertHistory(parent, tagParent, tagChild, tagParent2);
		// Apply a change to the child, then rebase the child onto the parent. The child should now be based on the parent's latest commit.
		const tagChild2 = change(child);
		child.rebaseOnto(parent);
		assertBased(child, parent);
		assertHistory(child, tagParent, tagChild, tagParent2, tagChild2);
<<<<<<< HEAD

		// It should still be possible to revert the the child branch's revertibles
		assert.equal(stacks.undoStack.length, 2);
		// eslint-disable-next-line @typescript-eslint/no-non-null-assertion
		stacks.undoStack.pop()!.revert(true);
		// eslint-disable-next-line @typescript-eslint/no-non-null-assertion
		stacks.undoStack.pop()!.revert(true);

		stacks.unsubscribe();
=======
>>>>>>> a27b6516
	});

	it("emit a change event after each change", () => {
		// Create a branch and count the change events emitted
		let changeEventCount = 0;
		const branch = create(({ type }) => {
			if (type === "append") {
				changeEventCount += 1;
			}
		});
		assert.equal(changeEventCount, 0);
		// Ensure that the change event is emitted once for each change applied
		change(branch);
		assert.equal(changeEventCount, 2);
		change(branch);
		assert.equal(changeEventCount, 4);
	});

	it("emit a change event after rebasing", () => {
		// Create a parent and child branch, and count the change events emitted by the parent
		let changeEventCount = 0;
		const parent = create(({ type }) => {
			if (type === "replace") {
				changeEventCount += 1;
			}
		});
		const child = parent.fork();
		// Apply changes to both branches
		change(parent);
		change(child);
		assert.equal(changeEventCount, 0);
		// Rebase the parent onto the child and ensure another change event is emitted
		parent.rebaseOnto(child);
		assert.equal(changeEventCount, 2);
	});

	it("do not emit a change event after a rebase with no effect", () => {
		// Create a parent and child branch, and count the change events emitted by the parent
		let changeEventCount = 0;
		const parent = create(({ type }) => {
			if (type === "replace") {
				changeEventCount += 1;
			}
		});
		const child = parent.fork();
		// Apply a change to the parent
		change(parent);
		assert.equal(changeEventCount, 0);
		// Rebase the parent onto the child and ensure no change is emitted since the child has no new commits
		parent.rebaseOnto(child);
		assert.equal(changeEventCount, 0);
	});

	it("emit a change event after merging", () => {
		// Create a parent and child branch, and count the change events emitted by the parent
		let changeEventCount = 0;
		const parent = create(({ type }) => {
			if (type === "append") {
				changeEventCount += 1;
			}
		});
		const child = parent.fork();
		// Apply changes to both branches
		change(parent);
		change(child);
		assert.equal(changeEventCount, 2);
		// Merge the child into the parent and ensure another change event is emitted
		parent.merge(child);
		assert.equal(changeEventCount, 4);
	});

	it("do not emit a change event after a merge with no effect", () => {
		// Create a parent and child branch, and count the change events emitted by the parent
		let changeEventCount = 0;
		const parent = create(({ type }) => {
			if (type === "append") {
				changeEventCount += 1;
			}
		});
		const child = parent.fork();
		// Apply a change to the parent
		change(parent);
		assert.equal(changeEventCount, 2);
		// Merge the child into the parent and ensure no change is emitted since the child has no new commits
		parent.merge(child);
		assert.equal(changeEventCount, 2);
	});

	it("emit correct change events during and after committing a transaction", () => {
		// Create a branch and count the change events emitted
		let changeEventCount = 0;
		let replaceEventCount = 0;
		const branch = create(({ type }) => {
			if (type === "append") {
				changeEventCount += 1;
			} else if (type === "replace") {
				replaceEventCount += 1;
			}
		});
		// Begin a transaction
		branch.startTransaction();
		// Ensure that the correct change is emitted when applying changes in a transaction
		change(branch);
		assert.equal(changeEventCount, 2);
		change(branch);
		assert.equal(changeEventCount, 4);
		assert.equal(replaceEventCount, 0);
		// Commit the transaction. No change event should be emitted since the commits, though squashed, are still equivalent
		branch.commitTransaction();
		assert.equal(changeEventCount, 4);
		assert.equal(replaceEventCount, 2);
	});

	it("do not emit a change event after committing an empty transaction", () => {
		// Create a branch and count the change events emitted
		let changeEventCount = 0;
		const branch = create(() => {
			changeEventCount += 1;
		});
		// Start and immediately abort a transaction
		branch.startTransaction();
		branch.commitTransaction();
		assert.equal(changeEventCount, 0);
	});

	it("emit a change event after aborting a transaction", () => {
		// Create a branch and count the change events emitted
		let changeEventCount = 0;
		const branch = create(({ type }) => {
			if (type === "remove") {
				changeEventCount += 1;
			}
		});
		// Begin a transaction
		branch.startTransaction();
		// Apply a couple of changes to the branch
		change(branch);
		change(branch);
		// Ensure the the correct number of change events have been emitted so far
		assert.equal(changeEventCount, 0);
		// Abort the transaction. A new change event should be emitted since the state rolls back to before the transaction
		branch.abortTransaction();
		assert.equal(changeEventCount, 2);
	});

	it("do not emit a change event after aborting an empty transaction", () => {
		// Create a branch and count the change events emitted
		let changeEventCount = 0;
		const branch = create(({ type }) => {
			if (type === "remove") {
				changeEventCount += 1;
			}
		});
		// Start and immediately abort a transaction
		branch.startTransaction();
		branch.abortTransaction();
		assert.equal(changeEventCount, 0);
	});

	it("do not emit a commitApplied event for commits within transactions", () => {
		// Create a branch and count the change events emitted
		let commitEventCount = 0;
		const branch = create();
		const unsubscribe = branch.on("commitApplied", () => {
			commitEventCount += 1;
		});
		// Start and immediately abort a transaction
		branch.startTransaction();
		change(branch);
		branch.abortTransaction();
		assert.equal(commitEventCount, 0);
		unsubscribe();
	});

	it("commitApplied event includes metadata about the commit", () => {
		// Create a branch and count the change events emitted
		const branch = create();
		const unsubscribe = branch.on("commitApplied", ({ isLocal, kind }) => {
			assert.equal(isLocal, true);
			assert.equal(kind, CommitKind.Default);
		});
		change(branch);
		unsubscribe();
	});

	it("emit a fork event after forking", () => {
		let fork: DefaultBranch | undefined;
		const branch = create();
		branch.on("fork", (f) => (fork = f));
		// The fork event should return the new branch, just as the fork method does
		assert.equal(branch.fork(), fork);
		assert.equal(branch.fork(), fork);
	});

	it("emit a dispose event after disposing", () => {
		const branch = create();
		let disposed = false;
		branch.on("dispose", () => (disposed = true));
		branch.dispose();
		assert.equal(disposed, true);
	});

	it("can be read after disposal", () => {
		const branch = create();
		branch.dispose();
		// These methods are valid to call after disposal
		branch.getHead();
		branch.isTransacting();
	});

	describe("do not include rebased-over changes in a transaction", () => {
		it("when the transaction started on a commit known only to the local branch", () => {
			const branch = create();
			const fork = branch.fork();

			change(branch);

			change(fork);
			fork.startTransaction();
			change(fork);
			change(fork);
			fork.rebaseOnto(branch);
			const [commits] = fork.commitTransaction() ?? [[]];
			assert.equal(commits.length, 2);
		});

		it("when the transaction started on the commit the branch forked from", () => {
			// i.e., the branch was created via .fork() and immediately started a transaction before any
			// changes were applied.
			const branch = create();
			const fork = branch.fork();

			change(branch);

			fork.startTransaction();
			change(fork);
			change(fork);
			fork.rebaseOnto(branch);
			change(branch);
			fork.rebaseOnto(branch);
			const [commits] = fork.commitTransaction() ?? [[]];
			assert.equal(commits.length, 2);
		});
	});

	it("cannot be mutated after disposal", () => {
		const branch = create();
		const fork = branch.fork();
		branch.dispose();

		// These methods are not valid to call after disposal
		assertDisposed(() => branch.fork());
		assertDisposed(() => branch.rebaseOnto(fork));
		assertDisposed(() => branch.merge(branch.fork()));
		assertDisposed(() => branch.startTransaction());
		assertDisposed(() => branch.commitTransaction());
		assertDisposed(() => branch.abortTransaction());
		assertDisposed(() => branch.abortTransaction());
		assertDisposed(() => fork.merge(branch));
	});

	it("correctly report whether they are in the middle of a transaction", () => {
		// Create a branch and test `isTransacting()` during two transactions, one nested within the other
		const branch = create();
		assert.equal(branch.isTransacting(), false);
		branch.startTransaction();
		assert.equal(branch.isTransacting(), true);
		branch.startTransaction();
		assert.equal(branch.isTransacting(), true);
		branch.abortTransaction();
		assert.equal(branch.isTransacting(), true);
		branch.commitTransaction();
		assert.equal(branch.isTransacting(), false);
	});

	it("squash their commits when committing a transaction", () => {
		// Create a new branch and start a transaction
		const branch = create();
		branch.startTransaction();
		// Apply two changes to it
		const tag1 = change(branch);
		const tag2 = change(branch);
		// Ensure that the commits are in the correct order with the correct tags
		assertHistory(branch, tag1, tag2);
		// Commit the transaction and ensure that there is now only one commit on the branch
		branch.commitTransaction();
		assert.equal(branch.getHead().parent?.revision, nullRevisionTag);
	});

	it("rollback their commits when aborting a transaction", () => {
		// Create a new branch and apply one change before starting a transaction
		const branch = create();
		const tag1 = change(branch);
		branch.startTransaction();
		// Apply two more changes to it
		const tag2 = change(branch);
		const tag3 = change(branch);
		// Ensure that the commits are in the correct order with the correct tags
		assertHistory(branch, tag1, tag2, tag3);
		// Abort the transaction and ensure that there is now only one commit on the branch
		branch.abortTransaction();
		assert.equal(branch.getHead().revision, tag1);
	});

	it("allow transactions to nest", () => {
		// Create a new branch and open three transactions, applying one change in each
		const branch = create();
		branch.startTransaction();
		change(branch);
		branch.startTransaction();
		change(branch);
		branch.startTransaction();
		change(branch);
		// Commit the inner transaction, but abort the middle transaction so the inner one is moot
		branch.commitTransaction();
		branch.abortTransaction();
		// Ensure that the branch has only one commit on it
		assert.equal(branch.getHead().parent?.revision, nullRevisionTag);
		// Abort the last transaction as well, and ensure that the branch has no commits on it
		branch.abortTransaction();
		assert.equal(branch.getHead().revision, nullRevisionTag);
	});

	describe("all nested forks and transactions are disposed and aborted when transaction is", () => {
		const setUpNestedForks = (rootBranch: DefaultBranch) => {
			change(rootBranch);
			rootBranch.startTransaction();
			const fork1 = rootBranch.fork();
			change(rootBranch);
			rootBranch.startTransaction();
			const fork2 = rootBranch.fork();
			change(rootBranch);
			const fork3 = rootBranch.fork();
			change(fork3);
			const fork4 = fork3.fork();
			change(fork3);
			fork3.startTransaction();
			change(fork3);
			const fork5 = fork3.fork();

			return {
				disposedForks: [fork2, fork3, fork4, fork5],
				notDisposedForks: [fork1],
			};
		};

		const assertNestedForks = (nestedForks: {
			disposedForks: readonly DefaultBranch[];
			notDisposedForks: readonly DefaultBranch[];
		}) => {
			nestedForks.disposedForks.forEach((fork) => {
				assertDisposed(() => fork.fork());
				assert.equal(fork.isTransacting(), false);
			});
			nestedForks.notDisposedForks.forEach((fork) => assertNotDisposed(() => fork.fork()));
		};

		it("commited", () => {
			const rootBranch = create();
			const nestedForks = setUpNestedForks(rootBranch);
			rootBranch.commitTransaction();

			assert.equal(rootBranch.isTransacting(), true);
			assertNestedForks(nestedForks);

			rootBranch.commitTransaction();
			assertNestedForks({
				disposedForks: nestedForks.notDisposedForks,
				notDisposedForks: [],
			});
		});

		it("aborted", () => {
			const rootBranch = create();
			const nestedForks = setUpNestedForks(rootBranch);
			rootBranch.abortTransaction();

			assert.equal(rootBranch.isTransacting(), true);
			assertNestedForks(nestedForks);

			rootBranch.abortTransaction();
			assertNestedForks({
				disposedForks: nestedForks.notDisposedForks,
				notDisposedForks: [],
			});
		});
	});

	describe("transitive fork event", () => {
		/** Creates forks at various "depths" and returns the number of forks created */
		function forkTransitive<T extends { fork(): T }>(forkable: T): number {
			forkable.fork();
			const fork = forkable.fork();
			fork.fork();
			fork.fork().fork();
			return 5;
		}

		it("registers listener on transitive forks", () => {
			const branch = create();
			const forks = new Set<DefaultBranch>();
			onForkTransitive(branch, (fork) => forks.add(fork));
			const expected = forkTransitive(branch);
			assert.equal(forks.size, expected);
		});

		it("deregisters all listeners", () => {
			const branch = create();
			let forkCount = 0;
			const deregister = onForkTransitive(branch, () => (forkCount += 1));
			deregister();
			forkTransitive(branch);
			assert.equal(forkCount, 0);
		});

		it("registers listener on forks created inside of the listener", () => {
			const branch = create();
			let forkCount = 0;
			onForkTransitive(branch, () => {
				forkCount += 1;
				assert(branch.hasListeners("fork"));
				if (forkCount <= 1) {
					branch.fork();
				}
			});
			branch.fork();
			assert.equal(forkCount, 2);
		});
	});

<<<<<<< HEAD
	describe("Revertibles", () => {
		it("triggers a revertible event for changes made to the local branch", () => {
			const branch = create();

			const revertiblesCreated: Revertible[] = [];
			const unsubscribe = branch.on("commitApplied", (_, getRevertible) => {
				assert(getRevertible !== undefined, "commit should be revertible");
				const revertible = getRevertible();
				assert.equal(revertible.status, RevertibleStatus.Valid);
				revertiblesCreated.push(revertible);
			});

			change(branch);

			assert.equal(revertiblesCreated.length, 1);

			change(branch);

			assert.equal(revertiblesCreated.length, 2);

			// Each revert also leads to the creation of a revertible event
			revertiblesCreated[1].revert(true);

			assert.equal(revertiblesCreated.length, 3);

			unsubscribe();
		});

		it("only triggers a revertibleDisposed event for when a revertible is released", () => {
			const branch = create();

			const revertiblesCreated: Revertible[] = [];
			const unsubscribe1 = branch.on("commitApplied", (_, getRevertible) => {
				assert(getRevertible !== undefined, "commit should be revertible");
				const revertible = getRevertible();
				assert.equal(revertible.status, RevertibleStatus.Valid);
				revertiblesCreated.push(revertible);
			});
			const revertiblesDisposed: Revertible[] = [];
			const unsubscribe2 = branch.on("revertibleDisposed", (revertible) => {
				assert.equal(revertible.status, RevertibleStatus.Disposed);
				revertiblesDisposed.push(revertible);
			});

			change(branch);
			change(branch);

			assert.equal(revertiblesCreated.length, 2);
			assert.equal(revertiblesDisposed.length, 0);

			revertiblesCreated[0].release();

			assert.equal(revertiblesDisposed.length, 1);
			assert.equal(revertiblesDisposed[0], revertiblesCreated[0]);

			revertiblesCreated[1].revert(false);
			assert.equal(revertiblesDisposed.length, 1);

			revertiblesCreated[1].revert(true);
			assert.equal(revertiblesDisposed.length, 2);

			unsubscribe1();
			unsubscribe2();
		});

		it("revertibles cannot be acquired outside of the commitApplied event callback", () => {
			const branch = create();

			let acquireRevertible;
			const unsubscribe = branch.on("commitApplied", (_, getRevertible) => {
				assert(getRevertible !== undefined, "commit should be revertible");
				acquireRevertible = getRevertible;
			});

			change(branch);
			assert(acquireRevertible !== undefined);
			assert.throws(acquireRevertible);
			unsubscribe();
		});

		it("revertibles cannot be acquired more than once", () => {
			const branch = create();

			const revertiblesCreated: Revertible[] = [];
			const unsubscribe1 = branch.on("commitApplied", (_, getRevertible) => {
				assert(getRevertible !== undefined, "commit should be revertible");
				const revertible = getRevertible();
				assert.equal(revertible.status, RevertibleStatus.Valid);
				revertiblesCreated.push(revertible);
			});
			const unsubscribe2 = branch.on("commitApplied", (_, getRevertible) => {
				assert(getRevertible !== undefined, "commit should be revertible");
				assert.throws(getRevertible);
			});

			change(branch);
			unsubscribe1();
			unsubscribe2();
		});

		it("disposed revertibles cannot be released or reverted", () => {
			const branch = create();

			const revertiblesCreated: Revertible[] = [];
			const unsubscribe = branch.on("commitApplied", (_, getRevertible) => {
				assert(getRevertible !== undefined, "commit should be revertible");
				const r = getRevertible();
				assert.equal(r.status, RevertibleStatus.Valid);
				revertiblesCreated.push(r);
			});

			change(branch);

			assert.equal(revertiblesCreated.length, 1);
			const revertible = revertiblesCreated[0];

			revertible.release();
			assert.equal(revertible.status, RevertibleStatus.Disposed);

			assert.throws(() => revertible.release());
			assert.throws(() => revertible.revert(false));

			assert.equal(revertible.status, RevertibleStatus.Disposed);
			unsubscribe();
		});

		it("commitApplied events have the correct commit kinds", () => {
			const branch = create();

			const revertiblesCreated: Revertible[] = [];
			const commitKinds: CommitKind[] = [];
			const unsubscribe = branch.on("commitApplied", ({ kind }, getRevertible) => {
				assert(getRevertible !== undefined, "commit should be revertible");
				const revertible = getRevertible();
				assert.equal(revertible.status, RevertibleStatus.Valid);
				revertiblesCreated.push(revertible);
				commitKinds.push(kind);
			});

			change(branch);
			revertiblesCreated[0].revert(true);
			revertiblesCreated[1].revert(true);

			assert.deepEqual(commitKinds, [CommitKind.Default, CommitKind.Undo, CommitKind.Redo]);

			unsubscribe();
		});

		it("disposing of a branch also disposes of its revertibles", () => {
			const branch = create();

			const revertiblesCreated: Revertible[] = [];
			const unsubscribe1 = branch.on("commitApplied", (_, getRevertible) => {
				assert(getRevertible !== undefined, "commit should be revertible");
				const r = getRevertible();
				assert.equal(r.status, RevertibleStatus.Valid);
				revertiblesCreated.push(r);
			});

			const revertiblesDisposed: Revertible[] = [];
			const unsubscribe2 = branch.on("revertibleDisposed", (revertible) => {
				assert.equal(revertible.status, RevertibleStatus.Disposed);
				revertiblesDisposed.push(revertible);
			});

			change(branch);

			assert.equal(revertiblesCreated.length, 1);
			assert.equal(revertiblesDisposed.length, 0);

			branch.dispose();

			assert.equal(revertiblesCreated.length, 1);
			assert.equal(revertiblesDisposed.length, 1);
			assert.equal(revertiblesCreated[0], revertiblesDisposed[0]);

			unsubscribe1();
			unsubscribe2();
		});

		it.skip("triggers revertible events for each change merged into the local branch", () => {
			const parentBranch = create();
			const childBranch = parentBranch.fork();

			let revertibleCount = 0;
			const unsubscribe = parentBranch.on("commitApplied", () => {
				revertibleCount += 1;
			});

			change(childBranch);
			change(childBranch);

			assert.equal(revertibleCount, 0);

			parentBranch.merge(childBranch);

			assert.equal(revertibleCount, 2);

			unsubscribe();
		});
	});

=======
>>>>>>> a27b6516
	/** Creates a new root branch */
	function create(
		onChange?: (change: SharedTreeBranchChange<DefaultChangeset>) => void,
	): DefaultBranch {
		const initCommit: GraphCommit<DefaultChangeset> = {
			change: defaultChangeFamily.rebaser.compose([]),
			revision: nullRevisionTag,
		};

		const branch = new SharedTreeBranch(initCommit, defaultChangeFamily, mintRevisionTag);
		let head = branch.getHead();
		branch.on("beforeChange", (c) => {
			// Check that the branch head never changes in the "before" event; it should only change after the "after" event.
			assert.equal(branch.getHead(), head);
			onChange?.(c);
		});
		branch.on("afterChange", (c) => {
			head = branch.getHead();
			onChange?.(c);
		});

		return branch;
	}

	let changeValue = 0;
	beforeEach(() => {
		changeValue = 0;
	});

	/** Apply an arbitrary but unique change to the given branch and return the tag for the new commit */
	function change(branch: DefaultBranch): RevisionTag {
		const cursor = cursorForJsonableTreeNode({ type: brand("TestValue"), value: changeValue });
		branch.editor.valueField({ parent: undefined, field: rootFieldKey }).set(cursor);
		return branch.getHead().revision;
	}

	/** Assert that the given branch is comprised of commits with exactly the given tags, in order from oldest to newest */
	function assertHistory(branch: DefaultBranch, ...tags: RevisionTag[]): void {
		const commits: GraphCommit<DefaultChangeset>[] = [];
		const ancestor = findAncestor(
			[branch.getHead(), commits],
			(c) => c.revision === nullRevisionTag,
		);
		assert.equal(ancestor?.revision, nullRevisionTag);

		assert.deepEqual(
			commits.map((c) => c.revision),
			tags,
		);
	}

	/** Assert that `branch` branches off of `on` from `on`'s head */
	function assertBased(branch: DefaultBranch, on: DefaultBranch): void {
		const ancestor = findCommonAncestor(branch.getHead(), on.getHead());
		assert.equal(ancestor, on.getHead());
	}

	function assertDisposed(fn: () => void): void {
		assert.throws(fn, (e: Error) => validateAssertionError(e, "Branch is disposed"));
	}

	function assertNotDisposed(fn: () => void): void {
		assert.doesNotThrow(fn, (e: Error) => validateAssertionError(e, /\*/));
	}
});<|MERGE_RESOLUTION|>--- conflicted
+++ resolved
@@ -176,18 +176,6 @@
 		child.rebaseOnto(parent);
 		assertBased(child, parent);
 		assertHistory(child, tagParent, tagChild, tagParent2, tagChild2);
-<<<<<<< HEAD
-
-		// It should still be possible to revert the the child branch's revertibles
-		assert.equal(stacks.undoStack.length, 2);
-		// eslint-disable-next-line @typescript-eslint/no-non-null-assertion
-		stacks.undoStack.pop()!.revert(true);
-		// eslint-disable-next-line @typescript-eslint/no-non-null-assertion
-		stacks.undoStack.pop()!.revert(true);
-
-		stacks.unsubscribe();
-=======
->>>>>>> a27b6516
 	});
 
 	it("emit a change event after each change", () => {
@@ -618,211 +606,6 @@
 		});
 	});
 
-<<<<<<< HEAD
-	describe("Revertibles", () => {
-		it("triggers a revertible event for changes made to the local branch", () => {
-			const branch = create();
-
-			const revertiblesCreated: Revertible[] = [];
-			const unsubscribe = branch.on("commitApplied", (_, getRevertible) => {
-				assert(getRevertible !== undefined, "commit should be revertible");
-				const revertible = getRevertible();
-				assert.equal(revertible.status, RevertibleStatus.Valid);
-				revertiblesCreated.push(revertible);
-			});
-
-			change(branch);
-
-			assert.equal(revertiblesCreated.length, 1);
-
-			change(branch);
-
-			assert.equal(revertiblesCreated.length, 2);
-
-			// Each revert also leads to the creation of a revertible event
-			revertiblesCreated[1].revert(true);
-
-			assert.equal(revertiblesCreated.length, 3);
-
-			unsubscribe();
-		});
-
-		it("only triggers a revertibleDisposed event for when a revertible is released", () => {
-			const branch = create();
-
-			const revertiblesCreated: Revertible[] = [];
-			const unsubscribe1 = branch.on("commitApplied", (_, getRevertible) => {
-				assert(getRevertible !== undefined, "commit should be revertible");
-				const revertible = getRevertible();
-				assert.equal(revertible.status, RevertibleStatus.Valid);
-				revertiblesCreated.push(revertible);
-			});
-			const revertiblesDisposed: Revertible[] = [];
-			const unsubscribe2 = branch.on("revertibleDisposed", (revertible) => {
-				assert.equal(revertible.status, RevertibleStatus.Disposed);
-				revertiblesDisposed.push(revertible);
-			});
-
-			change(branch);
-			change(branch);
-
-			assert.equal(revertiblesCreated.length, 2);
-			assert.equal(revertiblesDisposed.length, 0);
-
-			revertiblesCreated[0].release();
-
-			assert.equal(revertiblesDisposed.length, 1);
-			assert.equal(revertiblesDisposed[0], revertiblesCreated[0]);
-
-			revertiblesCreated[1].revert(false);
-			assert.equal(revertiblesDisposed.length, 1);
-
-			revertiblesCreated[1].revert(true);
-			assert.equal(revertiblesDisposed.length, 2);
-
-			unsubscribe1();
-			unsubscribe2();
-		});
-
-		it("revertibles cannot be acquired outside of the commitApplied event callback", () => {
-			const branch = create();
-
-			let acquireRevertible;
-			const unsubscribe = branch.on("commitApplied", (_, getRevertible) => {
-				assert(getRevertible !== undefined, "commit should be revertible");
-				acquireRevertible = getRevertible;
-			});
-
-			change(branch);
-			assert(acquireRevertible !== undefined);
-			assert.throws(acquireRevertible);
-			unsubscribe();
-		});
-
-		it("revertibles cannot be acquired more than once", () => {
-			const branch = create();
-
-			const revertiblesCreated: Revertible[] = [];
-			const unsubscribe1 = branch.on("commitApplied", (_, getRevertible) => {
-				assert(getRevertible !== undefined, "commit should be revertible");
-				const revertible = getRevertible();
-				assert.equal(revertible.status, RevertibleStatus.Valid);
-				revertiblesCreated.push(revertible);
-			});
-			const unsubscribe2 = branch.on("commitApplied", (_, getRevertible) => {
-				assert(getRevertible !== undefined, "commit should be revertible");
-				assert.throws(getRevertible);
-			});
-
-			change(branch);
-			unsubscribe1();
-			unsubscribe2();
-		});
-
-		it("disposed revertibles cannot be released or reverted", () => {
-			const branch = create();
-
-			const revertiblesCreated: Revertible[] = [];
-			const unsubscribe = branch.on("commitApplied", (_, getRevertible) => {
-				assert(getRevertible !== undefined, "commit should be revertible");
-				const r = getRevertible();
-				assert.equal(r.status, RevertibleStatus.Valid);
-				revertiblesCreated.push(r);
-			});
-
-			change(branch);
-
-			assert.equal(revertiblesCreated.length, 1);
-			const revertible = revertiblesCreated[0];
-
-			revertible.release();
-			assert.equal(revertible.status, RevertibleStatus.Disposed);
-
-			assert.throws(() => revertible.release());
-			assert.throws(() => revertible.revert(false));
-
-			assert.equal(revertible.status, RevertibleStatus.Disposed);
-			unsubscribe();
-		});
-
-		it("commitApplied events have the correct commit kinds", () => {
-			const branch = create();
-
-			const revertiblesCreated: Revertible[] = [];
-			const commitKinds: CommitKind[] = [];
-			const unsubscribe = branch.on("commitApplied", ({ kind }, getRevertible) => {
-				assert(getRevertible !== undefined, "commit should be revertible");
-				const revertible = getRevertible();
-				assert.equal(revertible.status, RevertibleStatus.Valid);
-				revertiblesCreated.push(revertible);
-				commitKinds.push(kind);
-			});
-
-			change(branch);
-			revertiblesCreated[0].revert(true);
-			revertiblesCreated[1].revert(true);
-
-			assert.deepEqual(commitKinds, [CommitKind.Default, CommitKind.Undo, CommitKind.Redo]);
-
-			unsubscribe();
-		});
-
-		it("disposing of a branch also disposes of its revertibles", () => {
-			const branch = create();
-
-			const revertiblesCreated: Revertible[] = [];
-			const unsubscribe1 = branch.on("commitApplied", (_, getRevertible) => {
-				assert(getRevertible !== undefined, "commit should be revertible");
-				const r = getRevertible();
-				assert.equal(r.status, RevertibleStatus.Valid);
-				revertiblesCreated.push(r);
-			});
-
-			const revertiblesDisposed: Revertible[] = [];
-			const unsubscribe2 = branch.on("revertibleDisposed", (revertible) => {
-				assert.equal(revertible.status, RevertibleStatus.Disposed);
-				revertiblesDisposed.push(revertible);
-			});
-
-			change(branch);
-
-			assert.equal(revertiblesCreated.length, 1);
-			assert.equal(revertiblesDisposed.length, 0);
-
-			branch.dispose();
-
-			assert.equal(revertiblesCreated.length, 1);
-			assert.equal(revertiblesDisposed.length, 1);
-			assert.equal(revertiblesCreated[0], revertiblesDisposed[0]);
-
-			unsubscribe1();
-			unsubscribe2();
-		});
-
-		it.skip("triggers revertible events for each change merged into the local branch", () => {
-			const parentBranch = create();
-			const childBranch = parentBranch.fork();
-
-			let revertibleCount = 0;
-			const unsubscribe = parentBranch.on("commitApplied", () => {
-				revertibleCount += 1;
-			});
-
-			change(childBranch);
-			change(childBranch);
-
-			assert.equal(revertibleCount, 0);
-
-			parentBranch.merge(childBranch);
-
-			assert.equal(revertibleCount, 2);
-
-			unsubscribe();
-		});
-	});
-
-=======
->>>>>>> a27b6516
 	/** Creates a new root branch */
 	function create(
 		onChange?: (change: SharedTreeBranchChange<DefaultChangeset>) => void,
