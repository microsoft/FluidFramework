/*!
 * Copyright (c) Microsoft Corporation and contributors. All rights reserved.
 * Licensed under the MIT License.
 */

import { strict as assert } from "assert";

import { validateAssertionError } from "@fluidframework/test-runtime-utils";
<<<<<<< HEAD
=======

import { noopValidator } from "../../codec/index.js";
>>>>>>> 35987a81
import {
	CommitKind,
	GraphCommit,
	Revertible,
	RevertibleStatus,
	RevisionTag,
	findAncestor,
	findCommonAncestor,
	rootFieldKey,
} from "../../core/index.js";
import {
	DefaultChangeFamily,
	DefaultChangeset,
	DefaultEditBuilder,
	cursorForJsonableTreeNode,
} from "../../feature-libraries/index.js";
import {
	SharedTreeBranch,
	SharedTreeBranchChange,
	onForkTransitive,
} from "../../shared-tree-core/index.js";
import { brand, fail } from "../../util/index.js";
import { createTestUndoRedoStacks, failCodecFamily, mintRevisionTag } from "../utils.js";

const defaultChangeFamily = new DefaultChangeFamily(failCodecFamily);

type DefaultBranch = SharedTreeBranch<DefaultEditBuilder, DefaultChangeset>;

describe("Branches", () => {
	/** The tag used for the "origin commit" (the commit that all other commits share as a common ancestor) */
	const nullRevisionTag = mintRevisionTag();

	it("have a consistent history as they apply changes", () => {
		// Create a new branch
		const branch = create();
		// Apply two changes to it
		const tag1 = change(branch);
		const tag2 = change(branch);
		// Ensure that the commits are in the correct order with the correct tags
		assertHistory(branch, tag1, tag2);
	});

	it("that are forks are isolated from their parent's changes", () => {
		// Create a parent branch and a fork
		const parent = create();
		const child = parent.fork();
		const childHead = child.getHead();
		// Apply a couple of changes to the parent
		change(parent);
		change(parent);
		// Ensure that the child has not changed
		assert.equal(child.getHead(), childHead);
	});

	it("that create forks are isolated from their child's changes", () => {
		// Create a parent branch and a fork
		const parent = create();
		const parentHead = parent.getHead();
		const child = parent.fork();
		// Apply a couple of changes to the fork
		change(child);
		change(child);
		// Ensure that the parent has not changed
		assert.equal(parent.getHead(), parentHead);
	});

	it("rebase changes from a child onto a parent", () => {
		// Create a parent branch and a child fork
		const parent = create();
		const child = parent.fork();
		// Apply a couple of changes to the parent
		const tag1 = change(parent);
		const tag2 = change(parent);
		// Rebase the child onto the parent
		child.rebaseOnto(parent);
		assertBased(child, parent);
		// Ensure that the changes are now present on the child
		assertHistory(child, tag1, tag2);
	});

	it("rebase changes from a parent onto a child", () => {
		// Create a parent branch and a child fork
		const parent = create();
		const child = parent.fork();
		// Apply a couple of changes to the child
		const tag1 = change(child);
		const tag2 = change(child);
		// Rebase the parent onto the child
		parent.rebaseOnto(child);
		assertBased(parent, child);
		// Ensure that the changes are now present on the parent
		assertHistory(parent, tag1, tag2);
	});

	it("rebase changes up to a certain commit", () => {
		// Create a parent branch and a child fork
		const parent = create();
		const child = parent.fork();
		// Apply a couple of changes to the parent
		const tag1 = change(parent);
		change(parent);
		// Rebase the child onto the parent up to the first new commit
		const parentCommit1 =
			findAncestor(parent.getHead(), (c) => c.revision === tag1) ??
			fail("Expected to find commit");

		child.rebaseOnto(parent, parentCommit1);
		// Ensure that the changes are now present on the child
		assertHistory(child, tag1);
	});

	it("merge changes from a child into a parent", () => {
		// Create a parent branch and a child fork
		const parent = create();
		const child = parent.fork();
		// Apply a couple of changes to the fork
		const tag1 = change(child);
		const tag2 = change(child);
		// Merge the changes into the parent
		parent.merge(child);
		// Ensure that the changes are now present on the parent
		assertHistory(parent, tag1, tag2);
	});

	it("merge changes from a parent into a child", () => {
		// Create a parent branch and a child fork
		const parent = create();
		const child = parent.fork();
		// Apply a couple of changes to the parent
		const tag1 = change(parent);
		const tag2 = change(parent);
		// Merge the changes into the child
		child.merge(parent);
		// Ensure that the changes are now present on the child
		assertHistory(child, tag1, tag2);
	});

	it("correctly merge after being merged", () => {
		// Create a parent branch and a child fork
		const parent = create();
		const child = parent.fork();
		// Apply a change to the parent
		const tagParent = change(parent);
		// Apply a change to the child
		const tagChild = change(child);
		// Merge the child into the parent, and then apply a new change to the parent
		parent.merge(child);
		const tagParent2 = change(parent);
		assertHistory(parent, tagParent, tagChild, tagParent2);
		// Merge the parent into the child. `tagChild` is on both branches, but should be deduplicated.
		child.merge(parent);
		assertHistory(child, tagChild, tagParent, tagParent2);
	});

	it("correctly rebase after being merged", () => {
		// Create a parent branch and a child fork
		const parent = create();
		const child = parent.fork();
		const stacks = createTestUndoRedoStacks(child);
		// Apply a change to the parent
		const tagParent = change(parent);
		// Apply a change to the child
		const tagChild = change(child);
		// Merge the child into the parent, and then apply a new change to the parent
		parent.merge(child);
		const tagParent2 = change(parent);
		assertHistory(parent, tagParent, tagChild, tagParent2);
		// Apply a change to the child, then rebase the child onto the parent. The child should now be based on the parent's latest commit.
		const tagChild2 = change(child);
		child.rebaseOnto(parent);
		assertBased(child, parent);
		assertHistory(child, tagParent, tagChild, tagParent2, tagChild2);

		// It should still be possible to revert the the child branch's revertibles
		assert.equal(stacks.undoStack.length, 2);
		// eslint-disable-next-line @typescript-eslint/no-non-null-assertion
		stacks.undoStack.pop()!.revert();
		// eslint-disable-next-line @typescript-eslint/no-non-null-assertion
		stacks.undoStack.pop()!.revert();

		stacks.unsubscribe();
	});

	it("emit a change event after each change", () => {
		// Create a branch and count the change events emitted
		let changeEventCount = 0;
		const branch = create(({ type }) => {
			if (type === "append") {
				changeEventCount += 1;
			}
		});
		assert.equal(changeEventCount, 0);
		// Ensure that the change event is emitted once for each change applied
		change(branch);
		assert.equal(changeEventCount, 2);
		change(branch);
		assert.equal(changeEventCount, 4);
	});

	it("emit a change event after rebasing", () => {
		// Create a parent and child branch, and count the change events emitted by the parent
		let changeEventCount = 0;
		const parent = create(({ type }) => {
			if (type === "replace") {
				changeEventCount += 1;
			}
		});
		const child = parent.fork();
		// Apply changes to both branches
		change(parent);
		change(child);
		assert.equal(changeEventCount, 0);
		// Rebase the parent onto the child and ensure another change event is emitted
		parent.rebaseOnto(child);
		assert.equal(changeEventCount, 2);
	});

	it("do not emit a change event after a rebase with no effect", () => {
		// Create a parent and child branch, and count the change events emitted by the parent
		let changeEventCount = 0;
		const parent = create(({ type }) => {
			if (type === "replace") {
				changeEventCount += 1;
			}
		});
		const child = parent.fork();
		// Apply a change to the parent
		change(parent);
		assert.equal(changeEventCount, 0);
		// Rebase the parent onto the child and ensure no change is emitted since the child has no new commits
		parent.rebaseOnto(child);
		assert.equal(changeEventCount, 0);
	});

	it("emit a change event after merging", () => {
		// Create a parent and child branch, and count the change events emitted by the parent
		let changeEventCount = 0;
		const parent = create(({ type }) => {
			if (type === "append") {
				changeEventCount += 1;
			}
		});
		const child = parent.fork();
		// Apply changes to both branches
		change(parent);
		change(child);
		assert.equal(changeEventCount, 2);
		// Merge the child into the parent and ensure another change event is emitted
		parent.merge(child);
		assert.equal(changeEventCount, 4);
	});

	it("do not emit a change event after a merge with no effect", () => {
		// Create a parent and child branch, and count the change events emitted by the parent
		let changeEventCount = 0;
		const parent = create(({ type }) => {
			if (type === "append") {
				changeEventCount += 1;
			}
		});
		const child = parent.fork();
		// Apply a change to the parent
		change(parent);
		assert.equal(changeEventCount, 2);
		// Merge the child into the parent and ensure no change is emitted since the child has no new commits
		parent.merge(child);
		assert.equal(changeEventCount, 2);
	});

	it("emit correct change events during and after committing a transaction", () => {
		// Create a branch and count the change events emitted
		let changeEventCount = 0;
		let replaceEventCount = 0;
		const branch = create(({ type }) => {
			if (type === "append") {
				changeEventCount += 1;
			} else if (type === "replace") {
				replaceEventCount += 1;
			}
		});
		// Begin a transaction
		branch.startTransaction();
		// Ensure that the correct change is emitted when applying changes in a transaction
		change(branch);
		assert.equal(changeEventCount, 2);
		change(branch);
		assert.equal(changeEventCount, 4);
		assert.equal(replaceEventCount, 0);
		// Commit the transaction. No change event should be emitted since the commits, though squashed, are still equivalent
		branch.commitTransaction();
		assert.equal(changeEventCount, 4);
		assert.equal(replaceEventCount, 2);
	});

	it("do not emit a change event after committing an empty transaction", () => {
		// Create a branch and count the change events emitted
		let changeEventCount = 0;
		const branch = create(() => {
			changeEventCount += 1;
		});
		// Start and immediately abort a transaction
		branch.startTransaction();
		branch.commitTransaction();
		assert.equal(changeEventCount, 0);
	});

	it("emit a change event after aborting a transaction", () => {
		// Create a branch and count the change events emitted
		let changeEventCount = 0;
		const branch = create(({ type }) => {
			if (type === "remove") {
				changeEventCount += 1;
			}
		});
		// Begin a transaction
		branch.startTransaction();
		// Apply a couple of changes to the branch
		change(branch);
		change(branch);
		// Ensure the the correct number of change events have been emitted so far
		assert.equal(changeEventCount, 0);
		// Abort the transaction. A new change event should be emitted since the state rolls back to before the transaction
		branch.abortTransaction();
		assert.equal(changeEventCount, 2);
	});

	it("do not emit a change event after aborting an empty transaction", () => {
		// Create a branch and count the change events emitted
		let changeEventCount = 0;
		const branch = create(({ type }) => {
			if (type === "remove") {
				changeEventCount += 1;
			}
		});
		// Start and immediately abort a transaction
		branch.startTransaction();
		branch.abortTransaction();
		assert.equal(changeEventCount, 0);
	});

	it("do not emit a commitApplied event for commits within transactions", () => {
		// Create a branch and count the change events emitted
		let commitEventCount = 0;
		const branch = create();
		const unsubscribe = branch.on("commitApplied", () => {
			commitEventCount += 1;
		});
		// Start and immediately abort a transaction
		branch.startTransaction();
		change(branch);
		branch.abortTransaction();
		assert.equal(commitEventCount, 0);
		unsubscribe();
	});

	it("commitApplied event includes metadata about the commit", () => {
		// Create a branch and count the change events emitted
		const branch = create();
		const unsubscribe = branch.on("commitApplied", ({ isLocal, kind }) => {
			assert.equal(isLocal, true);
			assert.equal(kind, CommitKind.Default);
		});
		change(branch);
		unsubscribe();
	});

	it("emit a fork event after forking", () => {
		let fork: DefaultBranch | undefined;
		const branch = create();
		branch.on("fork", (f) => (fork = f));
		// The fork event should return the new branch, just as the fork method does
		assert.equal(branch.fork(), fork);
		assert.equal(branch.fork(), fork);
	});

	it("emit a dispose event after disposing", () => {
		const branch = create();
		let disposed = false;
		branch.on("dispose", () => (disposed = true));
		branch.dispose();
		assert.equal(disposed, true);
	});

	it("can be read after disposal", () => {
		const branch = create();
		branch.dispose();
		// These methods are valid to call after disposal
		branch.getHead();
		branch.isTransacting();
	});

	describe("do not include rebased-over changes in a transaction", () => {
		it("when the transaction started on a commit known only to the local branch", () => {
			const branch = create();
			const fork = branch.fork();

			change(branch);

			change(fork);
			fork.startTransaction();
			change(fork);
			change(fork);
			fork.rebaseOnto(branch);
			const [commits] = fork.commitTransaction() ?? [[]];
			assert.equal(commits.length, 2);
		});

		it("when the transaction started on the commit the branch forked from", () => {
			// i.e., the branch was created via .fork() and immediately started a transaction before any
			// changes were applied.
			const branch = create();
			const fork = branch.fork();

			change(branch);

			fork.startTransaction();
			change(fork);
			change(fork);
			fork.rebaseOnto(branch);
			change(branch);
			fork.rebaseOnto(branch);
			const [commits] = fork.commitTransaction() ?? [[]];
			assert.equal(commits.length, 2);
		});
	});

	it("cannot be mutated after disposal", () => {
		const branch = create();
		const fork = branch.fork();
		branch.dispose();

		// These methods are not valid to call after disposal
		assertDisposed(() => branch.fork());
		assertDisposed(() => branch.rebaseOnto(fork));
		assertDisposed(() => branch.merge(branch.fork()));
		assertDisposed(() => branch.startTransaction());
		assertDisposed(() => branch.commitTransaction());
		assertDisposed(() => branch.abortTransaction());
		assertDisposed(() => branch.abortTransaction());
		assertDisposed(() => fork.merge(branch));
	});

	it("correctly report whether they are in the middle of a transaction", () => {
		// Create a branch and test `isTransacting()` during two transactions, one nested within the other
		const branch = create();
		assert.equal(branch.isTransacting(), false);
		branch.startTransaction();
		assert.equal(branch.isTransacting(), true);
		branch.startTransaction();
		assert.equal(branch.isTransacting(), true);
		branch.abortTransaction();
		assert.equal(branch.isTransacting(), true);
		branch.commitTransaction();
		assert.equal(branch.isTransacting(), false);
	});

	it("squash their commits when committing a transaction", () => {
		// Create a new branch and start a transaction
		const branch = create();
		branch.startTransaction();
		// Apply two changes to it
		const tag1 = change(branch);
		const tag2 = change(branch);
		// Ensure that the commits are in the correct order with the correct tags
		assertHistory(branch, tag1, tag2);
		// Commit the transaction and ensure that there is now only one commit on the branch
		branch.commitTransaction();
		assert.equal(branch.getHead().parent?.revision, nullRevisionTag);
	});

	it("rollback their commits when aborting a transaction", () => {
		// Create a new branch and apply one change before starting a transaction
		const branch = create();
		const tag1 = change(branch);
		branch.startTransaction();
		// Apply two more changes to it
		const tag2 = change(branch);
		const tag3 = change(branch);
		// Ensure that the commits are in the correct order with the correct tags
		assertHistory(branch, tag1, tag2, tag3);
		// Abort the transaction and ensure that there is now only one commit on the branch
		branch.abortTransaction();
		assert.equal(branch.getHead().revision, tag1);
	});

	it("allow transactions to nest", () => {
		// Create a new branch and open three transactions, applying one change in each
		const branch = create();
		branch.startTransaction();
		change(branch);
		branch.startTransaction();
		change(branch);
		branch.startTransaction();
		change(branch);
		// Commit the inner transaction, but abort the middle transaction so the inner one is moot
		branch.commitTransaction();
		branch.abortTransaction();
		// Ensure that the branch has only one commit on it
		assert.equal(branch.getHead().parent?.revision, nullRevisionTag);
		// Abort the last transaction as well, and ensure that the branch has no commits on it
		branch.abortTransaction();
		assert.equal(branch.getHead().revision, nullRevisionTag);
	});

	describe("all nested forks and transactions are disposed and aborted when transaction is", () => {
		const setUpNestedForks = (rootBranch: DefaultBranch) => {
			change(rootBranch);
			rootBranch.startTransaction();
			const fork1 = rootBranch.fork();
			change(rootBranch);
			rootBranch.startTransaction();
			const fork2 = rootBranch.fork();
			change(rootBranch);
			const fork3 = rootBranch.fork();
			change(fork3);
			const fork4 = fork3.fork();
			change(fork3);
			fork3.startTransaction();
			change(fork3);
			const fork5 = fork3.fork();

			return {
				disposedForks: [fork2, fork3, fork4, fork5],
				notDisposedForks: [fork1],
			};
		};

		const assertNestedForks = (nestedForks: {
			disposedForks: readonly DefaultBranch[];
			notDisposedForks: readonly DefaultBranch[];
		}) => {
			nestedForks.disposedForks.forEach((fork) => {
				assertDisposed(() => fork.fork());
				assert.equal(fork.isTransacting(), false);
			});
			nestedForks.notDisposedForks.forEach((fork) => assertNotDisposed(() => fork.fork()));
		};

		it("commited", () => {
			const rootBranch = create();
			const nestedForks = setUpNestedForks(rootBranch);
			rootBranch.commitTransaction();

			assert.equal(rootBranch.isTransacting(), true);
			assertNestedForks(nestedForks);

			rootBranch.commitTransaction();
			assertNestedForks({
				disposedForks: nestedForks.notDisposedForks,
				notDisposedForks: [],
			});
		});

		it("aborted", () => {
			const rootBranch = create();
			const nestedForks = setUpNestedForks(rootBranch);
			rootBranch.abortTransaction();

			assert.equal(rootBranch.isTransacting(), true);
			assertNestedForks(nestedForks);

			rootBranch.abortTransaction();
			assertNestedForks({
				disposedForks: nestedForks.notDisposedForks,
				notDisposedForks: [],
			});
		});
	});

	describe("transitive fork event", () => {
		/** Creates forks at various "depths" and returns the number of forks created */
		function forkTransitive<T extends { fork(): T }>(forkable: T): number {
			forkable.fork();
			const fork = forkable.fork();
			fork.fork();
			fork.fork().fork();
			return 5;
		}

		it("registers listener on transitive forks", () => {
			const branch = create();
			const forks = new Set<DefaultBranch>();
			onForkTransitive(branch, (fork) => forks.add(fork));
			const expected = forkTransitive(branch);
			assert.equal(forks.size, expected);
		});

		it("deregisters all listeners", () => {
			const branch = create();
			let forkCount = 0;
			const deregister = onForkTransitive(branch, () => (forkCount += 1));
			deregister();
			forkTransitive(branch);
			assert.equal(forkCount, 0);
		});

		it("registers listener on forks created inside of the listener", () => {
			const branch = create();
			let forkCount = 0;
			onForkTransitive(branch, () => {
				forkCount += 1;
				assert(branch.hasListeners("fork"));
				if (forkCount <= 1) {
					branch.fork();
				}
			});
			branch.fork();
			assert.equal(forkCount, 2);
		});
	});

	describe("Revertibles", () => {
		it("triggers a revertible event for changes made to the local branch", () => {
			const branch = create();

			const revertiblesCreated: Revertible[] = [];
			const unsubscribe = branch.on("commitApplied", (_, getRevertible) => {
				assert(getRevertible !== undefined, "commit should be revertible");
				const revertible = getRevertible();
				assert.equal(revertible.status, RevertibleStatus.Valid);
				revertiblesCreated.push(revertible);
			});

			change(branch);

			assert.equal(revertiblesCreated.length, 1);

			change(branch);

			assert.equal(revertiblesCreated.length, 2);

			// Each revert also leads to the creation of a revertible event
			revertiblesCreated[1].revert();

			assert.equal(revertiblesCreated.length, 3);

			unsubscribe();
		});

		it("only triggers a revertibleDisposed event for when a revertible is released", () => {
			const branch = create();

			const revertiblesCreated: Revertible[] = [];
			const unsubscribe1 = branch.on("commitApplied", (_, getRevertible) => {
				assert(getRevertible !== undefined, "commit should be revertible");
				const revertible = getRevertible();
				assert.equal(revertible.status, RevertibleStatus.Valid);
				revertiblesCreated.push(revertible);
			});
			const revertiblesDisposed: Revertible[] = [];
			const unsubscribe2 = branch.on("revertibleDisposed", (revertible) => {
				assert.equal(revertible.status, RevertibleStatus.Disposed);
				revertiblesDisposed.push(revertible);
			});

			change(branch);
			change(branch);

			assert.equal(revertiblesCreated.length, 2);
			assert.equal(revertiblesDisposed.length, 0);

			revertiblesCreated[0].release();

			assert.equal(revertiblesDisposed.length, 1);
			assert.equal(revertiblesDisposed[0], revertiblesCreated[0]);

			// reverting does not release the revertible
			revertiblesCreated[1].revert();
			assert.equal(revertiblesDisposed.length, 1);

			unsubscribe1();
			unsubscribe2();
		});

		it("revertibles cannot be acquired outside of the commitApplied event callback", () => {
			const branch = create();

			let acquireRevertible;
			const unsubscribe = branch.on("commitApplied", (_, getRevertible) => {
				assert(getRevertible !== undefined, "commit should be revertible");
				acquireRevertible = getRevertible;
			});

			change(branch);
			assert(acquireRevertible !== undefined);
			assert.throws(acquireRevertible);
			unsubscribe();
		});

		it("revertibles cannot be acquired more than once", () => {
			const branch = create();

			const revertiblesCreated: Revertible[] = [];
			const unsubscribe1 = branch.on("commitApplied", (_, getRevertible) => {
				assert(getRevertible !== undefined, "commit should be revertible");
				const revertible = getRevertible();
				assert.equal(revertible.status, RevertibleStatus.Valid);
				revertiblesCreated.push(revertible);
			});
			const unsubscribe2 = branch.on("commitApplied", (_, getRevertible) => {
				assert(getRevertible !== undefined, "commit should be revertible");
				assert.throws(getRevertible);
			});

			change(branch);
			unsubscribe1();
			unsubscribe2();
		});

		it("disposed revertibles cannot be released or reverted", () => {
			const branch = create();

			const revertiblesCreated: Revertible[] = [];
			const unsubscribe = branch.on("commitApplied", (_, getRevertible) => {
				assert(getRevertible !== undefined, "commit should be revertible");
				const r = getRevertible();
				assert.equal(r.status, RevertibleStatus.Valid);
				revertiblesCreated.push(r);
			});

			change(branch);

			assert.equal(revertiblesCreated.length, 1);
			const revertible = revertiblesCreated[0];

			revertible.release();
			assert.equal(revertible.status, RevertibleStatus.Disposed);

			assert.throws(() => revertible.release());
			assert.throws(() => revertible.revert());

			assert.equal(revertible.status, RevertibleStatus.Disposed);
			unsubscribe();
		});

		it("commitApplied events have the correct commit kinds", () => {
			const branch = create();

			const revertiblesCreated: Revertible[] = [];
			const commitKinds: CommitKind[] = [];
			const unsubscribe = branch.on("commitApplied", ({ kind }, getRevertible) => {
				assert(getRevertible !== undefined, "commit should be revertible");
				const revertible = getRevertible();
				assert.equal(revertible.status, RevertibleStatus.Valid);
				revertiblesCreated.push(revertible);
				commitKinds.push(kind);
			});

			change(branch);
			revertiblesCreated[0].revert();
			revertiblesCreated[1].revert();

			assert.deepEqual(commitKinds, [CommitKind.Default, CommitKind.Undo, CommitKind.Redo]);

			unsubscribe();
		});

		it("disposing of a branch also disposes of its revertibles", () => {
			const branch = create();

			const revertiblesCreated: Revertible[] = [];
			const unsubscribe1 = branch.on("commitApplied", (_, getRevertible) => {
				assert(getRevertible !== undefined, "commit should be revertible");
				const r = getRevertible();
				assert.equal(r.status, RevertibleStatus.Valid);
				revertiblesCreated.push(r);
			});

			const revertiblesDisposed: Revertible[] = [];
			const unsubscribe2 = branch.on("revertibleDisposed", (revertible) => {
				assert.equal(revertible.status, RevertibleStatus.Disposed);
				revertiblesDisposed.push(revertible);
			});

			change(branch);

			assert.equal(revertiblesCreated.length, 1);
			assert.equal(revertiblesDisposed.length, 0);

			branch.dispose();

			assert.equal(revertiblesCreated.length, 1);
			assert.equal(revertiblesDisposed.length, 1);
			assert.equal(revertiblesCreated[0], revertiblesDisposed[0]);

			unsubscribe1();
			unsubscribe2();
		});

		it.skip("triggers revertible events for each change merged into the local branch", () => {
			const parentBranch = create();
			const childBranch = parentBranch.fork();

			let revertibleCount = 0;
			const unsubscribe = parentBranch.on("commitApplied", () => {
				revertibleCount += 1;
			});

			change(childBranch);
			change(childBranch);

			assert.equal(revertibleCount, 0);

			parentBranch.merge(childBranch);

			assert.equal(revertibleCount, 2);

			unsubscribe();
		});
	});

	/** Creates a new root branch */
	function create(
		onChange?: (change: SharedTreeBranchChange<DefaultChangeset>) => void,
	): DefaultBranch {
		const initCommit: GraphCommit<DefaultChangeset> = {
			change: defaultChangeFamily.rebaser.compose([]),
			revision: nullRevisionTag,
		};

		const branch = new SharedTreeBranch(initCommit, defaultChangeFamily, mintRevisionTag);
		let head = branch.getHead();
		branch.on("beforeChange", (c) => {
			// Check that the branch head never changes in the "before" event; it should only change after the "after" event.
			assert.equal(branch.getHead(), head);
			onChange?.(c);
		});
		branch.on("afterChange", (c) => {
			head = branch.getHead();
			onChange?.(c);
		});

		return branch;
	}

	let changeValue = 0;
	beforeEach(() => {
		changeValue = 0;
	});

	/** Apply an arbitrary but unique change to the given branch and return the tag for the new commit */
	function change(branch: DefaultBranch): RevisionTag {
		const cursor = cursorForJsonableTreeNode({ type: brand("TestValue"), value: changeValue });
		branch.editor.valueField({ parent: undefined, field: rootFieldKey }).set(cursor);
		return branch.getHead().revision;
	}

	/** Assert that the given branch is comprised of commits with exactly the given tags, in order from oldest to newest */
	function assertHistory(branch: DefaultBranch, ...tags: RevisionTag[]): void {
		const commits: GraphCommit<DefaultChangeset>[] = [];
		const ancestor = findAncestor(
			[branch.getHead(), commits],
			(c) => c.revision === nullRevisionTag,
		);
		assert.equal(ancestor?.revision, nullRevisionTag);

		assert.deepEqual(
			commits.map((c) => c.revision),
			tags,
		);
	}

	/** Assert that `branch` branches off of `on` from `on`'s head */
	function assertBased(branch: DefaultBranch, on: DefaultBranch): void {
		const ancestor = findCommonAncestor(branch.getHead(), on.getHead());
		assert.equal(ancestor, on.getHead());
	}

	function assertDisposed(fn: () => void): void {
		assert.throws(fn, (e: Error) => validateAssertionError(e, "Branch is disposed"));
	}

	function assertNotDisposed(fn: () => void): void {
		assert.doesNotThrow(fn, (e: Error) => validateAssertionError(e, /\*/));
	}
});<|MERGE_RESOLUTION|>--- conflicted
+++ resolved
@@ -6,11 +6,7 @@
 import { strict as assert } from "assert";
 
 import { validateAssertionError } from "@fluidframework/test-runtime-utils";
-<<<<<<< HEAD
-=======
-
-import { noopValidator } from "../../codec/index.js";
->>>>>>> 35987a81
+
 import {
 	CommitKind,
 	GraphCommit,
