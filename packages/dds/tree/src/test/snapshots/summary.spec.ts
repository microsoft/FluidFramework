--- conflicted
+++ resolved
@@ -3,16 +3,9 @@
  * Licensed under the MIT License.
  */
 
-<<<<<<< HEAD
-import { useAsyncDeterministicStableId } from "../../util/index.js";
 import { takeSummarySnapshot } from "./utils.js";
 import { generateTestTrees } from "./testTrees.js";
 import { useSnapshotDirectory } from "./snapshotTools.js";
-=======
-import { takeSummarySnapshot } from "./utils";
-import { generateTestTrees } from "./testTrees";
-import { useSnapshotDirectory } from "./snapshotTools";
->>>>>>> 0e5f1ad2
 
 describe("snapshot tests", () => {
 	useSnapshotDirectory();
