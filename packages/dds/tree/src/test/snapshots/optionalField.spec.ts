--- conflicted
+++ resolved
@@ -3,29 +3,17 @@
  * Licensed under the MIT License.
  */
 
-<<<<<<< HEAD
-import { ChangesetLocalId } from "../../core/index.js";
-=======
 import { IIdCompressor, createIdCompressor } from "@fluidframework/id-compressor";
-import { ChangesetLocalId, RevisionTagCodec } from "../../core";
->>>>>>> 0e5f1ad2
+import { ChangesetLocalId, RevisionTagCodec } from "../../core/index.js";
 import {
 	OptionalChangeset,
 	makeOptionalFieldCodecFamily,
 	// eslint-disable-next-line import/no-internal-modules
-<<<<<<< HEAD
 } from "../../feature-libraries/optional-field/index.js";
-import { RevisionTagCodec } from "../../shared-tree-core/index.js";
-import { brand, generateStableId, useDeterministicStableId } from "../../util/index.js";
+import { brand } from "../../util/index.js";
 import { TestChange } from "../testChange.js";
 import { takeJsonSnapshot, useSnapshotDirectory } from "./snapshotTools.js";
-=======
-} from "../../feature-libraries/optional-field";
-import { brand } from "../../util";
-import { TestChange } from "../testChange";
-import { takeJsonSnapshot, useSnapshotDirectory } from "./snapshotTools";
-import { sessionId } from "./testTrees";
->>>>>>> 0e5f1ad2
+import { sessionId } from "./testTrees.js";
 
 function generateTestChangesets(
 	idCompressor: IIdCompressor,
