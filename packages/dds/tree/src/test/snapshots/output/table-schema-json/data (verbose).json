--- conflicted
+++ resolved
@@ -1,32 +1,18 @@
 {
-<<<<<<< HEAD
-  "type": "test.table.TableRoot",
+  "type": "com.fluidframework.table<test>.TableRoot",
   "fields": {
     "table": {
-      "type": "test.table.Table",
+      "type": "com.fluidframework.table<test>.Table",
       "fields": {
         "rows": {
-          "type": "test.table.Table.rows",
+          "type": "com.fluidframework.table<test>.Table.rows",
           "fields": [
             {
-              "type": "test.table.Row",
-=======
-  "type": "com.fluidframework.table<test>.Table",
-  "fields": {
-    "rows": {
-      "type": "com.fluidframework.table<test>.Table.rows",
-      "fields": [
-        {
-          "type": "com.fluidframework.table<test>.Row",
-          "fields": {
-            "id": "row-0",
-            "cells": {
-              "type": "com.fluidframework.table<test>.Row.cells",
->>>>>>> 644581e6
+              "type": "com.fluidframework.table<test>.Row",
               "fields": {
                 "id": "row-0",
                 "cells": {
-                  "type": "test.table.Row.cells",
+                  "type": "com.fluidframework.table<test>.Row.cells",
                   "fields": {
                     "column-0": {
                       "type": "test.table-cell",
@@ -42,14 +28,13 @@
                 }
               }
             }
-<<<<<<< HEAD
           ]
         },
         "columns": {
-          "type": "test.table.Table.columns",
+          "type": "com.fluidframework.table<test>.Table.columns",
           "fields": [
             {
-              "type": "test.table.Column",
+              "type": "com.fluidframework.table<test>.Column",
               "fields": {
                 "id": "column-0",
                 "props": {
@@ -57,22 +42,6 @@
                   "fields": {}
                 }
               }
-=======
-          }
-        }
-      ]
-    },
-    "columns": {
-      "type": "com.fluidframework.table<test>.Table.columns",
-      "fields": [
-        {
-          "type": "com.fluidframework.table<test>.Column",
-          "fields": {
-            "id": "column-0",
-            "props": {
-              "type": "test.table-column-props",
-              "fields": {}
->>>>>>> 644581e6
             }
           ]
         }
