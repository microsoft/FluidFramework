--- conflicted
+++ resolved
@@ -1,9 +1,5 @@
 {
-<<<<<<< HEAD
-  "$ref": "#/$defs/test.table.TableRoot",
-=======
-  "$ref": "#/$defs/com.fluidframework.table<test>.Table",
->>>>>>> 644581e6
+  "$ref": "#/$defs/com.fluidframework.table<test>.TableRoot",
   "$defs": {
     "com.fluidframework.leaf.string": {
       "type": "string",
@@ -124,12 +120,12 @@
       ],
       "additionalProperties": false
     },
-    "test.table.TableRoot": {
+    "com.fluidframework.table<test>.TableRoot": {
       "type": "object",
       "_treeNodeSchemaKind": 2,
       "properties": {
         "table": {
-          "$ref": "#/$defs/test.table.Table"
+          "$ref": "#/$defs/com.fluidframework.table<test>.Table"
         }
       },
       "required": [
