{
  "type": "tree",
  "tree": {
    "type": "tree",
    "indexes": {
      "type": "tree",
      "entries": [
        {
          "type": "tree",
          "EditManager": {
            "type": "tree",
            "tree": {
              "type": "blob",
              "String": {
                "type": "blob",
                "content": {
                  "trunk": [
                    {
                      "change": [
                        {
                          "data": {
                            "changes": [
                              {
                                "fieldKey": "rootFieldKey",
                                "fieldKind": "Sequence",
                                "change": [
                                  {
                                    "count": 1,
                                    "effect": {
                                      "delete": {
                                        "id": 1
                                      }
                                    }
                                  }
                                ]
                              }
                            ]
                          }
                        }
                      ],
                      "revision": 3,
                      "sequenceNumber": 6,
                      "sessionId": "8f95be09-8376-4ff7-8755-ccd7e8124b06"
                    }
                  ],
                  "branches": [
                    [
                      "8f95be09-8376-4ff7-8755-ccd7e8124b06",
                      {
                        "base": 3,
                        "commits": []
                      }
                    ]
                  ]
                },
                "encoding": "utf-8"
              }
            }
          }
        },
        {
          "type": "tree",
          "Schema": {
            "type": "tree",
            "tree": {
              "type": "blob",
              "SchemaString": {
                "type": "blob",
                "content": {
                  "version": 1,
                  "nodes": {
                    "com.fluidframework.json.array": {
                      "object": {
                        "": {
                          "kind": "Sequence",
                          "types": [
                            "com.fluidframework.json.object",
                            "com.fluidframework.json.array",
                            "com.fluidframework.leaf.number",
                            "com.fluidframework.leaf.boolean",
                            "com.fluidframework.leaf.string",
                            "com.fluidframework.leaf.null"
                          ]
                        }
                      }
                    },
                    "com.fluidframework.json.object": {
                      "map": {
                        "kind": "Optional",
                        "types": [
                          "com.fluidframework.json.object",
                          "com.fluidframework.json.array",
                          "com.fluidframework.leaf.number",
                          "com.fluidframework.leaf.boolean",
                          "com.fluidframework.leaf.string",
                          "com.fluidframework.leaf.null"
                        ]
                      }
                    },
                    "com.fluidframework.leaf.boolean": {
                      "leaf": 2
                    },
                    "com.fluidframework.leaf.handle": {
                      "leaf": 3
                    },
                    "com.fluidframework.leaf.null": {
                      "leaf": 4
                    },
                    "com.fluidframework.leaf.number": {
                      "leaf": 0
                    },
                    "com.fluidframework.leaf.string": {
                      "leaf": 1
                    }
                  },
                  "root": {
                    "kind": "Sequence",
                    "types": [
                      "com.fluidframework.json.object",
                      "com.fluidframework.json.array",
                      "com.fluidframework.leaf.number",
                      "com.fluidframework.leaf.boolean",
                      "com.fluidframework.leaf.string",
                      "com.fluidframework.leaf.null"
                    ]
                  }
                },
                "encoding": "utf-8"
              }
            }
          }
        },
        {
          "type": "tree",
          "Forest": {
            "type": "tree",
            "tree": {
              "type": "blob",
              "ForestTree": {
                "type": "blob",
                "content": {
                  "keys": [
                    "repair-1"
                  ],
                  "fields": {
                    "version": 1,
                    "identifiers": [],
                    "shapes": [
                      {
                        "c": {
                          "extraFields": 1
                        }
                      },
                      {
                        "a": 0
                      }
                    ],
                    "data": [
                      [
                        1,
                        [
                          "com.fluidframework.leaf.string",
                          true,
                          "42",
                          []
                        ]
                      ]
                    ]
                  },
                  "version": 1
                },
                "encoding": "utf-8"
              }
            }
          }
        },
        {
          "type": "tree",
          "DetachedFieldIndex": {
            "type": "tree",
            "tree": {
              "type": "blob",
              "DetachedFieldIndexBlob": {
                "type": "blob",
                "content": {
                  "version": 1,
                  "data": [
                    [
<<<<<<< HEAD
                      3,
                      1,
                      1
=======
                      [
                        [
                          1,
                          1
                        ]
                      ],
                      "beefbeef-beef-4000-8000-000000000006"
>>>>>>> a09efc5e
                    ]
                  ],
                  "maxId": 1
                },
                "encoding": "utf-8"
              }
            }
          }
        }
      ]
    }
  }
}<|MERGE_RESOLUTION|>--- conflicted
+++ resolved
@@ -186,19 +186,13 @@
                   "version": 1,
                   "data": [
                     [
-<<<<<<< HEAD
-                      3,
-                      1,
-                      1
-=======
                       [
                         [
                           1,
                           1
                         ]
                       ],
-                      "beefbeef-beef-4000-8000-000000000006"
->>>>>>> a09efc5e
+                      3
                     ]
                   ],
                   "maxId": 1
