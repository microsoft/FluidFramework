--- conflicted
+++ resolved
@@ -331,19 +331,13 @@
                   "version": 1,
                   "data": [
                     [
-<<<<<<< HEAD
-                      1028,
-                      0,
-                      6
-=======
                       [
                         [
                           0,
                           6
                         ]
                       ],
-                      "beefbeef-beef-4000-8000-00000000000a"
->>>>>>> a09efc5e
+                      1028
                     ]
                   ],
                   "maxId": 6
