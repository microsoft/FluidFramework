--- conflicted
+++ resolved
@@ -119,24 +119,11 @@
                                 ],
                                 "data": [
                                   [
-<<<<<<< HEAD
-                                    1,
-                                    [
-                                      "com.fluidframework.leaf.handle",
-                                      true,
-                                      {
-                                        "type": "__fluid_handle__",
-                                        "url": "/test/tree"
-                                      },
-                                      []
-                                    ]
-=======
                                     0,
                                     {
                                       "type": "__fluid_handle__",
-                                      "url": "/test/test"
+                                      "url": "/test/tree"
                                     }
->>>>>>> f4425d92
                                   ]
                                 ]
                               }
