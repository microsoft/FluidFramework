--- conflicted
+++ resolved
@@ -12,18 +12,10 @@
 	"compilerOptions": {
 		"rootDir": "./",
 		"outDir": "../../dist/test",
-<<<<<<< HEAD
-		"lib": ["ES2019", "ES2018.Promise", "DOM", "DOM.Iterable"],
-		"noImplicitAny": true,
-		"noUnusedLocals": false,
-		"noImplicitOverride": true,
-		"types": ["node", "mocha"],
-=======
 		"types": ["node", "mocha"],
 		"lib": ["ES2019", "ES2018.Promise", "DOM", "DOM.Iterable"],
 		"noImplicitAny": true,
 		"noImplicitOverride": true,
 		"noUnusedLocals": false,
->>>>>>> 6a16a5d5
 	},
 }