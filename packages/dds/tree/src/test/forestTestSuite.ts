--- conflicted
+++ resolved
@@ -389,11 +389,7 @@
 		assert(forest.anchors.isEmpty());
 	});
 
-<<<<<<< HEAD
-	it("using an anchor that went away returns NotFound", () => {
-=======
 	it("tryMoveCursorToNode with anchor to deleted node returns NotFound", () => {
->>>>>>> 21c6d23a
 		const forest = factory(new TreeStoredSchemaRepository(optionalArraySchema));
 
 		initializeForest(
