/*!
 * Copyright (c) Microsoft Corporation and contributors. All rights reserved.
 * Licensed under the MIT License.
 */

import { strict as assert } from "assert";

import {
	IEditableForest,
	initializeForest,
	moveToDetachedField,
	TreeNavigationResult,
	fieldSchema,
	InMemoryStoredSchemaRepository,
	StoredSchemaRepository,
	recordDependency,
	Delta,
	FieldKey,
	JsonableTree,
	mapCursorField,
	rootFieldKey,
	rootFieldKeySymbol,
	UpPath,
	clonePath,
	ITreeCursor,
} from "../core";
import {
	cursorToJsonObject,
	jsonNumber,
	jsonObject,
	jsonSchemaData,
	jsonRoot,
	singleJsonCursor,
	jsonBoolean,
	jsonString,
} from "../domains";
import { brand, brandOpaque } from "../util";
import {
	FieldKinds,
	jsonableTreeFromCursor,
	singleTextCursor,
	defaultSchemaPolicy,
	isNeverField,
} from "../feature-libraries";
import { MockDependent } from "./utils";
import { testGeneralPurposeTreeCursor } from "./cursorTestSuite";

/**
 * Configuration for the forest test suite.
 */
export interface ForestTestConfiguration {
	suiteName: string;
	factory: (schema: StoredSchemaRepository) => IEditableForest;

	/**
	 * If true, skip the tests that ensure errors are thrown when applying deltas without clearing cursors.
	 *
	 * @remarks Errors from current cursors during edits are not required by the Forest API specification,
	 * but are nice for debugging.
	 * Performance oriented forest implementations may opt out of this check.
	 * Applications wanting help debugging invalid forest API use should use cursors that include this check.
	 */
	skipCursorErrorCheck?: true;
}

/**
 * Generic forest test suite
 */
export function testForest(config: ForestTestConfiguration): void {
<<<<<<< HEAD
    const factory = config.factory;
    describe(config.suiteName, () => {
        const nestedContent: JsonableTree[] = [
            {
                type: jsonObject.name,
                fields: {
                    x: [
                        {
                            type: jsonNumber.name,
                            value: 0,
                        },
                    ],
                    y: [
                        {
                            type: jsonNumber.name,
                            value: 1,
                        },
                    ],
                },
            },
        ];

        const xField = brand<FieldKey>("x");
        const yField = brand<FieldKey>("y");

        // Use Json Cursor to insert and extract some Json data
        describe("insert and extract json", () => {
            // eslint-disable-next-line @typescript-eslint/ban-types
            const testCases: [string, {} | number][] = [
                ["primitive", 5],
                ["array", [1, 2, 3]],
                ["object", { blah: "test" }],
                ["nested objects", { blah: { foo: 5 }, baz: [{}, { foo: 3 }] }],
            ];
            for (const [name, data] of testCases) {
                it(name, () => {
                    const schema = new InMemoryStoredSchemaRepository(defaultSchemaPolicy);
                    const forest = factory(schema);

                    const rootFieldSchema = fieldSchema(FieldKinds.optional, jsonRoot.types);
                    schema.update({
                        ...jsonSchemaData,
                        globalFieldSchema: new Map([[rootFieldKey, rootFieldSchema]]),
                    });

                    // Check schema is actually valid. If we forgot to add some required types this would fail.
                    assert(!isNeverField(defaultSchemaPolicy, schema, rootFieldSchema));

                    initializeForest(forest, [singleJsonCursor(data)]);

                    const reader = forest.allocateCursor();
                    moveToDetachedField(forest, reader);

                    // copy data from reader into json object and compare to data.
                    const copy = mapCursorField(reader, cursorToJsonObject);
                    reader.free();
                    assert.deepEqual(copy, [data]);
                });
            }
        });

        it("cursor use", () => {
            const content: JsonableTree = {
                type: jsonObject.name,
                fields: {
                    data: [
                        { type: jsonNumber.name, value: 1 },
                        { type: jsonNumber.name, value: 2 },
                    ],
                },
            };
            const forest = factory(new InMemoryStoredSchemaRepository(defaultSchemaPolicy));
            initializeForest(forest, [singleTextCursor(content)]);

            const reader = forest.allocateCursor();
            moveToDetachedField(forest, reader);
            const reader2 = reader.fork();
            // Make sure fork is initialized properly
            assert.deepEqual(reader.getFieldPath(), reader2.getFieldPath());
            assert(reader.firstNode());
            // Make sure forks can move independently
            assert.deepEqual(reader.getPath()?.parent, reader2.getFieldPath().parent);
            assert(reader2.firstNode());
            assert.deepEqual(reader.getPath(), reader2.getPath());
            reader.enterField(brand("data"));
            reader.enterNode(1);
            assert.equal(reader.value, 2);
            // Move reader two down to the same place, but by a different route.
            reader2.enterField(brand("data"));
            reader2.enterNode(0);
            assert.equal(reader2.value, 1);
            assert.equal(reader.value, 2);
            assert(reader2.nextNode());
            assert.equal(reader2.value, 2);
            // Test a fork with a longer path and at a node not a field.
            const reader3 = reader2.fork();
            assert.deepEqual(reader.getPath(), reader3.getPath());
            reader.free();
            reader2.free();
        });

        it("moving a cursor to the root of an empty forest fails", () => {
            const forest = factory(new InMemoryStoredSchemaRepository(defaultSchemaPolicy));
            const dependent = new MockDependent("dependent");
            recordDependency(dependent, forest);
            const cursor = forest.allocateCursor();
            moveToDetachedField(forest, cursor);
            assert.equal(cursor.firstNode(), false);
        });

        it("anchors creation and use", () => {
            const forest = factory(new InMemoryStoredSchemaRepository(defaultSchemaPolicy));
            const dependent = new MockDependent("dependent");
            recordDependency(dependent, forest);

            const content: JsonableTree[] = [
                {
                    type: jsonObject.name,
                    fields: {
                        data: [
                            { type: jsonNumber.name, value: 1 },
                            { type: jsonNumber.name, value: 2 },
                        ],
                    },
                },
            ];
            initializeForest(forest, content.map(singleTextCursor));

            const cursor = forest.allocateCursor();
            moveToDetachedField(forest, cursor);
            assert(cursor.firstNode());
            const parentAnchor = cursor.buildAnchor();
            cursor.enterField(brand("data"));
            cursor.enterNode(0);
            assert.equal(cursor.value, 1);
            const childAnchor1 = cursor.buildAnchor();
            assert(cursor.nextNode());
            const childAnchor2 = cursor.buildAnchor();
            cursor.exitNode();
            cursor.exitField();
            const parentAnchor2 = cursor.buildAnchor();

            const parentPath = clonePath(forest.anchors.locate(parentAnchor));
            const childPath1 = clonePath(forest.anchors.locate(childAnchor1));
            const childPath2 = clonePath(forest.anchors.locate(childAnchor2));
            const parentPath2 = clonePath(forest.anchors.locate(parentAnchor2));

            const expectedParent: UpPath = {
                parent: undefined,
                parentField: rootFieldKeySymbol,
                parentIndex: 0,
            };

            assert.deepStrictEqual(parentPath, expectedParent);
            assert.deepStrictEqual(parentPath2, expectedParent);

            const expectedChild1: UpPath = {
                parent: expectedParent,
                parentField: brand("data"),
                parentIndex: 0,
            };

            const expectedChild2: UpPath = {
                parent: expectedParent,
                parentField: brand("data"),
                parentIndex: 1,
            };

            assert.deepStrictEqual(childPath1, expectedChild1);
            assert.deepStrictEqual(childPath2, expectedChild2);

            assert.equal(forest.tryMoveCursorToNode(parentAnchor, cursor), TreeNavigationResult.Ok);
            assert.equal(cursor.value, undefined);
            assert.equal(forest.tryMoveCursorToNode(childAnchor1, cursor), TreeNavigationResult.Ok);
            assert.equal(cursor.value, 1);
            assert.equal(forest.tryMoveCursorToNode(childAnchor2, cursor), TreeNavigationResult.Ok);
            assert.equal(cursor.value, 2);

            // Cleanup is not required for this test (since anchor set will go out of scope here),
            // But make sure it works:
            forest.anchors.forget(parentAnchor);
            forest.anchors.forget(childAnchor1);
            forest.anchors.forget(childAnchor2);
            forest.anchors.forget(parentAnchor2);
            assert(forest.anchors.isEmpty());
        });

        it("using an anchor that went away returns NotFound", () => {
            const forest = factory(new InMemoryStoredSchemaRepository(defaultSchemaPolicy));
            const dependent = new MockDependent("dependent");
            recordDependency(dependent, forest);

            const content: JsonableTree[] = [
                {
                    type: jsonObject.name,
                    fields: {
                        data: [
                            { type: jsonNumber.name, value: 1 },
                            { type: jsonNumber.name, value: 2 },
                        ],
                    },
                },
            ];
            initializeForest(forest, content.map(singleTextCursor));

            const cursor = forest.allocateCursor();
            moveToDetachedField(forest, cursor);
            assert(cursor.firstNode());
            cursor.enterField(brand("data"));
            cursor.enterNode(0);
            const firstNodeAnchor = cursor.buildAnchor();
            cursor.clear();

            const mark: Delta.Delete = { type: Delta.MarkType.Delete, count: 1 };
            const delta: Delta.Root = new Map([[rootFieldKeySymbol, { shallowChanges: [mark] }]]);
            forest.applyDelta(delta);
            forest.anchors.applyDelta(delta);

            assert.equal(
                forest.tryMoveCursorToNode(firstNodeAnchor, cursor),
                TreeNavigationResult.NotFound,
            );
        });

        describe("can clone", () => {
            it("an empty forest", () => {
                const forest = factory(new InMemoryStoredSchemaRepository(defaultSchemaPolicy));
                const clone = forest.clone(forest.schema, forest.anchors);
                const reader = clone.allocateCursor();
                moveToDetachedField(clone, reader);
                // Expect no nodes under the detached field
                assert.equal(reader.firstNode(), false);
            });

            it("primitive nodes", () => {
                const forest = factory(new InMemoryStoredSchemaRepository(defaultSchemaPolicy));
                const content: JsonableTree[] = [
                    { type: jsonNumber.name, value: 1 },
                    { type: jsonBoolean.name, value: true },
                    { type: jsonString.name, value: "test" },
                ];
                initializeForest(forest, content.map(singleTextCursor));

                const clone = forest.clone(forest.schema, forest.anchors);
                const reader = clone.allocateCursor();
                moveToDetachedField(clone, reader);
                assert(reader.firstNode());
                assert.equal(reader.value, 1);
                assert(reader.nextNode());
                assert.equal(reader.value, true);
                assert(reader.nextNode());
                assert.equal(reader.value, "test");
                assert.equal(reader.nextNode(), false);
            });

            it("multiple fields", () => {
                const forest = factory(new InMemoryStoredSchemaRepository(defaultSchemaPolicy));
                initializeForest(forest, nestedContent.map(singleTextCursor));

                const clone = forest.clone(forest.schema, forest.anchors);
                const reader = clone.allocateCursor();
                moveToDetachedField(clone, reader);
                assert(reader.firstNode());
                reader.enterField(xField);
                assert(reader.firstNode());
                assert.equal(reader.value, 0);
                assert.equal(reader.nextNode(), false);
                reader.exitField();
                reader.enterField(yField);
                assert(reader.firstNode());
                assert.equal(reader.value, 1);
                assert.equal(reader.nextNode(), false);
            });

            it("with anchors", () => {
                const forest = factory(new InMemoryStoredSchemaRepository(defaultSchemaPolicy));
                initializeForest(forest, nestedContent.map(singleTextCursor));

                const forestReader = forest.allocateCursor();
                moveToDetachedField(forest, forestReader);
                assert(forestReader.firstNode());
                forestReader.enterField(xField);
                assert(forestReader.firstNode());
                const anchor = forestReader.buildAnchor();

                const clone = forest.clone(forest.schema, forest.anchors);
                const reader = clone.allocateCursor();
                clone.tryMoveCursorToNode(anchor, reader);
                assert.equal(reader.value, 0);
            });
        });

        it("editing a cloned forest does not modify the original", () => {
            const forest = factory(new InMemoryStoredSchemaRepository(defaultSchemaPolicy));
            const content: JsonableTree[] = [
                { type: jsonNumber.name, value: 1 },
                { type: jsonBoolean.name, value: true },
                { type: jsonString.name, value: "test" },
            ];
            initializeForest(forest, content.map(singleTextCursor));

            const clone = forest.clone(forest.schema, forest.anchors);
            const delta: Delta.Root = new Map([
                [
                    rootFieldKeySymbol,
                    {
                        nestedChanges: [
                            [{ context: Delta.Context.Input, index: 0 }, { setValue: 2 }],
                        ],
                    },
                ],
            ]);
            clone.applyDelta(delta);

            // Check the clone has the new value
            const cloneReader = clone.allocateCursor();
            moveToDetachedField(clone, cloneReader);
            assert(cloneReader.firstNode());
            assert.equal(cloneReader.value, 2);

            // Check the original has the old value
            const originalReader = forest.allocateCursor();
            moveToDetachedField(forest, originalReader);
            assert(originalReader.firstNode());
            assert.equal(originalReader.value, 1);
        });

        describe("can apply deltas with", () => {
            if (!config.skipCursorErrorCheck) {
                it("ensures cursors are cleared before applying deltas", () => {
                    const forest = factory(new InMemoryStoredSchemaRepository(defaultSchemaPolicy));
                    const content: JsonableTree[] = [{ type: jsonNumber.name, value: 1 }];
                    initializeForest(forest, content.map(singleTextCursor));
                    const cursor = forest.allocateCursor();
                    moveToDetachedField(forest, cursor);

                    const delta: Delta.Root = new Map([
                        [
                            rootFieldKeySymbol,
                            {
                                nestedChanges: [
                                    [{ context: Delta.Context.Input, index: 0 }, { setValue: 2 }],
                                ],
                            },
                        ],
                    ]);
                    assert.throws(() => forest.applyDelta(delta));
                });
            }

            it("set value", () => {
                const forest = factory(new InMemoryStoredSchemaRepository(defaultSchemaPolicy));
                const content: JsonableTree = { type: jsonNumber.name, value: 1 };
                initializeForest(forest, [singleTextCursor(content)]);

                const delta: Delta.Root = new Map([
                    [
                        rootFieldKeySymbol,
                        {
                            nestedChanges: [
                                [{ context: Delta.Context.Input, index: 0 }, { setValue: 2 }],
                            ],
                        },
                    ],
                ]);
                forest.applyDelta(delta);

                const reader = forest.allocateCursor();
                moveToDetachedField(forest, reader);
                assert(reader.firstNode());

                assert.equal(reader.value, 2);
            });

            it("clear value", () => {
                const forest = factory(new InMemoryStoredSchemaRepository(defaultSchemaPolicy));
                const content: JsonableTree = { type: jsonNumber.name, value: 1 };
                initializeForest(forest, [singleTextCursor(content)]);

                const delta: Delta.Root = new Map([
                    [
                        rootFieldKeySymbol,
                        {
                            nestedChanges: [
                                [
                                    { context: Delta.Context.Input, index: 0 },
                                    { setValue: undefined },
                                ],
                            ],
                        },
                    ],
                ]);
                forest.applyDelta(delta);

                const reader = forest.allocateCursor();
                moveToDetachedField(forest, reader);
                assert(reader.firstNode());
                assert.equal(reader.value, undefined);
            });

            it("set fields", () => {
                const forest = factory(new InMemoryStoredSchemaRepository(defaultSchemaPolicy));
                initializeForest(forest, nestedContent.map(singleTextCursor));

                const setField: Delta.NodeChanges = {
                    fields: new Map([
                        [
                            xField,
                            {
                                shallowChanges: [
                                    { type: Delta.MarkType.Delete, count: 1 },
                                    {
                                        type: Delta.MarkType.Insert,
                                        content: [
                                            singleTextCursor({
                                                type: jsonBoolean.name,
                                                value: true,
                                            }),
                                        ],
                                    },
                                ],
                            },
                        ],
                    ]),
                };
                const delta: Delta.Root = new Map([
                    [
                        rootFieldKeySymbol,
                        {
                            nestedChanges: [[{ context: Delta.Context.Input, index: 0 }, setField]],
                        },
                    ],
                ]);
                forest.applyDelta(delta);

                const reader = forest.allocateCursor();
                moveToDetachedField(forest, reader);
                assert(reader.firstNode());
                reader.enterField(xField);
                assert.equal(reader.firstNode(), true);
                assert.equal(reader.value, true);
            });

            it("delete", () => {
                const forest = factory(new InMemoryStoredSchemaRepository(defaultSchemaPolicy));
                const content: JsonableTree[] = [
                    { type: jsonNumber.name, value: 1 },
                    { type: jsonNumber.name, value: 2 },
                ];
                initializeForest(forest, content.map(singleTextCursor));

                const mark: Delta.Delete = { type: Delta.MarkType.Delete, count: 1 };
                const delta: Delta.Root = new Map([
                    [rootFieldKeySymbol, { shallowChanges: [mark] }],
                ]);
                forest.applyDelta(delta);

                // Inspect resulting tree: should just have `2`.
                const reader = forest.allocateCursor();
                moveToDetachedField(forest, reader);
                assert(reader.firstNode());
                assert.equal(reader.value, 2);
                assert.equal(reader.nextNode(), false);
            });

            it("a skip", () => {
                const forest = factory(new InMemoryStoredSchemaRepository(defaultSchemaPolicy));
                const content: JsonableTree[] = [
                    { type: jsonNumber.name, value: 1 },
                    { type: jsonNumber.name, value: 2 },
                ];
                initializeForest(forest, content.map(singleTextCursor));
                const cursor = forest.allocateCursor();
                moveToDetachedField(forest, cursor);
                cursor.firstNode();
                const anchor = cursor.buildAnchor();
                cursor.clear();

                const skip: Delta.Skip = 1;
                const mark: Delta.Delete = { type: Delta.MarkType.Delete, count: 1 };
                const delta: Delta.Root = new Map([
                    [rootFieldKeySymbol, { shallowChanges: [skip, mark] }],
                ]);
                forest.applyDelta(delta);

                // Inspect resulting tree: should just have `1`.
                const reader = forest.allocateCursor();
                assert.equal(forest.tryMoveCursorToNode(anchor, reader), TreeNavigationResult.Ok);
                assert.equal(reader.value, 1);
                assert.equal(reader.nextNode(), false);
            });

            it("insert", () => {
                const forest = factory(new InMemoryStoredSchemaRepository(defaultSchemaPolicy));
                const content: JsonableTree[] = [
                    { type: jsonNumber.name, value: 1 },
                    { type: jsonNumber.name, value: 2 },
                ];
                initializeForest(forest, content.map(singleTextCursor));

                const mark: Delta.Insert = {
                    type: Delta.MarkType.Insert,
                    content: [singleTextCursor({ type: jsonNumber.name, value: 3 })],
                };
                const delta: Delta.Root = new Map([
                    [rootFieldKeySymbol, { shallowChanges: [mark] }],
                ]);
                forest.applyDelta(delta);

                const reader = forest.allocateCursor();
                moveToDetachedField(forest, reader);
                assert(reader.firstNode());
                assert.equal(reader.value, 3);
                assert.equal(reader.nextNode(), true);
                assert.equal(reader.value, 1);
                assert.equal(reader.nextNode(), true);
                assert.equal(reader.value, 2);
                assert.equal(reader.nextNode(), false);
            });

            it("move out and move in", () => {
                const forest = factory(new InMemoryStoredSchemaRepository(defaultSchemaPolicy));
                initializeForest(forest, nestedContent.map(singleTextCursor));

                const moveId = brandOpaque<Delta.MoveId>(0);
                const moveOut: Delta.MoveOut = {
                    type: Delta.MarkType.MoveOut,
                    count: 1,
                    moveId,
                };
                const moveIn: Delta.MoveIn = {
                    type: Delta.MarkType.MoveIn,
                    count: 1,
                    moveId,
                };
                const modify: Delta.NodeChanges = {
                    fields: new Map([
                        [xField, { shallowChanges: [moveOut] }],
                        [yField, { shallowChanges: [1, moveIn] }],
                    ]),
                };
                const delta: Delta.Root = new Map([
                    [
                        rootFieldKeySymbol,
                        {
                            nestedChanges: [[{ context: Delta.Context.Input, index: 0 }, modify]],
                        },
                    ],
                ]);
                forest.applyDelta(delta);
                const reader = forest.allocateCursor();
                moveToDetachedField(forest, reader);
                assert(reader.firstNode());
                reader.enterField(xField);
                assert.equal(reader.getFieldLength(), 0);
                reader.exitField();
                reader.enterField(yField);
                assert.equal(reader.getFieldLength(), 2);
                assert(reader.firstNode());
                assert.equal(reader.value, 1);
                assert(reader.nextNode());
                assert.equal(reader.value, 0);
            });

            it("insert and modify", () => {
                const forest = factory(new InMemoryStoredSchemaRepository(defaultSchemaPolicy));
                const content: JsonableTree[] = [
                    { type: jsonNumber.name, value: 1 },
                    { type: jsonNumber.name, value: 2 },
                ];
                initializeForest(forest, content.map(singleTextCursor));

                const mark: Delta.Insert = {
                    type: Delta.MarkType.Insert,
                    content: [singleTextCursor({ type: jsonNumber.name, value: 3 })],
                };
                const modify: Delta.NodeChanges = {
                    fields: new Map([
                        [
                            brand("newField"),
                            {
                                shallowChanges: [
                                    {
                                        type: Delta.MarkType.Insert,
                                        content: [{ type: jsonNumber.name, value: 4 }].map(
                                            singleTextCursor,
                                        ),
                                    },
                                ],
                            },
                        ],
                    ]),
                };
                const delta: Delta.Root = new Map([
                    [
                        rootFieldKeySymbol,
                        {
                            shallowChanges: [mark],
                            nestedChanges: [[{ context: Delta.Context.Output, index: 0 }, modify]],
                        },
                    ],
                ]);
                forest.applyDelta(delta);

                const reader = forest.allocateCursor();
                moveToDetachedField(forest, reader);
                assert(reader.firstNode());
                assert.equal(reader.value, 3);
                reader.enterField(brand("newField"));
                assert(reader.firstNode());
                assert.equal(reader.value, 4);
                assert.equal(reader.nextNode(), false);
                reader.exitField();
                assert.equal(reader.nextNode(), true);
                assert.equal(reader.value, 1);
                assert.equal(reader.nextNode(), true);
                assert.equal(reader.value, 2);
                assert.equal(reader.nextNode(), false);
            });

            it("modify and delete", () => {
                const forest = factory(new InMemoryStoredSchemaRepository(defaultSchemaPolicy));
                initializeForest(forest, nestedContent.map(singleTextCursor));

                const moveId = brandOpaque<Delta.MoveId>(0);
                const modify: Delta.NodeChanges = {
                    fields: new Map([
                        [
                            xField,
                            {
                                shallowChanges: [
                                    { type: Delta.MarkType.MoveOut, count: 1, moveId },
                                ],
                            },
                        ],
                    ]),
                };
                const delta: Delta.Root = new Map([
                    [
                        rootFieldKeySymbol,
                        {
                            shallowChanges: [
                                { type: Delta.MarkType.Delete, count: 1 },
                                { type: Delta.MarkType.MoveIn, count: 1, moveId },
                            ],
                            nestedChanges: [[{ context: Delta.Context.Input, index: 0 }, modify]],
                        },
                    ],
                ]);
                forest.applyDelta(delta);

                const reader = forest.allocateCursor();
                moveToDetachedField(forest, reader);
                assert.equal(reader.firstNode(), true);
                assert.equal(reader.value, 0);
                assert.equal(reader.firstField(), false);
            });

            it("modify and move out", () => {
                const forest = factory(new InMemoryStoredSchemaRepository(defaultSchemaPolicy));
                initializeForest(forest, nestedContent.map(singleTextCursor));

                const moveId = brandOpaque<Delta.MoveId>(0);
                const modify: Delta.NodeChanges = {
                    fields: new Map([
                        [
                            xField,
                            {
                                shallowChanges: [
                                    {
                                        type: Delta.MarkType.MoveOut,
                                        count: 1,
                                        moveId,
                                    },
                                ],
                                nestedChanges: [
                                    [{ context: Delta.Context.Input, index: 0 }, { setValue: 2 }],
                                ],
                            },
                        ],
                        [
                            yField,
                            {
                                shallowChanges: [{ type: Delta.MarkType.MoveIn, count: 1, moveId }],
                            },
                        ],
                    ]),
                };
                const delta: Delta.Root = new Map([
                    [
                        rootFieldKeySymbol,
                        {
                            nestedChanges: [[{ context: Delta.Context.Input, index: 0 }, modify]],
                        },
                    ],
                ]);
                forest.applyDelta(delta);

                const reader = forest.allocateCursor();
                moveToDetachedField(forest, reader);
                assert(reader.firstNode());
                reader.enterField(xField);
                assert.equal(reader.getFieldLength(), 0);
                reader.exitField();
                reader.enterField(yField);
                assert(reader.firstNode());
                assert.equal(reader.value, 2);
                assert.equal(reader.nextNode(), true);
            });
        });

        describe("top level invalidation", () => {
            it("data editing", () => {
                const forest = factory(new InMemoryStoredSchemaRepository(defaultSchemaPolicy));
                const dependent = new MockDependent("dependent");
                recordDependency(dependent, forest);

                const content: JsonableTree[] = [{ type: jsonNumber.name, value: 1 }];
                const insert: Delta.Insert = {
                    type: Delta.MarkType.Insert,
                    content: content.map(singleTextCursor),
                };
                const delta: Delta.Root = new Map([
                    [rootFieldKeySymbol, { shallowChanges: [insert] }],
                ]);

                assert.deepEqual(dependent.tokens, []);
                forest.applyDelta(delta);
                assert.deepEqual(dependent.tokens.length, 1);

                forest.applyDelta(delta);
                assert.deepEqual(dependent.tokens.length, 2);

                // Remove the dependency so the dependent stops getting invalidation messages
                forest.removeDependent(dependent);
                forest.applyDelta(delta);
                assert.deepEqual(dependent.tokens.length, 2);
            });

            it("schema editing", () => {
                const forest = factory(new InMemoryStoredSchemaRepository(defaultSchemaPolicy));
                const dependent = new MockDependent("dependent");
                recordDependency(dependent, forest);
                forest.schema.update(jsonSchemaData);

                assert.deepEqual(dependent.tokens.length, 1);
            });
        });
    });

    testGeneralPurposeTreeCursor(
        "forest cursor",
        (data): ITreeCursor => {
            const forest = factory(
                new InMemoryStoredSchemaRepository(defaultSchemaPolicy, jsonSchemaData),
            );
            initializeForest(forest, [singleTextCursor(data)]);
            const cursor = forest.allocateCursor();
            moveToDetachedField(forest, cursor);
            assert(cursor.firstNode());
            return cursor;
        },
        jsonableTreeFromCursor,
        true,
    );
=======
	const factory = config.factory;
	describe(config.suiteName, () => {
		const nestedContent: JsonableTree[] = [
			{
				type: jsonObject.name,
				fields: {
					x: [
						{
							type: jsonNumber.name,
							value: 0,
						},
					],
					y: [
						{
							type: jsonNumber.name,
							value: 1,
						},
					],
				},
			},
		];

		const xField = brand<FieldKey>("x");
		const yField = brand<FieldKey>("y");

		// Use Json Cursor to insert and extract some Json data
		describe("insert and extract json", () => {
			// eslint-disable-next-line @typescript-eslint/ban-types
			const testCases: [string, {} | number][] = [
				["primitive", 5],
				["array", [1, 2, 3]],
				["object", { blah: "test" }],
				["nested objects", { blah: { foo: 5 }, baz: [{}, { foo: 3 }] }],
			];
			for (const [name, data] of testCases) {
				it(name, () => {
					const schema = new InMemoryStoredSchemaRepository(defaultSchemaPolicy);
					const forest = factory(schema);

					const rootFieldSchema = fieldSchema(FieldKinds.optional, jsonRoot.types);
					schema.update({
						...jsonSchemaData,
						globalFieldSchema: new Map([[rootFieldKey, rootFieldSchema]]),
					});

					// Check schema is actually valid. If we forgot to add some required types this would fail.
					assert(!isNeverField(defaultSchemaPolicy, schema, rootFieldSchema));

					initializeForest(forest, [singleJsonCursor(data)]);

					const reader = forest.allocateCursor();
					moveToDetachedField(forest, reader);

					// copy data from reader into json object and compare to data.
					const copy = mapCursorField(reader, cursorToJsonObject);
					reader.free();
					assert.deepEqual(copy, [data]);
				});
			}
		});

		it("cursor use", () => {
			const content: JsonableTree = {
				type: jsonObject.name,
				fields: {
					data: [
						{ type: jsonNumber.name, value: 1 },
						{ type: jsonNumber.name, value: 2 },
					],
				},
			};
			const forest = factory(new InMemoryStoredSchemaRepository(defaultSchemaPolicy));
			initializeForest(forest, [singleTextCursor(content)]);

			const reader = forest.allocateCursor();
			moveToDetachedField(forest, reader);
			const reader2 = reader.fork();
			// Make sure fork is initialized properly
			assert.deepEqual(reader.getFieldPath(), reader2.getFieldPath());
			assert(reader.firstNode());
			// Make sure forks can move independently
			assert.deepEqual(reader.getPath()?.parent, reader2.getFieldPath().parent);
			assert(reader2.firstNode());
			assert.deepEqual(reader.getPath(), reader2.getPath());
			reader.enterField(brand("data"));
			reader.enterNode(1);
			assert.equal(reader.value, 2);
			// Move reader two down to the same place, but by a different route.
			reader2.enterField(brand("data"));
			reader2.enterNode(0);
			assert.equal(reader2.value, 1);
			assert.equal(reader.value, 2);
			assert(reader2.nextNode());
			assert.equal(reader2.value, 2);
			// Test a fork with a longer path and at a node not a field.
			const reader3 = reader2.fork();
			assert.deepEqual(reader.getPath(), reader3.getPath());
			reader.free();
			reader2.free();
		});

		it("moving a cursor to the root of an empty forest fails", () => {
			const forest = factory(new InMemoryStoredSchemaRepository(defaultSchemaPolicy));
			const dependent = new MockDependent("dependent");
			recordDependency(dependent, forest);
			const cursor = forest.allocateCursor();
			moveToDetachedField(forest, cursor);
			assert.equal(cursor.firstNode(), false);
		});

		it("anchors creation and use", () => {
			const forest = factory(new InMemoryStoredSchemaRepository(defaultSchemaPolicy));
			const dependent = new MockDependent("dependent");
			recordDependency(dependent, forest);

			const content: JsonableTree[] = [
				{
					type: jsonObject.name,
					fields: {
						data: [
							{ type: jsonNumber.name, value: 1 },
							{ type: jsonNumber.name, value: 2 },
						],
					},
				},
			];
			initializeForest(forest, content.map(singleTextCursor));

			const cursor = forest.allocateCursor();
			moveToDetachedField(forest, cursor);
			assert(cursor.firstNode());
			const parentAnchor = cursor.buildAnchor();
			cursor.enterField(brand("data"));
			cursor.enterNode(0);
			assert.equal(cursor.value, 1);
			const childAnchor1 = cursor.buildAnchor();
			assert(cursor.nextNode());
			const childAnchor2 = cursor.buildAnchor();
			cursor.exitNode();
			cursor.exitField();
			const parentAnchor2 = cursor.buildAnchor();

			const parentPath = clonePath(forest.anchors.locate(parentAnchor));
			const childPath1 = clonePath(forest.anchors.locate(childAnchor1));
			const childPath2 = clonePath(forest.anchors.locate(childAnchor2));
			const parentPath2 = clonePath(forest.anchors.locate(parentAnchor2));

			const expectedParent: UpPath = {
				parent: undefined,
				parentField: rootFieldKeySymbol,
				parentIndex: 0,
			};

			assert.deepStrictEqual(parentPath, expectedParent);
			assert.deepStrictEqual(parentPath2, expectedParent);

			const expectedChild1: UpPath = {
				parent: expectedParent,
				parentField: brand("data"),
				parentIndex: 0,
			};

			const expectedChild2: UpPath = {
				parent: expectedParent,
				parentField: brand("data"),
				parentIndex: 1,
			};

			assert.deepStrictEqual(childPath1, expectedChild1);
			assert.deepStrictEqual(childPath2, expectedChild2);

			assert.equal(forest.tryMoveCursorToNode(parentAnchor, cursor), TreeNavigationResult.Ok);
			assert.equal(cursor.value, undefined);
			assert.equal(forest.tryMoveCursorToNode(childAnchor1, cursor), TreeNavigationResult.Ok);
			assert.equal(cursor.value, 1);
			assert.equal(forest.tryMoveCursorToNode(childAnchor2, cursor), TreeNavigationResult.Ok);
			assert.equal(cursor.value, 2);

			// Cleanup is not required for this test (since anchor set will go out of scope here),
			// But make sure it works:
			forest.anchors.forget(parentAnchor);
			forest.anchors.forget(childAnchor1);
			forest.anchors.forget(childAnchor2);
			forest.anchors.forget(parentAnchor2);
			assert(forest.anchors.isEmpty());
		});

		it("using an anchor that went away returns NotFound", () => {
			const forest = factory(new InMemoryStoredSchemaRepository(defaultSchemaPolicy));
			const dependent = new MockDependent("dependent");
			recordDependency(dependent, forest);

			const content: JsonableTree[] = [
				{
					type: jsonObject.name,
					fields: {
						data: [
							{ type: jsonNumber.name, value: 1 },
							{ type: jsonNumber.name, value: 2 },
						],
					},
				},
			];
			initializeForest(forest, content.map(singleTextCursor));

			const cursor = forest.allocateCursor();
			moveToDetachedField(forest, cursor);
			assert(cursor.firstNode());
			cursor.enterField(brand("data"));
			cursor.enterNode(0);
			const firstNodeAnchor = cursor.buildAnchor();
			cursor.clear();

			const mark: Delta.Delete = { type: Delta.MarkType.Delete, count: 1 };
			const delta: Delta.Root = new Map([[rootFieldKeySymbol, [mark]]]);
			forest.applyDelta(delta);
			forest.anchors.applyDelta(delta);

			assert.equal(
				forest.tryMoveCursorToNode(firstNodeAnchor, cursor),
				TreeNavigationResult.NotFound,
			);
		});

		describe("can clone", () => {
			it("an empty forest", () => {
				const forest = factory(new InMemoryStoredSchemaRepository(defaultSchemaPolicy));
				const clone = forest.clone(forest.schema, forest.anchors);
				const reader = clone.allocateCursor();
				moveToDetachedField(clone, reader);
				// Expect no nodes under the detached field
				assert.equal(reader.firstNode(), false);
			});

			it("primitive nodes", () => {
				const forest = factory(new InMemoryStoredSchemaRepository(defaultSchemaPolicy));
				const content: JsonableTree[] = [
					{ type: jsonNumber.name, value: 1 },
					{ type: jsonBoolean.name, value: true },
					{ type: jsonString.name, value: "test" },
				];
				initializeForest(forest, content.map(singleTextCursor));

				const clone = forest.clone(forest.schema, forest.anchors);
				const reader = clone.allocateCursor();
				moveToDetachedField(clone, reader);
				assert(reader.firstNode());
				assert.equal(reader.value, 1);
				assert(reader.nextNode());
				assert.equal(reader.value, true);
				assert(reader.nextNode());
				assert.equal(reader.value, "test");
				assert.equal(reader.nextNode(), false);
			});

			it("multiple fields", () => {
				const forest = factory(new InMemoryStoredSchemaRepository(defaultSchemaPolicy));
				initializeForest(forest, nestedContent.map(singleTextCursor));

				const clone = forest.clone(forest.schema, forest.anchors);
				const reader = clone.allocateCursor();
				moveToDetachedField(clone, reader);
				assert(reader.firstNode());
				reader.enterField(xField);
				assert(reader.firstNode());
				assert.equal(reader.value, 0);
				assert.equal(reader.nextNode(), false);
				reader.exitField();
				reader.enterField(yField);
				assert(reader.firstNode());
				assert.equal(reader.value, 1);
				assert.equal(reader.nextNode(), false);
			});

			it("with anchors", () => {
				const forest = factory(new InMemoryStoredSchemaRepository(defaultSchemaPolicy));
				initializeForest(forest, nestedContent.map(singleTextCursor));

				const forestReader = forest.allocateCursor();
				moveToDetachedField(forest, forestReader);
				assert(forestReader.firstNode());
				forestReader.enterField(xField);
				assert(forestReader.firstNode());
				const anchor = forestReader.buildAnchor();

				const clone = forest.clone(forest.schema, forest.anchors);
				const reader = clone.allocateCursor();
				clone.tryMoveCursorToNode(anchor, reader);
				assert.equal(reader.value, 0);
			});
		});

		it("editing a cloned forest does not modify the original", () => {
			const forest = factory(new InMemoryStoredSchemaRepository(defaultSchemaPolicy));
			const content: JsonableTree[] = [
				{ type: jsonNumber.name, value: 1 },
				{ type: jsonBoolean.name, value: true },
				{ type: jsonString.name, value: "test" },
			];
			initializeForest(forest, content.map(singleTextCursor));

			const clone = forest.clone(forest.schema, forest.anchors);
			const setValue: Delta.Modify = { type: Delta.MarkType.Modify, setValue: 2 };
			const delta: Delta.Root = new Map([[rootFieldKeySymbol, [setValue]]]);
			clone.applyDelta(delta);

			// Check the clone has the new value
			const cloneReader = clone.allocateCursor();
			moveToDetachedField(clone, cloneReader);
			assert(cloneReader.firstNode());
			assert.equal(cloneReader.value, 2);

			// Check the original has the old value
			const originalReader = forest.allocateCursor();
			moveToDetachedField(forest, originalReader);
			assert(originalReader.firstNode());
			assert.equal(originalReader.value, 1);
		});

		describe("can apply deltas with", () => {
			if (!config.skipCursorErrorCheck) {
				it("ensures cursors are cleared before applying deltas", () => {
					const forest = factory(new InMemoryStoredSchemaRepository(defaultSchemaPolicy));
					const content: JsonableTree[] = [{ type: jsonNumber.name, value: 1 }];
					initializeForest(forest, content.map(singleTextCursor));
					const cursor = forest.allocateCursor();
					moveToDetachedField(forest, cursor);

					const setValue: Delta.Modify = { type: Delta.MarkType.Modify, setValue: 2 };
					const delta: Delta.Root = new Map([[rootFieldKeySymbol, [setValue]]]);
					assert.throws(() => forest.applyDelta(delta));
				});
			}

			it("set value", () => {
				const forest = factory(new InMemoryStoredSchemaRepository(defaultSchemaPolicy));
				const content: JsonableTree = { type: jsonNumber.name, value: 1 };
				initializeForest(forest, [singleTextCursor(content)]);

				const setValue: Delta.Modify = { type: Delta.MarkType.Modify, setValue: 2 };
				const delta: Delta.Root = new Map([[rootFieldKeySymbol, [setValue]]]);
				forest.applyDelta(delta);

				const reader = forest.allocateCursor();
				moveToDetachedField(forest, reader);
				assert(reader.firstNode());

				assert.equal(reader.value, 2);
			});

			it("clear value", () => {
				const forest = factory(new InMemoryStoredSchemaRepository(defaultSchemaPolicy));
				const content: JsonableTree = { type: jsonNumber.name, value: 1 };
				initializeForest(forest, [singleTextCursor(content)]);

				const setValue: Delta.Modify = { type: Delta.MarkType.Modify, setValue: undefined };
				const delta: Delta.Root = new Map([[rootFieldKeySymbol, [setValue]]]);
				forest.applyDelta(delta);

				const reader = forest.allocateCursor();
				moveToDetachedField(forest, reader);
				assert(reader.firstNode());
				assert.equal(reader.value, undefined);
			});

			it("set fields", () => {
				const forest = factory(new InMemoryStoredSchemaRepository(defaultSchemaPolicy));
				initializeForest(forest, nestedContent.map(singleTextCursor));

				const setField: Delta.Modify = {
					type: Delta.MarkType.Modify,
					fields: new Map([
						[
							xField,
							[
								{ type: Delta.MarkType.Delete, count: 1 },
								{
									type: Delta.MarkType.Insert,
									content: [
										singleTextCursor({
											type: jsonBoolean.name,
											value: true,
										}),
									],
								},
							],
						],
					]),
				};
				const delta: Delta.Root = new Map([[rootFieldKeySymbol, [setField]]]);
				forest.applyDelta(delta);

				const reader = forest.allocateCursor();
				moveToDetachedField(forest, reader);
				assert(reader.firstNode());
				reader.enterField(xField);
				assert.equal(reader.firstNode(), true);
				assert.equal(reader.value, true);
			});

			it("delete", () => {
				const forest = factory(new InMemoryStoredSchemaRepository(defaultSchemaPolicy));
				const content: JsonableTree[] = [
					{ type: jsonNumber.name, value: 1 },
					{ type: jsonNumber.name, value: 2 },
				];
				initializeForest(forest, content.map(singleTextCursor));

				const mark: Delta.Delete = { type: Delta.MarkType.Delete, count: 1 };
				const delta: Delta.Root = new Map([[rootFieldKeySymbol, [0, mark]]]);
				forest.applyDelta(delta);

				// Inspect resulting tree: should just have `2`.
				const reader = forest.allocateCursor();
				moveToDetachedField(forest, reader);
				assert(reader.firstNode());
				assert.equal(reader.value, 2);
				assert.equal(reader.nextNode(), false);
			});

			it("a skip", () => {
				const forest = factory(new InMemoryStoredSchemaRepository(defaultSchemaPolicy));
				const content: JsonableTree[] = [
					{ type: jsonNumber.name, value: 1 },
					{ type: jsonNumber.name, value: 2 },
				];
				initializeForest(forest, content.map(singleTextCursor));
				const cursor = forest.allocateCursor();
				moveToDetachedField(forest, cursor);
				cursor.firstNode();
				const anchor = cursor.buildAnchor();
				cursor.clear();

				const skip: Delta.Skip = 1;
				const mark: Delta.Delete = { type: Delta.MarkType.Delete, count: 1 };
				const delta: Delta.Root = new Map([[rootFieldKeySymbol, [skip, mark]]]);
				forest.applyDelta(delta);

				// Inspect resulting tree: should just have `1`.
				const reader = forest.allocateCursor();
				assert.equal(forest.tryMoveCursorToNode(anchor, reader), TreeNavigationResult.Ok);
				assert.equal(reader.value, 1);
				assert.equal(reader.nextNode(), false);
			});

			it("insert", () => {
				const forest = factory(new InMemoryStoredSchemaRepository(defaultSchemaPolicy));
				const content: JsonableTree[] = [
					{ type: jsonNumber.name, value: 1 },
					{ type: jsonNumber.name, value: 2 },
				];
				initializeForest(forest, content.map(singleTextCursor));

				const mark: Delta.Insert = {
					type: Delta.MarkType.Insert,
					content: [singleTextCursor({ type: jsonNumber.name, value: 3 })],
				};
				const delta: Delta.Root = new Map([[rootFieldKeySymbol, [mark]]]);
				forest.applyDelta(delta);

				const reader = forest.allocateCursor();
				moveToDetachedField(forest, reader);
				assert(reader.firstNode());
				assert.equal(reader.value, 3);
				assert.equal(reader.nextNode(), true);
				assert.equal(reader.value, 1);
				assert.equal(reader.nextNode(), true);
				assert.equal(reader.value, 2);
				assert.equal(reader.nextNode(), false);
			});

			it("move out and move in", () => {
				const forest = factory(new InMemoryStoredSchemaRepository(defaultSchemaPolicy));
				initializeForest(forest, nestedContent.map(singleTextCursor));

				const moveId = brandOpaque<Delta.MoveId>(0);
				const moveOut: Delta.MoveOut = {
					type: Delta.MarkType.MoveOut,
					count: 1,
					moveId,
				};
				const moveIn: Delta.MoveIn = {
					type: Delta.MarkType.MoveIn,
					count: 1,
					moveId,
				};
				const modify: Delta.Modify = {
					type: Delta.MarkType.Modify,
					fields: new Map([
						[xField, [moveOut]],
						[yField, [1, moveIn]],
					]),
				};
				const delta: Delta.Root = new Map([[rootFieldKeySymbol, [modify]]]);
				forest.applyDelta(delta);
				const reader = forest.allocateCursor();
				moveToDetachedField(forest, reader);
				assert(reader.firstNode());
				reader.enterField(xField);
				assert.equal(reader.getFieldLength(), 0);
				reader.exitField();
				reader.enterField(yField);
				assert.equal(reader.getFieldLength(), 2);
			});

			it("insert and modify", () => {
				const forest = factory(new InMemoryStoredSchemaRepository(defaultSchemaPolicy));
				const content: JsonableTree[] = [
					{ type: jsonNumber.name, value: 1 },
					{ type: jsonNumber.name, value: 2 },
				];
				initializeForest(forest, content.map(singleTextCursor));

				const mark: Delta.InsertAndModify = {
					type: Delta.MarkType.InsertAndModify,
					content: singleTextCursor({ type: jsonNumber.name, value: 3 }),
					fields: new Map([
						[
							brand("newField"),
							[
								{
									type: Delta.MarkType.Insert,
									content: [{ type: jsonNumber.name, value: 4 }].map(
										singleTextCursor,
									),
								},
							],
						],
					]),
				};
				const delta: Delta.Root = new Map([[rootFieldKeySymbol, [mark]]]);
				forest.applyDelta(delta);

				const reader = forest.allocateCursor();
				moveToDetachedField(forest, reader);
				assert(reader.firstNode());
				assert.equal(reader.value, 3);
				reader.enterField(brand("newField"));
				assert(reader.firstNode());
				assert.equal(reader.value, 4);
				assert.equal(reader.nextNode(), false);
				reader.exitField();
				assert.equal(reader.nextNode(), true);
				assert.equal(reader.value, 1);
				assert.equal(reader.nextNode(), true);
				assert.equal(reader.value, 2);
				assert.equal(reader.nextNode(), false);
			});

			it("modify and delete", () => {
				const forest = factory(new InMemoryStoredSchemaRepository(defaultSchemaPolicy));
				initializeForest(forest, nestedContent.map(singleTextCursor));

				const moveId = brandOpaque<Delta.MoveId>(0);
				const mark: Delta.ModifyAndDelete = {
					type: Delta.MarkType.ModifyAndDelete,
					fields: new Map([
						[xField, [{ type: Delta.MarkType.MoveOut, count: 1, moveId }]],
					]),
				};
				const delta: Delta.Root = new Map([
					[rootFieldKeySymbol, [mark, { type: Delta.MarkType.MoveIn, count: 1, moveId }]],
				]);
				forest.applyDelta(delta);

				const reader = forest.allocateCursor();
				moveToDetachedField(forest, reader);
				assert.equal(reader.firstNode(), true);
				assert.equal(reader.value, 0);
				assert.equal(reader.firstField(), false);
			});

			it("modify and move out", () => {
				const forest = factory(new InMemoryStoredSchemaRepository(defaultSchemaPolicy));
				initializeForest(forest, nestedContent.map(singleTextCursor));

				const moveId = brandOpaque<Delta.MoveId>(0);
				const mark: Delta.Modify = {
					type: Delta.MarkType.Modify,
					fields: new Map([
						[
							xField,
							[
								{
									type: Delta.MarkType.ModifyAndMoveOut,
									setValue: 2,
									moveId,
								},
							],
						],
						[yField, [{ type: Delta.MarkType.MoveIn, count: 1, moveId }]],
					]),
				};
				const delta: Delta.Root = new Map([[rootFieldKeySymbol, [mark]]]);
				forest.applyDelta(delta);

				const reader = forest.allocateCursor();
				moveToDetachedField(forest, reader);
				assert(reader.firstNode());
				reader.enterField(xField);
				assert.equal(reader.getFieldLength(), 0);
				reader.exitField();
				reader.enterField(yField);
				assert(reader.firstNode());
				assert.equal(reader.value, 2);
				assert.equal(reader.nextNode(), true);
			});

			// TODO: Unskip once MoveInAndModify is properly supported.
			// MoveInAndModify should support inner deltas e.g. Insert, MoveOut, etc.
			it.skip("move in and modify", () => {
				const forest = factory(new InMemoryStoredSchemaRepository(defaultSchemaPolicy));
				initializeForest(forest, nestedContent.map(singleTextCursor));

				const moveId = brandOpaque<Delta.MoveId>(0);
				const newField: FieldKey = brand("newField");
				const mark: Delta.Modify = {
					type: Delta.MarkType.Modify,
					fields: new Map([
						[xField, [{ type: Delta.MarkType.MoveOut, count: 1, moveId }]],
						[
							yField,
							[
								{
									type: Delta.MarkType.MoveInAndModify,
									moveId,
									fields: new Map([
										[
											newField,
											[
												{
													type: Delta.MarkType.Insert,
													content: [
														{ type: jsonNumber.name, value: 2 },
													].map(singleTextCursor),
												},
											],
										],
									]),
								},
							],
						],
					]),
				};
				const delta: Delta.Root = new Map([[rootFieldKeySymbol, [mark]]]);
				forest.applyDelta(delta);

				const reader = forest.allocateCursor();
				moveToDetachedField(forest, reader);
				assert(reader.firstNode());
				reader.enterField(xField);
				assert.equal(reader.getFieldLength(), 0);
				reader.exitField();
				reader.enterField(yField);
				assert.equal(reader.getFieldLength(), 2);
				assert(reader.firstNode());
				assert.equal(reader.value, 0);
				reader.enterField(newField);
				assert.equal(reader.getFieldLength(), 1);
				assert(reader.firstNode());
				assert.equal(reader.value, 2);
			});
		});

		describe("top level invalidation", () => {
			it("data editing", () => {
				const forest = factory(new InMemoryStoredSchemaRepository(defaultSchemaPolicy));
				const dependent = new MockDependent("dependent");
				recordDependency(dependent, forest);

				const content: JsonableTree[] = [{ type: jsonNumber.name, value: 1 }];
				const insert: Delta.Insert = {
					type: Delta.MarkType.Insert,
					content: content.map(singleTextCursor),
				};
				const delta: Delta.Root = new Map([[rootFieldKeySymbol, [insert]]]);

				assert.deepEqual(dependent.tokens, []);
				forest.applyDelta(delta);
				assert.deepEqual(dependent.tokens.length, 1);

				forest.applyDelta(delta);
				assert.deepEqual(dependent.tokens.length, 2);

				// Remove the dependency so the dependent stops getting invalidation messages
				forest.removeDependent(dependent);
				forest.applyDelta(delta);
				assert.deepEqual(dependent.tokens.length, 2);
			});

			it("schema editing", () => {
				const forest = factory(new InMemoryStoredSchemaRepository(defaultSchemaPolicy));
				const dependent = new MockDependent("dependent");
				recordDependency(dependent, forest);
				forest.schema.update(jsonSchemaData);

				assert.deepEqual(dependent.tokens.length, 1);
			});
		});

		testGeneralPurposeTreeCursor(
			"forest cursor",
			(data): ITreeCursor => {
				const forest = factory(
					new InMemoryStoredSchemaRepository(defaultSchemaPolicy, jsonSchemaData),
				);
				initializeForest(forest, [singleTextCursor(data)]);
				const cursor = forest.allocateCursor();
				moveToDetachedField(forest, cursor);
				assert(cursor.firstNode());
				return cursor;
			},
			jsonableTreeFromCursor,
			true,
		);
	});
>>>>>>> 77d9ece1
}<|MERGE_RESOLUTION|>--- conflicted
+++ resolved
@@ -67,773 +67,6 @@
  * Generic forest test suite
  */
 export function testForest(config: ForestTestConfiguration): void {
-<<<<<<< HEAD
-    const factory = config.factory;
-    describe(config.suiteName, () => {
-        const nestedContent: JsonableTree[] = [
-            {
-                type: jsonObject.name,
-                fields: {
-                    x: [
-                        {
-                            type: jsonNumber.name,
-                            value: 0,
-                        },
-                    ],
-                    y: [
-                        {
-                            type: jsonNumber.name,
-                            value: 1,
-                        },
-                    ],
-                },
-            },
-        ];
-
-        const xField = brand<FieldKey>("x");
-        const yField = brand<FieldKey>("y");
-
-        // Use Json Cursor to insert and extract some Json data
-        describe("insert and extract json", () => {
-            // eslint-disable-next-line @typescript-eslint/ban-types
-            const testCases: [string, {} | number][] = [
-                ["primitive", 5],
-                ["array", [1, 2, 3]],
-                ["object", { blah: "test" }],
-                ["nested objects", { blah: { foo: 5 }, baz: [{}, { foo: 3 }] }],
-            ];
-            for (const [name, data] of testCases) {
-                it(name, () => {
-                    const schema = new InMemoryStoredSchemaRepository(defaultSchemaPolicy);
-                    const forest = factory(schema);
-
-                    const rootFieldSchema = fieldSchema(FieldKinds.optional, jsonRoot.types);
-                    schema.update({
-                        ...jsonSchemaData,
-                        globalFieldSchema: new Map([[rootFieldKey, rootFieldSchema]]),
-                    });
-
-                    // Check schema is actually valid. If we forgot to add some required types this would fail.
-                    assert(!isNeverField(defaultSchemaPolicy, schema, rootFieldSchema));
-
-                    initializeForest(forest, [singleJsonCursor(data)]);
-
-                    const reader = forest.allocateCursor();
-                    moveToDetachedField(forest, reader);
-
-                    // copy data from reader into json object and compare to data.
-                    const copy = mapCursorField(reader, cursorToJsonObject);
-                    reader.free();
-                    assert.deepEqual(copy, [data]);
-                });
-            }
-        });
-
-        it("cursor use", () => {
-            const content: JsonableTree = {
-                type: jsonObject.name,
-                fields: {
-                    data: [
-                        { type: jsonNumber.name, value: 1 },
-                        { type: jsonNumber.name, value: 2 },
-                    ],
-                },
-            };
-            const forest = factory(new InMemoryStoredSchemaRepository(defaultSchemaPolicy));
-            initializeForest(forest, [singleTextCursor(content)]);
-
-            const reader = forest.allocateCursor();
-            moveToDetachedField(forest, reader);
-            const reader2 = reader.fork();
-            // Make sure fork is initialized properly
-            assert.deepEqual(reader.getFieldPath(), reader2.getFieldPath());
-            assert(reader.firstNode());
-            // Make sure forks can move independently
-            assert.deepEqual(reader.getPath()?.parent, reader2.getFieldPath().parent);
-            assert(reader2.firstNode());
-            assert.deepEqual(reader.getPath(), reader2.getPath());
-            reader.enterField(brand("data"));
-            reader.enterNode(1);
-            assert.equal(reader.value, 2);
-            // Move reader two down to the same place, but by a different route.
-            reader2.enterField(brand("data"));
-            reader2.enterNode(0);
-            assert.equal(reader2.value, 1);
-            assert.equal(reader.value, 2);
-            assert(reader2.nextNode());
-            assert.equal(reader2.value, 2);
-            // Test a fork with a longer path and at a node not a field.
-            const reader3 = reader2.fork();
-            assert.deepEqual(reader.getPath(), reader3.getPath());
-            reader.free();
-            reader2.free();
-        });
-
-        it("moving a cursor to the root of an empty forest fails", () => {
-            const forest = factory(new InMemoryStoredSchemaRepository(defaultSchemaPolicy));
-            const dependent = new MockDependent("dependent");
-            recordDependency(dependent, forest);
-            const cursor = forest.allocateCursor();
-            moveToDetachedField(forest, cursor);
-            assert.equal(cursor.firstNode(), false);
-        });
-
-        it("anchors creation and use", () => {
-            const forest = factory(new InMemoryStoredSchemaRepository(defaultSchemaPolicy));
-            const dependent = new MockDependent("dependent");
-            recordDependency(dependent, forest);
-
-            const content: JsonableTree[] = [
-                {
-                    type: jsonObject.name,
-                    fields: {
-                        data: [
-                            { type: jsonNumber.name, value: 1 },
-                            { type: jsonNumber.name, value: 2 },
-                        ],
-                    },
-                },
-            ];
-            initializeForest(forest, content.map(singleTextCursor));
-
-            const cursor = forest.allocateCursor();
-            moveToDetachedField(forest, cursor);
-            assert(cursor.firstNode());
-            const parentAnchor = cursor.buildAnchor();
-            cursor.enterField(brand("data"));
-            cursor.enterNode(0);
-            assert.equal(cursor.value, 1);
-            const childAnchor1 = cursor.buildAnchor();
-            assert(cursor.nextNode());
-            const childAnchor2 = cursor.buildAnchor();
-            cursor.exitNode();
-            cursor.exitField();
-            const parentAnchor2 = cursor.buildAnchor();
-
-            const parentPath = clonePath(forest.anchors.locate(parentAnchor));
-            const childPath1 = clonePath(forest.anchors.locate(childAnchor1));
-            const childPath2 = clonePath(forest.anchors.locate(childAnchor2));
-            const parentPath2 = clonePath(forest.anchors.locate(parentAnchor2));
-
-            const expectedParent: UpPath = {
-                parent: undefined,
-                parentField: rootFieldKeySymbol,
-                parentIndex: 0,
-            };
-
-            assert.deepStrictEqual(parentPath, expectedParent);
-            assert.deepStrictEqual(parentPath2, expectedParent);
-
-            const expectedChild1: UpPath = {
-                parent: expectedParent,
-                parentField: brand("data"),
-                parentIndex: 0,
-            };
-
-            const expectedChild2: UpPath = {
-                parent: expectedParent,
-                parentField: brand("data"),
-                parentIndex: 1,
-            };
-
-            assert.deepStrictEqual(childPath1, expectedChild1);
-            assert.deepStrictEqual(childPath2, expectedChild2);
-
-            assert.equal(forest.tryMoveCursorToNode(parentAnchor, cursor), TreeNavigationResult.Ok);
-            assert.equal(cursor.value, undefined);
-            assert.equal(forest.tryMoveCursorToNode(childAnchor1, cursor), TreeNavigationResult.Ok);
-            assert.equal(cursor.value, 1);
-            assert.equal(forest.tryMoveCursorToNode(childAnchor2, cursor), TreeNavigationResult.Ok);
-            assert.equal(cursor.value, 2);
-
-            // Cleanup is not required for this test (since anchor set will go out of scope here),
-            // But make sure it works:
-            forest.anchors.forget(parentAnchor);
-            forest.anchors.forget(childAnchor1);
-            forest.anchors.forget(childAnchor2);
-            forest.anchors.forget(parentAnchor2);
-            assert(forest.anchors.isEmpty());
-        });
-
-        it("using an anchor that went away returns NotFound", () => {
-            const forest = factory(new InMemoryStoredSchemaRepository(defaultSchemaPolicy));
-            const dependent = new MockDependent("dependent");
-            recordDependency(dependent, forest);
-
-            const content: JsonableTree[] = [
-                {
-                    type: jsonObject.name,
-                    fields: {
-                        data: [
-                            { type: jsonNumber.name, value: 1 },
-                            { type: jsonNumber.name, value: 2 },
-                        ],
-                    },
-                },
-            ];
-            initializeForest(forest, content.map(singleTextCursor));
-
-            const cursor = forest.allocateCursor();
-            moveToDetachedField(forest, cursor);
-            assert(cursor.firstNode());
-            cursor.enterField(brand("data"));
-            cursor.enterNode(0);
-            const firstNodeAnchor = cursor.buildAnchor();
-            cursor.clear();
-
-            const mark: Delta.Delete = { type: Delta.MarkType.Delete, count: 1 };
-            const delta: Delta.Root = new Map([[rootFieldKeySymbol, { shallowChanges: [mark] }]]);
-            forest.applyDelta(delta);
-            forest.anchors.applyDelta(delta);
-
-            assert.equal(
-                forest.tryMoveCursorToNode(firstNodeAnchor, cursor),
-                TreeNavigationResult.NotFound,
-            );
-        });
-
-        describe("can clone", () => {
-            it("an empty forest", () => {
-                const forest = factory(new InMemoryStoredSchemaRepository(defaultSchemaPolicy));
-                const clone = forest.clone(forest.schema, forest.anchors);
-                const reader = clone.allocateCursor();
-                moveToDetachedField(clone, reader);
-                // Expect no nodes under the detached field
-                assert.equal(reader.firstNode(), false);
-            });
-
-            it("primitive nodes", () => {
-                const forest = factory(new InMemoryStoredSchemaRepository(defaultSchemaPolicy));
-                const content: JsonableTree[] = [
-                    { type: jsonNumber.name, value: 1 },
-                    { type: jsonBoolean.name, value: true },
-                    { type: jsonString.name, value: "test" },
-                ];
-                initializeForest(forest, content.map(singleTextCursor));
-
-                const clone = forest.clone(forest.schema, forest.anchors);
-                const reader = clone.allocateCursor();
-                moveToDetachedField(clone, reader);
-                assert(reader.firstNode());
-                assert.equal(reader.value, 1);
-                assert(reader.nextNode());
-                assert.equal(reader.value, true);
-                assert(reader.nextNode());
-                assert.equal(reader.value, "test");
-                assert.equal(reader.nextNode(), false);
-            });
-
-            it("multiple fields", () => {
-                const forest = factory(new InMemoryStoredSchemaRepository(defaultSchemaPolicy));
-                initializeForest(forest, nestedContent.map(singleTextCursor));
-
-                const clone = forest.clone(forest.schema, forest.anchors);
-                const reader = clone.allocateCursor();
-                moveToDetachedField(clone, reader);
-                assert(reader.firstNode());
-                reader.enterField(xField);
-                assert(reader.firstNode());
-                assert.equal(reader.value, 0);
-                assert.equal(reader.nextNode(), false);
-                reader.exitField();
-                reader.enterField(yField);
-                assert(reader.firstNode());
-                assert.equal(reader.value, 1);
-                assert.equal(reader.nextNode(), false);
-            });
-
-            it("with anchors", () => {
-                const forest = factory(new InMemoryStoredSchemaRepository(defaultSchemaPolicy));
-                initializeForest(forest, nestedContent.map(singleTextCursor));
-
-                const forestReader = forest.allocateCursor();
-                moveToDetachedField(forest, forestReader);
-                assert(forestReader.firstNode());
-                forestReader.enterField(xField);
-                assert(forestReader.firstNode());
-                const anchor = forestReader.buildAnchor();
-
-                const clone = forest.clone(forest.schema, forest.anchors);
-                const reader = clone.allocateCursor();
-                clone.tryMoveCursorToNode(anchor, reader);
-                assert.equal(reader.value, 0);
-            });
-        });
-
-        it("editing a cloned forest does not modify the original", () => {
-            const forest = factory(new InMemoryStoredSchemaRepository(defaultSchemaPolicy));
-            const content: JsonableTree[] = [
-                { type: jsonNumber.name, value: 1 },
-                { type: jsonBoolean.name, value: true },
-                { type: jsonString.name, value: "test" },
-            ];
-            initializeForest(forest, content.map(singleTextCursor));
-
-            const clone = forest.clone(forest.schema, forest.anchors);
-            const delta: Delta.Root = new Map([
-                [
-                    rootFieldKeySymbol,
-                    {
-                        nestedChanges: [
-                            [{ context: Delta.Context.Input, index: 0 }, { setValue: 2 }],
-                        ],
-                    },
-                ],
-            ]);
-            clone.applyDelta(delta);
-
-            // Check the clone has the new value
-            const cloneReader = clone.allocateCursor();
-            moveToDetachedField(clone, cloneReader);
-            assert(cloneReader.firstNode());
-            assert.equal(cloneReader.value, 2);
-
-            // Check the original has the old value
-            const originalReader = forest.allocateCursor();
-            moveToDetachedField(forest, originalReader);
-            assert(originalReader.firstNode());
-            assert.equal(originalReader.value, 1);
-        });
-
-        describe("can apply deltas with", () => {
-            if (!config.skipCursorErrorCheck) {
-                it("ensures cursors are cleared before applying deltas", () => {
-                    const forest = factory(new InMemoryStoredSchemaRepository(defaultSchemaPolicy));
-                    const content: JsonableTree[] = [{ type: jsonNumber.name, value: 1 }];
-                    initializeForest(forest, content.map(singleTextCursor));
-                    const cursor = forest.allocateCursor();
-                    moveToDetachedField(forest, cursor);
-
-                    const delta: Delta.Root = new Map([
-                        [
-                            rootFieldKeySymbol,
-                            {
-                                nestedChanges: [
-                                    [{ context: Delta.Context.Input, index: 0 }, { setValue: 2 }],
-                                ],
-                            },
-                        ],
-                    ]);
-                    assert.throws(() => forest.applyDelta(delta));
-                });
-            }
-
-            it("set value", () => {
-                const forest = factory(new InMemoryStoredSchemaRepository(defaultSchemaPolicy));
-                const content: JsonableTree = { type: jsonNumber.name, value: 1 };
-                initializeForest(forest, [singleTextCursor(content)]);
-
-                const delta: Delta.Root = new Map([
-                    [
-                        rootFieldKeySymbol,
-                        {
-                            nestedChanges: [
-                                [{ context: Delta.Context.Input, index: 0 }, { setValue: 2 }],
-                            ],
-                        },
-                    ],
-                ]);
-                forest.applyDelta(delta);
-
-                const reader = forest.allocateCursor();
-                moveToDetachedField(forest, reader);
-                assert(reader.firstNode());
-
-                assert.equal(reader.value, 2);
-            });
-
-            it("clear value", () => {
-                const forest = factory(new InMemoryStoredSchemaRepository(defaultSchemaPolicy));
-                const content: JsonableTree = { type: jsonNumber.name, value: 1 };
-                initializeForest(forest, [singleTextCursor(content)]);
-
-                const delta: Delta.Root = new Map([
-                    [
-                        rootFieldKeySymbol,
-                        {
-                            nestedChanges: [
-                                [
-                                    { context: Delta.Context.Input, index: 0 },
-                                    { setValue: undefined },
-                                ],
-                            ],
-                        },
-                    ],
-                ]);
-                forest.applyDelta(delta);
-
-                const reader = forest.allocateCursor();
-                moveToDetachedField(forest, reader);
-                assert(reader.firstNode());
-                assert.equal(reader.value, undefined);
-            });
-
-            it("set fields", () => {
-                const forest = factory(new InMemoryStoredSchemaRepository(defaultSchemaPolicy));
-                initializeForest(forest, nestedContent.map(singleTextCursor));
-
-                const setField: Delta.NodeChanges = {
-                    fields: new Map([
-                        [
-                            xField,
-                            {
-                                shallowChanges: [
-                                    { type: Delta.MarkType.Delete, count: 1 },
-                                    {
-                                        type: Delta.MarkType.Insert,
-                                        content: [
-                                            singleTextCursor({
-                                                type: jsonBoolean.name,
-                                                value: true,
-                                            }),
-                                        ],
-                                    },
-                                ],
-                            },
-                        ],
-                    ]),
-                };
-                const delta: Delta.Root = new Map([
-                    [
-                        rootFieldKeySymbol,
-                        {
-                            nestedChanges: [[{ context: Delta.Context.Input, index: 0 }, setField]],
-                        },
-                    ],
-                ]);
-                forest.applyDelta(delta);
-
-                const reader = forest.allocateCursor();
-                moveToDetachedField(forest, reader);
-                assert(reader.firstNode());
-                reader.enterField(xField);
-                assert.equal(reader.firstNode(), true);
-                assert.equal(reader.value, true);
-            });
-
-            it("delete", () => {
-                const forest = factory(new InMemoryStoredSchemaRepository(defaultSchemaPolicy));
-                const content: JsonableTree[] = [
-                    { type: jsonNumber.name, value: 1 },
-                    { type: jsonNumber.name, value: 2 },
-                ];
-                initializeForest(forest, content.map(singleTextCursor));
-
-                const mark: Delta.Delete = { type: Delta.MarkType.Delete, count: 1 };
-                const delta: Delta.Root = new Map([
-                    [rootFieldKeySymbol, { shallowChanges: [mark] }],
-                ]);
-                forest.applyDelta(delta);
-
-                // Inspect resulting tree: should just have `2`.
-                const reader = forest.allocateCursor();
-                moveToDetachedField(forest, reader);
-                assert(reader.firstNode());
-                assert.equal(reader.value, 2);
-                assert.equal(reader.nextNode(), false);
-            });
-
-            it("a skip", () => {
-                const forest = factory(new InMemoryStoredSchemaRepository(defaultSchemaPolicy));
-                const content: JsonableTree[] = [
-                    { type: jsonNumber.name, value: 1 },
-                    { type: jsonNumber.name, value: 2 },
-                ];
-                initializeForest(forest, content.map(singleTextCursor));
-                const cursor = forest.allocateCursor();
-                moveToDetachedField(forest, cursor);
-                cursor.firstNode();
-                const anchor = cursor.buildAnchor();
-                cursor.clear();
-
-                const skip: Delta.Skip = 1;
-                const mark: Delta.Delete = { type: Delta.MarkType.Delete, count: 1 };
-                const delta: Delta.Root = new Map([
-                    [rootFieldKeySymbol, { shallowChanges: [skip, mark] }],
-                ]);
-                forest.applyDelta(delta);
-
-                // Inspect resulting tree: should just have `1`.
-                const reader = forest.allocateCursor();
-                assert.equal(forest.tryMoveCursorToNode(anchor, reader), TreeNavigationResult.Ok);
-                assert.equal(reader.value, 1);
-                assert.equal(reader.nextNode(), false);
-            });
-
-            it("insert", () => {
-                const forest = factory(new InMemoryStoredSchemaRepository(defaultSchemaPolicy));
-                const content: JsonableTree[] = [
-                    { type: jsonNumber.name, value: 1 },
-                    { type: jsonNumber.name, value: 2 },
-                ];
-                initializeForest(forest, content.map(singleTextCursor));
-
-                const mark: Delta.Insert = {
-                    type: Delta.MarkType.Insert,
-                    content: [singleTextCursor({ type: jsonNumber.name, value: 3 })],
-                };
-                const delta: Delta.Root = new Map([
-                    [rootFieldKeySymbol, { shallowChanges: [mark] }],
-                ]);
-                forest.applyDelta(delta);
-
-                const reader = forest.allocateCursor();
-                moveToDetachedField(forest, reader);
-                assert(reader.firstNode());
-                assert.equal(reader.value, 3);
-                assert.equal(reader.nextNode(), true);
-                assert.equal(reader.value, 1);
-                assert.equal(reader.nextNode(), true);
-                assert.equal(reader.value, 2);
-                assert.equal(reader.nextNode(), false);
-            });
-
-            it("move out and move in", () => {
-                const forest = factory(new InMemoryStoredSchemaRepository(defaultSchemaPolicy));
-                initializeForest(forest, nestedContent.map(singleTextCursor));
-
-                const moveId = brandOpaque<Delta.MoveId>(0);
-                const moveOut: Delta.MoveOut = {
-                    type: Delta.MarkType.MoveOut,
-                    count: 1,
-                    moveId,
-                };
-                const moveIn: Delta.MoveIn = {
-                    type: Delta.MarkType.MoveIn,
-                    count: 1,
-                    moveId,
-                };
-                const modify: Delta.NodeChanges = {
-                    fields: new Map([
-                        [xField, { shallowChanges: [moveOut] }],
-                        [yField, { shallowChanges: [1, moveIn] }],
-                    ]),
-                };
-                const delta: Delta.Root = new Map([
-                    [
-                        rootFieldKeySymbol,
-                        {
-                            nestedChanges: [[{ context: Delta.Context.Input, index: 0 }, modify]],
-                        },
-                    ],
-                ]);
-                forest.applyDelta(delta);
-                const reader = forest.allocateCursor();
-                moveToDetachedField(forest, reader);
-                assert(reader.firstNode());
-                reader.enterField(xField);
-                assert.equal(reader.getFieldLength(), 0);
-                reader.exitField();
-                reader.enterField(yField);
-                assert.equal(reader.getFieldLength(), 2);
-                assert(reader.firstNode());
-                assert.equal(reader.value, 1);
-                assert(reader.nextNode());
-                assert.equal(reader.value, 0);
-            });
-
-            it("insert and modify", () => {
-                const forest = factory(new InMemoryStoredSchemaRepository(defaultSchemaPolicy));
-                const content: JsonableTree[] = [
-                    { type: jsonNumber.name, value: 1 },
-                    { type: jsonNumber.name, value: 2 },
-                ];
-                initializeForest(forest, content.map(singleTextCursor));
-
-                const mark: Delta.Insert = {
-                    type: Delta.MarkType.Insert,
-                    content: [singleTextCursor({ type: jsonNumber.name, value: 3 })],
-                };
-                const modify: Delta.NodeChanges = {
-                    fields: new Map([
-                        [
-                            brand("newField"),
-                            {
-                                shallowChanges: [
-                                    {
-                                        type: Delta.MarkType.Insert,
-                                        content: [{ type: jsonNumber.name, value: 4 }].map(
-                                            singleTextCursor,
-                                        ),
-                                    },
-                                ],
-                            },
-                        ],
-                    ]),
-                };
-                const delta: Delta.Root = new Map([
-                    [
-                        rootFieldKeySymbol,
-                        {
-                            shallowChanges: [mark],
-                            nestedChanges: [[{ context: Delta.Context.Output, index: 0 }, modify]],
-                        },
-                    ],
-                ]);
-                forest.applyDelta(delta);
-
-                const reader = forest.allocateCursor();
-                moveToDetachedField(forest, reader);
-                assert(reader.firstNode());
-                assert.equal(reader.value, 3);
-                reader.enterField(brand("newField"));
-                assert(reader.firstNode());
-                assert.equal(reader.value, 4);
-                assert.equal(reader.nextNode(), false);
-                reader.exitField();
-                assert.equal(reader.nextNode(), true);
-                assert.equal(reader.value, 1);
-                assert.equal(reader.nextNode(), true);
-                assert.equal(reader.value, 2);
-                assert.equal(reader.nextNode(), false);
-            });
-
-            it("modify and delete", () => {
-                const forest = factory(new InMemoryStoredSchemaRepository(defaultSchemaPolicy));
-                initializeForest(forest, nestedContent.map(singleTextCursor));
-
-                const moveId = brandOpaque<Delta.MoveId>(0);
-                const modify: Delta.NodeChanges = {
-                    fields: new Map([
-                        [
-                            xField,
-                            {
-                                shallowChanges: [
-                                    { type: Delta.MarkType.MoveOut, count: 1, moveId },
-                                ],
-                            },
-                        ],
-                    ]),
-                };
-                const delta: Delta.Root = new Map([
-                    [
-                        rootFieldKeySymbol,
-                        {
-                            shallowChanges: [
-                                { type: Delta.MarkType.Delete, count: 1 },
-                                { type: Delta.MarkType.MoveIn, count: 1, moveId },
-                            ],
-                            nestedChanges: [[{ context: Delta.Context.Input, index: 0 }, modify]],
-                        },
-                    ],
-                ]);
-                forest.applyDelta(delta);
-
-                const reader = forest.allocateCursor();
-                moveToDetachedField(forest, reader);
-                assert.equal(reader.firstNode(), true);
-                assert.equal(reader.value, 0);
-                assert.equal(reader.firstField(), false);
-            });
-
-            it("modify and move out", () => {
-                const forest = factory(new InMemoryStoredSchemaRepository(defaultSchemaPolicy));
-                initializeForest(forest, nestedContent.map(singleTextCursor));
-
-                const moveId = brandOpaque<Delta.MoveId>(0);
-                const modify: Delta.NodeChanges = {
-                    fields: new Map([
-                        [
-                            xField,
-                            {
-                                shallowChanges: [
-                                    {
-                                        type: Delta.MarkType.MoveOut,
-                                        count: 1,
-                                        moveId,
-                                    },
-                                ],
-                                nestedChanges: [
-                                    [{ context: Delta.Context.Input, index: 0 }, { setValue: 2 }],
-                                ],
-                            },
-                        ],
-                        [
-                            yField,
-                            {
-                                shallowChanges: [{ type: Delta.MarkType.MoveIn, count: 1, moveId }],
-                            },
-                        ],
-                    ]),
-                };
-                const delta: Delta.Root = new Map([
-                    [
-                        rootFieldKeySymbol,
-                        {
-                            nestedChanges: [[{ context: Delta.Context.Input, index: 0 }, modify]],
-                        },
-                    ],
-                ]);
-                forest.applyDelta(delta);
-
-                const reader = forest.allocateCursor();
-                moveToDetachedField(forest, reader);
-                assert(reader.firstNode());
-                reader.enterField(xField);
-                assert.equal(reader.getFieldLength(), 0);
-                reader.exitField();
-                reader.enterField(yField);
-                assert(reader.firstNode());
-                assert.equal(reader.value, 2);
-                assert.equal(reader.nextNode(), true);
-            });
-        });
-
-        describe("top level invalidation", () => {
-            it("data editing", () => {
-                const forest = factory(new InMemoryStoredSchemaRepository(defaultSchemaPolicy));
-                const dependent = new MockDependent("dependent");
-                recordDependency(dependent, forest);
-
-                const content: JsonableTree[] = [{ type: jsonNumber.name, value: 1 }];
-                const insert: Delta.Insert = {
-                    type: Delta.MarkType.Insert,
-                    content: content.map(singleTextCursor),
-                };
-                const delta: Delta.Root = new Map([
-                    [rootFieldKeySymbol, { shallowChanges: [insert] }],
-                ]);
-
-                assert.deepEqual(dependent.tokens, []);
-                forest.applyDelta(delta);
-                assert.deepEqual(dependent.tokens.length, 1);
-
-                forest.applyDelta(delta);
-                assert.deepEqual(dependent.tokens.length, 2);
-
-                // Remove the dependency so the dependent stops getting invalidation messages
-                forest.removeDependent(dependent);
-                forest.applyDelta(delta);
-                assert.deepEqual(dependent.tokens.length, 2);
-            });
-
-            it("schema editing", () => {
-                const forest = factory(new InMemoryStoredSchemaRepository(defaultSchemaPolicy));
-                const dependent = new MockDependent("dependent");
-                recordDependency(dependent, forest);
-                forest.schema.update(jsonSchemaData);
-
-                assert.deepEqual(dependent.tokens.length, 1);
-            });
-        });
-    });
-
-    testGeneralPurposeTreeCursor(
-        "forest cursor",
-        (data): ITreeCursor => {
-            const forest = factory(
-                new InMemoryStoredSchemaRepository(defaultSchemaPolicy, jsonSchemaData),
-            );
-            initializeForest(forest, [singleTextCursor(data)]);
-            const cursor = forest.allocateCursor();
-            moveToDetachedField(forest, cursor);
-            assert(cursor.firstNode());
-            return cursor;
-        },
-        jsonableTreeFromCursor,
-        true,
-    );
-=======
 	const factory = config.factory;
 	describe(config.suiteName, () => {
 		const nestedContent: JsonableTree[] = [
@@ -1048,7 +281,7 @@
 			cursor.clear();
 
 			const mark: Delta.Delete = { type: Delta.MarkType.Delete, count: 1 };
-			const delta: Delta.Root = new Map([[rootFieldKeySymbol, [mark]]]);
+			const delta: Delta.Root = new Map([[rootFieldKeySymbol, { shallowChanges: [mark] }]]);
 			forest.applyDelta(delta);
 			forest.anchors.applyDelta(delta);
 
@@ -1136,8 +369,16 @@
 			initializeForest(forest, content.map(singleTextCursor));
 
 			const clone = forest.clone(forest.schema, forest.anchors);
-			const setValue: Delta.Modify = { type: Delta.MarkType.Modify, setValue: 2 };
-			const delta: Delta.Root = new Map([[rootFieldKeySymbol, [setValue]]]);
+			const delta: Delta.Root = new Map([
+				[
+					rootFieldKeySymbol,
+					{
+						nestedChanges: [
+							[{ context: Delta.Context.Input, index: 0 }, { setValue: 2 }],
+						],
+					},
+				],
+			]);
 			clone.applyDelta(delta);
 
 			// Check the clone has the new value
@@ -1162,8 +403,16 @@
 					const cursor = forest.allocateCursor();
 					moveToDetachedField(forest, cursor);
 
-					const setValue: Delta.Modify = { type: Delta.MarkType.Modify, setValue: 2 };
-					const delta: Delta.Root = new Map([[rootFieldKeySymbol, [setValue]]]);
+					const delta: Delta.Root = new Map([
+						[
+							rootFieldKeySymbol,
+							{
+								nestedChanges: [
+									[{ context: Delta.Context.Input, index: 0 }, { setValue: 2 }],
+								],
+							},
+						],
+					]);
 					assert.throws(() => forest.applyDelta(delta));
 				});
 			}
@@ -1173,8 +422,16 @@
 				const content: JsonableTree = { type: jsonNumber.name, value: 1 };
 				initializeForest(forest, [singleTextCursor(content)]);
 
-				const setValue: Delta.Modify = { type: Delta.MarkType.Modify, setValue: 2 };
-				const delta: Delta.Root = new Map([[rootFieldKeySymbol, [setValue]]]);
+				const delta: Delta.Root = new Map([
+					[
+						rootFieldKeySymbol,
+						{
+							nestedChanges: [
+								[{ context: Delta.Context.Input, index: 0 }, { setValue: 2 }],
+							],
+						},
+					],
+				]);
 				forest.applyDelta(delta);
 
 				const reader = forest.allocateCursor();
@@ -1189,8 +446,19 @@
 				const content: JsonableTree = { type: jsonNumber.name, value: 1 };
 				initializeForest(forest, [singleTextCursor(content)]);
 
-				const setValue: Delta.Modify = { type: Delta.MarkType.Modify, setValue: undefined };
-				const delta: Delta.Root = new Map([[rootFieldKeySymbol, [setValue]]]);
+				const delta: Delta.Root = new Map([
+					[
+						rootFieldKeySymbol,
+						{
+							nestedChanges: [
+								[
+									{ context: Delta.Context.Input, index: 0 },
+									{ setValue: undefined },
+								],
+							],
+						},
+					],
+				]);
 				forest.applyDelta(delta);
 
 				const reader = forest.allocateCursor();
@@ -1203,27 +471,35 @@
 				const forest = factory(new InMemoryStoredSchemaRepository(defaultSchemaPolicy));
 				initializeForest(forest, nestedContent.map(singleTextCursor));
 
-				const setField: Delta.Modify = {
-					type: Delta.MarkType.Modify,
+				const setField: Delta.NodeChanges = {
 					fields: new Map([
 						[
 							xField,
-							[
-								{ type: Delta.MarkType.Delete, count: 1 },
-								{
-									type: Delta.MarkType.Insert,
-									content: [
-										singleTextCursor({
-											type: jsonBoolean.name,
-											value: true,
-										}),
-									],
-								},
-							],
+							{
+								shallowChanges: [
+									{ type: Delta.MarkType.Delete, count: 1 },
+									{
+										type: Delta.MarkType.Insert,
+										content: [
+											singleTextCursor({
+												type: jsonBoolean.name,
+												value: true,
+											}),
+										],
+									},
+								],
+							},
 						],
 					]),
 				};
-				const delta: Delta.Root = new Map([[rootFieldKeySymbol, [setField]]]);
+				const delta: Delta.Root = new Map([
+					[
+						rootFieldKeySymbol,
+						{
+							nestedChanges: [[{ context: Delta.Context.Input, index: 0 }, setField]],
+						},
+					],
+				]);
 				forest.applyDelta(delta);
 
 				const reader = forest.allocateCursor();
@@ -1243,7 +519,9 @@
 				initializeForest(forest, content.map(singleTextCursor));
 
 				const mark: Delta.Delete = { type: Delta.MarkType.Delete, count: 1 };
-				const delta: Delta.Root = new Map([[rootFieldKeySymbol, [0, mark]]]);
+				const delta: Delta.Root = new Map([
+					[rootFieldKeySymbol, { shallowChanges: [mark] }],
+				]);
 				forest.applyDelta(delta);
 
 				// Inspect resulting tree: should just have `2`.
@@ -1269,7 +547,9 @@
 
 				const skip: Delta.Skip = 1;
 				const mark: Delta.Delete = { type: Delta.MarkType.Delete, count: 1 };
-				const delta: Delta.Root = new Map([[rootFieldKeySymbol, [skip, mark]]]);
+				const delta: Delta.Root = new Map([
+					[rootFieldKeySymbol, { shallowChanges: [skip, mark] }],
+				]);
 				forest.applyDelta(delta);
 
 				// Inspect resulting tree: should just have `1`.
@@ -1291,7 +571,9 @@
 					type: Delta.MarkType.Insert,
 					content: [singleTextCursor({ type: jsonNumber.name, value: 3 })],
 				};
-				const delta: Delta.Root = new Map([[rootFieldKeySymbol, [mark]]]);
+				const delta: Delta.Root = new Map([
+					[rootFieldKeySymbol, { shallowChanges: [mark] }],
+				]);
 				forest.applyDelta(delta);
 
 				const reader = forest.allocateCursor();
@@ -1320,14 +602,20 @@
 					count: 1,
 					moveId,
 				};
-				const modify: Delta.Modify = {
-					type: Delta.MarkType.Modify,
+				const modify: Delta.NodeChanges = {
 					fields: new Map([
-						[xField, [moveOut]],
-						[yField, [1, moveIn]],
+						[xField, { shallowChanges: [moveOut] }],
+						[yField, { shallowChanges: [1, moveIn] }],
 					]),
 				};
-				const delta: Delta.Root = new Map([[rootFieldKeySymbol, [modify]]]);
+				const delta: Delta.Root = new Map([
+					[
+						rootFieldKeySymbol,
+						{
+							nestedChanges: [[{ context: Delta.Context.Input, index: 0 }, modify]],
+						},
+					],
+				]);
 				forest.applyDelta(delta);
 				const reader = forest.allocateCursor();
 				moveToDetachedField(forest, reader);
@@ -1337,6 +625,10 @@
 				reader.exitField();
 				reader.enterField(yField);
 				assert.equal(reader.getFieldLength(), 2);
+				assert(reader.firstNode());
+				assert.equal(reader.value, 1);
+				assert(reader.nextNode());
+				assert.equal(reader.value, 0);
 			});
 
 			it("insert and modify", () => {
@@ -1347,24 +639,36 @@
 				];
 				initializeForest(forest, content.map(singleTextCursor));
 
-				const mark: Delta.InsertAndModify = {
-					type: Delta.MarkType.InsertAndModify,
-					content: singleTextCursor({ type: jsonNumber.name, value: 3 }),
+				const mark: Delta.Insert = {
+					type: Delta.MarkType.Insert,
+					content: [singleTextCursor({ type: jsonNumber.name, value: 3 })],
+				};
+				const modify: Delta.NodeChanges = {
 					fields: new Map([
 						[
 							brand("newField"),
-							[
-								{
-									type: Delta.MarkType.Insert,
-									content: [{ type: jsonNumber.name, value: 4 }].map(
-										singleTextCursor,
-									),
-								},
-							],
+							{
+								shallowChanges: [
+									{
+										type: Delta.MarkType.Insert,
+										content: [{ type: jsonNumber.name, value: 4 }].map(
+											singleTextCursor,
+										),
+									},
+								],
+							},
 						],
 					]),
 				};
-				const delta: Delta.Root = new Map([[rootFieldKeySymbol, [mark]]]);
+				const delta: Delta.Root = new Map([
+					[
+						rootFieldKeySymbol,
+						{
+							shallowChanges: [mark],
+							nestedChanges: [[{ context: Delta.Context.Output, index: 0 }, modify]],
+						},
+					],
+				]);
 				forest.applyDelta(delta);
 
 				const reader = forest.allocateCursor();
@@ -1388,14 +692,29 @@
 				initializeForest(forest, nestedContent.map(singleTextCursor));
 
 				const moveId = brandOpaque<Delta.MoveId>(0);
-				const mark: Delta.ModifyAndDelete = {
-					type: Delta.MarkType.ModifyAndDelete,
+				const modify: Delta.NodeChanges = {
 					fields: new Map([
-						[xField, [{ type: Delta.MarkType.MoveOut, count: 1, moveId }]],
+						[
+							xField,
+							{
+								shallowChanges: [
+									{ type: Delta.MarkType.MoveOut, count: 1, moveId },
+								],
+							},
+						],
 					]),
 				};
 				const delta: Delta.Root = new Map([
-					[rootFieldKeySymbol, [mark, { type: Delta.MarkType.MoveIn, count: 1, moveId }]],
+					[
+						rootFieldKeySymbol,
+						{
+							shallowChanges: [
+								{ type: Delta.MarkType.Delete, count: 1 },
+								{ type: Delta.MarkType.MoveIn, count: 1, moveId },
+							],
+							nestedChanges: [[{ context: Delta.Context.Input, index: 0 }, modify]],
+						},
+					],
 				]);
 				forest.applyDelta(delta);
 
@@ -1411,23 +730,39 @@
 				initializeForest(forest, nestedContent.map(singleTextCursor));
 
 				const moveId = brandOpaque<Delta.MoveId>(0);
-				const mark: Delta.Modify = {
-					type: Delta.MarkType.Modify,
+				const modify: Delta.NodeChanges = {
 					fields: new Map([
 						[
 							xField,
-							[
-								{
-									type: Delta.MarkType.ModifyAndMoveOut,
-									setValue: 2,
-									moveId,
-								},
-							],
+							{
+								shallowChanges: [
+									{
+										type: Delta.MarkType.MoveOut,
+										count: 1,
+										moveId,
+									},
+								],
+								nestedChanges: [
+									[{ context: Delta.Context.Input, index: 0 }, { setValue: 2 }],
+								],
+							},
 						],
-						[yField, [{ type: Delta.MarkType.MoveIn, count: 1, moveId }]],
+						[
+							yField,
+							{
+								shallowChanges: [{ type: Delta.MarkType.MoveIn, count: 1, moveId }],
+							},
+						],
 					]),
 				};
-				const delta: Delta.Root = new Map([[rootFieldKeySymbol, [mark]]]);
+				const delta: Delta.Root = new Map([
+					[
+						rootFieldKeySymbol,
+						{
+							nestedChanges: [[{ context: Delta.Context.Input, index: 0 }, modify]],
+						},
+					],
+				]);
 				forest.applyDelta(delta);
 
 				const reader = forest.allocateCursor();
@@ -1441,61 +776,6 @@
 				assert.equal(reader.value, 2);
 				assert.equal(reader.nextNode(), true);
 			});
-
-			// TODO: Unskip once MoveInAndModify is properly supported.
-			// MoveInAndModify should support inner deltas e.g. Insert, MoveOut, etc.
-			it.skip("move in and modify", () => {
-				const forest = factory(new InMemoryStoredSchemaRepository(defaultSchemaPolicy));
-				initializeForest(forest, nestedContent.map(singleTextCursor));
-
-				const moveId = brandOpaque<Delta.MoveId>(0);
-				const newField: FieldKey = brand("newField");
-				const mark: Delta.Modify = {
-					type: Delta.MarkType.Modify,
-					fields: new Map([
-						[xField, [{ type: Delta.MarkType.MoveOut, count: 1, moveId }]],
-						[
-							yField,
-							[
-								{
-									type: Delta.MarkType.MoveInAndModify,
-									moveId,
-									fields: new Map([
-										[
-											newField,
-											[
-												{
-													type: Delta.MarkType.Insert,
-													content: [
-														{ type: jsonNumber.name, value: 2 },
-													].map(singleTextCursor),
-												},
-											],
-										],
-									]),
-								},
-							],
-						],
-					]),
-				};
-				const delta: Delta.Root = new Map([[rootFieldKeySymbol, [mark]]]);
-				forest.applyDelta(delta);
-
-				const reader = forest.allocateCursor();
-				moveToDetachedField(forest, reader);
-				assert(reader.firstNode());
-				reader.enterField(xField);
-				assert.equal(reader.getFieldLength(), 0);
-				reader.exitField();
-				reader.enterField(yField);
-				assert.equal(reader.getFieldLength(), 2);
-				assert(reader.firstNode());
-				assert.equal(reader.value, 0);
-				reader.enterField(newField);
-				assert.equal(reader.getFieldLength(), 1);
-				assert(reader.firstNode());
-				assert.equal(reader.value, 2);
-			});
 		});
 
 		describe("top level invalidation", () => {
@@ -1509,7 +789,9 @@
 					type: Delta.MarkType.Insert,
 					content: content.map(singleTextCursor),
 				};
-				const delta: Delta.Root = new Map([[rootFieldKeySymbol, [insert]]]);
+				const delta: Delta.Root = new Map([
+					[rootFieldKeySymbol, { shallowChanges: [insert] }],
+				]);
 
 				assert.deepEqual(dependent.tokens, []);
 				forest.applyDelta(delta);
@@ -1533,22 +815,21 @@
 				assert.deepEqual(dependent.tokens.length, 1);
 			});
 		});
-
-		testGeneralPurposeTreeCursor(
-			"forest cursor",
-			(data): ITreeCursor => {
-				const forest = factory(
-					new InMemoryStoredSchemaRepository(defaultSchemaPolicy, jsonSchemaData),
-				);
-				initializeForest(forest, [singleTextCursor(data)]);
-				const cursor = forest.allocateCursor();
-				moveToDetachedField(forest, cursor);
-				assert(cursor.firstNode());
-				return cursor;
-			},
-			jsonableTreeFromCursor,
-			true,
-		);
 	});
->>>>>>> 77d9ece1
+
+	testGeneralPurposeTreeCursor(
+		"forest cursor",
+		(data): ITreeCursor => {
+			const forest = factory(
+				new InMemoryStoredSchemaRepository(defaultSchemaPolicy, jsonSchemaData),
+			);
+			initializeForest(forest, [singleTextCursor(data)]);
+			const cursor = forest.allocateCursor();
+			moveToDetachedField(forest, cursor);
+			assert(cursor.firstNode());
+			return cursor;
+		},
+		jsonableTreeFromCursor,
+		true,
+	);
 }