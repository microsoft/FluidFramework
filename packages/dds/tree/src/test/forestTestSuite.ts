--- conflicted
+++ resolved
@@ -31,16 +31,9 @@
 } from "../core/index.js";
 import { typeboxValidator } from "../external-utilities/index.js";
 import {
-<<<<<<< HEAD
-	chunkTree,
 	cursorForJsonableTreeField,
-	defaultChunkPolicy,
-=======
-	cursorForJsonableTreeNode,
 	initializeForest,
->>>>>>> 6e66992d
 	jsonableTreeFromCursor,
-	type TreeChunk,
 } from "../feature-libraries/index.js";
 import {
 	type IdAllocator,
