--- conflicted
+++ resolved
@@ -764,7 +764,6 @@
 				assert.deepEqual(dependent.tokens.length, 1);
 			});
 		});
-<<<<<<< HEAD
 
 		describe("When deleting the last node in the field", () => {
 			it("leaves an empty field", () => {
@@ -786,28 +785,32 @@
 				];
 
 				const testField1: FieldKey = brand("testField1");
-				const delta: Delta.Root = new Map([
-					[
-						rootFieldKeySymbol,
-						[
-							{
-								type: Delta.MarkType.Modify,
-								fields: new Map([
-									[
-										testField1,
-										[
-											0,
-											{
-												type: Delta.MarkType.Delete,
-												count: 2,
-											},
-										],
-									],
-								]),
-							},
-						],
-					],
-				]);
+
+                const delta: Delta.Root = new Map([
+                    [
+                        rootFieldKeySymbol,
+                        {
+                            beforeShallow: [
+                                {
+                                    index: 0,
+                                    fields: new Map([
+                                        [
+                                            testField1,
+                                            {
+                                                shallow: [
+                                                    {
+                                                        type: Delta.MarkType.Delete,
+                                                        count: 2,
+                                                    },
+                                                ],
+                                            },
+                                        ],
+                                    ]),
+                                },
+                            ],
+                        },
+                    ],
+                ]);
 
 				const expected: JsonableTree[] = [
 					{
@@ -847,8 +850,6 @@
 			jsonableTreeFromCursor,
 			true,
 		);
-=======
->>>>>>> b6c8ef33
 	});
 
 	testGeneralPurposeTreeCursor(
