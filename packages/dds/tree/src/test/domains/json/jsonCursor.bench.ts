/*!
 * Copyright (c) Microsoft Corporation and contributors. All rights reserved.
 * Licensed under the MIT License.
 */

import { strict as assert } from "node:assert";

import { BenchmarkType, benchmark, isInPerformanceTestingMode } from "@fluid-tools/benchmark";

import {
	EmptyKey,
	type FieldKey,
	type ITreeCursor,
	type JsonableTree,
	TreeStoredSchemaRepository,
	moveToDetachedField,
} from "../../../core/index.js";
import {
	basicChunkTree,
	defaultChunkPolicy,
	makeTreeChunker,
	// eslint-disable-next-line import/no-internal-modules
} from "../../../feature-libraries/chunked-forest/chunkTree.js";
import {
	buildChunkedForest,
	cursorForJsonableTreeField,
	cursorForJsonableTreeNode,
	cursorForMapTreeNode,
	defaultSchemaPolicy,
	jsonableTreeFromCursor,
	mapTreeFromCursor,
} from "../../../feature-libraries/index.js";
import { brand, type JsonCompatible } from "../../../util/index.js";

import { buildTestForest, testIdCompressor, testRevisionTagCodec } from "../../utils.js";
import { averageValues, sum, sumMap } from "./benchmarks.js";
import { Canada, generateCanada } from "./canada.js";
import { CitmCatalog, generateCitmJson } from "./citm.js";
import { clone } from "./jsObjectUtil.js";
import { generateTwitterJsonByByteSize } from "./twitter.js";
// eslint-disable-next-line import/no-internal-modules
import { toInitialSchema } from "../../../simple-tree/toStoredSchema.js";
import { cursorToJsonObject, singleJsonCursor } from "../../json/index.js";
import { JsonAsTree } from "../../../jsonDomainSchema.js";
<<<<<<< HEAD
import { emulateProductionBuild } from "@fluidframework/core-utils/internal";
=======
import { initializeForest } from "../../feature-libraries/index.js";
>>>>>>> be5e151e

// Shared tree keys that map to the type used by the Twitter type/dataset
export const TwitterKey = {
	statuses: brand<FieldKey>("statuses"),
	retweetCount: brand<FieldKey>("retweet_count"),
	favoriteCount: brand<FieldKey>("favorite_count"),
};

/**
 * Performance test suite that measures a variety of access patterns using ITreeCursor.
 */
function bench(
	data: {
		name: string;
		getJson: () => JsonCompatible;
		// Some synthetic workload that invokes this callback with numbers from the data.
		dataConsumer: (cursor: ITreeCursor, calculate: (a: number) => void) => void;
	}[],
) {
	// The debug asserts in cursors have some performance overhead (which is part of why they are debug asserts).
	// Running these benchmarks in both modes not only allows confirming that the mode selection works,
	// but also helps measure the performance impact of the debug asserts.
	// Note that real production mode would be even lower overhead as the debug asserts would be removed by the bundler instead of just early existing.
	for (const emulateProduction of [true, false]) {
		describe(`emulateProductionBuild: ${emulateProduction}`, () => {
			for (const { name, getJson, dataConsumer } of data) {
				describe(name, () => {
					let json: JsonCompatible;
					let encodedTree: JsonableTree;
					before(() => {
						json = getJson();
						encodedTree = jsonableTreeFromCursor(singleJsonCursor(json));
					});
					if (emulateProduction) {
						before(() => {
							emulateProductionBuild();
						});
<<<<<<< HEAD
						after(() => {
							emulateProductionBuild(false);
						});
					}
=======
						const cursor = chunk.cursor();
						cursor.enterNode(0);
						return cursor;
					},
				],
				[
					"chunked-forest Cursor",
					() => {
						const forest = buildChunkedForest(
							makeTreeChunker(
								new TreeStoredSchemaRepository(toInitialSchema(JsonAsTree.Tree)),
								defaultSchemaPolicy,
							),
						);
						initializeForest(
							forest,
							cursorForJsonableTreeField([encodedTree]),
							testRevisionTagCodec,
							testIdCompressor,
						);
						const cursor = forest.allocateCursor();
						moveToDetachedField(forest, cursor);
						assert(cursor.firstNode());
						return cursor;
					},
				],
			];
>>>>>>> be5e151e

					benchmark({
						type: BenchmarkType.Perspective,
						title: "Clone JS Object",
						before: () => {
							const cloned = clone(json);
							assert.deepEqual(cloned, json, "clone() must return an equivalent tree.");
							assert.notEqual(cloned, json, "clone() must not return the same tree instance.");
						},
						benchmarkFn: () => {
							clone(json);
						},
					});

					const cursorFactories: [string, () => ITreeCursor][] = [
						["JsonCursor", () => singleJsonCursor(json)],
						["TextCursor", () => cursorForJsonableTreeNode(encodedTree)],
						[
							"MapCursor",
							() =>
								cursorForMapTreeNode(
									mapTreeFromCursor(cursorForJsonableTreeNode(encodedTree)),
								),
						],
						[
							"object-forest Cursor",
							() => {
								const forest = buildTestForest({ additionalAsserts: true });
								initializeForest(
									forest,
									cursorForJsonableTreeField([encodedTree]),
									testRevisionTagCodec,
									testIdCompressor,
								);
								const cursor = forest.allocateCursor();
								moveToDetachedField(forest, cursor);
								assert(cursor.firstNode());
								return cursor;
							},
						],
						[
							"BasicChunkCursor",
							() => {
								const input = cursorForJsonableTreeNode(encodedTree);
								const chunk = basicChunkTree(input, {
									policy: defaultChunkPolicy,
									idCompressor: undefined,
								});
								const cursor = chunk.cursor();
								cursor.enterNode(0);
								return cursor;
							},
						],
						[
							"chunked-forest Cursor",
							() => {
								const forest = buildChunkedForest(
									makeTreeChunker(
										new TreeStoredSchemaRepository(toStoredSchema(JsonAsTree.Tree)),
										defaultSchemaPolicy,
									),
								);
								initializeForest(
									forest,
									cursorForJsonableTreeField([encodedTree]),
									testRevisionTagCodec,
									testIdCompressor,
								);
								const cursor = forest.allocateCursor();
								moveToDetachedField(forest, cursor);
								assert(cursor.firstNode());
								return cursor;
							},
						],
					];

					const consumers: [
						string,
						(
							cursor: ITreeCursor,
							dataConsumer: (cursor: ITreeCursor, calculate: (a: number) => void) => unknown,
						) => void,
					][] = [
						["cursorToJsonObject", cursorToJsonObject],
						["jsonableTreeFromCursor", jsonableTreeFromCursor],
						["mapTreeFromCursor", mapTreeFromCursor],
						["sum", sum],
						["sum-map", sumMap],
						["averageValues", averageValues],
					];

					for (const [factoryName, factory] of cursorFactories) {
						describe(factoryName, () => {
							for (const [consumerName, consumer] of consumers) {
								let cursor: ITreeCursor;
								benchmark({
									type: emulateProduction
										? BenchmarkType.Measurement
										: BenchmarkType.Perspective,
									title: `${consumerName}(${factoryName})`,
									before: () => {
										cursor = factory();
										// TODO: validate behavior
										// assert.deepEqual(cursorToJsonObject(cursor), json, "data should round trip through json");
										// assert.deepEqual(
										//     jsonableTreeFromCursor(cursor), encodedTree, "data should round trip through jsonable");
									},
									benchmarkFn: () => {
										consumer(cursor, dataConsumer);
									},
								});
							}
						});
					}
				});
			}
		});
	}
}

const canada = generateCanada(
	// Use the default (large) data set for benchmarking, otherwise use a small dataset.
	isInPerformanceTestingMode ? undefined : [2, 10],
);

function extractCoordinatesFromCanada(
	cursor: ITreeCursor,
	calculate: (x: number) => void,
): void {
	cursor.enterField(Canada.SharedTreeFieldKey.features);
	cursor.enterNode(0);
	cursor.enterField(EmptyKey);
	cursor.enterNode(0);
	cursor.enterField(Canada.SharedTreeFieldKey.geometry);
	cursor.enterNode(0);
	cursor.enterField(Canada.SharedTreeFieldKey.coordinates);
	cursor.enterNode(0);

	cursor.enterField(EmptyKey);

	for (let result = cursor.firstNode(); result; result = cursor.nextNode()) {
		cursor.enterField(EmptyKey);

		for (let resultInner = cursor.firstNode(); resultInner; resultInner = cursor.nextNode()) {
			// Read x and y values
			cursor.enterField(EmptyKey);
			assert.equal(cursor.firstNode(), true, "No X field");
			const x = cursor.value as number;
			assert.equal(cursor.nextNode(), true, "No Y field");
			const y = cursor.value as number;

			cursor.exitNode();
			cursor.exitField();

			calculate(x);
			calculate(y);
		}

		cursor.exitField();
	}

	// Reset the cursor state
	cursor.exitField();
	cursor.exitNode();
	cursor.exitField();
	cursor.exitNode();
	cursor.exitField();
	cursor.exitNode();
	cursor.exitField();
	cursor.exitNode();
	cursor.exitField();
}

function extractAvgValsFromTwitter(
	cursor: ITreeCursor,
	calculate: (x: number, y: number) => void,
): void {
	cursor.enterField(TwitterKey.statuses); // move from root to field
	cursor.enterNode(0); // move from field to node at 0 (which is an object of type array)
	cursor.enterField(EmptyKey); // enter the array field at the node,

	for (let result = cursor.firstNode(); result; result = cursor.nextNode()) {
		cursor.enterField(TwitterKey.retweetCount);
		cursor.enterNode(0);
		const retweetCount = cursor.value as number;
		cursor.exitNode();
		cursor.exitField();

		cursor.enterField(TwitterKey.favoriteCount);
		cursor.enterNode(0);
		const favoriteCount = cursor.value;
		cursor.exitNode();
		cursor.exitField();
		calculate(retweetCount, favoriteCount as number);
	}

	// Reset the cursor state
	cursor.exitField();
	cursor.exitNode();
	cursor.exitField();
}

function extractAvgValsFromCitm(
	cursor: ITreeCursor,
	calculate: (x: number, y: number) => void,
): void {
	cursor.enterField(CitmCatalog.SharedTreeFieldKey.performances);
	cursor.enterNode(0);
	cursor.enterField(EmptyKey);

	// iterate over each performance
	for (
		let performanceIterator = cursor.firstNode();
		performanceIterator;
		performanceIterator = cursor.nextNode()
	) {
		cursor.enterField(CitmCatalog.SharedTreeFieldKey.seatCategories);
		const numSeatCategories = cursor.getFieldLength();
		cursor.exitField();

		cursor.enterField(CitmCatalog.SharedTreeFieldKey.start);
		cursor.enterNode(0);
		const startTimeEpoch = cursor.value as number;
		cursor.exitNode();
		cursor.exitField();

		calculate(numSeatCategories, startTimeEpoch);
	}

	// Reset the cursor state
	cursor.exitField();
	cursor.exitNode();
	cursor.exitField();
}

// The original benchmark twitter.json is 466906 Bytes according to getSizeInBytes.
const twitter = generateTwitterJsonByByteSize(
	isInPerformanceTestingMode ? 2500000 : 466906,
	true,
);
// The original benchmark citm_catalog.json 500299 Bytes according to getSizeInBytes.
const citm = isInPerformanceTestingMode
	? generateCitmJson(2, 2500000)
	: generateCitmJson(1, 500299);
describe("ITreeCursor", () => {
	bench([
		{
			name: "canada",
			getJson: () => canada as unknown as JsonCompatible,
			dataConsumer: (cursor) => averageValues(cursor, extractCoordinatesFromCanada),
		},
	]);
	bench([
		{
			name: "twitter",
			getJson: () => twitter as unknown as JsonCompatible,
			dataConsumer: extractAvgValsFromTwitter,
		},
	]);
	bench([
		{
			name: "citm",
			getJson: () => citm as unknown as JsonCompatible,
			dataConsumer: extractAvgValsFromCitm,
		},
	]);
});<|MERGE_RESOLUTION|>--- conflicted
+++ resolved
@@ -42,11 +42,8 @@
 import { toInitialSchema } from "../../../simple-tree/toStoredSchema.js";
 import { cursorToJsonObject, singleJsonCursor } from "../../json/index.js";
 import { JsonAsTree } from "../../../jsonDomainSchema.js";
-<<<<<<< HEAD
 import { emulateProductionBuild } from "@fluidframework/core-utils/internal";
-=======
 import { initializeForest } from "../../feature-libraries/index.js";
->>>>>>> be5e151e
 
 // Shared tree keys that map to the type used by the Twitter type/dataset
 export const TwitterKey = {
@@ -84,40 +81,10 @@
 						before(() => {
 							emulateProductionBuild();
 						});
-<<<<<<< HEAD
 						after(() => {
 							emulateProductionBuild(false);
 						});
 					}
-=======
-						const cursor = chunk.cursor();
-						cursor.enterNode(0);
-						return cursor;
-					},
-				],
-				[
-					"chunked-forest Cursor",
-					() => {
-						const forest = buildChunkedForest(
-							makeTreeChunker(
-								new TreeStoredSchemaRepository(toInitialSchema(JsonAsTree.Tree)),
-								defaultSchemaPolicy,
-							),
-						);
-						initializeForest(
-							forest,
-							cursorForJsonableTreeField([encodedTree]),
-							testRevisionTagCodec,
-							testIdCompressor,
-						);
-						const cursor = forest.allocateCursor();
-						moveToDetachedField(forest, cursor);
-						assert(cursor.firstNode());
-						return cursor;
-					},
-				],
-			];
->>>>>>> be5e151e
 
 					benchmark({
 						type: BenchmarkType.Perspective,
@@ -176,7 +143,7 @@
 							() => {
 								const forest = buildChunkedForest(
 									makeTreeChunker(
-										new TreeStoredSchemaRepository(toStoredSchema(JsonAsTree.Tree)),
+										new TreeStoredSchemaRepository(toInitialSchema(JsonAsTree.Tree)),
 										defaultSchemaPolicy,
 									),
 								);
