/*!
 * Copyright (c) Microsoft Corporation and contributors. All rights reserved.
 * Licensed under the MIT License.
 */

import { strict as assert } from "assert";
import { benchmark, BenchmarkType, isInPerformanceTestingMode } from "@fluid-tools/benchmark";
import { Jsonable } from "@fluidframework/datastore-definitions";
import { buildForest, ITreeCursor, jsonableTreeFromCursor, singleTextCursor, jsonTypeSchema } from "../../..";
import { initializeForest, TreeNavigationResult } from "../../../forest";
// Allow importing from this specific file which is being tested:
/* eslint-disable-next-line import/no-internal-modules */
import { cursorToJsonObject, JsonCursor } from "../../../domains/json/jsonCursor";
<<<<<<< HEAD
import { generateCanada } from "./canada";
import { generateTwitterJsonByByteSize } from "./twitter";
=======
import { defaultSchemaPolicy } from "../../../feature-libraries";
import { SchemaData, StoredSchemaRepository } from "../../../schema-stored";
import { generateCanada } from "./json";
>>>>>>> 77b3c86a

// IIRC, extracting this helper from clone() encourages V8 to inline the terminal case at
// the leaves, but this should be verified.
function cloneObject<T, J = Jsonable<T>>(obj: J): J {
    if (Array.isArray(obj)) {
        // PERF: 'Array.map()' was ~44% faster than looping over the array. (node 14 x64)
        return obj.map(clone) as unknown as J;
    } else {
        const result: any = {};
        // PERF: Nested array allocs make 'Object.entries()' ~2.4x slower than reading
        //       value via 'value[key]', even when destructuring. (node 14 x64)
        for (const key of Object.keys(obj)) {
            result[key] = clone((obj as any)[key]);
        }
        return result as J;
    }
}

// Optimized deep clone implementation for "Jsonable" object trees.  Used as a real-world-ish
// baseline to measure the overhead of using ITreeCursor in a scenario where we're reifying a
// domain model for the application.
function clone<T>(value: Jsonable<T>): Jsonable<T> {
    // PERF: Separate clone vs. cloneObject yields an ~11% speedup in 'canada.json',
    //       likely due to inlining short-circuiting recursing at leaves (node 14 x64).
    return typeof value !== "object" || value === null
        ? value
        : cloneObject(value);
}

// Helper that measures an optimized 'deepClone()' vs. using ITreeCursor to extract an
// equivalent clone of the source data.
function bench(name: string, getJson: () => any) {
    const json = getJson();
    const encodedTree = jsonableTreeFromCursor(new JsonCursor(json));
    const schemaData: SchemaData = {
            globalFieldSchema: new Map(),
            treeSchema: jsonTypeSchema,
    };
    const schema = new StoredSchemaRepository(defaultSchemaPolicy, schemaData);

    benchmark({
        type: BenchmarkType.Measurement,
        title: `Direct: '${name}'`,
        before: () => {
            const cloned = clone(json);
            assert.deepEqual(cloned, json,
                "clone() must return an equivalent tree.");
            assert.notEqual(cloned, json,
                "clone() must not return the same tree instance.");
        },
        benchmarkFn: () => {
            clone(json);
        },
    });

    const cursorFactories: [string, () => ITreeCursor][] = [
        ["JsonCursor", () => new JsonCursor(json)],
        ["TextCursor", () => singleTextCursor(encodedTree)],
        ["object-forest Cursor", () => {
            const forest = buildForest(schema);
            initializeForest(forest, [encodedTree]);
            const cursor = forest.allocateCursor();
            assert.equal(forest.tryMoveCursorTo(forest.root(forest.rootField), cursor), TreeNavigationResult.Ok);
            return cursor;
        }],
    ];

    const consumers: [string, (cursor: ITreeCursor) => void][] = [
        ["cursorToJsonObject", cursorToJsonObject],
        ["jsonableTreeFromCursor", jsonableTreeFromCursor],
    ];

    for (const [consumerName, consumer] of consumers) {
        for (const [factoryName, factory] of cursorFactories) {
            let cursor: ITreeCursor;
            benchmark({
                type: BenchmarkType.Measurement,
                title: `${consumerName}(${factoryName}): '${name}'`,
                before: () => {
                    cursor = factory();
                    assert.deepEqual(cursorToJsonObject(cursor), json, "data should round trip through json");
                    assert.deepEqual(
                        jsonableTreeFromCursor(cursor), encodedTree, "data should round trip through jsonable");
                },
                benchmarkFn: () => {
                    consumer(cursor);
                },
            });
        }
    }
}

const canada = generateCanada(
    // Use the default (large) data set for benchmarking, otherwise use a small dataset.
    isInPerformanceTestingMode
        ? undefined
        : [2, 10]);

// The original benchmark twitter.json is 466906 Bytes according to getSizeInBytes.
const twitter = generateTwitterJsonByByteSize(isInPerformanceTestingMode ? 2500000 : 466906, true);
describe("ITreeCursor", () => {
    bench("canada", () => canada);
    bench("twitter", () => twitter);
});<|MERGE_RESOLUTION|>--- conflicted
+++ resolved
@@ -11,14 +11,10 @@
 // Allow importing from this specific file which is being tested:
 /* eslint-disable-next-line import/no-internal-modules */
 import { cursorToJsonObject, JsonCursor } from "../../../domains/json/jsonCursor";
-<<<<<<< HEAD
+import { defaultSchemaPolicy } from "../../../feature-libraries";
+import { SchemaData, StoredSchemaRepository } from "../../../schema-stored";
 import { generateCanada } from "./canada";
 import { generateTwitterJsonByByteSize } from "./twitter";
-=======
-import { defaultSchemaPolicy } from "../../../feature-libraries";
-import { SchemaData, StoredSchemaRepository } from "../../../schema-stored";
-import { generateCanada } from "./json";
->>>>>>> 77b3c86a
 
 // IIRC, extracting this helper from clone() encourages V8 to inline the terminal case at
 // the leaves, but this should be verified.
