--- conflicted
+++ resolved
@@ -127,16 +127,11 @@
     isInPerformanceTestingMode ? undefined : [2, 10],
 );
 
-<<<<<<< HEAD
-function extractCoordinatesFromCanada(cursor: ITreeCursorNew, calculate: (x: number, y: number) => void): void {
-    cursor.enterField(Canada.SharedTreeFields.FeatureKey);
-=======
 function extractCoordinatesFromCanada(
     cursor: ITreeCursorNew,
     calculate: (x: number, y: number) => void,
 ): void {
-    cursor.enterField(Canada.FeatureKey);
->>>>>>> e7c61a04
+    cursor.enterField(Canada.SharedTreeFields.FeatureKey);
     cursor.enterNode(0);
     cursor.enterField(EmptyKey);
     cursor.enterNode(0);
@@ -179,16 +174,11 @@
     cursor.exitField();
 }
 
-<<<<<<< HEAD
-function extractAvgValsFromTwitter(cursor: ITreeCursorNew, calculate: (x: number, y: number) => void): void {
-    cursor.enterField(Twitter.SharedTreeFields.statusesKey); // move from root to field
-=======
 function extractAvgValsFromTwitter(
     cursor: ITreeCursorNew,
     calculate: (x: number, y: number) => void,
 ): void {
-    cursor.enterField(TwitterStatus.statusesKey); // move from root to field
->>>>>>> e7c61a04
+    cursor.enterField(Twitter.SharedTreeFields.statusesKey); // move from root to field
     cursor.enterNode(0); // move from field to node at 0 (which is an object of type array)
     cursor.enterField(EmptyKey); // enter the array field at the node,
 
