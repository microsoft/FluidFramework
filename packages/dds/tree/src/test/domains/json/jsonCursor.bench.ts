/*!
 * Copyright (c) Microsoft Corporation and contributors. All rights reserved.
 * Licensed under the MIT License.
 */

import { strict as assert } from "assert";
import { benchmark, BenchmarkType, isInPerformanceTestingMode } from "@fluid-tools/benchmark";
import { Jsonable } from "@fluidframework/datastore-definitions";
import {
    ITreeCursorNew, jsonableTreeFromCursor, singleTextCursorNew, EmptyKey,
} from "../../..";
// Allow importing from this specific file which is being tested:
/* eslint-disable-next-line import/no-internal-modules */
import { JsonCursor } from "../../../domains/json/jsonCursor";
<<<<<<< HEAD
import { jsonableTreeFromCursorNew } from "../../../feature-libraries";
import { FieldKey } from "../../../tree";
import { brand } from "../../../util";
import { CoordinatesKey, FeatureKey, generateCanada, GeometryKey } from "./canada";
import { averageTwoValues, sum, sumMap } from "./benchmarks";
import { generateTwitterJsonByByteSize } from "./twitter";
=======
import { jsonableTreeFromCursorNew, mapTreeFromCursor, singleMapTreeCursor } from "../../../feature-libraries";
import { CoordinatesKey, FeatureKey, generateCanada, GeometryKey } from "./json";
import { averageLocation, sum, sumMap } from "./benchmarks";
>>>>>>> d271c5d5

// IIRC, extracting this helper from clone() encourages V8 to inline the terminal case at
// the leaves, but this should be verified.
function cloneObject<T, J = Jsonable<T>>(obj: J): J {
    if (Array.isArray(obj)) {
        // PERF: 'Array.map()' was ~44% faster than looping over the array. (node 14 x64)
        return obj.map(clone) as unknown as J;
    } else {
        const result: any = {};
        // PERF: Nested array allocs make 'Object.entries()' ~2.4x slower than reading
        //       value via 'value[key]', even when destructuring. (node 14 x64)
        for (const key of Object.keys(obj)) {
            result[key] = clone((obj as any)[key]);
        }
        return result as J;
    }
}

// Optimized deep clone implementation for "Jsonable" object trees.  Used as a real-world-ish
// baseline to measure the overhead of using ITreeCursor in a scenario where we're reifying a
// domain model for the application.
function clone<T>(value: Jsonable<T>): Jsonable<T> {
    // PERF: Separate clone vs. cloneObject yields an ~11% speedup in 'canada.json',
    //       likely due to inlining short-circuiting recursing at leaves (node 14 x64).
    return typeof value !== "object" || value === null
        ? value
        : cloneObject(value);
}

/**
 * Performance test suite that measures a variety of access patterns using ITreeCursor.
 */
function bench(
    data: {
        name: string;
        getJson: () => any;
        dataConsumer: (cursor: ITreeCursorNew, calculate: (...operands: any[]) => void) => any;
    }[],
) {
    for (const { name, getJson, dataConsumer } of data) {
        const json = getJson();
        const encodedTree = jsonableTreeFromCursor(new JsonCursor(json));

        benchmark({
            type: BenchmarkType.Measurement,
            title: `Direct: '${name}'`,
            before: () => {
                const cloned = clone(json);
                assert.deepEqual(cloned, json,
                    "clone() must return an equivalent tree.");
                assert.notEqual(cloned, json,
                    "clone() must not return the same tree instance.");
            },
            benchmarkFn: () => {
                clone(json);
            },
        });

<<<<<<< HEAD
        const cursorFactories: [string, () => ITreeCursorNew][] = [
            ["TextCursor", () => singleTextCursorNew(encodedTree)],
        ];

        const consumers: [
            string,
            (cursor: ITreeCursorNew,
                dataConsumer: (cursor: ITreeCursorNew, calculate: (...operands: any[]) => void) => any
            ) => void,
        ][] = [
                // TODO: finish porting other cursor code and enable this.
                // ["cursorToJsonObject", cursorToJsonObjectNew],
                ["jsonableTreeFromCursor", jsonableTreeFromCursorNew],
                ["sum", sum],
                ["sum-map", sumMap],
                ["averageTwoValues", averageTwoValues],
            ];

        for (const [consumerName, consumer] of consumers) {
            for (const [factoryName, factory] of cursorFactories) {
                let cursor: ITreeCursorNew;
                benchmark({
                    type: BenchmarkType.Measurement,
                    title: `${consumerName}(${factoryName}): '${name}'`,
                    before: () => {
                        cursor = factory();
                        // TODO: validate behavior
                        // assert.deepEqual(cursorToJsonObject(cursor), json, "data should round trip through json");
                        // assert.deepEqual(
                        //     jsonableTreeFromCursor(cursor), encodedTree, "data should round trip through jsonable");
                    },
                    benchmarkFn: () => {
                        consumer(cursor, dataConsumer);
                    },
                });
            }
=======
    const cursorFactories: [string, () => ITreeCursorNew][] = [
        ["TextCursor", () => singleTextCursorNew(encodedTree)],
        ["MapCursor", () => singleMapTreeCursor(mapTreeFromCursor(singleTextCursorNew(encodedTree)))],
    ];

    const consumers: [
        string,
        (cursor: ITreeCursorNew,
            dataConsumer: (cursor: ITreeCursorNew, calculate: (...operands: any[]) => void) => any
        ) => void,
    ][] = [
        // TODO: finish porting other cursor code and enable this.
        // ["cursorToJsonObject", cursorToJsonObjectNew],
        ["jsonableTreeFromCursor", jsonableTreeFromCursorNew],
        ["mapTreeFromCursor", mapTreeFromCursor],
        ["sum", sum],
        ["sum-map", sumMap],
        ["averageLocation", averageLocation],
    ];

    for (const [consumerName, consumer] of consumers) {
        for (const [factoryName, factory] of cursorFactories) {
            let cursor: ITreeCursorNew;
            benchmark({
                type: BenchmarkType.Measurement,
                title: `${consumerName}(${factoryName}): '${name}'`,
                before: () => {
                    cursor = factory();
                    // TODO: validate behavior
                    // assert.deepEqual(cursorToJsonObject(cursor), json, "data should round trip through json");
                    // assert.deepEqual(
                    //     jsonableTreeFromCursor(cursor), encodedTree, "data should round trip through jsonable");
                },
                benchmarkFn: () => {
                    consumer(cursor, dataConsumer);
                },
            });
>>>>>>> d271c5d5
        }
    }
}

const canada = generateCanada(
    // Use the default (large) data set for benchmarking, otherwise use a small dataset.
    isInPerformanceTestingMode
        ? undefined
        : [2, 10]);

function extractCoordinatesFromCanada(cursor: ITreeCursorNew, calculate: (x: number, y: number) => void): void {
    cursor.enterField(FeatureKey);
    cursor.enterNode(0);
    cursor.enterField(EmptyKey);
    cursor.enterNode(0);
    cursor.enterField(GeometryKey);
    cursor.enterNode(0);
    cursor.enterField(CoordinatesKey);
    cursor.enterNode(0);

    cursor.enterField(EmptyKey);

    for (let result = cursor.firstNode(); result; result = cursor.nextNode()) {
        cursor.enterField(EmptyKey);

        for (let resultInner = cursor.firstNode(); resultInner; resultInner = cursor.nextNode()) {
            // Read x and y values
            cursor.enterField(EmptyKey);
            assert.equal(cursor.firstNode(), true, "No X field");
            const x = cursor.value as number;
            assert.equal(cursor.nextNode(), true, "No Y field");
            const y = cursor.value as number;

            cursor.exitNode();
            cursor.exitField();

            calculate(x, y);
        }

        cursor.exitField();
    }

    // Reset the cursor state
    cursor.exitField();
    cursor.exitNode();
    cursor.exitField();
    cursor.exitNode();
    cursor.exitField();
    cursor.exitNode();
    cursor.exitField();
    cursor.exitNode();
    cursor.exitField();
}

function extractAvgValsFromTwitter(cursor: ITreeCursorNew, calculate: (x: number, y: number) => void): void {
    const statusesKey: FieldKey = brand("statuses");
    const retweetCountKey: FieldKey = brand("retweet_count");
    const favoriteCountKey: FieldKey = brand("favorite_count");

    cursor.enterField(statusesKey); // move from root to field
    cursor.enterNode(0); // move from field to node at 0 (which is an object of type array)
    cursor.enterField(EmptyKey); // enter the array field at the node,

    for (let result = cursor.firstNode(); result; result = cursor.nextNode()) {
        cursor.enterField(retweetCountKey);
        cursor.enterNode(0);
        const retweetCount = cursor.value as number;
        cursor.exitNode();
        cursor.exitField();

        cursor.enterField(favoriteCountKey);
        cursor.enterNode(0);
        const favoriteCount = cursor.value;
        cursor.exitNode();
        cursor.exitField();
        calculate(retweetCount, favoriteCount as number);
    }

    // Reset the cursor state
    cursor.exitField();
    cursor.exitNode();
    cursor.exitField();
}

// The original benchmark twitter.json is 466906 Bytes according to getSizeInBytes.
const twitter = generateTwitterJsonByByteSize(isInPerformanceTestingMode ? 2500000 : 466906, true);
describe("ITreeCursor", () => {
    bench([{ name: "canada", getJson: () => canada, dataConsumer: extractCoordinatesFromCanada }]);
    bench([{ name: "twitter", getJson: () => twitter, dataConsumer: extractAvgValsFromTwitter }]);
});<|MERGE_RESOLUTION|>--- conflicted
+++ resolved
@@ -12,18 +12,10 @@
 // Allow importing from this specific file which is being tested:
 /* eslint-disable-next-line import/no-internal-modules */
 import { JsonCursor } from "../../../domains/json/jsonCursor";
-<<<<<<< HEAD
-import { jsonableTreeFromCursorNew } from "../../../feature-libraries";
-import { FieldKey } from "../../../tree";
-import { brand } from "../../../util";
+import { jsonableTreeFromCursorNew, mapTreeFromCursor, singleMapTreeCursor } from "../../../feature-libraries";
 import { CoordinatesKey, FeatureKey, generateCanada, GeometryKey } from "./canada";
 import { averageTwoValues, sum, sumMap } from "./benchmarks";
-import { generateTwitterJsonByByteSize } from "./twitter";
-=======
-import { jsonableTreeFromCursorNew, mapTreeFromCursor, singleMapTreeCursor } from "../../../feature-libraries";
-import { CoordinatesKey, FeatureKey, generateCanada, GeometryKey } from "./json";
-import { averageLocation, sum, sumMap } from "./benchmarks";
->>>>>>> d271c5d5
+import { generateTwitterJsonByByteSize, TwitterStatus } from "./twitter";
 
 // IIRC, extracting this helper from clone() encourages V8 to inline the terminal case at
 // the leaves, but this should be verified.
@@ -82,9 +74,9 @@
             },
         });
 
-<<<<<<< HEAD
         const cursorFactories: [string, () => ITreeCursorNew][] = [
             ["TextCursor", () => singleTextCursorNew(encodedTree)],
+            ["MapCursor", () => singleMapTreeCursor(mapTreeFromCursor(singleTextCursorNew(encodedTree)))],
         ];
 
         const consumers: [
@@ -96,6 +88,7 @@
                 // TODO: finish porting other cursor code and enable this.
                 // ["cursorToJsonObject", cursorToJsonObjectNew],
                 ["jsonableTreeFromCursor", jsonableTreeFromCursorNew],
+                ["mapTreeFromCursor", mapTreeFromCursor],
                 ["sum", sum],
                 ["sum-map", sumMap],
                 ["averageTwoValues", averageTwoValues],
@@ -119,45 +112,6 @@
                     },
                 });
             }
-=======
-    const cursorFactories: [string, () => ITreeCursorNew][] = [
-        ["TextCursor", () => singleTextCursorNew(encodedTree)],
-        ["MapCursor", () => singleMapTreeCursor(mapTreeFromCursor(singleTextCursorNew(encodedTree)))],
-    ];
-
-    const consumers: [
-        string,
-        (cursor: ITreeCursorNew,
-            dataConsumer: (cursor: ITreeCursorNew, calculate: (...operands: any[]) => void) => any
-        ) => void,
-    ][] = [
-        // TODO: finish porting other cursor code and enable this.
-        // ["cursorToJsonObject", cursorToJsonObjectNew],
-        ["jsonableTreeFromCursor", jsonableTreeFromCursorNew],
-        ["mapTreeFromCursor", mapTreeFromCursor],
-        ["sum", sum],
-        ["sum-map", sumMap],
-        ["averageLocation", averageLocation],
-    ];
-
-    for (const [consumerName, consumer] of consumers) {
-        for (const [factoryName, factory] of cursorFactories) {
-            let cursor: ITreeCursorNew;
-            benchmark({
-                type: BenchmarkType.Measurement,
-                title: `${consumerName}(${factoryName}): '${name}'`,
-                before: () => {
-                    cursor = factory();
-                    // TODO: validate behavior
-                    // assert.deepEqual(cursorToJsonObject(cursor), json, "data should round trip through json");
-                    // assert.deepEqual(
-                    //     jsonableTreeFromCursor(cursor), encodedTree, "data should round trip through jsonable");
-                },
-                benchmarkFn: () => {
-                    consumer(cursor, dataConsumer);
-                },
-            });
->>>>>>> d271c5d5
         }
     }
 }
@@ -213,22 +167,18 @@
 }
 
 function extractAvgValsFromTwitter(cursor: ITreeCursorNew, calculate: (x: number, y: number) => void): void {
-    const statusesKey: FieldKey = brand("statuses");
-    const retweetCountKey: FieldKey = brand("retweet_count");
-    const favoriteCountKey: FieldKey = brand("favorite_count");
-
-    cursor.enterField(statusesKey); // move from root to field
+    cursor.enterField(TwitterStatus.statusesKey); // move from root to field
     cursor.enterNode(0); // move from field to node at 0 (which is an object of type array)
     cursor.enterField(EmptyKey); // enter the array field at the node,
 
     for (let result = cursor.firstNode(); result; result = cursor.nextNode()) {
-        cursor.enterField(retweetCountKey);
+        cursor.enterField(TwitterStatus.retweetCountKey);
         cursor.enterNode(0);
         const retweetCount = cursor.value as number;
         cursor.exitNode();
         cursor.exitField();
 
-        cursor.enterField(favoriteCountKey);
+        cursor.enterField(TwitterStatus.favoriteCountKey);
         cursor.enterNode(0);
         const favoriteCount = cursor.value;
         cursor.exitNode();
