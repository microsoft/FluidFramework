--- conflicted
+++ resolved
@@ -11,11 +11,7 @@
 	EmptyKey,
 	JsonCompatible,
 	brand,
-<<<<<<< HEAD
-} from "../../../index";
-=======
 } from "../../../index.js";
->>>>>>> c9465b4c
 import {
 	singleJsonCursor,
 	cursorToJsonObject,
