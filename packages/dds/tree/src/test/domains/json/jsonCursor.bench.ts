/*!
 * Copyright (c) Microsoft Corporation and contributors. All rights reserved.
 * Licensed under the MIT License.
 */

import { strict as assert } from "assert";
import { benchmark, BenchmarkType, isInPerformanceTestingMode } from "@fluid-tools/benchmark";
import { Jsonable } from "@fluidframework/datastore-definitions";
<<<<<<< HEAD
import {
    ITreeCursorNew,
    singleJsonCursor,
    jsonableTreeFromCursorNew,
    EmptyKey,
    cursorToJsonObjectNew,
} from "../../..";
import { mapTreeFromCursor, singleMapTreeCursor, singleTextCursorNew } from "../../../feature-libraries";
=======
import { ITreeCursorNew, jsonableTreeFromCursor, singleTextCursorNew, EmptyKey } from "../../..";
// Allow importing from this specific file which is being tested:
/* eslint-disable-next-line import/no-internal-modules */
import { JsonCursor } from "../../../domains/json/jsonCursor";
import {
    jsonableTreeFromCursorNew,
    mapTreeFromCursor,
    singleMapTreeCursor,
} from "../../../feature-libraries";
>>>>>>> a40acf16
import { Canada, generateCanada } from "./canada";
import { averageTwoValues, sum, sumMap } from "./benchmarks";
import { generateTwitterJsonByByteSize, TwitterStatus } from "./twitter";

// IIRC, extracting this helper from clone() encourages V8 to inline the terminal case at
// the leaves, but this should be verified.
function cloneObject<T, J = Jsonable<T>>(obj: J): J {
    if (Array.isArray(obj)) {
        // PERF: 'Array.map()' was ~44% faster than looping over the array. (node 14 x64)
        return obj.map(clone) as unknown as J;
    } else {
        const result: any = {};
        // PERF: Nested array allocs make 'Object.entries()' ~2.4x slower than reading
        //       value via 'value[key]', even when destructuring. (node 14 x64)
        for (const key of Object.keys(obj)) {
            result[key] = clone((obj as any)[key]);
        }
        return result as J;
    }
}

// Optimized deep clone implementation for "Jsonable" object trees.  Used as a real-world-ish
// baseline to measure the overhead of using ITreeCursor in a scenario where we're reifying a
// domain model for the application.
function clone<T>(value: Jsonable<T>): Jsonable<T> {
    // PERF: Separate clone vs. cloneObject yields an ~11% speedup in 'canada.json',
    //       likely due to inlining short-circuiting recursing at leaves (node 14 x64).
    return typeof value !== "object" || value === null ? value : cloneObject(value);
}

/**
 * Performance test suite that measures a variety of access patterns using ITreeCursor.
 */
function bench(
    data: {
        name: string;
        getJson: () => any;
        dataConsumer: (cursor: ITreeCursorNew, calculate: (...operands: any[]) => void) => any;
    }[],
) {
    for (const { name, getJson, dataConsumer } of data) {
        const json = getJson();
        const encodedTree = jsonableTreeFromCursorNew(singleJsonCursor(json));

        benchmark({
            type: BenchmarkType.Measurement,
            title: `Direct: '${name}'`,
            before: () => {
                const cloned = clone(json);
                assert.deepEqual(cloned, json, "clone() must return an equivalent tree.");
                assert.notEqual(cloned, json, "clone() must not return the same tree instance.");
            },
            benchmarkFn: () => {
                clone(json);
            },
        });

        const cursorFactories: [string, () => ITreeCursorNew][] = [
            ["JsonCursor", () => singleJsonCursor(json)],
            ["TextCursor", () => singleTextCursorNew(encodedTree)],
            [
                "MapCursor",
                () => singleMapTreeCursor(mapTreeFromCursor(singleTextCursorNew(encodedTree))),
            ],
        ];

        const consumers: [
            string,
            (
                cursor: ITreeCursorNew,
                dataConsumer: (
                    cursor: ITreeCursorNew,
                    calculate: (...operands: any[]) => void,
                ) => any,
            ) => void,
        ][] = [
<<<<<<< HEAD
                ["cursorToJsonObject", cursorToJsonObjectNew],
                ["jsonableTreeFromCursor", jsonableTreeFromCursorNew],
                ["mapTreeFromCursor", mapTreeFromCursor],
                ["sum", sum],
                ["sum-map", sumMap],
                ["averageTwoValues", averageTwoValues],
            ];
=======
            // TODO: finish porting other cursor code and enable this.
            // ["cursorToJsonObject", cursorToJsonObjectNew],
            ["jsonableTreeFromCursor", jsonableTreeFromCursorNew],
            ["mapTreeFromCursor", mapTreeFromCursor],
            ["sum", sum],
            ["sum-map", sumMap],
            ["averageTwoValues", averageTwoValues],
        ];
>>>>>>> a40acf16

        for (const [consumerName, consumer] of consumers) {
            for (const [factoryName, factory] of cursorFactories) {
                let cursor: ITreeCursorNew;
                benchmark({
                    type: BenchmarkType.Measurement,
                    title: `${consumerName}(${factoryName}): '${name}'`,
                    before: () => {
                        cursor = factory();
                        // TODO: validate behavior
                        // assert.deepEqual(cursorToJsonObject(cursor), json, "data should round trip through json");
                        // assert.deepEqual(
                        //     jsonableTreeFromCursor(cursor), encodedTree, "data should round trip through jsonable");
                    },
                    benchmarkFn: () => {
                        consumer(cursor, dataConsumer);
                    },
                });
            }
        }
    }
}

const canada = generateCanada(
    // Use the default (large) data set for benchmarking, otherwise use a small dataset.
    isInPerformanceTestingMode ? undefined : [2, 10],
);

function extractCoordinatesFromCanada(
    cursor: ITreeCursorNew,
    calculate: (x: number, y: number) => void,
): void {
    cursor.enterField(Canada.FeatureKey);
    cursor.enterNode(0);
    cursor.enterField(EmptyKey);
    cursor.enterNode(0);
    cursor.enterField(Canada.GeometryKey);
    cursor.enterNode(0);
    cursor.enterField(Canada.CoordinatesKey);
    cursor.enterNode(0);

    cursor.enterField(EmptyKey);

    for (let result = cursor.firstNode(); result; result = cursor.nextNode()) {
        cursor.enterField(EmptyKey);

        for (let resultInner = cursor.firstNode(); resultInner; resultInner = cursor.nextNode()) {
            // Read x and y values
            cursor.enterField(EmptyKey);
            assert.equal(cursor.firstNode(), true, "No X field");
            const x = cursor.value as number;
            assert.equal(cursor.nextNode(), true, "No Y field");
            const y = cursor.value as number;

            cursor.exitNode();
            cursor.exitField();

            calculate(x, y);
        }

        cursor.exitField();
    }

    // Reset the cursor state
    cursor.exitField();
    cursor.exitNode();
    cursor.exitField();
    cursor.exitNode();
    cursor.exitField();
    cursor.exitNode();
    cursor.exitField();
    cursor.exitNode();
    cursor.exitField();
}

function extractAvgValsFromTwitter(
    cursor: ITreeCursorNew,
    calculate: (x: number, y: number) => void,
): void {
    cursor.enterField(TwitterStatus.statusesKey); // move from root to field
    cursor.enterNode(0); // move from field to node at 0 (which is an object of type array)
    cursor.enterField(EmptyKey); // enter the array field at the node,

    for (let result = cursor.firstNode(); result; result = cursor.nextNode()) {
        cursor.enterField(TwitterStatus.retweetCountKey);
        cursor.enterNode(0);
        const retweetCount = cursor.value as number;
        cursor.exitNode();
        cursor.exitField();

        cursor.enterField(TwitterStatus.favoriteCountKey);
        cursor.enterNode(0);
        const favoriteCount = cursor.value;
        cursor.exitNode();
        cursor.exitField();
        calculate(retweetCount, favoriteCount as number);
    }

    // Reset the cursor state
    cursor.exitField();
    cursor.exitNode();
    cursor.exitField();
}

// The original benchmark twitter.json is 466906 Bytes according to getSizeInBytes.
const twitter = generateTwitterJsonByByteSize(isInPerformanceTestingMode ? 2500000 : 466906, true);
describe("ITreeCursor", () => {
    bench([{ name: "canada", getJson: () => canada, dataConsumer: extractCoordinatesFromCanada }]);
    bench([{ name: "twitter", getJson: () => twitter, dataConsumer: extractAvgValsFromTwitter }]);
});<|MERGE_RESOLUTION|>--- conflicted
+++ resolved
@@ -6,7 +6,6 @@
 import { strict as assert } from "assert";
 import { benchmark, BenchmarkType, isInPerformanceTestingMode } from "@fluid-tools/benchmark";
 import { Jsonable } from "@fluidframework/datastore-definitions";
-<<<<<<< HEAD
 import {
     ITreeCursorNew,
     singleJsonCursor,
@@ -14,18 +13,11 @@
     EmptyKey,
     cursorToJsonObjectNew,
 } from "../../..";
-import { mapTreeFromCursor, singleMapTreeCursor, singleTextCursorNew } from "../../../feature-libraries";
-=======
-import { ITreeCursorNew, jsonableTreeFromCursor, singleTextCursorNew, EmptyKey } from "../../..";
-// Allow importing from this specific file which is being tested:
-/* eslint-disable-next-line import/no-internal-modules */
-import { JsonCursor } from "../../../domains/json/jsonCursor";
 import {
-    jsonableTreeFromCursorNew,
     mapTreeFromCursor,
     singleMapTreeCursor,
+    singleTextCursorNew,
 } from "../../../feature-libraries";
->>>>>>> a40acf16
 import { Canada, generateCanada } from "./canada";
 import { averageTwoValues, sum, sumMap } from "./benchmarks";
 import { generateTwitterJsonByByteSize, TwitterStatus } from "./twitter";
@@ -102,24 +94,13 @@
                 ) => any,
             ) => void,
         ][] = [
-<<<<<<< HEAD
-                ["cursorToJsonObject", cursorToJsonObjectNew],
-                ["jsonableTreeFromCursor", jsonableTreeFromCursorNew],
-                ["mapTreeFromCursor", mapTreeFromCursor],
-                ["sum", sum],
-                ["sum-map", sumMap],
-                ["averageTwoValues", averageTwoValues],
-            ];
-=======
-            // TODO: finish porting other cursor code and enable this.
-            // ["cursorToJsonObject", cursorToJsonObjectNew],
+            ["cursorToJsonObject", cursorToJsonObjectNew],
             ["jsonableTreeFromCursor", jsonableTreeFromCursorNew],
             ["mapTreeFromCursor", mapTreeFromCursor],
             ["sum", sum],
             ["sum-map", sumMap],
             ["averageTwoValues", averageTwoValues],
         ];
->>>>>>> a40acf16
 
         for (const [consumerName, consumer] of consumers) {
             for (const [factoryName, factory] of cursorFactories) {
