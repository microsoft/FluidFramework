/*!
 * Copyright (c) Microsoft Corporation and contributors. All rights reserved.
 * Licensed under the MIT License.
 */

import { strict as assert } from "assert";
import { benchmark, BenchmarkType, isInPerformanceTestingMode } from "@fluid-tools/benchmark";
import { Jsonable } from "@fluidframework/datastore-definitions";
import {
    ITreeCursorNew, jsonableTreeFromCursor, singleTextCursorNew, EmptyKey,
} from "../../..";
// Allow importing from this specific file which is being tested:
/* eslint-disable-next-line import/no-internal-modules */
<<<<<<< HEAD
import { cursorToJsonObject, JsonCursor } from "../../../domains/json/jsonCursor";
import { defaultSchemaPolicy } from "../../../feature-libraries";
import { SchemaData, StoredSchemaRepository } from "../../../schema-stored";
import { generateCanada } from "./canada";
import { generateTwitterJsonByByteSize } from "./twitter";
=======
import { JsonCursor } from "../../../domains/json/jsonCursor";
import { jsonableTreeFromCursorNew } from "../../../feature-libraries";
import { CoordinatesKey, FeatureKey, generateCanada, GeometryKey } from "./json";
import { averageLocation, sum, sumMap } from "./benchmarks";
>>>>>>> 9d4cc52c

// IIRC, extracting this helper from clone() encourages V8 to inline the terminal case at
// the leaves, but this should be verified.
function cloneObject<T, J = Jsonable<T>>(obj: J): J {
    if (Array.isArray(obj)) {
        // PERF: 'Array.map()' was ~44% faster than looping over the array. (node 14 x64)
        return obj.map(clone) as unknown as J;
    } else {
        const result: any = {};
        // PERF: Nested array allocs make 'Object.entries()' ~2.4x slower than reading
        //       value via 'value[key]', even when destructuring. (node 14 x64)
        for (const key of Object.keys(obj)) {
            result[key] = clone((obj as any)[key]);
        }
        return result as J;
    }
}

// Optimized deep clone implementation for "Jsonable" object trees.  Used as a real-world-ish
// baseline to measure the overhead of using ITreeCursor in a scenario where we're reifying a
// domain model for the application.
function clone<T>(value: Jsonable<T>): Jsonable<T> {
    // PERF: Separate clone vs. cloneObject yields an ~11% speedup in 'canada.json',
    //       likely due to inlining short-circuiting recursing at leaves (node 14 x64).
    return typeof value !== "object" || value === null
        ? value
        : cloneObject(value);
}

<<<<<<< HEAD
// Helper that measures an optimized 'deepClone()' vs. using ITreeCursor to extract an
// equivalent clone of the source data.
function bench(name: string, getJson: () => any) {
    const json = getJson();
    const encodedTree = jsonableTreeFromCursor(new JsonCursor(json));
    const schemaData: SchemaData = {
        globalFieldSchema: new Map(),
        treeSchema: jsonTypeSchema,
    };
    const schema = new StoredSchemaRepository(defaultSchemaPolicy, schemaData);

    benchmark({
        type: BenchmarkType.Measurement,
        title: `Direct: '${name}'`,
        before: () => {
            const cloned = clone(json);
            assert.deepEqual(cloned, json,
                "clone() must return an equivalent tree.");
            assert.notEqual(cloned, json,
                "clone() must not return the same tree instance.");
        },
        benchmarkFn: () => {
            clone(json);
        },
    });

    const cursorFactories: [string, () => ITreeCursor][] = [
        ["JsonCursor", () => new JsonCursor(json)],
        ["TextCursor", () => singleTextCursor(encodedTree)],
        ["object-forest Cursor", () => {
            const forest = buildForest(schema);
            initializeForest(forest, [encodedTree]);
            const cursor = forest.allocateCursor();
            assert.equal(forest.tryMoveCursorTo(forest.root(forest.rootField), cursor), TreeNavigationResult.Ok);
            return cursor;
        }],
=======
/**
 * Performance test suite that measures a variety of access patterns using ITreeCursor.
 */
function bench(
    data: {
        name: string;
        getJson: () => any;
        dataConsumer: (cursor: ITreeCursorNew, calculate: (...operands: any[]) => void) => any;
    }[],
) {
    for (const { name, getJson, dataConsumer } of data) {
        const json = getJson();
        const encodedTree = jsonableTreeFromCursor(new JsonCursor(json));

        benchmark({
            type: BenchmarkType.Measurement,
            title: `Direct: '${name}'`,
            before: () => {
                const cloned = clone(json);
                assert.deepEqual(cloned, json,
                    "clone() must return an equivalent tree.");
                assert.notEqual(cloned, json,
                    "clone() must not return the same tree instance.");
            },
            benchmarkFn: () => {
                clone(json);
            },
        });

    const cursorFactories: [string, () => ITreeCursorNew][] = [
        ["TextCursor", () => singleTextCursorNew(encodedTree)],
>>>>>>> 9d4cc52c
    ];

    const consumers: [
        string,
        (cursor: ITreeCursorNew,
            dataConsumer: (cursor: ITreeCursorNew, calculate: (...operands: any[]) => void) => any
        ) => void,
    ][] = [
        // TODO: finish porting other cursor code and enable this.
        // ["cursorToJsonObject", cursorToJsonObjectNew],
        ["jsonableTreeFromCursor", jsonableTreeFromCursorNew],
        ["sum", sum],
        ["sum-map", sumMap],
        ["averageLocation", averageLocation],
    ];

    for (const [consumerName, consumer] of consumers) {
        for (const [factoryName, factory] of cursorFactories) {
            let cursor: ITreeCursorNew;
            benchmark({
                type: BenchmarkType.Measurement,
                title: `${consumerName}(${factoryName}): '${name}'`,
                before: () => {
                    cursor = factory();
                    // TODO: validate behavior
                    // assert.deepEqual(cursorToJsonObject(cursor), json, "data should round trip through json");
                    // assert.deepEqual(
                    //     jsonableTreeFromCursor(cursor), encodedTree, "data should round trip through jsonable");
                },
                benchmarkFn: () => {
                    consumer(cursor, dataConsumer);
                },
            });
        }
    }
}
}

const canada = generateCanada(
    // Use the default (large) data set for benchmarking, otherwise use a small dataset.
    isInPerformanceTestingMode
        ? undefined
        : [2, 10]);

<<<<<<< HEAD
// The original benchmark twitter.json is 466906 Bytes according to getSizeInBytes.
const twitter = generateTwitterJsonByByteSize(isInPerformanceTestingMode ? 2500000 : 466906, true);
describe("ITreeCursor", () => {
    bench("canada", () => canada);
    bench("twitter", () => twitter);
=======
function extractCoordinatesFromCanada(cursor: ITreeCursorNew, calculate: (x: number, y: number) => void): void {
    cursor.enterField(FeatureKey);
    cursor.enterNode(0);
    cursor.enterField(EmptyKey);
    cursor.enterNode(0);
    cursor.enterField(GeometryKey);
    cursor.enterNode(0);
    cursor.enterField(CoordinatesKey);
    cursor.enterNode(0);

    cursor.enterField(EmptyKey);

    for (let result = cursor.firstNode(); result; result = cursor.nextNode()) {
        cursor.enterField(EmptyKey);

        for (let resultInner = cursor.firstNode(); resultInner; resultInner = cursor.nextNode()) {
            // Read x and y values
            cursor.enterField(EmptyKey);
            assert.equal(cursor.firstNode(), true, "No X field");
            const x = cursor.value as number;
            assert.equal(cursor.nextNode(), true, "No Y field");
            const y = cursor.value as number;

            cursor.exitNode();
            cursor.exitField();

            calculate(x, y);
        }

        cursor.exitField();
    }

    // Reset the cursor state
    cursor.exitField();
    cursor.exitNode();
    cursor.exitField();
    cursor.exitNode();
    cursor.exitField();
    cursor.exitNode();
    cursor.exitField();
    cursor.exitNode();
    cursor.exitField();
}

describe("ITreeCursor", () => {
    bench([{ name: "canada", getJson: () => canada, dataConsumer: extractCoordinatesFromCanada }]);
>>>>>>> 9d4cc52c
});<|MERGE_RESOLUTION|>--- conflicted
+++ resolved
@@ -11,18 +11,10 @@
 } from "../../..";
 // Allow importing from this specific file which is being tested:
 /* eslint-disable-next-line import/no-internal-modules */
-<<<<<<< HEAD
-import { cursorToJsonObject, JsonCursor } from "../../../domains/json/jsonCursor";
-import { defaultSchemaPolicy } from "../../../feature-libraries";
-import { SchemaData, StoredSchemaRepository } from "../../../schema-stored";
-import { generateCanada } from "./canada";
-import { generateTwitterJsonByByteSize } from "./twitter";
-=======
 import { JsonCursor } from "../../../domains/json/jsonCursor";
 import { jsonableTreeFromCursorNew } from "../../../feature-libraries";
-import { CoordinatesKey, FeatureKey, generateCanada, GeometryKey } from "./json";
+import { CoordinatesKey, FeatureKey, generateCanada, GeometryKey } from "./canada";
 import { averageLocation, sum, sumMap } from "./benchmarks";
->>>>>>> 9d4cc52c
 
 // IIRC, extracting this helper from clone() encourages V8 to inline the terminal case at
 // the leaves, but this should be verified.
@@ -52,44 +44,6 @@
         : cloneObject(value);
 }
 
-<<<<<<< HEAD
-// Helper that measures an optimized 'deepClone()' vs. using ITreeCursor to extract an
-// equivalent clone of the source data.
-function bench(name: string, getJson: () => any) {
-    const json = getJson();
-    const encodedTree = jsonableTreeFromCursor(new JsonCursor(json));
-    const schemaData: SchemaData = {
-        globalFieldSchema: new Map(),
-        treeSchema: jsonTypeSchema,
-    };
-    const schema = new StoredSchemaRepository(defaultSchemaPolicy, schemaData);
-
-    benchmark({
-        type: BenchmarkType.Measurement,
-        title: `Direct: '${name}'`,
-        before: () => {
-            const cloned = clone(json);
-            assert.deepEqual(cloned, json,
-                "clone() must return an equivalent tree.");
-            assert.notEqual(cloned, json,
-                "clone() must not return the same tree instance.");
-        },
-        benchmarkFn: () => {
-            clone(json);
-        },
-    });
-
-    const cursorFactories: [string, () => ITreeCursor][] = [
-        ["JsonCursor", () => new JsonCursor(json)],
-        ["TextCursor", () => singleTextCursor(encodedTree)],
-        ["object-forest Cursor", () => {
-            const forest = buildForest(schema);
-            initializeForest(forest, [encodedTree]);
-            const cursor = forest.allocateCursor();
-            assert.equal(forest.tryMoveCursorTo(forest.root(forest.rootField), cursor), TreeNavigationResult.Ok);
-            return cursor;
-        }],
-=======
 /**
  * Performance test suite that measures a variety of access patterns using ITreeCursor.
  */
@@ -121,7 +75,6 @@
 
     const cursorFactories: [string, () => ITreeCursorNew][] = [
         ["TextCursor", () => singleTextCursorNew(encodedTree)],
->>>>>>> 9d4cc52c
     ];
 
     const consumers: [
@@ -166,13 +119,6 @@
         ? undefined
         : [2, 10]);
 
-<<<<<<< HEAD
-// The original benchmark twitter.json is 466906 Bytes according to getSizeInBytes.
-const twitter = generateTwitterJsonByByteSize(isInPerformanceTestingMode ? 2500000 : 466906, true);
-describe("ITreeCursor", () => {
-    bench("canada", () => canada);
-    bench("twitter", () => twitter);
-=======
 function extractCoordinatesFromCanada(cursor: ITreeCursorNew, calculate: (x: number, y: number) => void): void {
     cursor.enterField(FeatureKey);
     cursor.enterNode(0);
@@ -219,5 +165,4 @@
 
 describe("ITreeCursor", () => {
     bench([{ name: "canada", getJson: () => canada, dataConsumer: extractCoordinatesFromCanada }]);
->>>>>>> 9d4cc52c
 });