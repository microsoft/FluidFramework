--- conflicted
+++ resolved
@@ -82,41 +82,10 @@
 						before(() => {
 							emulateProductionBuild();
 						});
-<<<<<<< HEAD
-						const cursor = chunk.cursor();
-						cursor.enterNode(0);
-						return cursor;
-					},
-				],
-				[
-					"chunked-forest Cursor",
-					() => {
-						const forest = buildChunkedForest(
-							makeTreeChunker(
-								new TreeStoredSchemaRepository(toInitialSchema(JsonAsTree.Tree)),
-								defaultSchemaPolicy,
-								defaultIncrementalEncodingPolicy,
-							),
-						);
-						initializeForest(
-							forest,
-							cursorForJsonableTreeField([encodedTree]),
-							testRevisionTagCodec,
-							testIdCompressor,
-						);
-						const cursor = forest.allocateCursor();
-						moveToDetachedField(forest, cursor);
-						assert(cursor.firstNode());
-						return cursor;
-					},
-				],
-			];
-=======
 						after(() => {
 							emulateProductionBuild(false);
 						});
 					}
->>>>>>> 8d40d5e2
 
 					benchmark({
 						type: BenchmarkType.Perspective,
@@ -177,6 +146,7 @@
 									makeTreeChunker(
 										new TreeStoredSchemaRepository(toInitialSchema(JsonAsTree.Tree)),
 										defaultSchemaPolicy,
+										defaultIncrementalEncodingPolicy,
 									),
 								);
 								initializeForest(
