--- conflicted
+++ resolved
@@ -42,17 +42,8 @@
                 it(`${name}: ${JSON.stringify(expected)}`, () => {
                     const cursor = singleJsonCursor(expected);
 
-<<<<<<< HEAD
-                    assert.deepEqual(cursorToJsonObjectNew(cursor), expected,
-                        "JsonCursor results must match source.");
-
-                    // Read tree a second time to verify that the previous traversal returned the cursor's
-                    // internal state machine to the root (i.e., stacks should be empty.)
-                    assert.deepEqual(cursorToJsonObjectNew(cursor), expected,
-                        "JsonCursor must return same results on second traversal.");
-=======
                     assert.deepEqual(
-                        cursorToJsonObject(cursor),
+                        cursorToJsonObjectNew(cursor),
                         expected,
                         "JsonCursor results must match source.",
                     );
@@ -60,11 +51,10 @@
                     // Read tree a second time to verify that the previous traversal returned the cursor's
                     // internal state machine to the root (i.e., stacks should be empty.)
                     assert.deepEqual(
-                        cursorToJsonObject(cursor),
+                        cursorToJsonObjectNew(cursor),
                         expected,
                         "JsonCursor must return same results on second traversal.",
                     );
->>>>>>> a40acf16
                 });
             }
         }
@@ -72,21 +62,16 @@
 
     describe("keys", () => {
         const getFieldKey = (cursor: ITreeCursorNew) => cursor.getFieldKey();
-        const getKeysAsSet = (cursor: ITreeCursorNew) => new Set(mapCursorFields(cursor, getFieldKey));
+        const getKeysAsSet = (cursor: ITreeCursorNew) =>
+            new Set(mapCursorFields(cursor, getFieldKey));
 
         it("object", () => {
-<<<<<<< HEAD
             assert.deepEqual(getKeysAsSet(singleJsonCursor({})), new Set());
             assert.deepEqual(getKeysAsSet(singleJsonCursor({ x: {} })), new Set(["x"]));
-            assert.deepEqual(getKeysAsSet(singleJsonCursor({ x: {}, test: 6 })), new Set(["x", "test"]));
-=======
-            assert.deepEqual([...new JsonCursor({}).keys], []);
-            assert.deepEqual([...new JsonCursor({ x: {} }).keys], ["x"]);
             assert.deepEqual(
-                new Set(new JsonCursor({ x: {}, test: 6 }).keys),
+                getKeysAsSet(singleJsonCursor({ x: {}, test: 6 })),
                 new Set(["x", "test"]),
             );
->>>>>>> a40acf16
         });
 
         it("array", () => {
@@ -135,10 +120,18 @@
                     assert.equal(cursor.firstNode(), true);
                     assert.equal(cursor.value, 0);
                     assert.deepEqual(cursor.seekNodes(1), false);
-                    assert.equal(cursor.mode, CursorLocationType.Fields, "A failed seek will exit the node");
+                    assert.equal(
+                        cursor.mode,
+                        CursorLocationType.Fields,
+                        "A failed seek will exit the node",
+                    );
                     assert.equal(cursor.firstNode(), true);
                     assert.deepEqual(cursor.seekNodes(-1), false);
-                    assert.equal(cursor.mode, CursorLocationType.Fields, "A failed seek will exit the node");
+                    assert.equal(
+                        cursor.mode,
+                        CursorLocationType.Fields,
+                        "A failed seek will exit the node",
+                    );
                 });
             });
         });
@@ -168,7 +161,11 @@
                 cursor.enterNode(1);
                 assert.equal(cursor.value, 1);
                 assert.deepEqual(cursor.seekNodes(1), false);
-                assert.equal(cursor.mode, CursorLocationType.Fields, "A failed seek will exit the node");
+                assert.equal(
+                    cursor.mode,
+                    CursorLocationType.Fields,
+                    "A failed seek will exit the node",
+                );
             });
 
             it(`can not seek before beginning of array`, () => {
@@ -177,7 +174,11 @@
                 assert.equal(cursor.firstNode(), true);
                 assert.equal(cursor.value, 0);
                 assert.deepEqual(cursor.seekNodes(-1), false);
-                assert.equal(cursor.mode, CursorLocationType.Fields, "A failed seek will exit the node");
+                assert.equal(
+                    cursor.mode,
+                    CursorLocationType.Fields,
+                    "A failed seek will exit the node",
+                );
             });
         });
     });
@@ -186,11 +187,14 @@
         const notFoundKey: FieldKey = brand("notFound");
         const foundKey: FieldKey = brand("found");
 
-<<<<<<< HEAD
         function expectFound(cursor: ITreeCursorNew, key: FieldKey, index = 0) {
             cursor.enterField(key);
-            assert(0 <= index && index < cursor.getFieldLength(),
-                `.getFieldLength() must include index of existing child '${String(key)}[${index}]'.`);
+            assert(
+                0 <= index && index < cursor.getFieldLength(),
+                `.getFieldLength() must include index of existing child '${String(
+                    key,
+                )}[${index}]'.`,
+            );
 
             assert.doesNotThrow(
                 () => cursor.enterNode(index),
@@ -203,8 +207,10 @@
 
         function expectError(cursor: ITreeCursorNew, key: FieldKey, index = 0) {
             cursor.enterField(key);
-            assert(!(index >= 0) || index >= cursor.getFieldLength(),
-                `.getFieldLength() must exclude index of missing child '${String(key)}[${index}]'.`);
+            assert(
+                !(index >= 0) || index >= cursor.getFieldLength(),
+                `.getFieldLength() must exclude index of missing child '${String(key)}[${index}]'.`,
+            );
 
             assert.throws(
                 () => cursor.enterNode(index),
@@ -212,32 +218,6 @@
             );
 
             cursor.exitField();
-=======
-        function expectFound(cursor: ITreeCursor, key: FieldKey, index = 0) {
-            assert(
-                0 <= index && index < cursor.length(key),
-                `.length() must include index of existing child '${String(key)}[${index}]'.`,
-            );
-
-            assert.equal(
-                cursor.down(key, index),
-                TreeNavigationResult.Ok,
-                `Must navigate to child '${String(key)}[${index}]'.`,
-            );
-        }
-
-        function expectNotFound(cursor: ITreeCursor, key: FieldKey, index = 0) {
-            assert(
-                !(index >= 0) || index >= cursor.length(key),
-                `.length() must exclude index of missing child '${String(key)}[${index}]'.`,
-            );
-
-            assert.equal(
-                cursor.down(key, index),
-                TreeNavigationResult.NotFound,
-                `Must return 'NotFound' for missing child '${String(key)}[${index}]'`,
-            );
->>>>>>> a40acf16
         }
 
         it("Missing key in map returns NotFound", () => {
@@ -275,11 +255,7 @@
     });
 });
 
-<<<<<<< HEAD
-const cursors: { cursorName: string; cursor: ITreeCursorNew; }[] = [];
-=======
-const cursors: { cursorName: string; cursor: ITreeCursor }[] = [];
->>>>>>> a40acf16
+const cursors: { cursorName: string; cursor: ITreeCursorNew }[] = [];
 
 for (const [name, testValues] of testCases) {
     for (const data of testValues) {
