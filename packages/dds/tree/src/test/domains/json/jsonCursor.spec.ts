--- conflicted
+++ resolved
@@ -182,10 +182,10 @@
             });
 
             it(`can get a length of array from within the field`, () => {
-                const cursor = new JsonCursor([0, 1]);
-                const length = cursor.childFieldLength(EmptyKey);
-                assert.equal(cursor.down(EmptyKey, 0), TreeNavigationResult.Ok);
-                assert.equal(cursor.currentFieldLength(), length);
+                const cursor = singleJsonCursor([0, 1]);
+                cursor.enterField(EmptyKey);
+                assert.equal(cursor.getFieldLength(), 2);
+                assert.equal(cursor.firstNode(), true);
             });
         });
     });
@@ -193,92 +193,30 @@
     describe("enterNode", () => {
         const notFoundKey: FieldKey = brand("notFound");
         const foundKey: FieldKey = brand("found");
-
-<<<<<<< HEAD
-        function expectFound(cursor: ITreeCursorNew, key: FieldKey, index = 0) {
-            cursor.enterField(key);
-            assert(
-                0 <= index && index < cursor.getFieldLength(),
-                `.getFieldLength() must include index of existing child '${String(
-                    key,
-                )}[${index}]'.`,
-=======
-        function expectFound(cursor: ITreeCursor, key: FieldKey, index = 0, childFieldLength = 1) {
-            assert(
-                0 <= index && index < cursor.childFieldLength(key),
-                `.length() must include index of existing child '${String(key)}[${index}]'.`,
->>>>>>> 9e7042a3
-            );
-
-            assert.doesNotThrow(
-                () => cursor.enterNode(index),
-                `Must navigate to child '${String(key)}[${index}]'.`,
-            );
-
-<<<<<<< HEAD
-            cursor.exitNode();
-            cursor.exitField();
-        }
 
         function expectError(cursor: ITreeCursorNew, key: FieldKey, index = 0) {
             cursor.enterField(key);
             assert(
                 !(index >= 0) || index >= cursor.getFieldLength(),
                 `.getFieldLength() must exclude index of missing child '${String(key)}[${index}]'.`,
-=======
-            assert.equal(
-                cursor.currentFieldLength(),
-                childFieldLength,
-                `A field with existing child '${String(
-                    key,
-                )}[${index}]' must have a length '${childFieldLength}'.`,
-            );
-        }
-
-        function expectNotFound(
-            cursor: ITreeCursor,
-            key: FieldKey,
-            index = 0,
-            currentFieldLength = 1,
-        ) {
-            assert(
-                !(index >= 0) || index >= cursor.childFieldLength(key),
-                `.length() must exclude index of missing child '${String(key)}[${index}]'.`,
->>>>>>> 9e7042a3
             );
 
             assert.throws(
                 () => cursor.enterNode(index),
-                `Must return 'NotFound' for missing child '${String(key)}[${index}]'`,
+                `Must error for missing child '${String(key)}[${index}]'`,
             );
 
-<<<<<<< HEAD
             cursor.exitField();
-=======
-            assert.equal(
-                cursor.currentFieldLength(),
-                currentFieldLength,
-                `Must stay at parent field with length '${currentFieldLength}' if 'NotFound'.`,
-            );
->>>>>>> 9e7042a3
         }
 
-        it("Missing key in map returns NotFound", () => {
+        it("Missing key in map errors", () => {
             const cursor = singleJsonCursor({ [foundKey as string]: true });
             expectError(cursor, notFoundKey);
-
-            // A failed navigation attempt should leave the cursor in a valid state.  Verify
-            // by subsequently moving to an existing key.
-            expectFound(cursor, foundKey);
-        });
-
-        it("Out of bounds map index returns NotFound", () => {
+        });
+
+        it("Out of bounds map index errors", () => {
             const cursor = singleJsonCursor({ [foundKey as string]: true });
             expectError(cursor, foundKey, 1);
-
-            // A failed navigation attempt should leave the cursor in a valid state.  Verify
-            // by subsequently moving to an existing key.
-            expectFound(cursor, foundKey);
         });
 
         it("Empty array must not contain 0th item", () => {
@@ -286,14 +224,10 @@
             expectError(cursor, EmptyKey, 0);
         });
 
-        it("Out of bounds array index returns NotFound", () => {
+        it("Out of bounds array index errors", () => {
             const cursor = singleJsonCursor([0, 1]);
             expectError(cursor, EmptyKey, -1);
             expectError(cursor, EmptyKey, 2);
-
-            // A failed navigation attempt should leave the cursor in a valid state.  Verify
-            // by subsequently moving to an existing key.
-            expectFound(cursor, EmptyKey, 1, 2);
         });
     });
 
