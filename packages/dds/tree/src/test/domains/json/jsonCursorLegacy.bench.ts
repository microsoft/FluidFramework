--- conflicted
+++ resolved
@@ -174,7 +174,6 @@
     cursor.up();
 }
 
-<<<<<<< HEAD
 function extractAvgValsFromTwitter(cursor: ITreeCursor, calculate: (x: number, y: number) => void): void {
     cursor.down(TwitterStatus.statusesKey, 0);
 
@@ -201,9 +200,6 @@
 // The original benchmark twitter.json is 466906 Bytes according to getSizeInBytes.
 const twitter = generateTwitterJsonByByteSize(isInPerformanceTestingMode ? 2500000 : 466906, true);
 describe("ITreeCursor", () => {
-=======
-describe("ITreeCursor(Legacy)", () => {
->>>>>>> d271c5d5
     bench([{ name: "canada", getJson: () => canada, dataConsumer: extractCoordinatesFromCanada }]);
     bench([{ name: "twitter", getJson: () => twitter, dataConsumer: extractAvgValsFromTwitter }]);
 });