--- conflicted
+++ resolved
@@ -19,114 +19,6 @@
 const path4 = makePath([fieldFoo, 5]);
 
 describe("AnchorSet", () => {
-<<<<<<< HEAD
-    it("preserves paths", () => {
-        const [anchors, anchor1, anchor2, anchor3] = setup();
-        checkEquality(anchors.locate(anchor1), path1);
-        checkEquality(anchors.locate(anchor2), path2);
-        checkEquality(anchors.locate(anchor3), path3);
-    });
-
-    it("can rebase over insert", () => {
-        const [anchors, anchor1, anchor2, anchor3] = setup();
-
-        const insert = {
-            type: Delta.MarkType.Insert,
-            content: [node, node].map(singleTextCursor),
-        };
-
-        anchors.applyDelta(makeDelta(insert, makePath([fieldFoo, 4])));
-
-        checkEquality(anchors.locate(anchor1), makePath([fieldFoo, 7], [fieldBar, 4]));
-        checkEquality(anchors.locate(anchor2), makePath([fieldFoo, 3], [fieldBaz, 2]));
-        checkEquality(anchors.locate(anchor3), makePath([fieldFoo, 6]));
-    });
-
-    it("can rebase over delete", () => {
-        const [anchors, anchor1, anchor2, anchor3] = setup();
-        const deleteMark = {
-            type: Delta.MarkType.Delete,
-            count: 1,
-        };
-
-        anchors.applyDelta(makeDelta(deleteMark, makePath([fieldFoo, 4])));
-        checkEquality(anchors.locate(anchor1), makePath([fieldFoo, 4], [fieldBar, 4]));
-        checkEquality(anchors.locate(anchor2), path2);
-        assert.equal(anchors.locate(anchor3), undefined);
-        assert.doesNotThrow(() => anchors.forget(anchor3));
-        assert.throws(() => anchors.locate(anchor3));
-    });
-
-    it("can rebase over delete of parent node", () => {
-        const [anchors, anchor1, anchor2, anchor3, anchor4] = setup();
-        const deleteMark = {
-            type: Delta.MarkType.Delete,
-            count: 1,
-        };
-
-        anchors.applyDelta(makeDelta(deleteMark, makePath([fieldFoo, 5])));
-        assert.equal(anchors.locate(anchor4), undefined);
-        assert.equal(anchors.locate(anchor1), undefined);
-        assert.doesNotThrow(() => anchors.forget(anchor4));
-        assert.doesNotThrow(() => anchors.forget(anchor1));
-        checkEquality(anchors.locate(anchor2), path2);
-        checkEquality(anchors.locate(anchor3), path3);
-        assert.throws(() => anchors.locate(anchor4));
-        assert.throws(() => anchors.locate(anchor1));
-
-        checkEquality(anchors.locate(anchor2), path2);
-        anchors.applyDelta(makeDelta(deleteMark, makePath([fieldFoo, 3])));
-        checkEquality(anchors.locate(anchor2), undefined);
-        assert.doesNotThrow(() => anchors.forget(anchor2));
-        assert.throws(() => anchors.locate(anchor2));
-
-        // The index of anchor3 has changed from 4 to 3 because of the deletion of the node at index 3.
-        checkEquality(anchors.locate(anchor3), makePath([fieldFoo, 3]));
-        anchors.applyDelta(makeDelta(deleteMark, makePath([fieldFoo, 3])));
-        checkEquality(anchors.locate(anchor3), undefined);
-        assert.doesNotThrow(() => anchors.forget(anchor3));
-        assert.throws(() => anchors.locate(anchor3));
-    });
-
-    it("can rebase over move", () => {
-        const [anchors, anchor1, anchor2, anchor3] = setup();
-        const moveOut: Delta.MoveOut = {
-            type: Delta.MarkType.MoveOut,
-            count: 1,
-            moveId: brand(1),
-        };
-
-        const moveIn: Delta.MoveIn = {
-            type: Delta.MarkType.MoveIn,
-            count: 1,
-            moveId: brand(1),
-        };
-
-        const modify = {
-            fields: new Map([
-                [
-                    fieldBar,
-                    {
-                        shallowChanges: [3, moveIn],
-                    },
-                ],
-            ]),
-        };
-
-        const fooChanges: Delta.FieldChanges = {
-            shallowChanges: [3, moveOut],
-            nestedChanges: [[{ context: Delta.Context.Input, index: 5 }, modify]],
-        };
-        const delta = new Map([[fieldFoo, fooChanges]]);
-        anchors.applyDelta(delta);
-        checkEquality(anchors.locate(anchor1), makePath([fieldFoo, 4], [fieldBar, 5]));
-        checkEquality(
-            anchors.locate(anchor2),
-            makePath([fieldFoo, 4], [fieldBar, 3], [fieldBaz, 2]),
-        );
-        checkEquality(anchors.locate(anchor3), makePath([fieldFoo, 3]));
-    });
-=======
 	it("preserves paths", () => {
 		const [anchors, anchor1, anchor2, anchor3] = setup();
 		checkEquality(anchors.locate(anchor1), path1);
@@ -210,11 +102,21 @@
 		};
 
 		const modify = {
-			type: Delta.MarkType.Modify,
-			fields: new Map([[fieldBar, [3, moveIn]]]),
+			fields: new Map([
+				[
+					fieldBar,
+					{
+						shallowChanges: [3, moveIn],
+					},
+				],
+			]),
 		};
 
-		const delta = new Map([[fieldFoo, [3, moveOut, 1, modify]]]);
+		const fooChanges: Delta.FieldChanges = {
+			shallowChanges: [3, moveOut],
+			nestedChanges: [[{ context: Delta.Context.Input, index: 5 }, modify]],
+		};
+		const delta = new Map([[fieldFoo, fooChanges]]);
 		anchors.applyDelta(delta);
 		checkEquality(anchors.locate(anchor1), makePath([fieldFoo, 4], [fieldBar, 5]));
 		checkEquality(
@@ -223,7 +125,6 @@
 		);
 		checkEquality(anchors.locate(anchor3), makePath([fieldFoo, 3]));
 	});
->>>>>>> 77d9ece1
 });
 
 function setup(): [AnchorSet, Anchor, Anchor, Anchor, Anchor] {
@@ -254,54 +155,41 @@
 }
 
 function makeDelta(mark: Delta.Mark, path: UpPath): Delta.Root {
-<<<<<<< HEAD
-    const fields: Delta.FieldChangeMap = new Map([
-        [path.parentField, { shallowChanges: [path.parentIndex, mark] }],
-    ]);
+	const fields: Delta.FieldChangeMap = new Map([
+		[path.parentField, { shallowChanges: [path.parentIndex, mark] }],
+	]);
 
-    if (path.parent === undefined) {
-        return fields;
-    }
-
-    return makeDeltaSpine(
-        {
-            fields,
-        },
-        path.parent,
-    );
-}
-
-function makeDeltaSpine(modify: Delta.NodeChanges, path: UpPath): Delta.Root {
-    const fields: Delta.Root = new Map([
-        [
-            path.parentField,
-            {
-                nestedChanges: [
-                    [{ context: Delta.Context.Input, index: path.parentIndex }, modify],
-                ],
-            },
-        ],
-    ]);
-    if (path.parent === undefined) {
-        return fields;
-    }
-
-    return makeDeltaSpine(
-        {
-            fields,
-        },
-        path.parent,
-    );
-=======
-	const fields: Delta.Root = new Map([[path.parentField, [path.parentIndex, mark]]]);
 	if (path.parent === undefined) {
 		return fields;
 	}
 
-	const modify = {
-		type: Delta.MarkType.Modify,
-		fields,
-	};
-	return makeDelta(modify, path.parent);
->>>>>>> 77d9ece1
+	return makeDeltaSpine(
+		{
+			fields,
+		},
+		path.parent,
+	);
+}
+
+function makeDeltaSpine(modify: Delta.NodeChanges, path: UpPath): Delta.Root {
+	const fields: Delta.Root = new Map([
+		[
+			path.parentField,
+			{
+				nestedChanges: [
+					[{ context: Delta.Context.Input, index: path.parentIndex }, modify],
+				],
+			},
+		],
+	]);
+	if (path.parent === undefined) {
+		return fields;
+	}
+
+	return makeDeltaSpine(
+		{
+			fields,
+		},
+		path.parent,
+	);
 }