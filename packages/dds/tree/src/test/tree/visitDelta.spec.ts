--- conflicted
+++ resolved
@@ -18,15 +18,9 @@
 	DeltaMark,
 	DeltaDetachedNodeChanges,
 	DeltaDetachedNodeRename,
-<<<<<<< HEAD
 } from "../../core/index.js";
 import { brand } from "../../util/index.js";
-import { deepFreeze } from "../utils.js";
-=======
-} from "../../core";
-import { brand } from "../../util";
-import { deepFreeze, testIdCompressor } from "../utils";
->>>>>>> 0e5f1ad2
+import { deepFreeze, testIdCompressor } from "../utils.js";
 
 function visit(
 	delta: DeltaRoot,
