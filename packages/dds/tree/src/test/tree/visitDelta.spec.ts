/*!
 * Copyright (c) Microsoft Corporation and contributors. All rights reserved.
 * Licensed under the MIT License.
 */

import { strict as assert } from "assert";
import { leaf } from "../../domains/index.js";
import { cursorForJsonableTreeNode } from "../../feature-libraries/index.js";
import {
	FieldKey,
	DeltaVisitor,
	visitDelta,
	DetachedFieldIndex,
	makeDetachedFieldIndex,
	DeltaRoot,
	DeltaFieldChanges,
	DeltaMark,
	DeltaDetachedNodeChanges,
	DeltaDetachedNodeRename,
} from "../../core/index.js";
import { brand } from "../../util/index.js";
import { deepFreeze, testRevisionTagCodec } from "../utils.js";

function visit(
	delta: DeltaRoot,
	visitor: DeltaVisitor,
	detachedFieldIndex?: DetachedFieldIndex,
): void {
	deepFreeze(delta);
	visitDelta(
		delta,
		visitor,
		detachedFieldIndex ?? makeDetachedFieldIndex("", testRevisionTagCodec),
	);
}

type CallSignatures<T> = {
	[K in keyof T]: T[K] extends (...args: any) => any ? [K, ...Parameters<T[K]>] : never;
};
type PropType<T> = T[keyof T];
type VisitCall = PropType<CallSignatures<DeltaVisitor>>;
type VisitScript = VisitCall[];

const visitorMethods: (keyof DeltaVisitor)[] = [
	"create",
	"destroy",
	"attach",
	"detach",
	"replace",
	"enterNode",
	"exitNode",
	"enterField",
	"exitField",
];

function testVisit(
	delta: DeltaRoot,
	expected: Readonly<VisitScript>,
	detachedFieldIndex?: DetachedFieldIndex,
): void {
	let callIndex = 0;
	const result: VisitScript = [];
	const makeChecker =
		(name: string) =>
		(...args: unknown[]) => {
			result.push([name, ...args] as VisitCall);
			// To break when the first off script event happens, enable this line:
			// assert.deepStrictEqual([name, ...args], expected[callIndex]);
			callIndex += 1;
		};
	const visitor: DeltaVisitor = {} as any;
	for (const methodName of visitorMethods) {
		visitor[methodName] = makeChecker(methodName);
	}
	visit(delta, visitor, detachedFieldIndex);
	assert.deepEqual(result, expected);
}

function testTreeVisit(
	marks: DeltaFieldChanges,
	expected: Readonly<VisitScript>,
	detachedFieldIndex?: DetachedFieldIndex,
): void {
	testVisit({ fields: new Map([[rootKey, marks]]) }, expected, detachedFieldIndex);
}

const rootKey: FieldKey = brand("root");
const fooKey: FieldKey = brand("foo");
const barKey: FieldKey = brand("bar");
const nodeX = { type: leaf.string.name, value: "X" };
const content = cursorForJsonableTreeNode(nodeX);
const field0: FieldKey = brand("-0");
const field1: FieldKey = brand("-1");
const field2: FieldKey = brand("-2");
const field3: FieldKey = brand("-3");

describe("visitDelta", () => {
	it("empty delta", () => {
		testTreeVisit({}, [
			["enterField", rootKey],
			["exitField", rootKey],
			["enterField", rootKey],
			["exitField", rootKey],
		]);
	});
	it("insert root", () => {
<<<<<<< HEAD
		const index = makeDetachedFieldIndex("", testRevisionTagCodec);
		testTreeVisit(
			deltaForSet(content, { minor: 42 }),
			[
				["enterField", rootKey],
				["create", [content], field0],
				["exitField", rootKey],
				["enterField", rootKey],
				["attach", field0, 1, 0],
				["exitField", rootKey],
			],
			index,
		);
=======
		const index = makeDetachedFieldIndex("", testIdCompressor);
		const node = { minor: 42 };
		const rootFieldDelta: DeltaFieldChanges = {
			local: [{ count: 1, attach: node }],
		};
		const delta: DeltaRoot = {
			build: [{ id: node, trees: [content] }],
			fields: new Map([[rootKey, rootFieldDelta]]),
		};
		const expected: VisitScript = [
			["create", [content], field0],
			["enterField", rootKey],
			["exitField", rootKey],
			["enterField", rootKey],
			["attach", field0, 1, 0],
			["exitField", rootKey],
		];
		testVisit(delta, expected, index);
>>>>>>> 231c7634
		assert.equal(index.entries().next().done, true);
	});
	it("idempotent insert", () => {
		const index = makeDetachedFieldIndex("", testRevisionTagCodec);
		const node = { minor: 42 };
		index.createEntry(node);
		const rootFieldDelta: DeltaFieldChanges = {
			local: [{ count: 1, attach: node }],
		};
		const delta: DeltaRoot = {
			build: [{ id: node, trees: [content] }],
			fields: new Map([[rootKey, rootFieldDelta]]),
		};
		const expected: VisitScript = [
			["enterField", rootKey],
			["exitField", rootKey],
			["enterField", rootKey],
			["attach", field0, 1, 0],
			["exitField", rootKey],
		];
		testVisit(delta, expected, index);
		assert.equal(index.entries().next().done, true);
	});
	it("insert child", () => {
<<<<<<< HEAD
		const index = makeDetachedFieldIndex("", testRevisionTagCodec);
		const delta: DeltaFieldChanges = {
=======
		const index = makeDetachedFieldIndex("", testIdCompressor);
		const buildId = { minor: 42 };
		const rootFieldDelta: DeltaFieldChanges = {
>>>>>>> 231c7634
			local: [
				{
					count: 1,
					fields: new Map([[fooKey, { local: [{ count: 1, attach: buildId }] }]]),
				},
			],
		};
		const expected: VisitScript = [
			["create", [content], field0],
			["enterField", rootKey],
			["enterNode", 0],
			["enterField", fooKey],
			["exitField", fooKey],
			["exitNode", 0],
			["exitField", rootKey],
			["enterField", rootKey],
			["enterNode", 0],
			["enterField", fooKey],
			["attach", field0, 1, 0],
			["exitField", fooKey],
			["exitNode", 0],
			["exitField", rootKey],
		];
		const delta: DeltaRoot = {
			build: [{ id: buildId, trees: [content] }],
			fields: new Map([[rootKey, rootFieldDelta]]),
		};
		testVisit(delta, expected, index);
		assert.equal(index.entries().next().done, true);
	});
	it("remove root", () => {
		const index = makeDetachedFieldIndex("", testRevisionTagCodec);
		const mark: DeltaMark = {
			count: 2,
			detach: { minor: 42 },
		};
		const delta = { local: [{ count: 1 }, mark] };
		testTreeVisit(
			delta,
			[
				["enterField", rootKey],
				["detach", { start: 1, end: 2 }, field0],
				["detach", { start: 1, end: 2 }, field1],
				["exitField", rootKey],
				["enterField", rootKey],
				["exitField", rootKey],
			],
			index,
		);
		assert.deepEqual(Array.from(index.entries()), [
			{ id: { minor: 42 }, root: 0 },
			{ id: { minor: 43 }, root: 1 },
		]);
	});
	it("remove child", () => {
		const index = makeDetachedFieldIndex("", testRevisionTagCodec);
		const remove: DeltaMark = {
			count: 1,
			detach: { minor: 42 },
		};
		const mark: DeltaMark = {
			count: 1,
			fields: new Map([[fooKey, { local: [{ count: 42 }, remove] }]]),
		};
		const delta = { local: [mark] };
		const expected: VisitScript = [
			["enterField", rootKey],
			["enterNode", 0],
			["enterField", fooKey],
			["detach", { start: 42, end: 43 }, field0],
			["exitField", fooKey],
			["exitNode", 0],
			["exitField", rootKey],
			["enterField", rootKey],
			["enterNode", 0],
			["enterField", fooKey],
			["exitField", fooKey],
			["exitNode", 0],
			["exitField", rootKey],
		];
		testTreeVisit(delta, expected, index);
		assert.deepEqual(Array.from(index.entries()), [{ id: { minor: 42 }, root: 0 }]);
	});
	it("changes under insert", () => {
		const index = makeDetachedFieldIndex("", testRevisionTagCodec);
		const moveId = { minor: 1 };
		const moveOut: DeltaMark = {
			count: 1,
			detach: moveId,
		};
		const moveIn: DeltaMark = {
			count: 1,
			attach: moveId,
		};
		const delta: DeltaFieldChanges = {
			build: [{ id: { minor: 43 }, trees: [content] }],
			global: [
				{
					id: { minor: 43 },
					fields: new Map([[fooKey, { local: [{ count: 42 }, moveOut, moveIn] }]]),
				},
			],
			local: [{ count: 1, attach: { minor: 43 } }],
		};
		const expected: VisitScript = [
			["enterField", rootKey],
			["create", [content], field0],
			["exitField", rootKey],
			["enterField", field0],
			["enterNode", 0],
			["enterField", fooKey],
			["detach", { start: 42, end: 43 }, field1],
			["exitField", fooKey],
			["exitNode", 0],
			["exitField", field0],
			["enterField", rootKey],
			["attach", field0, 1, 0],
			["enterNode", 0],
			["enterField", fooKey],
			["attach", field1, 1, 42],
			["exitField", fooKey],
			["exitNode", 0],
			["exitField", rootKey],
		];
		testTreeVisit(delta, expected, index);
		assert.equal(index.entries().next().done, true);
	});
	it("move node to the right", () => {
		const index = makeDetachedFieldIndex("", testRevisionTagCodec);
		// start with 0123 then move 1 so the order is 0213
		const moveId = { minor: 1 };
		const moveOut: DeltaMark = {
			count: 1,
			detach: moveId,
		};
		const moveIn: DeltaMark = {
			count: 1,
			attach: moveId,
		};
		const delta = { local: [{ count: 1 }, moveOut, { count: 1 }, moveIn] };
		const expected: VisitScript = [
			["enterField", rootKey],
			["detach", { start: 1, end: 2 }, field0],
			["exitField", rootKey],
			["enterField", rootKey],
			["attach", field0, 1, 2],
			["exitField", rootKey],
		];
		testTreeVisit(delta, expected, index);
		assert.equal(index.entries().next().done, true);
	});
	it("move children to the left", () => {
		const index = makeDetachedFieldIndex("", testRevisionTagCodec);
		const moveId = { minor: 1 };
		const moveOut: DeltaMark = {
			count: 2,
			detach: moveId,
		};
		const moveIn: DeltaMark = {
			count: 2,
			attach: moveId,
		};
		const modify: DeltaMark = {
			count: 1,
			fields: new Map([[fooKey, { local: [{ count: 2 }, moveIn, { count: 3 }, moveOut] }]]),
		};
		const delta = { local: [modify] };
		const expected: VisitScript = [
			["enterField", rootKey],
			["enterNode", 0],
			["enterField", fooKey],
			["detach", { start: 5, end: 6 }, field0],
			["detach", { start: 5, end: 6 }, field1],
			["exitField", fooKey],
			["exitNode", 0],
			["exitField", rootKey],
			["enterField", rootKey],
			["enterNode", 0],
			["enterField", fooKey],
			["attach", field0, 1, 2],
			["attach", field1, 1, 3],
			["exitField", fooKey],
			["exitNode", 0],
			["exitField", rootKey],
		];
		testTreeVisit(delta, expected, index);
		assert.equal(index.entries().next().done, true);
	});
	it("move cousins", () => {
		const index = makeDetachedFieldIndex("", testRevisionTagCodec);
		const moveId = { minor: 1 };
		const moveOut: DeltaMark = {
			count: 1,
			detach: moveId,
		};
		const moveIn: DeltaMark = {
			count: 1,
			attach: moveId,
		};
		const modify: DeltaMark = {
			count: 1,
			fields: new Map([
				[fooKey, { local: [moveIn] }],
				[barKey, { local: [moveOut] }],
			]),
		};
		const delta = { local: [modify] };
		const expected: VisitScript = [
			["enterField", rootKey],
			["enterNode", 0],
			["enterField", fooKey],
			["exitField", fooKey],
			["enterField", barKey],
			["detach", { start: 0, end: 1 }, field0],
			["exitField", barKey],
			["exitNode", 0],
			["exitField", rootKey],
			["enterField", rootKey],
			["enterNode", 0],
			["enterField", fooKey],
			["attach", field0, 1, 0],
			["exitField", fooKey],
			["enterField", barKey],
			["exitField", barKey],
			["exitNode", 0],
			["exitField", rootKey],
		];
		testTreeVisit(delta, expected, index);
		assert.equal(index.entries().next().done, true);
	});
	it("changes under remove", () => {
		const index = makeDetachedFieldIndex("", testRevisionTagCodec);
		const moveId = { minor: 1 };
		const moveOut: DeltaMark = {
			count: 1,
			detach: moveId,
		};
		const moveIn: DeltaMark = {
			count: 1,
			attach: moveId,
		};
		const remove: DeltaMark = {
			detach: { minor: 42 },
			count: 1,
			fields: new Map([[fooKey, { local: [moveOut, moveIn] }]]),
		};
		const delta = { local: [remove] };
		const expected: VisitScript = [
			["enterField", rootKey],
			["enterNode", 0],
			["enterField", fooKey],
			["detach", { start: 0, end: 1 }, field0],
			["exitField", fooKey],
			["exitNode", 0],
			["detach", { start: 0, end: 1 }, field1],
			["exitField", rootKey],
			["enterField", rootKey],
			["exitField", rootKey],
			["enterField", field1],
			["enterNode", 0],
			["enterField", fooKey],
			["attach", field0, 1, 0],
			["exitField", fooKey],
			["exitNode", 0],
			["exitField", field1],
		];
		testTreeVisit(delta, expected, index);
		assert.deepEqual(Array.from(index.entries()), [{ id: { minor: 42 }, root: 1 }]);
	});
	it("changes under destroy", () => {
		const index = makeDetachedFieldIndex("", testRevisionTagCodec);
		const node1 = { minor: 42 };
		index.createEntry(node1);
		const moveId = { minor: 1 };
		const moveOut: DeltaMark = {
			count: 1,
			detach: moveId,
		};
		const moveIn: DeltaMark = {
			count: 1,
			attach: moveId,
		};
		const nested: DeltaDetachedNodeChanges = {
			id: node1,
			fields: new Map([[fooKey, { local: [moveOut, moveIn] }]]),
		};
		const delta: DeltaFieldChanges = {
			global: [nested],
			destroy: [{ id: node1, count: 1 }],
		};
		const expected: VisitScript = [
			["enterField", rootKey],
			["exitField", rootKey],
			["enterField", field0],
			["enterNode", 0],
			["enterField", fooKey],
			["detach", { start: 0, end: 1 }, field1],
			["exitField", fooKey],
			["exitNode", 0],
			["exitField", field0],
			["enterField", rootKey],
			["exitField", rootKey],
			["enterField", field0],
			["enterNode", 0],
			["enterField", fooKey],
			["attach", field1, 1, 0],
			["exitField", fooKey],
			["exitNode", 0],
			["exitField", field0],
			["destroy", field0, 1],
		];
		testTreeVisit(delta, expected, index);
		assert.equal(index.entries().next().done, true);
	});
	it("destroy (root level)", () => {
		const index = makeDetachedFieldIndex("", testRevisionTagCodec);
		const id = { minor: 42 };
		index.createEntry(id, 2);
		const delta: DeltaRoot = {
			destroy: [{ id, count: 2 }],
		};
		const expected: VisitScript = [
			["destroy", field0, 1],
			["destroy", field1, 1],
		];
		testVisit(delta, expected, index);
		assert.equal(index.entries().next().done, true);
	});
	it("build-rename-destroy (field level)", () => {
		const index = makeDetachedFieldIndex("", testRevisionTagCodec);
		const buildId = { minor: 42 };
		const detachId = { minor: 43 };
		const delta: DeltaFieldChanges = {
			build: [{ id: buildId, trees: [content] }],
			rename: [{ oldId: buildId, newId: detachId, count: 1 }],
			destroy: [{ id: detachId, count: 1 }],
		};
		const expected: VisitScript = [
			["enterField", rootKey],
			["create", [content], field0],
			["exitField", rootKey],
			["enterField", field0],
			["detach", { start: 0, end: 1 }, field1],
			["exitField", field0],
			["enterField", rootKey],
			["exitField", rootKey],
			["destroy", field1, 1],
		];
		testTreeVisit(delta, expected, index);
		assert.equal(index.entries().next().done, true);
	});
	it("changes under move-out", () => {
		const index = makeDetachedFieldIndex("", testRevisionTagCodec);
		const moveId1 = { minor: 1 };
		const moveId2 = { minor: 2 };
		const moveIn1: DeltaMark = {
			count: 1,
			attach: moveId1,
		};
		const moveOut2: DeltaMark = {
			count: 1,
			detach: moveId2,
		};
		const moveIn2: DeltaMark = {
			count: 1,
			attach: moveId2,
		};
		const moveOut1: DeltaMark = {
			count: 1,
			detach: moveId1,
			fields: new Map([[fooKey, { local: [moveOut2, moveIn2] }]]),
		};
		const delta = { local: [moveOut1, moveIn1] };
		const expected: VisitScript = [
			["enterField", rootKey],
			["enterNode", 0],
			["enterField", fooKey],
			["detach", { start: 0, end: 1 }, field0],
			["exitField", fooKey],
			["exitNode", 0],
			["detach", { start: 0, end: 1 }, field1],
			["exitField", rootKey],
			["enterField", rootKey],
			["attach", field1, 1, 0],
			["enterNode", 0],
			["enterField", fooKey],
			["attach", field0, 1, 0],
			["exitField", fooKey],
			["exitNode", 0],
			["exitField", rootKey],
		];
		testTreeVisit(delta, expected, index);
		assert.equal(index.entries().next().done, true);
	});
	it("changes under replaced node", () => {
		const index = makeDetachedFieldIndex("", testRevisionTagCodec);
		const moveId1 = { minor: 1 };
		const moveId2 = { minor: 2 };
		const moveOut2: DeltaMark = {
			count: 1,
			detach: moveId2,
		};
		const moveOut1: DeltaMark = {
			count: 1,
			detach: moveId1,
		};
		const moveIn2: DeltaMark = {
			count: 1,
			attach: moveId2,
		};
		const replace: DeltaMark = {
			count: 1,
			detach: { minor: 42 },
			attach: moveId1,
			fields: new Map([[fooKey, { local: [moveOut2, moveIn2] }]]),
		};
		const delta = { local: [replace, moveOut1] };
		const expected: VisitScript = [
			["enterField", rootKey],
			["enterNode", 0],
			["enterField", fooKey],
			["detach", { start: 0, end: 1 }, field0],
			["exitField", fooKey],
			["exitNode", 0],
			["detach", { start: 1, end: 2 }, field1],
			["exitField", rootKey],
			["enterField", rootKey],
			["replace", field1, { start: 0, end: 1 }, field2],
			["exitField", rootKey],
			["enterField", field2],
			["enterNode", 0],
			["enterField", fooKey],
			["attach", field0, 1, 0],
			["exitField", fooKey],
			["exitNode", 0],
			["exitField", field2],
		];
		testTreeVisit(delta, expected, index);
		assert.deepEqual(Array.from(index.entries()), [{ id: { minor: 42 }, root: 2 }]);
	});
	it("changes under replacement node", () => {
		const index = makeDetachedFieldIndex("", testRevisionTagCodec);
		const moveId1 = { minor: 1 };
		const moveId2 = { minor: 2 };
		const moveOut2: DeltaMark = {
			count: 1,
			detach: moveId2,
		};
		const moveIn2: DeltaMark = {
			count: 1,
			attach: moveId2,
		};
		const moveOut1: DeltaMark = {
			count: 1,
			detach: moveId1,
			fields: new Map([[fooKey, { local: [moveOut2, moveIn2] }]]),
		};
		const replace: DeltaMark = {
			count: 1,
			detach: { minor: 42 },
			attach: moveId1,
		};
		const delta = { local: [replace, moveOut1] };
		const expected: VisitScript = [
			["enterField", rootKey],
			["enterNode", 1],
			["enterField", fooKey],
			["detach", { start: 0, end: 1 }, field0],
			["exitField", fooKey],
			["exitNode", 1],
			["detach", { start: 1, end: 2 }, field1],
			["exitField", rootKey],
			["enterField", rootKey],
			["replace", field1, { start: 0, end: 1 }, field2],
			["enterNode", 0],
			["enterField", fooKey],
			["attach", field0, 1, 0],
			["exitField", fooKey],
			["exitNode", 0],
			["exitField", rootKey],
		];
		testTreeVisit(delta, expected, index);
		assert.deepEqual(Array.from(index.entries()), [{ id: { minor: 42 }, root: 2 }]);
	});
	it("transient insert", () => {
		const index = makeDetachedFieldIndex("", testRevisionTagCodec);
		const delta: DeltaFieldChanges = {
			build: [{ id: { minor: 42 }, trees: [content] }],
			rename: [{ oldId: { minor: 42 }, count: 1, newId: { minor: 43 } }],
		};
		const expected: VisitScript = [
			["enterField", rootKey],
			["create", [content], field0],
			["exitField", rootKey],
			["enterField", field0],
			["detach", { start: 0, end: 1 }, field1],
			["exitField", field0],
			["enterField", rootKey],
			["exitField", rootKey],
		];
		testTreeVisit(delta, expected, index);
		assert.deepEqual(Array.from(index.entries()), [{ id: { minor: 43 }, root: 1 }]);
	});
	it("changes under transient", () => {
		const index = makeDetachedFieldIndex("", testRevisionTagCodec);
		const moveId = { minor: 1 };
		const moveOut: DeltaMark = {
			count: 1,
			detach: moveId,
		};
		const moveIn: DeltaMark = {
			count: 1,
			attach: moveId,
		};
		const buildId = { minor: 42 };
		const detachId = { minor: 43 };
		const delta: DeltaFieldChanges = {
			build: [{ id: buildId, trees: [content] }],
			global: [{ id: buildId, fields: new Map([[barKey, { local: [moveOut, moveIn] }]]) }],
			rename: [{ oldId: buildId, count: 1, newId: detachId }],
		};
		const expected: VisitScript = [
			["enterField", rootKey],
			["create", [content], field0], // field0: buildId
			["exitField", rootKey],
			["enterField", field0],
			["enterNode", 0],
			["enterField", barKey],
			["detach", { start: 0, end: 1 }, field1], // field1: moveId
			["exitField", barKey],
			["exitNode", 0],
			["exitField", field0],
			["enterField", field0],
			["detach", { start: 0, end: 1 }, field2], // field2: detachId
			["exitField", field0],
			["enterField", rootKey],
			["exitField", rootKey],
			["enterField", field2],
			["enterNode", 0],
			["enterField", barKey],
			["attach", field1, 1, 0],
			["exitField", barKey],
			["exitNode", 0],
			["exitField", field2],
		];
		testTreeVisit(delta, expected, index);
		assert.deepEqual(Array.from(index.entries()), [{ id: detachId, root: 2 }]);
	});
	it("restore", () => {
		const index = makeDetachedFieldIndex("", testRevisionTagCodec);
		const node1 = { minor: 1 };
		index.createEntry(node1);
		const restore: DeltaMark = {
			count: 1,
			attach: node1,
		};
		const delta = { local: [restore] };
		const expected: VisitScript = [
			["enterField", rootKey],
			["exitField", rootKey],
			["enterField", rootKey],
			["attach", field0, 1, 0],
			["exitField", rootKey],
		];
		testTreeVisit(delta, expected, index);
		assert.equal(index.entries().next().done, true);
	});
	it("move removed node", () => {
		const index = makeDetachedFieldIndex("", testRevisionTagCodec);
		const node1 = { minor: 1 };
		index.createEntry(node1);
		const moveId = { minor: 2 };
		const rename: DeltaDetachedNodeRename = {
			count: 1,
			oldId: node1,
			newId: moveId,
		};
		const moveIn: DeltaMark = {
			count: 1,
			attach: moveId,
		};
		const delta = {
			rename: [rename],
			local: [moveIn],
		};
		const expected: VisitScript = [
			["enterField", rootKey],
			["exitField", rootKey],
			["enterField", field0],
			["detach", { start: 0, end: 1 }, field1],
			["exitField", field0],
			["enterField", rootKey],
			["attach", field1, 1, 0],
			["exitField", rootKey],
		];
		testTreeVisit(delta, expected, index);
		assert.equal(index.entries().next().done, true);
	});
	it("changes under removed node", () => {
		const index = makeDetachedFieldIndex("", testRevisionTagCodec);
		const node1 = { minor: 1 };
		index.createEntry(node1);
		const moveId = { minor: 2 };
		const moveOut: DeltaMark = {
			count: 1,
			detach: moveId,
		};
		const moveIn: DeltaMark = {
			count: 1,
			attach: moveId,
		};
		const modify: DeltaDetachedNodeChanges = {
			id: { minor: 1 },
			fields: new Map([[fooKey, { local: [moveOut, moveIn] }]]),
		};
		const delta = { global: [modify] };
		const expected: VisitScript = [
			["enterField", rootKey],
			["exitField", rootKey],
			["enterField", field0],
			["enterNode", 0],
			["enterField", fooKey],
			["detach", { start: 0, end: 1 }, field1],
			["exitField", fooKey],
			["exitNode", 0],
			["exitField", field0],
			["enterField", rootKey],
			["exitField", rootKey],
			["enterField", field0],
			["enterNode", 0],
			["enterField", fooKey],
			["attach", field1, 1, 0],
			["exitField", fooKey],
			["exitNode", 0],
			["exitField", field0],
		];
		testTreeVisit(delta, expected, index);
		assert.deepEqual(Array.from(index.entries()), [{ id: { minor: 1 }, root: 0 }]);
	});
	it("changes under transient move-in", () => {
		const index = makeDetachedFieldIndex("", testRevisionTagCodec);
		const moveId1 = { minor: 1 };
		const moveId2 = { minor: 2 };
		const detachId = { minor: 42 };
		const moveOut: DeltaMark = {
			count: 1,
			detach: moveId1,
			fields: new Map([
				[
					fooKey,
					{
						local: [
							{ count: 1, detach: moveId2 },
							{ count: 1, attach: moveId2 },
						],
					},
				],
			]),
		};
		const moveIn: DeltaDetachedNodeRename = {
			count: 1,
			oldId: moveId1,
			newId: detachId,
		};
		const delta = { local: [moveOut], rename: [moveIn] };
		const expected: VisitScript = [
			["enterField", rootKey],
			["enterNode", 0],
			["enterField", fooKey],
			["detach", { start: 0, end: 1 }, field0], // field0: moveId2
			["exitField", fooKey],
			["exitNode", 0],
			["detach", { start: 0, end: 1 }, field1], // field1: moveId1
			["exitField", rootKey],
			["enterField", field1],
			["detach", { start: 0, end: 1 }, field2], // field2: detachId
			["exitField", field1],
			["enterField", rootKey],
			["exitField", rootKey],
			["enterField", field2],
			["enterNode", 0],
			["enterField", fooKey],
			["attach", field0, 1, 0],
			["exitField", fooKey],
			["exitNode", 0],
			["exitField", field2],
		];
		testTreeVisit(delta, expected, index);
		assert.deepEqual(Array.from(index.entries()), [{ id: detachId, root: 2 }]);
	});
	it("transient restore", () => {
		const index = makeDetachedFieldIndex("", testRevisionTagCodec);
		const node1 = { minor: 1 };
		index.createEntry(node1);
		const restore: DeltaDetachedNodeRename = {
			count: 1,
			oldId: node1,
			newId: { minor: 42 },
		};
		const delta = { rename: [restore] };
		const expected: VisitScript = [
			["enterField", rootKey],
			["exitField", rootKey],
			["enterField", field0],
			["detach", { start: 0, end: 1 }, field1],
			["exitField", field0],
			["enterField", rootKey],
			["exitField", rootKey],
		];
		testTreeVisit(delta, expected, index);
		assert.deepEqual(Array.from(index.entries()), [{ id: { minor: 42 }, root: 1 }]);
	});
	it("update detached node", () => {
		const index = makeDetachedFieldIndex("", testRevisionTagCodec);
		const node1 = { minor: 1 };
		index.createEntry(node1);
		const buildId = { minor: 2 };
		const detachId = { minor: 42 };
		const renameOldNode: DeltaDetachedNodeRename = {
			count: 1,
			oldId: node1,
			newId: detachId,
		};
		const renameNewNode: DeltaDetachedNodeRename = {
			count: 1,
			oldId: buildId,
			newId: node1,
		};
		const delta = {
			build: [{ id: buildId, trees: [content] }],
			rename: [renameOldNode, renameNewNode],
		};
		const expected: VisitScript = [
			["enterField", rootKey],
			["create", [content], field1], // field1: buildId
			["exitField", rootKey],
			["enterField", field0], // field0: node1
			["detach", { start: 0, end: 1 }, field2], // field2: detachId
			["exitField", field0],
			["enterField", field1],
			["detach", { start: 0, end: 1 }, field3], // field3: node1
			["exitField", field1],
			["enterField", rootKey],
			["exitField", rootKey],
		];
		testTreeVisit(delta, expected, index);
		assert.deepEqual(Array.from(index.entries()), [
			{ id: detachId, root: 2 },
			{ id: node1, root: 3 },
		]);
	});
	describe("rename chains", () => {
		const pointA = { minor: 1 };
		for (const cycle of [false, true]) {
			describe(cycle ? "cyclic" : "acyclic", () => {
				const end = cycle ? pointA : { minor: 42 };
				describe("1-step", () => {
					it("Rename ordering: 1/1", () => {
						const index = makeDetachedFieldIndex("", testRevisionTagCodec);
						index.createEntry(pointA);
						const rename: DeltaDetachedNodeRename = {
							count: 1,
							oldId: pointA,
							newId: end,
						};
						const delta = {
							rename: [rename],
						};
						const expected: VisitScript = cycle
							? [
									["enterField", rootKey],
									["exitField", rootKey],
									["enterField", rootKey],
									["exitField", rootKey],
							  ]
							: [
									["enterField", rootKey],
									["exitField", rootKey],
									["enterField", field0],
									["detach", { start: 0, end: 1 }, field1],
									["exitField", field0],
									["enterField", rootKey],
									["exitField", rootKey],
							  ];
						testTreeVisit(delta, expected, index);
						assert.deepEqual(Array.from(index.entries()), [
							{ id: end, root: cycle ? 0 : 1 },
						]);
					});
				});
				describe("2-step", () => {
					for (let ordering = 1; ordering <= 2; ordering++) {
						it(`Rename ordering: ${ordering}/2`, () => {
							const index = makeDetachedFieldIndex("", testRevisionTagCodec);
							index.createEntry(pointA);
							const pointB = { minor: 2 };
							const rename1: DeltaDetachedNodeRename = {
								count: 1,
								oldId: pointA,
								newId: pointB,
							};
							const rename2: DeltaDetachedNodeRename = {
								count: 1,
								oldId: pointB,
								newId: cycle ? pointA : end,
							};
							const delta = {
								rename: [
									[rename1, rename2],
									[rename2, rename1],
								][ordering - 1],
							};
							const expected: VisitScript = [
								["enterField", rootKey],
								["exitField", rootKey],
								["enterField", field0],
								["detach", { start: 0, end: 1 }, field1],
								["exitField", field0],
								["enterField", field1],
								["detach", { start: 0, end: 1 }, field2],
								["exitField", field1],
								["enterField", rootKey],
								["exitField", rootKey],
							];
							testTreeVisit(delta, expected, index);
							assert.deepEqual(Array.from(index.entries()), [{ id: end, root: 2 }]);
						});
					}
				});
				describe("3-step", () => {
					for (let ordering = 1; ordering <= 6; ordering++) {
						it(`Rename ordering: ${ordering}/6`, () => {
							const pointB = { minor: 2 };
							const pointC = { minor: 3 };
							const ab: DeltaDetachedNodeRename = {
								count: 1,
								oldId: pointA,
								newId: pointB,
							};
							const bc: DeltaDetachedNodeRename = {
								count: 1,
								oldId: pointB,
								newId: pointC,
							};
							const cd: DeltaDetachedNodeRename = {
								count: 1,
								oldId: pointC,
								newId: end,
							};
							const delta = {
								rename: [
									[ab, bc, cd],
									[ab, cd, bc],
									[bc, ab, cd],
									[bc, cd, ab],
									[cd, ab, bc],
									[cd, bc, ab],
								][ordering - 1],
							};
							const expected: VisitScript = [
								["enterField", rootKey],
								["exitField", rootKey],
								["enterField", field0],
								["detach", { start: 0, end: 1 }, field1],
								["exitField", field0],
								["enterField", field1],
								["detach", { start: 0, end: 1 }, field2],
								["exitField", field1],
								["enterField", field2],
								["detach", { start: 0, end: 1 }, field3],
								["exitField", field2],
								["enterField", rootKey],
								["exitField", rootKey],
							];
							const index = makeDetachedFieldIndex("", testRevisionTagCodec);
							index.createEntry(pointA);
							testTreeVisit(delta, expected, index);
							assert.deepEqual(Array.from(index.entries()), [{ id: end, root: 3 }]);
						});
					}
				});
			});
		}
	});
});<|MERGE_RESOLUTION|>--- conflicted
+++ resolved
@@ -104,22 +104,7 @@
 		]);
 	});
 	it("insert root", () => {
-<<<<<<< HEAD
-		const index = makeDetachedFieldIndex("", testRevisionTagCodec);
-		testTreeVisit(
-			deltaForSet(content, { minor: 42 }),
-			[
-				["enterField", rootKey],
-				["create", [content], field0],
-				["exitField", rootKey],
-				["enterField", rootKey],
-				["attach", field0, 1, 0],
-				["exitField", rootKey],
-			],
-			index,
-		);
-=======
-		const index = makeDetachedFieldIndex("", testIdCompressor);
+		const index = makeDetachedFieldIndex("", testRevisionTagCodec);
 		const node = { minor: 42 };
 		const rootFieldDelta: DeltaFieldChanges = {
 			local: [{ count: 1, attach: node }],
@@ -137,7 +122,6 @@
 			["exitField", rootKey],
 		];
 		testVisit(delta, expected, index);
->>>>>>> 231c7634
 		assert.equal(index.entries().next().done, true);
 	});
 	it("idempotent insert", () => {
@@ -162,14 +146,9 @@
 		assert.equal(index.entries().next().done, true);
 	});
 	it("insert child", () => {
-<<<<<<< HEAD
-		const index = makeDetachedFieldIndex("", testRevisionTagCodec);
-		const delta: DeltaFieldChanges = {
-=======
-		const index = makeDetachedFieldIndex("", testIdCompressor);
+		const index = makeDetachedFieldIndex("", testRevisionTagCodec);
 		const buildId = { minor: 42 };
 		const rootFieldDelta: DeltaFieldChanges = {
->>>>>>> 231c7634
 			local: [
 				{
 					count: 1,
