--- conflicted
+++ resolved
@@ -4,25 +4,18 @@
  */
 
 import { strict as assert } from "assert";
-import { createIdCompressor } from "@fluidframework/id-compressor";
+import { IIdCompressor, SessionId, createIdCompressor } from "@fluidframework/id-compressor";
 import { DetachedFieldIndex, ForestRootId } from "../../core";
 // eslint-disable-next-line import/no-internal-modules
 import { DetachedFieldSummaryData } from "../../core/tree/detachedFieldIndexTypes";
-import {
-	IdAllocator,
-	JsonCompatibleReadOnly,
-	brand,
-	generateStableId,
-	idAllocatorFromMaxId,
-	useDeterministicStableId,
-} from "../../util";
+import { IdAllocator, JsonCompatibleReadOnly, brand, idAllocatorFromMaxId } from "../../util";
 import { typeboxValidator } from "../../external-utilities";
 // eslint-disable-next-line import/no-internal-modules
 import { Format } from "../../core/tree/detachedFieldIndexFormat";
 // eslint-disable-next-line import/no-internal-modules
 import { makeDetachedNodeToFieldCodec } from "../../core/tree/detachedFieldIndexCodec";
-import { RevisionTagCodec } from "../../shared-tree-core";
 import { takeJsonSnapshot, useSnapshotDirectory } from "../snapshots";
+import { MockIdCompressor } from "../utils";
 
 const wellFormedIdCompressor = createIdCompressor();
 const mintedTag = wellFormedIdCompressor.generateCompressedId();
@@ -94,26 +87,24 @@
 		"non-empty data",
 		{
 			version: 1,
-<<<<<<< HEAD
-			data: [[brand(finalizedTag), 2, brand(3)]],
-=======
 			data: [
 				[
 					[
 						[1, brand(0)],
 						[0, brand(1)],
 					],
-					brand("beefbeef-beef-4000-8000-000000000001"),
+					brand(finalizedTag),
 				],
 			],
->>>>>>> a09efc5e
 			maxId: brand(-1),
 		},
 	],
 ];
 
-export function generateTestCases(): { name: string; data: DetachedFieldSummaryData }[] {
-	const revision = generateStableId();
+export function generateTestCases(
+	idCompressor: IIdCompressor,
+): { name: string; data: DetachedFieldSummaryData }[] {
+	const revision = idCompressor.generateCompressedId();
 	const maxId: ForestRootId = brand(42);
 	return [
 		{
@@ -172,9 +163,8 @@
 		const detachedFieldIndex = new DetachedFieldIndex(
 			"test",
 			idAllocatorFromMaxId() as IdAllocator<ForestRootId>,
-			wellFormedIdCompressor,
+			new MockIdCompressor(),
 			{ jsonValidator: typeboxValidator },
-			new RevisionTagCodec(),
 		);
 		const expected = {
 			version: 1,
@@ -184,10 +174,10 @@
 		assert.deepEqual(detachedFieldIndex.encode(), expected);
 	});
 	describe("round-trip through JSON", () => {
-		const codec = makeDetachedNodeToFieldCodec(new RevisionTagCodec(), {
+		const codec = makeDetachedNodeToFieldCodec(wellFormedIdCompressor, {
 			jsonValidator: typeboxValidator,
 		});
-		for (const { name, data } of generateTestCases()) {
+		for (const { name, data } of generateTestCases(wellFormedIdCompressor)) {
 			it(name, () => {
 				const encoded = codec.encode(data);
 				const decoded = codec.decode(encoded);
@@ -206,7 +196,6 @@
 						{
 							jsonValidator: typeboxValidator,
 						},
-						new RevisionTagCodec(),
 					);
 					detachedFieldIndex.loadData(data as JsonCompatibleReadOnly);
 				});
@@ -219,7 +208,6 @@
 					const detachedFieldIndex = new DetachedFieldIndex(
 						"test",
 						id,
-<<<<<<< HEAD
 						malformedIdCompressor,
 						{
 							jsonValidator: typeboxValidator,
@@ -229,30 +217,27 @@
 						() => detachedFieldIndex.loadData(data),
 						"Expected malformed data to throw an error on decode, but it did not.",
 					);
-=======
-						{
-							jsonValidator: typeboxValidator,
-						},
-						new RevisionTagCodec(),
-					);
-					assert.throws(() => detachedFieldIndex.loadData(data), "malformed data");
->>>>>>> a09efc5e
 				});
 			}
 		});
 	});
 	describe("Snapshots", () => {
 		useSnapshotDirectory("detached-field-index");
-		const codec = makeDetachedNodeToFieldCodec(new RevisionTagCodec(), {
+		const snapshotIdCompressor = createIdCompressor(
+			"beefbeef-beef-4000-8000-000000000001" as SessionId,
+		);
+		const codec = makeDetachedNodeToFieldCodec(snapshotIdCompressor, {
 			jsonValidator: typeboxValidator,
 		});
-		useDeterministicStableId(() => {
-			for (const { name, data: change } of generateTestCases()) {
-				it(name, () => {
-					const encoded = codec.encode(change);
-					takeJsonSnapshot(encoded as JsonCompatibleReadOnly);
-				});
-			}
-		});
+
+		const testCases = generateTestCases(snapshotIdCompressor);
+		snapshotIdCompressor.finalizeCreationRange(snapshotIdCompressor.takeNextCreationRange());
+
+		for (const { name, data: change } of testCases) {
+			it(name, () => {
+				const encoded = codec.encode(change);
+				takeJsonSnapshot(encoded as JsonCompatibleReadOnly);
+			});
+		}
 	});
 });