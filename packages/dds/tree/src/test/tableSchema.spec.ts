--- conflicted
+++ resolved
@@ -1037,29 +1037,23 @@
 			const { treeView, Row } = createTableTree();
 			treeView.initialize({
 				columns: [],
-<<<<<<< HEAD
 				rows: [
 					new Row({
+						id: "row-0",
 						cells: {},
 					}),
 				],
-=======
-				rows: [new Row({ id: "row-0", cells: {}, props: {} })],
->>>>>>> 99281d2b
 			});
 
 			treeView.root.removeRows([]);
 			assertEqualTrees(treeView.root, {
 				columns: [],
-<<<<<<< HEAD
-				rows: [
-					{
-						cells: {},
-					},
-				],
-=======
-				rows: [{ id: "row-0", cells: {}, props: {} }],
->>>>>>> 99281d2b
+				rows: [
+					{
+						id: "row-0",
+						cells: {},
+					},
+				],
 			});
 		});
 
