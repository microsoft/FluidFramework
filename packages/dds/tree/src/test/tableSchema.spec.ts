/*!
 * Copyright (c) Microsoft Corporation and contributors. All rights reserved.
 * Licensed under the MIT License.
 */

import { strict as assert, fail } from "node:assert";

import { Tree, TreeAlpha } from "../shared-tree/index.js";
import {
	allowUnused,
	getJsonSchema,
	KeyEncodingOptions,
	SchemaFactoryAlpha,
	type ConciseTree,
	type TreeNode,
} from "../simple-tree/index.js";
import { TableSchema } from "../tableSchema.js";
import type {
	areSafelyAssignable,
	JsonCompatibleReadOnly,
	requireTrue,
} from "../util/index.js";
import { validateUsageError } from "./utils.js";
import { takeJsonSnapshot, useSnapshotDirectory } from "./snapshots/index.js";
// eslint-disable-next-line import/no-internal-modules
import { describeHydration } from "./simple-tree/utils.js";

const schemaFactory = new SchemaFactoryAlpha("test");

class Cell extends schemaFactory.object("table-cell", {
	value: schemaFactory.string,
}) {}

class ColumnProps extends schemaFactory.object("table-column-props", {
	/**
	 * Label text for the column.
	 */
	label: schemaFactory.optional(schemaFactory.string),
}) {}
class Column extends TableSchema.column({
	schemaFactory,
	cell: Cell,
	props: ColumnProps,
}) {}

class RowProps extends schemaFactory.object("table-row-props", {
	/**
	 * Whether or not the row is selectable.
	 * @defaultValue `true`
	 */
	selectable: schemaFactory.optional(schemaFactory.boolean),
}) {}
class Row extends TableSchema.row({
	schemaFactory,
	cell: Cell,
	props: schemaFactory.optional(RowProps),
}) {}

class Table extends TableSchema.table({
	schemaFactory,
	cell: Cell,
	column: Column,
	row: Row,
}) {}

describe("TableFactory unit tests", () => {
	/**
	 * Compares a tree with an expected "concise" tree representation.
	 * Fails if they are not equivalent.
	 */
	function assertEqualTrees(actual: TreeNode, expected: ConciseTree): void {
		const actualVerbose = TreeAlpha.exportConcise(actual);
		assert.deepEqual(actualVerbose, expected);
	}

	describeHydration("Column Schema", (initializeTree) => {
		it("Can create without props", () => {
			class MyColumn extends TableSchema.column({
				schemaFactory,
				cell: schemaFactory.string,
			}) {}
			const column = new MyColumn({ id: "column-0" });

			// TODO: ideally the "props" property would not exist at all on the derived class.
			// For now, it is at least an optional property and cannot be set to anything meaningful.
			type _test = requireTrue<areSafelyAssignable<undefined, MyColumn["props"]>>;
			assert.equal(column.props, undefined);
		});

		it("Can create with props", () => {
			class MyColumn extends TableSchema.column({
				schemaFactory,
				cell: schemaFactory.string,
				props: schemaFactory.string,
			}) {}
			const column = new MyColumn({ id: "column-0", props: "Column 0" });
			assert.equal(column.props, "Column 0");
		});

		it("getCells", () => {
			const table = initializeTree(Table, Table.empty());

			// Calling `getCells` on a column that has not been inserted into the table throws an error.
			const column0 = new Column({ id: "column-0", props: {} });
			assert.throws(
				() => column0.getCells(),
				validateUsageError(/Column with ID "column-0" is not contained in a table./),
			);

			table.insertColumns({ columns: [column0] });

			// No rows or cells have been inserted yet.
			assert.equal(column0.getCells().length, 0);

			table.insertRows({
				rows: [
					{ id: "row-0", cells: {} },
					{ id: "row-1", cells: {} },
					{ id: "row-2", cells: {} },
				],
			});
			table.setCell({
				key: {
					column: column0,
					row: "row-0",
				},
				cell: { value: "0-0" },
			});
			table.setCell({
				key: {
					column: column0,
					row: "row-2",
				},
				cell: { value: "2-0" },
			});

			const cells = column0.getCells();
			assert.equal(cells.length, 2);
			assert.equal(cells[0].rowId, "row-0");
			assertEqualTrees(cells[0].cell, { value: "0-0" });
			assert.equal(cells[1].rowId, "row-2");
			assertEqualTrees(cells[1].cell, { value: "2-0" });
		});
	});

	describeHydration("Row Schema", (initializeTree) => {
		it("Can create without props", () => {
			class MyCell extends schemaFactory.object("table-cell", {
				value: schemaFactory.string,
			}) {}
			class MyRow extends TableSchema.row({ schemaFactory, cell: MyCell }) {}
			const row = new MyRow({ id: "row-0", cells: {} });

			// TODO: ideally the "props" property would not exist at all on the derived class.
			// For now, it is at least an optional property and cannot be set to anything meaningful.
			type _test = requireTrue<areSafelyAssignable<undefined, MyRow["props"]>>;
			assert.equal(row.props, undefined);
		});

		it("Can create with props", () => {
			class MyCell extends schemaFactory.object("table-cell", {
				value: schemaFactory.string,
			}) {}
			class MyRow extends TableSchema.row({
				schemaFactory,
				cell: MyCell,
				props: schemaFactory.string,
			}) {}

			const column = initializeTree(MyRow, { id: "row-0", cells: {}, props: "Row 0" });
			assert.equal(column.props, "Row 0");
		});

		it("getCells", () => {
			const table = initializeTree(Table, Table.empty());

			const row = new Row({ id: "row-0", cells: {} });
			table.insertRows({ rows: [row] });

			// No columns or cells have been inserted yet.
			assert.equal(row.getCells().length, 0);

			table.insertColumns({
				columns: [
					{ id: "column-0", props: { label: "Column 0" } },
					{ id: "column-1", props: { label: "Column 0" } },
					{ id: "column-2", props: { label: "Column 0" } },
				],
			});
			table.setCell({
				key: {
					row: row.id,
					column: "column-0",
				},
				cell: { value: "0-0" },
			});
			table.setCell({
				key: {
					row: row.id,
					column: "column-2",
				},
				cell: { value: "0-2" },
			});

			const cells = row.getCells();
			assert.equal(cells.length, 2);
			assert.equal(cells[0].columnId, "column-0");
			assertEqualTrees(cells[0].cell, { value: "0-0" });
			assert.equal(cells[1].columnId, "column-2");
			assertEqualTrees(cells[1].cell, { value: "0-2" });
		});
	});

	describe("Table Schema", () => {
		it("Can create without custom column/row schema", () => {
			class MyTable extends TableSchema.table({
				schemaFactory,
				cell: schemaFactory.string,
			}) {}

			const _table = new MyTable({
				columns: [{ id: "column-0" }],
				rows: [{ id: "row-0", cells: {} }],
			});
		});

		it("Can create with custom column schema", () => {
			const MyCell = schemaFactory.string;
			class MyColumn extends TableSchema.column({
				schemaFactory,
				cell: MyCell,
				props: schemaFactory.object("column-props", {
					label: schemaFactory.string,
				}),
			}) {}
			class MyTable extends TableSchema.table({
				schemaFactory,
				cell: MyCell,
				column: MyColumn,
			}) {}

			const _table = new MyTable({
				columns: [{ id: "column-0", props: { label: "Column 0" } }],
				rows: [{ id: "row-0", cells: {} }],
			});
		});

		it("Can create with custom row schema", () => {
			const MyCell = schemaFactory.string;
			class MyRow extends TableSchema.row({
				schemaFactory,
				cell: MyCell,
				props: schemaFactory.object("row-props", {
					label: schemaFactory.string,
				}),
			}) {}
			class MyTable extends TableSchema.table({
				schemaFactory,
				cell: schemaFactory.string,
				row: MyRow,
			}) {}

			const _table = new MyTable({
				columns: [{ id: "column-0" }],
				rows: [{ id: "row-0", props: { label: "Row 0" }, cells: {} }],
			});
		});

		it("Can create with custom column and row schema", () => {
			const MyCell = schemaFactory.string;
			class MyColumn extends TableSchema.column({
				schemaFactory,
				cell: MyCell,
				props: schemaFactory.object("column-props", {
					label: schemaFactory.string,
				}),
			}) {}
			class MyRow extends TableSchema.row({
				schemaFactory,
				cell: MyCell,
				props: schemaFactory.object("row-props", {
					label: schemaFactory.string,
				}),
			}) {}
			class MyTable extends TableSchema.table({
				schemaFactory,
				cell: schemaFactory.string,
				column: MyColumn,
				row: MyRow,
			}) {}

			const _table = new MyTable({
				columns: [{ id: "column-0", props: { label: "Column 0" } }],
				rows: [{ id: "row-0", props: { label: "Row 0" }, cells: {} }],
			});
		});
	});

	describeHydration("Initialization", (initializeTree) => {
		it("Empty", () => {
			class MyTable extends TableSchema.table({
				schemaFactory,
				cell: schemaFactory.string,
			}) {
				// Custom property on derived class included to verify that the
				// return type of `Table.empty()` is correct.
				public customProp: string = "Hello world!";
			}

			const table = initializeTree(MyTable, MyTable.empty());
			assertEqualTrees(table, { columns: [], rows: [] });
			assert(table.customProp === "Hello world!");
		});

		it("Non-empty", () => {
			const table = initializeTree(
				Table,
				new Table({
					columns: [
						new Column({
							id: "column-0",
							props: {
								label: "Column 0",
							},
						}),
						new Column({ id: "column-1", props: { label: "Column 1" } }),
					],
					rows: [
						{ id: "row-0", cells: {} },
						{
							id: "row-1",
							cells: {
								"column-1": { value: "Hello world!" },
							},
						},
					],
				}),
			);

			assertEqualTrees(table, {
				columns: [
					{
						id: "column-0",
						props: { label: "Column 0" },
					},
					{
						id: "column-1",
						props: { label: "Column 1" },
					},
				],
				rows: [
					{
						id: "row-0",
						cells: {},
					},
					{
						id: "row-1",
						cells: {
							"column-1": {
								value: "Hello world!",
							},
						},
					},
				],
			});
		});
	});

	describeHydration("insertColumns", (initializeTree) => {
		it("Insert empty columns list", () => {
			const tree = initializeTree(Table, Table.empty());

			tree.insertColumns({ index: 0, columns: [] });

			assertEqualTrees(tree, {
				columns: [],
				rows: [],
			});
		});

		it("Insert single column into empty list", () => {
			const table = initializeTree(Table, Table.empty());

			table.insertColumns({
				index: 0,
				columns: [
					{
						id: "column-0",
						props: {},
					},
				],
			});

			assertEqualTrees(table, {
				columns: [
					{
						id: "column-0",
						props: {},
					},
				],
				rows: [],
			});
		});

		it("Insert columns into non-empty list", () => {
			const table = initializeTree(Table, {
				columns: [
					{
						id: "column-a",
						props: {},
					},
					{
						id: "column-b",
						props: {},
					},
				],
				rows: [],
			});

			table.insertColumns({
				index: 1,
				columns: [
					{
						id: "column-c",
						props: {},
					},
					{
						id: "column-d",
						props: {},
					},
				],
			});

			assertEqualTrees(table, {
				columns: [
					{
						id: "column-a",
						props: {},
					},
					{
						id: "column-c",
						props: {},
					},
					{
						id: "column-d",
						props: {},
					},
					{
						id: "column-b",
						props: {},
					},
				],
				rows: [],
			});
		});

		it("Append columns", () => {
			const table = initializeTree(Table, {
				columns: [
					{
						id: "column-a",
						props: {},
					},
					{
						id: "column-b",
						props: {},
					},
				],
				rows: [],
			});

			table.insertColumns({
				columns: [
					{
						id: "column-c",
						props: {},
					},
					{
						id: "column-d",
						props: {},
					},
				],
			});

			assertEqualTrees(table, {
				columns: [
					{
						id: "column-a",
						props: {},
					},
					{
						id: "column-b",
						props: {},
					},
					{
						id: "column-c",
						props: {},
					},
					{
						id: "column-d",
						props: {},
					},
				],
				rows: [],
			});
		});
	});

	describeHydration("insertRows", (initializeTree) => {
		it("Insert empty rows list", () => {
			const table = initializeTree(Table, Table.empty());

			table.insertRows({ index: 0, rows: [] });

			assertEqualTrees(table, {
				columns: [],
				rows: [],
			});
		});

		it("Insert single row into empty list", () => {
			const table = initializeTree(Table, Table.empty());

			table.insertRows({
				index: 0,
				rows: [
					{
						id: "row-0",
						cells: {},
						props: {},
					},
				],
			});

			assertEqualTrees(table, {
				columns: [],
				rows: [
					{
						id: "row-0",
						cells: {},
						props: {},
					},
				],
			});
		});

		it("Insert rows into non-empty list", () => {
			const table = initializeTree(Table, {
				rows: [
					{
						id: "row-a",
						cells: {},
						props: {},
					},
					{
						id: "row-b",
						cells: {},
						props: {},
					},
				],
				columns: [],
			});

			table.insertRows({
				index: 1,
				rows: [
					{
						id: "row-c",
						cells: {},
						props: {},
					},
					{
						id: "row-d",
						cells: {},
						props: {},
					},
				],
			});

			assertEqualTrees(table, {
				columns: [],
				rows: [
					{
						id: "row-a",
						cells: {},
						props: {},
					},
					{
						id: "row-c",
						cells: {},
						props: {},
					},
					{
						id: "row-d",
						cells: {},
						props: {},
					},
					{
						id: "row-b",
						cells: {},
						props: {},
					},
				],
			});
		});

		it("Append rows", () => {
			const table = initializeTree(Table, {
				rows: [
					{
						id: "row-a",
						cells: {},
						props: {},
					},
					{
						id: "row-b",
						cells: {},
						props: {},
					},
				],
				columns: [],
			});

			table.insertRows({
				rows: [
					{
						id: "row-c",
						cells: {},
						props: {},
					},
					{
						id: "row-d",
						cells: {},
						props: {},
					},
				],
			});

			assertEqualTrees(table, {
				columns: [],
				rows: [
					{
						id: "row-a",
						cells: {},
						props: {},
					},
					{
						id: "row-b",
						cells: {},
						props: {},
					},
					{
						id: "row-c",
						cells: {},
						props: {},
					},
					{
						id: "row-d",
						cells: {},
						props: {},
					},
				],
			});
		});
	});

	describeHydration("setCell", (initializeTree) => {
		it("Set cell in a valid location", () => {
			const table = initializeTree(Table, {
				columns: [
					{
						id: "column-0",
						props: {},
					},
				],
				rows: [
					{
						id: "row-0",
						cells: {},
						props: {},
					},
				],
			});

			// By not specifying an index, the column should be appended to the end of the list.
			table.setCell({
				key: {
					row: "row-0",
					column: "column-0",
				},
				cell: { value: "Hello world!" },
			});

			assertEqualTrees(table, {
				columns: [
					{
						id: "column-0",
						props: {},
					},
				],
				rows: [
					{
						id: "row-0",
						cells: {
							"column-0": {
								value: "Hello world!",
							},
						},
						props: {},
					},
				],
			});
		});

		it("Setting cell in an invalid location errors", () => {
			const table = initializeTree(Table, {
				columns: [
					{
						id: "column-0",
						props: {},
					},
				],
				rows: [
					{
						id: "row-0",
						cells: {},
						props: {},
					},
				],
			});

			// Invalid row
			assert.throws(
				() =>
					table.setCell({
						key: {
							row: "row-1",
							column: "column-0",
						},
						cell: { value: "Hello world!" },
					}),
				validateUsageError(/No row with ID "row-1" exists in the table./),
			);

			// Invalid column
			assert.throws(
				() =>
					table.setCell({
						key: {
							row: "row-0",
							column: "column-1",
						},
						cell: { value: "Hello world!" },
					}),
				validateUsageError(/No column with ID "column-1" exists in the table./),
			);
		});
	});

	describeHydration("removeColumns", (initializeTree, hydrated) => {
		it("Remove empty list", () => {
			const table = initializeTree(Table, {
				columns: [
					new Column({
						id: "column-0",
						props: {},
					}),
				],
				rows: [
					new Row({
						id: "row-0",
						cells: {
							"column-0": { value: "Hello world!" },
						},
						props: {},
					}),
				],
			});

			table.removeColumns([]);
			assertEqualTrees(table, {
				columns: [{ id: "column-0", props: {} }],
				rows: [
					{
						id: "row-0",
						cells: {
							"column-0": { value: "Hello world!" },
						},
						props: {},
					},
				],
			});
		});

		// TODO:AB#47404: Fix column removal for unhydrated table trees and re-enable in unhydrated mode.
		if (hydrated) {
			it("Remove single column", () => {
				const column0 = new Column({ id: "column-0", props: {} });
				const column1 = new Column({ id: "column-1", props: {} });
				const table = initializeTree(Table, {
					columns: [column0, column1],
					rows: [
						new Row({
							id: "row-0",
							cells: {
								"column-0": { value: "Hello world!" },
							},
							props: {},
						}),
					],
				});

				// Remove column0 (by node)
				table.removeColumns([column0]);
				assertEqualTrees(table, {
					columns: [{ id: "column-1", props: {} }],
					rows: [
						{
							id: "row-0",
							cells: {},
							props: {},
						},
					],
				});

				// Remove column1 (by ID)
				table.removeColumns(["column-1"]);
				assertEqualTrees(table, {
					columns: [],
					rows: [
						{
							id: "row-0",
							cells: {},
							props: {},
						},
					],
				});
			});

			it("Remove multiple columns", () => {
				const column0 = new Column({ id: "column-0", props: {} });
				const column1 = new Column({ id: "column-1", props: {} });
				const column2 = new Column({ id: "column-2", props: {} });
				const column3 = new Column({ id: "column-3", props: {} });
				const table = initializeTree(Table, {
					columns: [column0, column1, column2, column3],
					rows: [
						new Row({
							id: "row-0",
							cells: {
								"column-0": { value: "Hello world!" },
							},
							props: {},
						}),
					],
				});

<<<<<<< HEAD
		// TODO: update case to have some cells populated to verify cell deletion behavior
		it("Remove multiple columns", () => {
			const { treeView, Column, Row } = createTableTree();
			const column0 = new Column({ id: "column-0", props: {} });
			const column1 = new Column({ id: "column-1", props: {} });
			const column2 = new Column({ id: "column-2", props: {} });
			const column3 = new Column({ id: "column-3", props: {} });
			treeView.initialize({
				columns: [
					new Column({
						id: "column-0",
						props: {},
					}),
				],
				rows: [
					new Row({
						id: "row-0",
						cells: {
							"column-0": { value: "Hello world!" },
						},
						props: {},
					}),
				],
			});

			treeView.root.removeColumns([]);
			assertEqualTrees(treeView.root, {
				columns: [{ id: "column-0", props: {} }],
				rows: [
					{
						id: "row-0",
						cells: {
							"column-0": { value: "Hello world!" },
						},
						props: {},
					},
				],
			});
		});

		it("Remove single column", () => {
			const { treeView, Column, Row } = createTableTree();
			const column0 = new Column({ id: "column-0", props: {} });
			const column1 = new Column({ id: "column-1", props: {} });
			treeView.initialize({
				columns: [column0, column1],
				rows: [
					new Row({
						id: "row-0",
						cells: {
							"column-0": { value: "Hello world!" },
						},
						props: {},
					}),
				],
			});

			// Remove column0 (by node)
			treeView.root.removeColumns([column0]);
			assertEqualTrees(treeView.root, {
				columns: [{ id: "column-1", props: {} }],
				rows: [
					{
						id: "row-0",
						cells: {},
						props: {},
					},
				],
			});

			// Remove column1 (by ID)
			treeView.root.removeColumns(["column-1"]);
			assertEqualTrees(treeView.root, {
				columns: [],
				rows: [
					{
						id: "row-0",
						cells: {},
						props: {},
					},
				],
			});
		});

		it("Remove multiple columns", () => {
			const { treeView, Column, Row } = createTableTree();
			const column0 = new Column({ id: "column-0", props: {} });
			const column1 = new Column({ id: "column-1", props: {} });
			const column2 = new Column({ id: "column-2", props: {} });
			const column3 = new Column({ id: "column-3", props: {} });
			treeView.initialize({
				columns: [column0, column1, column2, column3],
				rows: [
					new Row({
						id: "row-0",
						cells: {
							"column-0": { value: "Hello world!" },
=======
				// Remove columns 1 and 3 (by node)
				table.removeColumns([column1, column3]);
				assertEqualTrees(table, {
					columns: [
						{ id: "column-0", props: {} },
						{ id: "column-2", props: {} },
					],
					rows: [
						{
							id: "row-0",
							cells: {
								"column-0": { value: "Hello world!" },
							},
							props: {},
>>>>>>> 51cdc133
						},
					],
				});

				// Remove columns 2 and 0 (by ID)
				table.removeColumns([column2.id, column0.id]);
				assertEqualTrees(table, {
					columns: [],
					rows: [
						{
							id: "row-0",
							cells: {},
							props: {},
						},
					],
				});
			});

			it("Removing a single column that doesn't exist on table errors", () => {
				const table = initializeTree(Table, {
					columns: [],
					rows: [],
				});

				assert.throws(
					() => table.removeColumns([new Column({ id: "column-0", props: {} })]),
					validateUsageError(
						/Specified column with ID "column-0" does not exist in the table./,
					),
				);
			});

			it("Removing multiple columns errors if at least one column doesn't exist", () => {
				const column0 = new Column({ id: "column-0", props: {} });
				const table = initializeTree(Table, {
					columns: [column0],
					rows: [],
				});

				assert.throws(
					() => table.removeColumns([column0, new Column({ id: "column-1", props: {} })]),
					validateUsageError(
						/Specified column with ID "column-1" does not exist in the table./,
					),
				);

<<<<<<< HEAD
			assert.throws(
				() =>
					treeView.root.removeColumns([column0, new Column({ id: "column-1", props: {} })]),
				validateUsageError(/Specified column with ID "column-1" does not exist in the table./),
			);

			// Additionally, `column-0` should not have been removed.
			assert(treeView.root.columns.length === 1);
		});

		it("Remove empty range", () => {
			const { treeView, Column } = createTableTree();
			treeView.initialize({
				columns: [new Column({ id: "column-0", props: {} })],
				rows: [],
			});

			treeView.root.removeColumns(0, 0);
			assertEqualTrees(treeView.root, {
				columns: [{ id: "column-0", props: {} }],
				rows: [],
			});
		});

		it("Remove by index range", () => {
			const { treeView, Column } = createTableTree();
			const column0 = new Column({ id: "column-0", props: {} });
			const column1 = new Column({ id: "column-1", props: {} });
			const column2 = new Column({ id: "column-2", props: {} });
			const column3 = new Column({ id: "column-3", props: {} });
			treeView.initialize({
				columns: [column0, column1, column2, column3],
				rows: [],
			});

			// Remove columns 1-2
			treeView.root.removeColumns(1, 2);
			assertEqualTrees(treeView.root, {
				columns: [
					{ id: "column-0", props: {} },
					{ id: "column-3", props: {} },
				],
				rows: [],
			});
		});

		it("Removing by range fails for invalid ranges", () => {
			const { treeView, Column } = createTableTree();
			const column0 = new Column({ id: "column-0", props: {} });
			const column1 = new Column({ id: "column-1", props: {} });
			treeView.initialize({
				columns: [column0, column1],
				rows: [],
			});

			assert.throws(
				() => treeView.root.removeColumns(-1, undefined),
				validateUsageError(
					/Start index out of bounds. Expected index to be on \[0, 1], but got -1/,
				),
			);

			assert.throws(
				() => treeView.root.removeColumns(1, -1),
				validateUsageError(/Expected non-negative count. Got -1./),
			);

			assert.throws(
				() => treeView.root.removeColumns(0, 5),
				validateUsageError(
					/End index out of bounds. Expected end to be on \[0, 2], but got 5/,
				),
			);

			// Additionally, no columns should have been removed.
			assert(treeView.root.columns.length === 2);
		});

		it("Removing multiple columns errors if at least one column doesn't exist", () => {
			const { treeView, Column } = createTableTree();
			const column0 = new Column({ id: "column-0", props: {} });
			treeView.initialize({
				columns: [column0],
				rows: [],
			});

			assert.throws(
				() =>
					treeView.root.removeColumns([column0, new Column({ id: "column-1", props: {} })]),
				validateUsageError(/Specified column with ID "column-1" does not exist in the table./),
			);

			// Additionally, `column-0` should not have been removed.
			assert(treeView.root.columns.length === 1);
		});
=======
				// Additionally, `column-0` should not have been removed.
				assert(table.columns.length === 1);
			});
		}
>>>>>>> 51cdc133
	});

	describeHydration("removeColumns", (initializeTree) => {
		it("Remove empty range", () => {
			const table = initializeTree(Table, {
				columns: [new Column({ id: "column-0", props: {} })],
				rows: [],
			});

			table.removeColumns(0, 0);
			assertEqualTrees(table, {
				columns: [{ id: "column-0", props: {} }],
				rows: [],
			});
		});

		it("Remove by index range", () => {
			const column0 = new Column({ id: "column-0", props: {} });
			const column1 = new Column({ id: "column-1", props: {} });
			const column2 = new Column({ id: "column-2", props: {} });
			const column3 = new Column({ id: "column-3", props: {} });
			const table = initializeTree(Table, {
				columns: [column0, column1, column2, column3],
				rows: [],
			});

			// Remove columns 1-2
			table.removeColumns(1, 2);
			assertEqualTrees(table, {
				columns: [
					{ id: "column-0", props: {} },
					{ id: "column-3", props: {} },
				],
				rows: [],
			});
		});

		it("Removing by range fails for invalid ranges", () => {
			const column0 = new Column({ id: "column-0", props: {} });
			const column1 = new Column({ id: "column-1", props: {} });
			const table = initializeTree(Table, {
				columns: [column0, column1],
				rows: [],
			});

			assert.throws(
				() => table.removeColumns(-1, undefined),
				validateUsageError(
					/Start index out of bounds. Expected index to be on \[0, 1], but got -1/,
				),
			);

			assert.throws(
				() => table.removeColumns(1, -1),
				validateUsageError(/Expected non-negative count. Got -1./),
			);

			assert.throws(
				() => table.removeColumns(0, 5),
				validateUsageError(
					/End index out of bounds. Expected end to be on \[0, 2], but got 5/,
				),
			);

			// Additionally, no columns should have been removed.
			assert(table.columns.length === 2);
		});
	});

	describeHydration("removeRows", (initializeTree, hydrated) => {
		it("Remove empty list", () => {
			const table = initializeTree(Table, {
				columns: [],
				rows: [
					new Row({
						id: "row-0",
						cells: {},
					}),
				],
			});

			table.removeRows([]);
			assertEqualTrees(table, {
				columns: [],
				rows: [
					{
						id: "row-0",
						cells: {},
					},
				],
			});
		});

		// TODO:AB#47404: Fix row removal for unhydrated table trees and re-enable in unhydrated mode.
		if (hydrated) {
			it("Remove single row", () => {
				const row0 = new Row({ id: "row-0", cells: {}, props: {} });
				const row1 = new Row({ id: "row-1", cells: {}, props: {} });
				const table = initializeTree(Table, {
					columns: [],
					rows: [row0, row1],
				});

				// Remove row0 (by node)
				table.removeRows([row0]);
				assertEqualTrees(table, {
					columns: [],
					rows: [{ id: "row-1", cells: {}, props: {} }],
				});

				// Remove row1 (by ID)
				table.removeRows(["row-1"]);
				assertEqualTrees(table, {
					columns: [],
					rows: [],
				});
			});

			it("Remove multiple rows", () => {
				const row0 = new Row({ id: "row-0", cells: {}, props: {} });
				const row1 = new Row({ id: "row-1", cells: {}, props: {} });
				const row2 = new Row({ id: "row-2", cells: {}, props: {} });
				const row3 = new Row({ id: "row-3", cells: {}, props: {} });
				const table = initializeTree(Table, {
					columns: [],
					rows: [row0, row1, row2, row3],
				});

				// Remove rows 1 and 3 (by node)
				table.removeRows([row1, row3]);
				assertEqualTrees(table, {
					columns: [],
					rows: [
						{
							id: "row-0",
							cells: {},
							props: {},
						},
						{
							id: "row-2",
							cells: {},
							props: {},
						},
					],
				});

				// Remove rows 2 and 0 (by ID)
				table.removeRows([row2.id, row0.id]);
				assertEqualTrees(table, {
					columns: [],
					rows: [],
				});
			});

			it("Removing single row that doesn't exist on table errors", () => {
				const table = initializeTree(Table, {
					columns: [],
					rows: [],
				});

				assert.throws(
					() => table.removeRows([new Row({ id: "row-0", cells: {}, props: {} })]),
					validateUsageError(/Specified row with ID "row-0" does not exist in the table./),
				);
			});

			it("Removing multiple rows errors if at least one row doesn't exist", () => {
				const row0 = new Row({ id: "row-0", cells: {}, props: {} });
				const table = initializeTree(Table, {
					columns: [],
					rows: [row0],
				});

				assert.throws(
					() => table.removeRows([row0, new Row({ id: "row-1", cells: {}, props: {} })]),
					validateUsageError(/Specified row with ID "row-1" does not exist in the table./),
				);

				// Additionally, `row-0` should not have been removed.
				assert(table.rows.length === 1);
			});
		}

		it("Remove empty range", () => {
			const table = initializeTree(Table, {
				columns: [],
				rows: [new Row({ id: "row-0", cells: {}, props: {} })],
			});

			table.removeRows(0, 0);
			assertEqualTrees(table, {
				columns: [],
				rows: [{ id: "row-0", cells: {}, props: {} }],
			});
		});

		it("Remove by index range", () => {
			const row0 = new Row({ id: "row-0", cells: {}, props: {} });
			const row1 = new Row({ id: "row-1", cells: {}, props: {} });
			const row2 = new Row({ id: "row-2", cells: {}, props: {} });
			const row3 = new Row({ id: "row-3", cells: {}, props: {} });
			const table = initializeTree(Table, {
				columns: [],
				rows: [row0, row1, row2, row3],
			});

			// Remove rows 1-2
			table.removeRows(1, 2);
			assertEqualTrees(table, {
				columns: [],
				rows: [
					{
						id: "row-0",
						cells: {},
						props: {},
					},
					{
						id: "row-3",
						cells: {},
						props: {},
					},
				],
			});
		});

		it("Removing by range fails for invalid ranges", () => {
			const row0 = new Row({ id: "row-0", cells: {}, props: {} });
			const row1 = new Row({ id: "row-1", cells: {}, props: {} });
			const table = initializeTree(Table, {
				columns: [],
				rows: [row0, row1],
			});

			assert.throws(
				() => table.removeRows(-1, undefined),
				validateUsageError(
					/Start index out of bounds. Expected index to be on \[0, 1], but got -1/,
				),
			);

			assert.throws(
				() => table.removeRows(1, -1),
				validateUsageError(/Expected non-negative count. Got -1./),
			);

			assert.throws(
				() => table.removeRows(0, 5),
				validateUsageError(
					/End index out of bounds. Expected end to be on \[0, 2], but got 5/,
				),
			);

			// Additionally, no rows should have been removed.
			assert(table.rows.length === 2);
		});
	});

	describeHydration("removeCell", (initializeTree) => {
		it("Remove cell in valid location with existing data", () => {
			const table = initializeTree(Table, {
				columns: [
					{
						id: "column-0",
						props: {},
					},
				],
				rows: [
					{
						id: "row-0",
						cells: {},
						props: {},
					},
				],
			});
			const cellKey = {
				row: "row-0",
				column: "column-0",
			};
			table.setCell({
				key: cellKey,
				cell: { value: "Hello world!" },
			});
			table.removeCell(cellKey);
			assertEqualTrees(table, {
				columns: [
					{
						id: "column-0",
						props: {},
					},
				],
				rows: [
					{
						id: "row-0",
						cells: {},
						props: {},
					},
				],
			});
		});

		it("Remove cell in valid location with no data", () => {
			const table = initializeTree(Table, {
				columns: [
					{
						id: "column-0",
						props: {},
					},
				],
				rows: [
					{
						id: "row-0",
						cells: {},
						props: {},
					},
				],
			});
			const cellKey = {
				row: "row-0",
				column: "column-0",
			};
			table.removeCell(cellKey);
			assertEqualTrees(table, {
				columns: [
					{
						id: "column-0",
						props: {},
					},
				],
				rows: [
					{
						id: "row-0",
						cells: {},
						props: {},
					},
				],
			});
		});

		it("Removing cell from nonexistent row and column errors", () => {
			const table = initializeTree(Table, {
				columns: [
					{
						id: "column-0",
						props: {},
					},
				],
				rows: [
					{
						id: "row-0",
						cells: {},
						props: {},
					},
				],
			});

			// Invalid row
			assert.throws(
				() =>
					table.removeCell({
						row: "row-1",
						column: "column-0",
					}),
				validateUsageError(/Specified row with ID "row-1" does not exist in the table./),
			);

			// Invalid column
			assert.throws(
				() =>
					table.removeCell({
						row: "row-0",
						column: "column-1",
					}),
				validateUsageError(/Specified column with ID "column-1" does not exist in the table./),
			);
		});
	});

	describeHydration("Responding to changes", (initializeTree, hydrated) => {
		it("Responding to any changes in the table", () => {
			const table = initializeTree(Table, Table.empty());

			let eventCount = 0;

			// Bind listener to the table.
			// The "treeChanged" event will fire when the associated node or any of its descendants change.
			Tree.on(table, "treeChanged", () => {
				eventCount++;
			});

			// Add a row
			table.insertRows({
				rows: [new Row({ id: "row-0", cells: {}, props: {} })],
			});
			assert.equal(eventCount, 1);

			// Add a column
			table.insertColumns({
				columns: [{ id: "column-0", props: {} }],
			});
			assert.equal(eventCount, 2);

			// Set a cell
			table.setCell({
				key: {
					row: "row-0",
					column: "column-0",
				},
				cell: { value: "Hello world!" },
			});
			assert.equal(eventCount, 3);

			// Update cell value
			const cell =
				table.getCell({
					row: "row-0",
					column: "column-0",
				}) ?? fail("Cell not found");
			cell.value = "Updated value!";
			assert.equal(eventCount, 4);
		});

		// Extra events are fired for move operation within unhydrated array nodes.
		// TODO:AB#47457: Fix and re-enable this test in unhydrated mode.
		if (hydrated) {
			it("Responding to column list changes", () => {
				const table = initializeTree(Table, Table.empty());

				let eventCount = 0;

				// Bind listener to the columns list, so we know when a column is added or removed.
				// The "nodeChanged" event will fire only when the specified node itself changes (i.e., its own properties change).
				Tree.on(table.columns, "nodeChanged", () => {
					eventCount++;
				});

				// Add columns
				table.insertColumns({
					columns: [
						{ id: "column-0", props: {} },
						{ id: "column-0", props: {} },
					],
				});
				assert.equal(eventCount, 1);

				// Update column props
				table.columns[0].props = { label: "Column 0" };
				assert.equal(eventCount, 1); // Event should not have fired for column node changes

				// Insert a row
				table.insertRows({ rows: [{ id: "row-0", cells: {}, props: {} }] });
				assert.equal(eventCount, 1); // Event should not have fired for row insertion

				// Re-order columns
				table.columns.moveToEnd(0);
				assert.equal(eventCount, 2);

				// Remove column
				table.removeColumns(["column-0"]);
				assert.equal(eventCount, 3);
			});
		}
	});

	describeHydration("Reading values", (initializeTree) => {
		it("Gets proper table elements with getter methods", () => {
			const cell0 = new Cell({ value: "Hello World!" });
			const column0 = new Column({ id: "column-0", props: {} });
			const row0 = new Row({ id: "row-0", cells: { "column-0": cell0 }, props: {} });

			const table = initializeTree(Table, {
				columns: [column0],
				rows: [row0],
			});

			const cell = table.getCell({ column: "column-0", row: "row-0" });
			const column = table.getColumn("column-0");
			const row = table.getRow("row-0");

			assert.equal(cell, cell0);
			assert.equal(row, row0);
			assert.equal(column, column0);
		});
	});

	describe("JSON serialization", () => {
		useSnapshotDirectory("table-schema-json");

		it("schema", () => {
			takeJsonSnapshot(
				getJsonSchema(Table, {
					requireFieldsWithDefaults: false,
					keys: KeyEncodingOptions.usePropertyKeys,
				}) as unknown as JsonCompatibleReadOnly,
			);
		});

		it("data (verbose)", () => {
			const cell0 = new Cell({ value: "Hello World!" });
			const column0 = new Column({ id: "column-0", props: {} });
			const row0 = new Row({ id: "row-0", cells: { "column-0": cell0 }, props: {} });
			const table = new Table({
				columns: [column0],
				rows: [row0],
			});

			takeJsonSnapshot(
				TreeAlpha.exportVerbose(table, {}) as unknown as JsonCompatibleReadOnly,
			);
		});

		it("data (concise)", () => {
			const cell0 = new Cell({ value: "Hello World!" });
			const column0 = new Column({ id: "column-0", props: {} });
			const row0 = new Row({ id: "row-0", cells: { "column-0": cell0 }, props: {} });
			const table = new Table({
				columns: [column0],
				rows: [row0],
			});

			takeJsonSnapshot(
				TreeAlpha.exportConcise(table, {}) as unknown as JsonCompatibleReadOnly,
			);
		});
	});

	// The code within the following tests is included in TSDoc comments in the source code.
	// If you need to update any of these, please update the corresponding TSDoc comments as well.
	describe("TSDoc comment examples", () => {
		it("TableSchema: Defining a Table schema", () => {
			class MyTable extends TableSchema.table({
				schemaFactory,
				cell: schemaFactory.string,
			}) {}

			const table = new MyTable({
				columns: [{ id: "column-0" }],
				rows: [{ id: "row-0", cells: { "column-0": "Hello world!" } }],
			});

			// Don't include this line in the example docs.
			allowUnused(table);
		});

		it("TableSchema: Customizing Column and Row schema", () => {
			class MyColumn extends TableSchema.column({
				schemaFactory,
				cell: Cell,
				props: schemaFactory.object("TableColumnProps", {
					label: schemaFactory.string,
				}),
			}) {}

			class MyRow extends TableSchema.row({
				schemaFactory,
				cell: Cell,
			}) {}

			class MyTable extends TableSchema.table({
				schemaFactory,
				cell: Cell,
				column: MyColumn,
				row: MyRow,
			}) {}

			const table = new MyTable({
				columns: [
					new MyColumn({ props: { label: "Entry" } }),
					new MyColumn({ props: { label: "Date" } }),
					new MyColumn({ props: { label: "Amount" } }),
				],
				rows: [],
			});

			// Don't include this line in the example docs.
			allowUnused(table);
		});

		it("TableSchema: Listening for changes in the table", () => {
			// #region Don't include this in the example docs.

			class MyTable extends TableSchema.table({
				schemaFactory,
				cell: schemaFactory.string,
			}) {}

			const table = new MyTable({
				columns: [{ id: "column-0" }],
				rows: [{ id: "row-0", cells: {} }],
			});

			// #endregion

			// Listen for any changes to the table and its children.
			// The "treeChanged" event will fire when the associated node or any of its descendants change.
			Tree.on(table, "treeChanged", () => {
				// Respond to the change.
			});
		});

		it("TableSchema: Listening for changes to the rows list only", () => {
			// #region Don't include this in the example docs.

			class MyTable extends TableSchema.table({
				schemaFactory,
				cell: schemaFactory.string,
			}) {}

			const table = new MyTable({
				columns: [{ id: "column-0" }],
				rows: [{ id: "row-0", cells: {} }],
			});

			// #endregion

			// Listen for any changes to the list of rows.
			// The "nodeChanged" event will fire only when the specified node itself changes (i.e., its own properties change).
			// In this case, the event will fire when a row is added or removed, or the order of the list is changed.
			// But it won't fire when a row's properties change, or when the row's cells change, etc.
			Tree.on(table.rows, "nodeChanged", () => {
				// Respond to the change.
			});
		});
	});
});<|MERGE_RESOLUTION|>--- conflicted
+++ resolved
@@ -757,7 +757,7 @@
 		});
 	});
 
-	describeHydration("removeColumns", (initializeTree, hydrated) => {
+	describeHydration("removeColumns", (initializeTree) => {
 		it("Remove empty list", () => {
 			const table = initializeTree(Table, {
 				columns: [
@@ -792,84 +792,56 @@
 			});
 		});
 
-		// TODO:AB#47404: Fix column removal for unhydrated table trees and re-enable in unhydrated mode.
-		if (hydrated) {
-			it("Remove single column", () => {
-				const column0 = new Column({ id: "column-0", props: {} });
-				const column1 = new Column({ id: "column-1", props: {} });
-				const table = initializeTree(Table, {
-					columns: [column0, column1],
-					rows: [
-						new Row({
-							id: "row-0",
-							cells: {
-								"column-0": { value: "Hello world!" },
-							},
-							props: {},
-						}),
-					],
-				});
-
-				// Remove column0 (by node)
-				table.removeColumns([column0]);
-				assertEqualTrees(table, {
-					columns: [{ id: "column-1", props: {} }],
-					rows: [
-						{
-							id: "row-0",
-							cells: {},
-							props: {},
+		it("Remove single column", () => {
+			const column0 = new Column({ id: "column-0", props: {} });
+			const column1 = new Column({ id: "column-1", props: {} });
+			const table = initializeTree(Table, {
+				columns: [column0, column1],
+				rows: [
+					new Row({
+						id: "row-0",
+						cells: {
+							"column-0": { value: "Hello world!" },
 						},
-					],
-				});
-
-				// Remove column1 (by ID)
-				table.removeColumns(["column-1"]);
-				assertEqualTrees(table, {
-					columns: [],
-					rows: [
-						{
-							id: "row-0",
-							cells: {},
-							props: {},
-						},
-					],
-				});
-			});
-
-			it("Remove multiple columns", () => {
-				const column0 = new Column({ id: "column-0", props: {} });
-				const column1 = new Column({ id: "column-1", props: {} });
-				const column2 = new Column({ id: "column-2", props: {} });
-				const column3 = new Column({ id: "column-3", props: {} });
-				const table = initializeTree(Table, {
-					columns: [column0, column1, column2, column3],
-					rows: [
-						new Row({
-							id: "row-0",
-							cells: {
-								"column-0": { value: "Hello world!" },
-							},
-							props: {},
-						}),
-					],
-				});
-
-<<<<<<< HEAD
-		// TODO: update case to have some cells populated to verify cell deletion behavior
+						props: {},
+					}),
+				],
+			});
+
+			// Remove column0 (by node)
+			table.removeColumns([column0]);
+			assertEqualTrees(table, {
+				columns: [{ id: "column-1", props: {} }],
+				rows: [
+					{
+						id: "row-0",
+						cells: {},
+						props: {},
+					},
+				],
+			});
+
+			// Remove column1 (by ID)
+			table.removeColumns(["column-1"]);
+			assertEqualTrees(table, {
+				columns: [],
+				rows: [
+					{
+						id: "row-0",
+						cells: {},
+						props: {},
+					},
+				],
+			});
+		});
+
 		it("Remove multiple columns", () => {
-			const { treeView, Column, Row } = createTableTree();
 			const column0 = new Column({ id: "column-0", props: {} });
 			const column1 = new Column({ id: "column-1", props: {} });
 			const column2 = new Column({ id: "column-2", props: {} });
 			const column3 = new Column({ id: "column-3", props: {} });
-			treeView.initialize({
-				columns: [
-					new Column({
-						id: "column-0",
-						props: {},
-					}),
-				],
+			const table = initializeTree(Table, {
+				columns: [column0, column1, column2, column3],
 				rows: [
 					new Row({
 						id: "row-0",
@@ -881,9 +853,13 @@
 				],
 			});
 
-			treeView.root.removeColumns([]);
-			assertEqualTrees(treeView.root, {
-				columns: [{ id: "column-0", props: {} }],
+			// Remove columns 1 and 3 (by node)
+			table.removeColumns([column1, column3]);
+			assertEqualTrees(table, {
+				columns: [
+					{ id: "column-0", props: {} },
+					{ id: "column-2", props: {} },
+				],
 				rows: [
 					{
 						id: "row-0",
@@ -894,232 +870,49 @@
 					},
 				],
 			});
-		});
-
-		it("Remove single column", () => {
-			const { treeView, Column, Row } = createTableTree();
+
+			// Remove columns 2 and 0 (by ID)
+			table.removeColumns([column2.id, column0.id]);
+			assertEqualTrees(table, {
+				columns: [],
+				rows: [
+					{
+						id: "row-0",
+						cells: {},
+						props: {},
+					},
+				],
+			});
+		});
+
+		it("Removing a single column that doesn't exist on table errors", () => {
+			const table = initializeTree(Table, {
+				columns: [],
+				rows: [],
+			});
+
+			assert.throws(
+				() => table.removeColumns([new Column({ id: "column-0", props: {} })]),
+				validateUsageError(/Specified column with ID "column-0" does not exist in the table./),
+			);
+		});
+
+		it("Removing multiple columns errors if at least one column doesn't exist", () => {
 			const column0 = new Column({ id: "column-0", props: {} });
-			const column1 = new Column({ id: "column-1", props: {} });
-			treeView.initialize({
-				columns: [column0, column1],
-				rows: [
-					new Row({
-						id: "row-0",
-						cells: {
-							"column-0": { value: "Hello world!" },
-						},
-						props: {},
-					}),
-				],
-			});
-
-			// Remove column0 (by node)
-			treeView.root.removeColumns([column0]);
-			assertEqualTrees(treeView.root, {
-				columns: [{ id: "column-1", props: {} }],
-				rows: [
-					{
-						id: "row-0",
-						cells: {},
-						props: {},
-					},
-				],
-			});
-
-			// Remove column1 (by ID)
-			treeView.root.removeColumns(["column-1"]);
-			assertEqualTrees(treeView.root, {
-				columns: [],
-				rows: [
-					{
-						id: "row-0",
-						cells: {},
-						props: {},
-					},
-				],
-			});
-		});
-
-		it("Remove multiple columns", () => {
-			const { treeView, Column, Row } = createTableTree();
-			const column0 = new Column({ id: "column-0", props: {} });
-			const column1 = new Column({ id: "column-1", props: {} });
-			const column2 = new Column({ id: "column-2", props: {} });
-			const column3 = new Column({ id: "column-3", props: {} });
-			treeView.initialize({
-				columns: [column0, column1, column2, column3],
-				rows: [
-					new Row({
-						id: "row-0",
-						cells: {
-							"column-0": { value: "Hello world!" },
-=======
-				// Remove columns 1 and 3 (by node)
-				table.removeColumns([column1, column3]);
-				assertEqualTrees(table, {
-					columns: [
-						{ id: "column-0", props: {} },
-						{ id: "column-2", props: {} },
-					],
-					rows: [
-						{
-							id: "row-0",
-							cells: {
-								"column-0": { value: "Hello world!" },
-							},
-							props: {},
->>>>>>> 51cdc133
-						},
-					],
-				});
-
-				// Remove columns 2 and 0 (by ID)
-				table.removeColumns([column2.id, column0.id]);
-				assertEqualTrees(table, {
-					columns: [],
-					rows: [
-						{
-							id: "row-0",
-							cells: {},
-							props: {},
-						},
-					],
-				});
-			});
-
-			it("Removing a single column that doesn't exist on table errors", () => {
-				const table = initializeTree(Table, {
-					columns: [],
-					rows: [],
-				});
-
-				assert.throws(
-					() => table.removeColumns([new Column({ id: "column-0", props: {} })]),
-					validateUsageError(
-						/Specified column with ID "column-0" does not exist in the table./,
-					),
-				);
-			});
-
-			it("Removing multiple columns errors if at least one column doesn't exist", () => {
-				const column0 = new Column({ id: "column-0", props: {} });
-				const table = initializeTree(Table, {
-					columns: [column0],
-					rows: [],
-				});
-
-				assert.throws(
-					() => table.removeColumns([column0, new Column({ id: "column-1", props: {} })]),
-					validateUsageError(
-						/Specified column with ID "column-1" does not exist in the table./,
-					),
-				);
-
-<<<<<<< HEAD
-			assert.throws(
-				() =>
-					treeView.root.removeColumns([column0, new Column({ id: "column-1", props: {} })]),
+			const table = initializeTree(Table, {
+				columns: [column0],
+				rows: [],
+			});
+
+			assert.throws(
+				() => table.removeColumns([column0, new Column({ id: "column-1", props: {} })]),
 				validateUsageError(/Specified column with ID "column-1" does not exist in the table./),
 			);
 
 			// Additionally, `column-0` should not have been removed.
-			assert(treeView.root.columns.length === 1);
-		});
-
-		it("Remove empty range", () => {
-			const { treeView, Column } = createTableTree();
-			treeView.initialize({
-				columns: [new Column({ id: "column-0", props: {} })],
-				rows: [],
-			});
-
-			treeView.root.removeColumns(0, 0);
-			assertEqualTrees(treeView.root, {
-				columns: [{ id: "column-0", props: {} }],
-				rows: [],
-			});
-		});
-
-		it("Remove by index range", () => {
-			const { treeView, Column } = createTableTree();
-			const column0 = new Column({ id: "column-0", props: {} });
-			const column1 = new Column({ id: "column-1", props: {} });
-			const column2 = new Column({ id: "column-2", props: {} });
-			const column3 = new Column({ id: "column-3", props: {} });
-			treeView.initialize({
-				columns: [column0, column1, column2, column3],
-				rows: [],
-			});
-
-			// Remove columns 1-2
-			treeView.root.removeColumns(1, 2);
-			assertEqualTrees(treeView.root, {
-				columns: [
-					{ id: "column-0", props: {} },
-					{ id: "column-3", props: {} },
-				],
-				rows: [],
-			});
-		});
-
-		it("Removing by range fails for invalid ranges", () => {
-			const { treeView, Column } = createTableTree();
-			const column0 = new Column({ id: "column-0", props: {} });
-			const column1 = new Column({ id: "column-1", props: {} });
-			treeView.initialize({
-				columns: [column0, column1],
-				rows: [],
-			});
-
-			assert.throws(
-				() => treeView.root.removeColumns(-1, undefined),
-				validateUsageError(
-					/Start index out of bounds. Expected index to be on \[0, 1], but got -1/,
-				),
-			);
-
-			assert.throws(
-				() => treeView.root.removeColumns(1, -1),
-				validateUsageError(/Expected non-negative count. Got -1./),
-			);
-
-			assert.throws(
-				() => treeView.root.removeColumns(0, 5),
-				validateUsageError(
-					/End index out of bounds. Expected end to be on \[0, 2], but got 5/,
-				),
-			);
-
-			// Additionally, no columns should have been removed.
-			assert(treeView.root.columns.length === 2);
-		});
-
-		it("Removing multiple columns errors if at least one column doesn't exist", () => {
-			const { treeView, Column } = createTableTree();
-			const column0 = new Column({ id: "column-0", props: {} });
-			treeView.initialize({
-				columns: [column0],
-				rows: [],
-			});
-
-			assert.throws(
-				() =>
-					treeView.root.removeColumns([column0, new Column({ id: "column-1", props: {} })]),
-				validateUsageError(/Specified column with ID "column-1" does not exist in the table./),
-			);
-
-			// Additionally, `column-0` should not have been removed.
-			assert(treeView.root.columns.length === 1);
-		});
-=======
-				// Additionally, `column-0` should not have been removed.
-				assert(table.columns.length === 1);
-			});
-		}
->>>>>>> 51cdc133
-	});
-
-	describeHydration("removeColumns", (initializeTree) => {
+			assert(table.columns.length === 1);
+		});
+
 		it("Remove empty range", () => {
 			const table = initializeTree(Table, {
 				columns: [new Column({ id: "column-0", props: {} })],
@@ -1184,9 +977,92 @@
 			// Additionally, no columns should have been removed.
 			assert(table.columns.length === 2);
 		});
+
+		it("Removing multiple columns errors if at least one column doesn't exist", () => {
+			const column0 = new Column({ id: "column-0", props: {} });
+			const table = initializeTree(Table, {
+				columns: [column0],
+				rows: [],
+			});
+
+			assert.throws(
+				() => table.removeColumns([column0, new Column({ id: "column-1", props: {} })]),
+				validateUsageError(/Specified column with ID "column-1" does not exist in the table./),
+			);
+
+			// Additionally, `column-0` should not have been removed.
+			assert(table.columns.length === 1);
+		});
 	});
 
-	describeHydration("removeRows", (initializeTree, hydrated) => {
+	describeHydration("removeColumns", (initializeTree) => {
+		it("Remove empty range", () => {
+			const table = initializeTree(Table, {
+				columns: [new Column({ id: "column-0", props: {} })],
+				rows: [],
+			});
+
+			table.removeColumns(0, 0);
+			assertEqualTrees(table, {
+				columns: [{ id: "column-0", props: {} }],
+				rows: [],
+			});
+		});
+
+		it("Remove by index range", () => {
+			const column0 = new Column({ id: "column-0", props: {} });
+			const column1 = new Column({ id: "column-1", props: {} });
+			const column2 = new Column({ id: "column-2", props: {} });
+			const column3 = new Column({ id: "column-3", props: {} });
+			const table = initializeTree(Table, {
+				columns: [column0, column1, column2, column3],
+				rows: [],
+			});
+
+			// Remove columns 1-2
+			table.removeColumns(1, 2);
+			assertEqualTrees(table, {
+				columns: [
+					{ id: "column-0", props: {} },
+					{ id: "column-3", props: {} },
+				],
+				rows: [],
+			});
+		});
+
+		it("Removing by range fails for invalid ranges", () => {
+			const column0 = new Column({ id: "column-0", props: {} });
+			const column1 = new Column({ id: "column-1", props: {} });
+			const table = initializeTree(Table, {
+				columns: [column0, column1],
+				rows: [],
+			});
+
+			assert.throws(
+				() => table.removeColumns(-1, undefined),
+				validateUsageError(
+					/Start index out of bounds. Expected index to be on \[0, 1], but got -1/,
+				),
+			);
+
+			assert.throws(
+				() => table.removeColumns(1, -1),
+				validateUsageError(/Expected non-negative count. Got -1./),
+			);
+
+			assert.throws(
+				() => table.removeColumns(0, 5),
+				validateUsageError(
+					/End index out of bounds. Expected end to be on \[0, 2], but got 5/,
+				),
+			);
+
+			// Additionally, no columns should have been removed.
+			assert(table.columns.length === 2);
+		});
+	});
+
+	describeHydration("removeRows", (initializeTree) => {
 		it("Remove empty list", () => {
 			const table = initializeTree(Table, {
 				columns: [],
@@ -1210,95 +1086,92 @@
 			});
 		});
 
-		// TODO:AB#47404: Fix row removal for unhydrated table trees and re-enable in unhydrated mode.
-		if (hydrated) {
-			it("Remove single row", () => {
-				const row0 = new Row({ id: "row-0", cells: {}, props: {} });
-				const row1 = new Row({ id: "row-1", cells: {}, props: {} });
-				const table = initializeTree(Table, {
-					columns: [],
-					rows: [row0, row1],
-				});
-
-				// Remove row0 (by node)
-				table.removeRows([row0]);
-				assertEqualTrees(table, {
-					columns: [],
-					rows: [{ id: "row-1", cells: {}, props: {} }],
-				});
-
-				// Remove row1 (by ID)
-				table.removeRows(["row-1"]);
-				assertEqualTrees(table, {
-					columns: [],
-					rows: [],
-				});
-			});
-
-			it("Remove multiple rows", () => {
-				const row0 = new Row({ id: "row-0", cells: {}, props: {} });
-				const row1 = new Row({ id: "row-1", cells: {}, props: {} });
-				const row2 = new Row({ id: "row-2", cells: {}, props: {} });
-				const row3 = new Row({ id: "row-3", cells: {}, props: {} });
-				const table = initializeTree(Table, {
-					columns: [],
-					rows: [row0, row1, row2, row3],
-				});
-
-				// Remove rows 1 and 3 (by node)
-				table.removeRows([row1, row3]);
-				assertEqualTrees(table, {
-					columns: [],
-					rows: [
-						{
-							id: "row-0",
-							cells: {},
-							props: {},
-						},
-						{
-							id: "row-2",
-							cells: {},
-							props: {},
-						},
-					],
-				});
-
-				// Remove rows 2 and 0 (by ID)
-				table.removeRows([row2.id, row0.id]);
-				assertEqualTrees(table, {
-					columns: [],
-					rows: [],
-				});
-			});
-
-			it("Removing single row that doesn't exist on table errors", () => {
-				const table = initializeTree(Table, {
-					columns: [],
-					rows: [],
-				});
-
-				assert.throws(
-					() => table.removeRows([new Row({ id: "row-0", cells: {}, props: {} })]),
-					validateUsageError(/Specified row with ID "row-0" does not exist in the table./),
-				);
-			});
-
-			it("Removing multiple rows errors if at least one row doesn't exist", () => {
-				const row0 = new Row({ id: "row-0", cells: {}, props: {} });
-				const table = initializeTree(Table, {
-					columns: [],
-					rows: [row0],
-				});
-
-				assert.throws(
-					() => table.removeRows([row0, new Row({ id: "row-1", cells: {}, props: {} })]),
-					validateUsageError(/Specified row with ID "row-1" does not exist in the table./),
-				);
-
-				// Additionally, `row-0` should not have been removed.
-				assert(table.rows.length === 1);
-			});
-		}
+		it("Remove single row", () => {
+			const row0 = new Row({ id: "row-0", cells: {}, props: {} });
+			const row1 = new Row({ id: "row-1", cells: {}, props: {} });
+			const table = initializeTree(Table, {
+				columns: [],
+				rows: [row0, row1],
+			});
+
+			// Remove row0 (by node)
+			table.removeRows([row0]);
+			assertEqualTrees(table, {
+				columns: [],
+				rows: [{ id: "row-1", cells: {}, props: {} }],
+			});
+
+			// Remove row1 (by ID)
+			table.removeRows(["row-1"]);
+			assertEqualTrees(table, {
+				columns: [],
+				rows: [],
+			});
+		});
+
+		it("Remove multiple rows", () => {
+			const row0 = new Row({ id: "row-0", cells: {}, props: {} });
+			const row1 = new Row({ id: "row-1", cells: {}, props: {} });
+			const row2 = new Row({ id: "row-2", cells: {}, props: {} });
+			const row3 = new Row({ id: "row-3", cells: {}, props: {} });
+			const table = initializeTree(Table, {
+				columns: [],
+				rows: [row0, row1, row2, row3],
+			});
+
+			// Remove rows 1 and 3 (by node)
+			table.removeRows([row1, row3]);
+			assertEqualTrees(table, {
+				columns: [],
+				rows: [
+					{
+						id: "row-0",
+						cells: {},
+						props: {},
+					},
+					{
+						id: "row-2",
+						cells: {},
+						props: {},
+					},
+				],
+			});
+
+			// Remove rows 2 and 0 (by ID)
+			table.removeRows([row2.id, row0.id]);
+			assertEqualTrees(table, {
+				columns: [],
+				rows: [],
+			});
+		});
+
+		it("Removing single row that doesn't exist on table errors", () => {
+			const table = initializeTree(Table, {
+				columns: [],
+				rows: [],
+			});
+
+			assert.throws(
+				() => table.removeRows([new Row({ id: "row-0", cells: {}, props: {} })]),
+				validateUsageError(/Specified row with ID "row-0" does not exist in the table./),
+			);
+		});
+
+		it("Removing multiple rows errors if at least one row doesn't exist", () => {
+			const row0 = new Row({ id: "row-0", cells: {}, props: {} });
+			const table = initializeTree(Table, {
+				columns: [],
+				rows: [row0],
+			});
+
+			assert.throws(
+				() => table.removeRows([row0, new Row({ id: "row-1", cells: {}, props: {} })]),
+				validateUsageError(/Specified row with ID "row-1" does not exist in the table./),
+			);
+
+			// Additionally, `row-0` should not have been removed.
+			assert(table.rows.length === 1);
+		});
 
 		it("Remove empty range", () => {
 			const table = initializeTree(Table, {
