--- conflicted
+++ resolved
@@ -792,6 +792,19 @@
 			});
 		});
 
+		it("Remove empty range", () => {
+			const table = initializeTree(Table, {
+				columns: [new Column({ id: "column-0", props: {} })],
+				rows: [],
+			});
+
+			table.removeColumns(0, 0);
+			assertEqualTrees(table, {
+				columns: [{ id: "column-0", props: {} }],
+				rows: [],
+			});
+		});
+
 		// TODO:AB#47404: Fix column removal for unhydrated table trees and re-enable in unhydrated mode.
 		if (hydrated) {
 			it("Remove single column", () => {
@@ -887,6 +900,42 @@
 				});
 			});
 
+			it("Remove columns by index range", () => {
+				const column0 = new Column({ id: "column-0", props: {} });
+				const column1 = new Column({ id: "column-1", props: {} });
+				const column2 = new Column({ id: "column-2", props: {} });
+				const column3 = new Column({ id: "column-3", props: {} });
+				const table = initializeTree(Table, {
+					columns: [column0, column1, column2, column3],
+					rows: [
+						new Row({
+							id: "row-0",
+							cells: {
+								"column-0": { value: "Hello" },
+								"column-2": { value: "world" },
+							},
+						}),
+					],
+				});
+
+				// Remove columns 1-2
+				table.removeColumns(1, 2);
+				assertEqualTrees(table, {
+					columns: [
+						{ id: "column-0", props: {} },
+						{ id: "column-3", props: {} },
+					],
+					rows: [
+						{
+							id: "row-0",
+							cells: {
+								"column-0": { value: "Hello" },
+							},
+						},
+					],
+				});
+			});
+
 			it("Removing a single column that doesn't exist on table errors", () => {
 				const table = initializeTree(Table, {
 					columns: [],
@@ -919,61 +968,6 @@
 				assert(table.columns.length === 1);
 			});
 		}
-	});
-
-	describeHydration("removeColumns", (initializeTree) => {
-		it("Remove empty range", () => {
-			const table = initializeTree(Table, {
-				columns: [new Column({ id: "column-0", props: {} })],
-				rows: [],
-			});
-
-			table.removeColumns(0, 0);
-			assertEqualTrees(table, {
-				columns: [{ id: "column-0", props: {} }],
-				rows: [],
-			});
-		});
-
-		it("Remove by index range", () => {
-<<<<<<< HEAD
-			const { treeView, Column, Row } = createTableTree();
-=======
->>>>>>> 51cdc133
-			const column0 = new Column({ id: "column-0", props: {} });
-			const column1 = new Column({ id: "column-1", props: {} });
-			const column2 = new Column({ id: "column-2", props: {} });
-			const column3 = new Column({ id: "column-3", props: {} });
-			const table = initializeTree(Table, {
-				columns: [column0, column1, column2, column3],
-				rows: [
-					new Row({
-						id: "row-0",
-						cells: {
-							"column-0": { value: "Hello" },
-							"column-2": { value: "world" },
-						},
-					}),
-				],
-			});
-
-			// Remove columns 1-2
-			table.removeColumns(1, 2);
-			assertEqualTrees(table, {
-				columns: [
-					{ id: "column-0", props: {} },
-					{ id: "column-3", props: {} },
-				],
-				rows: [
-					{
-						id: "row-0",
-						cells: {
-							"column-0": { value: "Hello" },
-						},
-					},
-				],
-			});
-		});
 
 		it("Removing by range fails for invalid ranges", () => {
 			const column0 = new Column({ id: "column-0", props: {} });
