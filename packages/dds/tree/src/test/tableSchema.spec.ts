--- conflicted
+++ resolved
@@ -63,7 +63,7 @@
 	row: Row,
 }) {}
 
-describe("TableFactory unit tests", () => {
+describe.only("TableFactory unit tests", () => {
 	/**
 	 * Compares a tree with an expected "concise" tree representation.
 	 * Fails if they are not equivalent.
@@ -792,7 +792,19 @@
 			});
 		});
 
-<<<<<<< HEAD
+		it("Remove empty range", () => {
+			const table = initializeTree(Table, {
+				columns: [new Column({ id: "column-0", props: {} })],
+				rows: [],
+			});
+
+			table.removeColumns(0, 0);
+			assertEqualTrees(table, {
+				columns: [{ id: "column-0", props: {} }],
+				rows: [],
+			});
+		});
+
 		it("Remove single column", () => {
 			const column0 = new Column({ id: "column-0", props: {} });
 			const column1 = new Column({ id: "column-1", props: {} });
@@ -863,34 +875,11 @@
 				],
 				rows: [
 					{
-=======
-		it("Remove empty range", () => {
-			const table = initializeTree(Table, {
-				columns: [new Column({ id: "column-0", props: {} })],
-				rows: [],
-			});
-
-			table.removeColumns(0, 0);
-			assertEqualTrees(table, {
-				columns: [{ id: "column-0", props: {} }],
-				rows: [],
-			});
-		});
-
-		it("Remove single column", () => {
-			const column0 = new Column({ id: "column-0", props: {} });
-			const column1 = new Column({ id: "column-1", props: {} });
-			const table = initializeTree(Table, {
-				columns: [column0, column1],
-				rows: [
-					new Row({
->>>>>>> 43a7b9c3
 						id: "row-0",
 						cells: {
 							"column-0": { value: "Hello world!" },
 						},
 						props: {},
-<<<<<<< HEAD
 					},
 				],
 			});
@@ -899,76 +888,32 @@
 			table.removeColumns([column2.id, column0.id]);
 			assertEqualTrees(table, {
 				columns: [],
-=======
-					}),
-				],
-			});
-
-			// Remove column0 (by node)
-			table.removeColumns([column0]);
-			assertEqualTrees(table, {
-				columns: [{ id: "column-1", props: {} }],
->>>>>>> 43a7b9c3
-				rows: [
-					{
-						id: "row-0",
-						cells: {},
-						props: {},
-					},
-				],
-<<<<<<< HEAD
-			});
-		});
-
-		it("Removing a single column that doesn't exist on table errors", () => {
-			const table = initializeTree(Table, {
-				columns: [],
-				rows: [],
-			});
-
-			assert.throws(
-				() => table.removeColumns([new Column({ id: "column-0", props: {} })]),
-				validateUsageError(/Specified column with ID "column-0" does not exist in the table./),
-			);
-		});
-
-		it("Removing multiple columns errors if at least one column doesn't exist", () => {
-			const column0 = new Column({ id: "column-0", props: {} });
-			const table = initializeTree(Table, {
-				columns: [column0],
-				rows: [],
-			});
-
-			assert.throws(
-				() => table.removeColumns([column0, new Column({ id: "column-1", props: {} })]),
-				validateUsageError(/Specified column with ID "column-1" does not exist in the table./),
-			);
-
-			// Additionally, `column-0` should not have been removed.
-			assert(table.columns.length === 1);
-		});
-
-		it("Remove empty range", () => {
-			const table = initializeTree(Table, {
-				columns: [new Column({ id: "column-0", props: {} })],
-				rows: [],
-			});
-
-			table.removeColumns(0, 0);
-			assertEqualTrees(table, {
-				columns: [{ id: "column-0", props: {} }],
-				rows: [],
-			});
-		});
-
-		it("Remove by index range", () => {
+				rows: [
+					{
+						id: "row-0",
+						cells: {},
+						props: {},
+					},
+				],
+			});
+		});
+
+		it("Remove columns by index range", () => {
 			const column0 = new Column({ id: "column-0", props: {} });
 			const column1 = new Column({ id: "column-1", props: {} });
 			const column2 = new Column({ id: "column-2", props: {} });
 			const column3 = new Column({ id: "column-3", props: {} });
 			const table = initializeTree(Table, {
 				columns: [column0, column1, column2, column3],
-				rows: [],
+				rows: [
+					new Row({
+						id: "row-0",
+						cells: {
+							"column-0": { value: "Hello" },
+							"column-2": { value: "world" },
+						},
+					}),
+				],
 			});
 
 			// Remove columns 1-2
@@ -978,8 +923,43 @@
 					{ id: "column-0", props: {} },
 					{ id: "column-3", props: {} },
 				],
+				rows: [
+					{
+						id: "row-0",
+						cells: {
+							"column-0": { value: "Hello" },
+						},
+					},
+				],
+			});
+		});
+
+		it("Removing a single column that doesn't exist on table errors", () => {
+			const table = initializeTree(Table, {
+				columns: [],
 				rows: [],
 			});
+
+			assert.throws(
+				() => table.removeColumns([new Column({ id: "column-0", props: {} })]),
+				validateUsageError(/No column with ID "column-0" exists in the table./),
+			);
+		});
+
+		it("Removing multiple columns errors if at least one column doesn't exist", () => {
+			const column0 = new Column({ id: "column-0", props: {} });
+			const table = initializeTree(Table, {
+				columns: [column0],
+				rows: [],
+			});
+
+			assert.throws(
+				() => table.removeColumns([column0, new Column({ id: "column-1", props: {} })]),
+				validateUsageError(/No column with ID "column-1" exists in the table./),
+			);
+
+			// Additionally, `column-0` should not have been removed.
+			assert.equal(table.columns.length, 1);
 		});
 
 		it("Removing by range fails for invalid ranges", () => {
@@ -1012,185 +992,6 @@
 			// Additionally, no columns should have been removed.
 			assert(table.columns.length === 2);
 		});
-
-		it("Removing multiple columns errors if at least one column doesn't exist", () => {
-			const column0 = new Column({ id: "column-0", props: {} });
-			const table = initializeTree(Table, {
-				columns: [column0],
-				rows: [],
-			});
-
-			assert.throws(
-				() => table.removeColumns([column0, new Column({ id: "column-1", props: {} })]),
-				validateUsageError(/Specified column with ID "column-1" does not exist in the table./),
-			);
-
-			// Additionally, `column-0` should not have been removed.
-			assert(table.columns.length === 1);
-		});
-	});
-=======
-			});
-
-			// Remove column1 (by ID)
-			table.removeColumns(["column-1"]);
-			assertEqualTrees(table, {
-				columns: [],
-				rows: [
-					{
-						id: "row-0",
-						cells: {},
-						props: {},
-					},
-				],
-			});
-		});
->>>>>>> 43a7b9c3
-
-		it("Remove multiple columns", () => {
-			const column0 = new Column({ id: "column-0", props: {} });
-			const column1 = new Column({ id: "column-1", props: {} });
-			const column2 = new Column({ id: "column-2", props: {} });
-			const column3 = new Column({ id: "column-3", props: {} });
-			const table = initializeTree(Table, {
-				columns: [column0, column1, column2, column3],
-				rows: [
-					new Row({
-						id: "row-0",
-						cells: {
-							"column-0": { value: "Hello world!" },
-						},
-						props: {},
-					}),
-				],
-			});
-
-			// Remove columns 1 and 3 (by node)
-			table.removeColumns([column1, column3]);
-			assertEqualTrees(table, {
-				columns: [
-					{ id: "column-0", props: {} },
-					{ id: "column-2", props: {} },
-				],
-				rows: [
-					{
-						id: "row-0",
-						cells: {
-							"column-0": { value: "Hello world!" },
-						},
-						props: {},
-					},
-				],
-			});
-
-			// Remove columns 2 and 0 (by ID)
-			table.removeColumns([column2.id, column0.id]);
-			assertEqualTrees(table, {
-				columns: [],
-				rows: [
-					{
-						id: "row-0",
-						cells: {},
-						props: {},
-					},
-				],
-			});
-		});
-
-		it("Remove columns by index range", () => {
-			const column0 = new Column({ id: "column-0", props: {} });
-			const column1 = new Column({ id: "column-1", props: {} });
-			const column2 = new Column({ id: "column-2", props: {} });
-			const column3 = new Column({ id: "column-3", props: {} });
-			const table = initializeTree(Table, {
-				columns: [column0, column1, column2, column3],
-				rows: [
-					new Row({
-						id: "row-0",
-						cells: {
-							"column-0": { value: "Hello" },
-							"column-2": { value: "world" },
-						},
-					}),
-				],
-			});
-
-			// Remove columns 1-2
-			table.removeColumns(1, 2);
-			assertEqualTrees(table, {
-				columns: [
-					{ id: "column-0", props: {} },
-					{ id: "column-3", props: {} },
-				],
-				rows: [
-					{
-						id: "row-0",
-						cells: {
-							"column-0": { value: "Hello" },
-						},
-					},
-				],
-			});
-		});
-
-		it("Removing a single column that doesn't exist on table errors", () => {
-			const table = initializeTree(Table, {
-				columns: [],
-				rows: [],
-			});
-
-			assert.throws(
-				() => table.removeColumns([new Column({ id: "column-0", props: {} })]),
-				validateUsageError(/No column with ID "column-0" exists in the table./),
-			);
-		});
-
-		it("Removing multiple columns errors if at least one column doesn't exist", () => {
-			const column0 = new Column({ id: "column-0", props: {} });
-			const table = initializeTree(Table, {
-				columns: [column0],
-				rows: [],
-			});
-
-			assert.throws(
-				() => table.removeColumns([column0, new Column({ id: "column-1", props: {} })]),
-				validateUsageError(/No column with ID "column-1" exists in the table./),
-			);
-
-			// Additionally, `column-0` should not have been removed.
-			assert.equal(table.columns.length, 1);
-		});
-
-		it("Removing by range fails for invalid ranges", () => {
-			const column0 = new Column({ id: "column-0", props: {} });
-			const column1 = new Column({ id: "column-1", props: {} });
-			const table = initializeTree(Table, {
-				columns: [column0, column1],
-				rows: [],
-			});
-
-			assert.throws(
-				() => table.removeColumns(-1, undefined),
-				validateUsageError(
-					/Start index out of bounds. Expected index to be on \[0, 1], but got -1/,
-				),
-			);
-
-			assert.throws(
-				() => table.removeColumns(1, -1),
-				validateUsageError(/Expected non-negative count. Got -1./),
-			);
-
-			assert.throws(
-				() => table.removeColumns(0, 5),
-				validateUsageError(
-					/End index out of bounds. Expected end to be on \[0, 2], but got 5/,
-				),
-			);
-
-			// Additionally, no columns should have been removed.
-			assert(table.columns.length === 2);
-		});
 	});
 
 	describeHydration("removeRows", (initializeTree) => {
@@ -1284,11 +1085,7 @@
 
 			assert.throws(
 				() => table.removeRows([new Row({ id: "row-0", cells: {}, props: {} })]),
-<<<<<<< HEAD
-				validateUsageError(/Specified row with ID "row-0" does not exist in the table./),
-=======
 				validateUsageError(/No row with ID "row-0" exists in the table./),
->>>>>>> 43a7b9c3
 			);
 		});
 
@@ -1301,19 +1098,11 @@
 
 			assert.throws(
 				() => table.removeRows([row0, new Row({ id: "row-1", cells: {}, props: {} })]),
-<<<<<<< HEAD
-				validateUsageError(/Specified row with ID "row-1" does not exist in the table./),
-			);
-
-			// Additionally, `row-0` should not have been removed.
-			assert(table.rows.length === 1);
-=======
 				validateUsageError(/No row with ID "row-1" exists in the table./),
 			);
 
 			// Additionally, `row-0` should not have been removed.
 			assert.equal(table.rows.length, 1);
->>>>>>> 43a7b9c3
 		});
 
 		it("Remove empty range", () => {
