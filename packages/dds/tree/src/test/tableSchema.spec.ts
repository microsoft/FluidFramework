--- conflicted
+++ resolved
@@ -857,13 +857,7 @@
 				rows: [
 					{
 						id: "row-0",
-<<<<<<< HEAD
-						cells: {
-							"column-0": { value: "Hello world!" },
-						},
-=======
-						cells: {},
->>>>>>> dd836b50
+						cells: {},
 						props: {},
 					},
 				],
@@ -883,20 +877,20 @@
 			});
 		});
 
-<<<<<<< HEAD
 		// TODO: update case to have some cells populated to verify cell deletion behavior
 		it("Remove multiple columns", () => {
-			const { treeView, Column } = createTableTree();
-=======
-		it("Remove multiple columns", () => {
 			const { treeView, Column, Row } = createTableTree();
->>>>>>> dd836b50
 			const column0 = new Column({ id: "column-0", props: {} });
 			const column1 = new Column({ id: "column-1", props: {} });
 			const column2 = new Column({ id: "column-2", props: {} });
 			const column3 = new Column({ id: "column-3", props: {} });
 			treeView.initialize({
-				columns: [column0, column1, column2, column3],
+				columns: [
+					new Column({
+						id: "column-0",
+						props: {},
+					}),
+				],
 				rows: [
 					new Row({
 						id: "row-0",
@@ -908,6 +902,84 @@
 				],
 			});
 
+			treeView.root.removeColumns([]);
+			assertEqualTrees(treeView.root, {
+				columns: [{ id: "column-0", props: {} }],
+				rows: [
+					{
+						id: "row-0",
+						cells: {
+							"column-0": { value: "Hello world!" },
+						},
+						props: {},
+					},
+				],
+			});
+		});
+
+		it("Remove single column", () => {
+			const { treeView, Column, Row } = createTableTree();
+			const column0 = new Column({ id: "column-0", props: {} });
+			const column1 = new Column({ id: "column-1", props: {} });
+			treeView.initialize({
+				columns: [column0, column1],
+				rows: [
+					new Row({
+						id: "row-0",
+						cells: {
+							"column-0": { value: "Hello world!" },
+						},
+						props: {},
+					}),
+				],
+			});
+
+			// Remove column0 (by node)
+			treeView.root.removeColumns([column0]);
+			assertEqualTrees(treeView.root, {
+				columns: [{ id: "column-1", props: {} }],
+				rows: [
+					{
+						id: "row-0",
+						cells: {},
+						props: {},
+					},
+				],
+			});
+
+			// Remove column1 (by ID)
+			treeView.root.removeColumns(["column-1"]);
+			assertEqualTrees(treeView.root, {
+				columns: [],
+				rows: [
+					{
+						id: "row-0",
+						cells: {},
+						props: {},
+					},
+				],
+			});
+		});
+
+		it("Remove multiple columns", () => {
+			const { treeView, Column, Row } = createTableTree();
+			const column0 = new Column({ id: "column-0", props: {} });
+			const column1 = new Column({ id: "column-1", props: {} });
+			const column2 = new Column({ id: "column-2", props: {} });
+			const column3 = new Column({ id: "column-3", props: {} });
+			treeView.initialize({
+				columns: [column0, column1, column2, column3],
+				rows: [
+					new Row({
+						id: "row-0",
+						cells: {
+							"column-0": { value: "Hello world!" },
+						},
+						props: {},
+					}),
+				],
+			});
+
 			const table = treeView.root;
 
 			// Remove columns 1 and 3 (by node)
@@ -928,26 +1000,17 @@
 				],
 			});
 
-<<<<<<< HEAD
-			const table = treeView.root;
-
-			// Remove columns 1 and 3 (by node)
-			table.removeColumns([column1, column3]);
-			assertEqualTrees(table, {
-				columns: [
-					{ id: "column-0", props: {} },
-					{ id: "column-2", props: {} },
-				],
-				rows: [],
-			});
-
-=======
->>>>>>> dd836b50
 			// Remove columns 2 and 0 (by ID)
 			treeView.root.removeColumns([column2.id, column0.id]);
 			assertEqualTrees(table, {
 				columns: [],
-				rows: [],
+				rows: [
+					{
+						id: "row-0",
+						cells: {},
+						props: {},
+					},
+				],
 			});
 		});
 
@@ -976,7 +1039,6 @@
 				() =>
 					treeView.root.removeColumns([column0, new Column({ id: "column-1", props: {} })]),
 				validateUsageError(/Specified column with ID "column-1" does not exist in the table./),
-<<<<<<< HEAD
 			);
 
 			// Additionally, `column-0` should not have been removed.
@@ -1049,12 +1111,24 @@
 
 			// Additionally, no columns should have been removed.
 			assert(treeView.root.columns.length === 2);
-=======
+		});
+
+		it("Removing multiple columns errors if at least one column doesn't exist", () => {
+			const { treeView, Column } = createTableTree();
+			const column0 = new Column({ id: "column-0", props: {} });
+			treeView.initialize({
+				columns: [column0],
+				rows: [],
+			});
+
+			assert.throws(
+				() =>
+					treeView.root.removeColumns([column0, new Column({ id: "column-1", props: {} })]),
+				validateUsageError(/Specified column with ID "column-1" does not exist in the table./),
 			);
 
 			// Additionally, `column-0` should not have been removed.
 			assert(treeView.root.columns.length === 1);
->>>>>>> dd836b50
 		});
 	});
 
