/*!
 * Copyright (c) Microsoft Corporation and contributors. All rights reserved.
 * Licensed under the MIT License.
 */

import { strict as assert } from "node:assert";
import path from "node:path";

import type { IIdCompressor } from "@fluidframework/id-compressor";
import { createIdCompressor } from "@fluidframework/id-compressor/internal";

import {
	DetachedFieldIndex,
	type ForestRootId,
	RevisionTagCodec,
} from "../../../core/index.js";
import {
	makeDetachedFieldIndexCodec,
	makeDetachedFieldIndexCodecFamily,
	// eslint-disable-next-line import/no-internal-modules
} from "../../../core/tree/detachedFieldIndexCodecs.js";
// eslint-disable-next-line import/no-internal-modules
import type { FormatV1 } from "../../../core/tree/detachedFieldIndexFormatV1.js";
// eslint-disable-next-line import/no-internal-modules
import { version2, type FormatV2 } from "../../../core/tree/detachedFieldIndexFormatV2.js";
// eslint-disable-next-line import/no-internal-modules
import type { DetachedFieldSummaryData } from "../../../core/tree/detachedFieldIndexTypes.js";
import { FormatValidatorBasic } from "../../../external-utilities/index.js";
import {
	type IdAllocator,
	type JsonCompatibleReadOnly,
	brand,
	idAllocatorFromMaxId,
} from "../../../util/index.js";
import { takeJsonSnapshot, useSnapshotDirectory } from "../../snapshots/index.js";
import {
	testIdCompressor,
	testRevisionTagCodec,
	createSnapshotCompressor,
	assertIsSessionId,
} from "../../utils.js";
import { FluidClientVersion, type CodecWriteOptions } from "../../../codec/index.js";

const mintedTag = testIdCompressor.generateCompressedId();
const finalizedTag = testIdCompressor.normalizeToOpSpace(mintedTag);

const unfinalizedIdCompressor = createIdCompressor(
	assertIsSessionId("00000000-0000-4000-b000-000000000000"),
);

const malformedData: readonly [string, JsonCompatibleReadOnly][] = [
	[
		"missing data",
		{
			version: 1,
			maxId: -1,
		},
	],
	[
		"incorrect version",
		{
			version: 999,
			data: [],
			maxId: -1,
		},
	],
	[
		"additional piece of data in entry",
		{
			version: 1,
			data: [[1, 2, 3, 4]],
			maxId: -1,
		},
	],
	[
		"incorrect data type",
		{
			version: 1,
			data: "incorrect data type",
			maxId: -1,
		},
	],
	[
		"a string",
		JSON.stringify({
			version: 1,
			data: [],
			maxId: -1,
		}),
	],
];

const validV1Data: readonly [string, FormatV1][] = [
	[
		"empty data",
		{
			version: 1,
			data: [],
			maxId: brand(-1),
		},
	],
	[
		"revision with a single entry",
		{
			version: 1,
			data: [[brand(finalizedTag), 0, brand(1)]],
			maxId: brand(-1),
		},
	],
	[
		"revision with multiple entries",
		{
			version: 1,
			data: [
				[
					brand(finalizedTag),
					[
						[1, brand(0)],
						[0, brand(1)],
					],
				],
			],
			maxId: brand(-1),
		},
	],
];
const validV2Data: readonly [string, FormatV2][] = [
	...validV1Data.map(([name, data]): [string, FormatV2] => [name, { ...data, version: 2 }]),
	[
		"revision represented as a StableId",
		{
			version: 2,
			data: [[testIdCompressor.decompress(mintedTag), 0, brand(1)]],
			maxId: brand(-1),
		},
	],
];
const validData = new Map<number, readonly [string, FormatV1 | FormatV2][]>([
	[1, validV1Data],
	[2, validV2Data],
]);

interface TestCase {
	readonly name: string;
	readonly data: DetachedFieldSummaryData;
	/** The set of versions that this test case is valid for */
	readonly validFor?: ReadonlySet<number>;
	/** The id compressor to use for this test case */
	readonly idCompressor: IIdCompressor;
}

function generateTestCases(
	finalizedCompressor: IIdCompressor,
	unfinalizedCompressor: IIdCompressor,
): TestCase[] {
	const finalizedRevision = finalizedCompressor.generateCompressedId();
	const unfinalizedRevision = unfinalizedCompressor.generateCompressedId();
	const maxId: ForestRootId = brand(42);
	return [
		{
			name: "empty",
			data: {
				maxId,
				data: new Map(),
			},
			idCompressor: finalizedCompressor,
		},
		{
			name: "single range with single node",
			data: {
				maxId,
				data: new Map([[finalizedRevision, new Map([[0, { root: 1 }]])]]),
			},
			idCompressor: finalizedCompressor,
		},
		{
			name: "multiple nodes that do not form a single range",
			data: {
				maxId,
				data: new Map([
					[
						finalizedRevision,
						new Map([
							[2, { root: 1 }],
							[0, { root: 2 }],
							[1, { root: 4 }],
						]),
					],
				]),
			},
			idCompressor: finalizedCompressor,
		},
		{
			name: "multiple nodes that form ranges",
			data: {
				maxId,
				data: new Map([
					[
						finalizedRevision,
						new Map([
							[1, { root: 2 }],
							[3, { root: 4 }],
							[2, { root: 3 }],
							[7, { root: 6 }],
							[6, { root: 5 }],
						]),
					],
				]),
			},
			idCompressor: finalizedCompressor,
		},
		{
			name: "Unfinalized id",
			validFor: new Set([version2]),
			data: {
				maxId,
				data: new Map([[unfinalizedRevision, new Map([[0, { root: brand(1) }]])]]),
			},
			idCompressor: unfinalizedCompressor,
		},
	];
}

describe("DetachedFieldIndex Codecs", () => {
	const options: CodecWriteOptions = {
<<<<<<< HEAD
		jsonValidator: typeboxValidator,
		minVersionForCollab: FluidClientVersion.v2_0,
=======
		jsonValidator: FormatValidatorBasic,
		oldestCompatibleClient: FluidClientVersion.v2_0,
>>>>>>> 4a6e792d
	};

	it("encodes with a version stamp.", () => {
		const detachedFieldIndex = new DetachedFieldIndex(
			"test",
			idAllocatorFromMaxId() as IdAllocator<ForestRootId>,
			testRevisionTagCodec,
			testIdCompressor,
			options,
		);
		const expected = {
			version: 1,
			data: [],
			maxId: -1,
		};
		assert.deepEqual(detachedFieldIndex.encode(), expected);
	});

	describe("round-trip through JSON", () => {
		for (const { name, data, idCompressor, validFor } of generateTestCases(
			testIdCompressor,
			unfinalizedIdCompressor,
		)) {
			describe(name, () => {
				const family = makeDetachedFieldIndexCodecFamily(
					new RevisionTagCodec(idCompressor),
					options,
					idCompressor,
				);
				for (const version of family.getSupportedFormats()) {
					if (validFor !== undefined && version !== undefined && !validFor.has(version)) {
						continue;
					}
					it(`version ${version}`, () => {
						const codec = family.resolve(version);
						const encoded = codec.json.encode(data);
						const decoded = codec.json.decode(encoded);
						assert.deepEqual(decoded, data);
					});
				}
			});
		}
	});
	describe("loadData", () => {
		const codec = makeDetachedFieldIndexCodec(testRevisionTagCodec, options, testIdCompressor);
		for (const [version, cases] of validData) {
			describe(`accepts correct version ${version} data`, () => {
				for (const [name, data] of cases) {
					it(name, () => {
						codec.decode(data);
					});
				}
			});
		}
		describe("throws on receiving malformed data", () => {
			for (const [name, data] of malformedData) {
				it(name, () => {
					assert.throws(
						() => codec.decode(data),
						"Expected malformed data to throw an error on decode, but it did not.",
					);
				});
			}
		});
	});
	describe("Snapshots", () => {
		const snapshotIdCompressor = createSnapshotCompressor();
		for (const { name, data, idCompressor, validFor } of generateTestCases(
			snapshotIdCompressor,
			unfinalizedIdCompressor,
		)) {
			describe(name, () => {
				const family = makeDetachedFieldIndexCodecFamily(
					new RevisionTagCodec(idCompressor),
					options,
					idCompressor,
				);
				for (const version of family.getSupportedFormats()) {
					if (validFor !== undefined && version !== undefined && !validFor.has(version)) {
						continue;
					}
					const dir = path.join("detached-field-index", name, `V${version}`);
					useSnapshotDirectory(dir);
					it(`version ${version}`, () => {
						const codec = family.resolve(version);
						const encoded = codec.json.encode(data);
						takeJsonSnapshot(encoded);
					});
				}
			});
		}
	});
});<|MERGE_RESOLUTION|>--- conflicted
+++ resolved
@@ -223,13 +223,8 @@
 
 describe("DetachedFieldIndex Codecs", () => {
 	const options: CodecWriteOptions = {
-<<<<<<< HEAD
-		jsonValidator: typeboxValidator,
+		jsonValidator: FormatValidatorBasic,
 		minVersionForCollab: FluidClientVersion.v2_0,
-=======
-		jsonValidator: FormatValidatorBasic,
-		oldestCompatibleClient: FluidClientVersion.v2_0,
->>>>>>> 4a6e792d
 	};
 
 	it("encodes with a version stamp.", () => {
