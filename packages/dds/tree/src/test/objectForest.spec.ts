--- conflicted
+++ resolved
@@ -5,238 +5,12 @@
 
 // Allow importing from this specific file which is being tested:
 /* eslint-disable-next-line import/no-internal-modules */
+import { jsonTypeSchema } from "../domains";
+import { defaultSchemaPolicy } from "../feature-libraries";
 import { ObjectForest } from "../feature-libraries/object-forest";
+import { SchemaData, StoredSchemaRepository } from "../schema-stored";
 
-<<<<<<< HEAD
 import { testForest } from "./forest";
-=======
-import {
-    fieldSchema, rootFieldKey,
-    SchemaData,
-    StoredSchemaRepository,
-} from "../schema-stored";
-import { IEditableForest, initializeForest, TreeNavigationResult } from "../forest";
-import { JsonCursor, cursorToJsonObject, jsonTypeSchema, jsonNumber, jsonObject } from "../domains";
-import { recordDependency } from "../dependency-tracking";
-import { clonePath, Delta, detachedFieldAsKey, JsonableTree, UpPath } from "../tree";
-import { jsonableTreeFromCursor } from "..";
-import { brand } from "../util";
-import { defaultSchemaPolicy, FieldKinds, isNeverField } from "../feature-libraries";
-import { MockDependent } from "./utils";
-
-/**
- * Generic forest test suite
- */
-function testForest(suiteName: string, factory: (schema: StoredSchemaRepository) => IEditableForest): void {
-    describe(suiteName, () => {
-        // Use Json Cursor to insert and extract some Json data
-        describe("insert and extract json", () => {
-            // eslint-disable-next-line @typescript-eslint/ban-types
-            const testCases: [string, {} | number][] = [
-                ["primitive", 5],
-                ["array", [1, 2, 3]],
-                ["object", { blah: "test" }],
-                ["nested objects", { blah: { foo: 5 }, baz: [{}, { foo: 3 }] }],
-            ];
-            for (const [name, data] of testCases) {
-                it(name, () => {
-                    const schema = new StoredSchemaRepository(defaultSchemaPolicy);
-                    const forest = factory(schema);
-
-                    for (const t of jsonTypeSchema.values()) {
-                        schema.updateTreeSchema(t.name, t);
-                    }
-
-                    const rootFieldSchema = fieldSchema(FieldKinds.optional, jsonTypeSchema.keys());
-                    schema.updateFieldSchema(rootFieldKey, rootFieldSchema);
-
-                    // Check schema is actually valid. If we forgot to add some required types this would fail.
-                    assert(!isNeverField(defaultSchemaPolicy, schema, rootFieldSchema));
-
-                    const insertCursor = new JsonCursor(data);
-                    const content: JsonableTree[] = [jsonableTreeFromCursor(insertCursor)];
-                    initializeForest(forest, content);
-
-                    const reader = forest.allocateCursor();
-                    assert.equal(
-                        forest.tryMoveCursorTo(forest.root(forest.rootField), reader), TreeNavigationResult.Ok);
-
-                    // copy data from reader into json object and compare to data.
-                    const copy = cursorToJsonObject(reader);
-                    reader.free();
-                    assert.deepEqual(copy, data);
-                });
-            }
-        });
-
-        it("setValue", () => {
-            const forest = factory(new StoredSchemaRepository(defaultSchemaPolicy));
-            const content: JsonableTree[] = [{ type: jsonNumber.name, value: 1 }];
-            initializeForest(forest, content);
-            const anchor = forest.root(forest.rootField);
-
-            const setValue: Delta.Modify = { type: Delta.MarkType.Modify, setValue: 2 };
-            // TODO: make type-safe
-            const rootField = detachedFieldAsKey(forest.rootField);
-            const delta: Delta.Root = new Map([[rootField, [setValue]]]);
-            forest.applyDelta(delta);
-
-            const reader = forest.allocateCursor();
-            assert.equal(forest.tryMoveCursorTo(anchor, reader), TreeNavigationResult.Ok);
-
-            assert.equal(reader.value, 2);
-        });
-
-        it("clear value", () => {
-            const forest = factory(new StoredSchemaRepository(defaultSchemaPolicy));
-            const content: JsonableTree[] = [{ type: jsonNumber.name, value: 1 }];
-            initializeForest(forest, content);
-            const anchor = forest.root(forest.rootField);
-
-            const setValue: Delta.Modify = { type: Delta.MarkType.Modify, setValue: undefined };
-            // TODO: make type-safe
-            const rootField = detachedFieldAsKey(forest.rootField);
-            const delta: Delta.Root = new Map([[rootField, [setValue]]]);
-            forest.applyDelta(delta);
-
-            const reader = forest.allocateCursor();
-            assert.equal(forest.tryMoveCursorTo(anchor, reader), TreeNavigationResult.Ok);
-
-            assert.equal(reader.value, undefined);
-        });
-
-        it("delete", () => {
-            const forest = factory(new StoredSchemaRepository(defaultSchemaPolicy));
-            const content: JsonableTree[] = [{ type: jsonNumber.name, value: 1 }, { type: jsonNumber.name, value: 2 }];
-            initializeForest(forest, content);
-            const anchor = forest.root(forest.rootField);
-
-            // TODO: does does this select what to delete?
-            const mark: Delta.Delete = { type: Delta.MarkType.Delete, count: 1 };
-            const rootField = detachedFieldAsKey(forest.rootField);
-            const delta: Delta.Root = new Map([[rootField, [0, mark]]]);
-            // TODO: make type-safe
-            forest.applyDelta(delta);
-
-            // Inspect resulting tree: should just have `2`.
-            const reader = forest.allocateCursor();
-            assert.equal(forest.tryMoveCursorTo(anchor, reader), TreeNavigationResult.Ok);
-            assert.equal(reader.value, 2);
-            assert.equal(reader.seek(1), TreeNavigationResult.NotFound);
-        });
-
-        it("anchors creation and use", () => {
-            const forest = factory(new StoredSchemaRepository(defaultSchemaPolicy));
-            const dependent = new MockDependent("dependent");
-            recordDependency(dependent, forest);
-
-            const content: JsonableTree[] = [
-                { type: jsonObject.name, fields: { data: [
-                    { type: jsonNumber.name, value: 1 }, { type: jsonNumber.name, value: 2 }],
-                } },
-            ];
-            initializeForest(forest, content);
-
-            const rootAnchor = forest.root(forest.rootField);
-
-            const cursor = forest.allocateCursor();
-            assert.equal(forest.tryMoveCursorTo(rootAnchor, cursor), TreeNavigationResult.Ok);
-            const parentAnchor = cursor.buildAnchor();
-            assert.equal(cursor.down(brand("data"), 0), TreeNavigationResult.Ok);
-            assert.equal(cursor.value, 1);
-            const childAnchor1 = cursor.buildAnchor();
-            assert.equal(cursor.seek(1), TreeNavigationResult.Ok);
-            const childAnchor2 = cursor.buildAnchor();
-            assert.equal(cursor.up(), TreeNavigationResult.Ok);
-            const parentAnchor2 = cursor.buildAnchor();
-
-            const rootPath = clonePath(forest.anchors.locate(rootAnchor));
-            const parentPath = clonePath(forest.anchors.locate(parentAnchor));
-            const childPath1 = clonePath(forest.anchors.locate(childAnchor1));
-            const childPath2 = clonePath(forest.anchors.locate(childAnchor2));
-            const parentPath2 = clonePath(forest.anchors.locate(parentAnchor2));
-
-            const expectedParent: UpPath = {
-                parent: undefined,
-                parentField: detachedFieldAsKey(forest.rootField),
-                parentIndex: 0,
-            };
-
-            assert.deepStrictEqual(rootPath, expectedParent);
-            assert.deepStrictEqual(parentPath, expectedParent);
-            assert.deepStrictEqual(parentPath2, expectedParent);
-
-            const expectedChild1: UpPath = {
-                parent: expectedParent,
-                parentField: brand("data"),
-                parentIndex: 0,
-            };
-
-            const expectedChild2: UpPath = {
-                parent: expectedParent,
-                parentField: brand("data"),
-                parentIndex: 1,
-            };
-
-            assert.deepStrictEqual(childPath1, expectedChild1);
-            assert.deepStrictEqual(childPath2, expectedChild2);
-
-            assert.equal(forest.tryMoveCursorTo(parentAnchor, cursor), TreeNavigationResult.Ok);
-            assert.equal(cursor.value, undefined);
-            assert.equal(forest.tryMoveCursorTo(childAnchor1, cursor), TreeNavigationResult.Ok);
-            assert.equal(cursor.value, 1);
-            assert.equal(forest.tryMoveCursorTo(childAnchor2, cursor), TreeNavigationResult.Ok);
-            assert.equal(cursor.value, 2);
-
-            // Cleanup is not required for this test (since anchor set will go out of scope here),
-            // But make sure it works:
-            forest.anchors.forget(rootAnchor);
-            forest.anchors.forget(parentAnchor);
-            forest.anchors.forget(childAnchor1);
-            forest.anchors.forget(childAnchor2);
-            forest.anchors.forget(parentAnchor2);
-            assert(forest.anchors.isEmpty());
-        });
-
-        // TODO: test more kinds of deltas, including moves.
-
-        describe("top level invalidation", () => {
-            it("data editing", () => {
-                const forest = factory(new StoredSchemaRepository(defaultSchemaPolicy));
-                const dependent = new MockDependent("dependent");
-                recordDependency(dependent, forest);
-
-                const content: JsonableTree[] = [{ type: jsonNumber.name, value: 1 }];
-                const insert: Delta.Insert = { type: Delta.MarkType.Insert, content };
-                // TODO: make type-safe
-                const rootField = detachedFieldAsKey(forest.rootField);
-                const delta: Delta.Root = new Map([[rootField, [insert]]]);
-
-                assert.deepEqual(dependent.tokens, []);
-                forest.applyDelta(delta);
-                assert.deepEqual(dependent.tokens.length, 1);
-
-                forest.applyDelta(delta);
-                assert.deepEqual(dependent.tokens.length, 2);
-
-                // TODO: maybe test some other deltas.
-            });
-
-            it("schema editing", () => {
-                const forest = factory(new StoredSchemaRepository(defaultSchemaPolicy));
-                const dependent = new MockDependent("dependent");
-                recordDependency(dependent, forest);
-                for (const t of jsonTypeSchema.values()) {
-                    forest.schema.updateTreeSchema(t.name, t);
-                }
-                assert.deepEqual(dependent.tokens.length, jsonTypeSchema.size);
-            });
-        });
-    });
-
-    // TODO: implement and test fine grained invalidation.
-}
->>>>>>> cbb9ed6b
 
 const schemaData: SchemaData = {
     globalFieldSchema: new Map(),
