/*!
 * Copyright (c) Microsoft Corporation and contributors. All rights reserved.
 * Licensed under the MIT License.
 */

import { strict as assert } from "assert";

// Allow importing from this specific file which is being tested:
/* eslint-disable-next-line import/no-internal-modules */
import { ObjectForest } from "../feature-libraries/object-forest";

<<<<<<< HEAD
import { fieldSchema, rootFieldKey, isNeverField, FieldKind } from "../schema";
import { IEditableForest, TreeNavigationResult } from "../forest";
=======
import {
    fieldSchema, rootFieldKey,
    isNeverField, FieldKind,
} from "../schema";
import { TreeNavigationResult } from "../forest";
>>>>>>> c4e111fe
import { JsonCursor, cursorToJsonObject, jsonTypeSchema } from "../domains";
import { recordDependency } from "../dependency-tracking";
import { MockDependent } from "./utils";

/**
 * Generic forest test suite
 */
<<<<<<< HEAD
function testForest(suiteName: string, factory: () => IEditableForest): void {
	describe(suiteName, () => {
		// Use Json Cursor to insert and extract some Json data
		describe("insert and extract json", () => {
			// eslint-disable-next-line @typescript-eslint/ban-types
			const testCases: [string, {} | number][] = [
				["primitive", 5],
				["array", [1, 2, 3]],
				["object", { blah: "test" }],
				["nested objects", { blah: { foo: 5 }, baz: [{}, {}] }],
			];
			for (const [name, data] of testCases) {
				it(name, () => {
					const forest = factory();
					const schema = forest.schema;

					for (const t of jsonTypeSchema.values()) {
						assert(schema.tryUpdateTreeSchema(t.name, t));
					}

					const rootField = fieldSchema(FieldKind.Optional, [...jsonTypeSchema.keys()]);
					assert(schema.tryUpdateFieldSchema(rootFieldKey, rootField));

					// Check schema is actually valid. If we forgot to add some required types this would fail.
					assert(!isNeverField(schema, rootField));

					const insertCursor = new JsonCursor(data);
					const clone = cursorToJsonObject(insertCursor);
					assert.deepEqual(clone, data);
					const newRange = forest.add([insertCursor]);
					const dst = { index: 0, range: forest.rootField };
					forest.attachRangeOfChildren(dst, newRange);

					const reader = forest.allocateCursor();
					assert.equal(
						forest.tryGet(forest.root(forest.rootField), reader),
						TreeNavigationResult.Ok,
					);

					// copy data from reader into json object and compare to data.
					const copy = cursorToJsonObject(reader);
					reader.free();
					assert.deepEqual(copy, data);
				});
			}
		});

		it("setValue", () => {
			const forest = factory();
			const insertCursor = new JsonCursor({});
			const newRange = forest.add([insertCursor]);
			const anchor = forest.root(newRange);

			forest.setValue(anchor, "test");

			const reader = forest.allocateCursor();
			assert.equal(forest.tryGet(anchor, reader), TreeNavigationResult.Ok);

			assert.equal(reader.value, "test");
		});

		it("detach delete", () => {
			const forest = factory();
			const newRange = forest.add([new JsonCursor(1), new JsonCursor(2)]);
			const toDelete = forest.detachRangeOfChildren(newRange, 0, 1);
			forest.delete(toDelete);

			// Inspect resulting tree: should just have `2`.
			const reader = forest.allocateCursor();
			const anchor = forest.root(newRange);
			assert.equal(forest.tryGet(anchor, reader), TreeNavigationResult.Ok);
			assert.equal(reader.value, 2);
			assert.equal(reader.seek(1).result, TreeNavigationResult.NotFound);
		});

		describe("top level invalidation", () => {
			it("data editing", () => {
				const forest = factory();
				const dependent = new MockDependent("dependent");
				recordDependency(dependent, forest);

				assert.deepEqual(dependent.tokens, []);
				const newRange = forest.add([new JsonCursor(1)]);
				assert.deepEqual(dependent.tokens.length, 1);

				forest.add([new JsonCursor(2)]);
				assert.deepEqual(dependent.tokens.length, 2);

				const toDelete = forest.detachRangeOfChildren(newRange, 0, 1);
				forest.delete(toDelete);

				assert.deepEqual(dependent.tokens.length, 4);
			});

			it("schema editing", () => {
				const forest = factory();
				const dependent = new MockDependent("dependent");
				recordDependency(dependent, forest);
				for (const t of jsonTypeSchema.values()) {
					assert(forest.schema.tryUpdateTreeSchema(t.name, t));
				}
				assert.deepEqual(dependent.tokens.length, jsonTypeSchema.size);
			});
		});
	});
=======
// TODO: when ObjectForest can apply deltas correctly
// update these tests to use Delta, and apply to IEditableForest instead of just ObjectForest.
function testForest(suiteName: string, factory: () => ObjectForest): void {
    describe(suiteName, () => {
        // Use Json Cursor to insert and extract some Json data
        describe("insert and extract json", () => {
            // eslint-disable-next-line @typescript-eslint/ban-types
            const testCases: [string, {} | number][] = [
                ["primitive", 5],
                ["array", [1, 2, 3]],
                ["object", { blah: "test" }],
                ["nested objects", { blah: { foo: 5 }, baz: [{}, {}] }],
            ];
            for (const [name, data] of testCases) {
                it(name, () => {
                    const forest = factory();
                    const schema = forest.schema;

                    for (const t of jsonTypeSchema.values()) {
                        assert(schema.tryUpdateTreeSchema(t.name, t));
                    }

                    const rootField = fieldSchema(FieldKind.Optional, [...jsonTypeSchema.keys()]);
                    assert(schema.tryUpdateFieldSchema(rootFieldKey, rootField));

                    // Check schema is actually valid. If we forgot to add some required types this would fail.
                    assert(!isNeverField(schema, rootField));

                    const insertCursor = new JsonCursor(data);
                    const clone = cursorToJsonObject(insertCursor);
                    assert.deepEqual(clone, data);
                    const newRange = forest.add([insertCursor]);
                    const dst = { index: 0, range: forest.rootField };
                    forest.attachRangeOfChildren(dst, newRange);

                    const reader = forest.allocateCursor();
                    assert.equal(forest.tryGet(forest.root(forest.rootField), reader), TreeNavigationResult.Ok);

                    // copy data from reader into json object and compare to data.
                    const copy = cursorToJsonObject(reader);
                    reader.free();
                    assert.deepEqual(copy, data);
                });
            }
        });

        it("setValue", () => {
            const forest = factory();
            const insertCursor = new JsonCursor({});
            const newRange = forest.add([insertCursor]);
            const anchor = forest.root(newRange);

            forest.setValue(anchor, "test");

            const reader = forest.allocateCursor();
            assert.equal(forest.tryGet(anchor, reader), TreeNavigationResult.Ok);

            assert.equal(reader.value, "test");
        });

        it("detach delete", () => {
            const forest = factory();
            const newRange = forest.add([new JsonCursor(1), new JsonCursor(2)]);
            const toDelete = forest.detachRangeOfChildren(newRange, 0, 1);
            forest.delete(toDelete);

            // Inspect resulting tree: should just have `2`.
            const reader = forest.allocateCursor();
            const anchor = forest.root(newRange);
            assert.equal(forest.tryGet(anchor, reader), TreeNavigationResult.Ok);
            assert.equal(reader.value, 2);
            assert.equal(reader.seek(1).result, TreeNavigationResult.NotFound);
        });

        describe("top level invalidation", () => {
            it("data editing", () => {
                const forest = factory();
                const dependent = new MockDependent("dependent");
                recordDependency(dependent, forest);

                assert.deepEqual(dependent.tokens, []);
                const newRange = forest.add([new JsonCursor(1)]);
                assert.deepEqual(dependent.tokens.length, 1);

                forest.add([new JsonCursor(2)]);
                assert.deepEqual(dependent.tokens.length, 2);

                const toDelete = forest.detachRangeOfChildren(newRange, 0, 1);
                forest.delete(toDelete);

                assert.deepEqual(dependent.tokens.length, 4);
            });

            it("schema editing", () => {
                const forest = factory();
                const dependent = new MockDependent("dependent");
                recordDependency(dependent, forest);
                for (const t of jsonTypeSchema.values()) {
                    assert(forest.schema.tryUpdateTreeSchema(t.name, t));
                }
                assert.deepEqual(dependent.tokens.length, jsonTypeSchema.size);
            });
        });
    });
>>>>>>> c4e111fe
}

testForest("object-forest", () => new ObjectForest());<|MERGE_RESOLUTION|>--- conflicted
+++ resolved
@@ -9,16 +9,8 @@
 /* eslint-disable-next-line import/no-internal-modules */
 import { ObjectForest } from "../feature-libraries/object-forest";
 
-<<<<<<< HEAD
 import { fieldSchema, rootFieldKey, isNeverField, FieldKind } from "../schema";
-import { IEditableForest, TreeNavigationResult } from "../forest";
-=======
-import {
-    fieldSchema, rootFieldKey,
-    isNeverField, FieldKind,
-} from "../schema";
 import { TreeNavigationResult } from "../forest";
->>>>>>> c4e111fe
 import { JsonCursor, cursorToJsonObject, jsonTypeSchema } from "../domains";
 import { recordDependency } from "../dependency-tracking";
 import { MockDependent } from "./utils";
@@ -26,8 +18,9 @@
 /**
  * Generic forest test suite
  */
-<<<<<<< HEAD
-function testForest(suiteName: string, factory: () => IEditableForest): void {
+// TODO: when ObjectForest can apply deltas correctly
+// update these tests to use Delta, and apply to IEditableForest instead of just ObjectForest.
+function testForest(suiteName: string, factory: () => ObjectForest): void {
 	describe(suiteName, () => {
 		// Use Json Cursor to insert and extract some Json data
 		describe("insert and extract json", () => {
@@ -132,112 +125,6 @@
 			});
 		});
 	});
-=======
-// TODO: when ObjectForest can apply deltas correctly
-// update these tests to use Delta, and apply to IEditableForest instead of just ObjectForest.
-function testForest(suiteName: string, factory: () => ObjectForest): void {
-    describe(suiteName, () => {
-        // Use Json Cursor to insert and extract some Json data
-        describe("insert and extract json", () => {
-            // eslint-disable-next-line @typescript-eslint/ban-types
-            const testCases: [string, {} | number][] = [
-                ["primitive", 5],
-                ["array", [1, 2, 3]],
-                ["object", { blah: "test" }],
-                ["nested objects", { blah: { foo: 5 }, baz: [{}, {}] }],
-            ];
-            for (const [name, data] of testCases) {
-                it(name, () => {
-                    const forest = factory();
-                    const schema = forest.schema;
-
-                    for (const t of jsonTypeSchema.values()) {
-                        assert(schema.tryUpdateTreeSchema(t.name, t));
-                    }
-
-                    const rootField = fieldSchema(FieldKind.Optional, [...jsonTypeSchema.keys()]);
-                    assert(schema.tryUpdateFieldSchema(rootFieldKey, rootField));
-
-                    // Check schema is actually valid. If we forgot to add some required types this would fail.
-                    assert(!isNeverField(schema, rootField));
-
-                    const insertCursor = new JsonCursor(data);
-                    const clone = cursorToJsonObject(insertCursor);
-                    assert.deepEqual(clone, data);
-                    const newRange = forest.add([insertCursor]);
-                    const dst = { index: 0, range: forest.rootField };
-                    forest.attachRangeOfChildren(dst, newRange);
-
-                    const reader = forest.allocateCursor();
-                    assert.equal(forest.tryGet(forest.root(forest.rootField), reader), TreeNavigationResult.Ok);
-
-                    // copy data from reader into json object and compare to data.
-                    const copy = cursorToJsonObject(reader);
-                    reader.free();
-                    assert.deepEqual(copy, data);
-                });
-            }
-        });
-
-        it("setValue", () => {
-            const forest = factory();
-            const insertCursor = new JsonCursor({});
-            const newRange = forest.add([insertCursor]);
-            const anchor = forest.root(newRange);
-
-            forest.setValue(anchor, "test");
-
-            const reader = forest.allocateCursor();
-            assert.equal(forest.tryGet(anchor, reader), TreeNavigationResult.Ok);
-
-            assert.equal(reader.value, "test");
-        });
-
-        it("detach delete", () => {
-            const forest = factory();
-            const newRange = forest.add([new JsonCursor(1), new JsonCursor(2)]);
-            const toDelete = forest.detachRangeOfChildren(newRange, 0, 1);
-            forest.delete(toDelete);
-
-            // Inspect resulting tree: should just have `2`.
-            const reader = forest.allocateCursor();
-            const anchor = forest.root(newRange);
-            assert.equal(forest.tryGet(anchor, reader), TreeNavigationResult.Ok);
-            assert.equal(reader.value, 2);
-            assert.equal(reader.seek(1).result, TreeNavigationResult.NotFound);
-        });
-
-        describe("top level invalidation", () => {
-            it("data editing", () => {
-                const forest = factory();
-                const dependent = new MockDependent("dependent");
-                recordDependency(dependent, forest);
-
-                assert.deepEqual(dependent.tokens, []);
-                const newRange = forest.add([new JsonCursor(1)]);
-                assert.deepEqual(dependent.tokens.length, 1);
-
-                forest.add([new JsonCursor(2)]);
-                assert.deepEqual(dependent.tokens.length, 2);
-
-                const toDelete = forest.detachRangeOfChildren(newRange, 0, 1);
-                forest.delete(toDelete);
-
-                assert.deepEqual(dependent.tokens.length, 4);
-            });
-
-            it("schema editing", () => {
-                const forest = factory();
-                const dependent = new MockDependent("dependent");
-                recordDependency(dependent, forest);
-                for (const t of jsonTypeSchema.values()) {
-                    assert(forest.schema.tryUpdateTreeSchema(t.name, t));
-                }
-                assert.deepEqual(dependent.tokens.length, jsonTypeSchema.size);
-            });
-        });
-    });
->>>>>>> c4e111fe
 }
 
 testForest("object-forest", () => new ObjectForest());