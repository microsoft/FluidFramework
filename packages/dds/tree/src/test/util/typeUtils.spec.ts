--- conflicted
+++ resolved
@@ -89,47 +89,6 @@
 	type _check3 = requireTrue<
 		areSafelyAssignable<UnionToIntersection<{ x: 1 | 2 } | { x: 2 | 3 }>, { x: 2 }>
 	>;
-<<<<<<< HEAD
-	type _check4 = requireTrue<areSafelyAssignable<UnionToIntersection<1>, 1>>;
-
-	type _check5 = requireTrue<
-		areSafelyAssignable<UnionToIntersection<readonly [1 | 2]>, readonly [1 | 2]>
-	>;
-
-	{
-		type intersectedUnion = ({ a: 1 } | { b: 2 }) & { foo: 1 };
-		type convertedx = UnionToIntersection<intersectedUnion>;
-		type converted = UnionToIntersection2<intersectedUnion>;
-		type _check6 = requireTrue<areSafelyAssignable<converted, intersectedUnion>>;
-
-		type UnionToIntersection2<T> = T extends T ? T : never;
-
-		type _check8 = requireTrue<
-			areSafelyAssignable<
-				({ a: 1 } | { b: 2 }) & { foo: 1 },
-				({ a: 1 } & { foo: 1 }) | ({ b: 2 } & { foo: 1 })
-			>
-		>;
-
-		type _check9 = requireTrue<
-			areSafelyAssignable<
-				({ a: 1 } | { a: 2 }) & { foo: 1 },
-				({ a: 1 } & { foo: 1 }) | ({ a: 2 } & { foo: 1 })
-			>
-		>;
-
-		type _check10 = requireTrue<
-			areSafelyAssignable<
-				{ a: 1 | 2 } & { foo: 1 },
-				({ a: 1 } & { foo: 1 }) | ({ a: 2 } & { foo: 1 })
-			>
-		>;
-	}
-
-	type _check7 = requireTrue<
-		areSafelyAssignable<UnionToIntersection<{ a: 1 } & { b: 2 }>, { a: 1 } & { b: 2 }>
-	>;
-=======
 
 	// Check that arrays are preserved
 	allowUnused<
@@ -151,5 +110,4 @@
 			requireTrue<areSafelyAssignable<converted, { a: 1 } & { b: 2 } & { foo: 1 }>>
 		>();
 	}
->>>>>>> 86a249c6
 }