--- conflicted
+++ resolved
@@ -44,19 +44,5 @@
 export type T4 = Brand<{ test: number }, E4>;
 export type T5 = Brand<{ test: number }, E5>;
 
-<<<<<<< HEAD
-const erased = brandErased<T4>({ test: 5 });
-const branded = fromErased<T4>(erased);
-type _check1 =
-	| requireTrue<areSafelyAssignable<typeof erased, E4>>
-	| requireTrue<areSafelyAssignable<typeof branded, T4>>
-	// Check strong typing
-	| requireFalse<isAssignableTo<E4, E5>>
-	| requireFalse<isAssignableTo<T4, T5>>;
-
-// @ts-expect-error From erased rejects mismatched brands
-const branded2: T5 = fromErased(erased);
-=======
 // Check strong typing
-type _check1 = requireFalse<isAssignableTo<E4, E5>> | requireFalse<isAssignableTo<T4, T5>>;
->>>>>>> cac9cae7
+type _check1 = requireFalse<isAssignableTo<E4, E5>> | requireFalse<isAssignableTo<T4, T5>>;