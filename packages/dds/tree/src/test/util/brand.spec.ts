--- conflicted
+++ resolved
@@ -10,17 +10,7 @@
 	// Allow importing from this specific file which is being tested:
 	/* eslint-disable-next-line import/no-internal-modules */
 } from "../../util/brand.js";
-<<<<<<< HEAD
-
 import { isAssignableTo, requireFalse, requireTrue } from "../../util/index.js";
-=======
-import {
-	areSafelyAssignable,
-	isAssignableTo,
-	requireFalse,
-	requireTrue,
-} from "../../util/index.js";
->>>>>>> a6504084
 
 // These tests currently just cover the type checking, so its all compile time.
 
