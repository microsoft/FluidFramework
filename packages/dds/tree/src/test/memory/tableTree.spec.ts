--- conflicted
+++ resolved
@@ -581,7 +581,7 @@
 						operation: (table) => {
 							for (let i = 0; i < count; i++) {
 								const column = table.columns[Math.floor(table.columns.length / 2)];
-								table.removeColumn(column);
+								table.removeColumns([column]);
 							}
 						},
 					}),
@@ -596,7 +596,7 @@
 						setupOperation: (table) => {
 							for (let i = 0; i < count; i++) {
 								const column = table.columns[Math.floor(table.columns.length / 2)];
-								table.removeColumn(column);
+								table.removeColumns([column]);
 							}
 						},
 						stackOperation: (undoRedoManager) => {
@@ -708,7 +708,7 @@
 						operation: (table) => {
 							for (let i = 0; i < count; i++) {
 								const column = table.columns[Math.floor(table.columns.length / 2)];
-								table.removeColumn(column);
+								table.removeColumns([column]);
 								const row = table.rows[Math.floor(table.rows.length / 2)];
 								table.removeRows([row]);
 							}
@@ -725,7 +725,7 @@
 						setupOperation: (table) => {
 							for (let i = 0; i < count; i++) {
 								const column = table.columns[Math.floor(table.columns.length / 2)];
-								table.removeColumn(column);
+								table.removeColumns([column]);
 								const row = table.rows[Math.floor(table.rows.length / 2)];
 								table.removeRows([row]);
 							}
@@ -791,16 +791,12 @@
 									index: Math.floor(table.columns.length / 2),
 									columns: [column],
 								});
+
 								const row = new Row({ id: `row-${i}`, cells: {} });
-<<<<<<< HEAD
 								table.insertRows({ index: Math.floor(table.rows.length / 2), rows: [row] });
-								removeColumnAndCells(table, column);
+
+								table.removeColumns([column]);
 								table.removeRows([row]);
-=======
-								table.insertRow({ index: Math.floor(table.rows.length / 2), row });
-								table.removeColumn(column);
-								table.removeRow(row);
->>>>>>> b1173c4c
 							}
 						},
 					}),
