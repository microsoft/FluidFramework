/*!
 * Copyright (c) Microsoft Corporation and contributors. All rights reserved.
 * Licensed under the MIT License.
 */

import { strict as assert } from "node:assert";
import {
	benchmarkMemory,
	isInPerformanceTestingMode,
	type IMemoryTestObject,
} from "@fluid-tools/benchmark";
import type { Test } from "mocha";

import {
	Column,
	Row,
	type UndoRedoManager,
	type Table,
	type TableBenchmarkOptions,
	createTableTree,
} from "../tablePerformanceTestUtilities.js";

/**
 * Note: These benchmarks are designed to closely match the benchmarks in SharedMatrix.
 * If you modify or add tests here, consider updating the corresponding SharedMatrix benchmarks as well
 * to ensure consistency and comparability between the two implementations.
 */

// TODOs (AB#46340):
// - unify with time measurement tests (in terms of API)

/**
 * Creates a benchmark for operations on a SharedMatrix.
 */
function runBenchmark({
	title,
	tableSize,
	initialCellValue,
	beforeOperation,
	operation,
<<<<<<< HEAD
	afterOperation,
}: TableBenchmarkOptions): Test {
	return benchmarkMemory(
		new (class implements IMemoryTestObject {
			public readonly title = title;

			private table: Table | undefined;
			private undoRedoStack: UndoRedoManager | undefined;
			private cleanUp: (() => void) | undefined;

			public async run(): Promise<void> {
				assert(this.table !== undefined, "table is not initialized");
				assert(this.undoRedoStack !== undefined, "undoRedoStack is not initialized");
				operation(this.table, this.undoRedoStack);
			}

			public beforeIteration(): void {
				const { table, undoRedoStack, cleanUp } = createTableTree({
					tableSize,
					initialCellValue,
				});
				this.table = table;
				this.undoRedoStack = undoRedoStack;
				this.cleanUp = cleanUp;

				beforeOperation?.(this.table, this.undoRedoStack);
			}

			public afterIteration(): void {
				assert(this.table !== undefined, "table is not initialized");
				assert(this.undoRedoStack !== undefined, "undoRedoStack is not initialized");
				assert(this.cleanUp !== undefined, "cleanUp is not initialized");

				afterOperation?.(this.table, this.undoRedoStack);

				this.cleanUp();
				this.table = undefined;
				this.undoRedoStack = undefined;
				this.cleanUp = undefined;
			}
		})(),
	);
=======
}: BenchmarkOptions): IMemoryTestObject {
	return new (class implements IMemoryTestObject {
		public readonly title = title;

		private table: TreeNodeFromImplicitAllowedTypes<typeof Table> | undefined;
		private cleanUp: (() => void) | undefined;

		public async run(): Promise<void> {
			assert(this.table !== undefined, "table is not initialized");
			operation(this.table);
		}

		public beforeIteration(): void {
			const { table, cleanUp } = createTable({
				tableSize,
				initialCellValue,
			});
			this.table = table;
			this.cleanUp = cleanUp;
		}

		public afterIteration(): void {
			assert(this.cleanUp !== undefined, "cleanUp is not initialized");

			this.cleanUp();
			this.cleanUp = undefined;
		}
	})();
}

/**
 * Creates a benchmark for undo/redo operations on a SharedTree.
 */
function createUndoRedoBenchmark({
	title,
	tableSize,
	initialCellValue,
	setupOperation,
	stackOperation,
}: {
	title: string;
	tableSize: number;
	initialCellValue: string;
	/**
	 * A function that sets up the operation to be performed on the tree.
	 */
	setupOperation: (
		table: TreeNodeFromImplicitAllowedTypes<typeof Table>,
		undoRedoManager: UndoRedoManager,
	) => void;
	/**
	 * The operation to perform on the stack. This should be a function that takes an UndoRedoStackManager
	 * and performs the desired operation.
	 */
	stackOperation: (undoRedoManager: UndoRedoManager) => void;
}): IMemoryTestObject {
	return new (class implements IMemoryTestObject {
		public readonly title = title;

		private table: TreeNodeFromImplicitAllowedTypes<typeof Table> | undefined;
		private undoRedoStack: UndoRedoManager | undefined;
		private cleanUp: (() => void) | undefined;

		public async run(): Promise<void> {
			assert(this.undoRedoStack !== undefined, "undoRedoStack is not initialized");
			stackOperation(this.undoRedoStack);
		}

		public beforeIteration(): void {
			const { table, undoRedoStack, cleanUp } = createTable({
				tableSize,
				initialCellValue,
			});
			this.table = table;
			this.undoRedoStack = undoRedoStack;
			this.cleanUp = cleanUp;

			setupOperation(this.table, this.undoRedoStack);
		}

		public afterIteration(): void {
			assert(this.cleanUp !== undefined, "cleanUp is not initialized");

			this.cleanUp();
			this.undoRedoStack = undefined;
			this.cleanUp = undefined;
		}
	})();
>>>>>>> 1e5cae60
}

describe("SharedTree table APIs memory usage", () => {
	// The value to be set in the cells of the tree.
	const initialCellValue = "cellValue";

	// The test tree's size will be 10*10, 100*100.
	// Tree size 1000 benchmarks removed due to high overhead and unreliable results.
	const tableSizes = isInPerformanceTestingMode
		? [10, 100]
		: // When not measuring perf, use a single smaller data size so the tests run faster.
			[10];

	// The number of operations to perform on the tree.
	// Operation counts 1000 removed due to high overhead and unreliable results.
	const operationCounts = isInPerformanceTestingMode
		? [10, 100]
		: // When not measuring perf, use a single smaller data size so the tests run faster.
			[5];

	// IMPORTANT: variables scoped to the test suite are a big problem for memory-profiling tests
	// because they won't be out of scope when we garbage-collect between runs of the same test,
	// and that will skew measurements. Tests should allocate all the memory they need using local
	// variables scoped to the test function itself, so several iterations of a given test can
	// measure from the same baseline (as much as possible).

	beforeEach(async () => {
		// CAREFUL: usually beforeEach/afterEach hooks are used to initialize or interact with variables
		// whose scope is the encompassing test suite, but that's a problem for memory-profiling tests.
		// See the comment at the top of the test suite for more details.
	});

	afterEach(() => {
		// CAREFUL: usually beforeEach/afterEach hooks are used to initialize or interact with variables
		// whose scope is the encompassing test suite, but that's a problem for memory-profiling tests.
		// See the comment at the top of the test suite for more details.
	});

	for (const tableSize of tableSizes) {
		// Filter counts to ensure they do not exceed tableSize
		const validRemoveCounts = operationCounts.filter((count) => count <= tableSize);

		// Insert-related tests that are not limited by tableSize
		for (const count of operationCounts) {
			describe(`Column Insertion`, () => {
				// Test the memory usage of the SharedTree for inserting a column in the middle for a given number of times.
				runBenchmark({
					title: `Insert a column in the middle ${count} times`,
					tableSize,
					initialCellValue,
					operation: (table) => {
						for (let i = 0; i < count; i++) {
							const column = new Column({});
							table.insertColumns({
								index: Math.floor(table.columns.length / 2),
								columns: [column],
							});
						}
					},
				});

				// Test the memory usage of the SharedTree for undoing the insertion of a column in the middle for a given number of times.
				runBenchmark({
					title: `Undo insert column in the middle ${count} times`,
					tableSize,
					initialCellValue,
					beforeOperation: (table) => {
						for (let i = 0; i < count; i++) {
							const column = new Column({});
							table.insertColumns({
								index: Math.floor(table.columns.length / 2),
								columns: [column],
							});
						}
					},
					operation: (table, undoRedoManager) => {
						for (let i = 0; i < count; i++) {
							undoRedoManager.undo();
						}
						assert(!undoRedoManager.canUndo);
					},
				});

				// Test the memory usage of the SharedTree for redoing the insertion of a column in the middle for a given number of times.
				runBenchmark({
					title: `Redo insert column in the middle ${count} times`,
					tableSize,
					initialCellValue,
					beforeOperation: (table, undoRedoManager) => {
						for (let i = 0; i < count; i++) {
							const column = new Column({});
							table.insertColumns({
								index: Math.floor(table.columns.length / 2),
								columns: [column],
							});
						}
						for (let i = 0; i < count; i++) {
							undoRedoManager.undo();
						}
						assert(!undoRedoManager.canUndo);
					},
					operation: (table, undoRedoManager) => {
						for (let i = 0; i < count; i++) {
							undoRedoManager.redo();
						}
						assert(!undoRedoManager.canRedo);
					},
				});
			});

			describe(`Row Insertion`, () => {
				// Test the memory usage of the SharedTree for inserting a row in the middle for a given number of times.
				runBenchmark({
					title: `Insert a row in the middle ${count} times`,
					tableSize,
					initialCellValue,
					operation: (table) => {
						for (let i = 0; i < count; i++) {
							const row = new Row({ cells: {} });
							table.insertRows({ index: Math.floor(table.rows.length / 2), rows: [row] });
						}
					},
				});

				// Test the memory usage of the SharedTree for undoing the insertion of a row at the end for a given number of times.
				runBenchmark({
					title: `Undo insert row in the middle ${count} times`,
					tableSize,
					initialCellValue,
					beforeOperation: (table) => {
						for (let i = 0; i < count; i++) {
							const row = new Row({ cells: {} });
							table.insertRows({ index: Math.floor(table.rows.length / 2), rows: [row] });
						}
					},
					operation: (table, undoRedoManager) => {
						for (let i = 0; i < count; i++) {
							undoRedoManager.undo();
						}
						assert(!undoRedoManager.canUndo);
					},
				});

				// Test the memory usage of the SharedTree for redoing the insertion of a row in the middle for a given number of times.
				runBenchmark({
					title: `Redo insert row in the middle ${count} times`,
					tableSize,
					initialCellValue,
					beforeOperation: (table, undoRedoManager) => {
						for (let i = 0; i < count; i++) {
							const row = new Row({ cells: {} });
							table.insertRows({ index: Math.floor(table.rows.length / 2), rows: [row] });
						}
						for (let i = 0; i < count; i++) {
							undoRedoManager.undo();
						}
						assert(!undoRedoManager.canUndo);
					},
					operation: (table, undoRedoManager) => {
						for (let i = 0; i < count; i++) {
							undoRedoManager.redo();
						}
						assert(!undoRedoManager.canRedo);
					},
				});
			});

			describe(`Column and Row Insertion`, () => {
				// Test the memory usage of the SharedTree for inserting a column and a row in the middle for a given number of times.

				runBenchmark({
					title: `Insert a column and a row in the middle ${count} times`,
					tableSize,
					initialCellValue,
					operation: (table) => {
						for (let i = 0; i < count; i++) {
							const column = new Column({});
							table.insertColumns({
								index: Math.floor(table.columns.length / 2),
								columns: [column],
							});
							const row = new Row({ id: `row-${i}`, cells: {} });
							table.insertRows({ index: Math.floor(table.rows.length / 2), rows: [row] });
						}
					},
				});

				// Test the memory usage of the SharedTree for undoing the insertion of a column and a row in the middle for a given number of times.
				runBenchmark({
					title: `Undo insert column and row in the middle ${count} times`,
					tableSize,
					initialCellValue,
					beforeOperation: (table) => {
						for (let i = 0; i < count; i++) {
							const column = new Column({});
							table.insertColumns({
								index: Math.floor(table.columns.length / 2),
								columns: [column],
							});
							const row = new Row({ id: `row-${i}`, cells: {} });
							table.insertRows({ index: Math.floor(table.rows.length / 2), rows: [row] });
						}
					},
					operation: (table, undoRedoManager) => {
						for (let i = 0; i < count; i++) {
							// Undo row insertion
							undoRedoManager.undo();
							// Undo column insertion
							undoRedoManager.undo();
						}
						assert(!undoRedoManager.canUndo);
					},
				});

				// TODO: AB#43364: Enable these tests back after allowing SharedTree to support undo/redo for removing cells when a column is removed.
				// Test the memory usage of the SharedTree for redoing the insertion of a column and a row in the middle for a given number of times.
				// 	runBenchmark({
				// 		title: `Redo insert column and row in the middle ${count} times`,
				// 		tableSize,
				// 		initialCellValue,
				// 		beforeOperation: (table, undoRedoManager) => {
				// 			for (let i = 0; i < count; i++) {
				// 				const column = new Column({});
				// 				table.insertColumns({ index: Math.floor(table.columns.length / 2), columns: [column] });
				// 				const row = new Row({ id: `row-${i}`, cells: {} });
				// 				table.insertRows({ index: Math.floor(table.rows.length / 2), rows: [row] });
				// 			}
				// 			for (let i = 0; i < count; i++) {
				// 				// Undo row insertion
				// 				undoRedoManager.undo();
				// 				// Undo column insertion
				// 				undoRedoManager.undo();
				// 			}
				// 			assert(!undoRedoManager.canUndo);
				// 		},
				// 		operation: (table, undoRedoManager) => {
				// 			for (let i = 0; i < count; i++) {
				// 				// Redo column insertion
				// 				undoRedoManager.redo();
				// 				// Redo row insertion
				// 				undoRedoManager.redo();
				// 			}
				// 			assert(!undoRedoManager.canRedo);
				// 		},
				// 	},
				// );
			});
		}

		// Set/Remove-related tests that are limited by treeSize
		for (const count of validRemoveCounts) {
			describe(`Column Removal`, () => {
				// Test the memory usage of the SharedTree for removing a column in the middle for a given number of times.
				runBenchmark({
					title: `Remove a column in the middle ${count} times`,
					tableSize,
					initialCellValue,
					operation: (table) => {
						for (let i = 0; i < count; i++) {
							const column = table.columns[Math.floor(table.columns.length / 2)];
							table.removeColumns([column]);
						}
					},
				});

				// Test the memory usage of the SharedTree for undoing the removal of a column in the middle for a given number of times.
				runBenchmark({
					title: `Undo remove column in the middle ${count} times`,
					tableSize,
					initialCellValue,
					beforeOperation: (table) => {
						for (let i = 0; i < count; i++) {
							const column = table.columns[Math.floor(table.columns.length / 2)];
							table.removeColumns([column]);
						}
					},
					operation: (table, undoRedoManager) => {
						for (let i = 0; i < count; i++) {
							undoRedoManager.undo();
						}
						assert(!undoRedoManager.canUndo);
					},
				});

				// TODO: AB#43364: Enable these tests back after allowing SharedTree to support undo/redo for removing cells when a column is removed.
				// Test the memory usage of the SharedTree for redoing the removal of a column in the middle for a given number of times.
				// 	runBenchmark({
				// 		title: `Redo remove column in the middle ${count} times`,
				// 		tableSize,
				// 		initialCellValue,
				// 		beforeOperation: (table, undoRedoManager) => {
				// 			for (let i = 0; i < count; i++) {
				// 				const column = table.columns[Math.floor(table.columns.length / 2)];
				// 				table.removeColumns([column]);
				// 			}
				// 			for (let i = 0; i < count; i++) {
				// 				undoRedoManager.undo();
				// 			}
				// 			assert(!undoRedoManager.canUndo);
				// 		},
				// 		operation: (table, undoRedoManager) => {
				// 			for (let i = 0; i < count; i++) {
				// 				undoRedoManager.redo();
				// 			}
				// 			assert(!undoRedoManager.canRedo);
				// 		},
				// 	}),
				// );
			});

			describe(`Row Removal`, () => {
				// Test the memory usage of the SharedTree for removing a row in the middle for a given number of times.
				runBenchmark({
					title: `Remove a row in the middle ${count} times`,
					tableSize,
					initialCellValue,
					operation: (table) => {
						for (let i = 0; i < count; i++) {
							const row = table.rows[Math.floor(table.rows.length / 2)];
							table.removeRows([row]);
						}
					},
				});

				// Test the memory usage of the SharedTree for undoing the removal of a row in the middle for a given number of times.
				runBenchmark({
					title: `Undo remove row in the middle ${count} times`,
					tableSize,
					initialCellValue,
					beforeOperation: (table) => {
						for (let i = 0; i < count; i++) {
							const row = table.rows[Math.floor(table.rows.length / 2)];
							table.removeRows([row]);
						}
					},
					operation: (table, undoRedoManager) => {
						for (let i = 0; i < count; i++) {
							undoRedoManager.undo();
						}
						assert(!undoRedoManager.canUndo);
					},
				});

				// Test the memory usage of the SharedTree for redoing the removal of a row in the middle for a given number of times.
				runBenchmark({
					title: `Redo remove row in the middle ${count} times`,
					tableSize,
					initialCellValue,
					beforeOperation: (table, undoRedoManager) => {
						for (let i = 0; i < count; i++) {
							const row = table.rows[Math.floor(table.rows.length / 2)];
							table.removeRows([row]);
						}
						for (let i = 0; i < count; i++) {
							undoRedoManager.undo();
						}
						assert(!undoRedoManager.canUndo);
					},
					operation: (table, undoRedoManager) => {
						for (let i = 0; i < count; i++) {
							undoRedoManager.redo();
						}
						assert(!undoRedoManager.canRedo);
					},
				});
			});

			describe(`Column and Row Removal`, () => {
				// Test the memory usage of the SharedTree for removing a column and a row in the middle for a given number of times.
				runBenchmark({
					title: `Remove a column and a row in the middle ${count} times`,
					tableSize,
					initialCellValue,
					operation: (table) => {
						for (let i = 0; i < count; i++) {
							const column = table.columns[Math.floor(table.columns.length / 2)];
							table.removeColumns([column]);
							const row = table.rows[Math.floor(table.rows.length / 2)];
							table.removeRows([row]);
						}
					},
				});

				// Test the memory usage of the SharedTree for undoing the removal of a column and a row in the middle for a given number of times.
				runBenchmark({
					title: `Undo remove column and row in the middle ${count} times`,
					tableSize,
					initialCellValue,
					beforeOperation: (table) => {
						for (let i = 0; i < count; i++) {
							const column = table.columns[Math.floor(table.columns.length / 2)];
							table.removeColumns([column]);
							const row = table.rows[Math.floor(table.rows.length / 2)];
							table.removeRows([row]);
						}
					},
					operation: (table, undoRedoManager) => {
						for (let i = 0; i < count; i++) {
							// Undo row removal
							undoRedoManager.undo();
							// Undo column removal
							undoRedoManager.undo();
						}
						assert(!undoRedoManager.canUndo);
					},
				});

				// TODO: AB#43364: Enable these tests back after allowing SharedTree to support undo/redo for removing cells when a column is removed.
				// Test the memory usage of the SharedTree for redoing the removal of a column and a row in the middle for a given number of times.
				// 	runBenchmark({
				// 		title: `Redo remove column and row in the middle ${count} times`,
				// 		tableSize,
				// 		initialCellValue,
				// 		beforeOperation: (table, undoRedoManager) => {
				// 			for (let i = 0; i < count; i++) {
				// 				const column = table.columns[Math.floor(table.columns.length / 2)];
				// 				table.removeColumns([column]);
				// 				const row = table.rows[Math.floor(table.rows.length / 2)];
				// 				table.removeRows([row]);
				// 			}
				// 			for (let i = 0; i < count; i++) {
				// 				// Undo row removal
				// 				undoRedoManager.undo();
				// 				// Undo column removal
				// 				undoRedoManager.undo();
				// 			}
				// 			assert(!undoRedoManager.canUndo);
				// 		},
				// 		operation: (table, undoRedoManager) => {
				// 			for (let i = 0; i < count; i++) {
				// 				// Redo column removal
				// 				undoRedoManager.redo();
				// 				// Redo row removal
				// 				undoRedoManager.redo();
				// 			}
				// 			assert(!undoRedoManager.canRedo);
				// 		},
				// 	},
				// );
			});

			describe(`Insert a column and a row and remove right away`, () => {
				// Test the memory usage of the SharedTree for inserting a column and a row in the middle and removing them right away for a given number of times.
				runBenchmark({
					title: `Insert a column and a row in the middle and remove right away ${count} times`,
					tableSize,
					initialCellValue,
					operation: (table) => {
						for (let i = 0; i < count; i++) {
							const column = new Column({});
							table.insertColumns({
								index: Math.floor(table.columns.length / 2),
								columns: [column],
							});
							const row = new Row({ id: `row-${i}`, cells: {} });
							table.insertRows({ index: Math.floor(table.rows.length / 2), rows: [row] });

							table.removeColumns([column]);
							table.removeRows([row]);
						}
					},
				});

				// TODO: AB#43364: Enable these tests back after allowing SharedTree to support undo/redo for removing cells when a column is removed.
				// Test the memory usage of the SharedTree for undoing the insertion and removal of a column and a row in the middle for a given number of times.
				// 	runBenchmark({
				// 		title: `Undo insert and remove column and row in the middle ${count} times`,
				// 		tableSize,
				// 		initialCellValue,
				// 		beforeOperation: (table) => {
				// 			for (let i = 0; i < count; i++) {
				// 				const column = new Column({});
				// 				table.insertColumns({ index: Math.floor(table.columns.length / 2), columns: [column] });
				// 				const row = new Row({ id: `row-${i}`, cells: {} });
				// 				table.insertRows({ index: Math.floor(table.rows.length / 2), rows: [row] });
				// 				table.removeColumns([column]);
				// 				table.removeRows([row]);
				// 			}
				// 		},
				// 		operation: (table, undoRedoManager) => {
				// 			for (let i = 0; i < count; i++) {
				// 				// Undo row removal
				// 				undoRedoManager.undo();
				// 				// Undo column removal
				// 				undoRedoManager.undo();
				// 				// Undo row insertion
				// 				undoRedoManager.undo();
				// 				// Undo column insertion
				// 				undoRedoManager.undo();
				// 			}
				// 			assert(!undoRedoManager.canUndo);
				// 		},
				// 	},
				// );

				// // Test the memory usage of the SharedTree for redoing the insertion and removal of a column and a row in the middle for a given number of times.
				// runBenchmark({
				// 	title: `Redo insert and remove column and row in the middle ${count} times`,
				// 	tableSize,
				// 	initialCellValue,
				// 	beforeOperation: (table, undoRedoManager) => {
				// 		for (let i = 0; i < count; i++) {
				// 				const column = new Column({});
				// 				table.insertColumns({ index: Math.floor(table.columns.length / 2), columns: [column] });
				// 				const row = new Row({ id: `row-${i}`, cells: {} });
				// 				table.insertRows({ index: Math.floor(table.rows.length / 2), rows: [row] });
				// 				table.removeColumns([column]);
				// 				table.removeRows([row]);
				// 			}
				// 			for (let i = 0; i < count; i++) {
				// 				// Undo row removal
				// 				undoRedoManager.undo();
				// 				// Undo column removal
				// 				undoRedoManager.undo();
				// 				// Undo row insertion
				// 				undoRedoManager.undo();
				// 				// Undo column insertion
				// 				undoRedoManager.undo();
				// 			}
				// 			assert(!undoRedoManager.canUndo);
				// 		},
				// 		operation: (table, undoRedoManager) => {
				// 			for (let i = 0; i < count; i++) {
				// 				// Redo column insertion
				// 				undoRedoManager.redo();
				// 				// Redo row insertion
				// 				undoRedoManager.redo();
				// 				// Redo column removal
				// 				undoRedoManager.redo();
				// 				// Redo row removal
				// 				undoRedoManager.redo();
				// 			}
				// 			assert(!undoRedoManager.canRedo);
				// 		},
				// 	},
				// );
			});

			describe(`Cell Value Setting`, () => {
				// Test the memory usage of the SharedTree for setting a cell value in the middle for a given number of times.
				runBenchmark({
					title: `Set cell value in the middle ${count} times`,
					tableSize,
					initialCellValue,
					operation: (table) => {
						for (let i = 0; i < count; i++) {
							const row = table.rows[Math.floor(table.rows.length / 2)];
							const column = table.columns[Math.floor(table.columns.length / 2)];
							table.setCell({
								key: {
									row: row.id,
									column: column.id,
								},
								cell: initialCellValue,
							});
						}
					},
				});

				// Test the memory usage of the SharedTree for undoing the setting of a cell value in the middle for a given number of times.
				runBenchmark({
					title: `Undo set cell value in the middle ${count} times`,
					tableSize,
					initialCellValue,
					beforeOperation: (table) => {
						for (let i = 0; i < count; i++) {
							const row = table.rows[Math.floor(table.rows.length / 2)];
							const column = table.columns[Math.floor(table.columns.length / 2)];
							table.setCell({
								key: {
									row: row.id,
									column: column.id,
								},
								cell: initialCellValue,
							});
						}
					},
					operation: (table, undoRedoManager) => {
						for (let i = 0; i < count; i++) {
							undoRedoManager.undo();
						}
						assert(!undoRedoManager.canUndo);
					},
				});

				// Test the memory usage of the SharedTree for redoing the setting of a cell value in the middle for a given number of times.
				runBenchmark({
					title: `Redo set cell value in the middle ${count} times`,
					tableSize,
					initialCellValue,
					beforeOperation: (table, undoRedoManager) => {
						for (let i = 0; i < count; i++) {
							const row = table.rows[Math.floor(table.rows.length / 2)];
							const column = table.columns[Math.floor(table.columns.length / 2)];
							table.setCell({
								key: {
									row: row.id,
									column: column.id,
								},
								cell: initialCellValue,
							});
						}
						for (let i = 0; i < count; i++) {
							undoRedoManager.undo();
						}
						assert(!undoRedoManager.canUndo);
					},
					operation: (table, undoRedoManager) => {
						for (let i = 0; i < count; i++) {
							undoRedoManager.redo();
						}
						assert(!undoRedoManager.canRedo);
					},
				});
			});
		}
	}
});<|MERGE_RESOLUTION|>--- conflicted
+++ resolved
@@ -38,7 +38,6 @@
 	initialCellValue,
 	beforeOperation,
 	operation,
-<<<<<<< HEAD
 	afterOperation,
 }: TableBenchmarkOptions): Test {
 	return benchmarkMemory(
@@ -75,102 +74,11 @@
 				afterOperation?.(this.table, this.undoRedoStack);
 
 				this.cleanUp();
-				this.table = undefined;
 				this.undoRedoStack = undefined;
 				this.cleanUp = undefined;
 			}
 		})(),
 	);
-=======
-}: BenchmarkOptions): IMemoryTestObject {
-	return new (class implements IMemoryTestObject {
-		public readonly title = title;
-
-		private table: TreeNodeFromImplicitAllowedTypes<typeof Table> | undefined;
-		private cleanUp: (() => void) | undefined;
-
-		public async run(): Promise<void> {
-			assert(this.table !== undefined, "table is not initialized");
-			operation(this.table);
-		}
-
-		public beforeIteration(): void {
-			const { table, cleanUp } = createTable({
-				tableSize,
-				initialCellValue,
-			});
-			this.table = table;
-			this.cleanUp = cleanUp;
-		}
-
-		public afterIteration(): void {
-			assert(this.cleanUp !== undefined, "cleanUp is not initialized");
-
-			this.cleanUp();
-			this.cleanUp = undefined;
-		}
-	})();
-}
-
-/**
- * Creates a benchmark for undo/redo operations on a SharedTree.
- */
-function createUndoRedoBenchmark({
-	title,
-	tableSize,
-	initialCellValue,
-	setupOperation,
-	stackOperation,
-}: {
-	title: string;
-	tableSize: number;
-	initialCellValue: string;
-	/**
-	 * A function that sets up the operation to be performed on the tree.
-	 */
-	setupOperation: (
-		table: TreeNodeFromImplicitAllowedTypes<typeof Table>,
-		undoRedoManager: UndoRedoManager,
-	) => void;
-	/**
-	 * The operation to perform on the stack. This should be a function that takes an UndoRedoStackManager
-	 * and performs the desired operation.
-	 */
-	stackOperation: (undoRedoManager: UndoRedoManager) => void;
-}): IMemoryTestObject {
-	return new (class implements IMemoryTestObject {
-		public readonly title = title;
-
-		private table: TreeNodeFromImplicitAllowedTypes<typeof Table> | undefined;
-		private undoRedoStack: UndoRedoManager | undefined;
-		private cleanUp: (() => void) | undefined;
-
-		public async run(): Promise<void> {
-			assert(this.undoRedoStack !== undefined, "undoRedoStack is not initialized");
-			stackOperation(this.undoRedoStack);
-		}
-
-		public beforeIteration(): void {
-			const { table, undoRedoStack, cleanUp } = createTable({
-				tableSize,
-				initialCellValue,
-			});
-			this.table = table;
-			this.undoRedoStack = undoRedoStack;
-			this.cleanUp = cleanUp;
-
-			setupOperation(this.table, this.undoRedoStack);
-		}
-
-		public afterIteration(): void {
-			assert(this.cleanUp !== undefined, "cleanUp is not initialized");
-
-			this.cleanUp();
-			this.undoRedoStack = undefined;
-			this.cleanUp = undefined;
-		}
-	})();
->>>>>>> 1e5cae60
 }
 
 describe("SharedTree table APIs memory usage", () => {
