/*!
 * Copyright (c) Microsoft Corporation and contributors. All rights reserved.
 * Licensed under the MIT License.
 */

import { strict as assert } from "node:assert";
import {
	benchmarkMemory,
	isInPerformanceTestingMode,
	type IMemoryTestObject,
} from "@fluid-tools/benchmark";
import type { Test } from "mocha";

import {
	Column,
	Row,
	type UndoRedoManager,
	type Table,
	type TableBenchmarkOptions,
	createTableTree,
} from "../tablePerformanceTestUtilities.js";

/**
 * Note: These benchmarks are designed to closely match the benchmarks in SharedMatrix.
 * If you modify or add tests here, consider updating the corresponding SharedMatrix benchmarks as well
 * to ensure consistency and comparability between the two implementations.
 */

// TODOs (AB#46340):
// - unify with time measurement tests (in terms of API)

/**
 * Creates a benchmark for operations on a SharedMatrix.
 */
function runBenchmark({
	title,
	tableSize,
	initialCellValue,
	beforeOperation,
	operation,
	afterOperation,
}: TableBenchmarkOptions): Test {
	return benchmarkMemory(
		new (class implements IMemoryTestObject {
			public readonly title = title;

			private table: Table | undefined;
			private undoRedoStack: UndoRedoManager | undefined;
			private cleanUp: (() => void) | undefined;

			public async run(): Promise<void> {
				assert(this.table !== undefined, "table is not initialized");
				assert(this.undoRedoStack !== undefined, "undoRedoStack is not initialized");
				operation(this.table, this.undoRedoStack);
			}

			public beforeIteration(): void {
				const { table, undoRedoStack, cleanUp } = createTableTree({
					tableSize,
					initialCellValue,
				});
				this.table = table;
				this.undoRedoStack = undoRedoStack;
				this.cleanUp = cleanUp;

				beforeOperation?.(this.table, this.undoRedoStack);
			}

			public afterIteration(): void {
				assert(this.table !== undefined, "table is not initialized");
				assert(this.undoRedoStack !== undefined, "undoRedoStack is not initialized");
				assert(this.cleanUp !== undefined, "cleanUp is not initialized");

				afterOperation?.(this.table, this.undoRedoStack);

				this.cleanUp();
				this.undoRedoStack = undefined;
				this.cleanUp = undefined;
			}
		})(),
	);
}

describe("SharedTree table APIs memory usage", () => {
	// The value to be set in the cells of the tree.
	const initialCellValue = "cellValue";

	// The test tree's size will be 10*10, 100*100.
	// Tree size 1000 benchmarks removed due to high overhead and unreliable results.
	const tableSizes = isInPerformanceTestingMode
		? [10, 100]
		: // When not measuring perf, use a single smaller data size so the tests run faster.
			[10];

	// The number of operations to perform on the tree.
	// Operation counts 1000 removed due to high overhead and unreliable results.
	const operationCounts = isInPerformanceTestingMode
		? [10, 100]
		: // When not measuring perf, use a single smaller data size so the tests run faster.
			[5];

	// IMPORTANT: variables scoped to the test suite are a big problem for memory-profiling tests
	// because they won't be out of scope when we garbage-collect between runs of the same test,
	// and that will skew measurements. Tests should allocate all the memory they need using local
	// variables scoped to the test function itself, so several iterations of a given test can
	// measure from the same baseline (as much as possible).

	beforeEach(async () => {
		// CAREFUL: usually beforeEach/afterEach hooks are used to initialize or interact with variables
		// whose scope is the encompassing test suite, but that's a problem for memory-profiling tests.
		// See the comment at the top of the test suite for more details.
	});

	afterEach(() => {
		// CAREFUL: usually beforeEach/afterEach hooks are used to initialize or interact with variables
		// whose scope is the encompassing test suite, but that's a problem for memory-profiling tests.
		// See the comment at the top of the test suite for more details.
	});

	for (const tableSize of tableSizes) {
		// Filter counts to ensure they do not exceed tableSize
		const validRemoveCounts = operationCounts.filter((count) => count <= tableSize);

		// Insert-related tests that are not limited by tableSize
		for (const count of operationCounts) {
			describe(`Column Insertion`, () => {
<<<<<<< HEAD
				// Test the memory usage of inserting a single column in the middle of the table N times.
				benchmarkMemory(
					createBenchmark({
						title: `Insert a single column in the middle ${count} times`,
						tableSize,
						initialCellValue,
						operation: (table) => {
							for (let i = 0; i < count; i++) {
								const column = new Column({});
								table.insertColumns({
									index: Math.floor(table.columns.length / 2),
									columns: [column],
								});
							}
						},
					}),
				);

				// Test the memory usage of undoing the insertion of a single column in the middle of the table N times.
				benchmarkMemory(
					createUndoRedoBenchmark({
						title: `Undo: insert a single column in the middle ${count} times`,
						tableSize,
						initialCellValue,
						setupOperation: (table, undoRedoManager) => {
							for (let i = 0; i < count; i++) {
								const column = new Column({});
								table.insertColumns({
									index: Math.floor(table.columns.length / 2),
									columns: [column],
								});
							}
							assert(undoRedoManager.canUndo);
						},
						stackOperation: (undoRedoManager) => {
							for (let i = 0; i < count; i++) {
								undoRedoManager.undo();
							}
							assert(!undoRedoManager.canUndo);
						},
					}),
				);

				// Test the memory usage of redoing the insertion of a single column in the middle of a table N of times.
				benchmarkMemory(
					createUndoRedoBenchmark({
						title: `Redo: insert a single column in the middle ${count} times`,
						tableSize,
						initialCellValue,
						setupOperation: (table, undoRedoManager) => {
							for (let i = 0; i < count; i++) {
								const column = new Column({});
								table.insertColumns({
									index: Math.floor(table.columns.length / 2),
									columns: [column],
								});
							}
							for (let i = 0; i < count; i++) {
								undoRedoManager.undo();
							}
							assert(!undoRedoManager.canUndo);
						},
						stackOperation: (undoRedoManager) => {
							for (let i = 0; i < count; i++) {
								undoRedoManager.redo();
							}
							assert(!undoRedoManager.canRedo);
						},
					}),
				);

				// Test the memory usage of inserting a batch of N columns in the middle of the table.
				benchmarkMemory(
					createBenchmark({
						title: `Insert a batch of ${count} columns in the middle of the table`,
						tableSize,
						initialCellValue,
						operation: (table) => {
							table.insertColumns({
								index: Math.floor(table.columns.length / 2),
								columns: Array.from({ length: count }, () => new Column({})),
							});
						},
					}),
				);

				// Test the memory usage of undoing the insertion of a batch of N columns in the middle of the table.
				benchmarkMemory(
					createUndoRedoBenchmark({
						title: `Undo: insert a batch of ${count} columns in the middle of the table`,
						tableSize,
						initialCellValue,
						setupOperation: (table, undoRedoManager) => {
							table.insertColumns({
								index: Math.floor(table.columns.length / 2),
								columns: Array.from({ length: count }, () => new Column({})),
							});
							assert(undoRedoManager.canUndo);
						},
						stackOperation: (undoRedoManager) => {
							undoRedoManager.undo();
							assert(!undoRedoManager.canUndo);
						},
					}),
				);

				// Test the memory usage of redoing the insertion of a batch of N columns in the middle of the table.
				benchmarkMemory(
					createUndoRedoBenchmark({
						title: `Redo: insert a batch of ${count} columns in the middle of the table`,
						tableSize,
						initialCellValue,
						setupOperation: (table, undoRedoManager) => {
							table.insertColumns({
								index: Math.floor(table.columns.length / 2),
								columns: Array.from({ length: count }, () => new Column({})),
							});
							assert(undoRedoManager.canUndo);

							undoRedoManager.undo();
							assert(!undoRedoManager.canUndo);
							assert(undoRedoManager.canRedo);
						},
						stackOperation: (undoRedoManager) => {
							undoRedoManager.redo();
							assert(!undoRedoManager.canRedo);
						},
					}),
				);
			});

			describe(`Row Insertion`, () => {
				// Test the memory usage of inserting a single empty row in the middle of the table N times.
				benchmarkMemory(
					createBenchmark({
						title: `Insert a row in the middle ${count} times`,
						tableSize,
						initialCellValue,
						operation: (table) => {
							for (let i = 0; i < count; i++) {
								const row = new Row({ cells: {} });
								table.insertRows({ index: Math.floor(table.rows.length / 2), rows: [row] });
							}
						},
					}),
				);

				// Test the memory usage of undoing the insertion of a single empty row in the middle of the table N times.
				benchmarkMemory(
					createUndoRedoBenchmark({
						title: `Undo: insert row in the middle ${count} times`,
						tableSize,
						initialCellValue,
						setupOperation: (table) => {
							for (let i = 0; i < count; i++) {
								const row = new Row({ cells: {} });
								table.insertRows({ index: Math.floor(table.rows.length / 2), rows: [row] });
							}
						},
						stackOperation: (undoRedoManager) => {
							for (let i = 0; i < count; i++) {
								undoRedoManager.undo();
							}
							assert(!undoRedoManager.canUndo);
						},
					}),
				);

				// Test the memory usage of redoing the insertion of a single empty row in the middle of the table N times.
				benchmarkMemory(
					createUndoRedoBenchmark({
						title: `Redo: insert row in the middle ${count} times`,
						tableSize,
						initialCellValue,
						setupOperation: (table, undoRedoManager) => {
							for (let i = 0; i < count; i++) {
								const row = new Row({ cells: {} });
								table.insertRows({ index: Math.floor(table.rows.length / 2), rows: [row] });
							}
							for (let i = 0; i < count; i++) {
								undoRedoManager.undo();
							}
							assert(!undoRedoManager.canUndo);
						},
						stackOperation: (undoRedoManager) => {
							for (let i = 0; i < count; i++) {
								undoRedoManager.redo();
							}
							assert(!undoRedoManager.canRedo);
						},
					}),
				);

				// Test the memory usage of inserting a batch of N rows in the middle of the table.
				benchmarkMemory(
					createBenchmark({
						title: `Insert a batch of ${count} empty rows in the middle of the table`,
						tableSize,
						initialCellValue,
						operation: (table) => {
							table.insertRows({
								index: Math.floor(table.rows.length / 2),
								rows: Array.from({ length: count }, () => new Row({ cells: {} })),
							});
						},
					}),
				);

				// Test the memory usage of undoing the insertion of a batch of empty rows in the middle of the table.
				benchmarkMemory(
					createUndoRedoBenchmark({
						title: `Undo: insert a batch of ${count} rows in the middle of the table`,
						tableSize,
						initialCellValue,
						setupOperation: (table, undoRedoManager) => {
							table.insertRows({
								index: Math.floor(table.rows.length / 2),
								rows: Array.from({ length: count }, () => new Row({ cells: {} })),
							});
							assert(undoRedoManager.canUndo);
						},
						stackOperation: (undoRedoManager) => {
							undoRedoManager.undo();
							assert(!undoRedoManager.canUndo);
						},
					}),
				);

				// Test the memory usage of redoing the insertion of a batch of empty rows in the middle of the table.
				benchmarkMemory(
					createUndoRedoBenchmark({
						title: `Redo: insert a batch of ${count} rows in the middle of the table`,
						tableSize,
						initialCellValue,
						setupOperation: (table, undoRedoManager) => {
							table.insertRows({
								index: Math.floor(table.rows.length / 2),
								rows: Array.from({ length: count }, () => new Row({ cells: {} })),
							});
							assert(undoRedoManager.canUndo);

							undoRedoManager.undo();
							assert(!undoRedoManager.canUndo);
							assert(undoRedoManager.canRedo);
						},
						stackOperation: (undoRedoManager) => {
							undoRedoManager.redo();
							assert(!undoRedoManager.canRedo);
						},
					}),
				);
			});

			describe(`Column and Row Insertion`, () => {
				// Test the memory usage of inserting a column and a row in the middle N times.
				benchmarkMemory(
					createBenchmark({
						title: `Insert a column and a row in the middle ${count} times`,
						tableSize,
						initialCellValue,
						operation: (table) => {
							for (let i = 0; i < count; i++) {
								const column = new Column({});
								table.insertColumns({
									index: Math.floor(table.columns.length / 2),
									columns: [column],
								});
								const row = new Row({ id: `row-${i}`, cells: {} });
								table.insertRows({ index: Math.floor(table.rows.length / 2), rows: [row] });
							}
						},
					}),
				);

				// Test the memory usage of undoing the insertion of a column and a row in the middle N times.
				benchmarkMemory(
					createUndoRedoBenchmark({
						title: `Undo insert column and row in the middle ${count} times`,
						tableSize,
						initialCellValue,
						setupOperation: (table) => {
							for (let i = 0; i < count; i++) {
								const column = new Column({});
								table.insertColumns({
									index: Math.floor(table.columns.length / 2),
									columns: [column],
								});
								const row = new Row({ id: `row-${i}`, cells: {} });
								table.insertRows({ index: Math.floor(table.rows.length / 2), rows: [row] });
							}
						},
						stackOperation: (undoRedoManager) => {
							for (let i = 0; i < count; i++) {
								// Undo row insertion
								undoRedoManager.undo();
								// Undo column insertion
								undoRedoManager.undo();
							}
							assert(!undoRedoManager.canUndo);
						},
					}),
				);

				// TODO: AB#43364: Enable these tests back after allowing SharedTree to support undo/redo for removing cells when a column is removed.
				// Test the memory usage of redoing the insertion of a column and a row in the middle N times.
				// benchmarkMemory(
				// 	createUndoRedoBenchmark({
=======
				// Test the memory usage of the SharedTree for inserting a column in the middle for a given number of times.
				runBenchmark({
					title: `Insert a column in the middle ${count} times`,
					tableSize,
					initialCellValue,
					operation: (table) => {
						for (let i = 0; i < count; i++) {
							const column = new Column({});
							table.insertColumns({
								index: Math.floor(table.columns.length / 2),
								columns: [column],
							});
						}
					},
				});

				// Test the memory usage of the SharedTree for undoing the insertion of a column in the middle for a given number of times.
				runBenchmark({
					title: `Undo insert column in the middle ${count} times`,
					tableSize,
					initialCellValue,
					beforeOperation: (table) => {
						for (let i = 0; i < count; i++) {
							const column = new Column({});
							table.insertColumns({
								index: Math.floor(table.columns.length / 2),
								columns: [column],
							});
						}
					},
					operation: (table, undoRedoManager) => {
						for (let i = 0; i < count; i++) {
							undoRedoManager.undo();
						}
						assert(!undoRedoManager.canUndo);
					},
				});

				// Test the memory usage of the SharedTree for redoing the insertion of a column in the middle for a given number of times.
				runBenchmark({
					title: `Redo insert column in the middle ${count} times`,
					tableSize,
					initialCellValue,
					beforeOperation: (table, undoRedoManager) => {
						for (let i = 0; i < count; i++) {
							const column = new Column({});
							table.insertColumns({
								index: Math.floor(table.columns.length / 2),
								columns: [column],
							});
						}
						for (let i = 0; i < count; i++) {
							undoRedoManager.undo();
						}
						assert(!undoRedoManager.canUndo);
					},
					operation: (table, undoRedoManager) => {
						for (let i = 0; i < count; i++) {
							undoRedoManager.redo();
						}
						assert(!undoRedoManager.canRedo);
					},
				});
			});

			describe(`Row Insertion`, () => {
				// Test the memory usage of the SharedTree for inserting a row in the middle for a given number of times.
				runBenchmark({
					title: `Insert a row in the middle ${count} times`,
					tableSize,
					initialCellValue,
					operation: (table) => {
						for (let i = 0; i < count; i++) {
							const row = new Row({ cells: {} });
							table.insertRows({ index: Math.floor(table.rows.length / 2), rows: [row] });
						}
					},
				});

				// Test the memory usage of the SharedTree for undoing the insertion of a row at the end for a given number of times.
				runBenchmark({
					title: `Undo insert row in the middle ${count} times`,
					tableSize,
					initialCellValue,
					beforeOperation: (table) => {
						for (let i = 0; i < count; i++) {
							const row = new Row({ cells: {} });
							table.insertRows({ index: Math.floor(table.rows.length / 2), rows: [row] });
						}
					},
					operation: (table, undoRedoManager) => {
						for (let i = 0; i < count; i++) {
							undoRedoManager.undo();
						}
						assert(!undoRedoManager.canUndo);
					},
				});

				// Test the memory usage of the SharedTree for redoing the insertion of a row in the middle for a given number of times.
				runBenchmark({
					title: `Redo insert row in the middle ${count} times`,
					tableSize,
					initialCellValue,
					beforeOperation: (table, undoRedoManager) => {
						for (let i = 0; i < count; i++) {
							const row = new Row({ cells: {} });
							table.insertRows({ index: Math.floor(table.rows.length / 2), rows: [row] });
						}
						for (let i = 0; i < count; i++) {
							undoRedoManager.undo();
						}
						assert(!undoRedoManager.canUndo);
					},
					operation: (table, undoRedoManager) => {
						for (let i = 0; i < count; i++) {
							undoRedoManager.redo();
						}
						assert(!undoRedoManager.canRedo);
					},
				});
			});

			describe(`Column and Row Insertion`, () => {
				// Test the memory usage of the SharedTree for inserting a column and a row in the middle for a given number of times.

				runBenchmark({
					title: `Insert a column and a row in the middle ${count} times`,
					tableSize,
					initialCellValue,
					operation: (table) => {
						for (let i = 0; i < count; i++) {
							const column = new Column({});
							table.insertColumns({
								index: Math.floor(table.columns.length / 2),
								columns: [column],
							});
							const row = new Row({ id: `row-${i}`, cells: {} });
							table.insertRows({ index: Math.floor(table.rows.length / 2), rows: [row] });
						}
					},
				});

				// Test the memory usage of the SharedTree for undoing the insertion of a column and a row in the middle for a given number of times.
				runBenchmark({
					title: `Undo insert column and row in the middle ${count} times`,
					tableSize,
					initialCellValue,
					beforeOperation: (table) => {
						for (let i = 0; i < count; i++) {
							const column = new Column({});
							table.insertColumns({
								index: Math.floor(table.columns.length / 2),
								columns: [column],
							});
							const row = new Row({ id: `row-${i}`, cells: {} });
							table.insertRows({ index: Math.floor(table.rows.length / 2), rows: [row] });
						}
					},
					operation: (table, undoRedoManager) => {
						for (let i = 0; i < count; i++) {
							// Undo row insertion
							undoRedoManager.undo();
							// Undo column insertion
							undoRedoManager.undo();
						}
						assert(!undoRedoManager.canUndo);
					},
				});

				// TODO: AB#43364: Enable these tests back after allowing SharedTree to support undo/redo for removing cells when a column is removed.
				// Test the memory usage of the SharedTree for redoing the insertion of a column and a row in the middle for a given number of times.
				// 	runBenchmark({
>>>>>>> 1c16ec0e
				// 		title: `Redo insert column and row in the middle ${count} times`,
				// 		tableSize,
				// 		initialCellValue,
				// 		beforeOperation: (table, undoRedoManager) => {
				// 			for (let i = 0; i < count; i++) {
				// 				const column = new Column({});
				// 				table.insertColumns({ index: Math.floor(table.columns.length / 2), columns: [column] });
				// 				const row = new Row({ id: `row-${i}`, cells: {} });
				// 				table.insertRows({ index: Math.floor(table.rows.length / 2), rows: [row] });
				// 			}
				// 			for (let i = 0; i < count; i++) {
				// 				// Undo row insertion
				// 				undoRedoManager.undo();
				// 				// Undo column insertion
				// 				undoRedoManager.undo();
				// 			}
				// 			assert(!undoRedoManager.canUndo);
				// 		},
				// 		operation: (table, undoRedoManager) => {
				// 			for (let i = 0; i < count; i++) {
				// 				// Redo column insertion
				// 				undoRedoManager.redo();
				// 				// Redo row insertion
				// 				undoRedoManager.redo();
				// 			}
				// 			assert(!undoRedoManager.canRedo);
				// 		},
				// 	},
				// );
			});
		}

		// Set/Remove-related tests that are limited by treeSize
		for (const count of validRemoveCounts) {
			describe(`Column Removal`, () => {
<<<<<<< HEAD
				// Test the memory usage of removing a column in the middle N times.
				benchmarkMemory(
					createBenchmark({
						title: `Remove the middle column ${count} times`,
						tableSize,
						initialCellValue,
						operation: (table) => {
							for (let i = 0; i < count; i++) {
								const column = table.columns[Math.floor(table.columns.length / 2)];
								table.removeColumns([column]);
							}
						},
					}),
				);

				// Test the memory usage of undoing the removal of a column in the middle N times.
				benchmarkMemory(
					createUndoRedoBenchmark({
						title: `Undo: remove the middle column ${count} times`,
						tableSize,
						initialCellValue,
						setupOperation: (table) => {
							for (let i = 0; i < count; i++) {
								const column = table.columns[Math.floor(table.columns.length / 2)];
								table.removeColumns([column]);
							}
						},
						stackOperation: (undoRedoManager) => {
							for (let i = 0; i < count; i++) {
								undoRedoManager.undo();
							}
							assert(!undoRedoManager.canUndo);
						},
					}),
				);

				// TODO: AB#43364: Enable these tests back after allowing SharedTree to support undo/redo for removing cells when a column is removed.
				// Test the memory usage of redoing the removal of a column in the middle N times.
				// benchmarkMemory(
				// 	createUndoRedoBenchmark({
				// 		title: `Redo: remove the middle column ${count} times`,
=======
				// Test the memory usage of the SharedTree for removing a column in the middle for a given number of times.
				runBenchmark({
					title: `Remove a column in the middle ${count} times`,
					tableSize,
					initialCellValue,
					operation: (table) => {
						for (let i = 0; i < count; i++) {
							const column = table.columns[Math.floor(table.columns.length / 2)];
							table.removeColumns([column]);
						}
					},
				});

				// Test the memory usage of the SharedTree for undoing the removal of a column in the middle for a given number of times.
				runBenchmark({
					title: `Undo remove column in the middle ${count} times`,
					tableSize,
					initialCellValue,
					beforeOperation: (table) => {
						for (let i = 0; i < count; i++) {
							const column = table.columns[Math.floor(table.columns.length / 2)];
							table.removeColumns([column]);
						}
					},
					operation: (table, undoRedoManager) => {
						for (let i = 0; i < count; i++) {
							undoRedoManager.undo();
						}
						assert(!undoRedoManager.canUndo);
					},
				});

				// TODO: AB#43364: Enable these tests back after allowing SharedTree to support undo/redo for removing cells when a column is removed.
				// Test the memory usage of the SharedTree for redoing the removal of a column in the middle for a given number of times.
				// 	runBenchmark({
				// 		title: `Redo remove column in the middle ${count} times`,
>>>>>>> 1c16ec0e
				// 		tableSize,
				// 		initialCellValue,
				// 		beforeOperation: (table, undoRedoManager) => {
				// 			for (let i = 0; i < count; i++) {
				// 				const column = table.columns[Math.floor(table.columns.length / 2)];
				// 				table.removeColumns([column]);
				// 			}
				// 			for (let i = 0; i < count; i++) {
				// 				undoRedoManager.undo();
				// 			}
				// 			assert(!undoRedoManager.canUndo);
				// 		},
				// 		operation: (table, undoRedoManager) => {
				// 			for (let i = 0; i < count; i++) {
				// 				undoRedoManager.redo();
				// 			}
				// 			assert(!undoRedoManager.canRedo);
				// 		},
				// 	}),
				// );
			});

			describe(`Row Removal`, () => {
<<<<<<< HEAD
				// Test the memory usage of removing a row in the middle N times.
				benchmarkMemory(
					createBenchmark({
						title: `Remove the middle row ${count} times`,
						tableSize,
						initialCellValue,
						operation: (table) => {
							for (let i = 0; i < count; i++) {
								const row = table.rows[Math.floor(table.rows.length / 2)];
								table.removeRows([row]);
							}
						},
					}),
				);

				// Test the memory usage of undoing the removal of a row in the middle N times.
				benchmarkMemory(
					createUndoRedoBenchmark({
						title: `Undo: remove the middle row ${count} times`,
						tableSize,
						initialCellValue,
						setupOperation: (table) => {
							for (let i = 0; i < count; i++) {
								const row = table.rows[Math.floor(table.rows.length / 2)];
								table.removeRows([row]);
							}
						},
						stackOperation: (undoRedoManager) => {
							for (let i = 0; i < count; i++) {
								undoRedoManager.undo();
							}
							assert(!undoRedoManager.canUndo);
						},
					}),
				);

				// Test the memory usage of redoing the removal of a row in the middle N times.
				benchmarkMemory(
					createUndoRedoBenchmark({
						title: `Redo: remove the middle row ${count} times`,
						tableSize,
						initialCellValue,
						setupOperation: (table, undoRedoManager) => {
							for (let i = 0; i < count; i++) {
								const row = table.rows[Math.floor(table.rows.length / 2)];
								table.removeRows([row]);
							}
							for (let i = 0; i < count; i++) {
								undoRedoManager.undo();
							}
							assert(!undoRedoManager.canUndo);
						},
						stackOperation: (undoRedoManager) => {
							for (let i = 0; i < count; i++) {
								undoRedoManager.redo();
							}
							assert(!undoRedoManager.canRedo);
						},
					}),
				);
			});

			describe(`Column and Row Removal`, () => {
				// Test the memory usage of removing a column and a row in the middle N times.
				benchmarkMemory(
					createBenchmark({
						title: `Remove a column and a row in the middle ${count} times`,
						tableSize,
						initialCellValue,
						operation: (table) => {
							for (let i = 0; i < count; i++) {
								const column = table.columns[Math.floor(table.columns.length / 2)];
								table.removeColumns([column]);
								const row = table.rows[Math.floor(table.rows.length / 2)];
								table.removeRows([row]);
							}
						},
					}),
				);

				// Test the memory usage of undoing the removal of a column and a row in the middle N times.
				benchmarkMemory(
					createUndoRedoBenchmark({
						title: `Undo remove column and row in the middle ${count} times`,
						tableSize,
						initialCellValue,
						setupOperation: (table) => {
							for (let i = 0; i < count; i++) {
								const column = table.columns[Math.floor(table.columns.length / 2)];
								table.removeColumns([column]);
								const row = table.rows[Math.floor(table.rows.length / 2)];
								table.removeRows([row]);
							}
						},
						stackOperation: (undoRedoManager) => {
							for (let i = 0; i < count; i++) {
								// Undo row removal
								undoRedoManager.undo();
								// Undo column removal
								undoRedoManager.undo();
							}
							assert(!undoRedoManager.canUndo);
						},
					}),
				);

				// TODO: AB#43364: Enable these tests back after allowing SharedTree to support undo/redo for removing cells when a column is removed.
				// Test the memory usage of redoing the removal of a column and a row in the middle N times.
				// benchmarkMemory(
				// 	createUndoRedoBenchmark({
=======
				// Test the memory usage of the SharedTree for removing a row in the middle for a given number of times.
				runBenchmark({
					title: `Remove a row in the middle ${count} times`,
					tableSize,
					initialCellValue,
					operation: (table) => {
						for (let i = 0; i < count; i++) {
							const row = table.rows[Math.floor(table.rows.length / 2)];
							table.removeRows([row]);
						}
					},
				});

				// Test the memory usage of the SharedTree for undoing the removal of a row in the middle for a given number of times.
				runBenchmark({
					title: `Undo remove row in the middle ${count} times`,
					tableSize,
					initialCellValue,
					beforeOperation: (table) => {
						for (let i = 0; i < count; i++) {
							const row = table.rows[Math.floor(table.rows.length / 2)];
							table.removeRows([row]);
						}
					},
					operation: (table, undoRedoManager) => {
						for (let i = 0; i < count; i++) {
							undoRedoManager.undo();
						}
						assert(!undoRedoManager.canUndo);
					},
				});

				// Test the memory usage of the SharedTree for redoing the removal of a row in the middle for a given number of times.
				runBenchmark({
					title: `Redo remove row in the middle ${count} times`,
					tableSize,
					initialCellValue,
					beforeOperation: (table, undoRedoManager) => {
						for (let i = 0; i < count; i++) {
							const row = table.rows[Math.floor(table.rows.length / 2)];
							table.removeRows([row]);
						}
						for (let i = 0; i < count; i++) {
							undoRedoManager.undo();
						}
						assert(!undoRedoManager.canUndo);
					},
					operation: (table, undoRedoManager) => {
						for (let i = 0; i < count; i++) {
							undoRedoManager.redo();
						}
						assert(!undoRedoManager.canRedo);
					},
				});
			});

			describe(`Column and Row Removal`, () => {
				// Test the memory usage of the SharedTree for removing a column and a row in the middle for a given number of times.
				runBenchmark({
					title: `Remove a column and a row in the middle ${count} times`,
					tableSize,
					initialCellValue,
					operation: (table) => {
						for (let i = 0; i < count; i++) {
							const column = table.columns[Math.floor(table.columns.length / 2)];
							table.removeColumns([column]);
							const row = table.rows[Math.floor(table.rows.length / 2)];
							table.removeRows([row]);
						}
					},
				});

				// Test the memory usage of the SharedTree for undoing the removal of a column and a row in the middle for a given number of times.
				runBenchmark({
					title: `Undo remove column and row in the middle ${count} times`,
					tableSize,
					initialCellValue,
					beforeOperation: (table) => {
						for (let i = 0; i < count; i++) {
							const column = table.columns[Math.floor(table.columns.length / 2)];
							table.removeColumns([column]);
							const row = table.rows[Math.floor(table.rows.length / 2)];
							table.removeRows([row]);
						}
					},
					operation: (table, undoRedoManager) => {
						for (let i = 0; i < count; i++) {
							// Undo row removal
							undoRedoManager.undo();
							// Undo column removal
							undoRedoManager.undo();
						}
						assert(!undoRedoManager.canUndo);
					},
				});

				// TODO: AB#43364: Enable these tests back after allowing SharedTree to support undo/redo for removing cells when a column is removed.
				// Test the memory usage of the SharedTree for redoing the removal of a column and a row in the middle for a given number of times.
				// 	runBenchmark({
>>>>>>> 1c16ec0e
				// 		title: `Redo remove column and row in the middle ${count} times`,
				// 		tableSize,
				// 		initialCellValue,
				// 		beforeOperation: (table, undoRedoManager) => {
				// 			for (let i = 0; i < count; i++) {
				// 				const column = table.columns[Math.floor(table.columns.length / 2)];
				// 				table.removeColumns([column]);
				// 				const row = table.rows[Math.floor(table.rows.length / 2)];
				// 				table.removeRows([row]);
				// 			}
				// 			for (let i = 0; i < count; i++) {
				// 				// Undo row removal
				// 				undoRedoManager.undo();
				// 				// Undo column removal
				// 				undoRedoManager.undo();
				// 			}
				// 			assert(!undoRedoManager.canUndo);
				// 		},
				// 		operation: (table, undoRedoManager) => {
				// 			for (let i = 0; i < count; i++) {
				// 				// Redo column removal
				// 				undoRedoManager.redo();
				// 				// Redo row removal
				// 				undoRedoManager.redo();
				// 			}
				// 			assert(!undoRedoManager.canRedo);
				// 		},
				// 	},
				// );
			});

			describe(`Insert a column and a row and remove right away`, () => {
<<<<<<< HEAD
				// Test the memory usage of inserting a column and a row in the middle and removing them right away N times.
				benchmarkMemory(
					createBenchmark({
						title: `Insert a column and a row in the middle and remove right away ${count} times`,
						tableSize,
						initialCellValue,
						operation: (table) => {
							for (let i = 0; i < count; i++) {
								const column = new Column({});
								table.insertColumns({
									index: Math.floor(table.columns.length / 2),
									columns: [column],
								});
								const row = new Row({ id: `row-${i}`, cells: {} });
								table.insertRows({ index: Math.floor(table.rows.length / 2), rows: [row] });

								table.removeColumns([column]);
								table.removeRows([row]);
							}
						},
					}),
				);

				// TODO: AB#43364: Enable these tests back after allowing SharedTree to support undo/redo for removing cells when a column is removed.
				// Test the memory usage of undoing the insertion and removal of a column and a row in the middle N times.
				// benchmarkMemory(
				// 	createUndoRedoBenchmark({
=======
				// Test the memory usage of the SharedTree for inserting a column and a row in the middle and removing them right away for a given number of times.
				runBenchmark({
					title: `Insert a column and a row in the middle and remove right away ${count} times`,
					tableSize,
					initialCellValue,
					operation: (table) => {
						for (let i = 0; i < count; i++) {
							const column = new Column({});
							table.insertColumns({
								index: Math.floor(table.columns.length / 2),
								columns: [column],
							});
							const row = new Row({ id: `row-${i}`, cells: {} });
							table.insertRows({ index: Math.floor(table.rows.length / 2), rows: [row] });

							table.removeColumns([column]);
							table.removeRows([row]);
						}
					},
				});

				// TODO: AB#43364: Enable these tests back after allowing SharedTree to support undo/redo for removing cells when a column is removed.
				// Test the memory usage of the SharedTree for undoing the insertion and removal of a column and a row in the middle for a given number of times.
				// 	runBenchmark({
>>>>>>> 1c16ec0e
				// 		title: `Undo insert and remove column and row in the middle ${count} times`,
				// 		tableSize,
				// 		initialCellValue,
				// 		beforeOperation: (table) => {
				// 			for (let i = 0; i < count; i++) {
				// 				const column = new Column({});
				// 				table.insertColumns({ index: Math.floor(table.columns.length / 2), columns: [column] });
				// 				const row = new Row({ id: `row-${i}`, cells: {} });
				// 				table.insertRows({ index: Math.floor(table.rows.length / 2), rows: [row] });
				// 				table.removeColumns([column]);
				// 				table.removeRows([row]);
				// 			}
				// 		},
				// 		operation: (table, undoRedoManager) => {
				// 			for (let i = 0; i < count; i++) {
				// 				// Undo row removal
				// 				undoRedoManager.undo();
				// 				// Undo column removal
				// 				undoRedoManager.undo();
				// 				// Undo row insertion
				// 				undoRedoManager.undo();
				// 				// Undo column insertion
				// 				undoRedoManager.undo();
				// 			}
				// 			assert(!undoRedoManager.canUndo);
				// 		},
				// 	},
				// );

<<<<<<< HEAD
				// // Test the memory usage of redoing the insertion and removal of a column and a row in the middle N times.
				// benchmarkMemory(
				// 	createUndoRedoBenchmark({
				// 		title: `Redo insert and remove column and row in the middle ${count} times`,
				// 		tableSize,
				// 		initialCellValue,
				// 		setupOperation: (table, undoRedoManager) => {
				// 			for (let i = 0; i < count; i++) {
=======
				// // Test the memory usage of the SharedTree for redoing the insertion and removal of a column and a row in the middle for a given number of times.
				// runBenchmark({
				// 	title: `Redo insert and remove column and row in the middle ${count} times`,
				// 	tableSize,
				// 	initialCellValue,
				// 	beforeOperation: (table, undoRedoManager) => {
				// 		for (let i = 0; i < count; i++) {
>>>>>>> 1c16ec0e
				// 				const column = new Column({});
				// 				table.insertColumns({ index: Math.floor(table.columns.length / 2), columns: [column] });
				// 				const row = new Row({ id: `row-${i}`, cells: {} });
				// 				table.insertRows({ index: Math.floor(table.rows.length / 2), rows: [row] });
				// 				table.removeColumns([column]);
				// 				table.removeRows([row]);
				// 			}
				// 			for (let i = 0; i < count; i++) {
				// 				// Undo row removal
				// 				undoRedoManager.undo();
				// 				// Undo column removal
				// 				undoRedoManager.undo();
				// 				// Undo row insertion
				// 				undoRedoManager.undo();
				// 				// Undo column insertion
				// 				undoRedoManager.undo();
				// 			}
				// 			assert(!undoRedoManager.canUndo);
				// 		},
				// 		operation: (table, undoRedoManager) => {
				// 			for (let i = 0; i < count; i++) {
				// 				// Redo column insertion
				// 				undoRedoManager.redo();
				// 				// Redo row insertion
				// 				undoRedoManager.redo();
				// 				// Redo column removal
				// 				undoRedoManager.redo();
				// 				// Redo row removal
				// 				undoRedoManager.redo();
				// 			}
				// 			assert(!undoRedoManager.canRedo);
				// 		},
				// 	},
				// );
			});

			describe(`Cell Value Setting`, () => {
<<<<<<< HEAD
				// Test the memory usage of setting a cell value in the middle N times.
				benchmarkMemory(
					createBenchmark({
						title: `Set cell value in the middle ${count} times`,
						tableSize,
						initialCellValue,
						operation: (table) => {
							for (let i = 0; i < count; i++) {
								const row = table.rows[Math.floor(table.rows.length / 2)];
								const column = table.columns[Math.floor(table.columns.length / 2)];
								table.setCell({
									key: {
										row: row.id,
										column: column.id,
									},
									cell: initialCellValue,
								});
							}
						},
					}),
				);

				// Test the memory usage of undoing the setting of a cell value in the middle N times.
				benchmarkMemory(
					createUndoRedoBenchmark({
						title: `Undo set cell value in the middle ${count} times`,
						tableSize,
						initialCellValue,
						setupOperation: (table) => {
							for (let i = 0; i < count; i++) {
								const row = table.rows[Math.floor(table.rows.length / 2)];
								const column = table.columns[Math.floor(table.columns.length / 2)];
								table.setCell({
									key: {
										row: row.id,
										column: column.id,
									},
									cell: initialCellValue,
								});
							}
						},
						stackOperation: (undoRedoManager) => {
							for (let i = 0; i < count; i++) {
								undoRedoManager.undo();
							}
							assert(!undoRedoManager.canUndo);
						},
					}),
				);

				// Test the memory usage of redoing the setting of a cell value in the middle N times.
				benchmarkMemory(
					createUndoRedoBenchmark({
						title: `Redo set cell value in the middle ${count} times`,
						tableSize,
						initialCellValue,
						setupOperation: (table, undoRedoManager) => {
							for (let i = 0; i < count; i++) {
								const row = table.rows[Math.floor(table.rows.length / 2)];
								const column = table.columns[Math.floor(table.columns.length / 2)];
								table.setCell({
									key: {
										row: row.id,
										column: column.id,
									},
									cell: initialCellValue,
								});
							}
							for (let i = 0; i < count; i++) {
								undoRedoManager.undo();
							}
							assert(!undoRedoManager.canUndo);
						},
						stackOperation: (undoRedoManager) => {
							for (let i = 0; i < count; i++) {
								undoRedoManager.redo();
							}
							assert(!undoRedoManager.canRedo);
						},
					}),
				);
=======
				// Test the memory usage of the SharedTree for setting a cell value in the middle for a given number of times.
				runBenchmark({
					title: `Set cell value in the middle ${count} times`,
					tableSize,
					initialCellValue,
					operation: (table) => {
						for (let i = 0; i < count; i++) {
							const row = table.rows[Math.floor(table.rows.length / 2)];
							const column = table.columns[Math.floor(table.columns.length / 2)];
							table.setCell({
								key: {
									row: row.id,
									column: column.id,
								},
								cell: initialCellValue,
							});
						}
					},
				});

				// Test the memory usage of the SharedTree for undoing the setting of a cell value in the middle for a given number of times.
				runBenchmark({
					title: `Undo set cell value in the middle ${count} times`,
					tableSize,
					initialCellValue,
					beforeOperation: (table) => {
						for (let i = 0; i < count; i++) {
							const row = table.rows[Math.floor(table.rows.length / 2)];
							const column = table.columns[Math.floor(table.columns.length / 2)];
							table.setCell({
								key: {
									row: row.id,
									column: column.id,
								},
								cell: initialCellValue,
							});
						}
					},
					operation: (table, undoRedoManager) => {
						for (let i = 0; i < count; i++) {
							undoRedoManager.undo();
						}
						assert(!undoRedoManager.canUndo);
					},
				});

				// Test the memory usage of the SharedTree for redoing the setting of a cell value in the middle for a given number of times.
				runBenchmark({
					title: `Redo set cell value in the middle ${count} times`,
					tableSize,
					initialCellValue,
					beforeOperation: (table, undoRedoManager) => {
						for (let i = 0; i < count; i++) {
							const row = table.rows[Math.floor(table.rows.length / 2)];
							const column = table.columns[Math.floor(table.columns.length / 2)];
							table.setCell({
								key: {
									row: row.id,
									column: column.id,
								},
								cell: initialCellValue,
							});
						}
						for (let i = 0; i < count; i++) {
							undoRedoManager.undo();
						}
						assert(!undoRedoManager.canUndo);
					},
					operation: (table, undoRedoManager) => {
						for (let i = 0; i < count; i++) {
							undoRedoManager.redo();
						}
						assert(!undoRedoManager.canRedo);
					},
				});
>>>>>>> 1c16ec0e
			});
		}
	}
});<|MERGE_RESOLUTION|>--- conflicted
+++ resolved
@@ -124,10 +124,9 @@
 		// Insert-related tests that are not limited by tableSize
 		for (const count of operationCounts) {
 			describe(`Column Insertion`, () => {
-<<<<<<< HEAD
 				// Test the memory usage of inserting a single column in the middle of the table N times.
-				benchmarkMemory(
-					createBenchmark({
+				runBenchmark(
+					{
 						title: `Insert a single column in the middle ${count} times`,
 						tableSize,
 						initialCellValue,
@@ -140,16 +139,16 @@
 								});
 							}
 						},
-					}),
+					},
 				);
 
 				// Test the memory usage of undoing the insertion of a single column in the middle of the table N times.
-				benchmarkMemory(
-					createUndoRedoBenchmark({
+				runBenchmark(
+					{
 						title: `Undo: insert a single column in the middle ${count} times`,
 						tableSize,
 						initialCellValue,
-						setupOperation: (table, undoRedoManager) => {
+						beforeOperation: (table, undoRedoManager) => {
 							for (let i = 0; i < count; i++) {
 								const column = new Column({});
 								table.insertColumns({
@@ -159,22 +158,22 @@
 							}
 							assert(undoRedoManager.canUndo);
 						},
-						stackOperation: (undoRedoManager) => {
-							for (let i = 0; i < count; i++) {
-								undoRedoManager.undo();
-							}
-							assert(!undoRedoManager.canUndo);
-						},
-					}),
+						operation: (table, undoRedoManager) => {
+							for (let i = 0; i < count; i++) {
+								undoRedoManager.undo();
+							}
+							assert(!undoRedoManager.canUndo);
+						},
+					},
 				);
 
 				// Test the memory usage of redoing the insertion of a single column in the middle of a table N of times.
-				benchmarkMemory(
-					createUndoRedoBenchmark({
+				runBenchmark(
+					{
 						title: `Redo: insert a single column in the middle ${count} times`,
 						tableSize,
 						initialCellValue,
-						setupOperation: (table, undoRedoManager) => {
+						beforeOperation: (table, undoRedoManager) => {
 							for (let i = 0; i < count; i++) {
 								const column = new Column({});
 								table.insertColumns({
@@ -187,18 +186,18 @@
 							}
 							assert(!undoRedoManager.canUndo);
 						},
-						stackOperation: (undoRedoManager) => {
+						operation: (table, undoRedoManager) => {
 							for (let i = 0; i < count; i++) {
 								undoRedoManager.redo();
 							}
 							assert(!undoRedoManager.canRedo);
 						},
-					}),
+					},
 				);
 
 				// Test the memory usage of inserting a batch of N columns in the middle of the table.
-				benchmarkMemory(
-					createBenchmark({
+				runBenchmark(
+					{
 						title: `Insert a batch of ${count} columns in the middle of the table`,
 						tableSize,
 						initialCellValue,
@@ -208,36 +207,36 @@
 								columns: Array.from({ length: count }, () => new Column({})),
 							});
 						},
-					}),
+					},
 				);
 
 				// Test the memory usage of undoing the insertion of a batch of N columns in the middle of the table.
-				benchmarkMemory(
-					createUndoRedoBenchmark({
+				runBenchmark(
+					{
 						title: `Undo: insert a batch of ${count} columns in the middle of the table`,
 						tableSize,
 						initialCellValue,
-						setupOperation: (table, undoRedoManager) => {
+						beforeOperation: (table, undoRedoManager) => {
 							table.insertColumns({
 								index: Math.floor(table.columns.length / 2),
 								columns: Array.from({ length: count }, () => new Column({})),
 							});
 							assert(undoRedoManager.canUndo);
 						},
-						stackOperation: (undoRedoManager) => {
+						operation: (table, undoRedoManager) => {
 							undoRedoManager.undo();
 							assert(!undoRedoManager.canUndo);
 						},
-					}),
+					},
 				);
 
 				// Test the memory usage of redoing the insertion of a batch of N columns in the middle of the table.
-				benchmarkMemory(
-					createUndoRedoBenchmark({
+				runBenchmark(
+					{
 						title: `Redo: insert a batch of ${count} columns in the middle of the table`,
 						tableSize,
 						initialCellValue,
-						setupOperation: (table, undoRedoManager) => {
+						beforeOperation: (table, undoRedoManager) => {
 							table.insertColumns({
 								index: Math.floor(table.columns.length / 2),
 								columns: Array.from({ length: count }, () => new Column({})),
@@ -248,18 +247,18 @@
 							assert(!undoRedoManager.canUndo);
 							assert(undoRedoManager.canRedo);
 						},
-						stackOperation: (undoRedoManager) => {
+						operation: (table, undoRedoManager) => {
 							undoRedoManager.redo();
 							assert(!undoRedoManager.canRedo);
 						},
-					}),
+					},
 				);
 			});
 
 			describe(`Row Insertion`, () => {
 				// Test the memory usage of inserting a single empty row in the middle of the table N times.
-				benchmarkMemory(
-					createBenchmark({
+				runBenchmark(
+					{
 						title: `Insert a row in the middle ${count} times`,
 						tableSize,
 						initialCellValue,
@@ -269,37 +268,37 @@
 								table.insertRows({ index: Math.floor(table.rows.length / 2), rows: [row] });
 							}
 						},
-					}),
+					},
 				);
 
 				// Test the memory usage of undoing the insertion of a single empty row in the middle of the table N times.
-				benchmarkMemory(
-					createUndoRedoBenchmark({
+				runBenchmark(
+					{
 						title: `Undo: insert row in the middle ${count} times`,
 						tableSize,
 						initialCellValue,
-						setupOperation: (table) => {
+						beforeOperation: (table) => {
 							for (let i = 0; i < count; i++) {
 								const row = new Row({ cells: {} });
 								table.insertRows({ index: Math.floor(table.rows.length / 2), rows: [row] });
 							}
 						},
-						stackOperation: (undoRedoManager) => {
-							for (let i = 0; i < count; i++) {
-								undoRedoManager.undo();
-							}
-							assert(!undoRedoManager.canUndo);
-						},
-					}),
+						operation: (table, undoRedoManager) => {
+							for (let i = 0; i < count; i++) {
+								undoRedoManager.undo();
+							}
+							assert(!undoRedoManager.canUndo);
+						},
+					},
 				);
 
 				// Test the memory usage of redoing the insertion of a single empty row in the middle of the table N times.
-				benchmarkMemory(
-					createUndoRedoBenchmark({
+				runBenchmark(
+					{
 						title: `Redo: insert row in the middle ${count} times`,
 						tableSize,
 						initialCellValue,
-						setupOperation: (table, undoRedoManager) => {
+						beforeOperation: (table, undoRedoManager) => {
 							for (let i = 0; i < count; i++) {
 								const row = new Row({ cells: {} });
 								table.insertRows({ index: Math.floor(table.rows.length / 2), rows: [row] });
@@ -309,18 +308,18 @@
 							}
 							assert(!undoRedoManager.canUndo);
 						},
-						stackOperation: (undoRedoManager) => {
+						operation: (table, undoRedoManager) => {
 							for (let i = 0; i < count; i++) {
 								undoRedoManager.redo();
 							}
 							assert(!undoRedoManager.canRedo);
 						},
-					}),
+					},
 				);
 
 				// Test the memory usage of inserting a batch of N rows in the middle of the table.
-				benchmarkMemory(
-					createBenchmark({
+				runBenchmark(
+					{
 						title: `Insert a batch of ${count} empty rows in the middle of the table`,
 						tableSize,
 						initialCellValue,
@@ -330,36 +329,36 @@
 								rows: Array.from({ length: count }, () => new Row({ cells: {} })),
 							});
 						},
-					}),
+					},
 				);
 
 				// Test the memory usage of undoing the insertion of a batch of empty rows in the middle of the table.
-				benchmarkMemory(
-					createUndoRedoBenchmark({
+				runBenchmark(
+					{
 						title: `Undo: insert a batch of ${count} rows in the middle of the table`,
 						tableSize,
 						initialCellValue,
-						setupOperation: (table, undoRedoManager) => {
+						beforeOperation: (table, undoRedoManager) => {
 							table.insertRows({
 								index: Math.floor(table.rows.length / 2),
 								rows: Array.from({ length: count }, () => new Row({ cells: {} })),
 							});
 							assert(undoRedoManager.canUndo);
 						},
-						stackOperation: (undoRedoManager) => {
+						operation: (table, undoRedoManager) => {
 							undoRedoManager.undo();
 							assert(!undoRedoManager.canUndo);
 						},
-					}),
+					},
 				);
 
 				// Test the memory usage of redoing the insertion of a batch of empty rows in the middle of the table.
-				benchmarkMemory(
-					createUndoRedoBenchmark({
+				runBenchmark(
+					{
 						title: `Redo: insert a batch of ${count} rows in the middle of the table`,
 						tableSize,
 						initialCellValue,
-						setupOperation: (table, undoRedoManager) => {
+						beforeOperation: (table, undoRedoManager) => {
 							table.insertRows({
 								index: Math.floor(table.rows.length / 2),
 								rows: Array.from({ length: count }, () => new Row({ cells: {} })),
@@ -370,18 +369,18 @@
 							assert(!undoRedoManager.canUndo);
 							assert(undoRedoManager.canRedo);
 						},
-						stackOperation: (undoRedoManager) => {
+						operation: (table, undoRedoManager) => {
 							undoRedoManager.redo();
 							assert(!undoRedoManager.canRedo);
 						},
-					}),
+					},
 				);
 			});
 
 			describe(`Column and Row Insertion`, () => {
 				// Test the memory usage of inserting a column and a row in the middle N times.
-				benchmarkMemory(
-					createBenchmark({
+				runBenchmark(
+					{
 						title: `Insert a column and a row in the middle ${count} times`,
 						tableSize,
 						initialCellValue,
@@ -396,16 +395,16 @@
 								table.insertRows({ index: Math.floor(table.rows.length / 2), rows: [row] });
 							}
 						},
-					}),
+					},
 				);
 
 				// Test the memory usage of undoing the insertion of a column and a row in the middle N times.
-				benchmarkMemory(
-					createUndoRedoBenchmark({
+				runBenchmark(
+					{
 						title: `Undo insert column and row in the middle ${count} times`,
 						tableSize,
 						initialCellValue,
-						setupOperation: (table) => {
+						beforeOperation: (table) => {
 							for (let i = 0; i < count; i++) {
 								const column = new Column({});
 								table.insertColumns({
@@ -416,7 +415,7 @@
 								table.insertRows({ index: Math.floor(table.rows.length / 2), rows: [row] });
 							}
 						},
-						stackOperation: (undoRedoManager) => {
+						operation: (table, undoRedoManager) => {
 							for (let i = 0; i < count; i++) {
 								// Undo row insertion
 								undoRedoManager.undo();
@@ -425,187 +424,13 @@
 							}
 							assert(!undoRedoManager.canUndo);
 						},
-					}),
+					},
 				);
 
 				// TODO: AB#43364: Enable these tests back after allowing SharedTree to support undo/redo for removing cells when a column is removed.
 				// Test the memory usage of redoing the insertion of a column and a row in the middle N times.
-				// benchmarkMemory(
-				// 	createUndoRedoBenchmark({
-=======
-				// Test the memory usage of the SharedTree for inserting a column in the middle for a given number of times.
-				runBenchmark({
-					title: `Insert a column in the middle ${count} times`,
-					tableSize,
-					initialCellValue,
-					operation: (table) => {
-						for (let i = 0; i < count; i++) {
-							const column = new Column({});
-							table.insertColumns({
-								index: Math.floor(table.columns.length / 2),
-								columns: [column],
-							});
-						}
-					},
-				});
-
-				// Test the memory usage of the SharedTree for undoing the insertion of a column in the middle for a given number of times.
-				runBenchmark({
-					title: `Undo insert column in the middle ${count} times`,
-					tableSize,
-					initialCellValue,
-					beforeOperation: (table) => {
-						for (let i = 0; i < count; i++) {
-							const column = new Column({});
-							table.insertColumns({
-								index: Math.floor(table.columns.length / 2),
-								columns: [column],
-							});
-						}
-					},
-					operation: (table, undoRedoManager) => {
-						for (let i = 0; i < count; i++) {
-							undoRedoManager.undo();
-						}
-						assert(!undoRedoManager.canUndo);
-					},
-				});
-
-				// Test the memory usage of the SharedTree for redoing the insertion of a column in the middle for a given number of times.
-				runBenchmark({
-					title: `Redo insert column in the middle ${count} times`,
-					tableSize,
-					initialCellValue,
-					beforeOperation: (table, undoRedoManager) => {
-						for (let i = 0; i < count; i++) {
-							const column = new Column({});
-							table.insertColumns({
-								index: Math.floor(table.columns.length / 2),
-								columns: [column],
-							});
-						}
-						for (let i = 0; i < count; i++) {
-							undoRedoManager.undo();
-						}
-						assert(!undoRedoManager.canUndo);
-					},
-					operation: (table, undoRedoManager) => {
-						for (let i = 0; i < count; i++) {
-							undoRedoManager.redo();
-						}
-						assert(!undoRedoManager.canRedo);
-					},
-				});
-			});
-
-			describe(`Row Insertion`, () => {
-				// Test the memory usage of the SharedTree for inserting a row in the middle for a given number of times.
-				runBenchmark({
-					title: `Insert a row in the middle ${count} times`,
-					tableSize,
-					initialCellValue,
-					operation: (table) => {
-						for (let i = 0; i < count; i++) {
-							const row = new Row({ cells: {} });
-							table.insertRows({ index: Math.floor(table.rows.length / 2), rows: [row] });
-						}
-					},
-				});
-
-				// Test the memory usage of the SharedTree for undoing the insertion of a row at the end for a given number of times.
-				runBenchmark({
-					title: `Undo insert row in the middle ${count} times`,
-					tableSize,
-					initialCellValue,
-					beforeOperation: (table) => {
-						for (let i = 0; i < count; i++) {
-							const row = new Row({ cells: {} });
-							table.insertRows({ index: Math.floor(table.rows.length / 2), rows: [row] });
-						}
-					},
-					operation: (table, undoRedoManager) => {
-						for (let i = 0; i < count; i++) {
-							undoRedoManager.undo();
-						}
-						assert(!undoRedoManager.canUndo);
-					},
-				});
-
-				// Test the memory usage of the SharedTree for redoing the insertion of a row in the middle for a given number of times.
-				runBenchmark({
-					title: `Redo insert row in the middle ${count} times`,
-					tableSize,
-					initialCellValue,
-					beforeOperation: (table, undoRedoManager) => {
-						for (let i = 0; i < count; i++) {
-							const row = new Row({ cells: {} });
-							table.insertRows({ index: Math.floor(table.rows.length / 2), rows: [row] });
-						}
-						for (let i = 0; i < count; i++) {
-							undoRedoManager.undo();
-						}
-						assert(!undoRedoManager.canUndo);
-					},
-					operation: (table, undoRedoManager) => {
-						for (let i = 0; i < count; i++) {
-							undoRedoManager.redo();
-						}
-						assert(!undoRedoManager.canRedo);
-					},
-				});
-			});
-
-			describe(`Column and Row Insertion`, () => {
-				// Test the memory usage of the SharedTree for inserting a column and a row in the middle for a given number of times.
-
-				runBenchmark({
-					title: `Insert a column and a row in the middle ${count} times`,
-					tableSize,
-					initialCellValue,
-					operation: (table) => {
-						for (let i = 0; i < count; i++) {
-							const column = new Column({});
-							table.insertColumns({
-								index: Math.floor(table.columns.length / 2),
-								columns: [column],
-							});
-							const row = new Row({ id: `row-${i}`, cells: {} });
-							table.insertRows({ index: Math.floor(table.rows.length / 2), rows: [row] });
-						}
-					},
-				});
-
-				// Test the memory usage of the SharedTree for undoing the insertion of a column and a row in the middle for a given number of times.
-				runBenchmark({
-					title: `Undo insert column and row in the middle ${count} times`,
-					tableSize,
-					initialCellValue,
-					beforeOperation: (table) => {
-						for (let i = 0; i < count; i++) {
-							const column = new Column({});
-							table.insertColumns({
-								index: Math.floor(table.columns.length / 2),
-								columns: [column],
-							});
-							const row = new Row({ id: `row-${i}`, cells: {} });
-							table.insertRows({ index: Math.floor(table.rows.length / 2), rows: [row] });
-						}
-					},
-					operation: (table, undoRedoManager) => {
-						for (let i = 0; i < count; i++) {
-							// Undo row insertion
-							undoRedoManager.undo();
-							// Undo column insertion
-							undoRedoManager.undo();
-						}
-						assert(!undoRedoManager.canUndo);
-					},
-				});
-
-				// TODO: AB#43364: Enable these tests back after allowing SharedTree to support undo/redo for removing cells when a column is removed.
-				// Test the memory usage of the SharedTree for redoing the insertion of a column and a row in the middle for a given number of times.
-				// 	runBenchmark({
->>>>>>> 1c16ec0e
+				// runBenchmark(
+				// 	{
 				// 		title: `Redo insert column and row in the middle ${count} times`,
 				// 		tableSize,
 				// 		initialCellValue,
@@ -641,10 +466,9 @@
 		// Set/Remove-related tests that are limited by treeSize
 		for (const count of validRemoveCounts) {
 			describe(`Column Removal`, () => {
-<<<<<<< HEAD
 				// Test the memory usage of removing a column in the middle N times.
-				benchmarkMemory(
-					createBenchmark({
+				runBenchmark(
+					{
 						title: `Remove the middle column ${count} times`,
 						tableSize,
 						initialCellValue,
@@ -654,73 +478,35 @@
 								table.removeColumns([column]);
 							}
 						},
-					}),
+					},
 				);
 
 				// Test the memory usage of undoing the removal of a column in the middle N times.
-				benchmarkMemory(
-					createUndoRedoBenchmark({
+				runBenchmark(
+					{
 						title: `Undo: remove the middle column ${count} times`,
 						tableSize,
 						initialCellValue,
-						setupOperation: (table) => {
+						beforeOperation: (table) => {
 							for (let i = 0; i < count; i++) {
 								const column = table.columns[Math.floor(table.columns.length / 2)];
 								table.removeColumns([column]);
 							}
 						},
-						stackOperation: (undoRedoManager) => {
-							for (let i = 0; i < count; i++) {
-								undoRedoManager.undo();
-							}
-							assert(!undoRedoManager.canUndo);
-						},
-					}),
+						operation: (table, undoRedoManager) => {
+							for (let i = 0; i < count; i++) {
+								undoRedoManager.undo();
+							}
+							assert(!undoRedoManager.canUndo);
+						},
+					},
 				);
 
 				// TODO: AB#43364: Enable these tests back after allowing SharedTree to support undo/redo for removing cells when a column is removed.
 				// Test the memory usage of redoing the removal of a column in the middle N times.
-				// benchmarkMemory(
-				// 	createUndoRedoBenchmark({
+				// runBenchmark(
+				// 	{
 				// 		title: `Redo: remove the middle column ${count} times`,
-=======
-				// Test the memory usage of the SharedTree for removing a column in the middle for a given number of times.
-				runBenchmark({
-					title: `Remove a column in the middle ${count} times`,
-					tableSize,
-					initialCellValue,
-					operation: (table) => {
-						for (let i = 0; i < count; i++) {
-							const column = table.columns[Math.floor(table.columns.length / 2)];
-							table.removeColumns([column]);
-						}
-					},
-				});
-
-				// Test the memory usage of the SharedTree for undoing the removal of a column in the middle for a given number of times.
-				runBenchmark({
-					title: `Undo remove column in the middle ${count} times`,
-					tableSize,
-					initialCellValue,
-					beforeOperation: (table) => {
-						for (let i = 0; i < count; i++) {
-							const column = table.columns[Math.floor(table.columns.length / 2)];
-							table.removeColumns([column]);
-						}
-					},
-					operation: (table, undoRedoManager) => {
-						for (let i = 0; i < count; i++) {
-							undoRedoManager.undo();
-						}
-						assert(!undoRedoManager.canUndo);
-					},
-				});
-
-				// TODO: AB#43364: Enable these tests back after allowing SharedTree to support undo/redo for removing cells when a column is removed.
-				// Test the memory usage of the SharedTree for redoing the removal of a column in the middle for a given number of times.
-				// 	runBenchmark({
-				// 		title: `Redo remove column in the middle ${count} times`,
->>>>>>> 1c16ec0e
 				// 		tableSize,
 				// 		initialCellValue,
 				// 		beforeOperation: (table, undoRedoManager) => {
@@ -739,15 +525,14 @@
 				// 			}
 				// 			assert(!undoRedoManager.canRedo);
 				// 		},
-				// 	}),
+				// 	},
 				// );
 			});
 
 			describe(`Row Removal`, () => {
-<<<<<<< HEAD
 				// Test the memory usage of removing a row in the middle N times.
-				benchmarkMemory(
-					createBenchmark({
+				runBenchmark(
+					{
 						title: `Remove the middle row ${count} times`,
 						tableSize,
 						initialCellValue,
@@ -757,37 +542,37 @@
 								table.removeRows([row]);
 							}
 						},
-					}),
+					},
 				);
 
 				// Test the memory usage of undoing the removal of a row in the middle N times.
-				benchmarkMemory(
-					createUndoRedoBenchmark({
+				runBenchmark(
+					{
 						title: `Undo: remove the middle row ${count} times`,
 						tableSize,
 						initialCellValue,
-						setupOperation: (table) => {
+						beforeOperation: (table) => {
 							for (let i = 0; i < count; i++) {
 								const row = table.rows[Math.floor(table.rows.length / 2)];
 								table.removeRows([row]);
 							}
 						},
-						stackOperation: (undoRedoManager) => {
-							for (let i = 0; i < count; i++) {
-								undoRedoManager.undo();
-							}
-							assert(!undoRedoManager.canUndo);
-						},
-					}),
+						operation: (table, undoRedoManager) => {
+							for (let i = 0; i < count; i++) {
+								undoRedoManager.undo();
+							}
+							assert(!undoRedoManager.canUndo);
+						},
+					},
 				);
 
 				// Test the memory usage of redoing the removal of a row in the middle N times.
-				benchmarkMemory(
-					createUndoRedoBenchmark({
+				runBenchmark(
+					{
 						title: `Redo: remove the middle row ${count} times`,
 						tableSize,
 						initialCellValue,
-						setupOperation: (table, undoRedoManager) => {
+						beforeOperation: (table, undoRedoManager) => {
 							for (let i = 0; i < count; i++) {
 								const row = table.rows[Math.floor(table.rows.length / 2)];
 								table.removeRows([row]);
@@ -797,20 +582,20 @@
 							}
 							assert(!undoRedoManager.canUndo);
 						},
-						stackOperation: (undoRedoManager) => {
+						operation: (table, undoRedoManager) => {
 							for (let i = 0; i < count; i++) {
 								undoRedoManager.redo();
 							}
 							assert(!undoRedoManager.canRedo);
 						},
-					}),
+					},
 				);
 			});
 
 			describe(`Column and Row Removal`, () => {
 				// Test the memory usage of removing a column and a row in the middle N times.
-				benchmarkMemory(
-					createBenchmark({
+				runBenchmark(
+					{
 						title: `Remove a column and a row in the middle ${count} times`,
 						tableSize,
 						initialCellValue,
@@ -822,16 +607,16 @@
 								table.removeRows([row]);
 							}
 						},
-					}),
+					},
 				);
 
 				// Test the memory usage of undoing the removal of a column and a row in the middle N times.
-				benchmarkMemory(
-					createUndoRedoBenchmark({
+				runBenchmark(
+					{
 						title: `Undo remove column and row in the middle ${count} times`,
 						tableSize,
 						initialCellValue,
-						setupOperation: (table) => {
+						beforeOperation: (table) => {
 							for (let i = 0; i < count; i++) {
 								const column = table.columns[Math.floor(table.columns.length / 2)];
 								table.removeColumns([column]);
@@ -839,7 +624,7 @@
 								table.removeRows([row]);
 							}
 						},
-						stackOperation: (undoRedoManager) => {
+						operation: (table, undoRedoManager) => {
 							for (let i = 0; i < count; i++) {
 								// Undo row removal
 								undoRedoManager.undo();
@@ -848,114 +633,13 @@
 							}
 							assert(!undoRedoManager.canUndo);
 						},
-					}),
+					},
 				);
 
 				// TODO: AB#43364: Enable these tests back after allowing SharedTree to support undo/redo for removing cells when a column is removed.
 				// Test the memory usage of redoing the removal of a column and a row in the middle N times.
-				// benchmarkMemory(
-				// 	createUndoRedoBenchmark({
-=======
-				// Test the memory usage of the SharedTree for removing a row in the middle for a given number of times.
-				runBenchmark({
-					title: `Remove a row in the middle ${count} times`,
-					tableSize,
-					initialCellValue,
-					operation: (table) => {
-						for (let i = 0; i < count; i++) {
-							const row = table.rows[Math.floor(table.rows.length / 2)];
-							table.removeRows([row]);
-						}
-					},
-				});
-
-				// Test the memory usage of the SharedTree for undoing the removal of a row in the middle for a given number of times.
-				runBenchmark({
-					title: `Undo remove row in the middle ${count} times`,
-					tableSize,
-					initialCellValue,
-					beforeOperation: (table) => {
-						for (let i = 0; i < count; i++) {
-							const row = table.rows[Math.floor(table.rows.length / 2)];
-							table.removeRows([row]);
-						}
-					},
-					operation: (table, undoRedoManager) => {
-						for (let i = 0; i < count; i++) {
-							undoRedoManager.undo();
-						}
-						assert(!undoRedoManager.canUndo);
-					},
-				});
-
-				// Test the memory usage of the SharedTree for redoing the removal of a row in the middle for a given number of times.
-				runBenchmark({
-					title: `Redo remove row in the middle ${count} times`,
-					tableSize,
-					initialCellValue,
-					beforeOperation: (table, undoRedoManager) => {
-						for (let i = 0; i < count; i++) {
-							const row = table.rows[Math.floor(table.rows.length / 2)];
-							table.removeRows([row]);
-						}
-						for (let i = 0; i < count; i++) {
-							undoRedoManager.undo();
-						}
-						assert(!undoRedoManager.canUndo);
-					},
-					operation: (table, undoRedoManager) => {
-						for (let i = 0; i < count; i++) {
-							undoRedoManager.redo();
-						}
-						assert(!undoRedoManager.canRedo);
-					},
-				});
-			});
-
-			describe(`Column and Row Removal`, () => {
-				// Test the memory usage of the SharedTree for removing a column and a row in the middle for a given number of times.
-				runBenchmark({
-					title: `Remove a column and a row in the middle ${count} times`,
-					tableSize,
-					initialCellValue,
-					operation: (table) => {
-						for (let i = 0; i < count; i++) {
-							const column = table.columns[Math.floor(table.columns.length / 2)];
-							table.removeColumns([column]);
-							const row = table.rows[Math.floor(table.rows.length / 2)];
-							table.removeRows([row]);
-						}
-					},
-				});
-
-				// Test the memory usage of the SharedTree for undoing the removal of a column and a row in the middle for a given number of times.
-				runBenchmark({
-					title: `Undo remove column and row in the middle ${count} times`,
-					tableSize,
-					initialCellValue,
-					beforeOperation: (table) => {
-						for (let i = 0; i < count; i++) {
-							const column = table.columns[Math.floor(table.columns.length / 2)];
-							table.removeColumns([column]);
-							const row = table.rows[Math.floor(table.rows.length / 2)];
-							table.removeRows([row]);
-						}
-					},
-					operation: (table, undoRedoManager) => {
-						for (let i = 0; i < count; i++) {
-							// Undo row removal
-							undoRedoManager.undo();
-							// Undo column removal
-							undoRedoManager.undo();
-						}
-						assert(!undoRedoManager.canUndo);
-					},
-				});
-
-				// TODO: AB#43364: Enable these tests back after allowing SharedTree to support undo/redo for removing cells when a column is removed.
-				// Test the memory usage of the SharedTree for redoing the removal of a column and a row in the middle for a given number of times.
-				// 	runBenchmark({
->>>>>>> 1c16ec0e
+				// runBenchmark(
+				// 	{
 				// 		title: `Redo remove column and row in the middle ${count} times`,
 				// 		tableSize,
 				// 		initialCellValue,
@@ -988,10 +672,9 @@
 			});
 
 			describe(`Insert a column and a row and remove right away`, () => {
-<<<<<<< HEAD
 				// Test the memory usage of inserting a column and a row in the middle and removing them right away N times.
-				benchmarkMemory(
-					createBenchmark({
+				runBenchmark(
+					{
 						title: `Insert a column and a row in the middle and remove right away ${count} times`,
 						tableSize,
 						initialCellValue,
@@ -1005,33 +688,6 @@
 								const row = new Row({ id: `row-${i}`, cells: {} });
 								table.insertRows({ index: Math.floor(table.rows.length / 2), rows: [row] });
 
-								table.removeColumns([column]);
-								table.removeRows([row]);
-							}
-						},
-					}),
-				);
-
-				// TODO: AB#43364: Enable these tests back after allowing SharedTree to support undo/redo for removing cells when a column is removed.
-				// Test the memory usage of undoing the insertion and removal of a column and a row in the middle N times.
-				// benchmarkMemory(
-				// 	createUndoRedoBenchmark({
-=======
-				// Test the memory usage of the SharedTree for inserting a column and a row in the middle and removing them right away for a given number of times.
-				runBenchmark({
-					title: `Insert a column and a row in the middle and remove right away ${count} times`,
-					tableSize,
-					initialCellValue,
-					operation: (table) => {
-						for (let i = 0; i < count; i++) {
-							const column = new Column({});
-							table.insertColumns({
-								index: Math.floor(table.columns.length / 2),
-								columns: [column],
-							});
-							const row = new Row({ id: `row-${i}`, cells: {} });
-							table.insertRows({ index: Math.floor(table.rows.length / 2), rows: [row] });
-
 							table.removeColumns([column]);
 							table.removeRows([row]);
 						}
@@ -1039,9 +695,9 @@
 				});
 
 				// TODO: AB#43364: Enable these tests back after allowing SharedTree to support undo/redo for removing cells when a column is removed.
-				// Test the memory usage of the SharedTree for undoing the insertion and removal of a column and a row in the middle for a given number of times.
-				// 	runBenchmark({
->>>>>>> 1c16ec0e
+				// Test the memory usage of undoing the insertion and removal of a column and a row in the middle N times.
+				// runBenchmark(
+				// 	{
 				// 		title: `Undo insert and remove column and row in the middle ${count} times`,
 				// 		tableSize,
 				// 		initialCellValue,
@@ -1071,24 +727,14 @@
 				// 	},
 				// );
 
-<<<<<<< HEAD
 				// // Test the memory usage of redoing the insertion and removal of a column and a row in the middle N times.
-				// benchmarkMemory(
-				// 	createUndoRedoBenchmark({
+				// runBenchmark(
+				// 	{
 				// 		title: `Redo insert and remove column and row in the middle ${count} times`,
 				// 		tableSize,
 				// 		initialCellValue,
-				// 		setupOperation: (table, undoRedoManager) => {
-				// 			for (let i = 0; i < count; i++) {
-=======
-				// // Test the memory usage of the SharedTree for redoing the insertion and removal of a column and a row in the middle for a given number of times.
-				// runBenchmark({
-				// 	title: `Redo insert and remove column and row in the middle ${count} times`,
-				// 	tableSize,
-				// 	initialCellValue,
-				// 	beforeOperation: (table, undoRedoManager) => {
-				// 		for (let i = 0; i < count; i++) {
->>>>>>> 1c16ec0e
+				// 		beforeOperation: (table, undoRedoManager) => {
+				// 			for (let i = 0; i < count; i++) {
 				// 				const column = new Column({});
 				// 				table.insertColumns({ index: Math.floor(table.columns.length / 2), columns: [column] });
 				// 				const row = new Row({ id: `row-${i}`, cells: {} });
@@ -1126,10 +772,9 @@
 			});
 
 			describe(`Cell Value Setting`, () => {
-<<<<<<< HEAD
 				// Test the memory usage of setting a cell value in the middle N times.
-				benchmarkMemory(
-					createBenchmark({
+				runBenchmark(
+					{
 						title: `Set cell value in the middle ${count} times`,
 						tableSize,
 						initialCellValue,
@@ -1146,16 +791,16 @@
 								});
 							}
 						},
-					}),
+					},
 				);
 
 				// Test the memory usage of undoing the setting of a cell value in the middle N times.
-				benchmarkMemory(
-					createUndoRedoBenchmark({
+				runBenchmark(
+					{
 						title: `Undo set cell value in the middle ${count} times`,
 						tableSize,
 						initialCellValue,
-						setupOperation: (table) => {
+						beforeOperation: (table) => {
 							for (let i = 0; i < count; i++) {
 								const row = table.rows[Math.floor(table.rows.length / 2)];
 								const column = table.columns[Math.floor(table.columns.length / 2)];
@@ -1168,22 +813,22 @@
 								});
 							}
 						},
-						stackOperation: (undoRedoManager) => {
-							for (let i = 0; i < count; i++) {
-								undoRedoManager.undo();
-							}
-							assert(!undoRedoManager.canUndo);
-						},
-					}),
+						operation: (table, undoRedoManager) => {
+							for (let i = 0; i < count; i++) {
+								undoRedoManager.undo();
+							}
+							assert(!undoRedoManager.canUndo);
+						},
+					},
 				);
 
 				// Test the memory usage of redoing the setting of a cell value in the middle N times.
-				benchmarkMemory(
-					createUndoRedoBenchmark({
+				runBenchmark(
+					{
 						title: `Redo set cell value in the middle ${count} times`,
 						tableSize,
 						initialCellValue,
-						setupOperation: (table, undoRedoManager) => {
+						beforeOperation: (table, undoRedoManager) => {
 							for (let i = 0; i < count; i++) {
 								const row = table.rows[Math.floor(table.rows.length / 2)];
 								const column = table.columns[Math.floor(table.columns.length / 2)];
@@ -1200,91 +845,14 @@
 							}
 							assert(!undoRedoManager.canUndo);
 						},
-						stackOperation: (undoRedoManager) => {
+						operation: (table, undoRedoManager) => {
 							for (let i = 0; i < count; i++) {
 								undoRedoManager.redo();
 							}
 							assert(!undoRedoManager.canRedo);
 						},
-					}),
-				);
-=======
-				// Test the memory usage of the SharedTree for setting a cell value in the middle for a given number of times.
-				runBenchmark({
-					title: `Set cell value in the middle ${count} times`,
-					tableSize,
-					initialCellValue,
-					operation: (table) => {
-						for (let i = 0; i < count; i++) {
-							const row = table.rows[Math.floor(table.rows.length / 2)];
-							const column = table.columns[Math.floor(table.columns.length / 2)];
-							table.setCell({
-								key: {
-									row: row.id,
-									column: column.id,
-								},
-								cell: initialCellValue,
-							});
-						}
-					},
-				});
-
-				// Test the memory usage of the SharedTree for undoing the setting of a cell value in the middle for a given number of times.
-				runBenchmark({
-					title: `Undo set cell value in the middle ${count} times`,
-					tableSize,
-					initialCellValue,
-					beforeOperation: (table) => {
-						for (let i = 0; i < count; i++) {
-							const row = table.rows[Math.floor(table.rows.length / 2)];
-							const column = table.columns[Math.floor(table.columns.length / 2)];
-							table.setCell({
-								key: {
-									row: row.id,
-									column: column.id,
-								},
-								cell: initialCellValue,
-							});
-						}
-					},
-					operation: (table, undoRedoManager) => {
-						for (let i = 0; i < count; i++) {
-							undoRedoManager.undo();
-						}
-						assert(!undoRedoManager.canUndo);
-					},
-				});
-
-				// Test the memory usage of the SharedTree for redoing the setting of a cell value in the middle for a given number of times.
-				runBenchmark({
-					title: `Redo set cell value in the middle ${count} times`,
-					tableSize,
-					initialCellValue,
-					beforeOperation: (table, undoRedoManager) => {
-						for (let i = 0; i < count; i++) {
-							const row = table.rows[Math.floor(table.rows.length / 2)];
-							const column = table.columns[Math.floor(table.columns.length / 2)];
-							table.setCell({
-								key: {
-									row: row.id,
-									column: column.id,
-								},
-								cell: initialCellValue,
-							});
-						}
-						for (let i = 0; i < count; i++) {
-							undoRedoManager.undo();
-						}
-						assert(!undoRedoManager.canUndo);
-					},
-					operation: (table, undoRedoManager) => {
-						for (let i = 0; i < count; i++) {
-							undoRedoManager.redo();
-						}
-						assert(!undoRedoManager.canRedo);
-					},
-				});
->>>>>>> 1c16ec0e
+					},
+				);
 			});
 		}
 	}
