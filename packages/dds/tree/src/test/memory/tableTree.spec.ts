/*!
 * Copyright (c) Microsoft Corporation and contributors. All rights reserved.
 * Licensed under the MIT License.
 */

import { strict as assert } from "node:assert";
import {
	benchmarkMemory,
	isInPerformanceTestingMode,
	type IMemoryTestObject,
} from "@fluid-tools/benchmark";
import type { Test } from "mocha";

import {
	Column,
	Row,
	type UndoRedoManager,
	type Table,
	type TableBenchmarkOptions,
	createTableTree,
} from "../tablePerformanceTestUtilities.js";

/**
 * Note: These benchmarks are designed to closely match the benchmarks in SharedMatrix.
 * If you modify or add tests here, consider updating the corresponding SharedMatrix benchmarks as well
 * to ensure consistency and comparability between the two implementations.
 */

// TODOs (AB#46340):
// - unify with time measurement tests (in terms of API)

/**
 * Creates a benchmark for operations on a SharedMatrix.
 */
function runBenchmark({
	title,
	tableSize,
	initialCellValue,
	beforeOperation,
	operation,
	afterOperation,
}: TableBenchmarkOptions): Test {
	return benchmarkMemory(
		new (class implements IMemoryTestObject {
			public readonly title = title;

			private table: Table | undefined;
			private undoRedoStack: UndoRedoManager | undefined;
			private cleanUp: (() => void) | undefined;

			public async run(): Promise<void> {
				assert(this.table !== undefined, "table is not initialized");
				assert(this.undoRedoStack !== undefined, "undoRedoStack is not initialized");
				operation(this.table, this.undoRedoStack);
			}

			public beforeIteration(): void {
				const { table, undoRedoStack, cleanUp } = createTableTree({
					tableSize,
					initialCellValue,
				});
				this.table = table;
				this.undoRedoStack = undoRedoStack;
				this.cleanUp = cleanUp;

				beforeOperation?.(this.table, this.undoRedoStack);
			}

			public afterIteration(): void {
				assert(this.table !== undefined, "table is not initialized");
				assert(this.undoRedoStack !== undefined, "undoRedoStack is not initialized");
				assert(this.cleanUp !== undefined, "cleanUp is not initialized");

				afterOperation?.(this.table, this.undoRedoStack);

				this.cleanUp();
				this.undoRedoStack = undefined;
				this.cleanUp = undefined;
			}
		})(),
	);
}

describe("SharedTree table APIs memory usage", () => {
	// The value to be set in the cells of the tree.
	const initialCellValue = "cellValue";

	// The test tree's size will be 10*10, 100*100.
	// Tree size 1000 benchmarks removed due to high overhead and unreliable results.
	const tableSizes = isInPerformanceTestingMode
		? [10, 100]
		: // When not measuring perf, use a single smaller data size so the tests run faster.
			[10];

	// The number of operations to perform on the tree.
	// Operation counts 1000 removed due to high overhead and unreliable results.
	const operationCounts = isInPerformanceTestingMode
		? [10, 100]
		: // When not measuring perf, use a single smaller data size so the tests run faster.
			[5];

	// IMPORTANT: variables scoped to the test suite are a big problem for memory-profiling tests
	// because they won't be out of scope when we garbage-collect between runs of the same test,
	// and that will skew measurements. Tests should allocate all the memory they need using local
	// variables scoped to the test function itself, so several iterations of a given test can
	// measure from the same baseline (as much as possible).

	beforeEach(async () => {
		// CAREFUL: usually beforeEach/afterEach hooks are used to initialize or interact with variables
		// whose scope is the encompassing test suite, but that's a problem for memory-profiling tests.
		// See the comment at the top of the test suite for more details.
	});

	afterEach(() => {
		// CAREFUL: usually beforeEach/afterEach hooks are used to initialize or interact with variables
		// whose scope is the encompassing test suite, but that's a problem for memory-profiling tests.
		// See the comment at the top of the test suite for more details.
	});

	for (const tableSize of tableSizes) {
		// Filter counts to ensure they do not exceed tableSize
		const validRemoveCounts = operationCounts.filter((count) => count <= tableSize);

		// Insert-related tests that are not limited by tableSize
		for (const count of operationCounts) {
<<<<<<< HEAD
			describe(`Column Insertion`, () => {
				// Test the memory usage of inserting a single column in the middle of the table N times.
				runBenchmark({
					title: `Insert a single column in the middle ${count} times`,
					tableSize,
					initialCellValue,
					operation: (table) => {
						for (let i = 0; i < count; i++) {
							const column = new Column({});
=======
			describe("Column insertion", () => {
				describe("Single column insertion", () => {
					const scenarioName = `Insert a column in the middle ${count} times`;
					runBenchmark({
						title: scenarioName,
						tableSize,
						initialCellValue,
						operation: (table) => {
							for (let i = 0; i < count; i++) {
								const column = new Column({});
								table.insertColumns({
									index: Math.floor(table.columns.length / 2),
									columns: [column],
								});
							}
						},
					});

					runBenchmark({
						title: `Undo: ${scenarioName}`,
						tableSize,
						initialCellValue,
						beforeOperation: (table, undoRedoManager) => {
							for (let i = 0; i < count; i++) {
								const column = new Column({});
								table.insertColumns({
									index: Math.floor(table.columns.length / 2),
									columns: [column],
								});
							}
							assert(undoRedoManager.canUndo);
						},
						operation: (table, undoRedoManager) => {
							for (let i = 0; i < count; i++) {
								undoRedoManager.undo();
							}
						},
						afterOperation: (table, undoRedoManager) => {
							assert(!undoRedoManager.canUndo);
						},
					});

					runBenchmark({
						title: `Redo: ${scenarioName}`,
						tableSize,
						initialCellValue,
						beforeOperation: (table, undoRedoManager) => {
							for (let i = 0; i < count; i++) {
								const column = new Column({});
								table.insertColumns({
									index: Math.floor(table.columns.length / 2),
									columns: [column],
								});
							}
							for (let i = 0; i < count; i++) {
								undoRedoManager.undo();
							}
							assert(!undoRedoManager.canUndo);
							assert(undoRedoManager.canRedo);
						},
						operation: (table, undoRedoManager) => {
							for (let i = 0; i < count; i++) {
								undoRedoManager.redo();
							}
						},
						afterOperation: (table, undoRedoManager) => {
							assert(!undoRedoManager.canRedo);
						},
					});
				});

				describe("Batch column insertion", () => {
					const scenarioName = `Insert ${count} columns in the middle of the table`;
					runBenchmark({
						title: scenarioName,
						tableSize,
						initialCellValue,
						operation: (table) => {
>>>>>>> 43a7b9c3
							table.insertColumns({
								index: Math.floor(table.columns.length / 2),
								columns: Array.from({ length: count }, () => new Column({})),
							});
<<<<<<< HEAD
						}
					},
				});

				// Test the memory usage of undoing the insertion of a single column in the middle of the table N times.
				runBenchmark({
					title: `Undo: insert a single column in the middle ${count} times`,
					tableSize,
					initialCellValue,
					beforeOperation: (table, undoRedoManager) => {
						for (let i = 0; i < count; i++) {
							const column = new Column({});
=======
						},
					});

					runBenchmark({
						title: `Undo: ${scenarioName}`,
						tableSize,
						initialCellValue,
						beforeOperation: (table, undoRedoManager) => {
>>>>>>> 43a7b9c3
							table.insertColumns({
								index: Math.floor(table.columns.length / 2),
								columns: Array.from({ length: count }, () => new Column({})),
							});
<<<<<<< HEAD
						}
						assert(undoRedoManager.canUndo);
					},
					operation: (table, undoRedoManager) => {
						for (let i = 0; i < count; i++) {
							undoRedoManager.undo();
						}
						assert(!undoRedoManager.canUndo);
					},
				});

				// Test the memory usage of redoing the insertion of a single column in the middle of a table N of times.
				runBenchmark({
					title: `Redo: insert a single column in the middle ${count} times`,
					tableSize,
					initialCellValue,
					beforeOperation: (table, undoRedoManager) => {
						for (let i = 0; i < count; i++) {
							const column = new Column({});
=======
							assert(undoRedoManager.canUndo);
						},
						operation: (table, undoRedoManager) => {
							undoRedoManager.undo();
						},
						afterOperation: (table, undoRedoManager) => {
							assert(!undoRedoManager.canUndo);
						},
					});

					runBenchmark({
						title: `Redo: ${scenarioName}`,
						tableSize,
						initialCellValue,
						beforeOperation: (table, undoRedoManager) => {
>>>>>>> 43a7b9c3
							table.insertColumns({
								index: Math.floor(table.columns.length / 2),
								columns: Array.from({ length: count }, () => new Column({})),
							});
							undoRedoManager.undo();
							assert(!undoRedoManager.canUndo);
							assert(undoRedoManager.canRedo);
						},
						operation: (table, undoRedoManager) => {
							undoRedoManager.redo();
						},
						afterOperation: (table, undoRedoManager) => {
							assert(!undoRedoManager.canRedo);
						},
					});
				});

				// Test the memory usage of inserting a batch of N columns in the middle of the table.
				runBenchmark({
					title: `Insert a batch of ${count} columns in the middle of the table`,
					tableSize,
					initialCellValue,
					operation: (table) => {
						table.insertColumns({
							index: Math.floor(table.columns.length / 2),
							columns: Array.from({ length: count }, () => new Column({})),
						});
					},
				});

				// Test the memory usage of undoing the insertion of a batch of N columns in the middle of the table.
				runBenchmark({
					title: `Undo: insert a batch of ${count} columns in the middle of the table`,
					tableSize,
					initialCellValue,
					beforeOperation: (table, undoRedoManager) => {
						table.insertColumns({
							index: Math.floor(table.columns.length / 2),
							columns: Array.from({ length: count }, () => new Column({})),
						});
						assert(undoRedoManager.canUndo);
					},
					operation: (table, undoRedoManager) => {
						undoRedoManager.undo();
						assert(!undoRedoManager.canUndo);
					},
				});

				// Test the memory usage of redoing the insertion of a batch of N columns in the middle of the table.
				runBenchmark({
					title: `Redo: insert a batch of ${count} columns in the middle of the table`,
					tableSize,
					initialCellValue,
					beforeOperation: (table, undoRedoManager) => {
						table.insertColumns({
							index: Math.floor(table.columns.length / 2),
							columns: Array.from({ length: count }, () => new Column({})),
						});
						assert(undoRedoManager.canUndo);

						undoRedoManager.undo();
						assert(!undoRedoManager.canUndo);
						assert(undoRedoManager.canRedo);
					},
					operation: (table, undoRedoManager) => {
						undoRedoManager.redo();
						assert(!undoRedoManager.canRedo);
					},
				});
			});

<<<<<<< HEAD
			describe(`Row Insertion`, () => {
				// Test the memory usage of inserting a single empty row in the middle of the table N times.
				runBenchmark({
					title: `Insert a row in the middle ${count} times`,
					tableSize,
					initialCellValue,
					operation: (table) => {
						for (let i = 0; i < count; i++) {
							const row = new Row({ cells: {} });
							table.insertRows({ index: Math.floor(table.rows.length / 2), rows: [row] });
						}
					},
				});

				// Test the memory usage of undoing the insertion of a single empty row in the middle of the table N times.
				runBenchmark({
					title: `Undo: insert row in the middle ${count} times`,
					tableSize,
					initialCellValue,
					beforeOperation: (table) => {
						for (let i = 0; i < count; i++) {
							const row = new Row({ cells: {} });
							table.insertRows({ index: Math.floor(table.rows.length / 2), rows: [row] });
						}
					},
					operation: (table, undoRedoManager) => {
						for (let i = 0; i < count; i++) {
							undoRedoManager.undo();
						}
						assert(!undoRedoManager.canUndo);
					},
				});

				// Test the memory usage of redoing the insertion of a single empty row in the middle of the table N times.
				runBenchmark({
					title: `Redo: insert row in the middle ${count} times`,
					tableSize,
					initialCellValue,
					beforeOperation: (table, undoRedoManager) => {
						for (let i = 0; i < count; i++) {
							const row = new Row({ cells: {} });
							table.insertRows({ index: Math.floor(table.rows.length / 2), rows: [row] });
						}
						for (let i = 0; i < count; i++) {
=======
			describe("Row insertion", () => {
				describe("Single row insertion", () => {
					const scenarioName = `Insert a row in the middle ${count} times`;
					runBenchmark({
						title: scenarioName,
						tableSize,
						initialCellValue,
						operation: (table) => {
							for (let i = 0; i < count; i++) {
								const row = new Row({ cells: {} });
								table.insertRows({ index: Math.floor(table.rows.length / 2), rows: [row] });
							}
						},
					});

					runBenchmark({
						title: `Undo: ${scenarioName}`,
						tableSize,
						initialCellValue,
						beforeOperation: (table, undoRedoManager) => {
							for (let i = 0; i < count; i++) {
								const row = new Row({ cells: {} });
								table.insertRows({ index: Math.floor(table.rows.length / 2), rows: [row] });
							}
							assert(undoRedoManager.canUndo);
						},
						operation: (table, undoRedoManager) => {
							for (let i = 0; i < count; i++) {
								undoRedoManager.undo();
							}
						},
						afterOperation: (table, undoRedoManager) => {
							assert(!undoRedoManager.canUndo);
						},
					});

					runBenchmark({
						title: `Redo: ${scenarioName}`,
						tableSize,
						initialCellValue,
						beforeOperation: (table, undoRedoManager) => {
							for (let i = 0; i < count; i++) {
								const row = new Row({ cells: {} });
								table.insertRows({ index: Math.floor(table.rows.length / 2), rows: [row] });
							}
							for (let i = 0; i < count; i++) {
								undoRedoManager.undo();
							}
							assert(!undoRedoManager.canUndo);
							assert(undoRedoManager.canRedo);
						},
						operation: (table, undoRedoManager) => {
							for (let i = 0; i < count; i++) {
								undoRedoManager.redo();
							}
						},
						afterOperation: (table, undoRedoManager) => {
							assert(!undoRedoManager.canRedo);
						},
					});
				});

				describe("Batch row insertion", () => {
					const scenarioName = `Insert ${count} rows in the middle of the table`;
					runBenchmark({
						title: scenarioName,
						tableSize,
						initialCellValue,
						operation: (table) => {
							table.insertRows({
								index: Math.floor(table.rows.length / 2),
								rows: Array.from({ length: count }, () => new Row({ cells: {} })),
							});
						},
					});

					runBenchmark({
						title: `Undo: ${scenarioName}`,
						tableSize,
						initialCellValue,
						beforeOperation: (table, undoRedoManager) => {
							table.insertRows({
								index: Math.floor(table.rows.length / 2),
								rows: Array.from({ length: count }, () => new Row({ cells: {} })),
							});
							assert(undoRedoManager.canUndo);
						},
						operation: (table, undoRedoManager) => {
							undoRedoManager.undo();
						},
						afterOperation: (table, undoRedoManager) => {
							assert(!undoRedoManager.canUndo);
							assert(undoRedoManager.canRedo);
						},
					});

					runBenchmark({
						title: `Redo: ${scenarioName}`,
						tableSize,
						initialCellValue,
						beforeOperation: (table, undoRedoManager) => {
							table.insertRows({
								index: Math.floor(table.rows.length / 2),
								rows: Array.from({ length: count }, () => new Row({ cells: {} })),
							});
>>>>>>> 43a7b9c3
							undoRedoManager.undo();
							assert(!undoRedoManager.canUndo);
							assert(undoRedoManager.canRedo);
						},
						operation: (table, undoRedoManager) => {
							undoRedoManager.redo();
						},
						afterOperation: (table, undoRedoManager) => {
							assert(!undoRedoManager.canRedo);
						},
					});
				});

				// Test the memory usage of inserting a batch of N rows in the middle of the table.
				runBenchmark({
					title: `Insert a batch of ${count} empty rows in the middle of the table`,
					tableSize,
					initialCellValue,
					operation: (table) => {
						table.insertRows({
							index: Math.floor(table.rows.length / 2),
							rows: Array.from({ length: count }, () => new Row({ cells: {} })),
						});
					},
				});

				// Test the memory usage of undoing the insertion of a batch of empty rows in the middle of the table.
				runBenchmark({
					title: `Undo: insert a batch of ${count} rows in the middle of the table`,
					tableSize,
					initialCellValue,
					beforeOperation: (table, undoRedoManager) => {
						table.insertRows({
							index: Math.floor(table.rows.length / 2),
							rows: Array.from({ length: count }, () => new Row({ cells: {} })),
						});
						assert(undoRedoManager.canUndo);
					},
					operation: (table, undoRedoManager) => {
						undoRedoManager.undo();
						assert(!undoRedoManager.canUndo);
					},
				});

				// Test the memory usage of redoing the insertion of a batch of empty rows in the middle of the table.
				runBenchmark({
					title: `Redo: insert a batch of ${count} rows in the middle of the table`,
					tableSize,
					initialCellValue,
					beforeOperation: (table, undoRedoManager) => {
						table.insertRows({
							index: Math.floor(table.rows.length / 2),
							rows: Array.from({ length: count }, () => new Row({ cells: {} })),
						});
						assert(undoRedoManager.canUndo);

						undoRedoManager.undo();
						assert(!undoRedoManager.canUndo);
						assert(undoRedoManager.canRedo);
					},
					operation: (table, undoRedoManager) => {
						undoRedoManager.redo();
						assert(!undoRedoManager.canRedo);
					},
				});
			});

<<<<<<< HEAD
			describe(`Column and Row Insertion`, () => {
				// Test the memory usage of inserting a column and a row in the middle N times.
=======
			describe(`Single column and row insertion`, () => {
				const scenarioName = `Insert a column and a row in the middle ${count} times`;
				// Test the memory usage of the SharedTree for inserting a column and a row in the middle for a given number of times.
>>>>>>> 43a7b9c3
				runBenchmark({
					title: scenarioName,
					tableSize,
					initialCellValue,
					operation: (table) => {
						for (let i = 0; i < count; i++) {
							const column = new Column({});
							table.insertColumns({
								index: Math.floor(table.columns.length / 2),
								columns: [column],
							});
							const row = new Row({ id: `row-${i}`, cells: {} });
							table.insertRows({ index: Math.floor(table.rows.length / 2), rows: [row] });
						}
					},
				});

				// Test the memory usage of undoing the insertion of a column and a row in the middle N times.
				runBenchmark({
					title: `Undo: ${scenarioName}`,
					tableSize,
					initialCellValue,
					beforeOperation: (table) => {
						for (let i = 0; i < count; i++) {
							const column = new Column({});
							table.insertColumns({
								index: Math.floor(table.columns.length / 2),
								columns: [column],
							});
							const row = new Row({ id: `row-${i}`, cells: {} });
							table.insertRows({ index: Math.floor(table.rows.length / 2), rows: [row] });
						}
					},
					operation: (table, undoRedoManager) => {
						for (let i = 0; i < count; i++) {
							// Undo row insertion
							undoRedoManager.undo();
							// Undo column insertion
							undoRedoManager.undo();
						}
						assert(!undoRedoManager.canUndo);
					},
				});

				// TODO: AB#43364: Enable these tests back after allowing SharedTree to support undo/redo for removing cells when a column is removed.
<<<<<<< HEAD
				// Test the memory usage of redoing the insertion of a column and a row in the middle N times.
				// runBenchmark(
				// 	{
				// 		title: `Redo insert column and row in the middle ${count} times`,
				// 		tableSize,
				// 		initialCellValue,
				// 		beforeOperation: (table, undoRedoManager) => {
				// 			for (let i = 0; i < count; i++) {
				// 				const column = new Column({});
				// 				table.insertColumns({ index: Math.floor(table.columns.length / 2), columns: [column] });
				// 				const row = new Row({ id: `row-${i}`, cells: {} });
				// 				table.insertRows({ index: Math.floor(table.rows.length / 2), rows: [row] });
				// 			}
				// 			for (let i = 0; i < count; i++) {
				// 				// Undo row insertion
				// 				undoRedoManager.undo();
				// 				// Undo column insertion
				// 				undoRedoManager.undo();
				// 			}
				// 			assert(!undoRedoManager.canUndo);
				// 		},
				// 		operation: (table, undoRedoManager) => {
				// 			for (let i = 0; i < count; i++) {
				// 				// Redo column insertion
				// 				undoRedoManager.redo();
				// 				// Redo row insertion
				// 				undoRedoManager.redo();
				// 			}
				// 			assert(!undoRedoManager.canRedo);
				// 		},
=======
				// Test the memory usage of the SharedTree for redoing the insertion of a column and a row in the middle for a given number of times.
				// runBenchmark({
				// 	title: `Redo: ${scenarioName}`,
				// 	tableSize,
				// 	initialCellValue,
				// 	beforeOperation: (table, undoRedoManager) => {
				// 		for (let i = 0; i < count; i++) {
				// 			const column = new Column({});
				// 			table.insertColumns({ index: Math.floor(table.columns.length / 2), columns: [column] });
				// 			const row = new Row({ id: `row-${i}`, cells: {} });
				// 			table.insertRows({ index: Math.floor(table.rows.length / 2), rows: [row] });
				// 		}
				// 		for (let i = 0; i < count; i++) {
				// 			// Undo row insertion
				// 			undoRedoManager.undo();
				// 			// Undo column insertion
				// 			undoRedoManager.undo();
				// 		}
				// 		assert(!undoRedoManager.canUndo);
>>>>>>> 43a7b9c3
				// 	},
				// 	operation: (table, undoRedoManager) => {
				// 		for (let i = 0; i < count; i++) {
				// 			// Redo column insertion
				// 			undoRedoManager.redo();
				// 			// Redo row insertion
				// 			undoRedoManager.redo();
				// 		}
				// 		assert(!undoRedoManager.canRedo);
				// 	},
				// });
			});
		}

		// Set/Remove-related tests that are limited by treeSize
		for (const count of validRemoveCounts) {
<<<<<<< HEAD
			describe(`Column Removal`, () => {
				// Test the memory usage of removing a column in the middle N times.
				runBenchmark({
					title: `Remove the middle column ${count} times`,
					tableSize,
					initialCellValue,
					operation: (table) => {
						for (let i = 0; i < count; i++) {
							const column = table.columns[Math.floor(table.columns.length / 2)];
							table.removeColumns([column]);
						}
					},
				});

				// Test the memory usage of undoing the removal of a column in the middle N times.
				runBenchmark({
					title: `Undo: remove the middle column ${count} times`,
					tableSize,
					initialCellValue,
					beforeOperation: (table) => {
						for (let i = 0; i < count; i++) {
							const column = table.columns[Math.floor(table.columns.length / 2)];
							table.removeColumns([column]);
						}
					},
					operation: (table, undoRedoManager) => {
						for (let i = 0; i < count; i++) {
=======
			describe("Column removal", () => {
				describe("Single column removal", () => {
					const scenarioName = `Remove a column in the middle ${count} times`;
					runBenchmark({
						title: scenarioName,
						tableSize,
						initialCellValue,
						operation: (table) => {
							for (let i = 0; i < count; i++) {
								const column = table.columns[Math.floor(table.columns.length / 2)];
								table.removeColumns([column]);
							}
						},
					});

					runBenchmark({
						title: `Undo: ${scenarioName}`,
						tableSize,
						initialCellValue,
						beforeOperation: (table, undoRedoManager) => {
							for (let i = 0; i < count; i++) {
								const column = table.columns[Math.floor(table.columns.length / 2)];
								table.removeColumns([column]);
							}
							assert(undoRedoManager.canUndo);
						},
						operation: (table, undoRedoManager) => {
							for (let i = 0; i < count; i++) {
								undoRedoManager.undo();
							}
						},
						afterOperation: (table, undoRedoManager) => {
							assert(!undoRedoManager.canUndo);
						},
					});

					// TODO: AB#43364: Enable these tests back after allowing SharedTree to support undo/redo for removing cells when a column is removed.
					// runBenchmark({
					// 	title: `Redo: ${scenarioName}`,
					// 	tableSize,
					// 	initialCellValue,
					// 	beforeOperation: (table, undoRedoManager) => {
					// 		for (let i = 0; i < count; i++) {
					// 			const column = table.columns[Math.floor(table.columns.length / 2)];
					// 			table.removeColumns([column]);
					// 		}
					// 		for (let i = 0; i < count; i++) {
					// 			undoRedoManager.undo();
					// 		}
					// 		assert(!undoRedoManager.canUndo);
					// 	},
					// 	operation: (table, undoRedoManager) => {
					// 		for (let i = 0; i < count; i++) {
					// 			undoRedoManager.redo();
					// 		}
					// 		assert(!undoRedoManager.canRedo);
					// 	},
					// });
				});

				describe("Batch column removal", () => {
					const scenarioName = `Remove ${count} columns from the middle of the table`;
					runBenchmark({
						title: scenarioName,
						tableSize,
						initialCellValue,
						operation: (table) => {
							table.removeColumns(
								Math.floor(table.columns.length / 2) - Math.floor(count / 2),
								count,
							);
						},
					});

					runBenchmark({
						title: `Undo: ${scenarioName}`,
						tableSize,
						initialCellValue,
						beforeOperation: (table, undoRedoManager) => {
							table.removeColumns(
								Math.floor(table.columns.length / 2) - Math.floor(count / 2),
								count,
							);
							assert(undoRedoManager.canUndo);
						},
						operation: (table, undoRedoManager) => {
>>>>>>> 43a7b9c3
							undoRedoManager.undo();
						},
						afterOperation: (table, undoRedoManager) => {
							assert(!undoRedoManager.canUndo);
						},
					});

					runBenchmark({
						title: `Redo: ${scenarioName}`,
						tableSize,
						initialCellValue,
						beforeOperation: (table, undoRedoManager) => {
							table.removeColumns(
								Math.floor(table.columns.length / 2) - Math.floor(count / 2),
								count,
							);
							undoRedoManager.undo();
							assert(!undoRedoManager.canUndo);
							assert(undoRedoManager.canRedo);
						},
						operation: (table, undoRedoManager) => {
							undoRedoManager.redo();
						},
						afterOperation: (table, undoRedoManager) => {
							assert(!undoRedoManager.canRedo);
						},
					});
				});
<<<<<<< HEAD

				// TODO: AB#43364: Enable these tests back after allowing SharedTree to support undo/redo for removing cells when a column is removed.
				// Test the memory usage of redoing the removal of a column in the middle N times.
				// runBenchmark(
				// 	{
				// 		title: `Redo: remove the middle column ${count} times`,
				// 		tableSize,
				// 		initialCellValue,
				// 		beforeOperation: (table, undoRedoManager) => {
				// 			for (let i = 0; i < count; i++) {
				// 				const column = table.columns[Math.floor(table.columns.length / 2)];
				// 				table.removeColumns([column]);
				// 			}
				// 			for (let i = 0; i < count; i++) {
				// 				undoRedoManager.undo();
				// 			}
				// 			assert(!undoRedoManager.canUndo);
				// 		},
				// 		operation: (table, undoRedoManager) => {
				// 			for (let i = 0; i < count; i++) {
				// 				undoRedoManager.redo();
				// 			}
				// 			assert(!undoRedoManager.canRedo);
				// 		},
				// 	},
				// );
			});

			describe(`Row Removal`, () => {
				// Test the memory usage of removing a row in the middle N times.
				runBenchmark({
					title: `Remove the middle row ${count} times`,
					tableSize,
					initialCellValue,
					operation: (table) => {
						for (let i = 0; i < count; i++) {
							const row = table.rows[Math.floor(table.rows.length / 2)];
							table.removeRows([row]);
						}
					},
				});

				// Test the memory usage of undoing the removal of a row in the middle N times.
				runBenchmark({
					title: `Undo: remove the middle row ${count} times`,
					tableSize,
					initialCellValue,
					beforeOperation: (table) => {
						for (let i = 0; i < count; i++) {
							const row = table.rows[Math.floor(table.rows.length / 2)];
							table.removeRows([row]);
						}
					},
					operation: (table, undoRedoManager) => {
						for (let i = 0; i < count; i++) {
							undoRedoManager.undo();
						}
						assert(!undoRedoManager.canUndo);
					},
				});

				// Test the memory usage of redoing the removal of a row in the middle N times.
				runBenchmark({
					title: `Redo: remove the middle row ${count} times`,
					tableSize,
					initialCellValue,
					beforeOperation: (table, undoRedoManager) => {
						for (let i = 0; i < count; i++) {
							const row = table.rows[Math.floor(table.rows.length / 2)];
							table.removeRows([row]);
						}
						for (let i = 0; i < count; i++) {
=======
			});

			describe("Row removal", () => {
				describe("Single row removal", () => {
					const scenarioName = `Remove a row in the middle ${count} times`;
					runBenchmark({
						title: scenarioName,
						tableSize,
						initialCellValue,
						operation: (table) => {
							for (let i = 0; i < count; i++) {
								const row = table.rows[Math.floor(table.rows.length / 2)];
								table.removeRows([row]);
							}
						},
					});

					runBenchmark({
						title: `Undo: ${scenarioName}`,
						tableSize,
						initialCellValue,
						beforeOperation: (table, undoRedoManager) => {
							for (let i = 0; i < count; i++) {
								const row = table.rows[Math.floor(table.rows.length / 2)];
								table.removeRows([row]);
							}
							assert(undoRedoManager.canUndo);
						},
						operation: (table, undoRedoManager) => {
							for (let i = 0; i < count; i++) {
								undoRedoManager.undo();
							}
						},
						afterOperation: (table, undoRedoManager) => {
							assert(!undoRedoManager.canUndo);
						},
					});

					runBenchmark({
						title: `Redo: ${scenarioName}`,
						tableSize,
						initialCellValue,
						beforeOperation: (table, undoRedoManager) => {
							for (let i = 0; i < count; i++) {
								const row = table.rows[Math.floor(table.rows.length / 2)];
								table.removeRows([row]);
							}
							for (let i = 0; i < count; i++) {
								undoRedoManager.undo();
							}
							assert(!undoRedoManager.canUndo);
							assert(undoRedoManager.canRedo);
						},
						operation: (table, undoRedoManager) => {
							for (let i = 0; i < count; i++) {
								undoRedoManager.redo();
							}
						},
						afterOperation: (table, undoRedoManager) => {
							assert(!undoRedoManager.canRedo);
						},
					});
				});

				describe("Batch row removal", () => {
					const scenarioName = `Remove ${count} rows from the middle of the table`;
					runBenchmark({
						title: scenarioName,
						tableSize,
						initialCellValue,
						operation: (table) => {
							table.removeRows(
								Math.floor(table.rows.length / 2) - Math.floor(count / 2),
								count,
							);
						},
					});

					runBenchmark({
						title: `Undo: ${scenarioName}`,
						tableSize,
						initialCellValue,
						beforeOperation: (table, undoRedoManager) => {
							table.removeRows(
								Math.floor(table.rows.length / 2) - Math.floor(count / 2),
								count,
							);
							assert(undoRedoManager.canUndo);
						},
						operation: (table, undoRedoManager) => {
							undoRedoManager.undo();
						},
						afterOperation: (table, undoRedoManager) => {
							assert(!undoRedoManager.canUndo);
						},
					});

					runBenchmark({
						title: `Redo: ${scenarioName}`,
						tableSize,
						initialCellValue,
						beforeOperation: (table, undoRedoManager) => {
							table.removeRows(
								Math.floor(table.rows.length / 2) - Math.floor(count / 2),
								count,
							);
>>>>>>> 43a7b9c3
							undoRedoManager.undo();
							assert(!undoRedoManager.canUndo);
							assert(undoRedoManager.canRedo);
						},
						operation: (table, undoRedoManager) => {
							undoRedoManager.redo();
						},
						afterOperation: (table, undoRedoManager) => {
							assert(!undoRedoManager.canRedo);
						},
					});
				});
			});

<<<<<<< HEAD
			describe(`Column and Row Removal`, () => {
				// Test the memory usage of removing a column and a row in the middle N times.
=======
			describe(`Single column and row removal`, () => {
				const scenarioName = `Remove a column and a row in the middle ${count} times`;
				// Test the memory usage of the SharedTree for removing a column and a row in the middle for a given number of times.
>>>>>>> 43a7b9c3
				runBenchmark({
					title: scenarioName,
					tableSize,
					initialCellValue,
					operation: (table) => {
						for (let i = 0; i < count; i++) {
							const column = table.columns[Math.floor(table.columns.length / 2)];
							table.removeColumns([column]);
							const row = table.rows[Math.floor(table.rows.length / 2)];
							table.removeRows([row]);
						}
					},
				});

				// Test the memory usage of undoing the removal of a column and a row in the middle N times.
				runBenchmark({
					title: `Undo: ${scenarioName}`,
					tableSize,
					initialCellValue,
					beforeOperation: (table) => {
						for (let i = 0; i < count; i++) {
							const column = table.columns[Math.floor(table.columns.length / 2)];
							table.removeColumns([column]);
							const row = table.rows[Math.floor(table.rows.length / 2)];
							table.removeRows([row]);
						}
					},
					operation: (table, undoRedoManager) => {
						for (let i = 0; i < count; i++) {
							// Undo row removal
							undoRedoManager.undo();
							// Undo column removal
							undoRedoManager.undo();
						}
						assert(!undoRedoManager.canUndo);
					},
				});

				// TODO: AB#43364: Enable these tests back after allowing SharedTree to support undo/redo for removing cells when a column is removed.
<<<<<<< HEAD
				// Test the memory usage of redoing the removal of a column and a row in the middle N times.
				// runBenchmark(
				// 	{
				// 		title: `Redo remove column and row in the middle ${count} times`,
				// 		tableSize,
				// 		initialCellValue,
				// 		beforeOperation: (table, undoRedoManager) => {
				// 			for (let i = 0; i < count; i++) {
				// 				const column = table.columns[Math.floor(table.columns.length / 2)];
				// 				table.removeColumns([column]);
				// 				const row = table.rows[Math.floor(table.rows.length / 2)];
				// 				table.removeRows([row]);
				// 			}
				// 			for (let i = 0; i < count; i++) {
				// 				// Undo row removal
				// 				undoRedoManager.undo();
				// 				// Undo column removal
				// 				undoRedoManager.undo();
				// 			}
				// 			assert(!undoRedoManager.canUndo);
				// 		},
				// 		operation: (table, undoRedoManager) => {
				// 			for (let i = 0; i < count; i++) {
				// 				// Redo column removal
				// 				undoRedoManager.redo();
				// 				// Redo row removal
				// 				undoRedoManager.redo();
				// 			}
				// 			assert(!undoRedoManager.canRedo);
				// 		},
=======
				// Test the memory usage of the SharedTree for redoing the removal of a column and a row in the middle for a given number of times.
				// runBenchmark({
				// 	title: `Redo: ${scenarioName}`,
				// 	tableSize,
				// 	initialCellValue,
				// 	beforeOperation: (table, undoRedoManager) => {
				// 		for (let i = 0; i < count; i++) {
				// 			const column = table.columns[Math.floor(table.columns.length / 2)];
				// 			table.removeColumns([column]);
				// 			const row = table.rows[Math.floor(table.rows.length / 2)];
				// 			table.removeRows([row]);
				// 		}
				// 		for (let i = 0; i < count; i++) {
				// 			// Undo row removal
				// 			undoRedoManager.undo();
				// 			// Undo column removal
				// 			undoRedoManager.undo();
				// 		}
				// 		assert(!undoRedoManager.canUndo);
>>>>>>> 43a7b9c3
				// 	},
				// 	operation: (table, undoRedoManager) => {
				// 		for (let i = 0; i < count; i++) {
				// 			// Redo column removal
				// 			undoRedoManager.redo();
				// 			// Redo row removal
				// 			undoRedoManager.redo();
				// 		}
				// 		assert(!undoRedoManager.canRedo);
				// 	},
				// });
			});

			describe(`Insert a column and a row and remove right away`, () => {
<<<<<<< HEAD
				// Test the memory usage of inserting a column and a row in the middle and removing them right away N times.
=======
				const scenarioName = `Insert a column and a row in the middle and remove right away ${count} times`;
				// Test the memory usage of the SharedTree for inserting a column and a row in the middle and removing them right away for a given number of times.
>>>>>>> 43a7b9c3
				runBenchmark({
					title: scenarioName,
					tableSize,
					initialCellValue,
					operation: (table) => {
						for (let i = 0; i < count; i++) {
							const column = new Column({});
							table.insertColumns({
								index: Math.floor(table.columns.length / 2),
								columns: [column],
							});
							const row = new Row({ id: `row-${i}`, cells: {} });
							table.insertRows({ index: Math.floor(table.rows.length / 2), rows: [row] });

							table.removeColumns([column]);
							table.removeRows([row]);
						}
					},
				});

				// TODO: AB#43364: Enable these tests back after allowing SharedTree to support undo/redo for removing cells when a column is removed.
<<<<<<< HEAD
				// Test the memory usage of undoing the insertion and removal of a column and a row in the middle N times.
				// runBenchmark(
				// 	{
				// 		title: `Undo insert and remove column and row in the middle ${count} times`,
=======
				// Test the memory usage of the SharedTree for undoing the insertion and removal of a column and a row in the middle for a given number of times.
				// 	runBenchmark({
				// 		title: `Undo: ${scenarioName}`,
>>>>>>> 43a7b9c3
				// 		tableSize,
				// 		initialCellValue,
				// 		beforeOperation: (table) => {
				// 			for (let i = 0; i < count; i++) {
				// 				const column = new Column({});
				// 				table.insertColumns({ index: Math.floor(table.columns.length / 2), columns: [column] });
				// 				const row = new Row({ id: `row-${i}`, cells: {} });
				// 				table.insertRows({ index: Math.floor(table.rows.length / 2), rows: [row] });
				// 				table.removeColumns([column]);
				// 				table.removeRows([row]);
				// 			}
				// 		},
				// 		operation: (table, undoRedoManager) => {
				// 			for (let i = 0; i < count; i++) {
				// 				// Undo row removal
				// 				undoRedoManager.undo();
				// 				// Undo column removal
				// 				undoRedoManager.undo();
				// 				// Undo row insertion
				// 				undoRedoManager.undo();
				// 				// Undo column insertion
				// 				undoRedoManager.undo();
				// 			}
				// 			assert(!undoRedoManager.canUndo);
				// 		},
				// 	},
				// );

<<<<<<< HEAD
				// // Test the memory usage of redoing the insertion and removal of a column and a row in the middle N times.
				// runBenchmark(
				// 	{
				// 		title: `Redo insert and remove column and row in the middle ${count} times`,
				// 		tableSize,
				// 		initialCellValue,
				// 		beforeOperation: (table, undoRedoManager) => {
				// 			for (let i = 0; i < count; i++) {
=======
				// // Test the memory usage of the SharedTree for redoing the insertion and removal of a column and a row in the middle for a given number of times.
				// runBenchmark({
				// 	title: `Redo: ${scenarioName}`,
				// 	tableSize,
				// 	initialCellValue,
				// 	beforeOperation: (table, undoRedoManager) => {
				// 		for (let i = 0; i < count; i++) {
>>>>>>> 43a7b9c3
				// 				const column = new Column({});
				// 				table.insertColumns({ index: Math.floor(table.columns.length / 2), columns: [column] });
				// 				const row = new Row({ id: `row-${i}`, cells: {} });
				// 				table.insertRows({ index: Math.floor(table.rows.length / 2), rows: [row] });
				// 				table.removeColumns([column]);
				// 				table.removeRows([row]);
				// 			}
				// 			for (let i = 0; i < count; i++) {
				// 				// Undo row removal
				// 				undoRedoManager.undo();
				// 				// Undo column removal
				// 				undoRedoManager.undo();
				// 				// Undo row insertion
				// 				undoRedoManager.undo();
				// 				// Undo column insertion
				// 				undoRedoManager.undo();
				// 			}
				// 			assert(!undoRedoManager.canUndo);
				// 		},
				// 		operation: (table, undoRedoManager) => {
				// 			for (let i = 0; i < count; i++) {
				// 				// Redo column insertion
				// 				undoRedoManager.redo();
				// 				// Redo row insertion
				// 				undoRedoManager.redo();
				// 				// Redo column removal
				// 				undoRedoManager.redo();
				// 				// Redo row removal
				// 				undoRedoManager.redo();
				// 			}
				// 			assert(!undoRedoManager.canRedo);
				// 		},
				// 	},
				// );
			});

			describe(`Cell Value Setting`, () => {
<<<<<<< HEAD
				// Test the memory usage of setting a cell value in the middle N times.
=======
				const scenarioName = `Set cell value in the middle ${count} times`;
				// Test the memory usage of the SharedTree for setting a cell value in the middle for a given number of times.
>>>>>>> 43a7b9c3
				runBenchmark({
					title: scenarioName,
					tableSize,
					initialCellValue,
					operation: (table) => {
						for (let i = 0; i < count; i++) {
							const row = table.rows[Math.floor(table.rows.length / 2)];
							const column = table.columns[Math.floor(table.columns.length / 2)];
							table.setCell({
								key: {
									row: row.id,
									column: column.id,
								},
								cell: initialCellValue,
							});
						}
					},
				});

				// Test the memory usage of undoing the setting of a cell value in the middle N times.
				runBenchmark({
					title: `Undo: ${scenarioName}`,
					tableSize,
					initialCellValue,
					beforeOperation: (table) => {
						for (let i = 0; i < count; i++) {
							const row = table.rows[Math.floor(table.rows.length / 2)];
							const column = table.columns[Math.floor(table.columns.length / 2)];
							table.setCell({
								key: {
									row: row.id,
									column: column.id,
								},
								cell: initialCellValue,
							});
						}
					},
					operation: (table, undoRedoManager) => {
						for (let i = 0; i < count; i++) {
							undoRedoManager.undo();
						}
						assert(!undoRedoManager.canUndo);
					},
				});

				// Test the memory usage of redoing the setting of a cell value in the middle N times.
				runBenchmark({
					title: `Redo: ${scenarioName}`,
					tableSize,
					initialCellValue,
					beforeOperation: (table, undoRedoManager) => {
						for (let i = 0; i < count; i++) {
							const row = table.rows[Math.floor(table.rows.length / 2)];
							const column = table.columns[Math.floor(table.columns.length / 2)];
							table.setCell({
								key: {
									row: row.id,
									column: column.id,
								},
								cell: initialCellValue,
							});
						}
						for (let i = 0; i < count; i++) {
							undoRedoManager.undo();
						}
						assert(!undoRedoManager.canUndo);
					},
					operation: (table, undoRedoManager) => {
						for (let i = 0; i < count; i++) {
							undoRedoManager.redo();
						}
						assert(!undoRedoManager.canRedo);
					},
				});
			});
		}
	}
});<|MERGE_RESOLUTION|>--- conflicted
+++ resolved
@@ -123,17 +123,6 @@
 
 		// Insert-related tests that are not limited by tableSize
 		for (const count of operationCounts) {
-<<<<<<< HEAD
-			describe(`Column Insertion`, () => {
-				// Test the memory usage of inserting a single column in the middle of the table N times.
-				runBenchmark({
-					title: `Insert a single column in the middle ${count} times`,
-					tableSize,
-					initialCellValue,
-					operation: (table) => {
-						for (let i = 0; i < count; i++) {
-							const column = new Column({});
-=======
 			describe("Column insertion", () => {
 				describe("Single column insertion", () => {
 					const scenarioName = `Insert a column in the middle ${count} times`;
@@ -212,25 +201,10 @@
 						tableSize,
 						initialCellValue,
 						operation: (table) => {
->>>>>>> 43a7b9c3
 							table.insertColumns({
 								index: Math.floor(table.columns.length / 2),
 								columns: Array.from({ length: count }, () => new Column({})),
 							});
-<<<<<<< HEAD
-						}
-					},
-				});
-
-				// Test the memory usage of undoing the insertion of a single column in the middle of the table N times.
-				runBenchmark({
-					title: `Undo: insert a single column in the middle ${count} times`,
-					tableSize,
-					initialCellValue,
-					beforeOperation: (table, undoRedoManager) => {
-						for (let i = 0; i < count; i++) {
-							const column = new Column({});
-=======
 						},
 					});
 
@@ -239,32 +213,10 @@
 						tableSize,
 						initialCellValue,
 						beforeOperation: (table, undoRedoManager) => {
->>>>>>> 43a7b9c3
 							table.insertColumns({
 								index: Math.floor(table.columns.length / 2),
 								columns: Array.from({ length: count }, () => new Column({})),
 							});
-<<<<<<< HEAD
-						}
-						assert(undoRedoManager.canUndo);
-					},
-					operation: (table, undoRedoManager) => {
-						for (let i = 0; i < count; i++) {
-							undoRedoManager.undo();
-						}
-						assert(!undoRedoManager.canUndo);
-					},
-				});
-
-				// Test the memory usage of redoing the insertion of a single column in the middle of a table N of times.
-				runBenchmark({
-					title: `Redo: insert a single column in the middle ${count} times`,
-					tableSize,
-					initialCellValue,
-					beforeOperation: (table, undoRedoManager) => {
-						for (let i = 0; i < count; i++) {
-							const column = new Column({});
-=======
 							assert(undoRedoManager.canUndo);
 						},
 						operation: (table, undoRedoManager) => {
@@ -280,7 +232,6 @@
 						tableSize,
 						initialCellValue,
 						beforeOperation: (table, undoRedoManager) => {
->>>>>>> 43a7b9c3
 							table.insertColumns({
 								index: Math.floor(table.columns.length / 2),
 								columns: Array.from({ length: count }, () => new Column({})),
@@ -352,52 +303,6 @@
 				});
 			});
 
-<<<<<<< HEAD
-			describe(`Row Insertion`, () => {
-				// Test the memory usage of inserting a single empty row in the middle of the table N times.
-				runBenchmark({
-					title: `Insert a row in the middle ${count} times`,
-					tableSize,
-					initialCellValue,
-					operation: (table) => {
-						for (let i = 0; i < count; i++) {
-							const row = new Row({ cells: {} });
-							table.insertRows({ index: Math.floor(table.rows.length / 2), rows: [row] });
-						}
-					},
-				});
-
-				// Test the memory usage of undoing the insertion of a single empty row in the middle of the table N times.
-				runBenchmark({
-					title: `Undo: insert row in the middle ${count} times`,
-					tableSize,
-					initialCellValue,
-					beforeOperation: (table) => {
-						for (let i = 0; i < count; i++) {
-							const row = new Row({ cells: {} });
-							table.insertRows({ index: Math.floor(table.rows.length / 2), rows: [row] });
-						}
-					},
-					operation: (table, undoRedoManager) => {
-						for (let i = 0; i < count; i++) {
-							undoRedoManager.undo();
-						}
-						assert(!undoRedoManager.canUndo);
-					},
-				});
-
-				// Test the memory usage of redoing the insertion of a single empty row in the middle of the table N times.
-				runBenchmark({
-					title: `Redo: insert row in the middle ${count} times`,
-					tableSize,
-					initialCellValue,
-					beforeOperation: (table, undoRedoManager) => {
-						for (let i = 0; i < count; i++) {
-							const row = new Row({ cells: {} });
-							table.insertRows({ index: Math.floor(table.rows.length / 2), rows: [row] });
-						}
-						for (let i = 0; i < count; i++) {
-=======
 			describe("Row insertion", () => {
 				describe("Single row insertion", () => {
 					const scenarioName = `Insert a row in the middle ${count} times`;
@@ -503,7 +408,6 @@
 								index: Math.floor(table.rows.length / 2),
 								rows: Array.from({ length: count }, () => new Row({ cells: {} })),
 							});
->>>>>>> 43a7b9c3
 							undoRedoManager.undo();
 							assert(!undoRedoManager.canUndo);
 							assert(undoRedoManager.canRedo);
@@ -571,14 +475,9 @@
 				});
 			});
 
-<<<<<<< HEAD
-			describe(`Column and Row Insertion`, () => {
-				// Test the memory usage of inserting a column and a row in the middle N times.
-=======
 			describe(`Single column and row insertion`, () => {
 				const scenarioName = `Insert a column and a row in the middle ${count} times`;
 				// Test the memory usage of the SharedTree for inserting a column and a row in the middle for a given number of times.
->>>>>>> 43a7b9c3
 				runBenchmark({
 					title: scenarioName,
 					tableSize,
@@ -624,38 +523,6 @@
 				});
 
 				// TODO: AB#43364: Enable these tests back after allowing SharedTree to support undo/redo for removing cells when a column is removed.
-<<<<<<< HEAD
-				// Test the memory usage of redoing the insertion of a column and a row in the middle N times.
-				// runBenchmark(
-				// 	{
-				// 		title: `Redo insert column and row in the middle ${count} times`,
-				// 		tableSize,
-				// 		initialCellValue,
-				// 		beforeOperation: (table, undoRedoManager) => {
-				// 			for (let i = 0; i < count; i++) {
-				// 				const column = new Column({});
-				// 				table.insertColumns({ index: Math.floor(table.columns.length / 2), columns: [column] });
-				// 				const row = new Row({ id: `row-${i}`, cells: {} });
-				// 				table.insertRows({ index: Math.floor(table.rows.length / 2), rows: [row] });
-				// 			}
-				// 			for (let i = 0; i < count; i++) {
-				// 				// Undo row insertion
-				// 				undoRedoManager.undo();
-				// 				// Undo column insertion
-				// 				undoRedoManager.undo();
-				// 			}
-				// 			assert(!undoRedoManager.canUndo);
-				// 		},
-				// 		operation: (table, undoRedoManager) => {
-				// 			for (let i = 0; i < count; i++) {
-				// 				// Redo column insertion
-				// 				undoRedoManager.redo();
-				// 				// Redo row insertion
-				// 				undoRedoManager.redo();
-				// 			}
-				// 			assert(!undoRedoManager.canRedo);
-				// 		},
-=======
 				// Test the memory usage of the SharedTree for redoing the insertion of a column and a row in the middle for a given number of times.
 				// runBenchmark({
 				// 	title: `Redo: ${scenarioName}`,
@@ -675,7 +542,6 @@
 				// 			undoRedoManager.undo();
 				// 		}
 				// 		assert(!undoRedoManager.canUndo);
->>>>>>> 43a7b9c3
 				// 	},
 				// 	operation: (table, undoRedoManager) => {
 				// 		for (let i = 0; i < count; i++) {
@@ -692,35 +558,6 @@
 
 		// Set/Remove-related tests that are limited by treeSize
 		for (const count of validRemoveCounts) {
-<<<<<<< HEAD
-			describe(`Column Removal`, () => {
-				// Test the memory usage of removing a column in the middle N times.
-				runBenchmark({
-					title: `Remove the middle column ${count} times`,
-					tableSize,
-					initialCellValue,
-					operation: (table) => {
-						for (let i = 0; i < count; i++) {
-							const column = table.columns[Math.floor(table.columns.length / 2)];
-							table.removeColumns([column]);
-						}
-					},
-				});
-
-				// Test the memory usage of undoing the removal of a column in the middle N times.
-				runBenchmark({
-					title: `Undo: remove the middle column ${count} times`,
-					tableSize,
-					initialCellValue,
-					beforeOperation: (table) => {
-						for (let i = 0; i < count; i++) {
-							const column = table.columns[Math.floor(table.columns.length / 2)];
-							table.removeColumns([column]);
-						}
-					},
-					operation: (table, undoRedoManager) => {
-						for (let i = 0; i < count; i++) {
-=======
 			describe("Column removal", () => {
 				describe("Single column removal", () => {
 					const scenarioName = `Remove a column in the middle ${count} times`;
@@ -807,7 +644,6 @@
 							assert(undoRedoManager.canUndo);
 						},
 						operation: (table, undoRedoManager) => {
->>>>>>> 43a7b9c3
 							undoRedoManager.undo();
 						},
 						afterOperation: (table, undoRedoManager) => {
@@ -836,80 +672,6 @@
 						},
 					});
 				});
-<<<<<<< HEAD
-
-				// TODO: AB#43364: Enable these tests back after allowing SharedTree to support undo/redo for removing cells when a column is removed.
-				// Test the memory usage of redoing the removal of a column in the middle N times.
-				// runBenchmark(
-				// 	{
-				// 		title: `Redo: remove the middle column ${count} times`,
-				// 		tableSize,
-				// 		initialCellValue,
-				// 		beforeOperation: (table, undoRedoManager) => {
-				// 			for (let i = 0; i < count; i++) {
-				// 				const column = table.columns[Math.floor(table.columns.length / 2)];
-				// 				table.removeColumns([column]);
-				// 			}
-				// 			for (let i = 0; i < count; i++) {
-				// 				undoRedoManager.undo();
-				// 			}
-				// 			assert(!undoRedoManager.canUndo);
-				// 		},
-				// 		operation: (table, undoRedoManager) => {
-				// 			for (let i = 0; i < count; i++) {
-				// 				undoRedoManager.redo();
-				// 			}
-				// 			assert(!undoRedoManager.canRedo);
-				// 		},
-				// 	},
-				// );
-			});
-
-			describe(`Row Removal`, () => {
-				// Test the memory usage of removing a row in the middle N times.
-				runBenchmark({
-					title: `Remove the middle row ${count} times`,
-					tableSize,
-					initialCellValue,
-					operation: (table) => {
-						for (let i = 0; i < count; i++) {
-							const row = table.rows[Math.floor(table.rows.length / 2)];
-							table.removeRows([row]);
-						}
-					},
-				});
-
-				// Test the memory usage of undoing the removal of a row in the middle N times.
-				runBenchmark({
-					title: `Undo: remove the middle row ${count} times`,
-					tableSize,
-					initialCellValue,
-					beforeOperation: (table) => {
-						for (let i = 0; i < count; i++) {
-							const row = table.rows[Math.floor(table.rows.length / 2)];
-							table.removeRows([row]);
-						}
-					},
-					operation: (table, undoRedoManager) => {
-						for (let i = 0; i < count; i++) {
-							undoRedoManager.undo();
-						}
-						assert(!undoRedoManager.canUndo);
-					},
-				});
-
-				// Test the memory usage of redoing the removal of a row in the middle N times.
-				runBenchmark({
-					title: `Redo: remove the middle row ${count} times`,
-					tableSize,
-					initialCellValue,
-					beforeOperation: (table, undoRedoManager) => {
-						for (let i = 0; i < count; i++) {
-							const row = table.rows[Math.floor(table.rows.length / 2)];
-							table.removeRows([row]);
-						}
-						for (let i = 0; i < count; i++) {
-=======
 			});
 
 			describe("Row removal", () => {
@@ -1016,7 +778,6 @@
 								Math.floor(table.rows.length / 2) - Math.floor(count / 2),
 								count,
 							);
->>>>>>> 43a7b9c3
 							undoRedoManager.undo();
 							assert(!undoRedoManager.canUndo);
 							assert(undoRedoManager.canRedo);
@@ -1031,14 +792,9 @@
 				});
 			});
 
-<<<<<<< HEAD
-			describe(`Column and Row Removal`, () => {
-				// Test the memory usage of removing a column and a row in the middle N times.
-=======
 			describe(`Single column and row removal`, () => {
 				const scenarioName = `Remove a column and a row in the middle ${count} times`;
 				// Test the memory usage of the SharedTree for removing a column and a row in the middle for a given number of times.
->>>>>>> 43a7b9c3
 				runBenchmark({
 					title: scenarioName,
 					tableSize,
@@ -1078,38 +834,6 @@
 				});
 
 				// TODO: AB#43364: Enable these tests back after allowing SharedTree to support undo/redo for removing cells when a column is removed.
-<<<<<<< HEAD
-				// Test the memory usage of redoing the removal of a column and a row in the middle N times.
-				// runBenchmark(
-				// 	{
-				// 		title: `Redo remove column and row in the middle ${count} times`,
-				// 		tableSize,
-				// 		initialCellValue,
-				// 		beforeOperation: (table, undoRedoManager) => {
-				// 			for (let i = 0; i < count; i++) {
-				// 				const column = table.columns[Math.floor(table.columns.length / 2)];
-				// 				table.removeColumns([column]);
-				// 				const row = table.rows[Math.floor(table.rows.length / 2)];
-				// 				table.removeRows([row]);
-				// 			}
-				// 			for (let i = 0; i < count; i++) {
-				// 				// Undo row removal
-				// 				undoRedoManager.undo();
-				// 				// Undo column removal
-				// 				undoRedoManager.undo();
-				// 			}
-				// 			assert(!undoRedoManager.canUndo);
-				// 		},
-				// 		operation: (table, undoRedoManager) => {
-				// 			for (let i = 0; i < count; i++) {
-				// 				// Redo column removal
-				// 				undoRedoManager.redo();
-				// 				// Redo row removal
-				// 				undoRedoManager.redo();
-				// 			}
-				// 			assert(!undoRedoManager.canRedo);
-				// 		},
-=======
 				// Test the memory usage of the SharedTree for redoing the removal of a column and a row in the middle for a given number of times.
 				// runBenchmark({
 				// 	title: `Redo: ${scenarioName}`,
@@ -1129,7 +853,6 @@
 				// 			undoRedoManager.undo();
 				// 		}
 				// 		assert(!undoRedoManager.canUndo);
->>>>>>> 43a7b9c3
 				// 	},
 				// 	operation: (table, undoRedoManager) => {
 				// 		for (let i = 0; i < count; i++) {
@@ -1144,12 +867,8 @@
 			});
 
 			describe(`Insert a column and a row and remove right away`, () => {
-<<<<<<< HEAD
-				// Test the memory usage of inserting a column and a row in the middle and removing them right away N times.
-=======
 				const scenarioName = `Insert a column and a row in the middle and remove right away ${count} times`;
 				// Test the memory usage of the SharedTree for inserting a column and a row in the middle and removing them right away for a given number of times.
->>>>>>> 43a7b9c3
 				runBenchmark({
 					title: scenarioName,
 					tableSize,
@@ -1171,16 +890,9 @@
 				});
 
 				// TODO: AB#43364: Enable these tests back after allowing SharedTree to support undo/redo for removing cells when a column is removed.
-<<<<<<< HEAD
-				// Test the memory usage of undoing the insertion and removal of a column and a row in the middle N times.
-				// runBenchmark(
-				// 	{
-				// 		title: `Undo insert and remove column and row in the middle ${count} times`,
-=======
 				// Test the memory usage of the SharedTree for undoing the insertion and removal of a column and a row in the middle for a given number of times.
 				// 	runBenchmark({
 				// 		title: `Undo: ${scenarioName}`,
->>>>>>> 43a7b9c3
 				// 		tableSize,
 				// 		initialCellValue,
 				// 		beforeOperation: (table) => {
@@ -1209,16 +921,6 @@
 				// 	},
 				// );
 
-<<<<<<< HEAD
-				// // Test the memory usage of redoing the insertion and removal of a column and a row in the middle N times.
-				// runBenchmark(
-				// 	{
-				// 		title: `Redo insert and remove column and row in the middle ${count} times`,
-				// 		tableSize,
-				// 		initialCellValue,
-				// 		beforeOperation: (table, undoRedoManager) => {
-				// 			for (let i = 0; i < count; i++) {
-=======
 				// // Test the memory usage of the SharedTree for redoing the insertion and removal of a column and a row in the middle for a given number of times.
 				// runBenchmark({
 				// 	title: `Redo: ${scenarioName}`,
@@ -1226,7 +928,6 @@
 				// 	initialCellValue,
 				// 	beforeOperation: (table, undoRedoManager) => {
 				// 		for (let i = 0; i < count; i++) {
->>>>>>> 43a7b9c3
 				// 				const column = new Column({});
 				// 				table.insertColumns({ index: Math.floor(table.columns.length / 2), columns: [column] });
 				// 				const row = new Row({ id: `row-${i}`, cells: {} });
@@ -1264,12 +965,8 @@
 			});
 
 			describe(`Cell Value Setting`, () => {
-<<<<<<< HEAD
-				// Test the memory usage of setting a cell value in the middle N times.
-=======
 				const scenarioName = `Set cell value in the middle ${count} times`;
 				// Test the memory usage of the SharedTree for setting a cell value in the middle for a given number of times.
->>>>>>> 43a7b9c3
 				runBenchmark({
 					title: scenarioName,
 					tableSize,
