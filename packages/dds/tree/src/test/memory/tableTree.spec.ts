/*!
 * Copyright (c) Microsoft Corporation and contributors. All rights reserved.
 * Licensed under the MIT License.
 */

import { strict as assert } from "node:assert";
import {
	benchmarkMemory,
	isInPerformanceTestingMode,
	type IMemoryTestObject,
} from "@fluid-tools/benchmark";

import {
	Column,
	Row,
	UndoRedoManager,
	createTableTree,
	type Table,
	type TableTreeOptions,
} from "../tablePerformanceTestUtilities.js";
import type { TreeNodeFromImplicitAllowedTypes } from "../../simple-tree/index.js";
import { Tree } from "../../shared-tree/index.js";

/**
 * Note: These benchmarks are designed to closely match the benchmarks in SharedMatrix.
 * If you modify or add tests here, consider updating the corresponding SharedMatrix benchmarks as well
 * to ensure consistency and comparability between the two implementations.
 */

// TODOs (AB#46340):
// - single helper function with before and after hooks for setup and teardown
// - unify with time measurement tests (in terms of API)

/**
 * Initializes a SharedMatrix for testing.
 * @remarks Includes initialization of the undo/redo stack, as well as mock event subscriptions.
 */
function createTable(options: TableTreeOptions): {
	/**
	 * The initialized table tree.
	 */
	table: TreeNodeFromImplicitAllowedTypes<typeof Table>;

	/**
	 * The undo/redo stack manager for the table.
	 */
	undoRedoStack: UndoRedoManager;

	/**
	 * Cleanup function to run after the test to close the table and release resources.
	 */
	cleanUp: () => void;
} {
	const { table, treeView } = createTableTree(options);

	// Configure event listeners
	const cleanUpEventHandler = Tree.on(table, "treeChanged", () => {});

	// Configure undo/redo
	const undoRedoStack = new UndoRedoManager(treeView);

	const cleanUp = (): void => {
		cleanUpEventHandler();
		undoRedoStack.dispose();
		treeView.dispose();
	};

	return {
		table,
		undoRedoStack,
		cleanUp,
	};
}

/**
 * {@link createBenchmark} options.
 */
interface BenchmarkOptions extends TableTreeOptions {
	/**
	 * The title of the benchmark test.
	 */
	readonly title: string;

	/**
	 * The operation to be measured.
	 */
	readonly operation: (table: TreeNodeFromImplicitAllowedTypes<typeof Table>) => void;
}

/**
 * Creates a benchmark for operations on a SharedMatrix.
 */
function createBenchmark({
	title,
	tableSize,
	initialCellValue,
	operation,
}: BenchmarkOptions): IMemoryTestObject {
	return new (class implements IMemoryTestObject {
		public readonly title = title;

		private table: TreeNodeFromImplicitAllowedTypes<typeof Table> | undefined;
		private cleanUp: (() => void) | undefined;

		public async run(): Promise<void> {
			assert(this.table !== undefined, "table is not initialized");
			operation(this.table);
		}

		public beforeIteration(): void {
			const { table, cleanUp } = createTable({
				tableSize,
				initialCellValue,
			});
			this.table = table;
			this.cleanUp = cleanUp;
		}

		public afterIteration(): void {
			assert(this.cleanUp !== undefined, "cleanUp is not initialized");

			this.cleanUp();
			this.table = undefined;
			this.cleanUp = undefined;
		}
	})();
}

/**
 * Creates a benchmark for undo/redo operations on a SharedTree.
 */
function createUndoRedoBenchmark({
	title,
	tableSize,
	initialCellValue,
	setupOperation,
	stackOperation,
}: {
	title: string;
	tableSize: number;
	initialCellValue: string;
	/**
	 * A function that sets up the operation to be performed on the tree.
	 */
	setupOperation: (
		table: TreeNodeFromImplicitAllowedTypes<typeof Table>,
		undoRedoManager: UndoRedoManager,
	) => void;
	/**
	 * The operation to perform on the stack. This should be a function that takes an UndoRedoStackManager
	 * and performs the desired operation.
	 */
	stackOperation: (undoRedoManager: UndoRedoManager) => void;
}): IMemoryTestObject {
	return new (class implements IMemoryTestObject {
		public readonly title = title;

		private table: TreeNodeFromImplicitAllowedTypes<typeof Table> | undefined;
		private undoRedoStack: UndoRedoManager | undefined;
		private cleanUp: (() => void) | undefined;

		public async run(): Promise<void> {
			assert(this.undoRedoStack !== undefined, "undoRedoStack is not initialized");
			stackOperation(this.undoRedoStack);
		}

		public beforeIteration(): void {
			const { table, undoRedoStack, cleanUp } = createTable({
				tableSize,
				initialCellValue,
			});
			this.table = table;
			this.undoRedoStack = undoRedoStack;
			this.cleanUp = cleanUp;

			setupOperation(this.table, this.undoRedoStack);
		}

		public afterIteration(): void {
			assert(this.cleanUp !== undefined, "cleanUp is not initialized");

			this.cleanUp();
			this.table = undefined;
			this.undoRedoStack = undefined;
			this.cleanUp = undefined;
		}
	})();
}

describe("SharedTree table APIs memory usage", () => {
	// The value to be set in the cells of the tree.
	const initialCellValue = "cellValue";

	// The test tree's size will be 10*10, 100*100.
	// Tree size 1000 benchmarks removed due to high overhead and unreliable results.
	const tableSizes = isInPerformanceTestingMode
		? [10, 100]
		: // When not measuring perf, use a single smaller data size so the tests run faster.
			[10];

	// The number of operations to perform on the tree.
	// Operation counts 1000 removed due to high overhead and unreliable results.
	const operationCounts = isInPerformanceTestingMode
		? [10, 100]
		: // When not measuring perf, use a single smaller data size so the tests run faster.
			[5];

	// IMPORTANT: variables scoped to the test suite are a big problem for memory-profiling tests
	// because they won't be out of scope when we garbage-collect between runs of the same test,
	// and that will skew measurements. Tests should allocate all the memory they need using local
	// variables scoped to the test function itself, so several iterations of a given test can
	// measure from the same baseline (as much as possible).

	beforeEach(async () => {
		// CAREFUL: usually beforeEach/afterEach hooks are used to initialize or interact with variables
		// whose scope is the encompassing test suite, but that's a problem for memory-profiling tests.
		// See the comment at the top of the test suite for more details.
	});

	afterEach(() => {
		// CAREFUL: usually beforeEach/afterEach hooks are used to initialize or interact with variables
		// whose scope is the encompassing test suite, but that's a problem for memory-profiling tests.
		// See the comment at the top of the test suite for more details.
	});

	for (const tableSize of tableSizes) {
		// Filter counts to ensure they do not exceed tableSize
		const validRemoveCounts = operationCounts.filter((count) => count <= tableSize);

		// Insert-related tests that are not limited by tableSize
		for (const count of operationCounts) {
			describe(`Column Insertion`, () => {
				// Test the memory usage of inserting a single column in the middle of the table N times.
				benchmarkMemory(
					createBenchmark({
						title: `Insert a single column in the middle ${count} times`,
						tableSize,
						initialCellValue,
						operation: (table) => {
							for (let i = 0; i < count; i++) {
								const column = new Column({});
								table.insertColumns({
									index: Math.floor(table.columns.length / 2),
									columns: [column],
								});
							}
						},
					}),
				);

				// Test the memory usage of undoing the insertion of a single column in the middle of the table N times.
				benchmarkMemory(
					createUndoRedoBenchmark({
						title: `Undo: insert a single column in the middle ${count} times`,
						tableSize,
						initialCellValue,
						setupOperation: (table, undoRedoManager) => {
							for (let i = 0; i < count; i++) {
								const column = new Column({});
								table.insertColumns({
									index: Math.floor(table.columns.length / 2),
									columns: [column],
								});
							}
							assert(undoRedoManager.canUndo);
						},
						stackOperation: (undoRedoManager) => {
							for (let i = 0; i < count; i++) {
								undoRedoManager.undo();
							}
							assert(!undoRedoManager.canUndo);
						},
					}),
				);

				// Test the memory usage of redoing the insertion of a single column in the middle of a table N of times.
				benchmarkMemory(
					createUndoRedoBenchmark({
						title: `Redo: insert a single column in the middle ${count} times`,
						tableSize,
						initialCellValue,
						setupOperation: (table, undoRedoManager) => {
							for (let i = 0; i < count; i++) {
								const column = new Column({});
								table.insertColumns({
									index: Math.floor(table.columns.length / 2),
									columns: [column],
								});
							}
							for (let i = 0; i < count; i++) {
								undoRedoManager.undo();
							}
							assert(!undoRedoManager.canUndo);
						},
						stackOperation: (undoRedoManager) => {
							for (let i = 0; i < count; i++) {
								undoRedoManager.redo();
							}
							assert(!undoRedoManager.canRedo);
						},
					}),
				);

				// Test the memory usage of inserting a batch of N columns in the middle of the table.
				benchmarkMemory(
					createBenchmark({
						title: `Insert a batch of ${count} columns in the middle of the table`,
						tableSize,
						initialCellValue,
						operation: (table) => {
							table.insertColumns({
								index: Math.floor(table.columns.length / 2),
								columns: Array.from({ length: count }, () => new Column({})),
							});
						},
					}),
				);

				// Test the memory usage of undoing the insertion of a batch of N columns in the middle of the table.
				benchmarkMemory(
					createUndoRedoBenchmark({
						title: `Undo: insert a batch of ${count} columns in the middle of the table`,
						tableSize,
						initialCellValue,
						setupOperation: (table, undoRedoManager) => {
							table.insertColumns({
								index: Math.floor(table.columns.length / 2),
								columns: Array.from({ length: count }, () => new Column({})),
							});
							assert(undoRedoManager.canUndo);
						},
						stackOperation: (undoRedoManager) => {
							undoRedoManager.undo();
							assert(!undoRedoManager.canUndo);
						},
					}),
				);

				// Test the memory usage of redoing the insertion of a batch of N columns in the middle of the table.
				benchmarkMemory(
					createUndoRedoBenchmark({
						title: `Redo: insert a batch of ${count} columns in the middle of the table`,
						tableSize,
						initialCellValue,
						setupOperation: (table, undoRedoManager) => {
							table.insertColumns({
								index: Math.floor(table.columns.length / 2),
								columns: Array.from({ length: count }, () => new Column({})),
							});
							assert(undoRedoManager.canUndo);

							undoRedoManager.undo();
							assert(!undoRedoManager.canUndo);
							assert(undoRedoManager.canRedo);
						},
						stackOperation: (undoRedoManager) => {
							undoRedoManager.redo();
							assert(!undoRedoManager.canRedo);
						},
					}),
				);
			});

			describe(`Row Insertion`, () => {
				// Test the memory usage of inserting a single empty row in the middle of the table N times.
				benchmarkMemory(
					createBenchmark({
						title: `Insert a row in the middle ${count} times`,
						tableSize,
						initialCellValue,
						operation: (table) => {
							for (let i = 0; i < count; i++) {
								const row = new Row({ cells: {} });
								table.insertRows({ index: Math.floor(table.rows.length / 2), rows: [row] });
							}
						},
					}),
				);

				// Test the memory usage of undoing the insertion of a single empty row in the middle of the table N times.
				benchmarkMemory(
					createUndoRedoBenchmark({
						title: `Undo: insert row in the middle ${count} times`,
						tableSize,
						initialCellValue,
						setupOperation: (table) => {
							for (let i = 0; i < count; i++) {
								const row = new Row({ cells: {} });
								table.insertRows({ index: Math.floor(table.rows.length / 2), rows: [row] });
							}
						},
						stackOperation: (undoRedoManager) => {
							for (let i = 0; i < count; i++) {
								undoRedoManager.undo();
							}
							assert(!undoRedoManager.canUndo);
						},
					}),
				);

				// Test the memory usage of redoing the insertion of a single empty row in the middle of the table N times.
				benchmarkMemory(
					createUndoRedoBenchmark({
						title: `Redo: insert row in the middle ${count} times`,
						tableSize,
						initialCellValue,
						setupOperation: (table, undoRedoManager) => {
							for (let i = 0; i < count; i++) {
								const row = new Row({ cells: {} });
								table.insertRows({ index: Math.floor(table.rows.length / 2), rows: [row] });
							}
							for (let i = 0; i < count; i++) {
								undoRedoManager.undo();
							}
							assert(!undoRedoManager.canUndo);
						},
						stackOperation: (undoRedoManager) => {
							for (let i = 0; i < count; i++) {
								undoRedoManager.redo();
							}
							assert(!undoRedoManager.canRedo);
						},
					}),
				);

				// Test the memory usage of inserting a batch of N rows in the middle of the table.
				benchmarkMemory(
					createBenchmark({
						title: `Insert a batch of ${count} empty rows in the middle of the table`,
						tableSize,
						initialCellValue,
						operation: (table) => {
							table.insertRows({
								index: Math.floor(table.rows.length / 2),
								rows: Array.from({ length: count }, () => new Row({ cells: {} })),
							});
						},
					}),
				);

				// Test the memory usage of undoing the insertion of a batch of empty rows in the middle of the table.
				benchmarkMemory(
					createUndoRedoBenchmark({
						title: `Undo: insert a batch of ${count} rows in the middle of the table`,
						tableSize,
						initialCellValue,
						setupOperation: (table, undoRedoManager) => {
							table.insertRows({
								index: Math.floor(table.rows.length / 2),
								rows: Array.from({ length: count }, () => new Row({ cells: {} })),
							});
							assert(undoRedoManager.canUndo);
						},
						stackOperation: (undoRedoManager) => {
							undoRedoManager.undo();
							assert(!undoRedoManager.canUndo);
						},
					}),
				);

				// Test the memory usage of redoing the insertion of a batch of empty rows in the middle of the table.
				benchmarkMemory(
					createUndoRedoBenchmark({
						title: `Redo: insert a batch of ${count} rows in the middle of the table`,
						tableSize,
						initialCellValue,
						setupOperation: (table, undoRedoManager) => {
							table.insertRows({
								index: Math.floor(table.rows.length / 2),
								rows: Array.from({ length: count }, () => new Row({ cells: {} })),
							});
							assert(undoRedoManager.canUndo);

							undoRedoManager.undo();
							assert(!undoRedoManager.canUndo);
							assert(undoRedoManager.canRedo);
						},
						stackOperation: (undoRedoManager) => {
							undoRedoManager.redo();
							assert(!undoRedoManager.canRedo);
						},
					}),
				);
			});

			describe(`Column and Row Insertion`, () => {
				// Test the memory usage of inserting a column and a row in the middle N times.
				benchmarkMemory(
					createBenchmark({
						title: `Insert a column and a row in the middle ${count} times`,
						tableSize,
						initialCellValue,
						operation: (table) => {
							for (let i = 0; i < count; i++) {
								const column = new Column({});
								table.insertColumns({
									index: Math.floor(table.columns.length / 2),
									columns: [column],
								});
								const row = new Row({ id: `row-${i}`, cells: {} });
								table.insertRows({ index: Math.floor(table.rows.length / 2), rows: [row] });
							}
						},
					}),
				);

				// Test the memory usage of undoing the insertion of a column and a row in the middle N times.
				benchmarkMemory(
					createUndoRedoBenchmark({
						title: `Undo insert column and row in the middle ${count} times`,
						tableSize,
						initialCellValue,
						setupOperation: (table) => {
							for (let i = 0; i < count; i++) {
								const column = new Column({});
								table.insertColumns({
									index: Math.floor(table.columns.length / 2),
									columns: [column],
								});
								const row = new Row({ id: `row-${i}`, cells: {} });
								table.insertRows({ index: Math.floor(table.rows.length / 2), rows: [row] });
							}
						},
						stackOperation: (undoRedoManager) => {
							for (let i = 0; i < count; i++) {
								// Undo row insertion
								undoRedoManager.undo();
								// Undo column insertion
								undoRedoManager.undo();
							}
							assert(!undoRedoManager.canUndo);
						},
					}),
				);

				// TODO: AB#43364: Enable these tests back after allowing SharedTree to support undo/redo for removing cells when a column is removed.
				// Test the memory usage of redoing the insertion of a column and a row in the middle N times.
				// benchmarkMemory(
				// 	createUndoRedoBenchmark({
				// 		title: `Redo insert column and row in the middle ${count} times`,
				// 		tableSize,
				// 		initialCellValue,
				// 		setupOperation: (table, undoRedoManager) => {
				// 			for (let i = 0; i < count; i++) {
				// 				const column = new Column({});
				// 				table.insertColumns({ index: Math.floor(table.columns.length / 2), columns: [column] });
				// 				const row = new Row({ id: `row-${i}`, cells: {} });
				// 				table.insertRows({ index: Math.floor(table.rows.length / 2), rows: [row] });
				// 			}
				// 			for (let i = 0; i < count; i++) {
				// 				// Undo row insertion
				// 				undoRedoManager.undo();
				// 				// Undo column insertion
				// 				undoRedoManager.undo();
				// 			}
				// 			assert(!undoRedoManager.canUndo);
				// 		},
				// 		stackOperation: (undoRedoManager) => {
				// 			for (let i = 0; i < count; i++) {
				// 				// Redo column insertion
				// 				undoRedoManager.redo();
				// 				// Redo row insertion
				// 				undoRedoManager.redo();
				// 			}
				// 			assert(!undoRedoManager.canRedo);
				// 		},
				// 	}),
				// );
			});
		}

		// Set/Remove-related tests that are limited by treeSize
		for (const count of validRemoveCounts) {
			describe(`Column Removal`, () => {
				// Test the memory usage of removing a column in the middle N times.
				benchmarkMemory(
					createBenchmark({
						title: `Remove the middle column ${count} times`,
						tableSize,
						initialCellValue,
						operation: (table) => {
							for (let i = 0; i < count; i++) {
								const column = table.columns[Math.floor(table.columns.length / 2)];
								table.removeColumns([column]);
							}
						},
					}),
				);

				// Test the memory usage of undoing the removal of a column in the middle N times.
				benchmarkMemory(
					createUndoRedoBenchmark({
						title: `Undo: remove the middle column ${count} times`,
						tableSize,
						initialCellValue,
						setupOperation: (table) => {
							for (let i = 0; i < count; i++) {
								const column = table.columns[Math.floor(table.columns.length / 2)];
								table.removeColumns([column]);
							}
						},
						stackOperation: (undoRedoManager) => {
							for (let i = 0; i < count; i++) {
								undoRedoManager.undo();
							}
							assert(!undoRedoManager.canUndo);
						},
					}),
				);

				// TODO: AB#43364: Enable these tests back after allowing SharedTree to support undo/redo for removing cells when a column is removed.
				// Test the memory usage of redoing the removal of a column in the middle N times.
				// benchmarkMemory(
				// 	createUndoRedoBenchmark({
				// 		title: `Redo: remove the middle column ${count} times`,
				// 		tableSize,
				// 		initialCellValue,
				// 		setupOperation: (table, undoRedoManager) => {
				// 			for (let i = 0; i < count; i++) {
				// 				const column = table.columns[Math.floor(table.columns.length / 2)];
				// 				table.removeColumns([column]);
				// 			}
				// 			for (let i = 0; i < count; i++) {
				// 				undoRedoManager.undo();
				// 			}
				// 			assert(!undoRedoManager.canUndo);
				// 		},
				// 		stackOperation: (undoRedoManager) => {
				// 			for (let i = 0; i < count; i++) {
				// 				undoRedoManager.redo();
				// 			}
				// 			assert(!undoRedoManager.canRedo);
				// 		},
				// 	}),
				// );
			});

			describe(`Row Removal`, () => {
				// Test the memory usage of removing a row in the middle N times.
				benchmarkMemory(
					createBenchmark({
						title: `Remove the middle row ${count} times`,
						tableSize,
						initialCellValue,
						operation: (table) => {
							for (let i = 0; i < count; i++) {
								const row = table.rows[Math.floor(table.rows.length / 2)];
								table.removeRows([row]);
							}
						},
					}),
				);

				// Test the memory usage of undoing the removal of a row in the middle N times.
				benchmarkMemory(
					createUndoRedoBenchmark({
						title: `Undo: remove the middle row ${count} times`,
						tableSize,
						initialCellValue,
						setupOperation: (table) => {
							for (let i = 0; i < count; i++) {
								const row = table.rows[Math.floor(table.rows.length / 2)];
								table.removeRows([row]);
							}
						},
						stackOperation: (undoRedoManager) => {
							for (let i = 0; i < count; i++) {
								undoRedoManager.undo();
							}
							assert(!undoRedoManager.canUndo);
						},
					}),
				);

				// Test the memory usage of redoing the removal of a row in the middle N times.
				benchmarkMemory(
					createUndoRedoBenchmark({
						title: `Redo: remove the middle row ${count} times`,
						tableSize,
						initialCellValue,
						setupOperation: (table, undoRedoManager) => {
							for (let i = 0; i < count; i++) {
								const row = table.rows[Math.floor(table.rows.length / 2)];
								table.removeRows([row]);
							}
							for (let i = 0; i < count; i++) {
								undoRedoManager.undo();
							}
							assert(!undoRedoManager.canUndo);
						},
						stackOperation: (undoRedoManager) => {
							for (let i = 0; i < count; i++) {
								undoRedoManager.redo();
							}
							assert(!undoRedoManager.canRedo);
						},
					}),
				);
			});

			describe(`Column and Row Removal`, () => {
				// Test the memory usage of removing a column and a row in the middle N times.
				benchmarkMemory(
					createBenchmark({
						title: `Remove a column and a row in the middle ${count} times`,
						tableSize,
						initialCellValue,
						operation: (table) => {
							for (let i = 0; i < count; i++) {
								const column = table.columns[Math.floor(table.columns.length / 2)];
								table.removeColumns([column]);
								const row = table.rows[Math.floor(table.rows.length / 2)];
								table.removeRows([row]);
							}
						},
					}),
				);

				// Test the memory usage of undoing the removal of a column and a row in the middle N times.
				benchmarkMemory(
					createUndoRedoBenchmark({
						title: `Undo remove column and row in the middle ${count} times`,
						tableSize,
						initialCellValue,
						setupOperation: (table) => {
							for (let i = 0; i < count; i++) {
								const column = table.columns[Math.floor(table.columns.length / 2)];
								table.removeColumns([column]);
								const row = table.rows[Math.floor(table.rows.length / 2)];
								table.removeRows([row]);
							}
						},
						stackOperation: (undoRedoManager) => {
							for (let i = 0; i < count; i++) {
								// Undo row removal
								undoRedoManager.undo();
								// Undo column removal
								undoRedoManager.undo();
							}
							assert(!undoRedoManager.canUndo);
						},
					}),
				);

				// TODO: AB#43364: Enable these tests back after allowing SharedTree to support undo/redo for removing cells when a column is removed.
				// Test the memory usage of redoing the removal of a column and a row in the middle N times.
				// benchmarkMemory(
				// 	createUndoRedoBenchmark({
				// 		title: `Redo remove column and row in the middle ${count} times`,
				// 		tableSize,
				// 		initialCellValue,
				// 		setupOperation: (table, undoRedoManager) => {
				// 			for (let i = 0; i < count; i++) {
				// 				const column = table.columns[Math.floor(table.columns.length / 2)];
				// 				table.removeColumns([column]);
				// 				const row = table.rows[Math.floor(table.rows.length / 2)];
				// 				table.removeRows([row]);
				// 			}
				// 			for (let i = 0; i < count; i++) {
				// 				// Undo row removal
				// 				undoRedoManager.undo();
				// 				// Undo column removal
				// 				undoRedoManager.undo();
				// 			}
				// 			assert(!undoRedoManager.canUndo);
				// 		},
				// 		stackOperation: (undoRedoManager) => {
				// 			for (let i = 0; i < count; i++) {
				// 				// Redo column removal
				// 				undoRedoManager.redo();
				// 				// Redo row removal
				// 				undoRedoManager.redo();
				// 			}
				// 			assert(!undoRedoManager.canRedo);
				// 		},
				// 	}),
				// );
			});

			describe(`Insert a column and a row and remove right away`, () => {
				// Test the memory usage of inserting a column and a row in the middle and removing them right away N times.
				benchmarkMemory(
					createBenchmark({
						title: `Insert a column and a row in the middle and remove right away ${count} times`,
						tableSize,
						initialCellValue,
						operation: (table) => {
							for (let i = 0; i < count; i++) {
								const column = new Column({});
								table.insertColumns({
									index: Math.floor(table.columns.length / 2),
									columns: [column],
								});
<<<<<<< HEAD

=======
>>>>>>> dd836b50
								const row = new Row({ id: `row-${i}`, cells: {} });
								table.insertRows({ index: Math.floor(table.rows.length / 2), rows: [row] });

								table.removeColumns([column]);
								table.removeRows([row]);
							}
						},
					}),
				);

				// TODO: AB#43364: Enable these tests back after allowing SharedTree to support undo/redo for removing cells when a column is removed.
				// Test the memory usage of undoing the insertion and removal of a column and a row in the middle N times.
				// benchmarkMemory(
				// 	createUndoRedoBenchmark({
				// 		title: `Undo insert and remove column and row in the middle ${count} times`,
				// 		tableSize,
				// 		initialCellValue,
				// 		setupOperation: (table) => {
				// 			for (let i = 0; i < count; i++) {
				// 				const column = new Column({});
				// 				table.insertColumns({ index: Math.floor(table.columns.length / 2), columns: [column] });
				// 				const row = new Row({ id: `row-${i}`, cells: {} });
				// 				table.insertRows({ index: Math.floor(table.rows.length / 2), rows: [row] });
				// 				table.removeColumns([column]);
				// 				table.removeRows([row]);
				// 			}
				// 		},
				// 		stackOperation: (undoRedoManager) => {
				// 			for (let i = 0; i < count; i++) {
				// 				// Undo row removal
				// 				undoRedoManager.undo();
				// 				// Undo column removal
				// 				undoRedoManager.undo();
				// 				// Undo row insertion
				// 				undoRedoManager.undo();
				// 				// Undo column insertion
				// 				undoRedoManager.undo();
				// 			}
				// 			assert(!undoRedoManager.canUndo);
				// 		},
				// 	}),
				// );

				// // Test the memory usage of redoing the insertion and removal of a column and a row in the middle N times.
				// benchmarkMemory(
				// 	createUndoRedoBenchmark({
				// 		title: `Redo insert and remove column and row in the middle ${count} times`,
				// 		tableSize,
				// 		initialCellValue,
				// 		setupOperation: (table, undoRedoManager) => {
				// 			for (let i = 0; i < count; i++) {
				// 				const column = new Column({});
				// 				table.insertColumns({ index: Math.floor(table.columns.length / 2), columns: [column] });
				// 				const row = new Row({ id: `row-${i}`, cells: {} });
				// 				table.insertRows({ index: Math.floor(table.rows.length / 2), rows: [row] });
				// 				table.removeColumns([column]);
				// 				table.removeRows([row]);
				// 			}
				// 			for (let i = 0; i < count; i++) {
				// 				// Undo row removal
				// 				undoRedoManager.undo();
				// 				// Undo column removal
				// 				undoRedoManager.undo();
				// 				// Undo row insertion
				// 				undoRedoManager.undo();
				// 				// Undo column insertion
				// 				undoRedoManager.undo();
				// 			}
				// 			assert(!undoRedoManager.canUndo);
				// 		},
				// 		stackOperation: (undoRedoManager) => {
				// 			for (let i = 0; i < count; i++) {
				// 				// Redo column insertion
				// 				undoRedoManager.redo();
				// 				// Redo row insertion
				// 				undoRedoManager.redo();
				// 				// Redo column removal
				// 				undoRedoManager.redo();
				// 				// Redo row removal
				// 				undoRedoManager.redo();
				// 			}
				// 			assert(!undoRedoManager.canRedo);
				// 		},
				// 	}),
				// );
			});

			describe(`Cell Value Setting`, () => {
				// Test the memory usage of setting a cell value in the middle N times.
				benchmarkMemory(
					createBenchmark({
						title: `Set cell value in the middle ${count} times`,
						tableSize,
						initialCellValue,
						operation: (table) => {
							for (let i = 0; i < count; i++) {
								const row = table.rows[Math.floor(table.rows.length / 2)];
								const column = table.columns[Math.floor(table.columns.length / 2)];
								table.setCell({
									key: {
										row: row.id,
										column: column.id,
									},
									cell: initialCellValue,
								});
							}
						},
					}),
				);

				// Test the memory usage of undoing the setting of a cell value in the middle N times.
				benchmarkMemory(
					createUndoRedoBenchmark({
						title: `Undo set cell value in the middle ${count} times`,
						tableSize,
						initialCellValue,
						setupOperation: (table) => {
							for (let i = 0; i < count; i++) {
								const row = table.rows[Math.floor(table.rows.length / 2)];
								const column = table.columns[Math.floor(table.columns.length / 2)];
								table.setCell({
									key: {
										row: row.id,
										column: column.id,
									},
									cell: initialCellValue,
								});
							}
						},
						stackOperation: (undoRedoManager) => {
							for (let i = 0; i < count; i++) {
								undoRedoManager.undo();
							}
							assert(!undoRedoManager.canUndo);
						},
					}),
				);

				// Test the memory usage of redoing the setting of a cell value in the middle N times.
				benchmarkMemory(
					createUndoRedoBenchmark({
						title: `Redo set cell value in the middle ${count} times`,
						tableSize,
						initialCellValue,
						setupOperation: (table, undoRedoManager) => {
							for (let i = 0; i < count; i++) {
								const row = table.rows[Math.floor(table.rows.length / 2)];
								const column = table.columns[Math.floor(table.columns.length / 2)];
								table.setCell({
									key: {
										row: row.id,
										column: column.id,
									},
									cell: initialCellValue,
								});
							}
							for (let i = 0; i < count; i++) {
								undoRedoManager.undo();
							}
							assert(!undoRedoManager.canUndo);
						},
						stackOperation: (undoRedoManager) => {
							for (let i = 0; i < count; i++) {
								undoRedoManager.redo();
							}
							assert(!undoRedoManager.canRedo);
						},
					}),
				);
			});
		}
	}
});<|MERGE_RESOLUTION|>--- conflicted
+++ resolved
@@ -791,10 +791,6 @@
 									index: Math.floor(table.columns.length / 2),
 									columns: [column],
 								});
-<<<<<<< HEAD
-
-=======
->>>>>>> dd836b50
 								const row = new Row({ id: `row-${i}`, cells: {} });
 								table.insertRows({ index: Math.floor(table.rows.length / 2), rows: [row] });
 
