--- conflicted
+++ resolved
@@ -74,10 +74,6 @@
 				afterOperation?.(this.table, this.undoRedoStack);
 
 				this.cleanUp();
-<<<<<<< HEAD
-				this.table = undefined;
-=======
->>>>>>> c5c1625e
 				this.undoRedoStack = undefined;
 				this.cleanUp = undefined;
 			}
