/*!
 * Copyright (c) Microsoft Corporation and contributors. All rights reserved.
 * Licensed under the MIT License.
 */

import { oob } from "@fluidframework/core-utils/internal";
<<<<<<< HEAD
import type { MapGetSet, NestedMap } from "@fluidframework/core-interfaces";
=======

import type { MapGetSet } from "./utils.js";

/**
 * A dictionary whose values are keyed off of two objects (key1, key2).
 * As it is a nested map, size() will return the number of distinct key1s.
 * If you need constant-time access to the number of values, use SizedNestedMap instead.
 *
 * This code assumes values will not be undefined (keys can be undefined).
 */
export type NestedMap<Key1, Key2, Value> = Map<Key1, Map<Key2, Value>>;
>>>>>>> c59225db

/**
 * A read-only version of {@link NestedMap}.
 */
export type ReadonlyNestedMap<Key1, Key2, Value> = ReadonlyMap<Key1, ReadonlyMap<Key2, Value>>;

/**
 * If (key1, key2) already has a value in the map, it is returned, otherwise value is added under (key1, key2) and undefined is returned.
 */
export function tryAddToNestedMap<Key1, Key2, Value>(
	map: NestedMap<Key1, Key2, Value>,
	key1: Key1,
	key2: Key2,
	value: Value,
): Value | undefined {
	let innerMap = map.get(key1);
	if (innerMap === undefined) {
		innerMap = new Map();
		map.set(key1, innerMap);
	}
	if (innerMap.has(key2)) {
		return innerMap.get(key2);
	}
	innerMap.set(key2, value);
	return undefined;
}

/**
 * Copies over all entries from the source map into the destination map.
 *
 * @param source - The map to copy data from. Not mutated.
 * @param destination - The map to copy data into. Both the outer and inner map may be mutated.
 * @param override - Whether existing entries in `destination` should be replaced by corresponding entries in `source`.
 *
 * @remarks - This function performs deep copying when necessary.
 * This ensures that mutating `destination` after this call will not result in unexpected mutations to `source`.
 */
export function populateNestedMap<Key1, Key2, Value>(
	source: ReadonlyNestedMap<Key1, Key2, Value>,
	destination: NestedMap<Key1, Key2, Value>,
	override: boolean,
): void {
	for (const [key1, sourceInner] of source) {
		let destinationInner = destination.get(key1);
		if (destinationInner === undefined) {
			destinationInner = new Map(sourceInner);
			destination.set(key1, destinationInner);
		} else {
			for (const [key2, value] of sourceInner) {
				if (override || !destinationInner.has(key2)) {
					destinationInner.set(key2, value);
				}
			}
		}
	}
}

/**
 * Sets the value at (key1, key2) in map to value.
 * If there already is a value for (key1, key2), it is replaced with the provided one.
 */
export function setInNestedMap<Key1, Key2, Value>(
	map: NestedMap<Key1, Key2, Value>,
	key1: Key1,
	key2: Key2,
	value: Value,
): void {
	const innerMap = getOrAddInMap(map, key1, new Map<Key2, Value>());
	innerMap.set(key2, value);
}

/**
 * Sets the value at `key` in map to value if not already present.
 * Returns the value at `key` after setting it.
 * This is equivalent to a get or default that adds the default to the map.
 */
export function getOrAddInMap<Key, Value>(
	map: MapGetSet<Key, Value>,
	key: Key,
	value: Value,
): Value {
	const currentValue = map.get(key);
	if (currentValue !== undefined) {
		return currentValue;
	}
	map.set(key, value);
	return value;
}

/**
 * Sets the value at `key` in `map` to `generateValue()` if not already present.
 * Returns the value at `key` after setting it.
 */
export function getOrAddInMapLazy<Key, Value>(
	map: MapGetSet<Key, Value>,
	key: Key,
	generateValue: () => Value,
): Value {
	const currentValue = map.get(key);
	if (currentValue !== undefined) {
		return currentValue;
	}

	const value = generateValue();
	map.set(key, value);
	return value;
}

/**
 * Returns the value at (key1, key2) in map, or undefined if not present.
 */
export function tryGetFromNestedMap<Key1, Key2, Value>(
	map: NestedMap<Key1, Key2, Value>,
	key1: Key1,
	key2: Key2,
): Value | undefined {
	const innerMap = map.get(key1);
	if (innerMap === undefined) {
		return undefined;
	}
	return innerMap.get(key2);
}

/**
 * If (key1, key2) is not in the map, add value to the map.
 * Returns whatever is at (key1, key2) in map (which will be value if it was empty before).
 */
export function getOrAddInNestedMap<Key1, Key2, Value>(
	map: NestedMap<Key1, Key2, Value>,
	key1: Key1,
	key2: Key2,
	value: Value,
): Value {
	const existing = tryAddToNestedMap(map, key1, key2, value);
	if (existing !== undefined) {
		return existing;
	}
	return value;
}

/**
 * Does not change map.
 * If (key1, key2) is not in map, returns value.
 * If (key1, key2) is in map, return its entry.
 */
export function getOrDefaultInNestedMap<Key1, Key2, Value>(
	map: NestedMap<Key1, Key2, Value>,
	key1: Key1,
	key2: Key2,
	value: Value,
): Value {
	const existing = tryGetFromNestedMap(map, key1, key2);
	if (existing !== undefined) {
		return existing;
	}
	return value;
}

/**
 * Removes the value at (key1, key2) from the map.
 *
 * @returns true iff found.
 */
export function deleteFromNestedMap<Key1, Key2, Value>(
	map: NestedMap<Key1, Key2, Value>,
	key1: Key1,
	key2: Key2,
): boolean {
	const innerMap = map.get(key1);
	if (innerMap === undefined) {
		return false;
	}
	const deleted = innerMap.delete(key2);
	if (innerMap.size === 0) {
		map.delete(key1);
	}
	return deleted;
}

/**
 * Converts a nested map to a flat list of triplets.
 */
export function nestedMapToFlatList<Key1, Key2, Value>(
	map: ReadonlyNestedMap<Key1, Key2, Value>,
): [Key1, Key2, Value][] {
	const list: [Key1, Key2, Value][] = [];
	map.forEach((innerMap, key1) => {
		innerMap.forEach((val, key2) => {
			list.push([key1, key2, val]);
		});
	});
	return list;
}

/**
 * Builds a nested map from a flat list of triplets.
 */
export function nestedMapFromFlatList<Key1, Key2, Value>(
	list: readonly (readonly [Key1, Key2, Value])[],
): NestedMap<Key1, Key2, Value> {
	const map = new Map<Key1, Map<Key2, Value>>();
	for (const [key1, key2, val] of list) {
		getOrAddInMap(map, key1, new Map<Key2, Value>()).set(key2, val);
	}
	return map;
}

export function forEachInNestedMap<Key1, Key2, Value>(
	map: ReadonlyNestedMap<Key1, Key2, Value>,
	delegate: (value: Value, key1: Key1, key2: Key2) => void,
): void {
	map.forEach((innerMap, keyFirst) => {
		innerMap.forEach((val, keySecond) => {
			delegate(val, keyFirst, keySecond);
		});
	});
}

/**
 * Maps the `input` map values using the provided `delegate`.
 *
 * @param input - The `NestedMap` whose contents are being mapped.
 * @param delegate - The delegate to use for mapping values,
 * @returns A new `NestedMap` with the same keys as `input`, but with the values produced by `delegate`.
 */
export function mapNestedMap<Key1, Key2, ValueIn, ValueOut = ValueIn>(
	input: ReadonlyNestedMap<Key1, Key2, ValueIn>,
	delegate: (value: ValueIn, key1: Key1, key2: Key2) => ValueOut,
): NestedMap<Key1, Key2, ValueOut> {
	const output = new Map<Key1, Map<Key2, ValueOut>>();
	input.forEach((inputInnerMap, keyFirst) => {
		const outputInnerMap = new Map<Key2, ValueOut>();
		inputInnerMap.forEach((val, keySecond) => {
			const mappedValue = delegate(val, keyFirst, keySecond);
			outputInnerMap.set(keySecond, mappedValue);
		});
		output.set(keyFirst, outputInnerMap);
	});
	return output;
}

/**
 * Map with two keys; same semantics as NestedMap, but maintains a size count for the entire collection.
 * Note: undefined is not supported as a value, and will cause incorrect behavior.
 */
export class SizedNestedMap<Key1, Key2, Value> {
	private readonly nestedMap: NestedMap<Key1, Key2, Value> = new Map();
	private count = 0;

	/**
	 * Returns the total number of elements in this nested map.
	 */
	public get size(): number {
		return this.count;
	}

	/**
	 * If (key1, key2) already has a value in the map, it is returned, otherwise value is added under (key1, key2) and undefined is
	 * returned.
	 */
	public tryGet(key1: Key1, key2: Key2): Value | undefined {
		return tryGetFromNestedMap(this.nestedMap, key1, key2);
	}

	/**
	 * Does not change map.
	 * If (key1, key2) is not in map, returns value.
	 * If (key1, key2) is in map, return its entry.
	 */
	public getOrDefault(key1: Key1, key2: Key2, value: Value): Value {
		return getOrDefaultInNestedMap(this.nestedMap, key1, key2, value);
	}

	/**
	 * If (key1, key2) already has a value in the map, it is returned, otherwise value is added under (key1, key2) and undefined is
	 * returned.
	 */
	public tryAdd(key1: Key1, key2: Key2, value: Value): Value | undefined {
		const currentVal = tryAddToNestedMap(this.nestedMap, key1, key2, value);
		if (currentVal === undefined) {
			this.count++;
		}
		return currentVal;
	}

	/**
	 * Sets the value at (key1, key2) in map to value.
	 * If there already is a value for (key1, key2), it is replaced with the provided one.
	 */
	public set(key1: Key1, key2: Key2, value: Value): void {
		if (this.tryAdd(key1, key2, value) !== undefined) {
			setInNestedMap(this.nestedMap, key1, key2, value);
		}
	}

	/**
	 * Removes the value at (key1, key2) from the map.
	 * Returns true iff found.
	 */
	public delete(key1: Key1, key2: Key2): boolean {
		const deleted = deleteFromNestedMap(this.nestedMap, key1, key2);
		if (deleted) {
			this.count--;
		}
		return deleted;
	}

	/**
	 * Runs the supplied delegate for every (value, key1, key2).
	 */
	public forEach(delegate: (value: Value, key1: Key1, key2: Key2) => void): void {
		forEachInNestedMap(this.nestedMap, delegate);
	}

	/**
	 * Clears the map.
	 */
	public clear(): void {
		this.count = 0;
		this.nestedMap.clear();
	}

	public values(): IterableIterator<Value> {
		return (
			Array.from(this.nestedMap.values()).flatMap((innerMap) => innerMap.values())[0] ?? oob()
		);
	}

	public [Symbol.iterator](): IterableIterator<[Key1, Map<Key2, Value>]> {
		return this.nestedMap[Symbol.iterator]();
	}
}<|MERGE_RESOLUTION|>--- conflicted
+++ resolved
@@ -4,9 +4,6 @@
  */
 
 import { oob } from "@fluidframework/core-utils/internal";
-<<<<<<< HEAD
-import type { MapGetSet, NestedMap } from "@fluidframework/core-interfaces";
-=======
 
 import type { MapGetSet } from "./utils.js";
 
@@ -18,7 +15,6 @@
  * This code assumes values will not be undefined (keys can be undefined).
  */
 export type NestedMap<Key1, Key2, Value> = Map<Key1, Map<Key2, Value>>;
->>>>>>> c59225db
 
 /**
  * A read-only version of {@link NestedMap}.
