/*!
 * Copyright (c) Microsoft Corporation and contributors. All rights reserved.
 * Licensed under the MIT License.
 */

import { assert } from "@fluidframework/core-utils/internal";
import { Type } from "@sinclair/typebox";
import structuredClone from "@ungap/structured-clone";

/**
 * Subset of Map interface.
 */
export interface MapGetSet<K, V> {
	get(key: K): V | undefined;
	set(key: K, value: V): void;
}

/**
 * Make all transitive properties in T readonly
 */
export type RecursiveReadonly<T> = {
	readonly [P in keyof T]: RecursiveReadonly<T[P]>;
};

/**
 * Remove `readonly` from all fields.
 */
export type Mutable<T> = { -readonly [P in keyof T]: T[P] };

/**
 * Make all field required and omits fields whose ony valid value would be `undefined`.
 * This is analogous to `Required<T>` except it tolerates 'optional undefined'.
 */
export type Populated<T> = {
	[P in keyof T as Exclude<P, T[P] extends undefined ? P : never>]-?: T[P];
};

/**
 * Casts a readonly object to a mutable one.
 * Better than casting to `Mutable<Foo>` because it doesn't risk casting a non-`Foo` to a `Mutable<Foo>`.
 * @param readonly - The object with readonly fields.
 * @returns The same object but with a type that makes all fields mutable.
 */
export function asMutable<T>(readonly: T): Mutable<T> {
	return readonly as Mutable<T>;
}

export const clone = structuredClone;

/**
 */
export function fail(message: string): never {
	throw new Error(message);
}

/**
 * Checks whether or not the given object is a `readonly` array.
 *
 * Note that this does NOT indicate if a given array should be treated as readonly.
 * This instead indicates if an object is an Array, and is typed to tolerate the readonly case.
 */
export function isReadonlyArray<T>(x: readonly T[] | unknown): x is readonly T[] {
	// `Array.isArray()` does not properly narrow `readonly` array types by itself,
	// so we wrap it in this type guard. This may become unnecessary if/when
	// https://github.com/microsoft/TypeScript/issues/17002 is resolved.
	return Array.isArray(x);
}

/**
 * Creates and populates a new array.
 * @param size - The size of the array to be created.
 * @param filler - Callback for populating the array with a value for a given index
 */
export function makeArray<T>(size: number, filler: (index: number) => T): T[] {
	const array = [];
	for (let i = 0; i < size; ++i) {
		array.push(filler(i));
	}
	return array;
}

/**
 * Compares two sets using callbacks.
 * Early returns on first false comparison.
 *
 * @param a - One Set.
 * @param b - The other Set.
 * @param aExtra - Called for items in `a` but not `b`.
 * @param bExtra - Called for items in `b` but not `a`.
 * @param same - Called for items in `a` and `b`.
 * @returns false iff any of the call backs returned false.
 */
export function compareSets<T>({
	a,
	b,
	aExtra,
	bExtra,
	same,
}: {
	a: ReadonlySet<T> | ReadonlyMap<T, unknown>;
	b: ReadonlySet<T> | ReadonlyMap<T, unknown>;
	aExtra?: (t: T) => boolean;
	bExtra?: (t: T) => boolean;
	same?: (t: T) => boolean;
}): boolean {
	for (const item of a.keys()) {
		if (!b.has(item)) {
			if (aExtra && !aExtra(item)) {
				return false;
			}
		} else {
			if (same && !same(item)) {
				return false;
			}
		}
	}
	for (const item of b.keys()) {
		if (!a.has(item)) {
			if (bExtra && !bExtra(item)) {
				return false;
			}
		}
	}
	return true;
}

/**
 * Retrieve a value from a map with the given key, or create a new entry if the key is not in the map.
 * @param map - The map to query/update
 * @param key - The key to lookup in the map
 * @param defaultValue - a function which returns a default value. This is called and used to set an initial value for the given key in the map if none exists
 * @returns either the existing value for the given key, or the newly-created value (the result of `defaultValue`)
 */
export function getOrCreate<K, V>(
	map: MapGetSet<K, V>,
	key: K,
	defaultValue: (key: K) => V,
): V {
	let value = map.get(key);
	if (value === undefined) {
		value = defaultValue(key);
		map.set(key, value);
	}
	return value;
}

/**
 * Utility for dictionaries whose values are lists.
 * Gets the list associated with the provided key, if it exists.
 * Otherwise, creates an entry with an empty list, and returns that list.
 */
export function getOrAddEmptyToMap<K, V>(map: MapGetSet<K, V[]>, key: K): V[] {
	let collection = map.get(key);
	if (collection === undefined) {
		collection = [];
		map.set(key, collection);
	}
	return collection;
}

/**
 * Map one iterable to another by transforming each element one at a time
 * @param iterable - the iterable to transform
 * @param map - the transformation function to run on each element of the iterable
 * @returns a new iterable of elements which have been transformed by the `map` function
 */
export function* mapIterable<T, U>(
	iterable: Iterable<T>,
	map: (t: T) => U,
): IterableIterator<U> {
	for (const t of iterable) {
		yield map(t);
	}
}

/**
 * Filter one iterable into another
 * @param iterable - the iterable to filter
 * @param filter - the predicate function to run on each element of the iterable
 * @returns a new iterable including only the elements that passed the filter predicate
 */
export function* filterIterable<T>(
	iterable: Iterable<T>,
	filter: (t: T) => boolean,
): IterableIterator<T> {
	for (const t of iterable) {
		if (filter(t)) {
			yield t;
		}
	}
}

/**
 * Finds the first element in the given iterable that satisfies a predicate.
 * @param iterable - The iterable to search for an eligible element
 * @param predicate - The predicate to run against each element
 * @returns The first element in the iterable that satisfies the predicate, or undefined if the iterable contains no such element
 */
export function find<T>(iterable: Iterable<T>, predicate: (t: T) => boolean): T | undefined {
	for (const t of iterable) {
		if (predicate(t)) {
			return t;
		}
	}
}

/**
 * Counts the number of elements in the given iterable.
 * @param iterable - the iterable to enumerate
 * @returns the number of elements that were iterated after exhausting the iterable
 */
export function count(iterable: Iterable<unknown>): number {
	let n = 0;
	for (const _ of iterable) {
		n += 1;
	}
	return n;
}

/**
 * Use for Json compatible data.
 * @remarks
 * This does not robustly forbid non json comparable data via type checking,
 * but instead mostly restricts access to it.
<<<<<<< HEAD
 * @beta
=======
 * @alpha
>>>>>>> 920a65f6
 */
export type JsonCompatible<TExtra = never> =
	| string
	| number
	| boolean
	// eslint-disable-next-line @rushstack/no-new-null
	| null
	| JsonCompatible<TExtra>[]
	| JsonCompatibleObject<TExtra>
	| TExtra;

/**
 * Use for Json object compatible data.
 * @remarks
 * This does not robustly forbid non json comparable data via type checking,
 * but instead mostly restricts access to it.
<<<<<<< HEAD
 * @beta
=======
 * @alpha
>>>>>>> 920a65f6
 */
export type JsonCompatibleObject<TExtra = never> = { [P in string]?: JsonCompatible<TExtra> };

/**
 * Use for readonly view of Json compatible data.
 * @remarks
 * This does not robustly forbid non json comparable data via type checking,
 * but instead mostly restricts access to it.
 */
export type JsonCompatibleReadOnly =
	| string
	| number
	| boolean
	// eslint-disable-next-line @rushstack/no-new-null
	| null
	| readonly JsonCompatibleReadOnly[]
	| JsonCompatibleReadOnlyObject;

/**
 * Use for readonly view of Json compatible data.
 * @remarks
 * This does not robustly forbid non json comparable data via type checking,
 * but instead mostly restricts access to it.
 */
export type JsonCompatibleReadOnlyObject = { readonly [P in string]?: JsonCompatibleReadOnly };

/**
 * @remarks TODO: Audit usage of this type in schemas, evaluating whether it is necessary and performance
 * of alternatives.
 *
 * True "arbitrary serializable data" is probably fine, but some persisted types declarations might be better
 * expressed using composition of schemas for runtime validation, even if we don't think making the types
 * generic is worth the maintenance cost.
 */
export const JsonCompatibleReadOnlySchema = Type.Any();

/**
 * Returns if a particular json compatible value is an object.
 * Does not include `null` or arrays.
 */
export function isJsonObject(
	value: JsonCompatibleReadOnly,
): value is { readonly [P in string]?: JsonCompatibleReadOnly } {
	return typeof value === "object" && value !== null && !Array.isArray(value);
}

/**
 * Verifies that the supplied indices are valid within the supplied array.
 * @param startIndex - The starting index in the range. Must be in [0, length).
 * @param endIndex - The ending index in the range. Must be within (start, length].
 * @param array - The array the indices refer to
 */
export function assertValidRangeIndices(
	startIndex: number,
	endIndex: number,
	array: { readonly length: number },
): void {
	assert(endIndex >= startIndex, 0x79c /* Range indices are malformed. */);
	assertValidIndex(startIndex, array, false);
	assertValidIndex(endIndex, array, true);
}

export function assertValidIndex(
	index: number,
	array: { readonly length: number },
	allowOnePastEnd: boolean = false,
): void {
	assertNonNegativeSafeInteger(index);
	if (allowOnePastEnd) {
		assert(index <= array.length, 0x378 /* index must be less than or equal to length */);
	} else {
		assert(index < array.length, 0x379 /* index must be less than length */);
	}
}

export function assertValidRange(
	{ start, end }: { start: number; end: number },
	array: { readonly length: number },
): void {
	assertNonNegativeSafeInteger(start);
	assertNonNegativeSafeInteger(end);
	assert(end <= array.length, 0x79d /* Range end must be less than or equal to length */);
	assert(start <= end, 0x79e /* Range start must be less than or equal to range start */);
}

export function assertNonNegativeSafeInteger(index: number): void {
	assert(Number.isSafeInteger(index), 0x376 /* index must be an integer */);
	assert(index >= 0, 0x377 /* index must be non-negative */);
}

/**
 * Convert an object into a Map.
 *
 * This function must only be used with objects specifically intended to encode map like information.
 * The only time such objects should be used is for encoding maps as object literals to allow for developer ergonomics or JSON compatibility.
 * Even those two use-cases need to be carefully considered as using objects as maps can have a lot of issues
 * (including but not limited to unintended access to __proto__ and other non-owned keys).
 * This function helps these few cases get into using an actual map in as safe of was as is practical.
 */
export function objectToMap<MapKey extends string | number | symbol, MapValue>(
	objectMap: Record<MapKey, MapValue>,
): Map<MapKey, MapValue> {
	const map = new Map<MapKey, MapValue>();
	// This function must only be used with objects specifically intended to encode map like information.
	for (const key of Object.keys(objectMap)) {
		const element = objectMap[key as MapKey];
		map.set(key as MapKey, element);
	}
	return map;
}

/**
 * Convert an object used as a map into a new object used like a map.
 *
 * @remarks
 * This function must only be used with objects specifically intended to encode map like information.
 * The only time such objects should be used is for encoding maps as object literals to allow for developer ergonomics or JSON compatibility.
 * Even those two use-cases need to be carefully considered as using objects as maps can have a lot of issues
 * (including but not limited to unintended access to __proto__ and other non-owned keys).
 * {@link objectToMap} helps these few cases get into using an actual map in as safe of a way as is practical.
 */
export function transformObjectMap<
	MapKey extends string | number | symbol,
	MapValue,
	NewMapValue,
>(
	objectMap: Record<MapKey, MapValue>,
	transformer: (value: MapValue, key: MapKey) => NewMapValue,
): Record<MapKey, MapValue> {
	const output: Record<MapKey, MapValue> = Object.create(null);
	// This function must only be used with objects specifically intended to encode map like information.
	for (const key of Object.keys(objectMap)) {
		const element = objectMap[key as MapKey];
		Object.defineProperty(output, key, {
			enumerable: true,
			configurable: true,
			writable: true,
			value: transformer(element, key as MapKey),
		});
	}
	return output;
}

/**
 * Make an inverted copy of a map.
 *
 * @returns a map which can look up the keys from the values of the original map.
 */
export function invertMap<Key, Value>(input: Map<Key, Value>): Map<Value, Key> {
	const result = new Map<Value, Key>(mapIterable(input, ([key, value]) => [value, key]));
	assert(
		result.size === input.size,
		0x88a /* all values in a map must be unique to invert it */,
	);
	return result;
}

/**
 * Returns the value from `set` if it contains exactly one item, otherwise `undefined`.
 */
export function oneFromSet<T>(set: ReadonlySet<T> | undefined): T | undefined {
	if (set === undefined) {
		return undefined;
	}
	if (set.size !== 1) {
		return undefined;
	}
	for (const item of set) {
		return item;
	}
}

/**
 * Type with a name describing what it is.
 * Typically used with values (like schema) that can be stored in a map, but in some representations have their name/key as a field.
 */
export interface Named<TName> {
	readonly name: TName;
}

/**
 * Order {@link Named} objects by their name.
 */
export function compareNamed(a: Named<string>, b: Named<string>): -1 | 0 | 1 {
	if (a.name < b.name) {
		return -1;
	}
	if (a.name > b.name) {
		return 1;
	}
	return 0;
}

/**
 * Placeholder for `Symbol.dispose`.
 * @privateRemarks
 * TODO: replace this with `Symbol.dispose` when it is available or make it a valid polyfill.
 */
export const disposeSymbol: unique symbol = Symbol("Symbol.dispose placeholder");

/**
 * An object with an explicit lifetime that can be ended.
 * @privateRemarks
 * Simpler alternative to core-utils/IDisposable for internal use in this package.
 * This avoids adding a named "dispose" method, and will eventually be replaced with
 * {@link https://www.typescriptlang.org/docs/handbook/release-notes/typescript-5-2.html#using-declarations-and-explicit-resource-management| TypeScript's Disposable}.
 *
 * Once this is replaced with TypeScript's Disposable, core-utils/IDisposable can extend it, bringing the APIs into a reasonable alignment.
 */
export interface IDisposable {
	/**
	 * Call to end the lifetime of this object.
	 *
	 * It is invalid to use this object after this,
	 * except for operations which explicitly document they are valid after disposal.
	 *
	 * @remarks
	 * May cleanup resources retained by this object.
	 * Often includes un-registering from events and thus preventing other objects from retaining a reference to this indefinably.
	 *
	 * Usually the only operations allowed after disposal are querying if an object is already disposed,
	 * but this can vary between implementations.
	 */
	[disposeSymbol](): void;
}

/**
 * Capitalize a string.
 */
export function capitalize<S extends string>(s: S): Capitalize<S> {
	// To avoid splitting characters which are made of multiple UTF-16 code units,
	// use iteration instead of indexing to separate the first character.
	const iterated = s[Symbol.iterator]().next();
	if (iterated.done === true) {
		// Empty string case.
		return "" as Capitalize<S>;
	}

	return (iterated.value.toUpperCase() + s.slice(iterated.value.length)) as Capitalize<S>;
}

/**
 * Compares strings lexically to form a strict partial ordering.
 */
export function compareStrings<T extends string>(a: T, b: T): number {
	return a > b ? 1 : a === b ? 0 : -1;
}<|MERGE_RESOLUTION|>--- conflicted
+++ resolved
@@ -222,11 +222,7 @@
  * @remarks
  * This does not robustly forbid non json comparable data via type checking,
  * but instead mostly restricts access to it.
-<<<<<<< HEAD
  * @beta
-=======
- * @alpha
->>>>>>> 920a65f6
  */
 export type JsonCompatible<TExtra = never> =
 	| string
@@ -243,11 +239,7 @@
  * @remarks
  * This does not robustly forbid non json comparable data via type checking,
  * but instead mostly restricts access to it.
-<<<<<<< HEAD
  * @beta
-=======
- * @alpha
->>>>>>> 920a65f6
  */
 export type JsonCompatibleObject<TExtra = never> = { [P in string]?: JsonCompatible<TExtra> };
 
