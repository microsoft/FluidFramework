/*!
 * Copyright (c) Microsoft Corporation and contributors. All rights reserved.
 * Licensed under the MIT License.
 */

import { UsageError } from "@fluidframework/telemetry-utils/internal";

<<<<<<< HEAD
import type { Covariant, isAny } from "./typeCheck.js";
=======
import type { Covariant } from "./typeCheck.js";
>>>>>>> cac9cae7

/**
 * Constructs a "Branded" type, adding a type-checking only field to `ValueType`.
 *
 * Two usages of `Brand` should never use the same `Name`.
 * If they do, the resulting types will be assignable which defeats the point of this type.
 *
 * This type is constructed such that the first line of type errors when assigning
 * mismatched branded types will be:
 * `Type 'Name1' is not assignable to type 'Name2'.`
 *
 * These branded types are not opaque: A `Brand<A, B>` can still be used as a `B`.
 * @internal
 */
<<<<<<< HEAD
export type Brand<ValueType, Name extends unknown | ErasedType> = ValueType &
	BrandedType<ValueType, Name extends Erased<infer TName> ? TName : Name>;

/**
 * "opaque" handle which can be used to expose a branded type without referencing its value type.
 * @remarks
 * Recommended usage is to use `interface` instead of `type` so tooling (such as tsc and refactoring tools)
 * uses the type name instead of expanding it.
 *
 * @example
 * ```typescript
 * // Public
 * export interface ErasedMyType extends Erased<"myPackage.MyType"> {}
 * // Internal
 * export interface MyType {
 * 	example: number;
 * }
 * export interface BrandedMyType extends Brand<MyType, ErasedMyType> {}
 * // Usage
 * export function extract(input: ErasedMyType): BrandedMyType {
 * 	return fromErased<BrandedMyType>(input);
 * }
 * export function erase(input: MyType): ErasedMyType {
 * 	return brandErased<BrandedMyType>(input);
 * }
 * ```
 * @public
 */
export type Erased<Name> = ErasedType<Name>;

/**
 * Helper for {@link Erased}.
 * This is split out into its own as that's the only way to:
 * - have doc comments for the member.
 * - make the member protected (so you don't accidentally try and read it).
 * - get nominal typing (so types produced without using this class can never be assignable to it).
 *
 * See `MakeNominal` for some more details.
 *
 * Do not use this class with `instanceof`: this will always be false at runtime,
 * but the compiler may think it's true in some cases.
 *
 * @sealed
 * @public
 */
export abstract class ErasedType<out Name = unknown> {
	/**
	 * Compile time only marker to make type checking more strict.
	 * This method will not exist at runtime and accessing it is invalid.
	 * See {@link Brand} for details.
	 *
	 * @privateRemarks
	 * `Name` is used as the return type of a method rather than a a simple readonly member as this allows types with two brands to be intersected without getting `never`.
	 * The method takes in never to help emphasize that its not callable.
	 */
	protected abstract brand(dummy: never): Name;

	/**
	 * This class should never exist at runtime, so make it un-constructable.
	 */
	private constructor() {}

	/**
	 * Since this class is a compile time only type brand, `instanceof` will never work with it.
	 * This `Symbol.hasInstance` implementation ensures that `instanceof` will error if used,
	 * and in TypeScript 5.3 and newer will produce a compile time error if used.
	 */
	public static [Symbol.hasInstance](value: never): value is never {
		throw new UsageError(
			"ErasedType is a compile time type brand not a real class that can be used with `instancof` at runtime.",
		);
	}
}
=======
export type Brand<ValueType, Name> = ValueType & BrandedType<ValueType, Name>;
>>>>>>> cac9cae7

/**
 * Helper for {@link Brand}.
 *
 * See `MakeNominal` for some more details.
 *
 * Do not use this class with `instanceof`: this will always be false at runtime,
 * but the compiler may think it's true in some cases.
 *
 * @remarks
 * This is covariant over ValueType.
 * This is suitable for when ValueType is immutable (like string or number),
 * which is the common use-case for branding.
 *
 * @privateRemarks
 * This is split out into its own type as that's the only way to:
 *
 * - make the member protected (so you can't accidentally try and access it).
 * - get nominal typing (so types produced without using this class can never be assignable to it).
 *
 * @sealed
 * @internal
 */
export abstract class BrandedType<out ValueType, Name> {
	protected _typeCheck?: Covariant<ValueType>;
	/**
	 * Compile time only marker to make type checking more strict.
	 * This method will not exist at runtime and accessing it is invalid.
	 * See {@link Brand} for details.
	 *
	 * @privateRemarks
	 * `Name` is used as the return type of a method rather than a a simple readonly member as this allows types with two brands to be intersected without getting `never`.
	 * The method takes in never to help emphasize that its not callable.
	 */
	protected abstract brand(dummy: never): Name;

	/**
	 * This class should never exist at runtime, so make it un-constructable.
	 */
	private constructor() {}

	/**
	 * Since this class is a compile time only type brand, `instanceof` will never work with it.
	 * This `Symbol.hasInstance` implementation ensures that `instanceof` will error if used,
	 * and in TypeScript 5.3 and newer will produce a compile time error if used.
	 */
	public static [Symbol.hasInstance](value: never): value is never {
		throw new UsageError(
			"BrandedType is a compile time type brand not a real class that can be used with `instancof` at runtime.",
		);
	}
}

/**
 * Implementation detail of type branding. Should not be used directly outside this file,
 * but shows up as part of branded types so API-Extractor requires it to be exported.
 * @internal
 */
export type ValueFromBranded<T extends BrandedType<unknown, unknown>> = T extends BrandedType<
	infer ValueType,
	unknown
>
	? ValueType
	: never;

/**
 * Implementation detail of type branding. Should not be used directly outside this file,
 * but shows up as part of branded types so API-Extractor requires it to be exported.
 * @internal
 */
export type NameFromBranded<T extends BrandedType<unknown, unknown>> = T extends BrandedType<
	unknown,
	infer Name
>
	? Name
	: never;

/**
<<<<<<< HEAD
 * Converts a {@link Erased} handle to the underlying branded type.
 *
 * It is assumed that only code that produces these "opaque" handles does this conversion,
 * allowing these handles to be considered opaque.
 * @internal
 */
export function fromErased<
	TBranded extends BrandedType<unknown, TName>,
	TName = NameFromBranded<TBranded>,
>(value: TBranded extends BrandedType<unknown, infer Name> ? ErasedType<Name> : never): TBranded {
	return value as unknown as TBranded;
}

/**
=======
>>>>>>> cac9cae7
 * Adds a type {@link Brand} to a value.
 *
 * Only do this when specifically allowed by the requirements of the type being converted to.
 * @privateRemarks
 * Leaving `T` unconstrained here allows for better type inference when branding unions.
 * For example when assigning `brand(number)` a number to an optional branded number field,
 * constraining T to `BrandedType<unknown, string>` causes the inference to fail and requires explicitly providing the type parameter.
 * For example leaving T unconstrained instead allows the union of `BrandedType | undefined` to distribute over the conditional allowing the branding only the the union members which should be branded.
 * This does not permit branding an optional value into an optional field since non branded union members are still excluded from input to this function:
 * this is an intended restriction as it causes compile errors for misuse of this function (like using brand when the relevant type is not a branded type).
 * @internal
 */
export function brand<T>(
	value: T extends BrandedType<infer ValueType, unknown> ? ValueType : never,
): T {
	return value as T;
<<<<<<< HEAD
}

/**
 * Adds a type {@link Brand} to a value, returning it as a {@link Erased} handle.
 *
 * Only do this when specifically allowed by the requirements of the type being converted to.
 * @internal
 */
export function brandErased<T extends BrandedType<unknown, unknown>>(
	value: isAny<ValueFromBranded<T>> extends true ? never : ValueFromBranded<T>,
): ErasedType<NameFromBranded<T>> {
	return value as ErasedType<NameFromBranded<T>>;
=======
>>>>>>> cac9cae7
}<|MERGE_RESOLUTION|>--- conflicted
+++ resolved
@@ -5,11 +5,7 @@
 
 import { UsageError } from "@fluidframework/telemetry-utils/internal";
 
-<<<<<<< HEAD
-import type { Covariant, isAny } from "./typeCheck.js";
-=======
 import type { Covariant } from "./typeCheck.js";
->>>>>>> cac9cae7
 
 /**
  * Constructs a "Branded" type, adding a type-checking only field to `ValueType`.
@@ -24,83 +20,7 @@
  * These branded types are not opaque: A `Brand<A, B>` can still be used as a `B`.
  * @internal
  */
-<<<<<<< HEAD
-export type Brand<ValueType, Name extends unknown | ErasedType> = ValueType &
-	BrandedType<ValueType, Name extends Erased<infer TName> ? TName : Name>;
-
-/**
- * "opaque" handle which can be used to expose a branded type without referencing its value type.
- * @remarks
- * Recommended usage is to use `interface` instead of `type` so tooling (such as tsc and refactoring tools)
- * uses the type name instead of expanding it.
- *
- * @example
- * ```typescript
- * // Public
- * export interface ErasedMyType extends Erased<"myPackage.MyType"> {}
- * // Internal
- * export interface MyType {
- * 	example: number;
- * }
- * export interface BrandedMyType extends Brand<MyType, ErasedMyType> {}
- * // Usage
- * export function extract(input: ErasedMyType): BrandedMyType {
- * 	return fromErased<BrandedMyType>(input);
- * }
- * export function erase(input: MyType): ErasedMyType {
- * 	return brandErased<BrandedMyType>(input);
- * }
- * ```
- * @public
- */
-export type Erased<Name> = ErasedType<Name>;
-
-/**
- * Helper for {@link Erased}.
- * This is split out into its own as that's the only way to:
- * - have doc comments for the member.
- * - make the member protected (so you don't accidentally try and read it).
- * - get nominal typing (so types produced without using this class can never be assignable to it).
- *
- * See `MakeNominal` for some more details.
- *
- * Do not use this class with `instanceof`: this will always be false at runtime,
- * but the compiler may think it's true in some cases.
- *
- * @sealed
- * @public
- */
-export abstract class ErasedType<out Name = unknown> {
-	/**
-	 * Compile time only marker to make type checking more strict.
-	 * This method will not exist at runtime and accessing it is invalid.
-	 * See {@link Brand} for details.
-	 *
-	 * @privateRemarks
-	 * `Name` is used as the return type of a method rather than a a simple readonly member as this allows types with two brands to be intersected without getting `never`.
-	 * The method takes in never to help emphasize that its not callable.
-	 */
-	protected abstract brand(dummy: never): Name;
-
-	/**
-	 * This class should never exist at runtime, so make it un-constructable.
-	 */
-	private constructor() {}
-
-	/**
-	 * Since this class is a compile time only type brand, `instanceof` will never work with it.
-	 * This `Symbol.hasInstance` implementation ensures that `instanceof` will error if used,
-	 * and in TypeScript 5.3 and newer will produce a compile time error if used.
-	 */
-	public static [Symbol.hasInstance](value: never): value is never {
-		throw new UsageError(
-			"ErasedType is a compile time type brand not a real class that can be used with `instancof` at runtime.",
-		);
-	}
-}
-=======
 export type Brand<ValueType, Name> = ValueType & BrandedType<ValueType, Name>;
->>>>>>> cac9cae7
 
 /**
  * Helper for {@link Brand}.
@@ -179,23 +99,6 @@
 	: never;
 
 /**
-<<<<<<< HEAD
- * Converts a {@link Erased} handle to the underlying branded type.
- *
- * It is assumed that only code that produces these "opaque" handles does this conversion,
- * allowing these handles to be considered opaque.
- * @internal
- */
-export function fromErased<
-	TBranded extends BrandedType<unknown, TName>,
-	TName = NameFromBranded<TBranded>,
->(value: TBranded extends BrandedType<unknown, infer Name> ? ErasedType<Name> : never): TBranded {
-	return value as unknown as TBranded;
-}
-
-/**
-=======
->>>>>>> cac9cae7
  * Adds a type {@link Brand} to a value.
  *
  * Only do this when specifically allowed by the requirements of the type being converted to.
@@ -212,19 +115,4 @@
 	value: T extends BrandedType<infer ValueType, unknown> ? ValueType : never,
 ): T {
 	return value as T;
-<<<<<<< HEAD
-}
-
-/**
- * Adds a type {@link Brand} to a value, returning it as a {@link Erased} handle.
- *
- * Only do this when specifically allowed by the requirements of the type being converted to.
- * @internal
- */
-export function brandErased<T extends BrandedType<unknown, unknown>>(
-	value: isAny<ValueFromBranded<T>> extends true ? never : ValueFromBranded<T>,
-): ErasedType<NameFromBranded<T>> {
-	return value as ErasedType<NameFromBranded<T>>;
-=======
->>>>>>> cac9cae7
 }