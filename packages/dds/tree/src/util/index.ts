/*!
 * Copyright (c) Microsoft Corporation and contributors. All rights reserved.
 * Licensed under the MIT License.
 */

<<<<<<< HEAD
/**
 * This module contains miscellaneous typescript utilities.
 * To be here these utilities must meet the following requirements:
 * - Not be logically specific to anything in this package.
 * - Could be factored out into its own package.
 * - Is not currently worth factoring out into a separate package.
 * - Is not needed by users outside this package except to consume this package.
 */

=======
>>>>>>> b3d8a9f2
export * from "./utils";
export * from "./typeCheck";
export * from "./brand";
export * from "./offsetList";
export * from "./stackyIterator";<|MERGE_RESOLUTION|>--- conflicted
+++ resolved
@@ -3,18 +3,6 @@
  * Licensed under the MIT License.
  */
 
-<<<<<<< HEAD
-/**
- * This module contains miscellaneous typescript utilities.
- * To be here these utilities must meet the following requirements:
- * - Not be logically specific to anything in this package.
- * - Could be factored out into its own package.
- * - Is not currently worth factoring out into a separate package.
- * - Is not needed by users outside this package except to consume this package.
- */
-
-=======
->>>>>>> b3d8a9f2
 export * from "./utils";
 export * from "./typeCheck";
 export * from "./brand";
