--- conflicted
+++ resolved
@@ -3,21 +3,14 @@
  * Licensed under the MIT License.
  */
 
-<<<<<<< HEAD
 import { assert } from "@fluidframework/core-utils";
 import { IIdCompressor } from "@fluidframework/id-compressor";
-import { ICodecOptions, IJsonCodec } from "../../codec";
-import { fail, forEachInNestedMap, setInNestedMap } from "../../util";
-import { EncodedRevisionTag, RevisionTagCodec } from "../rebase";
-=======
 import { ICodecOptions, IJsonCodec, makeVersionedValidatedCodec } from "../../codec";
 import { forEachInNestedMap, setInNestedMap } from "../../util";
->>>>>>> 9c233b34
-import { ForestRootId } from "./detachedFieldIndex";
+import { EncodedRevisionTag, RevisionTagCodec } from "../rebase";
 import { Format, version } from "./detachedFieldIndexFormat";
-import { DetachedFieldSummaryData, Major, Minor } from "./detachedFieldIndexTypes";
+import { DetachedFieldSummaryData, Major } from "./detachedFieldIndexTypes";
 
-<<<<<<< HEAD
 class MajorCodec implements IJsonCodec<Major> {
 	private readonly revisionTagCodec: RevisionTagCodec;
 	public constructor(
@@ -33,10 +26,11 @@
 		}
 		const id = this.revisionTagCodec.encode(major);
 		/**
+		 * Preface: this codec is only used at summarization time (not for ops).
 		 * Note that the decode path must provide a session id in which to interpret the revision tag.
 		 * The revision associated with a detached root generally comes from the session which detaches that subtree,
-		 * which isn't generally the local session (nor is it available at decode time), despite decode using
-		 * the local session id.
+		 * which isn't generally the local session (nor is it available at decode time with the layering of the tree
+		 * package), despite decode using the local session id.
 		 *
 		 * This is made OK by enforcing that all ids on encode/decode are non-local, since local ids won't be interpretable
 		 * at decode time.
@@ -65,70 +59,17 @@
 	}
 }
 
-export class DetachedNodeToFieldCodec implements IJsonCodec<DetachedFieldSummaryData, string> {
-	private readonly majorCodec: MajorCodec;
-
-	public constructor(
-		idCompressor: IIdCompressor,
-		private readonly options: ICodecOptions,
-	) {
-		this.majorCodec = new MajorCodec(idCompressor, options);
-	}
-
-	public encode(data: DetachedFieldSummaryData): string {
-		const versionedValidator = this.options.jsonValidator.compile(Versioned);
-		const formatValidator = this.options.jsonValidator.compile(Format);
-		const detachedNodeToFieldData: [EncodedRevisionTag | null, Minor, ForestRootId][] = [];
-		forEachInNestedMap(data.data, (root, key1, key2) => {
-			detachedNodeToFieldData.push([this.majorCodec.encode(key1), key2, root]);
-		});
-		const encoded = {
-			version,
-			data: detachedNodeToFieldData,
-			maxId: data.maxId,
-		};
-		assert(
-			versionedValidator.check(encoded),
-			0x7ff /* Encoded detachedNodeToField data should be versioned */,
-		);
-		assert(formatValidator.check(encoded), 0x800 /* Encoded schema should validate */);
-		return JSON.stringify(encoded);
-	}
-
-	public decode(data: string): DetachedFieldSummaryData {
-		const versionedValidator = this.options.jsonValidator.compile(Versioned);
-		const formatValidator = this.options.jsonValidator.compile(Format);
-		const parsed = JSON.parse(data);
-
-		if (!versionedValidator.check(parsed)) {
-			fail("invalid serialized data: did not have a version");
-		}
-		// When more versions exist, we can switch on the version here.
-		if (parsed.version !== version) {
-			fail("Unexpected version for serialized data");
-		}
-		if (!formatValidator.check(parsed)) {
-			fail("Serialized data failed validation");
-		}
-		const map = new Map();
-		for (const [encodedMajor, minor, root] of parsed.data) {
-			const major = this.majorCodec.decode(encodedMajor);
-			setInNestedMap(map, major, minor, root);
-		}
-		return {
-			data: map,
-			maxId: parsed.maxId,
-		};
-	}
-=======
 export function makeDetachedNodeToFieldCodec(
+	idCompressor: IIdCompressor,
 	options: ICodecOptions,
 ): IJsonCodec<DetachedFieldSummaryData, Format> {
+	const majorCodec = new MajorCodec(idCompressor, options);
 	return makeVersionedValidatedCodec(options, new Set([version]), Format, {
 		encode: (data: DetachedFieldSummaryData): Format => {
-			const detachedNodeToFieldData: [Major, Minor, ForestRootId][] = [];
+			const detachedNodeToFieldData: Format["data"] = [];
 			forEachInNestedMap(data.data, (root, key1, key2) => {
-				detachedNodeToFieldData.push([key1, key2, root]);
+				const encodedMajor = majorCodec.encode(key1);
+				detachedNodeToFieldData.push([encodedMajor, key2, root]);
 			});
 			const encoded: Format = {
 				version,
@@ -139,7 +80,8 @@
 		},
 		decode: (parsed: Format): DetachedFieldSummaryData => {
 			const map = new Map();
-			for (const [major, minor, root] of parsed.data) {
+			for (const [encodedMajor, minor, root] of parsed.data) {
+				const major = majorCodec.decode(encodedMajor);
 				setInNestedMap(map, major, minor, root);
 			}
 			return {
@@ -148,5 +90,4 @@
 			};
 		},
 	});
->>>>>>> 9c233b34
 }