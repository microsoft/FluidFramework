/*!
 * Copyright (c) Microsoft Corporation and contributors. All rights reserved.
 * Licensed under the MIT License.
 */

import { assert } from "@fluidframework/core-utils";
<<<<<<< HEAD
import { ICodecOptions, IJsonCodec, makeVersionedValidatedCodec } from "../../codec/index.js";
import { EncodedRevisionTag, RevisionTag } from "../rebase/index.js";
import {
	EncodedRootsForRevision,
	Format,
	RootRanges,
	version,
} from "./detachedFieldIndexFormat.js";
import { DetachedFieldSummaryData } from "./detachedFieldIndexTypes.js";
import { ForestRootId } from "./detachedFieldIndex.js";
=======
import { IIdCompressor } from "@fluidframework/id-compressor";
import { ICodecOptions, IJsonCodec, makeVersionedValidatedCodec } from "../../codec";
import { EncodedRevisionTag, RevisionTagCodec } from "../rebase";
import { EncodedRootsForRevision, Format, RootRanges, version } from "./detachedFieldIndexFormat";
import { DetachedFieldSummaryData, Major } from "./detachedFieldIndexTypes";
import { ForestRootId } from "./detachedFieldIndex";
>>>>>>> 0e5f1ad2

class MajorCodec implements IJsonCodec<Major> {
	private readonly revisionTagCodec: RevisionTagCodec;
	public constructor(
		private readonly idCompressor: IIdCompressor,
		private readonly options: ICodecOptions,
	) {
		this.revisionTagCodec = new RevisionTagCodec(idCompressor);
	}

	public encode(major: Major) {
		assert(major !== undefined, "Unexpected undefined revision");
		const id = this.revisionTagCodec.encode(major);
		/**
		 * Preface: this codec is only used at summarization time (not for ops).
		 * Note that the decode path must provide a session id in which to interpret the revision tag.
		 * The revision associated with a detached root generally comes from the session which detaches that subtree,
		 * which isn't generally the local session (nor is it available at decode time with the layering of the tree
		 * package), despite decode using the local session id.
		 *
		 * This is made OK by enforcing that all ids on encode/decode are non-local, since local ids won't be interpretable
		 * at decode time.
		 * This assert is valid because the revision for an acked edit will have already been finalized, and a revision
		 * for a local-only edit will be finalizable at summarization time (local edits can only occur on a summarizing client
		 * if they're created while detached, and local ids made while detached are finalized before generating the attach summary).
		 */
		assert(
			id === "root" || id >= 0,
			"Expected final id on encode of detached field index revision",
		);
		return id;
	}

	public decode(major: EncodedRevisionTag) {
		assert(
			major === "root" || major >= 0,
			"Expected final id on decode of detached field index revision",
		);
		return this.revisionTagCodec.decode(major, this.idCompressor.localSessionId);
	}
}

export function makeDetachedNodeToFieldCodec(
	idCompressor: IIdCompressor,
	options: ICodecOptions,
): IJsonCodec<DetachedFieldSummaryData, Format> {
	const majorCodec = new MajorCodec(idCompressor, options);
	return makeVersionedValidatedCodec(options, new Set([version]), Format, {
		encode: (data: DetachedFieldSummaryData): Format => {
			const rootsForRevisions: EncodedRootsForRevision[] = [];
			for (const [major, innerMap] of data.data) {
				const encodedRevision = majorCodec.encode(major);
				const rootRanges: RootRanges = [...innerMap];
				if (rootRanges.length === 1) {
					const rootsForRevision: EncodedRootsForRevision = [
						encodedRevision,
						rootRanges[0][0],
						rootRanges[0][1],
					];
					rootsForRevisions.push(rootsForRevision);
				} else {
					const rootsForRevision: EncodedRootsForRevision = [encodedRevision, rootRanges];
					rootsForRevisions.push(rootsForRevision);
				}
			}
			const encoded: Format = {
				version,
				data: rootsForRevisions,
				maxId: data.maxId,
			};
			return encoded;
		},
		decode: (parsed: Format): DetachedFieldSummaryData => {
			const map = new Map();
			for (const rootsForRevision of parsed.data) {
				const innerMap = new Map<number, ForestRootId>(
					rootsForRevision.length === 2
						? rootsForRevision[1]
						: [[rootsForRevision[1], rootsForRevision[2]]],
				);
				map.set(majorCodec.decode(rootsForRevision[0]), innerMap);
			}
			return {
				data: map,
				maxId: parsed.maxId,
			};
		},
	});
}<|MERGE_RESOLUTION|>--- conflicted
+++ resolved
@@ -4,25 +4,17 @@
  */
 
 import { assert } from "@fluidframework/core-utils";
-<<<<<<< HEAD
+import { IIdCompressor } from "@fluidframework/id-compressor";
 import { ICodecOptions, IJsonCodec, makeVersionedValidatedCodec } from "../../codec/index.js";
-import { EncodedRevisionTag, RevisionTag } from "../rebase/index.js";
+import { EncodedRevisionTag, RevisionTagCodec } from "../rebase/index.js";
 import {
 	EncodedRootsForRevision,
 	Format,
 	RootRanges,
 	version,
 } from "./detachedFieldIndexFormat.js";
-import { DetachedFieldSummaryData } from "./detachedFieldIndexTypes.js";
+import { DetachedFieldSummaryData, Major } from "./detachedFieldIndexTypes.js";
 import { ForestRootId } from "./detachedFieldIndex.js";
-=======
-import { IIdCompressor } from "@fluidframework/id-compressor";
-import { ICodecOptions, IJsonCodec, makeVersionedValidatedCodec } from "../../codec";
-import { EncodedRevisionTag, RevisionTagCodec } from "../rebase";
-import { EncodedRootsForRevision, Format, RootRanges, version } from "./detachedFieldIndexFormat";
-import { DetachedFieldSummaryData, Major } from "./detachedFieldIndexTypes";
-import { ForestRootId } from "./detachedFieldIndex";
->>>>>>> 0e5f1ad2
 
 class MajorCodec implements IJsonCodec<Major> {
 	private readonly revisionTagCodec: RevisionTagCodec;
