--- conflicted
+++ resolved
@@ -3,23 +3,16 @@
  * Licensed under the MIT License.
  */
 
-<<<<<<< HEAD
 import type { IFluidHandle } from "@fluidframework/core-interfaces";
 
 import {
 	type Brand,
 	type Opaque,
-	type _InlineTrick,
+	type InternalUtilTypes,
 	brand,
 	extractFromOpaque,
 } from "../../util/index.js";
 import type { FieldKey, TreeNodeSchemaIdentifier, ValueSchema } from "../schema-stored/index.js";
-=======
-import { IFluidHandle } from "@fluidframework/core-interfaces";
-
-import { Brand, Opaque, InternalUtilTypes, brand, extractFromOpaque } from "../../util/index.js";
-import { FieldKey, TreeNodeSchemaIdentifier, ValueSchema } from "../schema-stored/index.js";
->>>>>>> 21eac416
 
 /**
  * @internal
