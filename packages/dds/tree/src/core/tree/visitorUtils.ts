--- conflicted
+++ resolved
@@ -139,40 +139,9 @@
  * Creates an announced visitor with only the provided functions and uses a no op for the rest.
  * This is provided to make some of the delta visitor definitions cleaner.
  */
-<<<<<<< HEAD
-export function createAnnouncedVisitor(visitorFunctions: {
-	free?: () => void;
-	create?: (content: readonly ITreeCursorSynchronous[], destination: FieldKey) => void;
-	afterCreate?: (content: readonly ITreeCursorSynchronous[], destination: FieldKey) => void;
-	beforeDestroy?: (field: FieldKey, count: number) => void;
-	destroy?: (detachedField: FieldKey, count: number) => void;
-	beforeAttach?: (source: FieldKey, count: number, destination: PlaceIndex) => void;
-	attach?: (source: FieldKey, count: number, destination: PlaceIndex) => void;
-	afterAttach?: (source: FieldKey, destination: Range) => void;
-	beforeDetach?: (source: Range, destination: FieldKey) => void;
-	afterDetach?: (source: PlaceIndex, count: number, destination: FieldKey) => void;
-	detach?: (source: Range, destination: FieldKey) => void;
-	beforeReplace?: (
-		newContent: FieldKey,
-		oldContent: Range,
-		oldContentDestination: FieldKey,
-	) => void;
-	replace?: (
-		newContentSource: FieldKey,
-		range: Range,
-		oldContentDestination: FieldKey,
-	) => void;
-	afterReplace?: (newContentSource: FieldKey, newContent: Range, oldContent: FieldKey) => void;
-	enterNode?: (index: NodeIndex) => void;
-	exitNode?: (index: NodeIndex) => void;
-	enterField?: (key: FieldKey) => void;
-	exitField?: (key: FieldKey) => void;
-}): AnnouncedVisitor {
-=======
 export function createAnnouncedVisitor(
 	visitorFunctions: Partial<AnnouncedVisitor>,
 ): AnnouncedVisitor {
->>>>>>> 435a63fb
 	const noOp = (): void => {};
 	return {
 		free: visitorFunctions.free ?? noOp,
