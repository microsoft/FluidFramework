/*!
 * Copyright (c) Microsoft Corporation and contributors. All rights reserved.
 * Licensed under the MIT License.
 */

import { assert } from "@fluidframework/core-utils";
import { IIdCompressor } from "@fluidframework/id-compressor";
import {
	Brand,
	IdAllocator,
	JsonCompatibleReadOnly,
	NestedMap,
	brand,
	deleteFromNestedMap,
	idAllocatorFromMaxId,
	populateNestedMap,
	setInNestedMap,
	tryGetFromNestedMap,
<<<<<<< HEAD
} from "../../util/index.js";
import { FieldKey } from "../schema-stored/index.js";
import { ICodecOptions, IJsonCodec, noopValidator } from "../../codec/index.js";
import { EncodedRevisionTag, RevisionTag } from "../rebase/index.js";
import * as Delta from "./delta.js";
import { DetachedFieldSummaryData, Major, Minor } from "./detachedFieldIndexTypes.js";
import { makeDetachedNodeToFieldCodec } from "./detachedFieldIndexCodec.js";
import { Format } from "./detachedFieldIndexFormat.js";
=======
} from "../../util";
import { FieldKey } from "../schema-stored";
import { ICodecOptions, IJsonCodec, noopValidator } from "../../codec";
import * as Delta from "./delta";
import { DetachedFieldSummaryData, Major, Minor } from "./detachedFieldIndexTypes";
import { makeDetachedNodeToFieldCodec } from "./detachedFieldIndexCodec";
import { Format } from "./detachedFieldIndexFormat";
>>>>>>> 0e5f1ad2

/**
 * ID used to create a detached field key for a removed subtree.
 *
 * TODO: Move to Forest once forests can support multiple roots.
 * @internal
 */
export type ForestRootId = Brand<number, "tree.ForestRootId">;

/**
 * The tree index records detached field IDs and associates them with a change atom ID.
 */
export class DetachedFieldIndex {
	// TODO: don't store the field key in the index, it can be derived from the root ID
	private detachedNodeToField: NestedMap<Major, Minor, ForestRootId> = new Map();
	private readonly codec: IJsonCodec<DetachedFieldSummaryData, Format>;
	private readonly options: ICodecOptions;

	/**
	 * @param name - A name for the index, used as a prefix for the generated field keys.
	 * @param rootIdAllocator - An ID allocator used to generate unique field keys.
	 */
	public constructor(
		private readonly name: string,
		private rootIdAllocator: IdAllocator<ForestRootId>,
		private readonly idCompressor: IIdCompressor,
		options?: ICodecOptions,
	) {
		this.options = options ?? { jsonValidator: noopValidator };
		this.codec = makeDetachedNodeToFieldCodec(idCompressor, this.options);
	}

	public clone(): DetachedFieldIndex {
		const clone = new DetachedFieldIndex(
			this.name,
			idAllocatorFromMaxId(this.rootIdAllocator.getNextId()) as IdAllocator<ForestRootId>,
			this.idCompressor,
			this.options,
		);
		populateNestedMap(this.detachedNodeToField, clone.detachedNodeToField);
		return clone;
	}

	public *entries(): Generator<{ root: ForestRootId } & { id: Delta.DetachedNodeId }> {
		for (const [major, innerMap] of this.detachedNodeToField) {
			if (major !== undefined) {
				for (const [minor, entry] of innerMap) {
					yield { id: { major, minor }, root: entry };
				}
			} else {
				for (const [minor, entry] of innerMap) {
					yield { id: { minor }, root: entry };
				}
			}
		}
	}

	public updateMajor(current: Major, updated: Major) {
		const innerCurrent = this.detachedNodeToField.get(current);
		if (innerCurrent !== undefined) {
			this.detachedNodeToField.delete(current);
			const innerUpdated = this.detachedNodeToField.get(updated);
			if (innerUpdated === undefined) {
				this.detachedNodeToField.set(updated, innerCurrent);
			} else {
				for (const [minor, entry] of innerCurrent) {
					assert(
						innerUpdated.get(minor) === undefined,
						0x7a9 /* Collision during index update */,
					);
					innerUpdated.set(minor, entry);
				}
			}
		}
	}

	/**
	 * Returns a field key for the given ID.
	 * This does not save the field key on the index. To do so, call {@link createEntry}.
	 */
	public toFieldKey(id: ForestRootId): FieldKey {
		return brand(`${this.name}-${id}`);
	}

	/**
	 * Returns the FieldKey associated with the given id.
	 * Returns undefined if no such id is known to the index.
	 */
	public tryGetEntry(id: Delta.DetachedNodeId): ForestRootId | undefined {
		return tryGetFromNestedMap(this.detachedNodeToField, id.major, id.minor);
	}

	/**
	 * Returns the FieldKey associated with the given id.
	 * Fails if no such id is known to the index.
	 */
	public getEntry(id: Delta.DetachedNodeId): ForestRootId {
		const key = this.tryGetEntry(id);
		assert(key !== undefined, 0x7aa /* Unknown removed node ID */);
		return key;
	}

	public deleteEntry(nodeId: Delta.DetachedNodeId): void {
		const found = deleteFromNestedMap(this.detachedNodeToField, nodeId.major, nodeId.minor);
		assert(found, 0x7ab /* Unable to delete unknown entry */);
	}

	/**
	 * Associates the DetachedNodeId with a field key and creates an entry for it in the index.
	 */
	public createEntry(nodeId?: Delta.DetachedNodeId, count: number = 1): ForestRootId {
		const root = this.rootIdAllocator.allocate(count);
		if (nodeId !== undefined) {
			for (let i = 0; i < count; i++) {
				assert(
					tryGetFromNestedMap(
						this.detachedNodeToField,
						nodeId.major,
						nodeId.minor + i,
					) === undefined,
					0x7ce /* Detached node ID already exists in index */,
				);
				setInNestedMap(this.detachedNodeToField, nodeId.major, nodeId.minor + i, root + i);
			}
		}
		return root;
	}

	public encode(): JsonCompatibleReadOnly {
		return this.codec.encode({
			data: this.detachedNodeToField,
			maxId: this.rootIdAllocator.getNextId(),
		}) as JsonCompatibleReadOnly;
	}

	/**
	 * Loads the tree index from the given string, this overrides any existing data.
	 */
	public loadData(data: JsonCompatibleReadOnly): void {
		const detachedFieldIndex: DetachedFieldSummaryData = this.codec.decode(data as Format);

		this.rootIdAllocator = idAllocatorFromMaxId(
			detachedFieldIndex.maxId,
		) as IdAllocator<ForestRootId>;
		this.detachedNodeToField = detachedFieldIndex.data;
	}
}<|MERGE_RESOLUTION|>--- conflicted
+++ resolved
@@ -16,24 +16,13 @@
 	populateNestedMap,
 	setInNestedMap,
 	tryGetFromNestedMap,
-<<<<<<< HEAD
 } from "../../util/index.js";
 import { FieldKey } from "../schema-stored/index.js";
 import { ICodecOptions, IJsonCodec, noopValidator } from "../../codec/index.js";
-import { EncodedRevisionTag, RevisionTag } from "../rebase/index.js";
 import * as Delta from "./delta.js";
 import { DetachedFieldSummaryData, Major, Minor } from "./detachedFieldIndexTypes.js";
 import { makeDetachedNodeToFieldCodec } from "./detachedFieldIndexCodec.js";
 import { Format } from "./detachedFieldIndexFormat.js";
-=======
-} from "../../util";
-import { FieldKey } from "../schema-stored";
-import { ICodecOptions, IJsonCodec, noopValidator } from "../../codec";
-import * as Delta from "./delta";
-import { DetachedFieldSummaryData, Major, Minor } from "./detachedFieldIndexTypes";
-import { makeDetachedNodeToFieldCodec } from "./detachedFieldIndexCodec";
-import { Format } from "./detachedFieldIndexFormat";
->>>>>>> 0e5f1ad2
 
 /**
  * ID used to create a detached field key for a removed subtree.
