/*!
 * Copyright (c) Microsoft Corporation and contributors. All rights reserved.
 * Licensed under the MIT License.
 */

import { assert } from "@fluidframework/core-utils";
import { IIdCompressor } from "@fluidframework/id-compressor";
import {
	Brand,
	IdAllocator,
	JsonCompatibleReadOnly,
	NestedMap,
	brand,
	deleteFromNestedMap,
	idAllocatorFromMaxId,
	populateNestedMap,
	setInNestedMap,
	tryGetFromNestedMap,
} from "../../util";
import { FieldKey } from "../schema-stored";
import { ICodecOptions, IJsonCodec, noopValidator } from "../../codec";
import * as Delta from "./delta";
import { DetachedFieldSummaryData, Major, Minor } from "./detachedFieldIndexTypes";
<<<<<<< HEAD
import { DetachedNodeToFieldCodec } from "./detachedFieldIndexCodec";
=======
import { makeDetachedNodeToFieldCodec } from "./detachedFieldIndexCodec";
import { Format } from "./detachedFieldIndexFormat";
>>>>>>> 9c233b34

/**
 * ID used to create a detached field key for a removed subtree.
 *
 * TODO: Move to Forest once forests can support multiple roots.
 * @internal
 */
export type ForestRootId = Brand<number, "tree.ForestRootId">;

/**
 * The tree index records detached field IDs and associates them with a change atom ID.
 */
export class DetachedFieldIndex {
	// TODO: don't store the field key in the index, it can be derived from the root ID
	private detachedNodeToField: NestedMap<Major, Minor, ForestRootId> = new Map();
	private readonly codec: IJsonCodec<DetachedFieldSummaryData, Format>;
	private readonly options: ICodecOptions;

	/**
	 * @param name - A name for the index, used as a prefix for the generated field keys.
	 * @param rootIdAllocator - An ID allocator used to generate unique field keys.
	 */
	public constructor(
		private readonly name: string,
		private rootIdAllocator: IdAllocator<ForestRootId>,
		private readonly idCompressor: IIdCompressor,
		options?: ICodecOptions,
	) {
		this.options = options ?? { jsonValidator: noopValidator };
		this.codec = new DetachedNodeToFieldCodec(idCompressor, this.options);
	}

	public clone(): DetachedFieldIndex {
		const clone = new DetachedFieldIndex(
			this.name,
			idAllocatorFromMaxId(this.rootIdAllocator.getNextId()) as IdAllocator<ForestRootId>,
			this.idCompressor,
			this.options,
		);
		populateNestedMap(this.detachedNodeToField, clone.detachedNodeToField);
		return clone;
	}

	public *entries(): Generator<{ root: ForestRootId } & { id: Delta.DetachedNodeId }> {
		for (const [major, innerMap] of this.detachedNodeToField) {
			if (major !== undefined) {
				for (const [minor, entry] of innerMap) {
					yield { id: { major, minor }, root: entry };
				}
			} else {
				for (const [minor, entry] of innerMap) {
					yield { id: { minor }, root: entry };
				}
			}
		}
	}

	public updateMajor(current: Major, updated: Major) {
		const innerCurrent = this.detachedNodeToField.get(current);
		if (innerCurrent !== undefined) {
			this.detachedNodeToField.delete(current);
			const innerUpdated = this.detachedNodeToField.get(updated);
			if (innerUpdated === undefined) {
				this.detachedNodeToField.set(updated, innerCurrent);
			} else {
				for (const [minor, entry] of innerCurrent) {
					assert(
						innerUpdated.get(minor) === undefined,
						0x7a9 /* Collision during index update */,
					);
					innerUpdated.set(minor, entry);
				}
			}
		}
	}

	/**
	 * Returns a field key for the given ID.
	 * This does not save the field key on the index. To do so, call {@link createEntry}.
	 */
	public toFieldKey(id: ForestRootId): FieldKey {
		return brand(`${this.name}-${id}`);
	}

	/**
	 * Returns the FieldKey associated with the given id.
	 * Returns undefined if no such id is known to the index.
	 */
	public tryGetEntry(id: Delta.DetachedNodeId): ForestRootId | undefined {
		return tryGetFromNestedMap(this.detachedNodeToField, id.major, id.minor);
	}

	/**
	 * Returns the FieldKey associated with the given id.
	 * Fails if no such id is known to the index.
	 */
	public getEntry(id: Delta.DetachedNodeId): ForestRootId {
		const key = this.tryGetEntry(id);
		assert(key !== undefined, 0x7aa /* Unknown removed node ID */);
		return key;
	}

	public deleteEntry(nodeId: Delta.DetachedNodeId): void {
		const found = deleteFromNestedMap(this.detachedNodeToField, nodeId.major, nodeId.minor);
		assert(found, 0x7ab /* Unable to delete unknown entry */);
	}

	/**
	 * Associates the DetachedNodeId with a field key and creates an entry for it in the index.
	 */
	public createEntry(nodeId?: Delta.DetachedNodeId, count: number = 1): ForestRootId {
		const root = this.rootIdAllocator.allocate(count);
		if (nodeId !== undefined) {
			for (let i = 0; i < count; i++) {
				assert(
					tryGetFromNestedMap(
						this.detachedNodeToField,
						nodeId.major,
						nodeId.minor + i,
					) === undefined,
					0x7ce /* Detached node ID already exists in index */,
				);
				setInNestedMap(this.detachedNodeToField, nodeId.major, nodeId.minor + i, root + i);
			}
		}
		return root;
	}

	public encode(): JsonCompatibleReadOnly {
		return this.codec.encode({
			data: this.detachedNodeToField,
			maxId: this.rootIdAllocator.getNextId(),
		}) as JsonCompatibleReadOnly;
	}

	/**
	 * Loads the tree index from the given string, this overrides any existing data.
	 */
<<<<<<< HEAD
	public loadData(data: string): void {
		const detachedFieldIndex: DetachedFieldSummaryData = this.codec.decode(data);
=======
	public loadData(data: JsonCompatibleReadOnly): void {
		const detachedFieldIndex: {
			data: NestedMap<Major, Minor, ForestRootId>;
			maxId: number;
		} = this.codec.decode(data as Format);
>>>>>>> 9c233b34

		this.rootIdAllocator = idAllocatorFromMaxId(
			detachedFieldIndex.maxId,
		) as IdAllocator<ForestRootId>;
		this.detachedNodeToField = detachedFieldIndex.data;
	}
}<|MERGE_RESOLUTION|>--- conflicted
+++ resolved
@@ -21,12 +21,8 @@
 import { ICodecOptions, IJsonCodec, noopValidator } from "../../codec";
 import * as Delta from "./delta";
 import { DetachedFieldSummaryData, Major, Minor } from "./detachedFieldIndexTypes";
-<<<<<<< HEAD
-import { DetachedNodeToFieldCodec } from "./detachedFieldIndexCodec";
-=======
 import { makeDetachedNodeToFieldCodec } from "./detachedFieldIndexCodec";
 import { Format } from "./detachedFieldIndexFormat";
->>>>>>> 9c233b34
 
 /**
  * ID used to create a detached field key for a removed subtree.
@@ -56,7 +52,7 @@
 		options?: ICodecOptions,
 	) {
 		this.options = options ?? { jsonValidator: noopValidator };
-		this.codec = new DetachedNodeToFieldCodec(idCompressor, this.options);
+		this.codec = makeDetachedNodeToFieldCodec(idCompressor, this.options);
 	}
 
 	public clone(): DetachedFieldIndex {
@@ -165,16 +161,8 @@
 	/**
 	 * Loads the tree index from the given string, this overrides any existing data.
 	 */
-<<<<<<< HEAD
-	public loadData(data: string): void {
-		const detachedFieldIndex: DetachedFieldSummaryData = this.codec.decode(data);
-=======
 	public loadData(data: JsonCompatibleReadOnly): void {
-		const detachedFieldIndex: {
-			data: NestedMap<Major, Minor, ForestRootId>;
-			maxId: number;
-		} = this.codec.decode(data as Format);
->>>>>>> 9c233b34
+		const detachedFieldIndex: DetachedFieldSummaryData = this.codec.decode(data as Format);
 
 		this.rootIdAllocator = idAllocatorFromMaxId(
 			detachedFieldIndex.maxId,
