/*!
 * Copyright (c) Microsoft Corporation and contributors. All rights reserved.
 * Licensed under the MIT License.
 */

import { assert } from "@fluidframework/core-utils";
import { ICodecOptions, IJsonCodec, noopValidator } from "../../codec/index.js";
import {
	Brand,
	IdAllocator,
	JsonCompatibleReadOnly,
	brand,
	idAllocatorFromMaxId,
	populateNestedRangeMap,
	type IRange,
	type NestedRangeMap,
	tryGetFromNestedRangeMap,
	deleteFromNestedRangeMap,
	getFromRangeMap,
	setInRangeMap,
	setInNestedRangeMap,
} from "../../util/index.js";
import { RevisionTagCodec } from "../rebase/index.js";
import { FieldKey } from "../schema-stored/index.js";
import * as Delta from "./delta.js";
<<<<<<< HEAD
import { DetachedFieldSummaryData, Major } from "./detachedFieldIndexTypes.js";
=======
>>>>>>> 358b3444
import { makeDetachedNodeToFieldCodec } from "./detachedFieldIndexCodec.js";
import { Format } from "./detachedFieldIndexFormat.js";
import { DetachedFieldSummaryData, Major, Minor } from "./detachedFieldIndexTypes.js";

/**
 * ID used to create a detached field key for a removed subtree.
 *
 * TODO: Move to Forest once forests can support multiple roots.
 * @internal
 */
export type ForestRootId = Brand<number, "tree.ForestRootId">;

/**
 * The tree index records detached field IDs and associates them with a change atom ID.
 */
export class DetachedFieldIndex {
	// TODO: don't store the field key in the index, it can be derived from the root ID
	// private detachedNodeToField: NestedMap<Major, Minor, ForestRootId> = new Map();
	private detachedNodeToField: NestedRangeMap<Major, ForestRootId> = new Map();
	private readonly codec: IJsonCodec<DetachedFieldSummaryData, Format>;
	private readonly options: ICodecOptions;

	/**
	 * @param name - A name for the index, used as a prefix for the generated field keys.
	 * @param rootIdAllocator - An ID allocator used to generate unique field keys.
	 */
	public constructor(
		private readonly name: string,
		private rootIdAllocator: IdAllocator<ForestRootId>,
		private readonly revisionTagCodec: RevisionTagCodec,
		options?: ICodecOptions,
	) {
		this.options = options ?? { jsonValidator: noopValidator };
		this.codec = makeDetachedNodeToFieldCodec(revisionTagCodec, this.options);
	}

	public clone(): DetachedFieldIndex {
		const clone = new DetachedFieldIndex(
			this.name,
			idAllocatorFromMaxId(this.rootIdAllocator.getMaxId()) as IdAllocator<ForestRootId>,
			this.revisionTagCodec,
			this.options,
		);
		populateNestedRangeMap(this.detachedNodeToField, clone.detachedNodeToField);
		return clone;
	}

	public *entries(): Generator<{ root: ForestRootId } & { rangeId: Delta.DetachedNodeRangeId }> {
		for (const [major, innerMap] of this.detachedNodeToField) {
			if (major !== undefined) {
				for (const entry of innerMap) {
					const minor: IRange = { start: entry.start, length: entry.length };
					yield { rangeId: { major, minor }, root: entry.value };
				}
			} else {
				for (const entry of innerMap) {
					const minor: IRange = { start: entry.start, length: entry.length };
					yield { rangeId: { minor }, root: entry.value };
				}
			}
		}
	}

	/**
	 * Removes all entries from the index.
	 */
	public purge() {
		this.detachedNodeToField.clear();
	}

	public updateMajor(current: Major, updated: Major) {
		const innerCurrent = this.detachedNodeToField.get(current);
		if (innerCurrent !== undefined) {
			this.detachedNodeToField.delete(current);
			const innerUpdated = this.detachedNodeToField.get(updated);
			if (innerUpdated === undefined) {
				this.detachedNodeToField.set(updated, innerCurrent);
			} else {
				for (const entry of innerCurrent) {
					// TODO: need to think of updating rangeEntry
					assert(
						getFromRangeMap(innerCurrent, entry.start, entry.length)?.value ===
							undefined,
						0x7a9 /* Collision during index update */,
					);
					setInRangeMap(innerUpdated, entry.start, entry.length, entry.value);
				}
			}
		}
	}

	/**
	 * Returns a field key for the given ID.
	 * This does not save the field key on the index. To do so, call {@link createEntry}.
	 */
	public toFieldKey(id: ForestRootId): FieldKey {
		return brand(`${this.name}-${id}`);
	}

	/**
	 * Returns the FieldKey associated with the given id.
	 * Returns undefined if no such id is known to the index.
	 */
	public tryGetEntry(
		id: Delta.DetachedNodeRangeId | Delta.DetachedNodeId,
	): ForestRootId | undefined {
		const rangeId = Delta.convertToRangeId(id) as Delta.DetachedNodeRangeId;
		return tryGetFromNestedRangeMap(
			this.detachedNodeToField,
			rangeId.major,
			rangeId.minor.start,
			rangeId.minor.length,
		)?.value;
	}

	/**
	 * Returns the FieldKey associated with the given id.
	 * Fails if no such id is known to the index.
	 */
	public getEntry(id: Delta.DetachedNodeRangeId | Delta.DetachedNodeId): ForestRootId {
		const key = this.tryGetEntry(id);
		assert(key !== undefined, 0x7aa /* Unknown removed node ID */);
		return key;
	}

	public deleteEntry(id: Delta.DetachedNodeRangeId | Delta.DetachedNodeId): void {
		const rangeId = Delta.convertToRangeId(id) as Delta.DetachedNodeRangeId;
		const found = deleteFromNestedRangeMap(
			this.detachedNodeToField,
			rangeId.major,
			rangeId.minor.start,
			rangeId.minor.length,
		);
		assert(found, 0x7ab /* Unable to delete unknown entry */);
	}

	/**
	 * Associates the DetachedNodeId with a field key and creates an entry for it in the index.
	 */
	public createEntry(id?: Delta.DetachedNodeRangeId | Delta.DetachedNodeId): ForestRootId {
		const rangeId = Delta.convertToRangeId(id);
		const count = rangeId?.minor.length ?? 1;
		const root = this.rootIdAllocator.allocate(count);
		// const root = this.rootIdAllocator.allocate(nodeRangeId?.major, (nodeRangeId?.minor.start ?? 0) as ChangesetLocalId, nodeRangeId?.minor.length);
		if (rangeId !== undefined) {
			assert(
				tryGetFromNestedRangeMap(
					this.detachedNodeToField,
					rangeId.major,
					rangeId.minor.start,
					count,
				)?.value === undefined,
				0x7ce /* Detached node ID already exists in index */,
			);
			setInNestedRangeMap(
				this.detachedNodeToField,
				rangeId.major,
				rangeId.minor.start,
				count,
				root,
			);
		}
		return root;
	}

	public encode(): JsonCompatibleReadOnly {
		return this.codec.encode({
			data: this.detachedNodeToField,
			maxId: this.rootIdAllocator.getMaxId(),
		}) as JsonCompatibleReadOnly;
	}

	/**
	 * Loads the tree index from the given string, this overrides any existing data.
	 */
	public loadData(data: JsonCompatibleReadOnly): void {
		const detachedFieldIndex: DetachedFieldSummaryData = this.codec.decode(data as Format);

		this.rootIdAllocator = idAllocatorFromMaxId(
			detachedFieldIndex.maxId,
		) as IdAllocator<ForestRootId>;
		this.detachedNodeToField = detachedFieldIndex.data;
	}
}<|MERGE_RESOLUTION|>--- conflicted
+++ resolved
@@ -23,10 +23,6 @@
 import { RevisionTagCodec } from "../rebase/index.js";
 import { FieldKey } from "../schema-stored/index.js";
 import * as Delta from "./delta.js";
-<<<<<<< HEAD
-import { DetachedFieldSummaryData, Major } from "./detachedFieldIndexTypes.js";
-=======
->>>>>>> 358b3444
 import { makeDetachedNodeToFieldCodec } from "./detachedFieldIndexCodec.js";
 import { Format } from "./detachedFieldIndexFormat.js";
 import { DetachedFieldSummaryData, Major, Minor } from "./detachedFieldIndexTypes.js";
