/*!
 * Copyright (c) Microsoft Corporation and contributors. All rights reserved.
 * Licensed under the MIT License.
 */

import { Static, Type } from "@sinclair/typebox";
import { brandedNumberType } from "../../util";
import { RevisionTagSchema } from "../rebase";
import { ForestRootId } from "./detachedFieldIndex";

export const version = 1.0;

<<<<<<< HEAD
const MajorSchema = Type.Union([RevisionTagSchema, Type.Null()]);
// Define the Major and Minor types:
const MinorSchema = Type.Number();
=======
/**
 * The ID of a detached node. Is not globally unique on.
 * A `RevisionTag` + `DetachId` pair is globally unique and eventually consistent across clients.
 */
export const DetachId = Type.Number({ multipleOf: 1 });

/**
 * The ID of a root node in the forest associated with the owning checkout. Is unique for that forest.
 * Is not consistent across clients.
 */
const ForestRootIdSchema = brandedNumberType<ForestRootId>({ minimum: -1, multipleOf: 1 });
>>>>>>> a09efc5e

/**
 * A mapping from a range of the detached node IDs the corresponding range root IDs.
 * The detached node IDs need to be qualified with a revision (stored in the containing `EncodedRootsForRevision`).
 * Note: the length of the range (currently always 1) can be looked up in the forest.
 */
export const RootRange = Type.Tuple([
	// ID for the first detached node
	DetachId,
	// ID for the first root node
	ForestRootIdSchema,
]);
export type RootRange = Static<typeof RootRange>;

export const RootRanges = Type.Array(RootRange);
export type RootRanges = Static<typeof RootRanges>;

/**
 * For all the roots detached in a revision, represents a mapping from the detached node ID to corresponding root ID.
 */
export const EncodedRootsForRevision = Type.Tuple([RootRanges, RevisionTagSchema]);
export type EncodedRootsForRevision = Static<typeof EncodedRootsForRevision>;

export const Format = Type.Object(
	{
		version: Type.Literal(version),
		data: Type.Array(EncodedRootsForRevision),
		maxId: ForestRootIdSchema,
	},
	{ additionalProperties: false },
);

export type Format = Static<typeof Format>;<|MERGE_RESOLUTION|>--- conflicted
+++ resolved
@@ -10,11 +10,6 @@
 
 export const version = 1.0;
 
-<<<<<<< HEAD
-const MajorSchema = Type.Union([RevisionTagSchema, Type.Null()]);
-// Define the Major and Minor types:
-const MinorSchema = Type.Number();
-=======
 /**
  * The ID of a detached node. Is not globally unique on.
  * A `RevisionTag` + `DetachId` pair is globally unique and eventually consistent across clients.
@@ -26,7 +21,6 @@
  * Is not consistent across clients.
  */
 const ForestRootIdSchema = brandedNumberType<ForestRootId>({ minimum: -1, multipleOf: 1 });
->>>>>>> a09efc5e
 
 /**
  * A mapping from a range of the detached node IDs the corresponding range root IDs.
