--- conflicted
+++ resolved
@@ -23,7 +23,6 @@
 } from "../../util/index.js";
 import type { FieldKey } from "../schema-stored/index.js";
 
-<<<<<<< HEAD
 import type * as Delta from "./delta.js";
 import {
 	isDetachedUpPathRoot,
@@ -36,12 +35,7 @@
 import { EmptyKey } from "./types.js";
 import type { DeltaVisitor } from "./visitDelta.js";
 import { offsetDetachId } from "./deltaUtil.js";
-=======
-import type { PlaceIndex, Range, UpPath } from "./pathTree.js";
-import { EmptyKey } from "./types.js";
-import type { DeltaVisitor } from "./visitDelta.js";
 import type { ITreeCursorSynchronous } from "./cursor.js";
->>>>>>> 72c53b13
 
 /**
  * A way to refer to a particular tree location within an {@link AnchorSet}.
