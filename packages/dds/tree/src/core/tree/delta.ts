--- conflicted
+++ resolved
@@ -176,12 +176,8 @@
 export interface Modify<TTree = ProtoNode> {
 	readonly type: typeof MarkType.Modify;
 	readonly setValue?: Value;
-<<<<<<< HEAD
-	readonly fields?: FieldChangeMap<TTree>;
+	readonly fields?: FieldMarks<TTree>;
 	readonly valueConstraint?: Value;
-=======
-	readonly fields?: FieldMarks<TTree>;
->>>>>>> cadab53f
 }
 
 /**
