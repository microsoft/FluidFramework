/*!
 * Copyright (c) Microsoft Corporation and contributors. All rights reserved.
 * Licensed under the MIT License.
 */

import type { RevisionTag } from "../rebase/index.js";
import type { FieldKey } from "../schema-stored/index.js";
import type { TreeChunk } from "./chunk.js";

/**
 * This format describes changes that must be applied to a forest in order to update it.
 * Instances of this format are generated based on incoming changesets and consumed by a view layer (e.g., Forest) to
 * update itself.
 *
 * Because this format is only meant for updating document state, it does not fully represent user intentions.
 * For example, if some concurrent edits A and B insert content at the same location, then a Delta that represents
 * represents the state update for edit A would not include information that allows B's insertion to be ordered
 * relative to A's insertion. This format is therefore not fit to be rebased in the face of concurrent changes.
 * Instead this format is used to describe the end product of rebasing user intentions over concurrent edits.
 *
 * This format is self-contained in the following ways:
 *
 * 1. It uses integer indices (offsets, technically) to describe the locations of necessary changes.
 * As such, it does not rely on document nodes being accessible/locatable by ID.
 *
 * 2. This format does not require historical information in order to apply the changes it describes.
 * For example, if a user undoes the deletion of a subtree, then the Delta generated for the undo edit will contain all
 * information necessary to restore that subtree.
 *
 * This format can be generated from any Changeset without having access to the current document state.
 *
 * This format is meant to serve as the lowest common denominator to represent state changes resulting from any kind
 * of operation on any kind of field.
 * This means all such operations must be expressible in terms of this format.
 *
 * Within the above design constrains, this format is designed with the following goals in mind:
 *
 * 1. Make it easy to walk both a document tree and the delta tree to apply the changes described in the delta
 * with a minimum amount of backtracking over the contents of the tree.
 * This a boon for both code simplicity and performance.
 *
 * 2. Make the format terse.
 *
 * 3. Make the format uniform.
 *
 * These goals are reflected in the following design choices (this is very much optional reading for users of this
 * format):
 *
 * 1. All marks that apply to field elements are represented in a single linear structure where marks that affect later
 * elements of the document field appear after marks that affect earlier elements of the document field.
 *
 * If the marks were not ordered in this fashion then a consumer would need to backtrack within the document field.
 *
 * If the marks were represented in multiple such linear structures then it would be necessary to either:
 * - backtrack when iterating over one structure fully, then the next
 * - maintain a pointer within each such linear structure and advance them in lock-step (like in a k-way merge-sort but
 * more fiddly because of the offsets).
 *
 * 2. Nested changes are not inlined within `ProtoNode`s.
 *
 * Inlining them would force the consuming code to detect such changes within the `ProtoNode` and handle them
 * within the context of the content creation.
 * This would be cumbersome because either the code that is responsible for consuming the `ProtoNode` would need to
 * be aware of and have the context to handle such changes, or some caller of that code would need to find and extract such
 * change information ahead to calling that code.
 */

/**
 * Represents the change made to a document.
 * Immutable, therefore safe to retain for async processing.
 */
export interface Root<TTrees = ProtoNodes> {
	/**
	 * Changes to apply to the root fields.
	 */
	readonly fields?: FieldMap;
	/**
	 * New detached nodes to be constructed.
	 * The ordering has no significance.
	 *
	 * Build instructions for a root that is undergoing a rename should be listed under the starting name.
	 * For example, if one wishes to build a tree which is being renamed from ID A to ID B,
	 * then the build should be listed under ID A.
	 */
<<<<<<< HEAD
	readonly build?: readonly DetachedNodeBuild<TTree>[];

=======
	readonly build?: readonly DetachedNodeBuild<TTrees>[];
>>>>>>> 72b787da
	/**
	 * New detached nodes to be destroyed.
	 * The ordering has no significance.
	 *
	 * Destruction instructions for a root that is undergoing a rename should be listed under the final name.
	 * For example, if one wishes to destroy a tree which is being renamed from ID A to ID B,
	 * then the destruction should be listed under ID B.
	 */
	readonly destroy?: readonly DetachedNodeDestruction[];
	/**
	 * Refreshers for detached nodes that may need to be recreated.
	 * The ordering has no significance.
	 */
	readonly refreshers?: readonly DetachedNodeBuild<TTrees>[];
	/**
	 * Changes to apply to detached nodes.
	 * The ordering has no significance.
	 *
	 * Nested changes for a root that is undergoing a rename should be listed under the starting name.
	 * For example, if one wishes to change a tree which is being renamed from ID A to ID B,
	 * then the changes should be listed under ID A.
	 */
	readonly global?: readonly DetachedNodeChanges[];
	/**
	 * Detached roots whose associated ID needs to be updated.
	 * The ordering has no significance.
	 * Note that the renames may need to be performed in a specific order to avoid collisions.
	 * This ordering problem is left to the consumer of this format.
	 */
	readonly rename?: readonly DetachedNodeRename[];
}

/**
 * The default representation for a chunk (sub-sequence) of inserted content.
 */
export type ProtoNodes = TreeChunk;

/**
 * Represents a change being made to a part of the document tree.
 */
export interface Mark {
	/**
	 * The number of nodes affected.
	 * When `isAttachMark(mark)` is true, this is the number of new nodes being attached.
	 * When `isAttachMark(mark)` is false, this the number of existing nodes affected.
	 * Must be 1 when `fields` is populated.
	 */
	readonly count: number;

	/**
	 * Modifications to the pre-existing content.
	 * Must be undefined when `attach` is set but `detach` is not.
	 */
	readonly fields?: FieldMap;

	/**
	 * When set, indicates that some pre-existing content is being detached and sent to the given detached field.
	 */
	readonly detach?: DetachedNodeId;

	/**
	 * When set, indicates that some content is being attached from the given detached field.
	 */
	readonly attach?: DetachedNodeId;
}

/**
 * A globally unique ID for a node in a detached field.
 */
export interface DetachedNodeId {
	readonly major?: RevisionTag;
	readonly minor: number;
}

/**
 */
export type FieldMap = ReadonlyMap<FieldKey, FieldChanges>;

/**
 * Represents changes made to a detached node
 */
export interface DetachedNodeChanges {
	readonly id: DetachedNodeId;
	readonly fields: FieldMap;
}

/**
 * Represents the creation of detached nodes.
 *
 * Tree creation is idempotent: if a tree with the same ID already exists,
 * then this build is ignored in favor of the existing tree.
 */
export interface DetachedNodeBuild<TTrees = ProtoNodes> {
	readonly id: DetachedNodeId;
	readonly trees: TTrees;
}

/**
 * Represents the destruction of detached nodes
 */
export interface DetachedNodeDestruction {
	readonly id: DetachedNodeId;
	readonly count: number;
}

/**
 * Represents a detached node being assigned a new `DetachedNodeId`.
 */
export interface DetachedNodeRename {
	readonly count: number;
	readonly oldId: DetachedNodeId;
	readonly newId: DetachedNodeId;
}

/**
 * Represents a list of changes to the nodes in the field.
 * The index of each mark within the range of nodes, before
 * applying any of the changes, is not represented explicitly.
 * It corresponds to the sum of `mark.count` values for all previous marks for which `isAttachMark(mark)` is false.
 */
export type FieldChanges = readonly Mark[];<|MERGE_RESOLUTION|>--- conflicted
+++ resolved
@@ -82,12 +82,7 @@
 	 * For example, if one wishes to build a tree which is being renamed from ID A to ID B,
 	 * then the build should be listed under ID A.
 	 */
-<<<<<<< HEAD
-	readonly build?: readonly DetachedNodeBuild<TTree>[];
-
-=======
 	readonly build?: readonly DetachedNodeBuild<TTrees>[];
->>>>>>> 72b787da
 	/**
 	 * New detached nodes to be destroyed.
 	 * The ordering has no significance.
