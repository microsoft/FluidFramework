--- conflicted
+++ resolved
@@ -257,16 +257,10 @@
  * Includes descriptions of the modifications made to the nodes.
  */
 export interface InsertAndModify<TTree = ProtoNode> {
-<<<<<<< HEAD
-    readonly type: typeof MarkType.InsertAndModify;
-    readonly content: TTree;
-    readonly setValue?: Value;
-    readonly fields?: FieldMarks<TTree>;
-=======
 	readonly type: typeof MarkType.InsertAndModify;
 	readonly content: TTree;
-	readonly fields: FieldMarks<TTree>;
->>>>>>> d1e86ad9
+	readonly setValue?: Value;
+	readonly fields?: FieldMarks<TTree>;
 }
 
 /**
