--- conflicted
+++ resolved
@@ -3,15 +3,10 @@
  * Licensed under the MIT License.
  */
 
-<<<<<<< HEAD
-import { ICodecFamily } from "../../codec/index.js";
+import { SessionId } from "@fluidframework/id-compressor";
+import { ICodecFamily, IJsonCodec } from "../../codec/index.js";
 import { ChangeRebaser } from "../rebase/index.js";
-=======
-import { SessionId } from "@fluidframework/id-compressor";
-import { ICodecFamily, IJsonCodec } from "../../codec";
-import { ChangeRebaser } from "../rebase";
-import { JsonCompatibleReadOnly } from "../../util";
->>>>>>> 0e5f1ad2
+import { JsonCompatibleReadOnly } from "../../util/index.js";
 
 export interface ChangeFamily<TEditor extends ChangeFamilyEditor, TChange> {
 	buildEditor(changeReceiver: (change: TChange) => void): TEditor;
