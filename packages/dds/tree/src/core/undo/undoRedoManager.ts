--- conflicted
+++ resolved
@@ -22,7 +22,7 @@
 	 * @param changeFamily - {@link ChangeFamily} used for inverting changes.
 	 * @param applyChange - Callback to apply undos as local changes. This should call {@link UndoRedoManager.trackCommit}
 	 * with the created commit.
-	 * @param headUndoCommit - Optional commit to set as the initial undoable commit.
+	 * @param headUndoableCommit - Optional commit to set as the initial undoable commit.
 	 */
 	public constructor(
 		private readonly repairDataStoryFactory: () => RepairDataStore,
@@ -31,8 +31,7 @@
 			change: TChange,
 			type?: GraphCommitType,
 		) => void,
-<<<<<<< HEAD
-		protected headUndoCommit?: UndoableCommit<TChange>,
+		protected headUndoableCommit?: UndoableCommit<TChange>,
 	) {
 		if (applyChange !== undefined) {
 			this.initialized = true;
@@ -47,10 +46,6 @@
 		this.applyChange = applyChange;
 		this.initialized = true;
 	}
-=======
-		protected headUndoableCommit?: UndoableCommit<TChange>,
-	) {}
->>>>>>> 37be0086
 
 	/**
 	 * Used to capture repair data from changes within a transaction. The repair data will be
@@ -75,14 +70,14 @@
 			return;
 		}
 
-		const parent = this.headUndoCommit;
+		const parent = this.headUndoableCommit;
 		const repairData = this.pendingRepairData ?? this.repairDataStoryFactory();
 		if (this.pendingRepairData === undefined) {
 			repairData.capture(this.changeFamily.intoDelta(commit.change), commit.revision);
 		} else {
 			this.pendingRepairData = undefined;
 		}
-		this.headUndoCommit = {
+		this.headUndoableCommit = {
 			commit,
 			parent,
 			repairData,
@@ -94,7 +89,7 @@
 	 */
 	public undo(): void {
 		assert(this.applyChange !== undefined, "applyChange must be set using the  before calling undo");
-		const commitToUndo = this.headUndoCommit;
+		const commitToUndo = this.headUndoableCommit;
 
 		if (commitToUndo === undefined) {
 			// No undoable commits, exit early
@@ -103,7 +98,7 @@
 
 		const { commit, parent, repairData } = commitToUndo;
 		// Removes this undo from the undo commit tree
-		this.headUndoCommit = parent;
+		this.headUndoableCommit = parent;
 
 		const inverse = this.changeFamily.rebaser.invert(
 			tagChange(commit.change, commit.revision),
@@ -125,7 +120,7 @@
 			repairDataStoreFactory,
 			this.changeFamily,
 			applyChange,
-			this.headUndoCommit,
+			this.headUndoableCommit,
 		);
 	}
 }
