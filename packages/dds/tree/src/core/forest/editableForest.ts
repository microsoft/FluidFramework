/*!
 * Copyright (c) Microsoft Corporation and contributors. All rights reserved.
 * Licensed under the MIT License.
 */

import type { FieldKey } from "../schema-stored/index.js";
import type { Anchor, DeltaVisitor, DetachedField } from "../tree/index.js";

import type { IForestSubscription, ITreeSubscriptionCursor } from "./forest.js";
import { chunkTree, defaultChunkPolicy } from "../../feature-libraries/index.js";

/**
 * Editing APIs.
 */
export interface IEditableForest extends IForestSubscription {
	/**
	 * Provides a visitor that can be used to mutate the forest.
	 *
	 * @returns a visitor that can be used to mutate the forest.
	 *
	 * @remarks
	 * Mutating the forest does NOT update anchors.
	 * The visitor must be released after use by calling {@link DeltaVisitor.free} on it.
	 * It is invalid to acquire a visitor without releasing the previous one.
	 */
	acquireVisitor(): DeltaVisitor;
}

<<<<<<< HEAD
/**
 * Initializes the given forest with the given content.
 * @remarks The forest must be empty when this function is called.
 * This does not perform an edit in the typical sense.
 * Instead, it creates a delta expressing a creation and insertion of the `content` under the {@link rootFieldKey}, and then applies the delta to the forest.
 * If `visitAnchors` is enabled, then the delta will also be applied to the forest's {@link AnchorSet} (in which case there must be no existing anchors when this function is called).
 *
 * @remarks
 * This does not perform an edit: it updates the forest content as if there was an edit that did that.
 */
export function initializeForest(
	forest: IEditableForest,
	content: ITreeCursorSynchronous,
	revisionTagCodec: RevisionTagCodec,
	idCompressor: IIdCompressor,
	visitAnchors = false,
): void {
	assert(forest.isEmpty, 0x747 /* forest must be empty */);
	const chunk = chunkTree(content, { idCompressor, policy: defaultChunkPolicy });
	const delta: DeltaRoot = deltaForRootInitialization(chunk);
	let visitor = forest.acquireVisitor();
	if (visitAnchors) {
		assert(forest.anchors.isEmpty(), 0x9b7 /* anchor set must be empty */);
		const anchorVisitor = forest.anchors.acquireVisitor();
		visitor = combineVisitors([visitor, anchorVisitor]);
	}

	// any detached trees built here are immediately attached so the revision used here doesn't matter
	// we use a dummy revision to make correctness checks in the detached field index easier
	visitDelta(
		delta,
		visitor,
		makeDetachedFieldIndex("init", revisionTagCodec, idCompressor),
		0 as SessionSpaceCompressedId,
	);
	visitor.free();
}

=======
>>>>>>> 6e66992d
// TODO: Types below here may be useful for input into edit building APIs, but are no longer used here directly.

/**
 * Ways to refer to a node in an IEditableForest.
 */
export type ForestLocation = ITreeSubscriptionCursor | Anchor;

/**
 */
export interface TreeLocation {
	readonly range: FieldLocation | DetachedField;
	readonly index: number;
}

export function isFieldLocation(range: FieldLocation | DetachedField): range is FieldLocation {
	return typeof range === "object";
}

/**
 * Location of a field within a tree that is not a detached/root field.
 */
export interface FieldLocation {
	readonly key: FieldKey;
	readonly parent: ForestLocation;
}<|MERGE_RESOLUTION|>--- conflicted
+++ resolved
@@ -7,7 +7,6 @@
 import type { Anchor, DeltaVisitor, DetachedField } from "../tree/index.js";
 
 import type { IForestSubscription, ITreeSubscriptionCursor } from "./forest.js";
-import { chunkTree, defaultChunkPolicy } from "../../feature-libraries/index.js";
 
 /**
  * Editing APIs.
@@ -26,47 +25,6 @@
 	acquireVisitor(): DeltaVisitor;
 }
 
-<<<<<<< HEAD
-/**
- * Initializes the given forest with the given content.
- * @remarks The forest must be empty when this function is called.
- * This does not perform an edit in the typical sense.
- * Instead, it creates a delta expressing a creation and insertion of the `content` under the {@link rootFieldKey}, and then applies the delta to the forest.
- * If `visitAnchors` is enabled, then the delta will also be applied to the forest's {@link AnchorSet} (in which case there must be no existing anchors when this function is called).
- *
- * @remarks
- * This does not perform an edit: it updates the forest content as if there was an edit that did that.
- */
-export function initializeForest(
-	forest: IEditableForest,
-	content: ITreeCursorSynchronous,
-	revisionTagCodec: RevisionTagCodec,
-	idCompressor: IIdCompressor,
-	visitAnchors = false,
-): void {
-	assert(forest.isEmpty, 0x747 /* forest must be empty */);
-	const chunk = chunkTree(content, { idCompressor, policy: defaultChunkPolicy });
-	const delta: DeltaRoot = deltaForRootInitialization(chunk);
-	let visitor = forest.acquireVisitor();
-	if (visitAnchors) {
-		assert(forest.anchors.isEmpty(), 0x9b7 /* anchor set must be empty */);
-		const anchorVisitor = forest.anchors.acquireVisitor();
-		visitor = combineVisitors([visitor, anchorVisitor]);
-	}
-
-	// any detached trees built here are immediately attached so the revision used here doesn't matter
-	// we use a dummy revision to make correctness checks in the detached field index easier
-	visitDelta(
-		delta,
-		visitor,
-		makeDetachedFieldIndex("init", revisionTagCodec, idCompressor),
-		0 as SessionSpaceCompressedId,
-	);
-	visitor.free();
-}
-
-=======
->>>>>>> 6e66992d
 // TODO: Types below here may be useful for input into edit building APIs, but are no longer used here directly.
 
 /**
