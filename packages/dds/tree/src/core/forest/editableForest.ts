/*!
 * Copyright (c) Microsoft Corporation and contributors. All rights reserved.
 * Licensed under the MIT License.
 */

import { assert } from "@fluidframework/core-utils";
<<<<<<< HEAD
import { FieldKey } from "../schema-stored/index.js";
=======
import { IIdCompressor } from "@fluidframework/id-compressor";
import { FieldKey } from "../schema-stored";
>>>>>>> 0e5f1ad2
import {
	DetachedField,
	Anchor,
	ITreeCursorSynchronous,
	DeltaVisitor,
	applyDelta,
	makeDetachedFieldIndex,
	deltaForRootInitialization,
	DeltaRoot,
} from "../tree/index.js";
import { IForestSubscription, ITreeSubscriptionCursor } from "./forest.js";

/**
 * Editing APIs.
 * @internal
 */
export interface IEditableForest extends IForestSubscription {
	/**
	 * Provides a visitor that can be used to mutate the forest.
	 *
	 * @returns a visitor that can be used to mutate the forest.
	 *
	 * @remarks
	 * Mutating the forest does NOT update anchors.
	 * The visitor must be released after use by calling {@link DeltaVisitor.free} on it.
	 * It is invalid to acquire a visitor without releasing the previous one.
	 */
	acquireVisitor(): DeltaVisitor;
}

/**
 * Sets the contents of the forest via delta.
 * Requires the fores starts empty.
 *
 * @remarks
 * This does not perform an edit: it updates the forest content as if there was an edit that did that.
 */
export function initializeForest(
	forest: IEditableForest,
	content: readonly ITreeCursorSynchronous[],
	idCompressor: IIdCompressor,
): void {
	assert(forest.isEmpty, 0x747 /* forest must be empty */);
	const delta: DeltaRoot = deltaForRootInitialization(content);
	applyDelta(delta, forest, makeDetachedFieldIndex("init", idCompressor));
}

// TODO: Types below here may be useful for input into edit building APIs, but are no longer used here directly.

/**
 * Ways to refer to a node in an IEditableForest.
 * @internal
 */
export type ForestLocation = ITreeSubscriptionCursor | Anchor;

/**
 * @internal
 */
export interface TreeLocation {
	readonly range: FieldLocation | DetachedField;
	readonly index: number;
}

export function isFieldLocation(range: FieldLocation | DetachedField): range is FieldLocation {
	return typeof range === "object";
}

/**
 * Location of a field within a tree that is not a detached/root field.
 * @internal
 */
export interface FieldLocation {
	readonly key: FieldKey;
	readonly parent: ForestLocation;
}<|MERGE_RESOLUTION|>--- conflicted
+++ resolved
@@ -4,12 +4,8 @@
  */
 
 import { assert } from "@fluidframework/core-utils";
-<<<<<<< HEAD
+import { IIdCompressor } from "@fluidframework/id-compressor";
 import { FieldKey } from "../schema-stored/index.js";
-=======
-import { IIdCompressor } from "@fluidframework/id-compressor";
-import { FieldKey } from "../schema-stored";
->>>>>>> 0e5f1ad2
 import {
 	DetachedField,
 	Anchor,
