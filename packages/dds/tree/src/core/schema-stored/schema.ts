--- conflicted
+++ resolved
@@ -3,7 +3,6 @@
  * Licensed under the MIT License.
  */
 
-<<<<<<< HEAD
 import { DiscriminatedUnionDispatcher } from "../../codec";
 import {
 	Brand,
@@ -25,49 +24,6 @@
 	TreeNodeSchemaDataFormat,
 	TreeNodeSchemaIdentifier,
 } from "./format";
-=======
-import { Brand, brand, brandedStringType } from "../../util";
-
-/**
- * Identifier for a TreeNode schema.
- * Also known as "Definition"
- *
- * Stable identifier, used when persisting data.
- * @internal
- */
-export type TreeNodeSchemaIdentifier<TName extends string = string> = Brand<
-	TName,
-	"tree.TreeNodeSchemaIdentifier"
->;
-
-/**
- * TypeBox Schema for encoding {@link TreeNodeSchemaIdentifiers} in persisted data.
- */
-export const TreeNodeSchemaIdentifierSchema = brandedStringType<TreeNodeSchemaIdentifier>();
-
-/**
- * Key (aka Name or Label) for a field which is scoped to a specific TreeNodeStoredSchema.
- *
- * Stable identifier, used when persisting data.
- * @internal
- */
-export type FieldKey = Brand<string, "tree.FieldKey">;
-
-/**
- * TypeBox Schema for encoding {@link FieldKey} in persisted data.
- */
-export const FieldKeySchema = brandedStringType<FieldKey>();
-
-/**
- * Identifier for a FieldKind.
- * Refers to an exact stable policy (ex: specific version of a policy),
- * for how to handle (ex: edit and merge edits to) fields marked with this kind.
- * Persisted in documents as part of stored schema.
- * @internal
- */
-export type FieldKindIdentifier = Brand<string, "tree.FieldKindIdentifier">;
-export const FieldKindIdentifierSchema = brandedStringType<FieldKindIdentifier>();
->>>>>>> 8ae7f73f
 
 /**
  * Schema for what {@link TreeValue} is allowed on a Leaf node.
@@ -126,13 +82,9 @@
 }
 
 /**
-<<<<<<< HEAD
  * Schema for a field.
  * Object implementing this interface should never be modified.
- * @alpha
-=======
- * @internal
->>>>>>> 8ae7f73f
+ * @internal
  */
 export interface TreeFieldStoredSchema {
 	readonly kind: FieldKindSpecifier;
@@ -167,16 +119,15 @@
 };
 
 /**
-<<<<<<< HEAD
  * Opaque type erased handle to the encoded representation of the contents of a stored schema.
- * @alpha
+ * @internal
  */
 export interface ErasedTreeNodeSchemaDataFormat extends Erased<"TreeNodeSchemaDataFormat"> {}
 export interface BrandedTreeNodeSchemaDataFormat
 	extends Brand<TreeNodeSchemaDataFormat, ErasedTreeNodeSchemaDataFormat> {}
 
 /**
- * @alpha
+ * @internal
  */
 export abstract class TreeNodeStoredSchema {
 	protected _typeCheck!: MakeNominal;
@@ -191,10 +142,7 @@
 }
 
 /**
- * @alpha
-=======
- * @internal
->>>>>>> 8ae7f73f
+ * @internal
  */
 export class ObjectNodeStoredSchema extends TreeNodeStoredSchema {
 	/**
@@ -223,7 +171,7 @@
 }
 
 /**
- * @alpha
+ * @internal
  */
 export class MapNodeStoredSchema extends TreeNodeStoredSchema {
 	/**
@@ -246,7 +194,7 @@
 }
 
 /**
- * @alpha
+ * @internal
  */
 export class LeafNodeStoredSchema extends TreeNodeStoredSchema {
 	/**
