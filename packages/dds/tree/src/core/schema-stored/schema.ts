/*!
 * Copyright (c) Microsoft Corporation and contributors. All rights reserved.
 * Licensed under the MIT License.
 */

import { fail } from "@fluidframework/core-utils/internal";

import { DiscriminatedUnionDispatcher } from "../../codec/index.js";
import {
	type JsonCompatibleReadOnlyObject,
	type MakeNominal,
	brand,
	invertMap,
} from "../../util/index.js";

import {
	type FieldKey,
	type FieldKindIdentifier,
	type FieldSchemaFormat as FieldSchemaFormatV1,
	PersistedValueSchema,
	type TreeNodeSchemaDataFormat as TreeNodeSchemaDataFormatV1,
	type TreeNodeSchemaIdentifier,
} from "./formatV1.js";
import type {
	FieldSchemaFormat as FieldSchemaFormatV2,
	PersistedMetadataFormat,
	TreeNodeSchemaUnionFormat,
	TreeNodeSchemaDataFormat as TreeNodeSchemaDataFormatV2,
} from "./formatV2.js";
import type { Multiplicity } from "./multiplicity.js";

/**
 * The format version for the schema.
 */
export enum SchemaVersion {
	v1 = 1,
	/**
	 * Adds persisted metadata to the node schema and field schema.
	 */
	v2 = 2,
}

type FieldSchemaFormat = FieldSchemaFormatV1 | FieldSchemaFormatV2;

/**
 * Schema for what {@link TreeLeafValue} is allowed on a Leaf node.
 * @privateRemarks
 * See also {@link TreeValue}.
 * If further stabilizing this,
 * consider the implications of how this might prevent adding of new leaf types in the future.
 * Maybe add a disclaimer that it might be extended like on {@link NodeKind}?
 * @alpha
 */
export enum ValueSchema {
	Number,
	String,
	Boolean,
	FluidHandle,
	Null,
}

/**
 * Set of allowed tree types.
 * Providing multiple values here allows polymorphism, tagged union style.
 *
 * In the future, this could be extended to allow inlining a TreeNodeStoredSchema here
 * (or some similar structural schema system).
 * For structural types which could go here, there are a few interesting options:
 *
 * - Allow replacing the whole set with a structural type for terminal / non-tree data,
 * and use this as a replacement for values on the tree nodes.
 *
 * - Allow expression structural constraints for child trees, for example requiring specific traits
 * (ex: via TreeNodeStoredSchema), instead of by type.
 *
 * There are two ways this could work:
 *
 * - Constrain the child nodes based on their shape:
 * this makes schema safe editing difficult because nodes would incur extra editing constraints to prevent them
 * from going out of schema based on their location in such a field.
 *
 * - Constrain the types allowed based on which types guarantee their data will always meet the constraints.
 *
 * Care would need to be taken to make sure this is sound for the schema updating mechanisms.
 */
export type TreeTypeSet = ReadonlySet<TreeNodeSchemaIdentifier>;

/**
 * Declarative portion of a Field Kind.
 *
 * @remarks
 * Enough info about a field kind to know if a given tree is is schema.
 */
export interface FieldKindData {
	readonly identifier: FieldKindIdentifier;
	readonly multiplicity: Multiplicity;
}

/**
 * Everything needed to define what it means for a tree to be in schema.
 */
export interface SchemaAndPolicy {
	readonly schema: StoredSchemaCollection;
	readonly policy: SchemaPolicy;
}

/**
 * Extra data needed to interpret schema.
 */
export interface SchemaPolicy {
	/**
	 * Policy information about FieldKinds:
	 * This is typically stored as code, not in documents, and defines how to handle fields based on their kind.
	 * It is assumed that all users of a document will have exactly the same FieldKind policies,
	 * though older applications might be missing some,
	 * and will be unable to process any changes that use those FieldKinds.
	 */
	readonly fieldKinds: ReadonlyMap<FieldKindIdentifier, FieldKindData>;

	/**
	 * If true, new content inserted into the tree should be validated against the stored schema.
	 */
	readonly validateSchema: boolean;

	/**
	 * Whether to allow a document to be opened when a particular stored schema (identified by `identifier`)
	 * contains optional fields that are not known to the view schema.
	 *
	 * @privateRemarks
	 * Plumbing this in via `SchemaPolicy` avoids needing to walk the view schema representation repeatedly in places
	 * that need it (schema validation, view vs stored compatibility checks).
	 */
	allowUnknownOptionalFields(identifier: TreeNodeSchemaIdentifier): boolean;
}

/**
 * Schema for a field.
 * Object implementing this interface should never be modified.
 */
export interface TreeFieldStoredSchema {
	readonly kind: FieldKindIdentifier;

	/**
	 * The set of allowed child types.
	 * If not specified, types are unconstrained.
	 */
	readonly types: TreeTypeSet;

	/**
	 * Portion of the metadata which can be persisted.
	 * @remarks
	 * Discarded when encoding to {@link SchemaFormatVersion.V1}.
<<<<<<< HEAD
	 * @privateRemarks
	 * This field corresponds to the `metadata` field in the persisted schema format.
	 */
	readonly persistedMetadata: PersistedMetadataFormat | undefined;
=======
	 */
	readonly persistedMetadata: JsonCompatibleReadOnlyObject | undefined;
>>>>>>> 2b3fbdb8
}

/**
 * Identifier used for the FieldKind for fields which must be empty.
 *
 * @remarks
 * This mainly show up in:
 *
 * 1. The root default field for documents.
 *
 * 2. The schema used for out of schema fields (which thus must be empty/not exist) on object and leaf nodes.
 */
export const forbiddenFieldKindIdentifier = "Forbidden";

/**
 * A schema for empty fields (fields which must always be empty).
 * There are multiple ways this could be encoded, but this is the most explicit.
 */
export const storedEmptyFieldSchema: TreeFieldStoredSchema = {
	// This kind requires the field to be empty.
	kind: brand(forbiddenFieldKindIdentifier),
	// This type set also forces the field to be empty not not allowing any types as all.
	types: new Set(),
	persistedMetadata: undefined,
};

/**
 * Identifier used for the FieldKind for fields of type identifier.
 */
export const identifierFieldKindIdentifier = "Identifier";

/**
 */
export abstract class TreeNodeStoredSchema {
	protected _typeCheck!: MakeNominal;

	/**
	 * Constructor for a TreeNodeStoredSchema.
	 * @param metadata - Persisted metadata for this node schema.
	 */
	public constructor(public readonly metadata: PersistedMetadataFormat | undefined) {}

	/**
	 * Encode in the v1 schema format.
	 */
	public abstract encodeV1(): TreeNodeSchemaDataFormatV1;

	/**
	 * Encode in the v2 schema format.
	 * @remarks Post-condition: if metadata was specified on the input schema, it will be present in the output.
	 */
	public abstract encodeV2(): TreeNodeSchemaDataFormatV2;

	/**
	 * Returns the schema for the provided field.
	 */
	public abstract getFieldSchema(field: FieldKey): TreeFieldStoredSchema;
}

/**
 */
export class ObjectNodeStoredSchema extends TreeNodeStoredSchema {
	/**
	 * @param objectNodeFields -
	 * Schema for fields with keys scoped to this TreeNodeStoredSchema.
	 * This refers to the TreeFieldStoredSchema directly
	 * (as opposed to just supporting FieldSchemaIdentifier and having a central FieldKey -\> TreeFieldStoredSchema map).
	 * This allows us short friendly field keys which can be ergonomically used as field names in code.
	 * It also interoperates well with mapFields being used as a map with arbitrary data as keys.
	 */
	public constructor(
		public readonly objectNodeFields: ReadonlyMap<FieldKey, TreeFieldStoredSchema>,
		metadata?: PersistedMetadataFormat | undefined,
	) {
		super(metadata);
	}

	public override encodeV1(): TreeNodeSchemaDataFormatV1 {
		const fieldsObject: Record<string, FieldSchemaFormat> = Object.create(null);
		// Sort fields to ensure output is identical for for equivalent schema (since field order is not considered significant).
		// This makes comparing schema easier, and ensures chunk reuse for schema summaries isn't needlessly broken.
		for (const key of [...this.objectNodeFields.keys()].sort()) {
			Object.defineProperty(fieldsObject, key, {
				enumerable: true,
				configurable: true,
				writable: true,
				value: encodeFieldSchemaV1(
					this.objectNodeFields.get(key) ?? fail(0xae7 /* missing field */),
				),
			});
		}
		return {
			object: fieldsObject,
		};
	}

	public override encodeV2(): TreeNodeSchemaDataFormatV2 {
		const fieldsObject: Record<string, FieldSchemaFormat> = Object.create(null);
		// Sort fields to ensure output is identical for for equivalent schema (since field order is not considered significant).
		// This makes comparing schema easier, and ensures chunk reuse for schema summaries isn't needlessly broken.
		for (const key of [...this.objectNodeFields.keys()].sort()) {
			const value = encodeFieldSchemaV2(
				this.objectNodeFields.get(key) ?? fail(0xae7 /* missing field */),
			);

			Object.defineProperty(fieldsObject, key, {
				enumerable: true,
				configurable: true,
				writable: true,
				value,
			});
		}

		const kind = { object: fieldsObject };

		// Omit metadata from the output if it is undefined
		return this.metadata !== undefined ? { kind, metadata: this.metadata } : { kind };
	}

	public override getFieldSchema(field: FieldKey): TreeFieldStoredSchema {
		return this.objectNodeFields.get(field) ?? storedEmptyFieldSchema;
	}
}

/**
 */
export class MapNodeStoredSchema extends TreeNodeStoredSchema {
	/**
	 * @param mapFields -
	 * Allows using the fields as a map, with the keys being
	 * FieldKeys and the values being constrained by this TreeFieldStoredSchema.
	 * Usually `FieldKind.Value` should NOT be used here
	 * since no nodes can ever be in schema if you use `FieldKind.Value` here
	 * (that would require infinite children).
	 */
	public constructor(
		public readonly mapFields: TreeFieldStoredSchema,
		metadata?: PersistedMetadataFormat | undefined,
	) {
		super(metadata);
	}

	public override encodeV1(): TreeNodeSchemaDataFormatV1 {
		return {
			map: encodeFieldSchemaV1(this.mapFields),
		};
	}

	public override encodeV2(): TreeNodeSchemaDataFormatV2 {
		const kind = { map: encodeFieldSchemaV2(this.mapFields) };
		return this.metadata === undefined ? { kind, metadata: this.metadata } : { kind };
	}

	public override getFieldSchema(field: FieldKey): TreeFieldStoredSchema {
		return this.mapFields;
	}
}

/**
 */
export class LeafNodeStoredSchema extends TreeNodeStoredSchema {
	/**
	 * @param leafValue -
	 * There are several approaches for how to store actual data in the tree
	 * (special node types, special field contents, data on nodes etc.)
	 * as well as several options about how the data should be modeled at this level
	 * (byte sequence? javascript type? json?),
	 * as well as options for how much of this would be exposed in the schema language
	 * (ex: would all nodes with values be special built-ins, or could any schema add them?)
	 * A simple easy to do in javascript approach is taken here:
	 * this is not intended to be a suggestion of what approach to take, or what to expose in the schema language.
	 * This is simply one approach that can work for modeling them in the internal schema representation.
	 */
	public constructor(public readonly leafValue: ValueSchema) {
		// No metadata for leaf nodes.
		super(undefined);
	}

	public override encodeV1(): TreeNodeSchemaDataFormatV1 {
		return {
			leaf: encodeValueSchema(this.leafValue),
		};
	}

	public override encodeV2(): TreeNodeSchemaDataFormatV2 {
		return {
			// No metadata for leaf nodes, so don't emit a metadata field.
			kind: {
				leaf: encodeValueSchema(this.leafValue),
			},
		};
	}

	public override getFieldSchema(field: FieldKey): TreeFieldStoredSchema {
		return storedEmptyFieldSchema;
	}
}

/**
 * Decoder wrapper function for {@link TreeNodeStoredSchema} implementations.
 * Curries the constructor so that the caller can inject metadata.
 */
type StoredSchemaDecoder = (
	metadata: PersistedMetadataFormat | undefined,
) => TreeNodeStoredSchema;

export const storedSchemaDecodeDispatcher: DiscriminatedUnionDispatcher<
	TreeNodeSchemaUnionFormat,
	[],
	StoredSchemaDecoder
> = new DiscriminatedUnionDispatcher({
	leaf: (data: PersistedValueSchema) => (metadata) =>
		new LeafNodeStoredSchema(decodeValueSchema(data)),
	object: (data: Record<TreeNodeSchemaIdentifier, FieldSchemaFormat>) => (metadata) => {
		const map = new Map();
		for (const [key, value] of Object.entries(data)) {
			map.set(key, decodeFieldSchema(value));
		}
		return new ObjectNodeStoredSchema(map, metadata);
	},
	map: (data: FieldSchemaFormat) => (metadata) =>
		new MapNodeStoredSchema(decodeFieldSchema(data), metadata),
});

const valueSchemaEncode = new Map([
	[ValueSchema.Number, PersistedValueSchema.Number],
	[ValueSchema.String, PersistedValueSchema.String],
	[ValueSchema.Boolean, PersistedValueSchema.Boolean],
	[ValueSchema.FluidHandle, PersistedValueSchema.FluidHandle],
	[ValueSchema.Null, PersistedValueSchema.Null],
]);

const valueSchemaDecode = invertMap(valueSchemaEncode);

function encodeValueSchema(inMemory: ValueSchema): PersistedValueSchema {
	return valueSchemaEncode.get(inMemory) ?? fail(0xae8 /* missing PersistedValueSchema */);
}

function decodeValueSchema(inMemory: PersistedValueSchema): ValueSchema {
	return valueSchemaDecode.get(inMemory) ?? fail(0xae9 /* missing ValueSchema */);
}

export function encodeFieldSchemaV1(schema: TreeFieldStoredSchema): FieldSchemaFormatV1 {
	return {
		kind: schema.kind,
		// Types are sorted by identifier to improve stability of persisted data to increase chance of schema blob reuse.
		types: [...schema.types].sort(),
	};
}

export function encodeFieldSchemaV2(schema: TreeFieldStoredSchema): FieldSchemaFormatV2 {
	const fieldSchema: FieldSchemaFormatV1 = encodeFieldSchemaV1(schema);

	// Omit metadata from the output if it is undefined
	return schema.persistedMetadata !== undefined
		? { ...fieldSchema, metadata: schema.persistedMetadata }
		: { ...fieldSchema };
}

export function decodeFieldSchema(schema: FieldSchemaFormatV2): TreeFieldStoredSchema {
	const out: TreeFieldStoredSchema = {
		// TODO: maybe provide actual FieldKind objects here, error on unrecognized kinds.
		kind: schema.kind,
		types: new Set(schema.types),
<<<<<<< HEAD
		persistedMetadata: schema.metadata,
=======
		// TODO: Persist metadata once schema FormatV2 has been added.
		persistedMetadata: undefined,
>>>>>>> 2b3fbdb8
	};
	return out;
}

/**
 * Document schema data that can be stored in a document.
 *
 * @remarks
 * Note: the owner of this may modify it over time:
 * thus if needing to hand onto a specific version, make a copy.
 */
export interface TreeStoredSchema extends StoredSchemaCollection {
	/**
	 * Schema for the root field which contains the whole tree.
	 */
	readonly rootFieldSchema: TreeFieldStoredSchema;
}

/**
 * Collection of TreeNodeSchema data that can be stored in a document.
 *
 * @remarks
 * Note: the owner of this may modify it over time:
 * thus if needing to hang onto a specific version, make a copy.
 */
export interface StoredSchemaCollection {
	/**
	 * {@inheritdoc StoredSchemaCollection}
	 */
	readonly nodeSchema: ReadonlyMap<TreeNodeSchemaIdentifier, TreeNodeStoredSchema>;
}<|MERGE_RESOLUTION|>--- conflicted
+++ resolved
@@ -150,15 +150,10 @@
 	 * Portion of the metadata which can be persisted.
 	 * @remarks
 	 * Discarded when encoding to {@link SchemaFormatVersion.V1}.
-<<<<<<< HEAD
 	 * @privateRemarks
 	 * This field corresponds to the `metadata` field in the persisted schema format.
 	 */
-	readonly persistedMetadata: PersistedMetadataFormat | undefined;
-=======
-	 */
 	readonly persistedMetadata: JsonCompatibleReadOnlyObject | undefined;
->>>>>>> 2b3fbdb8
 }
 
 /**
@@ -423,12 +418,7 @@
 		// TODO: maybe provide actual FieldKind objects here, error on unrecognized kinds.
 		kind: schema.kind,
 		types: new Set(schema.types),
-<<<<<<< HEAD
 		persistedMetadata: schema.metadata,
-=======
-		// TODO: Persist metadata once schema FormatV2 has been added.
-		persistedMetadata: undefined,
->>>>>>> 2b3fbdb8
 	};
 	return out;
 }
