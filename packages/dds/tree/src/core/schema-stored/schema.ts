--- conflicted
+++ resolved
@@ -3,49 +3,6 @@
  * Licensed under the MIT License.
  */
 
-<<<<<<< HEAD
-import { Brand, brand, brandedStringType } from "../../util";
-
-/**
- * Identifier for a TreeNode schema.
- * Also known as "Definition"
- *
- * Stable identifier, used when persisting data.
- * @internal
- */
-export type TreeNodeSchemaIdentifier<TName extends string = string> = Brand<
-	TName,
-	"tree.TreeNodeSchemaIdentifier"
->;
-
-/**
- * TypeBox Schema for encoding {@link TreeNodeSchemaIdentifiers} in persisted data.
- */
-export const TreeNodeSchemaIdentifierSchema = brandedStringType<TreeNodeSchemaIdentifier>();
-
-/**
- * Key (aka Name or Label) for a field which is scoped to a specific TreeNodeStoredSchema.
- *
- * Stable identifier, used when persisting data.
- * @internal
- */
-export type FieldKey = Brand<string, "tree.FieldKey">;
-
-/**
- * TypeBox Schema for encoding {@link FieldKey} in persisted data.
- */
-export const FieldKeySchema = brandedStringType<FieldKey>();
-
-/**
- * Identifier for a FieldKind.
- * Refers to an exact stable policy (ex: specific version of a policy),
- * for how to handle (ex: edit and merge edits to) fields marked with this kind.
- * Persisted in documents as part of stored schema.
- * @internal
- */
-export type FieldKindIdentifier = Brand<string, "tree.FieldKindIdentifier">;
-export const FieldKindIdentifierSchema = brandedStringType<FieldKindIdentifier>();
-=======
 import { DiscriminatedUnionDispatcher } from "../../codec";
 import {
 	Brand,
@@ -67,7 +24,6 @@
 	TreeNodeSchemaDataFormat,
 	TreeNodeSchemaIdentifier,
 } from "./format";
->>>>>>> 256cb846
 
 /**
  * Schema for what {@link TreeValue} is allowed on a Leaf node.
@@ -126,11 +82,8 @@
 }
 
 /**
-<<<<<<< HEAD
-=======
  * Schema for a field.
  * Object implementing this interface should never be modified.
->>>>>>> 256cb846
  * @internal
  */
 export interface TreeFieldStoredSchema {
@@ -166,8 +119,6 @@
 };
 
 /**
-<<<<<<< HEAD
-=======
  * Opaque type erased handle to the encoded representation of the contents of a stored schema.
  * @internal
  */
@@ -176,7 +127,6 @@
 	extends Brand<TreeNodeSchemaDataFormat, ErasedTreeNodeSchemaDataFormat> {}
 
 /**
->>>>>>> 256cb846
  * @internal
  */
 export abstract class TreeNodeStoredSchema {
