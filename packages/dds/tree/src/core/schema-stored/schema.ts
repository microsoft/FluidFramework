--- conflicted
+++ resolved
@@ -123,31 +123,6 @@
 	 * and will be unable to process any changes that use those FieldKinds.
 	 */
 	readonly fieldKinds: ReadonlyMap<FieldKindIdentifier, FieldKindData>;
-<<<<<<< HEAD
-
-	/**
-	 * This is not used for anything. New content that is inserted into the tree will always be validated against the stored schema except during initialization.
-	 * @remarks
-	 * TODO: AB#43546: This is not information used to interpret the stored schema: this configuration should be moved elsewhere.
-	 * TODO: Evaluate if this should be removed or renamed.
-	 */
-	readonly validateSchema: boolean;
-
-	/**
-	 * Whether to allow a document to be opened when a particular stored schema (identified by `identifier`)
-	 * contains optional fields that are not known to the view schema.
-	 *
-	 * @privateRemarks
-	 * Plumbing this in via `SchemaPolicy` avoids needing to walk the view schema representation repeatedly in places
-	 * that need it (schema validation, view vs stored compatibility checks).
-	 *
-	 * TODO: AB#43546
-	 * This is not information used to interpret the stored schema: it is instead about view schema, and how compatible they are with a stored schema.
-	 * SchemaCompatibilityTester should be updated to not store this table in here, and then this field should be removed.
-	 */
-	allowUnknownOptionalFields(identifier: TreeNodeSchemaIdentifier): boolean;
-=======
->>>>>>> e3a126ff
 }
 
 /**
