/*!
 * Copyright (c) Microsoft Corporation and contributors. All rights reserved.
 * Licensed under the MIT License.
 */

<<<<<<< HEAD
import { BTree } from "sorted-btree";
import { createEmitter, HasListeners, IEmitter, ISubscribable } from "../../events";
import { compareStrings } from "../../util";
=======
import { BTree } from "@tylerbu/sorted-btree-es6";
import { createEmitter, ISubscribable } from "../../events/index.js";
import { compareStrings } from "../../util/index.js";
>>>>>>> c9465b4c
import {
	StoredSchemaCollection,
	TreeFieldStoredSchema,
	TreeNodeStoredSchema,
	TreeStoredSchema,
	storedEmptyFieldSchema,
} from "./schema.js";
import { TreeNodeSchemaIdentifier } from "./format.js";

/**
 * Events for {@link TreeStoredSchemaSubscription}.
 *
 * TODO: consider having before and after events per subtree instead while applying anchor (and this just shows what happens at the root).
 * @internal
 */
export interface SchemaEvents {
	/**
	 * Schema change is about to be applied.
	 */
	beforeSchemaChange(newSchema: TreeStoredSchema): void;

	/**
	 * Schema change was just applied.
	 */
	afterSchemaChange(newSchema: TreeStoredSchema): void;
}

/**
 * A collection of stored schema that fires events in response to changes.
 * @internal
 */
export interface TreeStoredSchemaSubscription
	extends ISubscribable<SchemaEvents>,
		TreeStoredSchema {}

/**
 * Mutable collection of stored schema.
 * @internal
 */
export interface MutableTreeStoredSchema extends TreeStoredSchemaSubscription {
	/**
	 * Mutates the stored schema.
	 * Replaces all schema with the provided schema.
	 * Can over-write preexisting schema, and removes unmentioned schema.
	 */
	apply(newSchema: TreeStoredSchema): void;
}

type eventsEmitterType = ISubscribable<SchemaEvents> &
	IEmitter<SchemaEvents> &
	HasListeners<SchemaEvents>;

/**
 * Mutable TreeStoredSchema repository.
 */
export class TreeStoredSchemaRepository implements MutableTreeStoredSchema {
	protected nodeSchemaData: BTree<TreeNodeSchemaIdentifier, TreeNodeStoredSchema>;
	protected rootFieldSchemaData: TreeFieldStoredSchema;
	protected readonly events: eventsEmitterType = createEmitter<SchemaEvents>();

	/**
	 * Copies in the provided schema. If `data` is an TreeStoredSchemaRepository, it will be cheap-cloned.
	 * Otherwise, it will be deep-cloned.
	 *
	 * We might not want to store schema in maps long term, as we might want a way to reserve a
	 * large space of schema IDs within a schema.
	 * The way mapFields has been structured mitigates the need for this, but it still might be useful.
	 *
	 * (ex: someone using data as field identifiers might want to
	 * reserve all fields identifiers starting with "foo." to have a specific schema).
	 * Combined with support for such namespaces in the allowed sets in the schema objects,
	 * that might provide a decent alternative to mapFields (which is a bit odd).
	 */
	public constructor(data?: TreeStoredSchema) {
		if (data === undefined) {
			this.rootFieldSchemaData = storedEmptyFieldSchema;
			this.nodeSchemaData = new BTree<TreeNodeSchemaIdentifier, TreeNodeStoredSchema>(
				[],
				compareStrings,
			);
		} else {
			if (data instanceof TreeStoredSchemaRepository) {
				this.rootFieldSchemaData = data.rootFieldSchema;
				this.nodeSchemaData = data.nodeSchemaData.clone();
			} else {
				this.rootFieldSchemaData = data.rootFieldSchema;
				this.nodeSchemaData = cloneNodeSchemaData(data.nodeSchema);
			}
		}
	}

	public on<K extends keyof SchemaEvents>(eventName: K, listener: SchemaEvents[K]): () => void {
		return this.events.on(eventName, listener);
	}

	public get nodeSchema(): ReadonlyMap<TreeNodeSchemaIdentifier, TreeNodeStoredSchema> {
		// Btree implements iterator, but not in a type-safe way
		return this.nodeSchemaData as unknown as ReadonlyMap<
			TreeNodeSchemaIdentifier,
			TreeNodeStoredSchema
		>;
	}

	public get rootFieldSchema(): TreeFieldStoredSchema {
		return this.rootFieldSchemaData;
	}

	public apply(newSchema: TreeStoredSchema): void {
		this.events.emit("beforeSchemaChange", newSchema);
		const clone = new TreeStoredSchemaRepository(newSchema);
		// In the future, we could use btree's delta functionality to do a more efficient update
		this.rootFieldSchemaData = clone.rootFieldSchemaData;
		this.nodeSchemaData = clone.nodeSchemaData;
		this.events.emit("afterSchemaChange", newSchema);
	}

	public clone(): TreeStoredSchemaRepository {
		return new TreeStoredSchemaRepository(this);
	}
}

export function schemaDataIsEmpty(data: TreeStoredSchema): boolean {
	return data.nodeSchema.size === 0;
}

function cloneNodeSchemaData(
	nodeSchema: StoredSchemaCollection["nodeSchema"],
): BTree<TreeNodeSchemaIdentifier, TreeNodeStoredSchema> {
	// Schema objects are immutable (unlike stored schema repositories), so this shallow copy is fine.
	const entries: [TreeNodeSchemaIdentifier, TreeNodeStoredSchema][] = [...nodeSchema.entries()];
	return new BTree<TreeNodeSchemaIdentifier, TreeNodeStoredSchema>(entries, compareStrings);
}<|MERGE_RESOLUTION|>--- conflicted
+++ resolved
@@ -3,15 +3,9 @@
  * Licensed under the MIT License.
  */
 
-<<<<<<< HEAD
-import { BTree } from "sorted-btree";
-import { createEmitter, HasListeners, IEmitter, ISubscribable } from "../../events";
-import { compareStrings } from "../../util";
-=======
 import { BTree } from "@tylerbu/sorted-btree-es6";
 import { createEmitter, ISubscribable } from "../../events/index.js";
 import { compareStrings } from "../../util/index.js";
->>>>>>> c9465b4c
 import {
 	StoredSchemaCollection,
 	TreeFieldStoredSchema,
