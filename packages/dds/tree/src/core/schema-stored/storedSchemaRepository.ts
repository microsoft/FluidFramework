/*!
 * Copyright (c) Microsoft Corporation and contributors. All rights reserved.
 * Licensed under the MIT License.
 */

<<<<<<< HEAD
import BTree from "sorted-btree";
import { createEmitter, HasListeners, IEmitter, ISubscribable } from "../../events";
=======
import { BTree } from "@tylerbu/sorted-btree-es6";
import { createEmitter, ISubscribable } from "../../events";
>>>>>>> 1061c94e
import { compareStrings } from "../../util";
import {
	StoredSchemaCollection,
	TreeFieldStoredSchema,
	TreeNodeStoredSchema,
	TreeStoredSchema,
	storedEmptyFieldSchema,
} from "./schema";
import { TreeNodeSchemaIdentifier } from "./format";

/**
 * Events for {@link TreeStoredSchemaSubscription}.
 *
 * TODO: consider having before and after events per subtree instead while applying anchor (and this just shows what happens at the root).
 * @internal
 */
export interface SchemaEvents {
	/**
	 * Schema change is about to be applied.
	 */
	beforeSchemaChange(newSchema: TreeStoredSchema): void;

	/**
	 * Schema change was just applied.
	 */
	afterSchemaChange(newSchema: TreeStoredSchema): void;
}

/**
 * A collection of stored schema that fires events in response to changes.
 * @internal
 */
export interface TreeStoredSchemaSubscription
	extends ISubscribable<SchemaEvents>,
		TreeStoredSchema {}

/**
 * Mutable collection of stored schema.
 * @internal
 */
export interface MutableTreeStoredSchema extends TreeStoredSchemaSubscription {
	/**
	 * Mutates the stored schema.
	 * Replaces all schema with the provided schema.
	 * Can over-write preexisting schema, and removes unmentioned schema.
	 */
	apply(newSchema: TreeStoredSchema): void;
}

type eventsEmitterType = ISubscribable<SchemaEvents> &
	IEmitter<SchemaEvents> &
	HasListeners<SchemaEvents>;

/**
 * Mutable TreeStoredSchema repository.
 */
export class TreeStoredSchemaRepository implements MutableTreeStoredSchema {
	protected nodeSchemaData: BTree<TreeNodeSchemaIdentifier, TreeNodeStoredSchema>;
	protected rootFieldSchemaData: TreeFieldStoredSchema;
	protected readonly events: eventsEmitterType = createEmitter<SchemaEvents>();

	/**
	 * Copies in the provided schema. If `data` is an TreeStoredSchemaRepository, it will be cheap-cloned.
	 * Otherwise, it will be deep-cloned.
	 *
	 * We might not want to store schema in maps long term, as we might want a way to reserve a
	 * large space of schema IDs within a schema.
	 * The way mapFields has been structured mitigates the need for this, but it still might be useful.
	 *
	 * (ex: someone using data as field identifiers might want to
	 * reserve all fields identifiers starting with "foo." to have a specific schema).
	 * Combined with support for such namespaces in the allowed sets in the schema objects,
	 * that might provide a decent alternative to mapFields (which is a bit odd).
	 */
	public constructor(data?: TreeStoredSchema) {
		if (data === undefined) {
			this.rootFieldSchemaData = storedEmptyFieldSchema;
			this.nodeSchemaData = new BTree<TreeNodeSchemaIdentifier, TreeNodeStoredSchema>(
				[],
				compareStrings,
			);
		} else {
			if (data instanceof TreeStoredSchemaRepository) {
				this.rootFieldSchemaData = data.rootFieldSchema;
				this.nodeSchemaData = data.nodeSchemaData.clone();
			} else {
				this.rootFieldSchemaData = data.rootFieldSchema;
				this.nodeSchemaData = cloneNodeSchemaData(data.nodeSchema);
			}
		}
	}

	public on<K extends keyof SchemaEvents>(eventName: K, listener: SchemaEvents[K]): () => void {
		return this.events.on(eventName, listener);
	}

	public get nodeSchema(): ReadonlyMap<TreeNodeSchemaIdentifier, TreeNodeStoredSchema> {
		// Btree implements iterator, but not in a type-safe way
		return this.nodeSchemaData as unknown as ReadonlyMap<
			TreeNodeSchemaIdentifier,
			TreeNodeStoredSchema
		>;
	}

	public get rootFieldSchema(): TreeFieldStoredSchema {
		return this.rootFieldSchemaData;
	}

	public apply(newSchema: TreeStoredSchema): void {
		this.events.emit("beforeSchemaChange", newSchema);
		const clone = new TreeStoredSchemaRepository(newSchema);
		// In the future, we could use btree's delta functionality to do a more efficient update
		this.rootFieldSchemaData = clone.rootFieldSchemaData;
		this.nodeSchemaData = clone.nodeSchemaData;
		this.events.emit("afterSchemaChange", newSchema);
	}

	public clone(): TreeStoredSchemaRepository {
		return new TreeStoredSchemaRepository(this);
	}
}

export function schemaDataIsEmpty(data: TreeStoredSchema): boolean {
	return data.nodeSchema.size === 0;
}

function cloneNodeSchemaData(
	nodeSchema: StoredSchemaCollection["nodeSchema"],
): BTree<TreeNodeSchemaIdentifier, TreeNodeStoredSchema> {
	// Schema objects are immutable (unlike stored schema repositories), so this shallow copy is fine.
	const entries: [TreeNodeSchemaIdentifier, TreeNodeStoredSchema][] = [...nodeSchema.entries()];
	return new BTree<TreeNodeSchemaIdentifier, TreeNodeStoredSchema>(entries, compareStrings);
}<|MERGE_RESOLUTION|>--- conflicted
+++ resolved
@@ -3,13 +3,8 @@
  * Licensed under the MIT License.
  */
 
-<<<<<<< HEAD
-import BTree from "sorted-btree";
+import { BTree } from "@tylerbu/sorted-btree-es6";
 import { createEmitter, HasListeners, IEmitter, ISubscribable } from "../../events";
-=======
-import { BTree } from "@tylerbu/sorted-btree-es6";
-import { createEmitter, ISubscribable } from "../../events";
->>>>>>> 1061c94e
 import { compareStrings } from "../../util";
 import {
 	StoredSchemaCollection,
