--- conflicted
+++ resolved
@@ -185,18 +185,6 @@
 }
 
 /**
-<<<<<<< HEAD
- * Extended commit metadata that includes an optional user-provided label.
- * @alpha
- */
-export interface CommitMetadataAlpha extends CommitMetadata {
-	/**
-	 * Optional label provided by the user when commit was created.
-	 * This can be used by undo/redo to group or classify edits.
-	 */
-	label?: unknown;
-}
-=======
  * Information about a commit that has been applied.
  *
  * @sealed @alpha
@@ -213,13 +201,18 @@
 				 * This is a `SerializedChange` from treeCheckout.ts.
 				 */
 				getChange(): JsonCompatibleReadOnly;
+				/**
+				 * Optional label provided by the user when commit was created.
+				 * This can be used by undo/redo to group or classify edits.
+				 */
+				label?: unknown;
 		  }
 		| {
 				readonly isLocal: false;
 				readonly getChange?: undefined;
+				label?: unknown;
 		  }
 	);
->>>>>>> 4c574ed2
 
 /**
  * Creates a new graph commit object. This is useful for creating copies of commits with different parentage.
