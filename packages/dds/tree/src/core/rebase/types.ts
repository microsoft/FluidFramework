/*!
 * Copyright (c) Microsoft Corporation and contributors. All rights reserved.
 * Licensed under the MIT License.
 */

<<<<<<< HEAD
import { assert } from "@fluidframework/core-utils";
import { isStableId, StableId } from "@fluidframework/id-compressor";
import {
	Brand,
	NestedMap,
	RangeMap,
	brandedStringType,
	generateStableId,
} from "../../util/index.js";
=======
import { Type } from "@sinclair/typebox";
import {
	OpSpaceCompressedId,
	SessionId,
	SessionSpaceCompressedId,
} from "@fluidframework/runtime-definitions";
import { Brand, NestedMap, RangeMap, brandedNumberType, brandedStringType } from "../../util";
>>>>>>> 0e5f1ad2

/**
 * The identifier for a particular session/user/client that can generate `GraphCommit`s
 */
export const SessionIdSchema = brandedStringType<SessionId>();

/**
 * A unique identifier for a commit. Commits that have been rebased, but are semantically
 * the same, will share the same revision tag.
 *
 * The constant 'root' is reserved for the trunk base: minting a SessionSpaceCompressedId is not
 * possible on readonly clients. These clients generally don't need ids, but  must be done at tree initialization time.
 * @internal
 */
export type RevisionTag = SessionSpaceCompressedId | "root";
export type EncodedRevisionTag = Brand<OpSpaceCompressedId, "EncodedRevisionTag"> | "root";
export const RevisionTagSchema = Type.Union([
	Type.Literal("root"),
	brandedNumberType<Exclude<EncodedRevisionTag, string>>(),
]);

/**
 * An ID which is unique within a revision of a `ModularChangeset`.
 * A `ModularChangeset` which is a composition of multiple revisions may contain duplicate `ChangesetLocalId`s,
 * but they are unique when qualified by the revision of the change they are used in.
 * @internal
 */
export type ChangesetLocalId = Brand<number, "ChangesetLocalId">;

/**
 * A globally unique ID for an atom of change, or a node associated with the atom of change.
 * @internal
 *
 * @privateRemarks
 * TODO: Rename this to be more general.
 */
export interface ChangeAtomId {
	/**
	 * Uniquely identifies the changeset within which the change was made.
	 * Only undefined when referring to an anonymous changesets.
	 */
	readonly revision?: RevisionTag;
	/**
	 * Uniquely identifies, in the scope of the changeset, the change made to the field.
	 */
	readonly localId: ChangesetLocalId;
}

export type EncodedChangeAtomId = [ChangesetLocalId, EncodedRevisionTag] | ChangesetLocalId;

/**
 * @internal
 */
export type ChangeAtomIdMap<T> = NestedMap<RevisionTag | undefined, ChangesetLocalId, T>;

/**
 * @internal
 */
export type ChangeAtomIdRangeMap<T> = Map<RevisionTag | undefined, RangeMap<T>>;

/**
 * @returns true iff `a` and `b` are the same.
 */
export function areEqualChangeAtomIds(a: ChangeAtomId, b: ChangeAtomId): boolean {
	return a.localId === b.localId && a.revision === b.revision;
}

/**
 * A node in a graph of commits. A commit's parent is the commit on which it was based.
 */
export interface GraphCommit<TChange> {
	/** The tag for this commit. If this commit is rebased, the corresponding rebased commit will retain this tag. */
	readonly revision: RevisionTag;
	/** The change that will result from applying this commit */
	readonly change: TChange;
	/** The parent of this commit, on whose change this commit's change is based */
	readonly parent?: GraphCommit<TChange>;
	/** The inverse of this commit */
	inverse?: TChange;
}

/**
 * Creates a new graph commit object. This is useful for creating copies of commits with different parentage.
 * @param parent - the parent of the new commit
 * @param commit - the contents of the new commit object
 * @returns the new commit object
 */
// Note that this function is synchronous, and therefore it is not a Promise.
// However, it is still a strong commit-mint.
export function mintCommit<TChange>(
	parent: GraphCommit<TChange>,
	commit: Omit<GraphCommit<TChange>, "parent">,
): GraphCommit<TChange> {
	const { revision, change } = commit;
	return {
		revision,
		change,
		parent,
	};
}<|MERGE_RESOLUTION|>--- conflicted
+++ resolved
@@ -3,25 +3,19 @@
  * Licensed under the MIT License.
  */
 
-<<<<<<< HEAD
-import { assert } from "@fluidframework/core-utils";
-import { isStableId, StableId } from "@fluidframework/id-compressor";
-import {
-	Brand,
-	NestedMap,
-	RangeMap,
-	brandedStringType,
-	generateStableId,
-} from "../../util/index.js";
-=======
 import { Type } from "@sinclair/typebox";
 import {
 	OpSpaceCompressedId,
 	SessionId,
 	SessionSpaceCompressedId,
 } from "@fluidframework/runtime-definitions";
-import { Brand, NestedMap, RangeMap, brandedNumberType, brandedStringType } from "../../util";
->>>>>>> 0e5f1ad2
+import {
+	Brand,
+	NestedMap,
+	RangeMap,
+	brandedNumberType,
+	brandedStringType,
+} from "../../util/index.js";
 
 /**
  * The identifier for a particular session/user/client that can generate `GraphCommit`s
