/*!
 * Copyright (c) Microsoft Corporation and contributors. All rights reserved.
 * Licensed under the MIT License.
 */

export {
	areEqualChangeAtomIds,
	makeChangeAtomId,
	asChangeAtomId,
	mintCommit,
	type GraphCommit,
	CommitKind,
	type CommitMetadata,
	type RevisionTag,
	RevisionTagSchema,
	type EncodedRevisionTag,
	type EncodedChangeAtomId,
	type ChangesetLocalId,
	type ChangeAtomId,
	type ChangeAtomIdMap,
	SessionIdSchema,
	taggedAtomId,
	taggedOptAtomId,
	offsetChangeAtomId,
	replaceAtomRevisions,
<<<<<<< HEAD
	getFromChangeAtomIdMap,
	setInChangeAtomIdMap,
=======
	replaceChange,
>>>>>>> fc86a152
} from "./types.js";
export { RevisionTagCodec } from "./revisionTagCodec.js";
export {
	type ChangeRebaser,
	type FinalChange,
	FinalChangeStatus,
	makeAnonChange,
	tagChange,
	mapTaggedChange,
	tagRollbackInverse,
	type TaggedChange,
	type RevisionMetadataSource,
	type RevisionInfo,
} from "./changeRebaser.js";
export {
	findAncestor,
	findCommonAncestor,
	rebaseBranch,
	type BranchRebaseResult,
	rebaseChange,
	rebaseChangeOverChanges,
	revisionMetadataSourceFromInfo,
	type RebaseStats,
	type RebaseStatsWithDuration,
} from "./utils.js";<|MERGE_RESOLUTION|>--- conflicted
+++ resolved
@@ -23,12 +23,9 @@
 	taggedOptAtomId,
 	offsetChangeAtomId,
 	replaceAtomRevisions,
-<<<<<<< HEAD
 	getFromChangeAtomIdMap,
 	setInChangeAtomIdMap,
-=======
 	replaceChange,
->>>>>>> fc86a152
 } from "./types.js";
 export { RevisionTagCodec } from "./revisionTagCodec.js";
 export {
