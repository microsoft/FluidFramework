/*!
 * Copyright (c) Microsoft Corporation and contributors. All rights reserved.
 * Licensed under the MIT License.
 */

export {
	areEqualChangeAtomIds,
	mintCommit,
	GraphCommit,
	RevisionTag,
	RevisionTagSchema,
	EncodedRevisionTag,
	EncodedChangeAtomId,
	ChangesetLocalId,
	ChangeAtomId,
	ChangeAtomIdMap,
	SessionIdSchema,
<<<<<<< HEAD
} from "./types.js";
=======
} from "./types";
export { RevisionTagCodec } from "./revisionTagCodec";
>>>>>>> 0e5f1ad2
export {
	ChangeRebaser,
	FinalChange,
	FinalChangeStatus,
	makeAnonChange,
	tagChange,
	mapTaggedChange,
	tagRollbackInverse,
	TaggedChange,
	RevisionMetadataSource,
	RevisionInfo,
} from "./changeRebaser.js";
export {
	Exception,
	Failure,
	noFailure,
	OutputType,
	verifyChangeRebaser,
	Violation,
} from "./verifyChangeRebaser.js";
export {
	findAncestor,
	findCommonAncestor,
	rebaseBranch,
	BranchRebaseResult,
	rebaseChange,
	rebaseChangeOverChanges,
	revisionMetadataSourceFromInfo,
} from "./utils.js";<|MERGE_RESOLUTION|>--- conflicted
+++ resolved
@@ -15,12 +15,8 @@
 	ChangeAtomId,
 	ChangeAtomIdMap,
 	SessionIdSchema,
-<<<<<<< HEAD
 } from "./types.js";
-=======
-} from "./types";
-export { RevisionTagCodec } from "./revisionTagCodec";
->>>>>>> 0e5f1ad2
+export { RevisionTagCodec } from "./revisionTagCodec.js";
 export {
 	ChangeRebaser,
 	FinalChange,
