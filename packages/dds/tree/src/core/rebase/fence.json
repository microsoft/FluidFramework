{
	"tags": ["rebase"],
	"exports": ["index"],
<<<<<<< HEAD
	"imports": ["tree", "util"]
=======
	"imports": ["id-compressor", "tree", "util", "repair"]
>>>>>>> 6d6f828b
}<|MERGE_RESOLUTION|>--- conflicted
+++ resolved
@@ -1,9 +1,5 @@
 {
 	"tags": ["rebase"],
 	"exports": ["index"],
-<<<<<<< HEAD
-	"imports": ["tree", "util"]
-=======
-	"imports": ["id-compressor", "tree", "util", "repair"]
->>>>>>> 6d6f828b
+	"imports": ["tree", "util", "repair"]
 }