/*!
 * Copyright (c) Microsoft Corporation and contributors. All rights reserved.
 * Licensed under the MIT License.
 */

import { assert } from "@fluidframework/core-utils";
import { Mutable } from "../../util/index.js";
import {
	ChangeRebaser,
	RevisionInfo,
	RevisionMetadataSource,
	TaggedChange,
	makeAnonChange,
	tagChange,
	tagRollbackInverse,
<<<<<<< HEAD
} from "./changeRebaser.js";
import { GraphCommit, mintRevisionTag, mintCommit, RevisionTag } from "./types.js";
=======
} from "./changeRebaser";
import { GraphCommit, mintCommit, RevisionTag } from "./types";
>>>>>>> 0e5f1ad2

/**
 * Contains information about how the commit graph changed as the result of rebasing a source branch onto another target branch.
 * @remarks
 * ```text
 * Consider the commit graph below containing two branches, X and Y, with head commits C and E, respectively.
 * Branch Y branches off of Branch X at their common ancestor commit A, i.e. "Y is based off of X at commit A".
 *
 *   A ─ B ─ C ← Branch X
 *   └─ D ─ E ← Branch Y
 *
 * Branch Y is then rebased onto Branch X. This results in the following commit graph:
 *
 *   A ─ B ─ C ← Branch X
 *           └─ D'─ E'← Branch Y
 *
 * Commits D' and E' are the rebased versions of commits D and E, respectively. This results in:
 * deletedSourceCommits: [D, E],
 * targetCommits: [B, C],
 * sourceCommits: [D', E']
 * ```
 */
export interface RebasedCommits<TChange> {
	/**
	 * The commits on the original source branch that were rebased. These are no longer referenced by the source branch and have
	 * been replaced with new versions on the new source branch, see {@link sourceCommits}. In the case that the source
	 * branch was already ahead of the target branch before the rebase, this list will be empty.
	 */
	deletedSourceCommits: GraphCommit<TChange>[];
	/**
	 * All commits on the target branch that the source branch's commits were rebased over. These are now the direct
	 * ancestors of {@link sourceCommits}. In the case that the source branch was already ahead of the target branch
	 * before the rebase, this list will be empty.
	 */
	targetCommits: GraphCommit<TChange>[];
	/**
	 * All commits on the source branch that are not also on the target branch after the rebase operation. In the case that the
	 * source branch was already ahead of the target branch before the rebase, these are the same commits that were already on
	 * the source branch before the rebase, otherwise these are the new, rebased versions of {@link deletedSourceCommits}.
	 */
	sourceCommits: GraphCommit<TChange>[];
}

export interface BranchRebaseResult<TChange> {
	/**
	 * The head of a rebased source branch.
	 */
	readonly newSourceHead: GraphCommit<TChange>;
	/**
	 * A thunk that computes the cumulative change to the source branch (undefined if no change occurred)
	 */
	readonly sourceChange: TChange | undefined;
	/**
	 * Details about how the commits on the source branch changed
	 */
	readonly commits: RebasedCommits<TChange>;
}

/**
 * Rebases a source branch onto another commit in a target branch.
 *
 * A "branch" is defined as a "head" commit and all ancestors of that commit, i.e. one linked list in a graph of commits.
 *
 * The source and target branch must share an ancestor.
 * @param changeRebaser - the change rebaser responsible for rebasing the changes in the commits of each branch
 * @param sourceHead - the head of the source branch, which will be rebased onto `targetHead`
 * @param targetHead - the commit to rebase the source branch onto
 * @returns a {@link BranchRebaseResult}
 * @remarks While a single branch must not have multiple commits with the same revision tag (that will result in undefined
 * behavior), there may be a commit on the source branch with the same revision tag as a commit on the target branch. If such
 * a pair is encountered while rebasing, it will be "cancelled out" in the new branch. For example:
 * ```
 * // (A)-(B)-(C) <- Branch X
 * //   \
 * //   (B')-(D) <- Branch Y
 * //
 * // As Branch Y is rebased onto Branch X, commits B and B' cancel out so there is no version of B on the new rebased source branch
 * //
 * // (A)-(B)-(C) <- Branch X
 * //           \
 * //           (D') <- Branch Y'
 * //
 * ```
 */
export function rebaseBranch<TChange>(
	mintRevisionTag: () => RevisionTag,
	changeRebaser: ChangeRebaser<TChange>,
	sourceHead: GraphCommit<TChange>,
	targetHead: GraphCommit<TChange>,
): BranchRebaseResult<TChange>;

/**
 * Rebases a source branch onto another commit in a target branch.
 *
 * A "branch" is defined as a "head" commit and all ancestors of that commit, i.e. one linked list in a graph of commits.
 *
 * The source and target branch must share an ancestor.
 * @param changeRebaser - the change rebaser responsible for rebasing the changes in the commits of each branch
 * @param sourceHead - the head of the source branch, which will be rebased onto `newBase`
 * @param targetCommit - the commit on the target branch to rebase the source branch onto.
 * @param targetHead - the head of the branch that `newBase` belongs to. Must be `newBase` or a descendent of `newBase`.
 * @returns a {@link BranchRebaseResult}
 * @remarks While a single branch must not have multiple commits with the same revision tag (that will result in undefined
 * behavior), there may be a commit on the source branch with the same revision tag as a commit on the target branch. If such
 * a pair is encountered while rebasing, it will be "cancelled out" in the new branch. Additionally, this function will rebase
 * the source branch _farther_ than `newBase` if the source branch's next commits after `newBase` match those on the target branch.
 * For example:
 * ```
 * // (A)-(B)-(C)-(D)-(E) <- Branch X
 * //   \
 * //   (B')-(D')-(F) <- Branch Y
 * //
 * // If Branch Y is rebased onto commit C of Branch X, the branches must at least look like this afterwards (B was cancelled out):
 * //
 * // (A)-(B)-(C)-(D)-(E) <- Branch X
 * //           \
 * //           (D'')-(F') <- Branch Y'
 * //
 * // But this function will recognize that B is equivalent to B' and D is equivalent to D', and instead produce:
 * //
 * // (A)-(B)-(C)-(D)-(E) <- Branch X
 * //               \
 * //               (F') <- Branch Y'
 * ```
 */
export function rebaseBranch<TChange>(
	mintRevisionTag: () => RevisionTag,
	changeRebaser: ChangeRebaser<TChange>,
	sourceHead: GraphCommit<TChange>,
	targetCommit: GraphCommit<TChange>,
	targetHead: GraphCommit<TChange>,
): BranchRebaseResult<TChange>;
export function rebaseBranch<TChange>(
	mintRevisionTag: () => RevisionTag,
	changeRebaser: ChangeRebaser<TChange>,
	sourceHead: GraphCommit<TChange>,
	targetCommit: GraphCommit<TChange>,
	targetHead = targetCommit,
): BranchRebaseResult<TChange> {
	// Get both source and target as path arrays
	const sourcePath: GraphCommit<TChange>[] = [];
	const targetPath: GraphCommit<TChange>[] = [];
	const ancestor = findCommonAncestor([sourceHead, sourcePath], [targetHead, targetPath]);
	assert(ancestor !== undefined, 0x675 /* branches must be related */);

	// Find where `targetCommit` is in the target branch
	const targetCommitIndex = targetPath.findIndex((r) => r === targetCommit);
	if (targetCommitIndex === -1) {
		// If the targetCommit is not in the target path, then it is either disjoint from `target` or it is behind/at
		// the commit where source and target diverge (ancestor), in which case there is nothing more to rebase
		// TODO: Ideally, this would be an "assertExpensive"
		assert(
			findCommonAncestor(targetCommit, targetHead) !== undefined,
			0x676 /* target commit is not in target branch */,
		);
		return {
			newSourceHead: sourceHead,
			sourceChange: undefined,
			commits: { deletedSourceCommits: [], targetCommits: [], sourceCommits: sourcePath },
		};
	}

	// Iterate through the target path and look for commits that are also present on the source branch (i.e. they
	// have matching tags). Each commit found in the target branch can be skipped when processing the source branch
	// because it has already been rebased onto the target. In the case that one or more of these commits are present
	// directly after `targetCommit`, then the new base can be advanced further without having to do any work.
	const sourceSet = new Set(sourcePath.map((r) => r.revision));
	let newBaseIndex = targetCommitIndex;

	for (let i = 0; i < targetPath.length; i += 1) {
		const { revision } = targetPath[i];
		if (sourceSet.has(revision)) {
			sourceSet.delete(revision);
			newBaseIndex = Math.max(newBaseIndex, i);
		} else if (i > targetCommitIndex) {
			break;
		}
	}

	/** The commit on the target branch that the new source branch branches off of (i.e. the new common ancestor) */
	const newBase = targetPath[newBaseIndex];
	// Figure out how much of the trunk to start rebasing over.
	const targetCommits = targetPath.slice(0, newBaseIndex + 1);
	const deletedSourceCommits = [...sourcePath];

	// If the source and target rebase path begin with a range that has all the same revisions, remove it; it is
	// equivalent on both branches and doesn't need to be rebased.
	const targetRebasePath = [...targetCommits];
	const minLength = Math.min(sourcePath.length, targetRebasePath.length);
	for (let i = 0; i < minLength; i++) {
		if (sourcePath[0].revision === targetRebasePath[0].revision) {
			sourcePath.shift();
			targetRebasePath.shift();
		}
	}

	const sourceCommits: GraphCommit<TChange>[] = [];

	// If all commits that are about to be rebased over on the target branch already comprise the start of the source branch,
	// are in the same order, and have no other commits interleaving them, then no rebasing needs to occur. Those commits can
	// simply be removed from the source branch, and the remaining commits on the source branch are reparented off of the new
	// base commit.
	if (targetRebasePath.length === 0) {
		for (const c of sourcePath) {
			sourceCommits.push(mintCommit(sourceCommits[sourceCommits.length - 1] ?? newBase, c));
		}
		return {
			newSourceHead: sourceCommits[sourceCommits.length - 1] ?? newBase,
			sourceChange: undefined,
			commits: {
				deletedSourceCommits,
				targetCommits,
				sourceCommits,
			},
		};
	}

	// For each source commit, rebase backwards over the inverses of any commits already rebased, and then
	// rebase forwards over the rest of the commits up to the new base before advancing the new base.
	let newHead = newBase;
	const revInfos = getRevInfoFromTaggedChanges(targetRebasePath);
	// Note that the `revisionMetadata` gets updated as `revInfos` gets updated.
	const revisionMetadata = revisionMetadataSourceFromInfo(revInfos);
	let currentComposedEdit = makeAnonChange(changeRebaser.compose(targetRebasePath));
	for (const c of sourcePath) {
		const editsToCompose: TaggedChange<TChange>[] = [
			tagRollbackInverse(changeRebaser.invert(c, true), mintRevisionTag(), c.revision),
			currentComposedEdit,
		];
		if (sourceSet.has(c.revision)) {
			const change = changeRebaser.rebase(c.change, currentComposedEdit, revisionMetadata);
			newHead = {
				revision: c.revision,
				change,
				parent: newHead,
			};
			sourceCommits.push(newHead);
			editsToCompose.push(tagChange(change, c.revision));
		}
		currentComposedEdit = makeAnonChange(changeRebaser.compose(editsToCompose));
	}

	return {
		newSourceHead: newHead,
		sourceChange: currentComposedEdit.change,
		commits: {
			deletedSourceCommits,
			targetCommits,
			sourceCommits,
		},
	};
}

/**
 * "Sandwich/Horseshoe Rebase" a change over the given source and target branches
 * @param changeRebaser - the change rebaser responsible for rebasing the change over the commits in each branch
 * @param change - the change to rebase
 * @param sourceHead - the head of the branch that `change` is based on
 * @param targetHead - the branch to rebase `change` onto
 * @returns the rebased change
 *
 * @remarks inverses will be cached.
 */
export function rebaseChange<TChange>(
	changeRebaser: ChangeRebaser<TChange>,
	change: TChange,
	sourceHead: GraphCommit<TChange>,
	targetHead: GraphCommit<TChange>,
	mintRevisionTag: () => RevisionTag,
): TChange {
	const sourcePath: GraphCommit<TChange>[] = [];
	const targetPath: GraphCommit<TChange>[] = [];
	assert(
		findCommonAncestor([sourceHead, sourcePath], [targetHead, targetPath]) !== undefined,
		0x576 /* branch A and branch B must be related */,
	);

	const inverses = sourcePath.map((commit) =>
		inverseFromCommit(changeRebaser, commit, mintRevisionTag, true),
	);
	inverses.reverse();
	return rebaseChangeOverChanges(changeRebaser, change, [...inverses, ...targetPath]);
}

/**
 * @internal
 */
export function revisionMetadataSourceFromInfo(
	revInfos: readonly RevisionInfo[],
): RevisionMetadataSource {
	const getIndex = (revision: RevisionTag): number | undefined => {
		const index = revInfos.findIndex((revInfo) => revInfo.revision === revision);
		return index >= 0 ? index : undefined;
	};
	const tryGetInfo = (revision: RevisionTag | undefined): RevisionInfo | undefined => {
		if (revision === undefined) {
			return undefined;
		}
		const index = getIndex(revision);
		return index === undefined ? undefined : revInfos[index];
	};

	const hasRollback = (revision: RevisionTag): boolean => {
		return revInfos.find((info) => info.rollbackOf === revision) !== undefined;
	};

	return { getIndex, tryGetInfo, hasRollback };
}

export function rebaseChangeOverChanges<TChange>(
	changeRebaser: ChangeRebaser<TChange>,
	changeToRebase: TChange,
	changesToRebaseOver: TaggedChange<TChange>[],
) {
	const revisionMetadata = revisionMetadataSourceFromInfo(
		getRevInfoFromTaggedChanges(changesToRebaseOver),
	);

	return changesToRebaseOver.reduce(
		(a, b) => changeRebaser.rebase(a, b, revisionMetadata),
		changeToRebase,
	);
}

// TODO: Deduplicate
function getRevInfoFromTaggedChanges(changes: TaggedChange<unknown>[]): RevisionInfo[] {
	const revInfos: RevisionInfo[] = [];
	for (const taggedChange of changes) {
		revInfos.push(...revisionInfoFromTaggedChange(taggedChange));
	}

	return revInfos;
}

// TODO: Deduplicate
function revisionInfoFromTaggedChange(taggedChange: TaggedChange<unknown>): RevisionInfo[] {
	const revInfos: RevisionInfo[] = [];
	if (taggedChange.revision !== undefined) {
		const info: Mutable<RevisionInfo> = { revision: taggedChange.revision };
		if (taggedChange.rollbackOf !== undefined) {
			info.rollbackOf = taggedChange.rollbackOf;
		}
		revInfos.push(info);
	}
	return revInfos;
}

function inverseFromCommit<TChange>(
	changeRebaser: ChangeRebaser<TChange>,
	commit: GraphCommit<TChange>,
	mintRevisionTag: () => RevisionTag,
	cache?: boolean,
): TaggedChange<TChange> {
	const inverse = commit.inverse ?? changeRebaser.invert(commit, true);
	if (cache === true && commit.inverse === undefined) {
		commit.inverse = inverse;
	}

	return tagRollbackInverse(inverse, mintRevisionTag(), commit.revision);
}

/**
 * Find the furthest ancestor of some descendant.
 * @param descendant - a descendant. If an empty `path` array is included, it will be populated
 * with the chain of ancestry for `descendant` from most distant to closest (not including the furthest ancestor,
 * but otherwise including `descendant`).
 * @returns the furthest ancestor of `descendant`, or `descendant` itself if `descendant` has no ancestors.
 */
export function findAncestor<T extends { parent?: T }>(
	descendant: T | [descendant: T, path?: T[]],
): T;
/**
 * Find the furthest ancestor of some descendant.
 * @param descendant - a descendant. If an empty `path` array is included, it will be populated
 * with the chain of ancestry for `descendant` from most distant to closest (not including the furthest ancestor,
 * but otherwise including `descendant`).
 * @returns the furthest ancestor of `descendant`, or `descendant` itself if `descendant` has no ancestors. Returns
 * `undefined` if `descendant` is undefined.
 */
export function findAncestor<T extends { parent?: T }>(
	descendant: T | [descendant: T | undefined, path?: T[]] | undefined,
): T | undefined;
/**
 * Find an ancestor of some descendant.
 * @param descendant - a descendant. If an empty `path` array is included, it will be populated
 * with the chain of ancestry for `descendant` from most distant to closest (not including the ancestor found by `predicate`,
 * but otherwise including `descendant`).
 * @param predicate - a function which will be evaluated on every ancestor of `descendant` until it returns true.
 * @returns the closest ancestor of `descendant` that satisfies `predicate`, or `undefined` if no such ancestor exists.
 *
 * @example
 *
 * ```typescript
 * interface Parented {
 *   id: string;
 *   parent?: Parented;
 * }
 * const g = { id: "g" }; // Grandparent
 * const p = { parent: g, id: "p" }; // Parent
 * const c = { parent: p, id: "c" }; // Child
 * const path: Parented[] = [];
 * const ancestor = findAncestor<Parented>([c, path], (n) => n.id === "g");
 * // ancestor === g
 * // path === [p, c]
 * ```
 */
export function findAncestor<T extends { parent?: T }>(
	descendant: T | [descendant: T | undefined, path?: T[]] | undefined,
	predicate: (t: T) => boolean,
): T | undefined;
export function findAncestor<T extends { parent?: T }>(
	descendant: T | [descendant: T | undefined, path?: T[]] | undefined,
	predicate: (t: T) => boolean = (t) => t.parent === undefined,
): T | undefined {
	let d: T | undefined;
	let path: T[] | undefined;
	if (Array.isArray(descendant)) {
		[d, path] = descendant;
	} else {
		d = descendant;
	}
	for (let cur = d; cur !== undefined; cur = cur.parent) {
		if (predicate(cur)) {
			path?.reverse();
			return cur;
		}
		path?.push(cur);
	}

	if (path !== undefined) {
		path.length = 0;
	}
	return undefined;
}

/**
 * Find a common ancestor between two descendants that are linked by parent pointers.
 * @param descendantA - a descendant. If an empty `path` array is included, it will be populated
 * with the chain of commits from the ancestor to `descendantA` (not including the ancestor).
 * @param descendantB - another descendant. If an empty `path` array is included, it will be populated
 * with the chain of commits from the ancestor to `descendantB` (not including the ancestor).
 * @returns the common ancestor of `descendantA` and `descendantB`, or `undefined` if no such ancestor exists.
 *
 * @example
 *
 * ```typescript
 * interface Parented {
 *   parent?: Parented;
 * }
 * const shared = {};
 * const a = { parent: shared };
 * const b1 = { parent: shared };
 * const b2 = { parent: b1 };
 * const pathB: Parented[] = []
 * const ancestor = findCommonAncestor<Parented>(a, [b2, pathB]);
 * // ancestor === shared
 * // pathB === [b1, b2]
 * ```
 */
export function findCommonAncestor<T extends { parent?: T }>(
	descendantA: T | [descendantA: T, path?: T[]] | undefined,
	descendantB: T | [descendantB: T, path?: T[]] | undefined,
): T | undefined {
	let a: T | undefined;
	let b: T | undefined;
	let pathA: T[] | undefined;
	let pathB: T[] | undefined;
	if (Array.isArray(descendantA)) {
		[a, pathA] = descendantA;
		assert(pathA === undefined || pathA.length === 0, 0x578 /* Path A must be empty */);
	} else {
		a = descendantA;
	}
	if (Array.isArray(descendantB)) {
		[b, pathB] = descendantB;
		assert(pathB === undefined || pathB.length === 0, 0x579 /* Path B must be empty */);
	} else {
		b = descendantB;
	}

	if (a === b) {
		return a;
	}

	const reversePaths = () => {
		pathA?.reverse();
		pathB?.reverse();
	};

	const visited = new Set();
	while (a !== undefined || b !== undefined) {
		if (a !== undefined) {
			if (visited.has(a)) {
				if (pathB !== undefined) {
					pathB.length = pathB.findIndex((r) => Object.is(r, a));
				}
				reversePaths();
				return a;
			}
			visited.add(a);
			pathA?.push(a);
			a = a.parent;
		}

		if (b !== undefined) {
			if (visited.has(b)) {
				if (pathA !== undefined) {
					pathA.length = pathA.findIndex((r) => Object.is(r, b));
				}
				reversePaths();
				return b;
			}
			visited.add(b);
			pathB?.push(b);
			b = b.parent;
		}
	}

	if (pathA !== undefined) {
		pathA.length = 0;
	}
	if (pathB !== undefined) {
		pathB.length = 0;
	}
	return undefined;
}<|MERGE_RESOLUTION|>--- conflicted
+++ resolved
@@ -13,13 +13,8 @@
 	makeAnonChange,
 	tagChange,
 	tagRollbackInverse,
-<<<<<<< HEAD
 } from "./changeRebaser.js";
-import { GraphCommit, mintRevisionTag, mintCommit, RevisionTag } from "./types.js";
-=======
-} from "./changeRebaser";
-import { GraphCommit, mintCommit, RevisionTag } from "./types";
->>>>>>> 0e5f1ad2
+import { GraphCommit, mintCommit, RevisionTag } from "./types.js";
 
 /**
  * Contains information about how the commit graph changed as the result of rebasing a source branch onto another target branch.
