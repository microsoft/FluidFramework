/*!
 * Copyright (c) Microsoft Corporation and contributors. All rights reserved.
 * Licensed under the MIT License.
 */

import { Dependee, ObservingDependent } from "../dependency-tracking";
import { SchemaRepository } from "../schema";
import { DetachedField } from "../tree";
import { ITreeCursor, TreeNavigationResult } from "./cursor";

/**
 * APIs for forest designed so the implementation can be copy on write,
 * or mutate in place, and we can ensure no references are dangling into the forest to allow this.
 *
 * This results in rather manual memory management,
 * but makes it practical to provide highly optimized implementations,
 * for example WASM powered binary formats that can track reference counts and only copy when needed.
 */

/**
 * Invalidates whenever `current` changes.
 * For now (might change later) downloading new parts of the forest counts as a change.
 *
 * When invalidating, all outstanding cursors must be freed or cleared.
 */
export interface IForestSubscription extends Dependee {
<<<<<<< HEAD
	// We could provide access to this
	// but then accessing it would reduce the ability to mutate in place as an optimization.
	// Maybe add an explicit getter with a perf disclaimer? For now just expose subset of functionality:
	// current(): IForestSnapshot;

	/**
	 * Schema used within this forest.
	 * All data must conform to these schema.
	 *
	 * The root's schema is tracked under {@link rootFieldKey}.
	 */
	readonly schema: SchemaRepository & Dependee;

	readonly rootField: DetachedRange;

	/**
	 * Allocates a cursor in the "cleared" state.
	 */
	allocateCursor(): ITreeSubscriptionCursor;

	/**
	 * Anchor at the beginning of a root field.
	 */
	root(range: DetachedRange): ForestAnchor;

	/**
	 * If observer is provided, it will be invalidated if the value returned from this changes
	 * (including from or to undefined).
	 *
	 * It is an error not to free `cursorToMove` before the next edit.
	 * Must provide a `cursorToMove` from this subscription (acquired via `allocateCursor`).
	 */
	tryGet(
		destination: ForestAnchor,
		cursorToMove: ITreeSubscriptionCursor,
		observer?: ObservingDependent,
	): TreeNavigationResult;
=======
    // We could provide access to this
    // but then accessing it would reduce the ability to mutate in place as an optimization.
    // Maybe add an explicit getter with a perf disclaimer? For now just expose subset of functionality:
    // current(): IForestSnapshot;

    /**
     * Schema used within this forest.
     * All data must conform to these schema.
     *
     * The root's schema is tracked under {@link rootFieldKey}.
     */
    readonly schema: SchemaRepository & Dependee;

    readonly rootField: DetachedField;

    /**
     * Allocates a cursor in the "cleared" state.
     */
    allocateCursor(): ITreeSubscriptionCursor;

    /**
     * Anchor at the beginning of a root field.
     */
    root(range: DetachedField): ForestAnchor;

    /**
     * If observer is provided, it will be invalidated if the value returned from this changes
     * (including from or to undefined).
     *
     * It is an error not to free `cursorToMove` before the next edit.
     * Must provide a `cursorToMove` from this subscription (acquired via `allocateCursor`).
     */
    tryGet(
        destination: ForestAnchor,
        cursorToMove: ITreeSubscriptionCursor,
        observer?: ObservingDependent
    ): TreeNavigationResult;
>>>>>>> c4e111fe
}

/**
 * ITreeCursor supporting IForestSubscription and its changes over time.
 */
export interface ITreeSubscriptionCursor extends ITreeCursor {
	/**
	 * Where observations get recorded for invalidation.
	 * When modified, future observations will count toward the new one.
	 *
	 * Observations made when in an OutOfDate state will never cause invalidation.
	 */
	observer?: ObservingDependent;

	/**
	 * @param observer - sets the starting value for the observer.
	 * If undefined there is no observer for the returned ITreeSubscriptionCursor.
	 *
	 * Doing this has no impact on this.observer.
	 */
	fork(observer?: ObservingDependent): ITreeSubscriptionCursor;

	/**
	 * Release any resources this cursor is holding onto.
	 * After doing this, further use of this object other than reading `state` is forbidden (undefined behavior).
	 * Invalidation will still happen for the observer: it needs to unsubscribe separately if desired.
	 */
	free(): void;

	/**
	 * Release any resources this cursor is holding onto.
	 * After doing this, further use of this object other than reading `state` or passing to `tryGet`
	 * or calling `free` is forbidden (undefined behavior).
	 * Invalidation will still happen for the observer: it needs to unsubscribe separately if desired.
	 */
	clear(): void;

	/**
	 * Construct an `Anchor` which the IForestSubscription will keep rebased to `current`.
	 * Note that maintaining an Anchor has cost: free them to stop incurring that cost.
	 */
	buildAnchor(): ForestAnchor;

	/**
	 * Current state.
	 */
	readonly state: ITreeSubscriptionCursorState;

	/**
	 * @returns location within parent field or range.
	 */
	// TODO: maybe support this.
	// getParentInfo(id: NodeId): TreeLocation;
}

/**
 * Pointer to a location in a Forest which IForestSubscription will keep rebased onto `current`.
 *
 * TODO:Performance:
 * An implementation might prefer to de-duplicate
 * Anchors and thus use a ref count instead of allocating an object for each one.
 * This could be enabled by removing "state".
 */
export interface ForestAnchor {
	/**
	 * Release any resources this Anchor is holding onto.
	 * After doing this, further use of this object other than reading `state` is forbidden (undefined behavior).
	 */
	free(): void;

	/**
	 * Current state.
	 */
	readonly state: ITreeSubscriptionCursorState;
}

export enum ITreeSubscriptionCursorState {
	/**
	 * On the current revision of the forest.
	 */
	Current,
	/**
	 * Empty, but can be reused.
	 */
	Cleared,
	/**
	 * Freed and must not be used.
	 */
	Freed,
}<|MERGE_RESOLUTION|>--- conflicted
+++ resolved
@@ -24,7 +24,6 @@
  * When invalidating, all outstanding cursors must be freed or cleared.
  */
 export interface IForestSubscription extends Dependee {
-<<<<<<< HEAD
 	// We could provide access to this
 	// but then accessing it would reduce the ability to mutate in place as an optimization.
 	// Maybe add an explicit getter with a perf disclaimer? For now just expose subset of functionality:
@@ -38,7 +37,7 @@
 	 */
 	readonly schema: SchemaRepository & Dependee;
 
-	readonly rootField: DetachedRange;
+	readonly rootField: DetachedField;
 
 	/**
 	 * Allocates a cursor in the "cleared" state.
@@ -48,7 +47,7 @@
 	/**
 	 * Anchor at the beginning of a root field.
 	 */
-	root(range: DetachedRange): ForestAnchor;
+	root(range: DetachedField): ForestAnchor;
 
 	/**
 	 * If observer is provided, it will be invalidated if the value returned from this changes
@@ -62,45 +61,6 @@
 		cursorToMove: ITreeSubscriptionCursor,
 		observer?: ObservingDependent,
 	): TreeNavigationResult;
-=======
-    // We could provide access to this
-    // but then accessing it would reduce the ability to mutate in place as an optimization.
-    // Maybe add an explicit getter with a perf disclaimer? For now just expose subset of functionality:
-    // current(): IForestSnapshot;
-
-    /**
-     * Schema used within this forest.
-     * All data must conform to these schema.
-     *
-     * The root's schema is tracked under {@link rootFieldKey}.
-     */
-    readonly schema: SchemaRepository & Dependee;
-
-    readonly rootField: DetachedField;
-
-    /**
-     * Allocates a cursor in the "cleared" state.
-     */
-    allocateCursor(): ITreeSubscriptionCursor;
-
-    /**
-     * Anchor at the beginning of a root field.
-     */
-    root(range: DetachedField): ForestAnchor;
-
-    /**
-     * If observer is provided, it will be invalidated if the value returned from this changes
-     * (including from or to undefined).
-     *
-     * It is an error not to free `cursorToMove` before the next edit.
-     * Must provide a `cursorToMove` from this subscription (acquired via `allocateCursor`).
-     */
-    tryGet(
-        destination: ForestAnchor,
-        cursorToMove: ITreeSubscriptionCursor,
-        observer?: ObservingDependent
-    ): TreeNavigationResult;
->>>>>>> c4e111fe
 }
 
 /**
