--- conflicted
+++ resolved
@@ -6,12 +6,12 @@
 import { assert } from "@fluidframework/common-utils";
 import { FieldKey, TreeType, UpPath, Value } from "../tree";
 
-<<<<<<< HEAD
 /**
  * A stateful low-level interface for reading tree data.
  */
 export interface ITreeCursor {
     /**
+     *
      * What kind of place the cursor is at.
      * Determines which operations are allowed.
      */
@@ -19,20 +19,24 @@
     /*
      * True iff the current field or node (depending on mode) is "pending",
      * meaning that it has not been downloaded.
+
      */
     readonly pending: boolean;
 
     /**
+     *
      * Enters the first field (setting mode to `Fields`)
      * so fields can be iterated with `nextField` and `skipPendingFields`.
      *
      * If there are no fields, mode is returned to `Nodes` and false is returned.
      *
      * Allowed when `mode` is `Nodes` and not `pending`.
+
      */
     firstField(): boolean;
 
      /**
+     *
      * Moves the "current field" forward one in an arbitrary field traversal order.
      *
      * If there is no remaining field to iterate to,
@@ -44,26 +48,9 @@
      * This can be used to skip to the end of a large number of consecutive pending fields.
      *
      * Allowed when `mode` is `Fields`.
+
      */
     nextField(): boolean;
-=======
-export const enum TreeNavigationResult {
-    /**
-     * Attempt to navigate cursor to a key or index that is outside the client's view.
-     */
-    NotFound = -1,
-
-    /**
-     * Attempt to navigate cursor to a portion of the tree that has not yet been loaded.
-     */
-    Pending = 0,
-
-    /**
-     * ITreeReader successfully navigated to the desired node.
-     */
-    Ok = 1,
-}
->>>>>>> 9266604a
 
      /**
      * Moves the "current field" forward until `pending` is `false`.
@@ -77,7 +64,6 @@
      */
     skipPendingFields(): boolean;
 
-<<<<<<< HEAD
     /**
      * Moves `offset` nodes in the field.
      * If seeking to exactly past either end,
@@ -86,26 +72,6 @@
      * Allowed if mode is `Nodes`.
      */
     seekNodes(offset: number): boolean;
-=======
-/**
- * A stateful low-level interface for reading tree data.
- *
- * TODO: Needs rules around invalidation/mutation of the underlying tree.
- * Should either be documented here, or each producer should document them
- * (and likely via returning a sub-interface with documentation on the subject).
- *
- * TODO: Needs a way to efficiently clone Cursor so patterns like lazy tree reification can be implemented efficiently.
- *
- * TODO: add optional fast path APIs for more efficient handling when supported by underlying format and reader.
- * Leverage "chunks" and "shape" for this, and skip to next chunk with seek (chunk length).
- * Default chunks of size 1, and "node" shape?
- */
-export interface ITreeCursor<TResult = TreeNavigationResult> {
-    /**
-     * Select the child located at the given key and index.
-     */
-    down(key: FieldKey, index: number): TResult;
->>>>>>> 9266604a
 
     /**
      * Moves to the first node of the selected field, setting mode to `Fields`.
@@ -117,7 +83,6 @@
     firstNode(): boolean;
 
     /**
-<<<<<<< HEAD
      * The same as `seekNodes(1)`, but might be faster.
      */
     nextNode(): boolean;
@@ -147,16 +112,6 @@
     enterChildNode(index: number): void;
 
     // ********** APIs for when mode = Nodes ********** //
-=======
-     * Select the parent of the currently selected node.
-     */
-    up(): TResult;
-
-    /**
-     * The type of the currently selected node.
-     */
-    readonly type: TreeType;
->>>>>>> 9266604a
 
     /**
      * @returns a path to the current node.
@@ -172,7 +127,6 @@
     getPath(): UpPath | undefined;
 
     /**
-<<<<<<< HEAD
      * Index (within its parent field) of the current node.
      *
      * Only valid when `mode` is `Nodes`.
@@ -239,14 +193,6 @@
      * The value associated with the currently selected node.
      *
      * Only valid when `mode` is `Nodes`, and not `pending`.
-=======
-     * @returns the number of immediate children for the given key of the currently selected node.
-     */
-    length(key: FieldKey): number;
-
-    /**
-     * value associated with the currently selected node.
->>>>>>> 9266604a
      */
     readonly value: Value;
 }
@@ -259,8 +205,10 @@
     Nodes,
 
     /**
+     *
      * Can iterate through fields of a node.
      * At a "current field".
+
      */
     Fields,
 }
@@ -276,18 +224,12 @@
  * @returns array resulting from applying `f` to each item of the current field on `cursor`.
  * Returns an empty array if the field is empty or not present (which are considered the same).
  */
-<<<<<<< HEAD
 export function mapCursorField<T>(cursor: ITreeCursor, f: (cursor: ITreeCursor) => T): T[] {
-=======
-export function mapCursorField<T, TCursor extends ITreeCursor = ITreeCursor>(
-    cursor: TCursor, key: FieldKey, f: (cursor: TCursor) => T): T[] {
->>>>>>> 9266604a
     const output: T[] = [];
     forEachNode(cursor, (c) => { output.push(f(c)); });
     return output;
 }
 
-<<<<<<< HEAD
 /**
  * @param cursor - cursor at a field whose nodes will be visited.
  * @param f - For on each node.
@@ -301,23 +243,4 @@
         f(cursor);
         inField = cursor.nextField();
     }
-=======
-export function reduceField<T>(
-    cursor: ITreeCursor, key: FieldKey, initial: T, f: (cursor: ITreeCursor, initial: T) => T): T {
-    let output: T = initial;
-    let result = cursor.down(key, 0);
-    if (result !== TreeNavigationResult.Ok) {
-        assert(result === TreeNavigationResult.NotFound, "pending not supported in reduceField");
-        // This has to be special cased (and not fall through the code below)
-        // since the call to `up` needs to be skipped.
-        return output;
-    }
-    while (result === TreeNavigationResult.Ok) {
-        output = (f(cursor, output));
-        result = cursor.seek(1);
-    }
-    assert(result === TreeNavigationResult.NotFound, "expected enumeration to end at end of field");
-    cursor.up();
-    return output;
->>>>>>> 9266604a
 }