--- conflicted
+++ resolved
@@ -8,34 +8,11 @@
 import { IForestSubscription, ITreeSubscriptionCursor, ForestAnchor } from "./forest";
 
 /**
-<<<<<<< HEAD
- * Ways to refer to a node in an IEditableForest.
- */
-export type ForestLocation = ITreeSubscriptionCursor | ForestAnchor;
-
-/**
-=======
->>>>>>> c4e111fe
  * Editing APIs.
  */
 export interface IEditableForest extends IForestSubscription {
-<<<<<<< HEAD
 	// Overrides field from IForestSubscription adding editing support.
 	readonly schema: StoredSchemaRepository;
-
-	/**
-	 * Set of anchors this forest is tracking.
-	 *
-	 * To keep these anchors usable, this AnchorSet must be updated / rebased for any changes made to the forest.
-	 * It is the responsibility of the called of the forest editing methods to do this, not the forest itself.
-	 * The caller performs these updates because it has more semantic knowledge about the edits, which can be needed to
-	 * update the anchors in a semantically optimal way.
-	 */
-	readonly anchors: AnchorSet;
-=======
-    // Overrides field from IForestSubscription adding editing support.
-    readonly schema: StoredSchemaRepository;
->>>>>>> c4e111fe
 
 	/**
 	 * Adds the supplied subtrees to the forest.
@@ -45,50 +22,11 @@
 	 */
 	add(nodes: Iterable<ITreeCursor>): DetachedRange;
 
-<<<<<<< HEAD
 	/**
-	 * Parents a set of nodes already in the forest at a specified location.
+	 * Applies the supplied Delta to the forest.
+	 * Does NOT update anchors.
 	 */
-	attachRangeOfChildren(destination: TreeLocation, toAttach: DetachedRange): void;
-
-	/**
-	 * Detaches a range of nodes from their parent. The detached nodes remain in the `Forest`.
-	 * @param startIndex - the index of the first node in the range to detach
-	 * @param endIndex - the index after the last node in the range to detach
-	 * @returns a new `Forest` with the nodes detached, and a list of the ids of the nodes that were detached
-	 */
-	detachRangeOfChildren(
-		range: FieldLocation | DetachedRange,
-		startIndex: number,
-		endIndex: number,
-	): DetachedRange;
-
-	/**
-	 * Replaces a node's value. The node must exist in this `Forest`.
-	 * @param nodeId - the id of the node
-	 * @param value - the new value
-	 */
-	setValue(nodeId: ForestLocation, value: Value): void;
-
-	/**
-	 * Recursively deletes a range and its children.
-	 */
-	delete(ids: DetachedRange): void;
-}
-
-export interface TreeLocation {
-	readonly range: FieldLocation | DetachedRange;
-	readonly index: number;
-}
-
-export function isFieldLocation(range: FieldLocation | DetachedRange): range is FieldLocation {
-	return typeof range === "object";
-=======
-    /**
-     * Applies the supplied Delta to the forest.
-     * Does NOT update anchors.
-     */
-    applyDelta(delta: Delta.Root): void;
+	applyDelta(delta: Delta.Root): void;
 }
 
 // TODO: Types below here may be useful for input into edit building APIs, but are no longer used here directly.
@@ -96,16 +34,15 @@
 /**
  * Ways to refer to a node in an IEditableForest.
  */
- export type ForestLocation = ITreeSubscriptionCursor | ForestAnchor;
+export type ForestLocation = ITreeSubscriptionCursor | ForestAnchor;
 
 export interface TreeLocation {
-    readonly range: FieldLocation | DetachedField;
-    readonly index: number;
+	readonly range: FieldLocation | DetachedField;
+	readonly index: number;
 }
 
 export function isFieldLocation(range: FieldLocation | DetachedField): range is FieldLocation {
-    return typeof range === "object";
->>>>>>> c4e111fe
+	return typeof range === "object";
 }
 
 /**
