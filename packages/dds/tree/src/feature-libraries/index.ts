--- conflicted
+++ resolved
@@ -62,11 +62,7 @@
 	getAllowedTypes,
 } from "./contextuallyTyped.js";
 
-<<<<<<< HEAD
-export { allowsValue, assertAllowedValue } from "./valueUtilities.js";
-=======
-export { allowsValue, assertAllowedValue, isFluidHandle, isTreeValue } from "./valueUtilities.js";
->>>>>>> 7e1a9bd8
+export { allowsValue, assertAllowedValue, isTreeValue } from "./valueUtilities.js";
 
 export { FieldGenerator, TreeDataContext } from "./fieldGenerator.js";
 
