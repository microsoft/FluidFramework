--- conflicted
+++ resolved
@@ -3,7 +3,6 @@
  * Licensed under the MIT License.
  */
 
-<<<<<<< HEAD
 export {
     Change,
     DefaultChangeFamily,
@@ -34,23 +33,15 @@
 export { singleMapTreeCursor, mapTreeFromCursor } from "./mapTreeCursor";
 export { buildForest, ObjectForest } from "./object-forest";
 export {
+    singleTextCursor as singleTextCursorNew,
+    jsonableTreeFromCursor as jsonableTreeFromCursorNew,
+} from "./treeTextCursor";
+export {
     jsonableTreeFromCursor,
     RootedTextCursor,
     singleTextCursor,
     TextCursor,
 } from "./treeTextCursorLegacy";
-=======
-export * from "./object-forest";
-export * from "./editable-tree";
-export * from "./defaultChangeFamily";
-export * from "./forestIndex";
-export { SchemaIndex, SchemaEditor, getSchemaString } from "./schemaIndex";
-export * from "./treeTextCursorLegacy";
->>>>>>> 5978e0c2
-export {
-    singleTextCursor as singleTextCursorNew,
-    jsonableTreeFromCursor as jsonableTreeFromCursorNew,
-} from "./treeTextCursor";
 export { SchemaIndex, SchemaEditor, getSchemaString } from "./schemaIndex";
 export {
     ChangesetTag,
