/*!
 * Copyright (c) Microsoft Corporation and contributors. All rights reserved.
 * Licensed under the MIT License.
 */
export {
    DefaultChangeset,
    DefaultChangeFamily,
    defaultChangeFamily,
    DefaultEditBuilder,
    ValueFieldEditBuilder,
    OptionalFieldEditBuilder,
    SequenceFieldEditBuilder,
} from "./defaultChangeFamily";
export {
    anchorSymbol,
    EditableField,
    EditableTree,
    EditableTreeContext,
    EditableTreeOrPrimitive,
    getEditableTreeContext,
    getTypeSymbol,
    isArrayField,
    isPrimitive,
    isPrimitiveValue,
    isUnwrappedNode,
    PrimitiveValue,
    proxyTargetSymbol,
    UnwrappedEditableField,
    UnwrappedEditableTree,
    valueSymbol,
} from "./editable-tree";
export { ForestIndex } from "./forestIndex";
export { singleMapTreeCursor, mapTreeFromCursor } from "./mapTreeCursor";
export { buildForest, ObjectForest } from "./object-forest";
export {
    singleTextCursor as singleTextCursorNew,
    jsonableTreeFromCursor as jsonableTreeFromCursorNew,
} from "./treeTextCursor";
<<<<<<< HEAD
export {
    jsonableTreeFromCursor,
    RootedTextCursor,
    singleTextCursor,
    TextCursor,
} from "./treeTextCursorLegacy";
export { SchemaIndex, SchemaEditor, getSchemaString } from "./schemaIndex";
export {
    ChangesetTag,
    ClientId,
    DUMMY_INVERSE_VALUE,
    DUMMY_INVERT_TAG,
    Effects,
    GapCount,
    getAttachLength,
    getInputLength,
    getOutputLength,
    HasLength,
    HasOpId,
    isAttach,
    isDetachMark,
    isEqualGapEffect,
    isEqualGaps,
    isEqualPlace,
    isGapEffectMark,
    isObjMark,
    isReattach,
    isSkipMark,
    isTomb,
    MarkListFactory,
    NodeCount,
    NodePath,
    OpId,
    PlacePath,
    ProtoNode,
    RangeType,
    sequenceChangeEncoder,
    SequenceChangeFamily,
    sequenceChangeFamily,
    SequenceChangeRebaser,
    sequenceChangeRebaser,
    SequenceChangeset,
    SequenceEditBuilder,
    Skip,
    splitMarkOnInput,
    splitMarkOnOutput,
    Tiebreak,
    toDelta,
    Transposed,
    TreeForestPath,
    TreeRootPath,
    tryExtendMark,
} from "./sequence-change-family";
=======
export { singleMapTreeCursor, mapTreeFromCursor } from "./mapTreeCursor";
export * from "./sequence-change-family";
export { singleStackTreeCursor, CursorAdapter } from "./treeCursorUtils";
>>>>>>> d3d5efe5

// Split this up into separate import and export for compatibility with API-Extractor.
import * as SequenceField from "./sequence-field";
export { SequenceField };

export { defaultSchemaPolicy, emptyField, neverField, neverTree } from "./defaultSchema";

export {
    isNeverField,
    ModularChangeFamily,
    ModularEditBuilder,
    FieldChangeHandler,
    FieldChangeRebaser,
    FieldChangeEncoder,
    FieldEditor,
    NodeChangeset,
    ValueChange,
    FieldChangeMap,
    FieldChange,
    FieldChangeset,
    ToDelta,
    NodeChangeComposer,
    NodeChangeInverter,
    NodeChangeRebaser,
    NodeChangeEncoder,
    NodeChangeDecoder,
    FieldKind,
    Multiplicity,
    FullSchemaPolicy,
    allowsRepoSuperset,
    GenericChangeset,
    genericFieldKind,
} from "./modular-schema";

// Split this up into separate import and export for compatibility with API-Extractor.
import * as FieldKinds from "./defaultFieldKinds";
export { FieldKinds };

export { applyModifyToTree, mapFieldMarks, mapMark, mapMarkList } from "./deltaUtils";<|MERGE_RESOLUTION|>--- conflicted
+++ resolved
@@ -32,17 +32,6 @@
 export { ForestIndex } from "./forestIndex";
 export { singleMapTreeCursor, mapTreeFromCursor } from "./mapTreeCursor";
 export { buildForest, ObjectForest } from "./object-forest";
-export {
-    singleTextCursor as singleTextCursorNew,
-    jsonableTreeFromCursor as jsonableTreeFromCursorNew,
-} from "./treeTextCursor";
-<<<<<<< HEAD
-export {
-    jsonableTreeFromCursor,
-    RootedTextCursor,
-    singleTextCursor,
-    TextCursor,
-} from "./treeTextCursorLegacy";
 export { SchemaIndex, SchemaEditor, getSchemaString } from "./schemaIndex";
 export {
     ChangesetTag,
@@ -90,11 +79,17 @@
     TreeRootPath,
     tryExtendMark,
 } from "./sequence-change-family";
-=======
-export { singleMapTreeCursor, mapTreeFromCursor } from "./mapTreeCursor";
-export * from "./sequence-change-family";
 export { singleStackTreeCursor, CursorAdapter } from "./treeCursorUtils";
->>>>>>> d3d5efe5
+export {
+    singleTextCursor as singleTextCursorNew,
+    jsonableTreeFromCursor as jsonableTreeFromCursorNew,
+} from "./treeTextCursor";
+export {
+    jsonableTreeFromCursor,
+    RootedTextCursor,
+    singleTextCursor,
+    TextCursor,
+} from "./treeTextCursorLegacy";
 
 // Split this up into separate import and export for compatibility with API-Extractor.
 import * as SequenceField from "./sequence-field";
