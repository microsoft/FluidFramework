--- conflicted
+++ resolved
@@ -104,11 +104,8 @@
 	RevisionIndexer,
 	RevisionMetadataSource,
 	RevisionInfo,
-<<<<<<< HEAD
 	ValueConstraint,
-=======
 	TypedSchema,
->>>>>>> cedf7c5f
 } from "./modular-schema";
 
 export { mapFieldMarks, mapMark, mapMarkList } from "./deltaUtils";
