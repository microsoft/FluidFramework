/*!
 * Copyright (c) Microsoft Corporation and contributors. All rights reserved.
 * Licensed under the MIT License.
 */

import { assert } from "@fluidframework/common-utils";
import {
	Checkout,
	IForestSubscription,
	ProgressiveEditBuilder,
	RevisionTag,
	TransactionResult,
	tagChange,
	makeAnonChange,
	mintRevisionTag,
} from "../core";
import { ForestRepairDataStore } from "./forestRepairDataStore";

export function runSynchronousTransaction<TEditor extends ProgressiveEditBuilder<TChange>, TChange>(
	{ forest, changeFamily, submitEdit }: Checkout<TEditor, TChange>,
	command: (forest: IForestSubscription, editor: TEditor) => TransactionResult,
): TransactionResult {
	// These revision numbers are solely used within the scope of this transaction for the purpose of
	// populating and querying the repair data store. Both the revision numbers and the repair data
	// are scoped to this transaction.
	const revisions: RevisionTag[] = [];
	const repairStore = new ForestRepairDataStore((revision: RevisionTag) => {
		assert(
			revision === revisions[revisions.length - 1],
			0x479 /* The repair data store should only ask for the current forest state */,
		);
		return forest;
	});

	const editor = changeFamily.buildEditor((edit) => {
		const delta = changeFamily.intoDelta(edit);
		const revision = mintRevisionTag();
		revisions.push(revision);
		repairStore.capture(delta, revision);
		forest.applyDelta(delta);
	}, forest.anchors);

	const result = command(forest, editor);
	const changes = editor.getChanges();
	const inverses = changes
<<<<<<< HEAD
		.map((change, index) =>
			changeFamily.rebaser.invert(tagChange(change, brand(index)), repairStore),
		)
=======
		.map((change, index) => changeFamily.rebaser.invert(tagChange(change, revisions[index])))
>>>>>>> e4780ece
		.reverse();

	// TODO: in the non-abort case, optimize this to not rollback the edit,
	// then reapply it (when the local edit is added) when possible.
	{
		// Roll back changes
		for (const inverse of inverses) {
			// TODO: maybe unify logic to edit forest and its anchors here with that in ProgressiveEditBuilder.
			// TODO: update schema in addition to anchors and tree data (in both places).
			changeFamily.rebaser.rebaseAnchors(forest.anchors, inverse);
			forest.applyDelta(changeFamily.intoDelta(inverse));
		}
	}

	if (result === TransactionResult.Apply) {
		const edit = changeFamily.rebaser.compose(changes.map((c) => makeAnonChange(c)));
		submitEdit(edit);
	}

	return result;
}<|MERGE_RESOLUTION|>--- conflicted
+++ resolved
@@ -43,13 +43,9 @@
 	const result = command(forest, editor);
 	const changes = editor.getChanges();
 	const inverses = changes
-<<<<<<< HEAD
 		.map((change, index) =>
-			changeFamily.rebaser.invert(tagChange(change, brand(index)), repairStore),
+			changeFamily.rebaser.invert(tagChange(change, revisions[index]), repairStore),
 		)
-=======
-		.map((change, index) => changeFamily.rebaser.invert(tagChange(change, revisions[index])))
->>>>>>> e4780ece
 		.reverse();
 
 	// TODO: in the non-abort case, optimize this to not rollback the edit,
