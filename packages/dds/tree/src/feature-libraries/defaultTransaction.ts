--- conflicted
+++ resolved
@@ -44,11 +44,7 @@
 	const changes = editor.getChanges();
 	const inverses = changes
 		.map((change, index) =>
-<<<<<<< HEAD
-			changeFamily.rebaser.invert(tagChange(change, revisions[index]), false),
-=======
-			changeFamily.rebaser.invert(tagChange(change, revisions[index]), repairStore),
->>>>>>> df52eec6
+			changeFamily.rebaser.invert(tagChange(change, revisions[index]), false, repairStore),
 		)
 		.reverse();
 
