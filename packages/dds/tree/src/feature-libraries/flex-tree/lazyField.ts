/*!
 * Copyright (c) Microsoft Corporation and contributors. All rights reserved.
 * Licensed under the MIT License.
 */

import { assert } from "@fluidframework/core-utils/internal";

import {
	CursorLocationType,
	FieldAnchor,
	FieldKey,
	FieldUpPath,
	ITreeCursorSynchronous,
	ITreeSubscriptionCursor,
	TreeNavigationResult,
	inCursorNode,
	isCursor,
	iterateCursorField,
	keyAsDetachedField,
} from "../../core/index.js";
import {
	assertValidIndex,
	assertValidRangeIndices,
	disposeSymbol,
	fail,
} from "../../util/index.js";
// TODO: stop depending on contextuallyTyped
import { applyTypesFromContext, cursorFromContextualData } from "../contextuallyTyped.js";
import {
	FieldKinds,
	OptionalFieldEditBuilder,
	SequenceFieldEditBuilder,
	ValueFieldEditBuilder,
} from "../default-schema/index.js";
import { cursorForMapTreeField } from "../mapTreeCursor.js";
import { FlexFieldKind } from "../modular-schema/index.js";
import { FlexAllowedTypes, FlexFieldSchema } from "../typed-schema/index.js";

import { Context } from "./context.js";
import {
	FlexTreeEntityKind,
	FlexTreeField,
	FlexTreeNode,
	FlexTreeOptionalField,
	FlexTreeRequiredField,
	FlexTreeSequenceField,
	FlexTreeTypedField,
	FlexTreeTypedNodeUnion,
	FlexTreeUnboxNodeUnion,
	FlexibleNodeContent,
	FlexibleNodeSubSequence,
	TreeStatus,
	flexTreeMarker,
} from "./flexTreeTypes.js";
import {
	LazyEntity,
	anchorSymbol,
	cursorSymbol,
	forgetAnchorSymbol,
	isFreedSymbol,
	tryMoveCursorToAnchorSymbol,
} from "./lazyEntity.js";
import { makeTree } from "./lazyNode.js";
import { unboxedUnion } from "./unboxed.js";
<<<<<<< HEAD
import { treeStatusFromAnchorCache, treeStatusFromDetachedField } from "./utilities.js";
import { UsageError } from "@fluidframework/telemetry-utils/internal";

/**
 * Indexing for {@link LazyField.at} and {@link LazyField.boxedAt} supports the
 * usage of negative indices, which regular indexing using `[` and `]` does not.
 *
 * See https://developer.mozilla.org/en-US/docs/Web/JavaScript/Reference/Global_Objects/Array/at
 * for additional context on the semantics.
 *
 * @returns A positive index that can be used in regular indexing. Returns
 * undefined if that index would be out-of-bounds.
 */
function indexForAt(index: number, length: number): number | undefined {
	let finalIndex = Math.trunc(+index);
	if (isNaN(finalIndex)) {
		finalIndex = 0;
	}
	if (finalIndex < -length || finalIndex >= length) {
		return undefined;
	}
	if (finalIndex < 0) {
		finalIndex = finalIndex + length;
	}
	return finalIndex;
}
=======
import { indexForAt, treeStatusFromAnchorCache, treeStatusFromDetachedField } from "./utilities.js";
>>>>>>> 249ee2ed

export function makeField(
	context: Context,
	schema: FlexFieldSchema,
	cursor: ITreeSubscriptionCursor,
): FlexTreeField {
	const fieldAnchor = cursor.buildFieldAnchor();

	const field = new (kindToClass.get(schema.kind) ?? fail("missing field implementation"))(
		context,
		schema,
		cursor,
		fieldAnchor,
	);
	return field;
}

/**
 * A Proxy target, which together with a `fieldProxyHandler` implements a basic access to
 * the nodes of {@link EditableField} by means of the cursors.
 */
export abstract class LazyField<TKind extends FlexFieldKind, TTypes extends FlexAllowedTypes>
	extends LazyEntity<FlexFieldSchema<TKind, TTypes>, FieldAnchor>
	implements FlexTreeField
{
	public get [flexTreeMarker](): FlexTreeEntityKind.Field {
		return FlexTreeEntityKind.Field;
	}
	public readonly key: FieldKey;

	/**
	 * If this field ends its lifetime before the Anchor does, this needs to be invoked to avoid a double free
	 * if/when the Anchor is destroyed.
	 */
	private readonly offAfterDestroy?: () => void;

	public constructor(
		context: Context,
		schema: FlexFieldSchema<TKind, TTypes>,
		cursor: ITreeSubscriptionCursor,
		fieldAnchor: FieldAnchor,
	) {
		super(context, schema, cursor, fieldAnchor);
		assert(cursor.mode === CursorLocationType.Fields, 0x77b /* must be in fields mode */);
		this.key = cursor.getFieldKey();
		// Fields currently live as long as their parent does.
		// For root fields, this means forever, but other cases can be cleaned up when their parent anchor is deleted.
		if (fieldAnchor.parent !== undefined) {
			const anchorNode =
				context.checkout.forest.anchors.locate(fieldAnchor.parent) ??
				fail("parent anchor node should always exist since field is under a node");
			this.offAfterDestroy = anchorNode.on("afterDestroy", () => {
				this[disposeSymbol]();
			});
		}
	}

	public is<TSchema extends FlexFieldSchema>(
		schema: TSchema,
	): this is FlexTreeTypedField<TSchema> {
		assert(
			this.context.schema.policy.fieldKinds.get(schema.kind.identifier) === schema.kind,
			0x77c /* Narrowing must be done to a kind that exists in this context */,
		);

		return this.schema.equals(schema);
	}

	public isSameAs(other: FlexTreeField): boolean {
		assert(
			other.context === this.context,
			0x77d /* Content from different flex trees should not be used together */,
		);
		return this.key === other.key && this.parent === other.parent;
	}

	public get parent(): FlexTreeNode | undefined {
		if (this[anchorSymbol].parent === undefined) {
			return undefined;
		}

		const cursor = this[cursorSymbol];
		cursor.exitField();
		const output = makeTree(this.context, cursor);
		cursor.enterField(this.key);
		return output;
	}

	protected override [tryMoveCursorToAnchorSymbol](
		cursor: ITreeSubscriptionCursor,
	): TreeNavigationResult {
		return this.context.checkout.forest.tryMoveCursorToField(this[anchorSymbol], cursor);
	}

	protected override [forgetAnchorSymbol](): void {
		this.offAfterDestroy?.();
		if (this[anchorSymbol].parent === undefined) return;
		this.context.checkout.forest.anchors.forget(this[anchorSymbol].parent);
	}

	public get length(): number {
		return this[cursorSymbol].getFieldLength();
	}

	public atIndex(index: number): FlexTreeUnboxNodeUnion<TTypes> {
		return inCursorNode(this[cursorSymbol], index, (cursor) =>
			unboxedUnion(this.context, this.schema, cursor),
		);
	}

	public boxedAt(index: number): FlexTreeTypedNodeUnion<TTypes> | undefined {
		const finalIndex = indexForAt(index, this.length);

		if (finalIndex === undefined) {
			return undefined;
		}

		return inCursorNode(this[cursorSymbol], finalIndex, (cursor) =>
			makeTree(this.context, cursor),
		) as unknown as FlexTreeTypedNodeUnion<TTypes>;
	}

	public map<U>(callbackfn: (value: FlexTreeUnboxNodeUnion<TTypes>, index: number) => U): U[] {
		return Array.from(this, callbackfn);
	}

	public mapBoxed<U>(
		callbackfn: (value: FlexTreeTypedNodeUnion<TTypes>, index: number) => U,
	): U[] {
		return Array.from(this.boxedIterator(), callbackfn);
	}

	public boxedIterator(): IterableIterator<FlexTreeTypedNodeUnion<TTypes>> {
		return iterateCursorField(
			this[cursorSymbol],
			(cursor) => makeTree(this.context, cursor) as unknown as FlexTreeTypedNodeUnion<TTypes>,
		);
	}

	public [Symbol.iterator](): IterableIterator<FlexTreeUnboxNodeUnion<TTypes>> {
		return iterateCursorField(this[cursorSymbol], (cursor) =>
			unboxedUnion(this.context, this.schema, cursor),
		);
	}

	public treeStatus(): TreeStatus {
		if (this[isFreedSymbol]()) {
			return TreeStatus.Deleted;
		}
		const fieldAnchor = this[anchorSymbol];
		const parentAnchor = fieldAnchor.parent;
		// If the parentAnchor is undefined it is a detached field.
		if (parentAnchor === undefined) {
			return treeStatusFromDetachedField(keyAsDetachedField(fieldAnchor.fieldKey));
		}
		const parentAnchorNode = this.context.checkout.forest.anchors.locate(parentAnchor);

		// As the "parentAnchor === undefined" case is handled above, parentAnchorNode should exist.
		assert(parentAnchorNode !== undefined, 0x77e /* parentAnchorNode must exist. */);
		return treeStatusFromAnchorCache(parentAnchorNode);
	}

	public getFieldPath(): FieldUpPath {
		return this[cursorSymbol].getFieldPath();
	}

	/**
	 * Returns the path to this field to use for editing. Throws iff this path is not {@link TreeStatus#InDocument}.
	 * This path is not valid to hold onto across edits: this must be recalled for each edit.
	 */
	public getFieldPathForEditing(): FieldUpPath {
		if (this.treeStatus() !== TreeStatus.InDocument) {
			throw new UsageError(
				"Editing only allowed on fields with TreeStatus.InDocument status",
			);
		}
		return this.getFieldPath();
	}
}

export class LazySequence<TTypes extends FlexAllowedTypes>
	extends LazyField<typeof FieldKinds.sequence, TTypes>
	implements FlexTreeSequenceField<TTypes>
{
	public constructor(
		context: Context,
		schema: FlexFieldSchema<typeof FieldKinds.sequence, TTypes>,
		cursor: ITreeSubscriptionCursor,
		fieldAnchor: FieldAnchor,
	) {
		super(context, schema, cursor, fieldAnchor);
	}

	public at(index: number): FlexTreeUnboxNodeUnion<TTypes> | undefined {
		const finalIndex = indexForAt(index, this.length);

		if (finalIndex === undefined) {
			return undefined;
		}

		return inCursorNode(this[cursorSymbol], finalIndex, (cursor) =>
			unboxedUnion(this.context, this.schema, cursor),
		);
	}
	public get asArray(): readonly FlexTreeUnboxNodeUnion<TTypes>[] {
		return this.map((x) => x);
	}

	public sequenceEditor(): SequenceFieldEditBuilder {
		const fieldPath = this.getFieldPathForEditing();
		const fieldEditor = this.context.checkout.editor.sequenceField(fieldPath);
		return fieldEditor;
	}

	public insertAt(index: number, value: FlexibleNodeSubSequence<TTypes>): void {
		assertValidIndex(index, this, true);
		const content: ITreeCursorSynchronous = isCursor(value)
			? prepareFieldCursorForInsert(value)
			: cursorForMapTreeField(
					Array.from(value, (item) =>
						applyTypesFromContext(this.context, this.schema.allowedTypeSet, item),
					),
			  );

		const fieldEditor = this.sequenceEditor();
		fieldEditor.insert(index, content);
	}

	public insertAtStart(value: FlexibleNodeSubSequence<TTypes>): void {
		this.insertAt(0, value);
	}

	public insertAtEnd(value: FlexibleNodeSubSequence<TTypes>): void {
		this.insertAt(this.length, value);
	}

	public removeAt(index: number): void {
		const fieldEditor = this.sequenceEditor();
		fieldEditor.remove(index, 1);
	}

	public moveToStart(sourceIndex: number): void;
	public moveToStart(sourceIndex: number, source: FlexTreeSequenceField<FlexAllowedTypes>): void;
	public moveToStart(
		sourceIndex: number,
		source?: FlexTreeSequenceField<FlexAllowedTypes>,
	): void {
		this._moveRangeToIndex(0, sourceIndex, sourceIndex + 1, source);
	}
	public moveToEnd(sourceIndex: number): void;
	public moveToEnd(sourceIndex: number, source: FlexTreeSequenceField<FlexAllowedTypes>): void;
	public moveToEnd(sourceIndex: number, source?: FlexTreeSequenceField<FlexAllowedTypes>): void {
		this._moveRangeToIndex(this.length, sourceIndex, sourceIndex + 1, source);
	}
	public moveToIndex(index: number, sourceIndex: number): void;
	public moveToIndex(
		index: number,
		sourceIndex: number,
		source: FlexTreeSequenceField<FlexAllowedTypes>,
	): void;
	public moveToIndex(
		index: number,
		sourceIndex: number,
		source?: FlexTreeSequenceField<FlexAllowedTypes>,
	): void {
		this._moveRangeToIndex(index, sourceIndex, sourceIndex + 1, source);
	}

	public moveRangeToStart(sourceStart: number, sourceEnd: number): void;
	public moveRangeToStart(
		sourceStart: number,
		sourceEnd: number,
		source: FlexTreeSequenceField<FlexAllowedTypes>,
	): void;
	public moveRangeToStart(
		sourceStart: number,
		sourceEnd: number,
		source?: FlexTreeSequenceField<FlexAllowedTypes>,
	): void {
		this._moveRangeToIndex(0, sourceStart, sourceEnd, source);
	}

	public moveRangeToEnd(sourceStart: number, sourceEnd: number): void;
	public moveRangeToEnd(
		sourceStart: number,
		sourceEnd: number,
		source: FlexTreeSequenceField<FlexAllowedTypes>,
	): void;
	public moveRangeToEnd(
		sourceStart: number,
		sourceEnd: number,
		source?: FlexTreeSequenceField<FlexAllowedTypes>,
	): void {
		this._moveRangeToIndex(this.length, sourceStart, sourceEnd, source);
	}

	public moveRangeToIndex(index: number, sourceStart: number, sourceEnd: number): void;
	public moveRangeToIndex(
		index: number,
		sourceStart: number,
		sourceEnd: number,
		source: FlexTreeSequenceField<FlexAllowedTypes>,
	): void;
	public moveRangeToIndex(
		index: number,
		sourceStart: number,
		sourceEnd: number,
		source?: FlexTreeSequenceField<FlexAllowedTypes>,
	): void {
		this._moveRangeToIndex(index, sourceStart, sourceEnd, source);
	}

	private _moveRangeToIndex(
		index: number,
		sourceStart: number,
		sourceEnd: number,
		source?: FlexTreeSequenceField<FlexAllowedTypes>,
	): void {
		const sourceField = source !== undefined ? (this.isSameAs(source) ? this : source) : this;

		// TODO: determine support for move across different sequence types
		assert(
			sourceField instanceof LazySequence,
			0x7b1 /* Unsupported sequence implementation. */,
		);
		assertValidRangeIndices(sourceStart, sourceEnd, sourceField);
		if (this.schema.types !== undefined && sourceField !== this) {
			for (let i = sourceStart; i < sourceEnd; i++) {
				const sourceNode =
					sourceField.boxedAt(sourceStart) ?? fail("impossible out of bounds index");
				if (!this.schema.types.has(sourceNode.schema.name)) {
					throw new Error("Type in source sequence is not allowed in destination.");
				}
			}
		}
		const movedCount = sourceEnd - sourceStart;
		assertValidIndex(index, this, true);
		const sourceFieldPath = sourceField.getFieldPath();
		const destinationFieldPath = this.getFieldPath();
		this.context.checkout.editor.move(
			sourceFieldPath,
			sourceStart,
			movedCount,
			destinationFieldPath,
			index,
		);
	}
}

export class ReadonlyLazyValueField<TTypes extends FlexAllowedTypes>
	extends LazyField<typeof FieldKinds.required, TTypes>
	implements FlexTreeRequiredField<TTypes>
{
	public constructor(
		context: Context,
		schema: FlexFieldSchema<typeof FieldKinds.required, TTypes>,
		cursor: ITreeSubscriptionCursor,
		fieldAnchor: FieldAnchor,
	) {
		super(context, schema, cursor, fieldAnchor);
	}

	public get content(): FlexTreeUnboxNodeUnion<TTypes> {
		return this.atIndex(0);
	}

	public set content(newContent: FlexibleNodeContent<TTypes>) {
		fail("cannot set content in readonly field");
	}

	public get boxedContent(): FlexTreeTypedNodeUnion<TTypes> {
		return this.boxedAt(0) ?? fail("value node must have 1 item");
	}
}

export class LazyValueField<TTypes extends FlexAllowedTypes>
	extends ReadonlyLazyValueField<TTypes>
	implements FlexTreeRequiredField<TTypes>
{
	public constructor(
		context: Context,
		schema: FlexFieldSchema<typeof FieldKinds.required, TTypes>,
		cursor: ITreeSubscriptionCursor,
		fieldAnchor: FieldAnchor,
	) {
		super(context, schema, cursor, fieldAnchor);
	}

	private valueFieldEditor(): ValueFieldEditBuilder {
		const fieldPath = this.getFieldPathForEditing();
		const fieldEditor = this.context.checkout.editor.valueField(fieldPath);
		return fieldEditor;
	}

	public override get content(): FlexTreeUnboxNodeUnion<TTypes> {
		return this.atIndex(0);
	}

	public override set content(newContent: FlexibleNodeContent<TTypes>) {
		const content: ITreeCursorSynchronous[] = isCursor(newContent)
			? prepareNodeCursorForInsert(newContent)
			: [cursorFromContextualData(this.context, this.schema.allowedTypeSet, newContent)];
		const fieldEditor = this.valueFieldEditor();
		assert(content.length === 1, 0x780 /* value field content should normalize to one item */);
		fieldEditor.set(content[0]);
	}

	public override get boxedContent(): FlexTreeTypedNodeUnion<TTypes> {
		return this.boxedAt(0) ?? fail("value node must have 1 item");
	}
}

export class LazyIdentifierField<TTypes extends FlexAllowedTypes>
	extends ReadonlyLazyValueField<TTypes>
	implements FlexTreeRequiredField<TTypes>
{
	public constructor(
		context: Context,
		schema: FlexFieldSchema<typeof FieldKinds.required, TTypes>,
		cursor: ITreeSubscriptionCursor,
		fieldAnchor: FieldAnchor,
	) {
		super(context, schema, cursor, fieldAnchor);
	}
}

export class LazyOptionalField<TTypes extends FlexAllowedTypes>
	extends LazyField<typeof FieldKinds.optional, TTypes>
	implements FlexTreeOptionalField<TTypes>
{
	public constructor(
		context: Context,
		schema: FlexFieldSchema<typeof FieldKinds.optional, TTypes>,
		cursor: ITreeSubscriptionCursor,
		fieldAnchor: FieldAnchor,
	) {
		super(context, schema, cursor, fieldAnchor);
	}

	private optionalEditor(): OptionalFieldEditBuilder {
		const fieldPath = this.getFieldPathForEditing();
		const fieldEditor = this.context.checkout.editor.optionalField(fieldPath);
		return fieldEditor;
	}

	public get content(): FlexTreeUnboxNodeUnion<TTypes> | undefined {
		return this.length === 0 ? undefined : this.atIndex(0);
	}

	public set content(newContent: FlexibleNodeContent<TTypes> | undefined) {
		const content: ITreeCursorSynchronous[] =
			newContent === undefined
				? []
				: isCursor(newContent)
				? prepareNodeCursorForInsert(newContent)
				: [cursorFromContextualData(this.context, this.schema.allowedTypeSet, newContent)];
		const fieldEditor = this.optionalEditor();
		assert(
			content.length <= 1,
			0x781 /* optional field content should normalize at most one item */,
		);
		fieldEditor.set(content.length === 0 ? undefined : content[0], this.length === 0);
	}

	public get boxedContent(): FlexTreeTypedNodeUnion<TTypes> | undefined {
		return this.length === 0 ? undefined : this.boxedAt(0);
	}
}

export class LazyForbiddenField<TTypes extends FlexAllowedTypes> extends LazyField<
	typeof FieldKinds.forbidden,
	TTypes
> {}

type Builder = new <TTypes extends FlexAllowedTypes>(
	context: Context,
	// TODO: use something other than `any`
	// eslint-disable-next-line @typescript-eslint/no-explicit-any
	schema: FlexFieldSchema<any, TTypes>,
	cursor: ITreeSubscriptionCursor,
	fieldAnchor: FieldAnchor,
	// TODO: use something other than `any`
	// eslint-disable-next-line @typescript-eslint/no-explicit-any
) => LazyField<any, TTypes>;

const builderList: [FlexFieldKind, Builder][] = [
	[FieldKinds.forbidden, LazyForbiddenField],
	[FieldKinds.optional, LazyOptionalField],
	[FieldKinds.sequence, LazySequence],
	[FieldKinds.required, LazyValueField],
	[FieldKinds.identifier, LazyIdentifierField],
];

const kindToClass: ReadonlyMap<FlexFieldKind, Builder> = new Map(builderList);

/**
 * Prepare a fields cursor (holding a sequence of nodes) for inserting.
 */
function prepareFieldCursorForInsert(cursor: ITreeCursorSynchronous): ITreeCursorSynchronous {
	// TODO: optionally validate content against schema.

	assert(cursor.mode === CursorLocationType.Fields, 0x8cb /* should be in fields mode */);
	return cursor;
}

/**
 * Prepare a node cursor (holding a single node) for inserting.
 */
function prepareNodeCursorForInsert(cursor: ITreeCursorSynchronous): ITreeCursorSynchronous[] {
	// TODO: optionally validate content against schema.

	assert(cursor.mode === CursorLocationType.Nodes, 0x805 /* should be in nodes mode */);
	return [cursor];
}<|MERGE_RESOLUTION|>--- conflicted
+++ resolved
@@ -62,36 +62,8 @@
 } from "./lazyEntity.js";
 import { makeTree } from "./lazyNode.js";
 import { unboxedUnion } from "./unboxed.js";
-<<<<<<< HEAD
-import { treeStatusFromAnchorCache, treeStatusFromDetachedField } from "./utilities.js";
+import { indexForAt, treeStatusFromAnchorCache, treeStatusFromDetachedField } from "./utilities.js";
 import { UsageError } from "@fluidframework/telemetry-utils/internal";
-
-/**
- * Indexing for {@link LazyField.at} and {@link LazyField.boxedAt} supports the
- * usage of negative indices, which regular indexing using `[` and `]` does not.
- *
- * See https://developer.mozilla.org/en-US/docs/Web/JavaScript/Reference/Global_Objects/Array/at
- * for additional context on the semantics.
- *
- * @returns A positive index that can be used in regular indexing. Returns
- * undefined if that index would be out-of-bounds.
- */
-function indexForAt(index: number, length: number): number | undefined {
-	let finalIndex = Math.trunc(+index);
-	if (isNaN(finalIndex)) {
-		finalIndex = 0;
-	}
-	if (finalIndex < -length || finalIndex >= length) {
-		return undefined;
-	}
-	if (finalIndex < 0) {
-		finalIndex = finalIndex + length;
-	}
-	return finalIndex;
-}
-=======
-import { indexForAt, treeStatusFromAnchorCache, treeStatusFromDetachedField } from "./utilities.js";
->>>>>>> 249ee2ed
 
 export function makeField(
 	context: Context,
