/*!
 * Copyright (c) Microsoft Corporation and contributors. All rights reserved.
 * Licensed under the MIT License.
 */

import { assert, oob } from "@fluidframework/core-utils/internal";

import {
	CursorLocationType,
	type FieldAnchor,
	type FieldKey,
	type FieldUpPath,
	type ITreeCursorSynchronous,
	type ITreeSubscriptionCursor,
	type TreeNavigationResult,
	inCursorNode,
	isCursor,
	iterateCursorField,
	rootFieldKey,
} from "../../core/index.js";
<<<<<<< HEAD
import { disposeSymbol, fail, getOrCreate, oob } from "../../util/index.js";
=======
import {
	assertValidIndex,
	assertValidRangeIndices,
	disposeSymbol,
	fail,
	getOrCreate,
} from "../../util/index.js";
>>>>>>> 7d135b53
// TODO: stop depending on contextuallyTyped
import { cursorFromContextualData } from "../contextuallyTyped.js";
import {
	FieldKinds,
	type OptionalFieldEditBuilder,
	type SequenceFieldEditBuilder,
	type ValueFieldEditBuilder,
} from "../default-schema/index.js";
import type { FlexFieldKind } from "../modular-schema/index.js";
import type { FlexAllowedTypes, FlexFieldSchema } from "../typed-schema/index.js";

import type { Context } from "./context.js";
import {
	FlexTreeEntityKind,
	type FlexTreeField,
	type FlexTreeNode,
	type FlexTreeOptionalField,
	type FlexTreeRequiredField,
	type FlexTreeSequenceField,
	type FlexTreeTypedField,
	type FlexTreeTypedNodeUnion,
	type FlexTreeUnboxNodeUnion,
	type FlexibleNodeContent,
	TreeStatus,
	flexTreeMarker,
	flexTreeSlot,
} from "./flexTreeTypes.js";
import {
	LazyEntity,
	anchorSymbol,
	cursorSymbol,
	forgetAnchorSymbol,
	isFreedSymbol,
	tryMoveCursorToAnchorSymbol,
} from "./lazyEntity.js";
import { type LazyTreeNode, makeTree } from "./lazyNode.js";
import { unboxedUnion } from "./unboxed.js";
import { indexForAt, treeStatusFromAnchorCache } from "./utilities.js";
import { UsageError } from "@fluidframework/telemetry-utils/internal";

/**
 * Reuse fields.
 * Since field currently own cursors and register themselves for disposal when the node hit end of life,
 * not reusing them results in memory leaks every time the field is accessed.
 * Since the fields stay alive until the node is end of life reusing them this way is safe.
 *
 * This ins't a perfect solution:
 *
 * - This can cause leaks, like map nodes will keep all accessed field objects around. Since other things cause this same leak already, its not too bad.
 * - This does not cache the root.
 * - Finding the parent anchor to do the caching on has significant cost.
 *
 * Despite these limitations, this cache provides a large performance win in some common cases (over 10x), especially with how simple tree requests far more field objects than necessary currently.
 */
const fieldCache: WeakMap<LazyTreeNode, Map<FieldKey, FlexTreeField>> = new WeakMap();

export function makeField(
	context: Context,
	schema: FlexFieldSchema,
	cursor: ITreeSubscriptionCursor,
): FlexTreeField {
	const fieldAnchor = cursor.buildFieldAnchor();
	let usedAnchor = false;

	const makeFlexTreeField = (): FlexTreeField => {
		usedAnchor = true;
		const field = new (kindToClass.get(schema.kind) ?? fail("missing field implementation"))(
			context,
			schema,
			cursor,
			fieldAnchor,
		);
		return field;
	};

	if (fieldAnchor.parent === undefined) {
		return makeFlexTreeField();
	}

	// For the common case (all but roots), cache field associated with its node's anchor and field key.
	const anchorNode =
		context.checkout.forest.anchors.locate(fieldAnchor.parent) ?? fail("missing anchor");

	// Since anchor-set could be reused across a flex tree context getting disposed, key off the flex tree node not the anchor.
	const cacheKey = anchorNode.slots.get(flexTreeSlot);

	// If there is no flex tree parent node, skip caching: this is not expected to be a hot path, but should probably be fixed at some point.
	if (cacheKey === undefined) {
		return makeFlexTreeField();
	}

	const innerCache = getOrCreate(
		fieldCache,
		cacheKey,
		() => new Map<FieldKey, FlexTreeField>(),
	);
	const result = getOrCreate(innerCache, fieldAnchor.fieldKey, makeFlexTreeField);
	if (!usedAnchor) {
		// The anchor must be disposed to avoid leaking. In the case of a cache hit,
		// we are not transferring ownership to a new FlexTreeField, so it must be disposed of here to avoid the leak.
		context.checkout.forest.anchors.forget(fieldAnchor.parent);
	}
	return result;
}

/**
 * A Proxy target, which together with a `fieldProxyHandler` implements a basic access to
 * the nodes of {@link EditableField} by means of the cursors.
 */
export abstract class LazyField<
		out TKind extends FlexFieldKind,
		TTypes extends FlexAllowedTypes,
	>
	extends LazyEntity<FlexFieldSchema<TKind, TTypes>, FieldAnchor>
	implements FlexTreeField
{
	public get [flexTreeMarker](): FlexTreeEntityKind.Field {
		return FlexTreeEntityKind.Field;
	}
	public readonly key: FieldKey;

	/**
	 * If this field ends its lifetime before the Anchor does, this needs to be invoked to avoid a double free
	 * if/when the Anchor is destroyed.
	 */
	private readonly offAfterDestroy?: () => void;

	public constructor(
		context: Context,
		schema: FlexFieldSchema<TKind, TTypes>,
		cursor: ITreeSubscriptionCursor,
		fieldAnchor: FieldAnchor,
	) {
		super(context, schema, cursor, fieldAnchor);
		assert(cursor.mode === CursorLocationType.Fields, 0x77b /* must be in fields mode */);
		this.key = cursor.getFieldKey();
		// Fields currently live as long as their parent does.
		// For root fields, this means forever, but other cases can be cleaned up when their parent anchor is deleted.
		if (fieldAnchor.parent !== undefined) {
			const anchorNode =
				context.checkout.forest.anchors.locate(fieldAnchor.parent) ??
				fail("parent anchor node should always exist since field is under a node");
			this.offAfterDestroy = anchorNode.on("afterDestroy", () => {
				this[disposeSymbol]();
			});
		}
	}

	public is<TSchema extends FlexFieldSchema>(
		schema: TSchema,
	): this is FlexTreeTypedField<TSchema> {
		assert(
			this.context.schema.policy.fieldKinds.get(schema.kind.identifier) === schema.kind,
			0x77c /* Narrowing must be done to a kind that exists in this context */,
		);

		return this.schema.equals(schema);
	}

	public get parent(): FlexTreeNode | undefined {
		if (this[anchorSymbol].parent === undefined) {
			return undefined;
		}

		const cursor = this[cursorSymbol];
		cursor.exitField();
		const output = makeTree(this.context, cursor);
		cursor.enterField(this.key);
		return output;
	}

	protected override [tryMoveCursorToAnchorSymbol](
		cursor: ITreeSubscriptionCursor,
	): TreeNavigationResult {
		return this.context.checkout.forest.tryMoveCursorToField(this[anchorSymbol], cursor);
	}

	protected override [forgetAnchorSymbol](): void {
		this.offAfterDestroy?.();
		if (this[anchorSymbol].parent === undefined) return;
		this.context.checkout.forest.anchors.forget(this[anchorSymbol].parent);
	}

	public get length(): number {
		return this[cursorSymbol].getFieldLength();
	}

	public atIndex(index: number): FlexTreeUnboxNodeUnion<TTypes> {
		return inCursorNode(this[cursorSymbol], index, (cursor) =>
			unboxedUnion(this.context, this.schema, cursor),
		);
	}

	public boxedAt(index: number): FlexTreeTypedNodeUnion<TTypes> | undefined {
		const finalIndex = indexForAt(index, this.length);

		if (finalIndex === undefined) {
			return undefined;
		}

		return inCursorNode(this[cursorSymbol], finalIndex, (cursor) =>
			makeTree(this.context, cursor),
		) as unknown as FlexTreeTypedNodeUnion<TTypes>;
	}

	public map<U>(callbackfn: (value: FlexTreeUnboxNodeUnion<TTypes>, index: number) => U): U[] {
		return Array.from(this, callbackfn);
	}

	public mapBoxed<U>(
		callbackfn: (value: FlexTreeTypedNodeUnion<TTypes>, index: number) => U,
	): U[] {
		return Array.from(this.boxedIterator(), callbackfn);
	}

	public boxedIterator(): IterableIterator<FlexTreeTypedNodeUnion<TTypes>> {
		return iterateCursorField(
			this[cursorSymbol],
			(cursor) => makeTree(this.context, cursor) as unknown as FlexTreeTypedNodeUnion<TTypes>,
		);
	}

	public [Symbol.iterator](): IterableIterator<FlexTreeUnboxNodeUnion<TTypes>> {
		return iterateCursorField(this[cursorSymbol], (cursor) =>
			unboxedUnion(this.context, this.schema, cursor),
		);
	}

	public getFieldPath(): FieldUpPath {
		return this[cursorSymbol].getFieldPath();
	}

	/**
	 * Returns the path to this field to use for editing. Throws iff this path is not {@link TreeStatus#InDocument}.
	 * This path is not valid to hold onto across edits: this must be recalled for each edit.
	 */
	public getFieldPathForEditing(): FieldUpPath {
		if (!this[isFreedSymbol]()) {
			if (
				// Only allow editing if we are the root document field...
				(this.parent === undefined && this[anchorSymbol].fieldKey === rootFieldKey) ||
				// ...or are under a node in the document
				(this.parent !== undefined &&
					treeStatusFromAnchorCache(this.parent.anchorNode) === TreeStatus.InDocument)
			) {
				return this.getFieldPath();
			}
		}

		throw new UsageError("Editing only allowed on fields with TreeStatus.InDocument status");
	}
}

export class LazySequence<TTypes extends FlexAllowedTypes>
	extends LazyField<typeof FieldKinds.sequence, TTypes>
	implements FlexTreeSequenceField<TTypes>
{
	public constructor(
		context: Context,
		schema: FlexFieldSchema<typeof FieldKinds.sequence, TTypes>,
		cursor: ITreeSubscriptionCursor,
		fieldAnchor: FieldAnchor,
	) {
		super(context, schema, cursor, fieldAnchor);
	}

	public at(index: number): FlexTreeUnboxNodeUnion<TTypes> | undefined {
		const finalIndex = indexForAt(index, this.length);

		if (finalIndex === undefined) {
			return undefined;
		}

		return inCursorNode(this[cursorSymbol], finalIndex, (cursor) =>
			unboxedUnion(this.context, this.schema, cursor),
		);
	}
	public get asArray(): readonly FlexTreeUnboxNodeUnion<TTypes>[] {
		return this.map((x) => x);
	}

	public sequenceEditor(): SequenceFieldEditBuilder {
		const fieldPath = this.getFieldPathForEditing();
		const fieldEditor = this.context.checkout.editor.sequenceField(fieldPath);
		return fieldEditor;
	}
}

export class ReadonlyLazyValueField<TTypes extends FlexAllowedTypes>
	extends LazyField<typeof FieldKinds.required, TTypes>
	implements FlexTreeRequiredField<TTypes>
{
	public constructor(
		context: Context,
		schema: FlexFieldSchema<typeof FieldKinds.required, TTypes>,
		cursor: ITreeSubscriptionCursor,
		fieldAnchor: FieldAnchor,
	) {
		super(context, schema, cursor, fieldAnchor);
	}

	public get content(): FlexTreeUnboxNodeUnion<TTypes> {
		return this.atIndex(0);
	}

	public set content(newContent: FlexibleNodeContent<TTypes>) {
		fail("cannot set content in readonly field");
	}
}

export class LazyValueField<TTypes extends FlexAllowedTypes>
	extends ReadonlyLazyValueField<TTypes>
	implements FlexTreeRequiredField<TTypes>
{
	public constructor(
		context: Context,
		schema: FlexFieldSchema<typeof FieldKinds.required, TTypes>,
		cursor: ITreeSubscriptionCursor,
		fieldAnchor: FieldAnchor,
	) {
		super(context, schema, cursor, fieldAnchor);
	}

	private valueFieldEditor(): ValueFieldEditBuilder {
		const fieldPath = this.getFieldPathForEditing();
		const fieldEditor = this.context.checkout.editor.valueField(fieldPath);
		return fieldEditor;
	}

	public override get content(): FlexTreeUnboxNodeUnion<TTypes> {
		return this.atIndex(0);
	}

	public override set content(newContent: FlexibleNodeContent<TTypes>) {
		const content: ITreeCursorSynchronous[] = isCursor(newContent)
			? prepareNodeCursorForInsert(newContent)
			: [cursorFromContextualData(this.context, this.schema.allowedTypeSet, newContent)];
		const fieldEditor = this.valueFieldEditor();
		assert(content.length === 1, 0x780 /* value field content should normalize to one item */);

		fieldEditor.set(content[0] ?? oob());
	}
}

export class LazyIdentifierField<TTypes extends FlexAllowedTypes>
	extends ReadonlyLazyValueField<TTypes>
	implements FlexTreeRequiredField<TTypes>
{
	public constructor(
		context: Context,
		schema: FlexFieldSchema<typeof FieldKinds.required, TTypes>,
		cursor: ITreeSubscriptionCursor,
		fieldAnchor: FieldAnchor,
	) {
		super(context, schema, cursor, fieldAnchor);
	}
}

export class LazyOptionalField<TTypes extends FlexAllowedTypes>
	extends LazyField<typeof FieldKinds.optional, TTypes>
	implements FlexTreeOptionalField<TTypes>
{
	public constructor(
		context: Context,
		schema: FlexFieldSchema<typeof FieldKinds.optional, TTypes>,
		cursor: ITreeSubscriptionCursor,
		fieldAnchor: FieldAnchor,
	) {
		super(context, schema, cursor, fieldAnchor);
	}

	private optionalEditor(): OptionalFieldEditBuilder {
		const fieldPath = this.getFieldPathForEditing();
		const fieldEditor = this.context.checkout.editor.optionalField(fieldPath);
		return fieldEditor;
	}

	public get content(): FlexTreeUnboxNodeUnion<TTypes> | undefined {
		return this.length === 0 ? undefined : this.atIndex(0);
	}

	public set content(newContent: FlexibleNodeContent<TTypes> | undefined) {
		const content: ITreeCursorSynchronous[] =
			newContent === undefined
				? []
				: isCursor(newContent)
					? prepareNodeCursorForInsert(newContent)
					: [cursorFromContextualData(this.context, this.schema.allowedTypeSet, newContent)];
		const fieldEditor = this.optionalEditor();
		assert(
			content.length <= 1,
			0x781 /* optional field content should normalize at most one item */,
		);
		fieldEditor.set(content.length === 0 ? undefined : content[0], this.length === 0);
	}
}

export class LazyForbiddenField<TTypes extends FlexAllowedTypes> extends LazyField<
	typeof FieldKinds.forbidden,
	TTypes
> {}

type Builder = new <TTypes extends FlexAllowedTypes>(
	context: Context,
	// Correct use of these builders requires the builder of the matching type to be used.
	// Since this has to be done at runtime anyway, trying to use safer typing than `any` here (such as `never`, which is only slightly safer)
	// does not seem worth it (ends up requiring type casts that are just as unsafe).
	// eslint-disable-next-line @typescript-eslint/no-explicit-any
	schema: FlexFieldSchema<any, TTypes>,
	cursor: ITreeSubscriptionCursor,
	fieldAnchor: FieldAnchor,
) => LazyField<FlexFieldKind, TTypes>;

const builderList: [FlexFieldKind, Builder][] = [
	[FieldKinds.forbidden, LazyForbiddenField],
	[FieldKinds.optional, LazyOptionalField],
	[FieldKinds.sequence, LazySequence],
	[FieldKinds.required, LazyValueField],
	[FieldKinds.identifier, LazyIdentifierField],
];

const kindToClass: ReadonlyMap<FlexFieldKind, Builder> = new Map(builderList);

/**
 * Prepare a node cursor (holding a single node) for inserting.
 */
function prepareNodeCursorForInsert(cursor: ITreeCursorSynchronous): ITreeCursorSynchronous[] {
	// TODO: optionally validate content against schema.

	assert(cursor.mode === CursorLocationType.Nodes, 0x805 /* should be in nodes mode */);
	return [cursor];
}<|MERGE_RESOLUTION|>--- conflicted
+++ resolved
@@ -18,17 +18,7 @@
 	iterateCursorField,
 	rootFieldKey,
 } from "../../core/index.js";
-<<<<<<< HEAD
-import { disposeSymbol, fail, getOrCreate, oob } from "../../util/index.js";
-=======
-import {
-	assertValidIndex,
-	assertValidRangeIndices,
-	disposeSymbol,
-	fail,
-	getOrCreate,
-} from "../../util/index.js";
->>>>>>> 7d135b53
+import { disposeSymbol, fail, getOrCreate } from "../../util/index.js";
 // TODO: stop depending on contextuallyTyped
 import { cursorFromContextualData } from "../contextuallyTyped.js";
 import {
