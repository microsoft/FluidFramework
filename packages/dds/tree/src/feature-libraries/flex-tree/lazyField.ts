--- conflicted
+++ resolved
@@ -62,16 +62,12 @@
 } from "./lazyEntity.js";
 import { makeTree } from "./lazyNode.js";
 import { unboxedUnion } from "./unboxed.js";
-<<<<<<< HEAD
 import {
 	indexForAt,
 	treeStatusFromAnchorCache,
 	treeStatusFromDetachedField,
 } from "./utilities.js";
-=======
-import { indexForAt, treeStatusFromAnchorCache, treeStatusFromDetachedField } from "./utilities.js";
 import { UsageError } from "@fluidframework/telemetry-utils/internal";
->>>>>>> bd66bafa
 
 export function makeField(
 	context: Context,
@@ -244,9 +240,7 @@
 	 */
 	public getFieldPathForEditing(): FieldUpPath {
 		if (this.treeStatus() !== TreeStatus.InDocument) {
-			throw new UsageError(
-				"Editing only allowed on fields with TreeStatus.InDocument status",
-			);
+			throw new UsageError("Editing only allowed on fields with TreeStatus.InDocument status");
 		}
 		return this.getFieldPath();
 	}
