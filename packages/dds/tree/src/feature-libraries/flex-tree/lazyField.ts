/*!
 * Copyright (c) Microsoft Corporation and contributors. All rights reserved.
 * Licensed under the MIT License.
 */

import { assert } from "@fluidframework/core-utils";
import { StableId } from "@fluidframework/id-compressor";

import {
	CursorLocationType,
	FieldAnchor,
	FieldKey,
	FieldUpPath,
	ITreeCursorSynchronous,
	ITreeSubscriptionCursor,
	TreeNavigationResult,
	inCursorNode,
	isCursor,
	iterateCursorField,
	keyAsDetachedField,
} from "../../core/index.js";
import {
	assertValidIndex,
	assertValidRangeIndices,
	brand,
	disposeSymbol,
	fail,
} from "../../util/index.js";
// TODO: stop depending on contextuallyTyped
import { applyTypesFromContext, cursorFromContextualData } from "../contextuallyTyped.js";
import {
	FieldKinds,
	OptionalFieldEditBuilder,
	SequenceFieldEditBuilder,
	ValueFieldEditBuilder,
} from "../default-schema/index.js";
import { cursorForMapTreeField } from "../mapTreeCursor.js";
import { FlexFieldKind } from "../modular-schema/index.js";
import { LocalNodeKey, StableNodeKey, nodeKeyTreeIdentifier } from "../node-key/index.js";
import { FlexAllowedTypes, FlexFieldSchema } from "../typed-schema/index.js";

import { Context } from "./context.js";
import {
	FlexTreeEntityKind,
	FlexTreeField,
	FlexTreeNode,
	FlexTreeNodeKeyField,
	FlexTreeOptionalField,
	FlexTreeRequiredField,
	FlexTreeSequenceField,
	FlexTreeTypedField,
	FlexTreeTypedNodeUnion,
	FlexTreeUnboxNodeUnion,
	FlexibleNodeContent,
	FlexibleNodeSubSequence,
	TreeStatus,
	flexTreeMarker,
} from "./flexTreeTypes.js";
import {
	LazyEntity,
	anchorSymbol,
	cursorSymbol,
	forgetAnchorSymbol,
	isFreedSymbol,
	tryMoveCursorToAnchorSymbol,
} from "./lazyEntity.js";
import { makeTree } from "./lazyNode.js";
import { unboxedUnion } from "./unboxed.js";
import { treeStatusFromAnchorCache, treeStatusFromDetachedField } from "./utilities.js";

/**
 * Indexing for {@link LazyField.at} and {@link LazyField.boxedAt} supports the
 * usage of negative indices, which regular indexing using `[` and `]` does not.
 *
 * See https://developer.mozilla.org/en-US/docs/Web/JavaScript/Reference/Global_Objects/Array/at
 * for additional context on the semantics.
 *
 * @returns A positive index that can be used in regular indexing. Returns
 * undefined if that index would be out-of-bounds.
 */
function indexForAt(index: number, length: number): number | undefined {
	let finalIndex = Math.trunc(+index);
	if (isNaN(finalIndex)) {
		finalIndex = 0;
	}
	if (finalIndex < -length || finalIndex >= length) {
		return undefined;
	}
	if (finalIndex < 0) {
		finalIndex = finalIndex + length;
	}
	return finalIndex;
}

export function makeField(
	context: Context,
	schema: FlexFieldSchema,
	cursor: ITreeSubscriptionCursor,
): FlexTreeField {
	const fieldAnchor = cursor.buildFieldAnchor();

	const field = new (kindToClass.get(schema.kind) ?? fail("missing field implementation"))(
		context,
		schema,
		cursor,
		fieldAnchor,
	);
	return field;
}

/**
 * A Proxy target, which together with a `fieldProxyHandler` implements a basic access to
 * the nodes of {@link EditableField} by means of the cursors.
 */
export abstract class LazyField<TKind extends FlexFieldKind, TTypes extends FlexAllowedTypes>
	extends LazyEntity<FlexFieldSchema<TKind, TTypes>, FieldAnchor>
	implements FlexTreeField
{
	public get [flexTreeMarker](): FlexTreeEntityKind.Field {
		return FlexTreeEntityKind.Field;
	}
	public readonly key: FieldKey;

	/**
	 * If this field ends its lifetime before the Anchor does, this needs to be invoked to avoid a double free
	 * if/when the Anchor is destroyed.
	 */
	private readonly offAfterDestroy?: () => void;

	public constructor(
		context: Context,
		schema: FlexFieldSchema<TKind, TTypes>,
		cursor: ITreeSubscriptionCursor,
		fieldAnchor: FieldAnchor,
	) {
		super(context, schema, cursor, fieldAnchor);
		assert(cursor.mode === CursorLocationType.Fields, 0x77b /* must be in fields mode */);
		this.key = cursor.getFieldKey();
		// Fields currently live as long as their parent does.
		// For root fields, this means forever, but other cases can be cleaned up when their parent anchor is deleted.
		if (fieldAnchor.parent !== undefined) {
			const anchorNode =
				context.forest.anchors.locate(fieldAnchor.parent) ??
				fail("parent anchor node should always exist since field is under a node");
			this.offAfterDestroy = anchorNode.on("afterDestroy", () => {
				this[disposeSymbol]();
			});
		}
	}

	public is<TSchema extends FlexFieldSchema>(
		schema: TSchema,
	): this is FlexTreeTypedField<TSchema> {
		assert(
			this.context.schema.policy.fieldKinds.get(schema.kind.identifier) === schema.kind,
			0x77c /* Narrowing must be done to a kind that exists in this context */,
		);

		return this.schema.equals(schema);
	}

	public isSameAs(other: FlexTreeField): boolean {
		assert(
			other.context === this.context,
			0x77d /* Content from different flex trees should not be used together */,
		);
		return this.key === other.key && this.parent === other.parent;
	}

	public get parent(): FlexTreeNode | undefined {
		if (this[anchorSymbol].parent === undefined) {
			return undefined;
		}

		const cursor = this[cursorSymbol];
		cursor.exitField();
		const output = makeTree(this.context, cursor);
		cursor.enterField(this.key);
		return output;
	}

	protected override [tryMoveCursorToAnchorSymbol](
		cursor: ITreeSubscriptionCursor,
	): TreeNavigationResult {
		return this.context.forest.tryMoveCursorToField(this[anchorSymbol], cursor);
	}

<<<<<<< HEAD
	protected override [forgetAnchorSymbol](): void {
		if (this[anchorSymbol].parent === undefined) return;
		this.context.forest.anchors.forget(this[anchorSymbol].parent);
=======
	protected override [forgetAnchorSymbol](anchor: FieldAnchor): void {
		this.offAfterDestroy?.();
		if (anchor.parent === undefined) return;
		this.context.forest.anchors.forget(anchor.parent);
>>>>>>> 9cb1649f
	}

	public get length(): number {
		return this[cursorSymbol].getFieldLength();
	}

	public atIndex(index: number): FlexTreeUnboxNodeUnion<TTypes> {
		return inCursorNode(this[cursorSymbol], index, (cursor) =>
			unboxedUnion(this.context, this.schema, cursor),
		);
	}

	public boxedAt(index: number): FlexTreeTypedNodeUnion<TTypes> | undefined {
		const finalIndex = indexForAt(index, this.length);

		if (finalIndex === undefined) {
			return undefined;
		}

		return inCursorNode(this[cursorSymbol], finalIndex, (cursor) =>
			makeTree(this.context, cursor),
		) as unknown as FlexTreeTypedNodeUnion<TTypes>;
	}

	public map<U>(callbackfn: (value: FlexTreeUnboxNodeUnion<TTypes>, index: number) => U): U[] {
		return Array.from(this, callbackfn);
	}

	public mapBoxed<U>(
		callbackfn: (value: FlexTreeTypedNodeUnion<TTypes>, index: number) => U,
	): U[] {
		return Array.from(this.boxedIterator(), callbackfn);
	}

	public boxedIterator(): IterableIterator<FlexTreeTypedNodeUnion<TTypes>> {
		return iterateCursorField(
			this[cursorSymbol],
			(cursor) => makeTree(this.context, cursor) as unknown as FlexTreeTypedNodeUnion<TTypes>,
		);
	}

	public [Symbol.iterator](): IterableIterator<FlexTreeUnboxNodeUnion<TTypes>> {
		return iterateCursorField(this[cursorSymbol], (cursor) =>
			unboxedUnion(this.context, this.schema, cursor),
		);
	}

	public treeStatus(): TreeStatus {
		if (this[isFreedSymbol]()) {
			return TreeStatus.Deleted;
		}
		const fieldAnchor = this[anchorSymbol];
		const parentAnchor = fieldAnchor.parent;
		// If the parentAnchor is undefined it is a detached field.
		if (parentAnchor === undefined) {
			return treeStatusFromDetachedField(keyAsDetachedField(fieldAnchor.fieldKey));
		}
		const parentAnchorNode = this.context.forest.anchors.locate(parentAnchor);

		// As the "parentAnchor === undefined" case is handled above, parentAnchorNode should exist.
		assert(parentAnchorNode !== undefined, 0x77e /* parentAnchorNode must exist. */);
		return treeStatusFromAnchorCache(this.context.forest.anchors, parentAnchorNode);
	}

	public getFieldPath(): FieldUpPath {
		return this[cursorSymbol].getFieldPath();
	}

	/**
	 * Returns the path to this field to use for editing. Throws iff this path is not {@link TreeStatus#InDocument}.
	 * This path is not valid to hold onto across edits: this must be recalled for each edit.
	 */
	public getFieldPathForEditing(): FieldUpPath {
		assert(
			this.treeStatus() === TreeStatus.InDocument,
			0x77f /* Editing only allowed on fields with TreeStatus.InDocument status */,
		);
		return this.getFieldPath();
	}
}

export class LazySequence<TTypes extends FlexAllowedTypes>
	extends LazyField<typeof FieldKinds.sequence, TTypes>
	implements FlexTreeSequenceField<TTypes>
{
	public constructor(
		context: Context,
		schema: FlexFieldSchema<typeof FieldKinds.sequence, TTypes>,
		cursor: ITreeSubscriptionCursor,
		fieldAnchor: FieldAnchor,
	) {
		super(context, schema, cursor, fieldAnchor);
	}

	public at(index: number): FlexTreeUnboxNodeUnion<TTypes> | undefined {
		const finalIndex = indexForAt(index, this.length);

		if (finalIndex === undefined) {
			return undefined;
		}

		return inCursorNode(this[cursorSymbol], finalIndex, (cursor) =>
			unboxedUnion(this.context, this.schema, cursor),
		);
	}
	public get asArray(): readonly FlexTreeUnboxNodeUnion<TTypes>[] {
		return this.map((x) => x);
	}

	private sequenceEditor(): SequenceFieldEditBuilder {
		const fieldPath = this.getFieldPathForEditing();
		const fieldEditor = this.context.editor.sequenceField(fieldPath);
		return fieldEditor;
	}

	public insertAt(index: number, value: FlexibleNodeSubSequence<TTypes>): void {
		assertValidIndex(index, this, true);
		const content: ITreeCursorSynchronous = isCursor(value)
			? prepareFieldCursorForInsert(value)
			: cursorForMapTreeField(
					Array.from(value, (item) =>
						applyTypesFromContext(this.context, this.schema.allowedTypeSet, item),
					),
			  );

		const fieldEditor = this.sequenceEditor();
		fieldEditor.insert(index, content);
	}

	public insertAtStart(value: FlexibleNodeSubSequence<TTypes>): void {
		this.insertAt(0, value);
	}

	public insertAtEnd(value: FlexibleNodeSubSequence<TTypes>): void {
		this.insertAt(this.length, value);
	}

	public removeAt(index: number): void {
		const fieldEditor = this.sequenceEditor();
		fieldEditor.remove(index, 1);
	}

	public removeRange(start?: number, end?: number): void {
		const fieldEditor = this.sequenceEditor();
		const { length } = this;
		const removeStart = start ?? 0;
		const removeEnd = Math.min(length, end ?? length);
		assertValidRangeIndices(removeStart, removeEnd, this);
		fieldEditor.remove(removeStart, removeEnd - removeStart);
	}

	public moveToStart(sourceIndex: number): void;
	public moveToStart(sourceIndex: number, source: FlexTreeSequenceField<FlexAllowedTypes>): void;
	public moveToStart(
		sourceIndex: number,
		source?: FlexTreeSequenceField<FlexAllowedTypes>,
	): void {
		this._moveRangeToIndex(0, sourceIndex, sourceIndex + 1, source);
	}
	public moveToEnd(sourceIndex: number): void;
	public moveToEnd(sourceIndex: number, source: FlexTreeSequenceField<FlexAllowedTypes>): void;
	public moveToEnd(sourceIndex: number, source?: FlexTreeSequenceField<FlexAllowedTypes>): void {
		this._moveRangeToIndex(this.length, sourceIndex, sourceIndex + 1, source);
	}
	public moveToIndex(index: number, sourceIndex: number): void;
	public moveToIndex(
		index: number,
		sourceIndex: number,
		source: FlexTreeSequenceField<FlexAllowedTypes>,
	): void;
	public moveToIndex(
		index: number,
		sourceIndex: number,
		source?: FlexTreeSequenceField<FlexAllowedTypes>,
	): void {
		this._moveRangeToIndex(index, sourceIndex, sourceIndex + 1, source);
	}

	public moveRangeToStart(sourceStart: number, sourceEnd: number): void;
	public moveRangeToStart(
		sourceStart: number,
		sourceEnd: number,
		source: FlexTreeSequenceField<FlexAllowedTypes>,
	): void;
	public moveRangeToStart(
		sourceStart: number,
		sourceEnd: number,
		source?: FlexTreeSequenceField<FlexAllowedTypes>,
	): void {
		this._moveRangeToIndex(0, sourceStart, sourceEnd, source);
	}

	public moveRangeToEnd(sourceStart: number, sourceEnd: number): void;
	public moveRangeToEnd(
		sourceStart: number,
		sourceEnd: number,
		source: FlexTreeSequenceField<FlexAllowedTypes>,
	): void;
	public moveRangeToEnd(
		sourceStart: number,
		sourceEnd: number,
		source?: FlexTreeSequenceField<FlexAllowedTypes>,
	): void {
		this._moveRangeToIndex(this.length, sourceStart, sourceEnd, source);
	}

	public moveRangeToIndex(index: number, sourceStart: number, sourceEnd: number): void;
	public moveRangeToIndex(
		index: number,
		sourceStart: number,
		sourceEnd: number,
		source: FlexTreeSequenceField<FlexAllowedTypes>,
	): void;
	public moveRangeToIndex(
		index: number,
		sourceStart: number,
		sourceEnd: number,
		source?: FlexTreeSequenceField<FlexAllowedTypes>,
	): void {
		this._moveRangeToIndex(index, sourceStart, sourceEnd, source);
	}

	private _moveRangeToIndex(
		index: number,
		sourceStart: number,
		sourceEnd: number,
		source?: FlexTreeSequenceField<FlexAllowedTypes>,
	): void {
		const sourceField = source !== undefined ? (this.isSameAs(source) ? this : source) : this;

		// TODO: determine support for move across different sequence types
		assert(
			sourceField instanceof LazySequence,
			0x7b1 /* Unsupported sequence implementation. */,
		);
		assertValidRangeIndices(sourceStart, sourceEnd, sourceField);
		if (this.schema.types !== undefined && sourceField !== this) {
			for (let i = sourceStart; i < sourceEnd; i++) {
				const sourceNode =
					sourceField.boxedAt(sourceStart) ?? fail("impossible out of bounds index");
				if (!this.schema.types.has(sourceNode.schema.name)) {
					throw new Error("Type in source sequence is not allowed in destination.");
				}
			}
		}
		const movedCount = sourceEnd - sourceStart;
		assertValidIndex(index, this, true);
		const sourceFieldPath = sourceField.getFieldPath();
		const destinationFieldPath = this.getFieldPath();
		this.context.editor.move(
			sourceFieldPath,
			sourceStart,
			movedCount,
			destinationFieldPath,
			index,
		);
	}
}

export class LazyValueField<TTypes extends FlexAllowedTypes>
	extends LazyField<typeof FieldKinds.required, TTypes>
	implements FlexTreeRequiredField<TTypes>
{
	public constructor(
		context: Context,
		schema: FlexFieldSchema<typeof FieldKinds.required, TTypes>,
		cursor: ITreeSubscriptionCursor,
		fieldAnchor: FieldAnchor,
	) {
		super(context, schema, cursor, fieldAnchor);
	}

	private valueFieldEditor(): ValueFieldEditBuilder {
		const fieldPath = this.getFieldPathForEditing();
		const fieldEditor = this.context.editor.valueField(fieldPath);
		return fieldEditor;
	}

	public get content(): FlexTreeUnboxNodeUnion<TTypes> {
		return this.atIndex(0);
	}

	public set content(newContent: FlexibleNodeContent<TTypes>) {
		const content: ITreeCursorSynchronous[] = isCursor(newContent)
			? prepareNodeCursorForInsert(newContent)
			: [cursorFromContextualData(this.context, this.schema.allowedTypeSet, newContent)];
		const fieldEditor = this.valueFieldEditor();
		assert(content.length === 1, 0x780 /* value field content should normalize to one item */);
		fieldEditor.set(content[0]);
	}

	public get boxedContent(): FlexTreeTypedNodeUnion<TTypes> {
		return this.boxedAt(0) ?? fail("value node must have 1 item");
	}
}

export class LazyOptionalField<TTypes extends FlexAllowedTypes>
	extends LazyField<typeof FieldKinds.optional, TTypes>
	implements FlexTreeOptionalField<TTypes>
{
	public constructor(
		context: Context,
		schema: FlexFieldSchema<typeof FieldKinds.optional, TTypes>,
		cursor: ITreeSubscriptionCursor,
		fieldAnchor: FieldAnchor,
	) {
		super(context, schema, cursor, fieldAnchor);
	}

	private optionalEditor(): OptionalFieldEditBuilder {
		const fieldPath = this.getFieldPathForEditing();
		const fieldEditor = this.context.editor.optionalField(fieldPath);
		return fieldEditor;
	}

	public get content(): FlexTreeUnboxNodeUnion<TTypes> | undefined {
		return this.length === 0 ? undefined : this.atIndex(0);
	}

	public set content(newContent: FlexibleNodeContent<TTypes> | undefined) {
		const content: ITreeCursorSynchronous[] =
			newContent === undefined
				? []
				: isCursor(newContent)
				? prepareNodeCursorForInsert(newContent)
				: [cursorFromContextualData(this.context, this.schema.allowedTypeSet, newContent)];
		const fieldEditor = this.optionalEditor();
		assert(
			content.length <= 1,
			0x781 /* optional field content should normalize at most one item */,
		);
		fieldEditor.set(content.length === 0 ? undefined : content[0], this.length === 0);
	}

	public get boxedContent(): FlexTreeTypedNodeUnion<TTypes> | undefined {
		return this.length === 0 ? undefined : this.boxedAt(0);
	}
}

export class LazyNodeKeyField<TTypes extends FlexAllowedTypes>
	extends LazyField<typeof FieldKinds.nodeKey, TTypes>
	implements FlexTreeNodeKeyField
{
	public constructor(
		context: Context,
		schema: FlexFieldSchema<typeof FieldKinds.nodeKey, TTypes>,
		cursor: ITreeSubscriptionCursor,
		fieldAnchor: FieldAnchor,
	) {
		super(context, schema, cursor, fieldAnchor);
	}

	public get localNodeKey(): LocalNodeKey {
		// TODO: Optimize this to be a fast path that gets a LocalNodeKey directly from the
		// forest rather than getting the StableNodeKey and the compressing it.
		return this.context.nodeKeys.localize(this.stableNodeKey);
	}

	public get stableNodeKey(): StableNodeKey {
		const cursor = this[cursorSymbol];
		cursor.enterNode(0);
		assert(cursor.type === nodeKeyTreeIdentifier, 0x7b2 /* invalid node key type */);
		const stableKey = cursor.value;
		assert(typeof stableKey === "string", 0x7b3 /* invalid node key type */);
		cursor.exitNode();
		return brand(stableKey as StableId);
	}
}

export class LazyForbiddenField<TTypes extends FlexAllowedTypes> extends LazyField<
	typeof FieldKinds.forbidden,
	TTypes
> {}

type Builder = new <TTypes extends FlexAllowedTypes>(
	context: Context,
	schema: FlexFieldSchema<any, TTypes>,
	cursor: ITreeSubscriptionCursor,
	fieldAnchor: FieldAnchor,
) => LazyField<any, TTypes>;

const builderList: [FlexFieldKind, Builder][] = [
	[FieldKinds.forbidden, LazyForbiddenField],
	[FieldKinds.nodeKey, LazyNodeKeyField],
	[FieldKinds.optional, LazyOptionalField],
	[FieldKinds.sequence, LazySequence],
	[FieldKinds.required, LazyValueField],
];

const kindToClass: ReadonlyMap<FlexFieldKind, Builder> = new Map(builderList);

/**
 * Prepare a fields cursor (holding a sequence of nodes) for inserting.
 */
function prepareFieldCursorForInsert(cursor: ITreeCursorSynchronous): ITreeCursorSynchronous {
	// TODO: optionally validate content against schema.

	assert(cursor.mode === CursorLocationType.Fields, 0x8cb /* should be in fields mode */);
	return cursor;
}

/**
 * Prepare a node cursor (holding a single node) for inserting.
 */
function prepareNodeCursorForInsert(cursor: ITreeCursorSynchronous): ITreeCursorSynchronous[] {
	// TODO: optionally validate content against schema.

	assert(cursor.mode === CursorLocationType.Nodes, 0x805 /* should be in nodes mode */);
	return [cursor];
}<|MERGE_RESOLUTION|>--- conflicted
+++ resolved
@@ -185,16 +185,10 @@
 		return this.context.forest.tryMoveCursorToField(this[anchorSymbol], cursor);
 	}
 
-<<<<<<< HEAD
 	protected override [forgetAnchorSymbol](): void {
+		this.offAfterDestroy?.();
 		if (this[anchorSymbol].parent === undefined) return;
 		this.context.forest.anchors.forget(this[anchorSymbol].parent);
-=======
-	protected override [forgetAnchorSymbol](anchor: FieldAnchor): void {
-		this.offAfterDestroy?.();
-		if (anchor.parent === undefined) return;
-		this.context.forest.anchors.forget(anchor.parent);
->>>>>>> 9cb1649f
 	}
 
 	public get length(): number {
