--- conflicted
+++ resolved
@@ -22,12 +22,8 @@
 	FlexList,
 } from "../typed-schema/index.js";
 import { FieldKinds } from "../default-schema/index.js";
-<<<<<<< HEAD
-import { FieldKind } from "../modular-schema/index.js";
+import { FlexFieldKind } from "../modular-schema/index.js";
 import { IEmitter } from "../../events/index.js";
-=======
-import { FlexFieldKind } from "../modular-schema/index.js";
->>>>>>> 6e922b9f
 import { EditableTreeEvents } from "./treeEvents.js";
 import { FlexTreeContext } from "./context.js";
 
