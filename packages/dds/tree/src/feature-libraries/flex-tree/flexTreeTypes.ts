/*!
 * Copyright (c) Microsoft Corporation and contributors. All rights reserved.
 * Licensed under the MIT License.
 */

import {
	type AnchorNode,
	type ExclusiveMapTree,
	type FieldKey,
	type FieldUpPath,
	type TreeValue,
	anchorSlot,
} from "../../core/index.js";
import type {
	FieldKinds,
	SequenceFieldEditBuilder,
	ValueFieldEditBuilder,
	OptionalFieldEditBuilder,
} from "../default-schema/index.js";
import type { FlexFieldKind } from "../modular-schema/index.js";
import type {
	FlexFieldSchema,
	FlexMapNodeSchema,
	FlexObjectNodeSchema,
	FlexTreeNodeSchema,
	LeafNodeSchema,
} from "../typed-schema/index.js";

import type { FlexTreeContext } from "./context.js";

/**
 * An anchor slot which records the {@link FlexTreeNode} associated with that anchor, if there is one.
 * @remarks This always points to a "real" {@link FlexTreeNode} (i.e. a `LazyTreeNode`), never to a "raw" node.
 */
export const flexTreeSlot = anchorSlot<FlexTreeNode>();

/**
 * Indicates that an object is a flex tree.
 */
export const flexTreeMarker = Symbol("flexTreeMarker");

export function isFlexTreeEntity(t: unknown): t is FlexTreeEntity {
	return typeof t === "object" && t !== null && flexTreeMarker in t;
}

export function isFlexTreeNode(t: unknown): t is FlexTreeNode {
	return isFlexTreeEntity(t) && t[flexTreeMarker] === FlexTreeEntityKind.Node;
}

/**
 */
export enum FlexTreeEntityKind {
	Node,
	Field,
}

/**
 * Part of a tree.
 * Iterates over children.
 *
 * @privateRemarks
 * This exists mainly as a place to share common members between nodes and fields.
 * It is not expected to be useful or common to write code which handles this type directly.
 * If this assumption turns out to be false, and generically processing `UntypedEntity`s is useful,
 * then this interface should probably be extended with some down casting functionality (like `is`).
 *
 * TODO:
 * Design and document iterator invalidation rules and ordering rules.
 * Providing a custom iterator type with place anchor semantics would be a good approach.
 */
export interface FlexTreeEntity<out TSchema = unknown> {
	/**
	 * Indicates that an object is a specific kind of flex tree FlexTreeEntity.
	 * This makes it possible to both down cast FlexTreeEntities safely as well as validate if an object is or is not a FlexTreeEntity.
	 */
	readonly [flexTreeMarker]: FlexTreeEntityKind;

	/**
	 * Schema for this entity.
	 * If well-formed, it must follow this schema.
	 */
	readonly schema: TSchema;

	/**
	 * A common context of a "forest" of FlexTrees.
	 * @remarks This is `undefined` for unhydrated nodes or fields that have not yet been inserted into the tree.
	 */
	readonly context?: FlexTreeContext;

	/**
	 * Iterate through all nodes/fields in this field/node.
	 *
	 * @remarks
	 * No mutations to the current view of the shared tree are permitted during iteration.
	 */
	boxedIterator(): IterableIterator<FlexTreeEntity>;
}

/**
 * Status of the tree that a particular node belongs to.
 * @public
 */
export enum TreeStatus {
	/**
	 * Is parented under the root field.
	 */
	InDocument = 0,

	/**
	 * Is not parented under the root field, but can be added back to the original document tree.
	 */
	Removed = 1,

	/**
	 * Is removed and cannot be added back to the original document tree.
	 */
	Deleted = 2,

	/**
	 * Is created but has not yet been inserted into the tree.
	 */
	New = 3,
}

/**
 * Generic tree node API.
 *
 * Nodes are (shallowly) immutable and have a logical identity, a type and either a value or fields under string keys.
 *
 * This "logical identity" is exposed as the object identity: if a node is moved within a document,
 * the same {@link FlexTreeNode} instance will be used in the new location.
 * Similarly, edits applied to a node's sub-tree concurrently with the move of the node will still be applied to its subtree in its new location.
 *
 *
 * @remarks
 * Down-casting (via {@link FlexTreeNode#is}) is required to access Schema-Aware APIs, including editing.
 * All content in the tree is accessible without down-casting, but if the schema is known,
 * the schema aware API may be more ergonomic.
 * All editing is actually done via {@link FlexTreeField}s: the nodes are immutable other than that they contain mutable fields.
 */
export interface FlexTreeNode extends FlexTreeEntity<FlexTreeNodeSchema> {
	readonly [flexTreeMarker]: FlexTreeEntityKind.Node;

	/**
	 * Value stored on this node.
	 */
	readonly value?: TreeValue;

	/**
	 * Gets a field of this node, if it is not empty.
	 */
	tryGetField(key: FieldKey): undefined | FlexTreeField;

	/**
	 * Get the field for `key`.
	 * @param key - which entry to look up.
	 *
	 * @remarks
	 * All fields implicitly exist, so `getBoxed` can be called with any key and will always return a field.
	 * Even if the field is empty, it will still be returned, and can be edited to insert content if allowed by the field kind.
	 * See {@link FlexTreeNode.tryGetField} for a variant that does not allocate afield in the empty case.
	 */
	getBoxed(key: FieldKey): FlexTreeField;

	/**
	 * The field this tree is in, and the index within that field.
	 */
	readonly parentField: { readonly parent: FlexTreeField; readonly index: number };

	/**
	 * Type guard for narrowing / down-casting to a specific schema.
	 */
	is(schema: FlexTreeNodeSchema): boolean;

	boxedIterator(): IterableIterator<FlexTreeField>;

	/**
	 * The anchor node associated with this node
	 *
	 * @remarks
	 * The ref count keeping this alive is owned by the FlexTreeNode:
	 * if holding onto this anchor for longer than the FlexTreeNode might be alive,
	 * a separate Anchor (and thus ref count) must be allocated to keep it alive.
	 */
	readonly anchorNode: AnchorNode;

	/**
<<<<<<< HEAD
	 * {@inheritdoc FlexTreeEntity.context}
	 */
	readonly context: FlexTreeContext;
=======
	 * Returns an iterable of keys for non-empty fields.
	 *
	 * @remarks
	 * All fields under a map implicitly exist, but `keys` will yield only the keys of fields which contain one or more nodes.
	 *
	 * No guarantees are made regarding the order of the keys returned.
	 */
	keys(): IterableIterator<FieldKey>;
>>>>>>> f5dd2184
}

/**
 * A collaboratively editable collection of nodes within a {@link FlexTreeEntity}.
 *
 * Fields are inherently part of their parent, and thus cannot be moved.
 * Instead their content can be moved, deleted or created.
 *
 * Editing operations are only valid on trees with the {@link TreeStatus#InDocument} `TreeStatus`.
 *
 * @remarks
 * Fields are used wherever an editable collection of nodes is required.
 * This is required in two places:
 * 1. To hold the children of non-leaf {@link FlexTreeNode}s.
 * 2. As the root of a {@link FlexTreeEntity}.
 *
 * Down-casting (via {@link FlexTreeField.is}) is required to access Schema-Aware APIs, including editing.
 * All content in the tree is accessible without down-casting, but if the schema is known,
 * the schema aware API may be more ergonomic.
 */
export interface FlexTreeField extends FlexTreeEntity<FlexFieldSchema> {
	readonly [flexTreeMarker]: FlexTreeEntityKind.Field;

	/**
	 * The number of nodes in this field
	 */
	readonly length: number;

	/**
	 * The `FieldKey` this field is under.
	 * Defines what part of its parent this field makes up.
	 */
	readonly key: FieldKey;

	/**
	 * The node which has this field on it under `fieldKey`.
	 * `undefined` iff this field is a detached field.
	 */
	readonly parent?: FlexTreeNode;

	/**
	 * Type guard for narrowing / down-casting to a specific schema.
	 */
	is<TKind extends FlexFieldKind>(kind: TKind): this is FlexTreeTypedField<TKind>;

	/**
	 * Type guard for narrowing / down-casting to a specific schema.
	 */
	isExactly(schema: FlexFieldSchema): boolean;

	boxedIterator(): IterableIterator<FlexTreeNode>;

	/**
	 * Gets a node of this field by its index without unboxing.
	 * @param index - Zero-based index of the item to retrieve. Negative values are interpreted from the end of the sequence.
	 *
	 * @returns The element in the sequence matching the given index. Always returns undefined if index \< -sequence.length
	 * or index \>= sequence.length.
	 *
	 * @remarks
	 * Semantics match {@link https://developer.mozilla.org/en-US/docs/Web/JavaScript/Reference/Global_Objects/Array/at | Array.at}.
	 */
	boxedAt(index: number): FlexTreeNode | undefined;

	/**
	 * Gets the FieldUpPath of a field.
	 */
	getFieldPath(): FieldUpPath;
}

// #region Node Kinds

/**
 * A {@link FlexTreeNode} that behaves like a `Map<string, Field>` for a specific `Field` type.
 *
 * @remarks
 * Unlike TypeScript Map type, {@link FlexTreeMapNode.get} always provides a reference to any field looked up, even if it has never been set.
 *
 * This means that, for example, a `MapNode` of {@link FlexTreeSequenceField} fields will return an empty sequence when a previously unused key is looked up,
 * and that sequence can be used to insert new items into the field.
 * Additionally empty fields (those containing no nodes) are not distinguished from fields which do not exist.
 * This differs from JavaScript Maps which have a subtle distinction between storing undefined as a value in the map and deleting an entry from the map.
 */
export interface FlexTreeMapNode<in out TSchema extends FlexMapNodeSchema>
	extends FlexTreeNode {
	readonly schema: TSchema;
}

/**
 * A {@link FlexTreeNode} that behaves like an "object" or "struct", providing properties to access its fields.
 *
 * ObjectNodes consist of a finite collection of fields, each with their own (distinct) key and {@link FlexFieldSchema}.
 *
 * @remarks
 * ObjectNodes require complex typing, and have been split into two parts for implementation purposes.
 *
 * These "Objects" resemble "Structs" from a wide variety of programming languages
 * (Including Algol 68, C, Go, Rust, C# etc.).
 * ObjectNodes also somewhat resemble JavaScript objects: this analogy is less precise (objects don't have a fixed schema for example),
 * but for consistency with other systems in the JavaScript ecosystem (like JSON) is "ObjectNodes" nodes are named "Objects".
 *
 * Another common name for this abstraction is [record](https://en.wikipedia.org/wiki/Record_(computer_science)).
 * The name "Record" is avoided (in favor of Object) here because it has less precise connotations for most TypeScript developers.
 * For example, TypeScript has a built in `Record` type, but it requires all of the fields to have the same type,
 * putting its semantics half way between this library's "Object" schema and {@link FlexTreeMapNode}.
 */
export interface FlexTreeObjectNode extends FlexTreeNode {
	readonly schema: FlexObjectNodeSchema;
}

/**
 * Leaf holding a value.
 *
 * @remarks
 * Leaves are immutable and have no children.
 * Leaf unboxes its content, so in schema aware APIs which do unboxing, the Leaf itself will be skipped over and its value will be returned directly.
 */
export interface FlexTreeLeafNode<in out TSchema extends LeafNodeSchema> extends FlexTreeNode {
	readonly schema: TSchema;

	/**
	 * Value stored on this node.
	 */
	readonly value: TreeValue;
}

// #endregion

// #region Field Kinds

/**
 * Typed tree for inserting as the content of a field.
 */
export type FlexibleFieldContent = ExclusiveMapTree[];

/**
 * Tree for inserting as a node.
 */
export type FlexibleNodeContent = ExclusiveMapTree;

/**
 * {@link FlexTreeField} that stores a sequence of children.
 *
 * Sequence fields can contain an ordered sequence any number of {@link FlexTreeNode}s which must be of the {@link FlexAllowedTypes} from the {@link FlexFieldSchema}).
 *
 * @remarks
 * Allows for concurrent editing based on index, adjusting the locations of indexes as needed so they apply to the same logical place in the sequence when rebased and merged.
 *
 * Edits to sequence fields are anchored relative to their surroundings, so concurrent edits can result in the indexes of nodes and edits getting shifted.
 * To hold onto locations in sequence across an edit, use anchors.
 *
 * @privateRemarks
 * TODO:
 * Add anchor API that can actually hold onto locations in a sequence.
 * Currently only nodes can be held onto with anchors, and this does not replicate the behavior implemented for editing.
 */
export interface FlexTreeSequenceField extends FlexTreeField {
	/**
	 * Gets a node of this field by its index with unboxing.
	 * @param index - Zero-based index of the item to retrieve. Negative values are interpreted from the end of the sequence.
	 *
	 * @returns The element in the sequence matching the given index. Always returns undefined if index \< -sequence.length
	 * or index \>= array.length.
	 *
	 * @remarks
	 * Semantics match {@link https://developer.mozilla.org/en-US/docs/Web/JavaScript/Reference/Global_Objects/Array/at | Array.at}.
	 */
	at(index: number): FlexTreeUnknownUnboxed | undefined;

	/**
	 * {@inheritdoc FlexTreeField.boxedAt}
	 */
	boxedAt(index: number): FlexTreeNode | undefined;

	/**
	 * Calls the provided callback function on each child of this sequence, and returns an array that contains the results.
	 * @param callbackfn - A function that accepts the child and its index.
	 */
	map<U>(callbackfn: (value: FlexTreeUnknownUnboxed, index: number) => U): U[];

	/**
	 * Get an editor for this sequence.
	 */
	readonly editor: SequenceFieldEditBuilder<FlexibleFieldContent>;

	boxedIterator(): IterableIterator<FlexTreeNode>;
}

/**
 * Field that stores exactly one child.
 *
 * @remarks
 * Unboxes its content, so in schema aware APIs which do unboxing, the RequiredField itself will be skipped over and its content will be returned directly.
 */
export interface FlexTreeRequiredField extends FlexTreeField {
	get content(): FlexTreeUnknownUnboxed;

	readonly editor: ValueFieldEditBuilder<FlexibleNodeContent>;
}

/**
 * Field that stores zero or one child.
 *
 * @remarks
 * Unboxes its content, so in schema aware APIs which do unboxing, the OptionalField itself will be skipped over and its content will be returned directly.
 *
 * @privateRemarks
 * TODO: Document merge semitics
 * TODO: Allow Optional fields to be used with last write wins OR first write wins merge resolution.
 * TODO:
 * Better centralize the documentation about what kinds of merge semantics are available for field kinds.
 * Maybe link editor?
 */
export interface FlexTreeOptionalField extends FlexTreeField {
	get content(): FlexTreeUnknownUnboxed | undefined;

	readonly editor: OptionalFieldEditBuilder<FlexibleNodeContent>;
}

// #endregion

// #region Typed

/**
 * Schema aware specialization of {@link FlexTreeField}.
 */
export type FlexTreeTypedField<Kind extends FlexFieldKind> =
	Kind extends typeof FieldKinds.sequence
		? FlexTreeSequenceField
		: Kind extends typeof FieldKinds.required
			? FlexTreeRequiredField
			: Kind extends typeof FieldKinds.optional
				? FlexTreeOptionalField
				: FlexTreeField;

// #endregion

/**
 * Unboxed tree type for unknown schema cases.
 */
export type FlexTreeUnknownUnboxed = TreeValue | FlexTreeNode;<|MERGE_RESOLUTION|>--- conflicted
+++ resolved
@@ -185,11 +185,6 @@
 	readonly anchorNode: AnchorNode;
 
 	/**
-<<<<<<< HEAD
-	 * {@inheritdoc FlexTreeEntity.context}
-	 */
-	readonly context: FlexTreeContext;
-=======
 	 * Returns an iterable of keys for non-empty fields.
 	 *
 	 * @remarks
@@ -198,7 +193,11 @@
 	 * No guarantees are made regarding the order of the keys returned.
 	 */
 	keys(): IterableIterator<FieldKey>;
->>>>>>> f5dd2184
+
+	/**
+	* {@inheritdoc FlexTreeEntity.context}
+	*/
+   readonly context: FlexTreeContext;
 }
 
 /**
