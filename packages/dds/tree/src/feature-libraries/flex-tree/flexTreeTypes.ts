--- conflicted
+++ resolved
@@ -20,20 +20,12 @@
 	Fields,
 	FlexListToUnion,
 	FlexList,
-<<<<<<< HEAD
-} from "../typed-schema";
-import { FieldKinds } from "../default-schema";
-import { FieldKind } from "../modular-schema";
-import { IEmitter } from "../../events";
-import { EditableTreeEvents } from "./treeEvents";
-import { FlexTreeContext } from "./context";
-=======
 } from "../typed-schema/index.js";
 import { FieldKinds } from "../default-schema/index.js";
 import { FieldKind } from "../modular-schema/index.js";
+import { IEmitter } from "../../events/index.js";
 import { EditableTreeEvents } from "./treeEvents.js";
 import { FlexTreeContext } from "./context.js";
->>>>>>> a68dd919
 
 /**
  * Indicates that an object is a flex tree.
@@ -130,13 +122,9 @@
 }
 
 /**
-<<<<<<< HEAD
  * Symbol key for {@link FlexTreeNode#[onNextChange]}.
  * See the documentation of that member for more details.
-=======
- * {@inheritdoc TreeNode.[onNextChange]}
- * @internal
->>>>>>> a68dd919
+ * @internal
  */
 export const onNextChange = Symbol("onNextChange");
 
