--- conflicted
+++ resolved
@@ -53,39 +53,19 @@
 	isDisposed(): boolean;
 }
 
+/**
+ * Subset of a hydrated context which can be used in more cases (like before the root and events are set up).
+ */
 export interface FlexTreeHydratedContextMinimal {
+	/**
+	 * The {@link NodeIdentifierManager} responsible for allocating and compressing identifiers for nodes in this context.
+	 */
 	readonly nodeKeyManager: NodeIdentifierManager;
 
 	/**
 	 * The checkout object associated with this context.
 	 */
 	readonly checkout: ITreeCheckout;
-}
-
-/**
- * Subset of a hydrated context which can be used in more cases (like before the root and events are set up).
- */
-<<<<<<< HEAD
-export interface FlexTreeHydratedContext
-	extends FlexTreeContext,
-		FlexTreeHydratedContextMinimal {
-	readonly events: Listenable<ForestEvents>;
-=======
-export interface FlexTreeHydratedContextMinimal {
->>>>>>> 07626602
-	/**
-	 * The {@link NodeIdentifierManager} responsible for allocating and compressing identifiers for nodes in this context.
-	 */
-<<<<<<< HEAD
-	get root(): FlexTreeField;
-=======
-	readonly nodeKeyManager: NodeIdentifierManager;
-
-	/**
-	 * The checkout object associated with this context.
-	 */
-	readonly checkout: ITreeCheckout;
->>>>>>> 07626602
 }
 
 /**
