/*!
 * Copyright (c) Microsoft Corporation and contributors. All rights reserved.
 * Licensed under the MIT License.
 */

export {
	type FlexTreeField,
	type FlexTreeNode,
	type FlexTreeEntity,
	type FlexTreeTypedField,
	type FlexTreeFieldNode,
	type FlexibleFieldContent,
	type FlexibleNodeContent,
	type FlexTreeLeafNode,
	type FlexTreeMapNode,
	type FlexTreeOptionalField,
	type FlexTreeRequiredField,
	type FlexTreeSequenceField,
	type FlexTreeObjectNode,
	type FlexTreeObjectNodeTyped,
	type AssignableFieldKinds,
	type FlexTreeTypedNode,
	type FlexTreeTypedNodeUnion,
	type CheckTypesOverlap,
	TreeStatus,
	type FlexTreeUnknownUnboxed,
	type FlexTreeUnboxField,
	flexTreeMarker,
	FlexTreeEntityKind,
	isFlexTreeNode,
	type PropertyNameFromFieldKey,
	type ReservedObjectNodeFieldPropertyNames,
	type ReservedObjectNodeFieldPropertyNamePrefixes,
	reservedObjectNodeFieldPropertyNames,
	reservedObjectNodeFieldPropertyNamePrefixes,
	type FlexTreeObjectNodeFieldsInner,
	flexTreeSlot,
} from "./flexTreeTypes.js";

export {
	visitBipartiteIterableTree,
	Skip,
	visitBipartiteIterableTreeWithState,
	visitIterableTree,
	visitIterableTreeWithState,
} from "./navigation.js";

export { getTreeContext, type FlexTreeContext, Context, ContextSlot } from "./context.js";

<<<<<<< HEAD
export { FlexTreeNodeEvents } from "./treeEvents.js";
=======
export { type FlexTreeNodeEvents, onNodeChanged, onTreeChanged } from "./treeEvents.js";
>>>>>>> d8a35805

// Below here are things that are used by the above, but not part of the desired API surface.
export type {
	FlexTreeTypedFieldInner,
	FlexTreeUnboxFieldInner,
	FlexTreeObjectNodeFields,
	FlexTreeUnboxNode,
	FlexTreeUnboxNodeUnion,
	FlexTreeNodeKeyField,
	IsArrayOfOne,
	FlexibleNodeSubSequence,
} from "./flexTreeTypes.js";

export { assertFlexTreeEntityNotFreed } from "./lazyEntity.js";

export { getSchemaAndPolicy, indexForAt } from "./utilities.js";<|MERGE_RESOLUTION|>--- conflicted
+++ resolved
@@ -47,11 +47,7 @@
 
 export { getTreeContext, type FlexTreeContext, Context, ContextSlot } from "./context.js";
 
-<<<<<<< HEAD
-export { FlexTreeNodeEvents } from "./treeEvents.js";
-=======
-export { type FlexTreeNodeEvents, onNodeChanged, onTreeChanged } from "./treeEvents.js";
->>>>>>> d8a35805
+export { type FlexTreeNodeEvents } from "./treeEvents.js";
 
 // Below here are things that are used by the above, but not part of the desired API surface.
 export type {
