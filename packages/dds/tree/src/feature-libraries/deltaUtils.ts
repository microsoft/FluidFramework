--- conflicted
+++ resolved
@@ -4,14 +4,8 @@
  */
 
 import { unreachableCase } from "@fluidframework/common-utils";
-<<<<<<< HEAD
-import { Delta, FieldKey, getMapTreeField, MapTree, isSkipMark } from "../core";
-import { fail, OffsetListFactory } from "../util";
-import { mapTreeFromCursor } from "./mapTreeCursor";
-=======
-import { Delta, FieldKey } from "../core";
+import { Delta, FieldKey, isSkipMark } from "../core";
 import { Mutable } from "../util";
->>>>>>> 039b3b66
 
 /**
  * Converts a `Delta.FieldMarks` whose tree content is represented with by `TIn` instances
@@ -135,111 +129,4 @@
 		default:
 			unreachableCase(type);
 	}
-<<<<<<< HEAD
-}
-
-/**
- * Converts inserted content into the format expected in Delta instances.
- * This involves applying the following changes:
- *
- * - Updating node values
- *
- * - Inserting new subtrees within the inserted content
- *
- * - Deleting parts of the inserted content
- *
- * The only kind of change that is not applied by this function is MoveIn.
- *
- * @param tree - The subtree to apply modifications to. Updated in place.
- * @param modify - The modifications to either apply or collect.
- * @returns The remaining modifications that the consumer of the Delta will apply on the given node.
- * May be empty if all modifications are applied by the function.
- */
-export function applyModifyToTree(
-	tree: MapTree,
-	modify: Delta.Modify,
-): Map<FieldKey, Delta.MarkList> {
-	const outFieldsMarks: Map<FieldKey, Delta.MarkList> = new Map();
-	// Use `hasOwnProperty` to detect when setValue is set to `undefined`.
-	if (Object.prototype.hasOwnProperty.call(modify, "setValue")) {
-		tree.value = modify.setValue;
-	}
-	if (modify.fields !== undefined) {
-		const modifyFields = modify.fields;
-		for (const key of modifyFields.keys()) {
-			// Modifications to inserted trees may include changes to empty fields
-			const outNodes = getMapTreeField(tree, key, true);
-			const outMarks = new OffsetListFactory<Delta.Mark>();
-			let index = 0;
-			// eslint-disable-next-line @typescript-eslint/no-non-null-assertion
-			for (const mark of modifyFields.get(key)!) {
-				if (isSkipMark(mark)) {
-					index += mark;
-					outMarks.pushOffset(mark);
-				} else {
-					// Inline into `switch(mark.type)` once we upgrade to TS 4.7
-					const type = mark.type;
-					switch (type) {
-						case Delta.MarkType.Insert: {
-							const mapTreeContent: MapTree[] = mark.content.map(mapTreeFromCursor);
-							outNodes.splice(index, 0, ...mapTreeContent);
-							index += mark.content.length;
-							outMarks.pushOffset(mark.content.length);
-							break;
-						}
-						case Delta.MarkType.InsertAndModify: {
-							if (mark.fields.size > 0) {
-								outMarks.pushContent({
-									type: Delta.MarkType.Modify,
-									fields: mark.fields,
-								});
-							}
-							outNodes.splice(index, 0, mapTreeFromCursor(mark.content));
-							index += 1;
-							break;
-						}
-						case Delta.MarkType.MoveIn:
-						case Delta.MarkType.MoveInAndModify:
-							// TODO: convert into a MoveIn/MoveInAndModify
-							fail("Not implemented");
-						case Delta.MarkType.Modify: {
-							const clonedFields = applyModifyToTree(outNodes[index], mark);
-							if (clonedFields.size > 0) {
-								outMarks.pushContent({
-									type: Delta.MarkType.Modify,
-									fields: clonedFields,
-								});
-							}
-							index += 1;
-							break;
-						}
-						case Delta.MarkType.Delete: {
-							outNodes.splice(index, mark.count);
-							break;
-						}
-						case Delta.MarkType.ModifyAndDelete: {
-							// TODO: convert move-out of inserted content into insert at the destination
-							fail("Not implemented");
-						}
-						case Delta.MarkType.MoveOut:
-						case Delta.MarkType.ModifyAndMoveOut:
-							// TODO: convert move-out of inserted content into insert at the destination
-							fail("Not implemented");
-						default:
-							unreachableCase(type);
-					}
-				}
-			}
-			if (outMarks.list.length > 0) {
-				outFieldsMarks.set(key, outMarks.list);
-			}
-			if (outNodes.length === 0) {
-				tree.fields.delete(key);
-			}
-		}
-	}
-
-	return outFieldsMarks;
-=======
->>>>>>> 039b3b66
 }