/*!
 * Copyright (c) Microsoft Corporation and contributors. All rights reserved.
 * Licensed under the MIT License.
 */

import { assert } from "@fluidframework/common-utils";
import { TextCursor, jsonableTreeFromCursor } from "../treeTextCursor";
import {
    DisposingDependee, ObservingDependent, recordDependency, SimpleDependee, SimpleObservingDependent,
} from "../../dependency-tracking";
import {
    ITreeCursor, ITreeSubscriptionCursor,
    ForestAnchor, IEditableForest,
    ITreeSubscriptionCursorState,
    TreeNavigationResult,
} from "../../forest";
import { StoredSchemaRepository } from "../../schema";
import {
    FieldKey, TreeType, DetachedField, AnchorSet, detachedFieldAsKey,
    Value, Delta, JsonableTree, getGenericTreeField, FieldMap, UpPath, Anchor, visitDelta,
} from "../../tree";
import { brand, fail } from "../../util";

export class ObjectForest extends SimpleDependee implements IEditableForest {
    private readonly dependent = new SimpleObservingDependent(() => this.invalidateDependents());

    public readonly schema: StoredSchemaRepository = new StoredSchemaRepository();
    public root(range: DetachedField): ForestAnchor { return new RootAnchor(range); }
    public readonly rootField: DetachedField;

    private readonly roots: Map<DetachedField, ObjectField> = new Map();

    private readonly dependees: Map<ObjectField | JsonableTree, DisposingDependee> = new Map();

    // All cursors that are in the "Current" state. Must be empty when editing.
    public readonly currentCursors: Set<Cursor> = new Set();

    public constructor(public readonly anchors: AnchorSet = new AnchorSet()) {
        super("object-forest.ObjectForest");
        this.rootField = this.newDetachedField();
        this.roots.set(this.rootField, []);
        // Invalidate forest if schema change.
        recordDependency(this.dependent, this.schema);
    }

    applyDelta(delta: Delta.Root): void {
        // TODO: refactor object forest to use root node above detached fields, like how PathNode works.
        // Then factor out this editing code to work on any such JsonableTree.

        this.beforeChange();
        const moves: Map<Delta.MoveId, DetachedField> = new Map();
        const currentNode: Cursor = this.allocateCursor();
        let currentField: FieldKey | undefined;
        const moveIn = (index: number, toAttach: DetachedField): number => {
            assert(currentField !== undefined, "must be in field to onMoveIn");
            const children = this.roots.get(toAttach) ?? fail("Can not attach non-existent range");
            this.roots.delete(toAttach);
            let dstField: ObjectField;
            if (currentNode.state === ITreeSubscriptionCursorState.Cleared) {
                const dst = currentField as unknown as DetachedField;
                assert(toAttach !== dst, "can not attach range to itself");
                // TODO: protect against parenting under itself creating a cycle as well:
                // or maybe that should delete the subtree?
                dstField = this.getRoot(dst);
            } else {
                if (children.length === 0) {
                    return 0; // Prevent creating 0 sized fields when inserting empty into empty.
                }
                dstField = getGenericTreeField(currentNode, currentField, true);
            }
            assertValidIndex(index, dstField, true);
            // TODO: this will fail for very large moves due to argument limits.
            dstField.splice(index, 0, ...children);

            return children.length;
        };
        const visitor = {
            onDelete: (index: number, count: number): void => {
                assert(currentField !== undefined, "must be in field to onDelete");
                visitor.onMoveOut(index, count);
            },
            onInsert: (index: number, content: Delta.ProtoNode[]): void => {
                assert(currentField !== undefined, "must be in field to onInsert");
                const range = this.add(content.map((data) => new TextCursor(data)));
                moveIn(index, range);
            },
            onMoveOut: (index: number, count: number, id?: Delta.MoveId): void => {
                assert(currentField !== undefined, "must be in field to onMoveOut");
                let srcField: ObjectField;
                if (currentNode.state === ITreeSubscriptionCursorState.Cleared) {
                    srcField = this.getRoot(currentField as unknown as DetachedField);
                } else {
                    srcField = getGenericTreeField(currentNode, currentField, false);
                }
                const field = this.detachRangeOfChildren(srcField, index, index + count);
                if (id !== undefined) {
                    moves.set(id, field);
                } else {
                    this.delete(field);
                }
            },
            onMoveIn: (index: number, count: number, id: Delta.MoveId): void => {
                assert(currentField !== undefined, "must be in field to onMoveIn");
                const toAttach = moves.get(id) ?? fail("move in without move out");
                moves.delete(id);
                const countMoved = moveIn(index, toAttach);
                assert(countMoved === count, "counts must match");
            },
            onSetValue: (value: Value): void => {
                assert(currentField === undefined, "must be in node to onSetValue");
                const node = currentNode.getNode();
                if (value !== undefined) {
                    node.value = value;
                } else {
                    delete node.value;
                }
            },
            enterNode: (index: number): void => {
                assert(currentField !== undefined, "must be in field to enterNode");
                let result: TreeNavigationResult;
                if (currentNode.state === ITreeSubscriptionCursorState.Cleared) {
                    result = this.tryGet(this.root(currentField as unknown as DetachedField), currentNode);
                } else {
                    result = currentNode.down(currentField, index);
                }
                assert(result === TreeNavigationResult.Ok, "can only enter existing nodes");
                currentField = undefined;
            },
            exitNode: (index: number): void => {
                assert(currentField === undefined, "must be in node to exitNode");
                currentField = currentNode.getParentFieldKey();
                const result = currentNode.up();
                if (result === TreeNavigationResult.NotFound) {
                    currentNode.clear();
                }
            },
            enterField: (key: FieldKey): void => {
                assert(currentField === undefined, "must be in node to enterField");
                currentField = key;
            },
            exitField: (key: FieldKey): void => {
                assert(currentField !== undefined, "must be in field to exitField");
                currentField = undefined;
            },
        };
        visitDelta(delta, visitor);
        currentNode.free();
    }

    public observeItem(item: ObjectField | JsonableTree, observer: ObservingDependent | undefined): void {
        let result = this.dependees.get(item);
        if (result === undefined) {
            result = new DisposingDependee("ObjectForest item");
            this.dependees.set(item, result);
            recordDependency(observer, result);
            result.endInitialization(() => this.dependees.delete(item));
        } else {
            recordDependency(observer, result);
        }
    }

    public getRoot(item: DetachedField): ObjectField {
        // Currently we assume you only ever need to access a root of you know it exists.
        // Thus we do not track observation of the existence of the root, and error if it does not exists.
        const root = this.roots.get(item);
        assert(root !== undefined, 0x335 /* ObjectForest.getRoot only valid for existing roots */);
        return root;
    }

    private nextRange = 0;
    public newDetachedField(): DetachedField {
        const range: DetachedField = brand(String(this.nextRange));
        this.nextRange += 1;
        return range;
    }

    private add(nodes: Iterable<ITreeCursor>): DetachedField {
        const range = this.newDetachedField();
        assert(!this.roots.has(range), "new range must not already exist");
        const field: ObjectField = Array.from(nodes, jsonableTreeFromCursor);
        this.roots.set(range, field);
        return range;
    }

    private detachRangeOfChildren(field: ObjectField, startIndex: number, endIndex: number): DetachedField {
        assertValidIndex(startIndex, field, true);
        assertValidIndex(endIndex, field, true);
        assert(startIndex <= endIndex, "detached range's end must be after it's start");
        const newRange = this.newDetachedField();
        const newField = field.splice(startIndex, endIndex - startIndex);
        this.roots.set(newRange, newField);
        return newRange;
    }

    private delete(range: DetachedField): void {
        // TODO: maybe define this to leave the forest with an empty root field?
        assert(range !== this.rootField, "root field can not be deleted");
        const deleted = this.roots.delete(range);
        assert(deleted, "deleted range must exist in forest");
    }

    allocateCursor(): Cursor {
        return new Cursor(this);
    }

    private beforeChange(): void {
        assert(this.currentCursors.size === 0, "No cursors can be current when modifying forest");
        this.invalidateDependents();
    }

    tryGet(
        destination: ForestAnchor, cursorToMove: ITreeSubscriptionCursor, observer?: ObservingDependent | undefined,
    ): TreeNavigationResult {
        assert(destination instanceof ObjectAnchor, 0x336 /* ObjectForest must only be given its own Anchors */);
        assert(cursorToMove instanceof Cursor, 0x337 /* ObjectForest must only be given its own Cursor type */);
        assert(cursorToMove.forest === this, 0x338 /* ObjectForest must only be given its own Cursor */);
        const node = destination.find(this, observer);
        if (node === undefined) {
            return TreeNavigationResult.NotFound;
        }
        for (const [range, field] of this.roots) {
            if (field.length !== 0) {
                // TODO: it unclear if this should be allowed to modify cursor in the case
                // it does not find the actual result.
                cursorToMove.set(range, 0);

                // Epically slow solution: search entire tree for node:
                if (this.search(node, cursorToMove) === TreeNavigationResult.NotFound) {
                    cursorToMove.clear();
                } else {
                    return TreeNavigationResult.Ok;
                }
            }
        }

        return TreeNavigationResult.NotFound;
    }

    private search(destination: JsonableTree, cursor: Cursor): TreeNavigationResult {
        if (cursor.getNode() === destination) {
            return TreeNavigationResult.Ok;
        }

        // search children
        for (const key of cursor.keys) {
            cursor.down(key, 0);
            if (this.search(destination, cursor) === TreeNavigationResult.Ok) {
                return TreeNavigationResult.Ok;
            }
            cursor.up();
        }

        // search siblings
        while (cursor.seek(1) === TreeNavigationResult.Ok) {
            if (this.search(destination, cursor) === TreeNavigationResult.Ok) {
                return TreeNavigationResult.Ok;
            }
        }

        return TreeNavigationResult.NotFound;
    }
}

function assertValidIndex(index: number, array: unknown[], allowOnePastEnd: boolean = false) {
    assert(Number.isInteger(index), "index must be an integer");
    assert(index >= 0, "index must be non-negative");
    if (allowOnePastEnd) {
        assert(index <= array.length, "index must be less than or equal to length");
    } else {
        assert(index < array.length, "index must be less than length");
    }
}

/**
 * Simple anchor that just points to a node object.
 * This results in pretty basic anchor rebase policy.
 */
abstract class ObjectAnchor implements ForestAnchor {
    state: ITreeSubscriptionCursorState = ITreeSubscriptionCursorState.Current;
    free(): void {
        assert(this.state === ITreeSubscriptionCursorState.Current, 0x339 /* Anchor must not be double freed */);
        this.state = ITreeSubscriptionCursorState.Freed;
    }

    /**
     * Gets object node for anchor.
     * May return an object node thats no longer in the tree.
     */
    abstract find(forest: ObjectForest, observer: ObservingDependent | undefined): JsonableTree | undefined;
}

class RootAnchor extends ObjectAnchor {
    constructor(public readonly range: DetachedField) {
        super();
    }
    find(forest: ObjectForest, observer: ObservingDependent | undefined): JsonableTree | undefined {
        const field = forest.getRoot(this.range);
        return field[0];
    }
}

/**
 * AnchorSet powered ForestAnchor.
 */
 export class ObjectPathAnchor extends ObjectAnchor implements ForestAnchor {
    state: ITreeSubscriptionCursorState = ITreeSubscriptionCursorState.Current;
    public constructor(public readonly path: Anchor, private readonly anchorSet: AnchorSet) {
        super();
    }
    free(): void {
        super.free();
        this.anchorSet.forget(this.path);
    }

    find(forest: ObjectForest, observer: ObservingDependent | undefined): JsonableTree | undefined {
        const path = forest.anchors.locate(this.path);
        if (path === undefined) {
            return undefined;
        }
        // TODO: follow path down tree and return subtree;
        throw new Error("Method not implemented.");
    }
}

type ObjectField = JsonableTree[];

/**
 * TODO: track observations.
 *
 * TODO: TextCursor is mostly a subset of this functionality.
 * Maybe do a refactoring to deduplicate this.
 */
class Cursor implements ITreeSubscriptionCursor {
    state: ITreeSubscriptionCursorState = ITreeSubscriptionCursorState.Cleared;
    public constructor(public readonly forest: ObjectForest) { }

    observer?: ObservingDependent | undefined;

    // Indices traversed to visit this node: does not include current level (which is stored in `index`).
    private readonly indexStack: number[] = [];
    // Siblings into which indexStack indexes: does not include current level (which is stored in `siblings`).
    private readonly siblingStack: JsonableTree[][] = [];
    // Keys traversed to visit this node, including detached field at the beginning.
    private readonly keyStack: FieldKey[] = [];

    private siblings?: JsonableTree[];
    private index: number = -1;

    // TODO: tests for clear when not at root.
    public clear(): void {
        assert(this.state !== ITreeSubscriptionCursorState.Freed, 0x33b /* Cursor must not be freed */);
        this.state = ITreeSubscriptionCursorState.Cleared;
        this.keyStack.length = 1;
        this.siblingStack.length = 0;
        this.indexStack.length = 0;
        this.siblings = undefined;
        this.index = -1;
        this.forest.currentCursors.delete(this);
    }

    public set(root: DetachedField, index: number): void {
        assert(this.state !== ITreeSubscriptionCursorState.Freed, 0x33c /* Cursor must not be freed */);
        this.clear();
        this.state = ITreeSubscriptionCursorState.Current;
        this.index = index;
        this.siblings = this.forest.getRoot(root);
        this.forest.currentCursors.add(this);
        this.keyStack.push(detachedFieldAsKey(root));
    }

    getNode(): JsonableTree {
        assert(this.siblings !== undefined, 0x33e /* Cursor must be current to be used */);
        return this.siblings[this.index];
    }

    getParentFieldKey(): FieldKey {
        return this.keyStack[this.keyStack.length - 1];
    }

    getFields(): Readonly<FieldMap<JsonableTree>> {
        return this.getNode().fields ?? {};
    }

    getField(key: FieldKey): readonly JsonableTree[] {
        return this.getFields()[key as string] ?? [];
    }

    get value(): Value {
        return this.getNode().value;
    }

    get type(): TreeType {
        return this.getNode().type;
    }
    get keys(): Iterable<FieldKey> {
        return Object.getOwnPropertyNames(this.getFields()) as Iterable<FieldKey>;
    }

    fork(observer?: ObservingDependent | undefined): ITreeSubscriptionCursor {
        throw new Error("Method not implemented."); // TODO
    }

    free(): void {
        assert(this.state !== ITreeSubscriptionCursorState.Freed, 0x33f /* Cursor must not be double freed */);
        this.state = ITreeSubscriptionCursorState.Freed;
    }

    buildAnchor(): ForestAnchor {
        // Perf Note:
        // This is O(depth) in tree.
        // If many different anchors are created, this could be optimized to amortize the costs.
        // For example, the cursor could cache UpPaths from the anchorSet when creating an anchor,
        // then reuse them as a starting point when making another.
        // Could cache this at one depth, and remember the depth.
        // When navigating up, adjust cached anchor if present.

        let path: UpPath | undefined;
        const length = this.indexStack.length;
        assert(this.siblingStack.length === length, "Unexpected siblingStack.length");
        assert(this.keyStack.length === length + 1, "Unexpected keyStack.length");
        for (let height = 0; height < length; height++) {
            path = {
                parent: path,
                parentIndex: this.indexStack[height],
                parentField: this.keyStack[height],
            };
        }
        path = {
            parent: path,
            parentIndex: this.index,
            parentField: this.keyStack[length],
        };
        const anchor = this.forest.anchors.track(path);
        return new ObjectPathAnchor(anchor, this.forest.anchors);
    }

    down(key: FieldKey, index: number): TreeNavigationResult {
        const siblings = getGenericTreeField(this.getNode(), key, false);
        const child = siblings[index];
        if (child !== undefined) {
            this.indexStack.push(this.index);
            // eslint-disable-next-line @typescript-eslint/no-non-null-assertion
            this.siblingStack.push(this.siblings!);
            this.keyStack.push(key);
            this.siblings = siblings;
            this.index = index;
            return TreeNavigationResult.Ok;
        }
        return TreeNavigationResult.NotFound;
    }
<<<<<<< HEAD
    seek(offset: number): TreeNavigationResult {
        assert(this.state === ITreeSubscriptionCursorState.Current, 0x340 /* Cursor must be current to be used */);
        const index = offset + this.indexStack[this.indexStack.length - 1];
        // eslint-disable-next-line @typescript-eslint/no-non-null-assertion
        const child = this.siblings![index];
        if (child !== undefined) {
            this.indexStack[this.indexStack.length - 1] = index;
            this.nodeStack[this.nodeStack.length - 1] = child;
            return TreeNavigationResult.Ok;
=======

    seek(offset: number): { result: TreeNavigationResult; moved: number; } {
        assert(this.siblings !== undefined, 0x340 /* Cursor must be current to be used */);
        const index = offset + this.index;
        const child = this.siblings[index];
        if (child !== undefined) {
            this.index = index;
            return { result: TreeNavigationResult.Ok, moved: offset };
>>>>>>> 5bc590a2
        }
        // TODO: Maybe truncate move, and move to end?
        return TreeNavigationResult.NotFound;
    }

    up(): TreeNavigationResult {
        const index = this.indexStack.pop();
        if (index === undefined) {
            // At root already (and made no changes to current location)
            return TreeNavigationResult.NotFound;
        }

        this.index = index;
        this.siblings = this.siblingStack.pop() ?? fail("Unexpected siblingStack.length");
        this.keyStack.pop();
        return TreeNavigationResult.Ok;
    }

    length(key: FieldKey): number {
        return this.getField(key).length;
    }
}

// This function is the only package level export for objectForest, and hides all the implementation types.
// When other forest implementations are created (ex: optimized ones),
// this function should likely be moved and updated to (at least conditionally) use them.
/**
 * @returns an implementation of {@link IEditableForest} with no data or schema.
 */
export function buildForest(): IEditableForest {
    return new ObjectForest();
}<|MERGE_RESOLUTION|>--- conflicted
+++ resolved
@@ -448,28 +448,15 @@
         }
         return TreeNavigationResult.NotFound;
     }
-<<<<<<< HEAD
+
     seek(offset: number): TreeNavigationResult {
-        assert(this.state === ITreeSubscriptionCursorState.Current, 0x340 /* Cursor must be current to be used */);
-        const index = offset + this.indexStack[this.indexStack.length - 1];
-        // eslint-disable-next-line @typescript-eslint/no-non-null-assertion
-        const child = this.siblings![index];
-        if (child !== undefined) {
-            this.indexStack[this.indexStack.length - 1] = index;
-            this.nodeStack[this.nodeStack.length - 1] = child;
-            return TreeNavigationResult.Ok;
-=======
-
-    seek(offset: number): { result: TreeNavigationResult; moved: number; } {
         assert(this.siblings !== undefined, 0x340 /* Cursor must be current to be used */);
         const index = offset + this.index;
         const child = this.siblings[index];
         if (child !== undefined) {
             this.index = index;
-            return { result: TreeNavigationResult.Ok, moved: offset };
->>>>>>> 5bc590a2
-        }
-        // TODO: Maybe truncate move, and move to end?
+            return TreeNavigationResult.Ok;
+        }
         return TreeNavigationResult.NotFound;
     }
 
