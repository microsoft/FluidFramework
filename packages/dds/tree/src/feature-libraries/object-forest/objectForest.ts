--- conflicted
+++ resolved
@@ -29,16 +29,15 @@
 import { brand, fail } from "../../util";
 
 export class ObjectForest extends SimpleDependee implements IEditableForest {
-<<<<<<< HEAD
 	private readonly dependent = new SimpleObservingDependent(() => this.invalidateDependents());
 
 	public readonly schema: StoredSchemaRepository = new StoredSchemaRepository();
-	public root(range: DetachedRange): ForestAnchor {
+	public root(range: DetachedField): ForestAnchor {
 		return new RootAnchor(range);
 	}
-	public readonly rootField: DetachedRange = this.newRange();
-
-	private readonly roots: Map<DetachedRange, ObjectField> = new Map();
+	public readonly rootField: DetachedField = this.newRange();
+
+	private readonly roots: Map<DetachedField, ObjectField> = new Map();
 
 	private readonly dependees: Map<ObjectField | ObjectNode, DisposingDependee> = new Map();
 
@@ -50,6 +49,10 @@
 		this.roots.set(this.rootField, []);
 		// Invalidate forest if schema change.
 		recordDependency(this.dependent, this.schema);
+	}
+
+	applyDelta(delta: Delta.Root): void {
+		throw new Error("Method not implemented.");
 	}
 
 	public observeItem(
@@ -67,7 +70,7 @@
 		}
 	}
 
-	public getRoot(item: DetachedRange): ObjectField {
+	public getRoot(item: DetachedField): ObjectField {
 		// Currently we assume you only ever need to access a root of you know it exists.
 		// Thus we do not track observation of the existence of the root, and error if it does not exists.
 		const root = this.roots.get(item);
@@ -76,13 +79,13 @@
 	}
 
 	private nextRange = 0;
-	public newRange(): DetachedRange {
-		const range = brand<DetachedRange>(this.nextRange);
+	public newRange(): DetachedField {
+		const range = brand<DetachedField>(this.nextRange);
 		this.nextRange += 1;
 		return range;
 	}
 
-	add(nodes: Iterable<ITreeCursor>): DetachedRange {
+	add(nodes: Iterable<ITreeCursor>): DetachedField {
 		this.beforeChange();
 		const range = this.newRange();
 		assert(!this.roots.has(range), "new range must not already exist");
@@ -90,7 +93,7 @@
 		this.roots.set(range, field);
 		return range;
 	}
-	attachRangeOfChildren(destination: TreeLocation, toAttach: DetachedRange): void {
+	attachRangeOfChildren(destination: TreeLocation, toAttach: DetachedField): void {
 		this.beforeChange();
 		const children = this.roots.get(toAttach) ?? fail("Can not attach non-existent range");
 		this.roots.delete(toAttach);
@@ -104,7 +107,7 @@
 		field.splice(destination.index, 0, ...children);
 	}
 
-	private lookupField(range: FieldLocation | DetachedRange, create: boolean): ObjectField {
+	private lookupField(range: FieldLocation | DetachedField, create: boolean): ObjectField {
 		if (!isFieldLocation(range)) {
 			return this.getRoot(range);
 		} else {
@@ -124,10 +127,10 @@
 	}
 
 	detachRangeOfChildren(
-		range: FieldLocation | DetachedRange,
+		range: FieldLocation | DetachedField,
 		startIndex: number,
 		endIndex: number,
-	): DetachedRange {
+	): DetachedField {
 		this.beforeChange();
 		const field: ObjectField = this.lookupField(range, false);
 		assertValidIndex(startIndex, field, true);
@@ -143,7 +146,7 @@
 		const node = this.lookupNodeId(nodeId);
 		node.value = value;
 	}
-	delete(range: DetachedRange): void {
+	delete(range: DetachedField): void {
 		this.beforeChange();
 		// TODO: maybe define this to leave the forest with an empty root field?
 		assert(range !== this.rootField, "root field can not be deleted");
@@ -236,198 +239,6 @@
 
 		return TreeNavigationResult.NotFound;
 	}
-=======
-    private readonly dependent = new SimpleObservingDependent(() => this.invalidateDependents());
-
-    public readonly schema: StoredSchemaRepository = new StoredSchemaRepository();
-    public root(range: DetachedField): ForestAnchor { return new RootAnchor(range); }
-    public readonly rootField: DetachedField = this.newRange();
-
-    private readonly roots: Map<DetachedField, ObjectField> = new Map();
-
-    private readonly dependees: Map<ObjectField | ObjectNode, DisposingDependee> = new Map();
-
-    // All cursors that are in the "Current" state. Must be empty when editing.
-    public readonly currentCursors: Set<Cursor> = new Set();
-
-    public constructor(public readonly anchors: AnchorSet = new AnchorSet()) {
-        super("object-forest.ObjectForest");
-        this.roots.set(this.rootField, []);
-        // Invalidate forest if schema change.
-        recordDependency(this.dependent, this.schema);
-    }
-
-    applyDelta(delta: Delta.Root): void {
-        throw new Error("Method not implemented.");
-    }
-
-    public observeItem(item: ObjectField | ObjectNode, observer: ObservingDependent | undefined): void {
-        let result = this.dependees.get(item);
-        if (result === undefined) {
-            result = new DisposingDependee("ObjectForest item");
-            this.dependees.set(item, result);
-            recordDependency(observer, result);
-            result.endInitialization(() => this.dependees.delete(item));
-        } else {
-            recordDependency(observer, result);
-        }
-    }
-
-    public getRoot(item: DetachedField): ObjectField {
-        // Currently we assume you only ever need to access a root of you know it exists.
-        // Thus we do not track observation of the existence of the root, and error if it does not exists.
-        const root = this.roots.get(item);
-        assert(root !== undefined, 0x335 /* ObjectForest.getRoot only valid for existing roots */);
-        return root;
-    }
-
-    private nextRange = 0;
-    public newRange(): DetachedField {
-        const range = brand<DetachedField>(this.nextRange);
-        this.nextRange += 1;
-        return range;
-    }
-
-    add(nodes: Iterable<ITreeCursor>): DetachedField {
-        this.beforeChange();
-        const range = this.newRange();
-        assert(!this.roots.has(range), "new range must not already exist");
-        const field: ObjectField = Array.from(nodes, nodeFromCursor);
-        this.roots.set(range, field);
-        return range;
-    }
-    attachRangeOfChildren(destination: TreeLocation, toAttach: DetachedField): void {
-        this.beforeChange();
-        const children = this.roots.get(toAttach) ?? fail("Can not attach non-existent range");
-        this.roots.delete(toAttach);
-        const destRange = destination.range;
-        assert(toAttach !== destRange, "can not attach range to itself");
-        if (children.length === 0) {
-            return; // Prevent creating 0 sized fields when inserting empty into empty.
-        }
-        const field: ObjectField = this.lookupField(destRange, true);
-        assertValidIndex(destination.index, field, true);
-        field.splice(destination.index, 0, ...children);
-    }
-
-    private lookupField(range: FieldLocation | DetachedField, create: boolean): ObjectField {
-        if (!isFieldLocation(range)) {
-            return this.getRoot(range);
-        } else {
-            const children = this.lookupNodeId(range.parent).fields;
-            const field = children.get(range.key);
-            if (field !== undefined) {
-                    return field;
-            }
-            // Handle missing fields:
-            if (create === false) {
-                    return [];
-            }
-            const newField: ObjectField = [];
-            children.set(range.key, newField);
-            return newField;
-        }
-    }
-
-    detachRangeOfChildren(range: FieldLocation | DetachedField, startIndex: number, endIndex: number): DetachedField {
-        this.beforeChange();
-        const field: ObjectField = this.lookupField(range, false);
-        assertValidIndex(startIndex, field, true);
-        assertValidIndex(endIndex, field, true);
-        assert(startIndex <= endIndex, "detached range's end must be after it's start");
-        const newRange = this.newRange();
-        const newField = field.splice(startIndex, endIndex - startIndex);
-        this.roots.set(newRange, newField);
-        return newRange;
-    }
-    setValue(nodeId: ForestLocation, value: Value): void {
-        this.beforeChange();
-        const node = this.lookupNodeId(nodeId);
-        node.value = value;
-    }
-    delete(range: DetachedField): void {
-        this.beforeChange();
-        // TODO: maybe define this to leave the forest with an empty root field?
-        assert(range !== this.rootField, "root field can not be deleted");
-        const deleted = this.roots.delete(range);
-        assert(deleted, "deleted range must exist in forest");
-    }
-    allocateCursor(): Cursor {
-        return new Cursor(this);
-    }
-
-    private beforeChange(): void {
-        assert(this.currentCursors.size === 0, "No cursors can be current when modifying forest");
-        this.invalidateDependents();
-    }
-
-    tryGet(
-        destination: ForestAnchor, cursorToMove: ITreeSubscriptionCursor, observer?: ObservingDependent | undefined,
-    ): TreeNavigationResult {
-        assert(destination instanceof ObjectAnchor, 0x336 /* ObjectForest must only be given its own Anchors */);
-        assert(cursorToMove instanceof Cursor, 0x337 /* ObjectForest must only be given its own Cursor type */);
-        assert(cursorToMove.forest === this, 0x338 /* ObjectForest must only be given its own Cursor */);
-        const node = destination.find(this, observer);
-        if (node === undefined) {
-            return TreeNavigationResult.NotFound;
-        }
-        for (const [range, field] of this.roots) {
-            if (field.length !== 0) {
-                // TODO: it unclear if this should be allowed to modify cursor in the case
-                // it does not find the actual result.
-                cursorToMove.set(range, 0);
-
-                // Epically slow solution: search entire tree for node:
-                if (this.search(node, cursorToMove) === TreeNavigationResult.NotFound) {
-                    cursorToMove.clear();
-                } else {
-                    return TreeNavigationResult.Ok;
-                }
-            }
-        }
-
-        return TreeNavigationResult.NotFound;
-    }
-
-    private lookupNodeId(id: ForestLocation): ObjectNode {
-        if (id instanceof ObjectNode) {
-            return id;
-        }
-
-        // TODO: this could be much more efficient (and not use cursor)
-        const cursor = this.allocateCursor();
-        const result = this.tryGet(id, cursor);
-        assert(result === TreeNavigationResult.Ok, "Expected to find anchor");
-        const node = cursor.getNode();
-        cursor.free();
-
-        return node;
-    }
-
-    private search(destination: ObjectNode, cursor: Cursor): TreeNavigationResult {
-        if (cursor.getNode() === destination) {
-            return TreeNavigationResult.Ok;
-        }
-
-        // search children
-        for (const key of cursor.keys) {
-            cursor.down(key, 0);
-            if (this.search(destination, cursor) === TreeNavigationResult.Ok) {
-                return TreeNavigationResult.Ok;
-            }
-            cursor.up();
-        }
-
-        // search siblings
-        while (cursor.seek(1).result === TreeNavigationResult.Ok) {
-            if (this.search(destination, cursor) === TreeNavigationResult.Ok) {
-                return TreeNavigationResult.Ok;
-            }
-        }
-
-        return TreeNavigationResult.NotFound;
-    }
->>>>>>> c4e111fe
 }
 
 function assertValidIndex(index: number, array: unknown[], allowOnePastEnd: boolean = false) {
@@ -474,23 +285,13 @@
 }
 
 class RootAnchor extends ObjectAnchor {
-<<<<<<< HEAD
-	constructor(public readonly range: DetachedRange) {
+	constructor(public readonly range: DetachedField) {
 		super();
 	}
 	find(forest: ObjectForest, observer: ObservingDependent | undefined): ObjectNode | undefined {
 		const field = forest.getRoot(this.range);
 		return field[0];
 	}
-=======
-    constructor(public readonly range: DetachedField) {
-        super();
-    }
-    find(forest: ObjectForest, observer: ObservingDependent | undefined): ObjectNode | undefined {
-        const field = forest.getRoot(this.range);
-        return field[0];
-    }
->>>>>>> c4e111fe
 }
 
 /**
@@ -526,7 +327,6 @@
  * TODO: track observations.
  */
 class Cursor implements ITreeSubscriptionCursor {
-<<<<<<< HEAD
 	state: ITreeSubscriptionCursorState = ITreeSubscriptionCursorState.Cleared;
 	public constructor(public readonly forest: ObjectForest) {}
 
@@ -534,7 +334,7 @@
 
 	// TODO: store stack here,
 	// then brute force on anchor restoration? (Add smarter anchor type later?)
-	private root: DetachedRange | undefined;
+	private root: DetachedField | undefined;
 
 	// Ancestors traversed to visit this node (including this node).
 	private readonly parentStack: ObjectNode[] = [];
@@ -559,7 +359,7 @@
 		this.forest.currentCursors.delete(this);
 	}
 
-	public set(root: DetachedRange, index: number): void {
+	public set(root: DetachedField, index: number): void {
 		assert(
 			this.state !== ITreeSubscriptionCursorState.Freed,
 			0x33c /* Cursor must not be freed */,
@@ -659,119 +459,6 @@
 	length(key: FieldKey): number {
 		return (this.getNode().fields.get(key) ?? []).length;
 	}
-=======
-    state: ITreeSubscriptionCursorState = ITreeSubscriptionCursorState.Cleared;
-    public constructor(public readonly forest: ObjectForest) { }
-
-    observer?: ObservingDependent | undefined;
-
-    // TODO: store stack here,
-    // then brute force on anchor restoration? (Add smarter anchor type later?)
-    private root: DetachedField | undefined;
-
-    // Ancestors traversed to visit this node (including this node).
-    private readonly parentStack: ObjectNode[] = [];
-    // Keys traversed to visit this node
-    private readonly keyStack: FieldKey[] = [];
-    // Indices traversed to visit this node
-    private readonly indexStack: number[] = [];
-
-    private siblings?: readonly ObjectNode[];
-
-    public clear(): void {
-        assert(this.state !== ITreeSubscriptionCursorState.Freed, 0x33b /* Cursor must not be freed */);
-        this.root = undefined;
-        this.state = ITreeSubscriptionCursorState.Cleared;
-        this.parentStack.length = 0;
-        this.keyStack.length = 0;
-        this.indexStack.length = 0;
-        this.siblings = undefined;
-        this.forest.currentCursors.delete(this);
-    }
-
-    public set(root: DetachedField, index: number): void {
-        assert(this.state !== ITreeSubscriptionCursorState.Freed, 0x33c /* Cursor must not be freed */);
-        this.clear();
-        this.root = root;
-        this.state = ITreeSubscriptionCursorState.Current;
-        this.indexStack.push(index);
-        this.siblings = this.forest.getRoot(root);
-        this.parentStack.push(this.siblings[index]);
-        this.forest.currentCursors.add(this);
-    }
-
-    getNode(): ObjectNode {
-        assert(this.state === ITreeSubscriptionCursorState.Current, 0x33d /* Cursor must be current to be used */);
-        assert(this.parentStack.length > 0, 0x33e /* Cursor must be current to be used */);
-        return this.parentStack[this.parentStack.length - 1];
-    }
-
-    get value(): Value {
-        return this.getNode().value;
-    }
-
-    get type(): TreeType {
-        return this.getNode().type;
-    }
-    get keys(): Iterable<FieldKey> {
-        return this.getNode().fields.keys();
-    }
-
-    fork(observer?: ObservingDependent | undefined): ITreeSubscriptionCursor {
-        throw new Error("Method not implemented."); // TODO
-    }
-    free(): void {
-        assert(this.state !== ITreeSubscriptionCursorState.Freed, 0x33f /* Cursor must not be double freed */);
-        this.state = ITreeSubscriptionCursorState.Freed;
-    }
-    buildAnchor(): ForestAnchor {
-        return new NodeAnchor(this.getNode());
-    }
-    down(key: FieldKey, index: number): TreeNavigationResult {
-        const siblings = (this.getNode().fields.get(key) ?? []);
-        const child = siblings[index];
-        if (child !== undefined) {
-            this.parentStack.push(child);
-            this.indexStack.push(index);
-            this.keyStack.push(key);
-            this.siblings = siblings;
-            return TreeNavigationResult.Ok;
-        }
-        return TreeNavigationResult.NotFound;
-    }
-    seek(offset: number): { result: TreeNavigationResult; moved: number; } {
-        assert(this.state === ITreeSubscriptionCursorState.Current, 0x340 /* Cursor must be current to be used */);
-        const index = offset + this.indexStack[this.indexStack.length - 1];
-        // eslint-disable-next-line @typescript-eslint/no-non-null-assertion
-        const child = this.siblings![index];
-        if (child !== undefined) {
-            this.indexStack[this.indexStack.length - 1] = index;
-            this.parentStack[this.parentStack.length - 1] = child;
-            return { result: TreeNavigationResult.Ok, moved: offset };
-        }
-        // TODO: Maybe truncate move, and move to end?
-        return { result: TreeNavigationResult.NotFound, moved: 0 };
-    }
-    up(): TreeNavigationResult {
-        assert(this.state === ITreeSubscriptionCursorState.Current, 0x341 /* Cursor must be current to be used */);
-        if (this.parentStack.length === 0) {
-            return TreeNavigationResult.NotFound;
-        }
-        this.parentStack.pop();
-        this.indexStack.pop();
-        this.keyStack.pop();
-        // TODO: maybe compute siblings lazily or store in stack? Store instead of keyStack?
-        this.siblings = this.parentStack.length === 0 ?
-            // eslint-disable-next-line @typescript-eslint/no-non-null-assertion
-            this.forest.getRoot(this.root!) :
-            this.parentStack[this.parentStack.length - 1].fields.get(this.keyStack[this.keyStack.length - 1]);
-        return TreeNavigationResult.Ok;
-    }
-
-    length(key: FieldKey): number {
-        return (this.getNode().fields.get(key) ?? []).length;
-    }
->>>>>>> c4e111fe
 }
 
 // This function is the only package level export for objectForest, and hides all the implementation types.
