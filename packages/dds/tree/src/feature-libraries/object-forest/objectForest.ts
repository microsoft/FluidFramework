/*!
 * Copyright (c) Microsoft Corporation and contributors. All rights reserved.
 * Licensed under the MIT License.
 */

import { assert } from "@fluidframework/common-utils";
import {
    recordDependency,
    SimpleDependee,
    SimpleObservingDependent,
    ITreeSubscriptionCursor,
    IEditableForest,
    ITreeSubscriptionCursorState,
    TreeNavigationResult,
    StoredSchemaRepository,
    FieldKey,
    DetachedField,
    AnchorSet,
    detachedFieldAsKey,
    Value,
    Delta,
    UpPath,
    Anchor,
    visitDelta,
    ITreeCursor,
    CursorLocationType,
    TreeSchemaIdentifier,
    TreeValue,
    MapTree,
    getMapTreeField,
    FieldAnchor,
    afterChangeToken,
    FieldUpPath,
} from "../../core";
import { brand, fail } from "../../util";
import { CursorWithNode, SynchronousCursor } from "../treeCursorUtils";
import { mapTreeFromCursor, singleMapTreeCursor } from "../mapTreeCursor";

function makeRoot(): MapTree {
    return {
        type: brand("above root placeholder"),
        fields: new Map(),
    };
}

/**
 * Reference implementation of IEditableForest.
 *
 * This implementation focuses on correctness and simplicity, not performance.
 * It does not use compressed chunks: instead nodes are implemented using objects.
 */
class ObjectForest extends SimpleDependee implements IEditableForest {
    private readonly dependent = new SimpleObservingDependent(() => this.invalidateDependents());

    public readonly roots: MapTree = makeRoot();

    // All cursors that are in the "Current" state. Must be empty when editing.
    public readonly currentCursors: Set<Cursor> = new Set();

    public constructor(
        public readonly schema: StoredSchemaRepository,
        public readonly anchors: AnchorSet = new AnchorSet(),
    ) {
        super("object-forest.ObjectForest");
        // Invalidate forest if schema change.
        recordDependency(this.dependent, this.schema);
    }

    clone(schema: StoredSchemaRepository, anchors: AnchorSet): ObjectForest {
        const forest = new ObjectForest(schema, anchors);
        // Deep copy the trees.
        for (const [key, value] of this.roots.fields) {
            // TODO: this references the existing TreeValues instead of copying them:
            // they are assumed to be copy on write. See TODO on NodeData.
            forest.roots.fields.set(
                key,
                value.map((v) => mapTreeFromCursor(singleMapTreeCursor(v))),
            );
        }
        return forest;
    }

    public forgetAnchor(anchor: Anchor): void {
        this.anchors.forget(anchor);
    }

    applyDelta(delta: Delta.Root): void {
        this.beforeChange();

        // Note: This code uses cursors, however it also modifies the tree.
        // In general this is not safe, but this code happens to only modify the tree below the current cursor location,
        // which happens to work.
        // This pattern could be generalized/formalized with a concept of an exclusive cursor,
        // which can edit, but is the only cursor allowed at the time.

        const moves: Map<Delta.MoveId, DetachedField> = new Map();
        const cursor: Cursor = this.allocateCursor();
        cursor.setToAboveDetachedSequences();
        const moveIn = (index: number, toAttach: DetachedField): number => {
            const detachedKey = detachedFieldAsKey(toAttach);
            const children = getMapTreeField(this.roots, detachedKey, false);
            this.roots.fields.delete(detachedKey);
            if (children.length === 0) {
                return 0; // Prevent creating 0 sized fields when inserting empty into empty.
            }

            const [parent, key] = cursor.getParent();
            const destinationField = getMapTreeField(parent, key, true);
            assertValidIndex(index, destinationField, true);
            // TODO: this will fail for very large moves due to argument limits.
            destinationField.splice(index, 0, ...children);

            return children.length;
        };
        const visitor = {
            onDelete: (index: number, count: number): void => {
                visitor.onMoveOut(index, count);
            },
            onInsert: (index: number, content: Delta.ProtoNode[]): void => {
                const range = this.add(content);
                moveIn(index, range);
            },
            onMoveOut: (index: number, count: number, id?: Delta.MoveId): void => {
                const [parent, key] = cursor.getParent();
                const sourceField = getMapTreeField(parent, key, false);
                const field = this.detachRangeOfChildren(sourceField, index, index + count);
                if (id !== undefined) {
                    moves.set(id, field);
                } else {
                    this.delete(field);
                }
            },
            onMoveIn: (index: number, count: number, id: Delta.MoveId): void => {
                const toAttach = moves.get(id) ?? fail("move in without move out");
                moves.delete(id);
                const countMoved = moveIn(index, toAttach);
                assert(countMoved === count, 0x369 /* counts must match */);
            },
            onSetValue: (value: Value): void => {
                const node = cursor.getNode();
                if (value !== undefined) {
                    node.value = value;
                } else {
                    delete node.value;
                }
            },
            enterNode: (index: number): void => cursor.enterNode(index),
            exitNode: (index: number): void => cursor.exitNode(),
            enterField: (key: FieldKey): void => cursor.enterField(key),
            exitField: (key: FieldKey): void => cursor.exitField(),
        };
        visitDelta(delta, visitor);
        cursor.free();
    }

    private nextRange = 0;
    public newDetachedField(): DetachedField {
        const range: DetachedField = brand(String(this.nextRange));
        this.nextRange += 1;
        return range;
    }

    private add(nodes: Iterable<ITreeCursor>): DetachedField {
        const field: ObjectField = Array.from(nodes, mapTreeFromCursor);
        return this.addFieldAsDetached(field);
    }

    private addFieldAsDetached(field: ObjectField): DetachedField {
        const detached = this.newDetachedField();
        const key = detachedFieldAsKey(detached);
        assert(!this.roots.fields.has(key), 0x370 /* new range must not already exist */);
        if (field.length > 0) {
            this.roots.fields.set(key, field);
        }
        return detached;
    }

    private detachRangeOfChildren(
        field: ObjectField,
        startIndex: number,
        endIndex: number,
    ): DetachedField {
        assertValidIndex(startIndex, field, true);
        assertValidIndex(endIndex, field, true);
        assert(startIndex <= endIndex, 0x371 /* detached range's end must be after its start */);
        const newField = field.splice(startIndex, endIndex - startIndex);
        return this.addFieldAsDetached(newField);
    }

    private delete(field: DetachedField): void {
        this.roots.fields.delete(detachedFieldAsKey(field));
    }

    allocateCursor(): Cursor {
        return new Cursor(this);
    }

    private beforeChange(): void {
        this.invalidateDependents();
        assert(
            this.currentCursors.size === 0,
            0x374 /* No cursors can be current when modifying forest */,
        );
    }

    // TODO: remove this workaround as soon as notification/eventing will be supported.
    afterChange(): void {
        this.invalidateDependents(afterChangeToken);
    }

    tryMoveCursorToNode(
        destination: Anchor,
        cursorToMove: ITreeSubscriptionCursor,
    ): TreeNavigationResult {
        const path = this.anchors.locate(destination);
        if (path === undefined) {
            return TreeNavigationResult.NotFound;
        }
<<<<<<< HEAD
        // TODO: is this reasonable? This is the case where the path is still "alive", whatever that means
        // but the node it leads to doesn't actually exist anymore.
        try {
            this.moveCursorToPath(path, cursorToMove, observer);
        } catch {
            return TreeNavigationResult.NotFound;
        }
=======
        this.moveCursorToPath(path, cursorToMove);
>>>>>>> d19f6de9
        return TreeNavigationResult.Ok;
    }

    tryMoveCursorToField(
        destination: FieldAnchor,
        cursorToMove: ITreeSubscriptionCursor,
    ): TreeNavigationResult {
        if (destination.parent === undefined) {
            this.moveCursorToPath(undefined, cursorToMove);
        } else {
            const result = this.tryMoveCursorToNode(destination.parent, cursorToMove);
            if (result !== TreeNavigationResult.Ok) {
                return result;
            }
        }
        cursorToMove.enterField(destination.fieldKey);
        return TreeNavigationResult.Ok;
    }

    /**
     * Set `cursorToMove` to location described by path.
     * This is NOT a relative move: current position is discarded.
     * Path must point to existing node.
     */
    moveCursorToPath(destination: UpPath | undefined, cursorToMove: ITreeSubscriptionCursor): void {
        assert(
            cursorToMove instanceof Cursor,
            0x337 /* ObjectForest must only be given its own Cursor type */,
        );
        assert(
            cursorToMove.forest === this,
            0x338 /* ObjectForest must only be given its own Cursor */,
        );

        const indexStack: number[] = [];
        const keyStack: FieldKey[] = [];

        let path: UpPath | undefined = destination;
        while (path !== undefined) {
            indexStack.push(path.parentIndex);
            keyStack.push(path.parentField);
            path = path.parent;
        }
        cursorToMove.setToAboveDetachedSequences();
        while (keyStack.length > 0) {
            // eslint-disable-next-line @typescript-eslint/no-non-null-assertion
            cursorToMove.enterField(keyStack.pop()!);
            // eslint-disable-next-line @typescript-eslint/no-non-null-assertion
            cursorToMove.enterNode(indexStack.pop()!);
        }

        return;
    }
}

function assertValidIndex(index: number, array: unknown[], allowOnePastEnd: boolean = false) {
    assert(Number.isInteger(index), 0x376 /* index must be an integer */);
    assert(index >= 0, 0x377 /* index must be non-negative */);
    if (allowOnePastEnd) {
        assert(index <= array.length, 0x378 /* index must be less than or equal to length */);
    } else {
        assert(index < array.length, 0x379 /* index must be less than length */);
    }
}

type ObjectField = MapTree[];

/**
 * Cursor implementation for ObjectForest.
 */
class Cursor extends SynchronousCursor implements ITreeSubscriptionCursor {
    state: ITreeSubscriptionCursorState;

    /**
     * @param forest - forest this cursor navigates
     * @param innerCursor - underlying cursor implementation this wraps. `undefined` when state is not `Current`
     */
    public constructor(
        public readonly forest: ObjectForest,
        private innerCursor?: CursorWithNode<MapTree>,
    ) {
        super();
        this.state =
            innerCursor === undefined
                ? ITreeSubscriptionCursorState.Cleared
                : ITreeSubscriptionCursorState.Current;
    }

    buildFieldAnchor(): FieldAnchor {
        const path = this.getFieldPath();
        const anchor =
            path.parent === undefined ? undefined : this.forest.anchors.track(path.parent);
        return { parent: anchor, fieldKey: path.field };
    }
    getFieldPath(): FieldUpPath {
        assert(this.innerCursor !== undefined, 0x45f /* Cursor must be current to be used */);
        return this.innerCursor.getFieldPath();
    }
    get mode(): CursorLocationType {
        assert(this.innerCursor !== undefined, 0x42e /* Cursor must be current to be used */);
        return this.innerCursor.mode;
    }

    nextField(): boolean {
        assert(this.innerCursor !== undefined, 0x42f /* Cursor must be current to be used */);
        return this.innerCursor.nextField();
    }
    exitField(): void {
        assert(this.innerCursor !== undefined, 0x430 /* Cursor must be current to be used */);
        return this.innerCursor.exitField();
    }
    skipPendingFields(): boolean {
        assert(this.innerCursor !== undefined, 0x431 /* Cursor must be current to be used */);
        return this.innerCursor.skipPendingFields();
    }
    getFieldKey(): FieldKey {
        assert(this.innerCursor !== undefined, 0x432 /* Cursor must be current to be used */);
        return this.innerCursor.getFieldKey();
    }
    getFieldLength(): number {
        assert(this.innerCursor !== undefined, 0x433 /* Cursor must be current to be used */);
        return this.innerCursor.getFieldLength();
    }
    firstNode(): boolean {
        assert(this.innerCursor !== undefined, 0x434 /* Cursor must be current to be used */);
        return this.innerCursor.firstNode();
    }
    enterNode(childIndex: number): void {
        assert(this.innerCursor !== undefined, 0x435 /* Cursor must be current to be used */);
        return this.innerCursor.enterNode(childIndex);
    }
    getPath(): UpPath {
        assert(this.innerCursor !== undefined, 0x436 /* Cursor must be current to be used */);
        return this.innerCursor.getPath() ?? fail("no path when at root");
    }
    get fieldIndex(): number {
        assert(this.innerCursor !== undefined, 0x437 /* Cursor must be current to be used */);
        return this.innerCursor.fieldIndex;
    }
    get chunkStart(): number {
        assert(this.innerCursor !== undefined, 0x438 /* Cursor must be current to be used */);
        return this.innerCursor.chunkStart;
    }
    get chunkLength(): number {
        assert(this.innerCursor !== undefined, 0x439 /* Cursor must be current to be used */);
        return this.innerCursor.chunkLength;
    }
    seekNodes(offset: number): boolean {
        assert(this.innerCursor !== undefined, 0x43a /* Cursor must be current to be used */);
        return this.innerCursor.seekNodes(offset);
    }
    nextNode(): boolean {
        assert(this.innerCursor !== undefined, 0x43b /* Cursor must be current to be used */);
        return this.innerCursor.nextNode();
    }
    exitNode(): void {
        assert(this.innerCursor !== undefined, 0x43c /* Cursor must be current to be used */);
        return this.innerCursor.exitNode();
    }
    firstField(): boolean {
        assert(this.innerCursor !== undefined, 0x43d /* Cursor must be current to be used */);
        return this.innerCursor.firstField();
    }
    enterField(key: FieldKey): void {
        assert(this.innerCursor !== undefined, 0x43e /* Cursor must be current to be used */);
        return this.innerCursor.enterField(key);
    }
    get type(): TreeSchemaIdentifier {
        assert(this.innerCursor !== undefined, 0x43f /* Cursor must be current to be used */);
        return this.innerCursor.type;
    }
    get value(): TreeValue {
        assert(this.innerCursor !== undefined, 0x440 /* Cursor must be current to be used */);
        return this.innerCursor.value;
    }

    // TODO: tests for clear when not at root.
    public clear(): void {
        assert(
            this.state !== ITreeSubscriptionCursorState.Freed,
            0x33b /* Cursor must not be freed */,
        );
        this.state = ITreeSubscriptionCursorState.Cleared;
        this.innerCursor = undefined;
        this.forest.currentCursors.delete(this);
    }

    /**
     * Move this cursor to the special dummy node above the detached sequences.
     * Can be used when cleared (but not freed).
     */
    public setToAboveDetachedSequences(): void {
        assert(
            this.state !== ITreeSubscriptionCursorState.Freed,
            0x33c /* Cursor must not be freed */,
        );
        this.clear();
        this.state = ITreeSubscriptionCursorState.Current;
        this.innerCursor = singleMapTreeCursor(this.forest.roots);
        this.forest.currentCursors.add(this);
    }

    getNode(): MapTree {
        assert(this.innerCursor !== undefined, 0x33e /* Cursor must be current to be used */);
        return this.innerCursor.getNode();
    }

    getParent(): [MapTree, FieldKey] {
        assert(this.innerCursor !== undefined, 0x441 /* Cursor must be current to be used */);
        // This could be optimized to skip moving it accessing internals of cursor.
        const key = this.innerCursor.getFieldKey();
        this.innerCursor.exitField();
        const node = this.innerCursor.getNode();
        this.innerCursor.enterField(key);
        return [node, key];
    }

    fork(): ITreeSubscriptionCursor {
        assert(this.innerCursor !== undefined, 0x460 /* Cursor must be current to be used */);
        return new Cursor(this.forest, this.innerCursor.fork());
    }

    free(): void {
        assert(
            this.state !== ITreeSubscriptionCursorState.Freed,
            0x33f /* Cursor must not be double freed */,
        );
        this.forest.currentCursors.delete(this);
        this.state = ITreeSubscriptionCursorState.Freed;
    }

    buildAnchor(): Anchor {
        assert(
            this.state === ITreeSubscriptionCursorState.Current,
            0x37a /* Cursor must be current to be used */,
        );
        return this.forest.anchors.track(this.getPath());
    }
}

// This function is the only package level export for objectForest, and hides all the implementation types.
// When other forest implementations are created (ex: optimized ones),
// this function should likely be moved and updated to (at least conditionally) use them.
/**
 * @returns an implementation of {@link IEditableForest} with no data or schema.
 */
export function buildForest(schema: StoredSchemaRepository, anchors?: AnchorSet): IEditableForest {
    return new ObjectForest(schema);
}

// This must be used only in forestIndex and should never be exported elsewhere.
// TODO: remove this workaround as soon as notification/eventing will be supported.
export function afterChangeForest(forest: IEditableForest): void {
    (forest as ObjectForest).afterChange();
}<|MERGE_RESOLUTION|>--- conflicted
+++ resolved
@@ -216,17 +216,13 @@
         if (path === undefined) {
             return TreeNavigationResult.NotFound;
         }
-<<<<<<< HEAD
         // TODO: is this reasonable? This is the case where the path is still "alive", whatever that means
         // but the node it leads to doesn't actually exist anymore.
         try {
-            this.moveCursorToPath(path, cursorToMove, observer);
+            this.moveCursorToPath(path, cursorToMove);
         } catch {
             return TreeNavigationResult.NotFound;
         }
-=======
-        this.moveCursorToPath(path, cursorToMove);
->>>>>>> d19f6de9
         return TreeNavigationResult.Ok;
     }
 
