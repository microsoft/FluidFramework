--- conflicted
+++ resolved
@@ -33,11 +33,7 @@
 	aboveRootPlaceholder,
 	deepCopyMapTree,
 } from "../../core/index.js";
-<<<<<<< HEAD
-import { createEmitter } from "@fluidframework/core-interfaces";
-=======
 import { createEmitter, type Listenable } from "../../events/index.js";
->>>>>>> c59225db
 import {
 	assertNonNegativeSafeInteger,
 	assertValidIndex,
