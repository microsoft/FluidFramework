--- conflicted
+++ resolved
@@ -254,18 +254,14 @@
     }
 
     private beforeChange(): void {
-<<<<<<< HEAD
         // TODO: two lines below have been swapped.
         // Currently it is more a workaround for that there is no other way to inform involved parties
         // that they should prepare (i.e. at least clear cursors) for upcoming changes from within a SharedTree etc.
-=======
+        this.invalidateDependents();
         assert(
             this.currentCursors.size === 0,
             0x374 /* No cursors can be current when modifying forest */,
         );
->>>>>>> 7ff52332
-        this.invalidateDependents();
-        assert(this.currentCursors.size === 0, 0x374 /* No cursors can be current when modifying forest */);
     }
 
     tryMoveCursorTo(
