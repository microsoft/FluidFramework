/*!
 * Copyright (c) Microsoft Corporation and contributors. All rights reserved.
 * Licensed under the MIT License.
 */

import {
    ITreeCursor,
    TreeNavigationResult,
    mapCursorField,
    SynchronousNavigationResult,
} from "../forest";
import {
    FieldKey,
    FieldMap,
    getGenericTreeField,
    getGenericTreeFieldMap,
    JsonableTree,
    TreeType,
    Value,
} from "../tree";
import { fail } from "../util";

/**
 * This modules provides support for reading and writing a human readable (and editable) tree format.
 *
 * This implementation can handle all trees (so it does not need a fallback for any special cases),
 * and is not optimized.
 *
 * It's suitable for testing and debugging,
 * though it could also reasonably be used as a fallback for edge cases or for small trees.
 *
 * TODO: Use placeholders.
 * build / add operations should be able to include detached ranges instead of children directly.
 * summaries should be able to reference unloaded chunks instead of having children directly.
 * Leverage placeholders in the types below to accomplish this.
 * Determine how this relates to Cursor: should cursor be generic over placeholder values?
 * (Could use them for errors to allow non erroring cursors?)
 *
 * Note:
 * Currently a lot of Tree's codebase is using json for serialization.
 * Because putting json strings inside json works poorly (adds lots of escaping),
 * for now this library actually outputs and inputs the Json compatible type JsonableTree
 * rather than actual strings.
 */

/**
 * An ITreeCursor implementation for JsonableTree.
 *
 * TODO: object-forest's cursor is mostly a superset of this functionality.
 * Maybe do a refactoring to deduplicate this.
 */
export class TextCursor implements ITreeCursor<SynchronousNavigationResult> {
    // Indices traversed to visit this node: does not include current level (which is stored in `index`).
    private readonly indexStack: number[] = [];
    // Siblings into which indexStack indexes: does not include current level (which is stored in `siblings`).
    private readonly siblingStack: JsonableTree[][] = [];

    private siblings: JsonableTree[];
    private index: number;

    public constructor(root: JsonableTree) {
        this.index = 0;
        this.siblings = [root];
    }

    private getNode(): JsonableTree {
        return this.siblings[this.index];
    }

    get value(): Value {
        return this.getNode().value;
    }

    get type(): TreeType {
        return this.getNode().type;
    }

    get keys(): Iterable<FieldKey> {
        return Object.getOwnPropertyNames(getGenericTreeFieldMap(this.getNode(), false)) as Iterable<FieldKey>;
    }

    down(key: FieldKey, index: number): SynchronousNavigationResult {
        const siblings = getGenericTreeField(this.getNode(), key, false);
        const child = siblings[index];
        if (child !== undefined) {
            this.indexStack.push(this.index);
            this.siblingStack.push(this.siblings);
            this.siblings = siblings;
            this.index = index;
            return TreeNavigationResult.Ok;
        }
        return TreeNavigationResult.NotFound;
    }

<<<<<<< HEAD
    seek(offset: number): TreeNavigationResult {
        const index = offset + this.indexStack[this.indexStack.length - 1];
        const child = this.siblings[index];
        if (child !== undefined) {
            this.indexStack[this.indexStack.length - 1] = index;
            this.nodeStack[this.nodeStack.length - 1] = child;
            return TreeNavigationResult.Ok;
=======
    seek(offset: number): { result: SynchronousNavigationResult; moved: number; } {
        const index = offset + this.index;
        const child = this.siblings[index];
        if (child !== undefined) {
            this.index = index;
            return { result: TreeNavigationResult.Ok, moved: offset };
>>>>>>> 0e28783e
        }
        return TreeNavigationResult.NotFound;
    }

    up(): SynchronousNavigationResult {
        const index = this.indexStack.pop();
        if (index === undefined) {
            // At root already (and made no changes to current location)
            return TreeNavigationResult.NotFound;
        }

        this.index = index;
        this.siblings = this.siblingStack.pop() ?? fail("Unexpected siblingStack.length");
        return TreeNavigationResult.Ok;
    }

    length(key: FieldKey): number {
        return getGenericTreeField(this.getNode(), key, false).length;
    }
}

/**
 * Extract a JsonableTree from the contents of the given ITreeCursor's current node.
 */
export function jsonableTreeFromCursor(cursor: ITreeCursor): JsonableTree {
    let fields: FieldMap<JsonableTree> | undefined;
    for (const key of cursor.keys) {
        fields ??= {};
        const field: JsonableTree[] = mapCursorField(cursor, key, jsonableTreeFromCursor);
        fields[key as string] = field;
    }

    const node: JsonableTree = {
        type: cursor.type,
        value: cursor.value,
        fields,
    };
    // Normalize object by only including fields that are required.
    if (fields === undefined) {
        delete node.fields;
    }
    if (node.value === undefined) {
        delete node.value;
    }
    return node;
}<|MERGE_RESOLUTION|>--- conflicted
+++ resolved
@@ -92,22 +92,12 @@
         return TreeNavigationResult.NotFound;
     }
 
-<<<<<<< HEAD
-    seek(offset: number): TreeNavigationResult {
-        const index = offset + this.indexStack[this.indexStack.length - 1];
-        const child = this.siblings[index];
-        if (child !== undefined) {
-            this.indexStack[this.indexStack.length - 1] = index;
-            this.nodeStack[this.nodeStack.length - 1] = child;
-            return TreeNavigationResult.Ok;
-=======
-    seek(offset: number): { result: SynchronousNavigationResult; moved: number; } {
+    seek(offset: number): SynchronousNavigationResult {
         const index = offset + this.index;
         const child = this.siblings[index];
         if (child !== undefined) {
             this.index = index;
-            return { result: TreeNavigationResult.Ok, moved: offset };
->>>>>>> 0e28783e
+            return TreeNavigationResult.Ok;
         }
         return TreeNavigationResult.NotFound;
     }
