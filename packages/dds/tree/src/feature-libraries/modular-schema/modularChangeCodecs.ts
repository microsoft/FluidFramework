--- conflicted
+++ resolved
@@ -32,12 +32,6 @@
 	brand,
 	fail,
 	idAllocatorFromMaxId,
-<<<<<<< HEAD
-	oob,
-=======
-	setInNestedMap,
-	tryGetFromNestedMap,
->>>>>>> 977f96c1
 } from "../../util/index.js";
 import {
 	type FieldBatchCodec,
