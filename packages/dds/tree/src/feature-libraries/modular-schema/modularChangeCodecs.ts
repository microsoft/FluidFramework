--- conflicted
+++ resolved
@@ -26,26 +26,16 @@
 	RevisionInfo,
 	RevisionTag,
 } from "../../core/index.js";
-<<<<<<< HEAD
-import {
+import {
+	IdAllocator,
+	JsonCompatibleReadOnly,
+	Mutable,
 	brand,
 	fail,
-	IdAllocator,
 	idAllocatorFromMaxId,
-	JsonCompatibleReadOnly,
-	Mutable,
 	setInNestedMap,
 	tryGetFromNestedMap,
 } from "../../util/index.js";
-import {
-	ICodecOptions,
-	IJsonCodec,
-	IMultiFormatCodec,
-	SchemaValidationFunction,
-} from "../../codec/index.js";
-=======
-import { JsonCompatibleReadOnly, Mutable, brand, fail } from "../../util/index.js";
->>>>>>> f0974b8c
 import {
 	FieldBatchCodec,
 	TreeChunk,
@@ -53,19 +43,8 @@
 	defaultChunkPolicy,
 } from "../chunked-forest/index.js";
 import { TreeCompressionStrategy } from "../treeCompressionUtils.js";
-<<<<<<< HEAD
-import {
-	FieldChangeMap,
-	FieldChangeset,
-	ModularChangeset,
-	NodeChangeset,
-	NodeId,
-} from "./modularChangeTypes.js";
-import { FieldKindWithEditor } from "./fieldKindWithEditor.js";
-=======
 
 import { FieldKindConfiguration, FieldKindConfigurationEntry } from "./fieldKindConfiguration.js";
->>>>>>> f0974b8c
 import { genericFieldKind } from "./genericFieldKind.js";
 import {
 	EncodedBuilds,
@@ -76,16 +55,14 @@
 	EncodedNodeChangeset,
 	EncodedRevisionInfo,
 } from "./modularChangeFormat.js";
-<<<<<<< HEAD
-import { FieldChangeEncodingContext } from "./fieldChangeHandler.js";
-=======
 import {
 	FieldChangeMap,
 	FieldChangeset,
 	ModularChangeset,
 	NodeChangeset,
+	NodeId,
 } from "./modularChangeTypes.js";
->>>>>>> f0974b8c
+import { FieldChangeEncodingContext } from "./fieldChangeHandler.js";
 
 export function makeModularChangeCodecFamily(
 	fieldKindConfigurations: ReadonlyMap<number, FieldKindConfiguration>,
@@ -118,18 +95,13 @@
 	EncodedModularChangeset,
 	EncodedModularChangeset,
 	ChangeEncodingContext
-<<<<<<< HEAD
-> {
-	const getMapEntry = (field: FieldKindWithEditor) => {
-		const codec = field.changeHandler.codecsFactory(revisionTagCodec).resolve(0);
-=======
 >;
 
 type FieldCodec = IMultiFormatCodec<
 	FieldChangeset,
 	JsonCompatibleReadOnly,
 	JsonCompatibleReadOnly,
-	ChangeEncodingContext
+	FieldChangeEncodingContext
 >;
 
 function makeModularChangeCodec(
@@ -144,22 +116,8 @@
 	{ jsonValidator: validator }: ICodecOptions,
 	chunkCompressionStrategy: TreeCompressionStrategy = TreeCompressionStrategy.Compressed,
 ): ModularChangeCodec {
-	const nodeChangesetCodec: IJsonCodec<
-		NodeChangeset,
-		EncodedNodeChangeset,
-		EncodedNodeChangeset,
-		ChangeEncodingContext
-	> = {
-		encode: encodeNodeChangesForJson,
-		decode: decodeNodeChangesetFromJson,
-		encodedSchema: EncodedNodeChangeset,
-	};
-
 	const getMapEntry = ({ kind, formatVersion }: FieldKindConfigurationEntry) => {
-		const codec = kind.changeHandler
-			.codecsFactory(nodeChangesetCodec, revisionTagCodec)
-			.resolve(formatVersion);
->>>>>>> f0974b8c
+		const codec = kind.changeHandler.codecsFactory(revisionTagCodec).resolve(formatVersion);
 		return {
 			codec,
 			compiledSchema: codec.json.encodedSchema
@@ -168,20 +126,10 @@
 		};
 	};
 
-<<<<<<< HEAD
-	type FieldCodec = IMultiFormatCodec<
-		FieldChangeset,
-		JsonCompatibleReadOnly,
-		JsonCompatibleReadOnly,
-		FieldChangeEncodingContext
-	>;
-
-=======
 	/**
 	 * The codec version for the generic field kind.
 	 */
 	const genericFieldKindFormatVersion = 0;
->>>>>>> f0974b8c
 	const fieldChangesetCodecs: Map<
 		FieldKindIdentifier,
 		{
@@ -461,19 +409,13 @@
 				refreshers: encodeDetachedNodes(change.refreshers, context),
 			};
 		},
-<<<<<<< HEAD
-
-		decode: (change, context) => {
-			const encodedChange = change as unknown as EncodedModularChangeset;
-
+
+		decode: (encodedChange: EncodedModularChangeset, context) => {
 			const [fieldChanges, nodeChanges] = decodeFieldChangesFromJson(
 				encodedChange.changes,
 				context,
 				idAllocatorFromMaxId(encodedChange.maxId),
 			);
-=======
-		decode: (encodedChange: EncodedModularChangeset, context) => {
->>>>>>> f0974b8c
 			const decoded: Mutable<ModularChangeset> = {
 				fieldChanges,
 				nodeChanges,
