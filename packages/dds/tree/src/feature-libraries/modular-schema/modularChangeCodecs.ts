--- conflicted
+++ resolved
@@ -16,18 +16,7 @@
 	RevisionInfo,
 	RevisionTag,
 } from "../../core";
-<<<<<<< HEAD
-import {
-	brand,
-	fail,
-	JsonCompatibleReadOnly,
-	Mutable,
-	nestedMapFromFlatList,
-	nestedMapToFlatList,
-} from "../../util";
-=======
-import { brand, fail, Mutable } from "../../util";
->>>>>>> 29de42ac
+import { brand, fail, JsonCompatibleReadOnly, Mutable } from "../../util";
 import {
 	ICodecOptions,
 	IJsonCodec,
@@ -210,34 +199,24 @@
 			return undefined;
 		}
 
-<<<<<<< HEAD
 		const treesToEncode: ITreeCursorSynchronous[] = [];
-		const buildsArray: EncodedBuildsArray = nestedMapToFlatList(builds).map(([r, i, t]) => {
-			treesToEncode.push(t.cursor());
-			const treeIndexInBatch = treesToEncode.length - 1;
-			// `undefined` does not round-trip through JSON strings, so it needs special handling.
-			// Most entries will have an undefined revision due to the revision information being inherited from the `ModularChangeset`.
-			// We therefore optimize for the common case by omitting the revision when it is undefined.
-			return r !== undefined
-				? [revisionTagCodec.encode(r, context.originatorId), i, treeIndexInBatch]
-				: [i, treeIndexInBatch];
-		});
-=======
-		const treeBatcher = new FieldBatchEncoder();
 		const buildsArray: EncodedBuildsArray = Array.from(builds.entries()).map(
 			([r, commitBuilds]) => {
 				const commitBuildsEncoded: [ChangesetLocalId, number][] = Array.from(
 					commitBuilds.entries(),
-				).map(([i, t]) => [i, treeBatcher.add(t.cursor())]);
+				).map(([i, t]) => {
+					treesToEncode.push(t.cursor());
+					const treeIndexInBatch = treesToEncode.length - 1;
+					return [i, treeIndexInBatch];
+				});
 				// `undefined` does not round-trip through JSON strings, so it needs special handling.
 				// Most entries will have an undefined revision due to the revision information being inherited from the `ModularChangeset`.
 				// We therefore optimize for the common case by omitting the revision when it is undefined.
 				return r !== undefined
-					? [commitBuildsEncoded, revisionTagCodec.encode(r)]
+					? [commitBuildsEncoded, revisionTagCodec.encode(r, context.originatorId)]
 					: [commitBuildsEncoded];
 			},
 		);
->>>>>>> 29de42ac
 		return buildsArray.length === 0
 			? undefined
 			: { builds: buildsArray, trees: fieldsCodec.encode(treesToEncode) };
@@ -257,28 +236,17 @@
 			return chunkFieldSingle(chunks[index], defaultChunkPolicy);
 		};
 
-<<<<<<< HEAD
-		const list: [RevisionTag | undefined, ChangesetLocalId, TreeChunk][] = encoded.builds.map(
-			(tuple) =>
-				tuple.length === 3
-					? [
-							revisionTagCodec.decode(tuple[0], context.originatorId),
-							tuple[1],
-							getChunk(tuple[2]),
-					  ]
-					: [undefined, tuple[0], getChunk(tuple[1])],
-		);
-		return nestedMapFromFlatList(list);
-=======
 		const map: ModularChangeset["builds"] = new Map();
 		encoded.builds.forEach((build) => {
 			// EncodedRevisionTag cannot be an array so this ensures that we can isolate the tuple
-			const revision = build[1] === undefined ? undefined : revisionTagCodec.decode(build[1]);
+			const revision =
+				build[1] === undefined
+					? undefined
+					: revisionTagCodec.decode(build[1], context.originatorId);
 			map.set(revision, new Map(build[0].map(([i, n]) => [i, getChunk(n)])));
 		});
 
 		return map;
->>>>>>> 29de42ac
 	}
 
 	function encodeRevisionInfos(
