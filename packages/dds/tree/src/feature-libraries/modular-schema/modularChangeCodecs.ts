/*!
 * Copyright (c) Microsoft Corporation and contributors. All rights reserved.
 * Licensed under the MIT License.
 */

import { assert } from "@fluidframework/core-utils/internal";
import type { TAnySchema } from "@sinclair/typebox";

import {
	type ICodecFamily,
	type ICodecOptions,
	type IJsonCodec,
	type IMultiFormatCodec,
	type SchemaValidationFunction,
	makeCodecFamily,
	withSchemaValidation,
} from "../../codec/index.js";
import type {
	ChangeAtomIdMap,
	ChangeEncodingContext,
	ChangesetLocalId,
	EncodedRevisionTag,
	FieldKey,
	FieldKindIdentifier,
	ITreeCursorSynchronous,
	RevisionInfo,
	RevisionTag,
} from "../../core/index.js";
import {
	type IdAllocator,
	type JsonCompatibleReadOnly,
	type Mutable,
	brand,
	fail,
	idAllocatorFromMaxId,
	setInNestedMap,
	tryGetFromNestedMap,
} from "../../util/index.js";
import {
	type FieldBatchCodec,
	type TreeChunk,
	chunkFieldSingle,
	defaultChunkPolicy,
} from "../chunked-forest/index.js";
import { TreeCompressionStrategy } from "../treeCompressionUtils.js";

import type {
	FieldKindConfiguration,
	FieldKindConfigurationEntry,
} from "./fieldKindConfiguration.js";
import { genericFieldKind } from "./genericFieldKind.js";
import {
	type EncodedBuilds,
	type EncodedBuildsArray,
	type EncodedFieldChange,
	type EncodedFieldChangeMap,
	EncodedModularChangeset,
	type EncodedNodeChangeset,
	type EncodedRevisionInfo,
} from "./modularChangeFormat.js";
import type {
	FieldChangeMap,
	FieldChangeset,
	FieldId,
	ModularChangeset,
	NodeChangeset,
	NodeId,
} from "./modularChangeTypes.js";
<<<<<<< HEAD
import { FieldChangeEncodingContext, FieldChangeHandler } from "./fieldChangeHandler.js";
import { BTree } from "@tylerbu/sorted-btree-es6";
=======
import type { FieldChangeEncodingContext } from "./fieldChangeHandler.js";
>>>>>>> fc86a152

export function makeModularChangeCodecFamily(
	fieldKindConfigurations: ReadonlyMap<number, FieldKindConfiguration>,
	revisionTagCodec: IJsonCodec<
		RevisionTag,
		EncodedRevisionTag,
		EncodedRevisionTag,
		ChangeEncodingContext
	>,
	fieldsCodec: FieldBatchCodec,
	{ jsonValidator: validator }: ICodecOptions,
	chunkCompressionStrategy: TreeCompressionStrategy = TreeCompressionStrategy.Compressed,
): ICodecFamily<ModularChangeset, ChangeEncodingContext> {
	return makeCodecFamily(
		Array.from(fieldKindConfigurations.entries(), ([version, fieldKinds]) => [
			version,
			makeModularChangeCodec(
				fieldKinds,
				revisionTagCodec,
				fieldsCodec,
				{ jsonValidator: validator },
				chunkCompressionStrategy,
			),
		]),
	);
}

type ModularChangeCodec = IJsonCodec<
	ModularChangeset,
	EncodedModularChangeset,
	EncodedModularChangeset,
	ChangeEncodingContext
>;

type FieldCodec = IMultiFormatCodec<
	FieldChangeset,
	JsonCompatibleReadOnly,
	JsonCompatibleReadOnly,
	FieldChangeEncodingContext
>;

function makeModularChangeCodec(
	fieldKinds: FieldKindConfiguration,
	revisionTagCodec: IJsonCodec<
		RevisionTag,
		EncodedRevisionTag,
		EncodedRevisionTag,
		ChangeEncodingContext
	>,
	fieldsCodec: FieldBatchCodec,
	{ jsonValidator: validator }: ICodecOptions,
	chunkCompressionStrategy: TreeCompressionStrategy = TreeCompressionStrategy.Compressed,
): ModularChangeCodec {
	// eslint-disable-next-line @typescript-eslint/explicit-function-return-type
	const getMapEntry = ({ kind, formatVersion }: FieldKindConfigurationEntry) => {
		const codec = kind.changeHandler.codecsFactory(revisionTagCodec).resolve(formatVersion);
		return {
			codec,
			compiledSchema: codec.json.encodedSchema
				? validator.compile(codec.json.encodedSchema)
				: undefined,
		};
	};

	/**
	 * The codec version for the generic field kind.
	 */
	const genericFieldKindFormatVersion = 1;
	const fieldChangesetCodecs: Map<
		FieldKindIdentifier,
		{
			compiledSchema?: SchemaValidationFunction<TAnySchema>;
			codec: FieldCodec;
		}
	> = new Map([
		[
			genericFieldKind.identifier,
			getMapEntry({ kind: genericFieldKind, formatVersion: genericFieldKindFormatVersion }),
		],
	]);

	fieldKinds.forEach((entry, identifier) => {
		fieldChangesetCodecs.set(identifier, getMapEntry(entry));
	});

	const getFieldChangesetCodec = (
		fieldKind: FieldKindIdentifier,
	): {
		compiledSchema?: SchemaValidationFunction<TAnySchema>;
		codec: FieldCodec;
	} => {
		const entry = fieldChangesetCodecs.get(fieldKind);
		assert(entry !== undefined, 0x5ea /* Tried to encode unsupported fieldKind */);
		return entry;
	};

	function encodeFieldChangesForJson(
		change: FieldChangeMap,
		context: ChangeEncodingContext,
		nodeChanges: ChangeAtomIdMap<NodeChangeset>,
	): EncodedFieldChangeMap {
		const fieldContext: FieldChangeEncodingContext = {
			baseContext: context,

			encodeNode: (nodeId: NodeId): EncodedNodeChangeset => {
				const node = tryGetFromNestedMap(nodeChanges, nodeId.revision, nodeId.localId);
				assert(node !== undefined, 0x92e /* Unknown node ID */);
				return encodeNodeChangesForJson(node, fieldContext);
			},

			decodeNode: () => fail("Should not decode nodes during field encoding"),
		};

		return encodeFieldChangesForJsonI(change, fieldContext);
	}

	function encodeFieldChangesForJsonI(
		change: FieldChangeMap,
		context: FieldChangeEncodingContext,
	): EncodedFieldChangeMap {
		const encodedFields: EncodedFieldChangeMap = [];

		for (const [field, fieldChange] of change) {
			const { codec, compiledSchema } = getFieldChangesetCodec(fieldChange.fieldKind);
			const encodedChange = codec.json.encode(fieldChange.change, context);
			if (compiledSchema !== undefined && !compiledSchema.check(encodedChange)) {
				fail("Encoded change didn't pass schema validation.");
			}

			const fieldKey: FieldKey = field;
			const encodedField: EncodedFieldChange = {
				fieldKey,
				fieldKind: fieldChange.fieldKind,
				change: encodedChange,
			};

			encodedFields.push(encodedField);
		}

		return encodedFields;
	}

	function encodeNodeChangesForJson(
		change: NodeChangeset,
		context: FieldChangeEncodingContext,
	): EncodedNodeChangeset {
		const encodedChange: EncodedNodeChangeset = {};
		const { fieldChanges, nodeExistsConstraint } = change;

		if (fieldChanges !== undefined) {
			encodedChange.fieldChanges = encodeFieldChangesForJsonI(fieldChanges, context);
		}

		if (nodeExistsConstraint !== undefined) {
			encodedChange.nodeExistsConstraint = nodeExistsConstraint;
		}

		return encodedChange;
	}

	function decodeFieldChangesFromJson(
		encodedChange: EncodedFieldChangeMap,
		parentId: NodeId | undefined,
		decoded: ModularChangeset,
		context: ChangeEncodingContext,
		idAllocator: IdAllocator,
	): FieldChangeMap {
		const decodedFields: FieldChangeMap = new Map();
		for (const field of encodedChange) {
			const { codec, compiledSchema } = getFieldChangesetCodec(field.fieldKind);
			if (compiledSchema !== undefined && !compiledSchema.check(field.change)) {
				fail("Encoded change didn't pass schema validation.");
			}

			const fieldId: FieldId = {
				nodeId: parentId,
				field: field.fieldKey,
			};

			const fieldContext: FieldChangeEncodingContext = {
				baseContext: context,

				encodeNode: () => fail("Should not encode nodes during field decoding"),

				decodeNode: (encodedNode: EncodedNodeChangeset): NodeId => {
					const nodeId: NodeId = {
						revision: context.revision,
						localId: brand(idAllocator.allocate()),
					};

					const node = decodeNodeChangesetFromJson(
						encodedNode,
						nodeId,
						decoded,
						context,
						idAllocator,
					);

					setInNestedMap(decoded.nodeChanges, nodeId.revision, nodeId.localId, node);
					setInNestedMap(decoded.nodeToParent, nodeId.revision, nodeId.localId, fieldId);
					return nodeId;
				},
			};

			const fieldChangeset = codec.json.decode(field.change, fieldContext);

			const crossFieldKeys = getChangeHandler(fieldKinds, field.fieldKind).getCrossFieldKeys(
				fieldChangeset,
			);

			for (const crossFieldKey of crossFieldKeys) {
				decoded.crossFieldKeys.set(crossFieldKey, fieldId);
			}

			const fieldKey: FieldKey = brand<FieldKey>(field.fieldKey);

			decodedFields.set(fieldKey, {
				fieldKind: field.fieldKind,
				change: brand(fieldChangeset),
			});
		}

		return decodedFields;
	}

	function decodeNodeChangesetFromJson(
		encodedChange: EncodedNodeChangeset,
		id: NodeId,
		decoded: ModularChangeset,
		context: ChangeEncodingContext,
		idAllocator: IdAllocator,
	): NodeChangeset {
		const decodedChange: NodeChangeset = {};
		const { fieldChanges, nodeExistsConstraint } = encodedChange;

		if (fieldChanges !== undefined) {
			decodedChange.fieldChanges = decodeFieldChangesFromJson(
				fieldChanges,
				id,
				decoded,
				context,
				idAllocator,
			);
		}

		if (nodeExistsConstraint !== undefined) {
			decodedChange.nodeExistsConstraint = nodeExistsConstraint;
		}

		return decodedChange;
	}

	function encodeDetachedNodes(
		detachedNodes: ChangeAtomIdMap<TreeChunk> | undefined,
		context: ChangeEncodingContext,
	): EncodedBuilds | undefined {
		if (detachedNodes === undefined) {
			return undefined;
		}

		const treesToEncode: ITreeCursorSynchronous[] = [];
		const buildsArray: EncodedBuildsArray = Array.from(detachedNodes.entries()).map(
			([r, commitBuilds]) => {
				const commitBuildsEncoded: [ChangesetLocalId, number][] = Array.from(
					commitBuilds.entries(),
				).map(([i, t]) => {
					treesToEncode.push(t.cursor());
					const treeIndexInBatch = treesToEncode.length - 1;
					return [i, treeIndexInBatch];
				});
				// `undefined` does not round-trip through JSON strings, so it needs special handling.
				// Most entries will have an undefined revision due to the revision information being inherited from the `ModularChangeset`.
				// We therefore optimize for the common case by omitting the revision when it is undefined.
				return r === undefined || r === context.revision
					? [commitBuildsEncoded]
					: [commitBuildsEncoded, revisionTagCodec.encode(r, context)];
			},
		);
		return buildsArray.length === 0
			? undefined
			: {
					builds: buildsArray,
					trees: fieldsCodec.encode(treesToEncode, {
						encodeType: chunkCompressionStrategy,
						schema: context.schema,
						originatorId: context.originatorId,
						idCompressor: context.idCompressor,
					}),
				};
	}

	function decodeDetachedNodes(
		encoded: EncodedBuilds | undefined,
		context: ChangeEncodingContext,
	): ChangeAtomIdMap<TreeChunk> | undefined {
		if (encoded === undefined || encoded.builds.length === 0) {
			return undefined;
		}

		const chunks = fieldsCodec.decode(encoded.trees, {
			encodeType: chunkCompressionStrategy,
			originatorId: context.originatorId,
			idCompressor: context.idCompressor,
		});
		const getChunk = (index: number): TreeChunk => {
			assert(index < chunks.length, 0x898 /* out of bounds index for build chunk */);
			return chunkFieldSingle(chunks[index], defaultChunkPolicy);
		};

		const map: ModularChangeset["builds"] = new Map();
		encoded.builds.forEach((build) => {
			// EncodedRevisionTag cannot be an array so this ensures that we can isolate the tuple
			const revision =
				build[1] === undefined ? context.revision : revisionTagCodec.decode(build[1], context);
			map.set(revision, new Map(build[0].map(([i, n]) => [i, getChunk(n)])));
		});

		return map;
	}

	function encodeRevisionInfos(
		revisions: readonly RevisionInfo[],
		context: ChangeEncodingContext,
	): EncodedRevisionInfo[] | undefined {
		if (context.revision !== undefined) {
			assert(
				revisions.length === 1 &&
					revisions[0].revision === context.revision &&
					revisions[0].rollbackOf === undefined,
				0x964 /* A tagged change should only contain the tagged revision */,
			);

			return undefined;
		}

		const encodedRevisions = [];
		for (const revision of revisions) {
			const encodedRevision: Mutable<EncodedRevisionInfo> = {
				revision: revisionTagCodec.encode(revision.revision, context),
			};

			if (revision.rollbackOf !== undefined) {
				encodedRevision.rollbackOf = revisionTagCodec.encode(revision.rollbackOf, context);
			}

			encodedRevisions.push(encodedRevision);
		}

		return encodedRevisions;
	}

	function decodeRevisionInfos(
		revisions: readonly EncodedRevisionInfo[] | undefined,
		context: ChangeEncodingContext,
	): RevisionInfo[] | undefined {
		if (revisions === undefined) {
			return context.revision !== undefined ? [{ revision: context.revision }] : undefined;
		}

		const decodedRevisions = [];
		for (const revision of revisions) {
			const decodedRevision: Mutable<RevisionInfo> = {
				revision: revisionTagCodec.decode(revision.revision, context),
			};

			if (revision.rollbackOf !== undefined) {
				decodedRevision.rollbackOf = revisionTagCodec.decode(revision.rollbackOf, context);
			}

			decodedRevisions.push(decodedRevision);
		}

		return decodedRevisions;
	}

	const modularChangeCodec: ModularChangeCodec = {
		encode: (change, context) => {
			// Destroys only exist in rollback changesets, which are never sent.
			assert(change.destroys === undefined, 0x899 /* Unexpected changeset with destroys */);
			return {
				maxId: change.maxId,
				revisions:
					change.revisions === undefined
						? undefined
						: encodeRevisionInfos(change.revisions, context),
				changes: encodeFieldChangesForJson(change.fieldChanges, context, change.nodeChanges),
				builds: encodeDetachedNodes(change.builds, context),
				refreshers: encodeDetachedNodes(change.refreshers, context),
			};
		},

		decode: (encodedChange: EncodedModularChangeset, context) => {
			const decoded: Mutable<ModularChangeset> = {
				fieldChanges: new Map(),
				nodeChanges: new Map(),
				nodeToParent: new Map(),
				nodeAliases: new Map(),
				crossFieldKeys: new BTree(),
			};

			decoded.fieldChanges = decodeFieldChangesFromJson(
				encodedChange.changes,
				undefined,
				decoded,
				context,
				idAllocatorFromMaxId(encodedChange.maxId),
			);

			if (encodedChange.builds !== undefined) {
				decoded.builds = decodeDetachedNodes(encodedChange.builds, context);
			}
			if (encodedChange.refreshers !== undefined) {
				decoded.refreshers = decodeDetachedNodes(encodedChange.builds, context);
			}

			const decodedRevInfos = decodeRevisionInfos(encodedChange.revisions, context);
			if (decodedRevInfos !== undefined) {
				decoded.revisions = decodedRevInfos;
			}
			if (encodedChange.maxId !== undefined) {
				decoded.maxId = encodedChange.maxId;
			}
			return decoded;
		},
	};

	return withSchemaValidation(EncodedModularChangeset, modularChangeCodec, validator);
}

function getChangeHandler(
	fieldKinds: FieldKindConfiguration,
	fieldKind: FieldKindIdentifier,
): FieldChangeHandler<unknown> {
	if (fieldKind === genericFieldKind.identifier) {
		return genericFieldKind.changeHandler;
	}

	const handler = fieldKinds.get(fieldKind)?.kind.changeHandler;
	assert(handler !== undefined, "Unknown field kind");
	return handler;
}<|MERGE_RESOLUTION|>--- conflicted
+++ resolved
@@ -66,12 +66,8 @@
 	NodeChangeset,
 	NodeId,
 } from "./modularChangeTypes.js";
-<<<<<<< HEAD
-import { FieldChangeEncodingContext, FieldChangeHandler } from "./fieldChangeHandler.js";
+import type { FieldChangeEncodingContext, FieldChangeHandler } from "./fieldChangeHandler.js";
 import { BTree } from "@tylerbu/sorted-btree-es6";
-=======
-import type { FieldChangeEncodingContext } from "./fieldChangeHandler.js";
->>>>>>> fc86a152
 
 export function makeModularChangeCodecFamily(
 	fieldKindConfigurations: ReadonlyMap<number, FieldKindConfiguration>,
@@ -360,7 +356,7 @@
 						originatorId: context.originatorId,
 						idCompressor: context.idCompressor,
 					}),
-				};
+			  };
 	}
 
 	function decodeDetachedNodes(
@@ -385,7 +381,9 @@
 		encoded.builds.forEach((build) => {
 			// EncodedRevisionTag cannot be an array so this ensures that we can isolate the tuple
 			const revision =
-				build[1] === undefined ? context.revision : revisionTagCodec.decode(build[1], context);
+				build[1] === undefined
+					? context.revision
+					: revisionTagCodec.decode(build[1], context);
 			map.set(revision, new Map(build[0].map(([i, n]) => [i, getChunk(n)])));
 		});
 
@@ -457,7 +455,11 @@
 					change.revisions === undefined
 						? undefined
 						: encodeRevisionInfos(change.revisions, context),
-				changes: encodeFieldChangesForJson(change.fieldChanges, context, change.nodeChanges),
+				changes: encodeFieldChangesForJson(
+					change.fieldChanges,
+					context,
+					change.nodeChanges,
+				),
 				builds: encodeDetachedNodes(change.builds, context),
 				refreshers: encodeDetachedNodes(change.refreshers, context),
 			};
