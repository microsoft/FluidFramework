--- conflicted
+++ resolved
@@ -57,7 +57,7 @@
 	type EncodedRevisionInfo,
 } from "./modularChangeFormat.js";
 import {
-	newCrossFieldKeyTable,
+	newCrossFieldRangeTable,
 	type ChangeAtomIdBTree,
 	type FieldChangeMap,
 	type FieldChangeset,
@@ -67,14 +67,7 @@
 	type NodeId,
 } from "./modularChangeTypes.js";
 import type { FieldChangeEncodingContext, FieldChangeHandler } from "./fieldChangeHandler.js";
-<<<<<<< HEAD
-import {
-	newCrossFieldKeyTable,
-	newNodeRenameTable,
-	newTupleBTree,
-} from "./modularChangeFamily.js";
-=======
->>>>>>> 112d6845
+import { newNodeRenameTable } from "./modularChangeFamily.js";
 
 export function makeModularChangeCodecFamily(
 	fieldKindConfigurations: ReadonlyMap<number, FieldKindConfiguration>,
@@ -497,7 +490,7 @@
 				nodeRenames: newNodeRenameTable(), // XXX
 				nodeToParent: newTupleBTree(),
 				nodeAliases: newTupleBTree(),
-				crossFieldKeys: newCrossFieldKeyTable(),
+				crossFieldKeys: newCrossFieldRangeTable(),
 			};
 
 			decoded.fieldChanges = decodeFieldChangesFromJson(
