--- conflicted
+++ resolved
@@ -121,12 +121,8 @@
 		change: TChangeset,
 		isRollback: boolean,
 		genId: IdAllocator,
-<<<<<<< HEAD
+		revision: RevisionTag | undefined,
 		nodeManager: InvertNodeManager,
-=======
-		revision: RevisionTag | undefined,
-		crossFieldManager: CrossFieldManager,
->>>>>>> 13ee3b4b
 		revisionMetadata: RevisionMetadataSource,
 	): TChangeset;
 
