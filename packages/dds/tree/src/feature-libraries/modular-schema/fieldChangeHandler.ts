--- conflicted
+++ resolved
@@ -187,25 +187,11 @@
 export type NodeChangeComposer = (changes: TaggedChange<NodeChangeset>[]) => NodeChangeset;
 
 /**
- * @alpha
- */
-<<<<<<< HEAD
-export type IdAllocator = () => ChangesetLocalId;
-=======
-export type NodeChangeEncoder = (change: NodeChangeset) => JsonCompatibleReadOnly;
-
-/**
- * @alpha
- */
-export type NodeChangeDecoder = (change: JsonCompatibleReadOnly) => NodeChangeset;
-
-/**
  * Allocates a block of `count` consecutive IDs and returns the first ID in the block.
  * For convenience can be called with no parameters to allocate a single ID.
  * @alpha
  */
 export type IdAllocator = (count?: number) => ChangesetLocalId;
->>>>>>> e5d177df
 
 /**
  * Changeset for a subtree rooted at a specific node.
