/*!
 * Copyright (c) Microsoft Corporation and contributors. All rights reserved.
 * Licensed under the MIT License.
 */

import { FieldKindIdentifier, Delta, FieldKey, Value, TaggedChange, RevisionTag } from "../../core";
import { Brand, fail, Invariant, JsonCompatibleReadOnly } from "../../util";
import { ChangesetLocalId, CrossFieldManager } from "./crossFieldQueries";

/**
 * Functionality provided by a field kind which will be composed with other `FieldChangeHandler`s to
 * implement a unified ChangeFamily supporting documents with multiple field kinds.
 * @alpha
 */
export interface FieldChangeHandler<
	TChangeset,
	TEditor extends FieldEditor<TChangeset> = FieldEditor<TChangeset>,
> {
	_typeCheck?: Invariant<TChangeset>;
	rebaser: FieldChangeRebaser<TChangeset>;
	encoder: FieldChangeEncoder<TChangeset>;
	editor: TEditor;
	intoDelta(change: TChangeset, deltaFromChild: ToDelta): Delta.MarkList;

	/**
	 * Returns whether this change is empty, meaning that it represents no modifications to the field
	 * and could be removed from the ModularChangeset tree without changing its behavior.
	 */
	isEmpty(change: TChangeset): boolean;
}

/**
 * @alpha
 */
export interface FieldChangeRebaser<TChangeset> {
	/**
	 * Compose a collection of changesets into a single one.
	 * Every child included in the composed change must be the result of a call to `composeChild`,
	 * and should be tagged with the revision of its parent change.
	 * Children which were the result of an earlier call to `composeChild` should be tagged with
	 * undefined revision if later passed as an argument to `composeChild`.
	 * See {@link ChangeRebaser} for more details.
	 */
	compose(
		changes: TaggedChange<TChangeset>[],
		composeChild: NodeChangeComposer,
		genId: IdAllocator,
		crossFieldManager: CrossFieldManager,
		revisionMetadata: RevisionMetadataSource,
	): TChangeset;

	/**
	 * Amend `composedChange` with respect to new data in `crossFieldManager`.
	 */
	amendCompose(
		composedChange: TChangeset,
		composeChild: NodeChangeComposer,
		genId: IdAllocator,
		crossFieldManager: CrossFieldManager,
		revisionMetadata: RevisionMetadataSource,
	): TChangeset;

	/**
	 * @returns the inverse of `changes`.
	 * See {@link ChangeRebaser} for details.
	 */
	invert(
		change: TaggedChange<TChangeset>,
		invertChild: NodeChangeInverter,
		reviver: NodeReviver,
		genId: IdAllocator,
		crossFieldManager: CrossFieldManager,
	): TChangeset;

	/**
	 * Amend `invertedChange` with respect to new data in `crossFieldManager`.
	 */
	amendInvert(
		invertedChange: TChangeset,
		originalRevision: RevisionTag | undefined,
		reviver: NodeReviver,
		genId: IdAllocator,
		crossFieldManager: CrossFieldManager,
	): TChangeset;

	/**
	 * Rebase `change` over `over`.
	 * See {@link ChangeRebaser} for details.
	 */
	rebase(
		change: TChangeset,
		over: TaggedChange<TChangeset>,
		rebaseChild: NodeChangeRebaser,
		genId: IdAllocator,
		crossFieldManager: CrossFieldManager,
		revisionMetadata: RevisionMetadataSource,
	): TChangeset;

	/**
	 * Amend `rebasedChange` with respect to new data in `crossFieldManager`.
	 */
	amendRebase(
		rebasedChange: TChangeset,
		over: TaggedChange<TChangeset>,
		rebaseChild: NodeChangeRebaser,
		genId: IdAllocator,
		crossFieldManager: CrossFieldManager,
		revisionMetadata: RevisionMetadataSource,
	): TChangeset;
}

/**
 * Helper for creating a {@link FieldChangeRebaser} which does not need access to revision tags.
 * This should only be used for fields where the child nodes cannot be edited.
 */
export function referenceFreeFieldChangeRebaser<TChangeset>(data: {
	compose: (changes: TChangeset[]) => TChangeset;
	invert: (change: TChangeset, reviver: NodeReviver) => TChangeset;
	rebase: (change: TChangeset, over: TChangeset) => TChangeset;
}): FieldChangeRebaser<TChangeset> {
	return isolatedFieldChangeRebaser({
		compose: (changes, _composeChild, _genId) => data.compose(changes.map((c) => c.change)),
		invert: (change, _invertChild, reviver, _genId) => data.invert(change.change, reviver),
		rebase: (change, over, _rebaseChild, _genId) => data.rebase(change, over.change),
	});
}

export function isolatedFieldChangeRebaser<TChangeset>(data: {
	compose: FieldChangeRebaser<TChangeset>["compose"];
	invert: FieldChangeRebaser<TChangeset>["invert"];
	rebase: FieldChangeRebaser<TChangeset>["rebase"];
}): FieldChangeRebaser<TChangeset> {
	return {
		...data,
		amendCompose: () => fail("Not implemented"),
		amendInvert: () => fail("Not implemented"),
		amendRebase: () => fail("Not implemented"),
	};
}

/**
 * @alpha
 */
export interface FieldChangeEncoder<TChangeset> {
	/**
	 * Encodes `change` into a JSON compatible object.
	 */
	encodeForJson(
		formatVersion: number,
		change: TChangeset,
		encodeChild: NodeChangeEncoder,
	): JsonCompatibleReadOnly;

	/**
	 * Decodes `change` from a JSON compatible object.
	 */
	decodeJson(
		formatVersion: number,
		change: JsonCompatibleReadOnly,
		decodeChild: NodeChangeDecoder,
	): TChangeset;
}

/**
 * @alpha
 */
export interface FieldEditor<TChangeset> {
	/**
	 * Creates a changeset which represents the given `change` to the child at `childIndex` of this editor's field.
	 */
	buildChildChange(childIndex: number, change: NodeChangeset): TChangeset;
}

/**
 * The `index` represents the index of the child node in the input context.
 * The `index` should be `undefined` iff the child node does not exist in the input context (e.g., an inserted node).
 * @alpha
 */
export type ToDelta = (child: NodeChangeset) => Delta.Modify;

/**
 * @alpha
 */
export type NodeReviver = (
	revision: RevisionTag,
	index: number,
	count: number,
) => Delta.ProtoNode[];

/**
 * @alpha
 */
export type NodeChangeInverter = (
	change: NodeChangeset,
	index: number | undefined,
) => NodeChangeset;

/**
 * @alpha
 */
export type NodeChangeRebaser = (
	change: NodeChangeset | undefined,
	baseChange: NodeChangeset | undefined,
) => NodeChangeset | undefined;

/**
 * @alpha
 */
export type NodeChangeComposer = (changes: TaggedChange<NodeChangeset>[]) => NodeChangeset;

/**
 * @alpha
 */
export type NodeChangeEncoder = (change: NodeChangeset) => JsonCompatibleReadOnly;

/**
 * @alpha
 */
export type NodeChangeDecoder = (change: JsonCompatibleReadOnly) => NodeChangeset;

/**
 * @alpha
 */
export type IdAllocator = () => ChangesetLocalId;

/**
 * Changeset for a subtree rooted at a specific node.
 * @alpha
 */
export interface NodeChangeset extends HasFieldChanges {
	valueChange?: ValueChange;
	valueConstraint?: ValueConstraint;
}

/**
 * @alpha
 */
export interface ValueConstraint {
	value: Value;
	violated: boolean;
}

/**
 * @alpha
 */
export interface HasFieldChanges {
	fieldChanges?: FieldChangeMap;
}

/**
 * @alpha
 */
export interface ValueChange {
	/**
	 * The revision in which this change occurred.
	 * Undefined when it can be inferred from context.
	 */
	revision?: RevisionTag;

	/**
	 * Can be left unset to represent the value being cleared.
	 */
	value?: Value;
}

/**
 * @alpha
 */
export interface ModularChangeset extends HasFieldChanges {
	/**
	 * The numerically highest `ChangesetLocalId` used in this changeset.
	 * If undefined then this changeset contains no IDs.
	 */
	maxId?: ChangesetLocalId;
	/**
	 * The revisions included in this changeset, ordered temporally (oldest to newest).
	 * Undefined for anonymous changesets.
	 * Should never be empty.
	 */
	readonly revisions?: readonly RevisionInfo[];
<<<<<<< HEAD
	fieldChanges: FieldChangeMap;
=======
	changes: FieldChangeMap;
	constraintViolationCount?: number;
>>>>>>> d1fa2458
}

/**
 * A callback that returns the index of the changeset associated with the given RevisionTag among the changesets being
 * composed or rebased. This index is solely meant to communicate relative ordering, and is only valid within the scope of the
 * compose or rebase operation.
 *
 * During composition, the index reflects the order of the changeset within the overall composed changeset that is
 * being produced.
 *
 * During rebase, the indices of the base changes are all lower than the indices of the change being rebased.
 * @alpha
 */
export type RevisionIndexer = (tag: RevisionTag) => number;

/**
 * @alpha
 */
export interface RevisionMetadataSource {
	readonly getIndex: RevisionIndexer;
	readonly getInfo: (tag: RevisionTag) => RevisionInfo;
}

/**
 * @alpha
 */
export interface RevisionInfo {
	readonly tag: RevisionTag;
	/**
	 * True when the changeset was produced as part of a rebase sandwich as opposed to for the purpose of undo.
	 * Considered false if undefined.
	 */
	readonly isRollback?: boolean;
}

/**
 * @alpha
 */
export type FieldChangeMap = Map<FieldKey, FieldChange>;

/**
 * @alpha
 */
export interface FieldChange {
	fieldKind: FieldKindIdentifier;

	/**
	 * If defined, `change` is part of the specified revision.
	 * Undefined in the following cases:
	 * A) A revision is specified on an ancestor of this `FieldChange`, in which case `change` is part of that revision.
	 * B) `change` is composed of multiple revisions.
	 * C) `change` is part of an anonymous revision.
	 */
	revision?: RevisionTag;
	change: FieldChangeset;
}

/**
 * @alpha
 */
export type FieldChangeset = Brand<unknown, "FieldChangeset">;<|MERGE_RESOLUTION|>--- conflicted
+++ resolved
@@ -278,12 +278,8 @@
 	 * Should never be empty.
 	 */
 	readonly revisions?: readonly RevisionInfo[];
-<<<<<<< HEAD
 	fieldChanges: FieldChangeMap;
-=======
-	changes: FieldChangeMap;
 	constraintViolationCount?: number;
->>>>>>> d1fa2458
 }
 
 /**
