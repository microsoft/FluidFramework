/*!
 * Copyright (c) Microsoft Corporation and contributors. All rights reserved.
 * Licensed under the MIT License.
 */

import { FieldKindIdentifier, Delta, FieldKey, Value, TaggedChange, RevisionTag } from "../../core";
import { Brand, Invariant, JsonCompatibleReadOnly } from "../../util";

/**
 * Functionality provided by a field kind which will be composed with other `FieldChangeHandler`s to
 * implement a unified ChangeFamily supporting documents with multiple field kinds.
 */
export interface FieldChangeHandler<
	TChangeset,
	TEditor extends FieldEditor<TChangeset> = FieldEditor<TChangeset>,
> {
<<<<<<< HEAD
    _typeCheck?: Invariant<TChangeset>;
    rebaser: FieldChangeRebaser<TChangeset>;
    encoder: FieldChangeEncoder<TChangeset>;
    editor: TEditor;
    intoDelta(
        change: TChangeset,
        deltaFromChild: ToDelta,
        reviver: NodeReviver,
    ): Delta.FieldChanges;
=======
	_typeCheck?: Invariant<TChangeset>;
	rebaser: FieldChangeRebaser<TChangeset>;
	encoder: FieldChangeEncoder<TChangeset>;
	editor: TEditor;
	intoDelta(change: TChangeset, deltaFromChild: ToDelta, reviver: NodeReviver): Delta.MarkList;
>>>>>>> 77d9ece1
}
export interface FieldChangeRebaser<TChangeset> {
	/**
	 * Compose a collection of changesets into a single one.
	 * Every child included in the composed change must be the result of a call to `composeChild`,
	 * and should be tagged with the revision of its parent change.
	 * Children which were the result of an earlier call to `composeChild` should be tagged with
	 * undefined revision if later passed as an argument to `composeChild`.
	 * See {@link ChangeRebaser} for more details.
	 */
	compose(
		changes: TaggedChange<TChangeset>[],
		composeChild: NodeChangeComposer,
		genId: IdAllocator,
	): TChangeset;

	/**
	 * @returns the inverse of `changes`.
	 * See {@link ChangeRebaser} for details.
	 */
	invert(
		change: TaggedChange<TChangeset>,
		invertChild: NodeChangeInverter,
		genId: IdAllocator,
	): TChangeset;

	/**
	 * Rebase `change` over `over`.
	 * See {@link ChangeRebaser} for details.
	 */
	rebase(
		change: TChangeset,
		over: TaggedChange<TChangeset>,
		rebaseChild: NodeChangeRebaser,
		genId: IdAllocator,
	): TChangeset;
}

/**
 * Helper for creating a {@link FieldChangeRebaser} which does not need access to revision tags.
 * This should only be used for fields where the child nodes cannot be edited.
 */
export function referenceFreeFieldChangeRebaser<TChangeset>(data: {
	compose: (changes: TChangeset[]) => TChangeset;
	invert: (change: TChangeset) => TChangeset;
	rebase: (change: TChangeset, over: TChangeset) => TChangeset;
}): FieldChangeRebaser<TChangeset> {
	return {
		compose: (changes, _composeChild, _genId) => data.compose(changes.map((c) => c.change)),
		invert: (change, _invertChild, _genId) => data.invert(change.change),
		rebase: (change, over, _rebaseChild, _genId) => data.rebase(change, over.change),
	};
}

export interface FieldChangeEncoder<TChangeset> {
	/**
	 * Encodes `change` into a JSON compatible object.
	 */
	encodeForJson(
		formatVersion: number,
		change: TChangeset,
		encodeChild: NodeChangeEncoder,
	): JsonCompatibleReadOnly;

	/**
	 * Decodes `change` from a JSON compatible object.
	 */
	decodeJson(
		formatVersion: number,
		change: JsonCompatibleReadOnly,
		decodeChild: NodeChangeDecoder,
	): TChangeset;
}

export interface FieldEditor<TChangeset> {
	/**
	 * Creates a changeset which represents the given `change` to the child at `childIndex` of this editor's field.
	 */
	buildChildChange(childIndex: number, change: NodeChangeset): TChangeset;
}

/**
 * The `index` represents the index of the child node in the input context.
 * The `index` should be `undefined` iff the child node does not exist in the input context (e.g., an inserted node).
 * Returns `undefined` iff the child changes amount to nothing.
 */
export type ToDelta = (
    child: NodeChangeset,
    index: number | undefined,
) => Delta.NodeChanges | undefined;

export type NodeReviver = (
	revision: RevisionTag,
	index: number,
	count: number,
) => Delta.ProtoNode[];

export type NodeChangeInverter = (change: NodeChangeset) => NodeChangeset;

export type NodeChangeRebaser = (change: NodeChangeset, baseChange: NodeChangeset) => NodeChangeset;

export type NodeChangeComposer = (changes: TaggedChange<NodeChangeset>[]) => NodeChangeset;

export type NodeChangeEncoder = (change: NodeChangeset) => JsonCompatibleReadOnly;
export type NodeChangeDecoder = (change: JsonCompatibleReadOnly) => NodeChangeset;

export type IdAllocator = () => ChangesetLocalId;

/**
 * An ID which is unique within a revision of a `ModularChangeset`.
 * A `ModularChangeset` which is a composition of multiple revisions may contain duplicate `ChangesetLocalId`s,
 * but they are unique when qualified by the revision of the change they are used in.
 */
export type ChangesetLocalId = Brand<number, "ChangesetLocalId">;

/**
 * Changeset for a subtree rooted at a specific node.
 */
export interface NodeChangeset {
	fieldChanges?: FieldChangeMap;
	valueChange?: ValueChange;
}

export type ValueChange =
	| {
			/**
			 * The revision in which this change occurred.
			 * Undefined when it can be inferred from context.
			 */
			revision?: RevisionTag;

			/**
			 * Can be left unset to represent the value being cleared.
			 */
			value?: Value;
	  }
	| {
			/**
			 * The revision in which this change occurred.
			 * Undefined when it can be inferred from context.
			 */
			revision?: RevisionTag;

			/**
			 * The tag of the change that overwrote the value being restored.
			 *
			 * Undefined when the operation is the product of a tag-less change being inverted.
			 * It is invalid to try convert such an operation to a delta.
			 */
			revert: RevisionTag | undefined;
	  };

export interface ModularChangeset {
	/**
	 * The numerically highest `ChangesetLocalId` used in this changeset.
	 * If undefined then this changeset contains no IDs.
	 */
	maxId?: ChangesetLocalId;
	changes: FieldChangeMap;
}

export type FieldChangeMap = Map<FieldKey, FieldChange>;

export interface FieldChange {
	fieldKind: FieldKindIdentifier;

	/**
	 * If defined, `change` is part of the specified revision.
	 * Undefined in the following cases:
	 * A) A revision is specified on an ancestor of this `FieldChange`, in which case `change` is part of that revision.
	 * B) `change` is composed of multiple revisions.
	 * C) `change` is part of an anonymous revision.
	 */
	revision?: RevisionTag;
	change: FieldChangeset;
}

export type FieldChangeset = Brand<unknown, "FieldChangeset">;<|MERGE_RESOLUTION|>--- conflicted
+++ resolved
@@ -14,23 +14,15 @@
 	TChangeset,
 	TEditor extends FieldEditor<TChangeset> = FieldEditor<TChangeset>,
 > {
-<<<<<<< HEAD
-    _typeCheck?: Invariant<TChangeset>;
-    rebaser: FieldChangeRebaser<TChangeset>;
-    encoder: FieldChangeEncoder<TChangeset>;
-    editor: TEditor;
-    intoDelta(
-        change: TChangeset,
-        deltaFromChild: ToDelta,
-        reviver: NodeReviver,
-    ): Delta.FieldChanges;
-=======
 	_typeCheck?: Invariant<TChangeset>;
 	rebaser: FieldChangeRebaser<TChangeset>;
 	encoder: FieldChangeEncoder<TChangeset>;
 	editor: TEditor;
-	intoDelta(change: TChangeset, deltaFromChild: ToDelta, reviver: NodeReviver): Delta.MarkList;
->>>>>>> 77d9ece1
+	intoDelta(
+		change: TChangeset,
+		deltaFromChild: ToDelta,
+		reviver: NodeReviver,
+	): Delta.FieldChanges;
 }
 export interface FieldChangeRebaser<TChangeset> {
 	/**
@@ -118,8 +110,8 @@
  * Returns `undefined` iff the child changes amount to nothing.
  */
 export type ToDelta = (
-    child: NodeChangeset,
-    index: number | undefined,
+	child: NodeChangeset,
+	index: number | undefined,
 ) => Delta.NodeChanges | undefined;
 
 export type NodeReviver = (
