/*!
 * Copyright (c) Microsoft Corporation and contributors. All rights reserved.
 * Licensed under the MIT License.
 */

export {
	isNeverField,
	isNeverTree,
	allowsRepoSuperset,
	allowsTreeSchemaIdentifierSuperset,
	allowsFieldSuperset,
	allowsTreeSuperset,
} from "./comparison";
export { FieldKind, FullSchemaPolicy, Multiplicity } from "./fieldKind";
export {
<<<<<<< HEAD
    ChangesetLocalId,
    CrossFieldManager,
    CrossFieldTarget,
    IdAllocator,
    isolatedFieldChangeRebaser,
    FieldChange,
    FieldChangeEncoder,
    FieldChangeHandler,
    FieldChangeMap,
    FieldChangeRebaser,
    FieldChangeset,
    FieldEditor,
    ModularChangeset,
    NodeChangeComposer,
    NodeChangeDecoder,
    NodeChangeEncoder,
    NodeChangeInverter,
    NodeChangeRebaser,
    NodeChangeset,
    NodeReviver,
    referenceFreeFieldChangeRebaser,
    ToDelta,
    ValueChange,
=======
	ChangesetLocalId,
	IdAllocator,
	FieldChange,
	FieldChangeEncoder,
	FieldChangeHandler,
	FieldChangeMap,
	FieldChangeRebaser,
	FieldChangeset,
	FieldEditor,
	ModularChangeset,
	NodeChangeComposer,
	NodeChangeDecoder,
	NodeChangeEncoder,
	NodeChangeInverter,
	NodeChangeRebaser,
	NodeChangeset,
	NodeReviver,
	referenceFreeFieldChangeRebaser,
	ToDelta,
	ValueChange,
>>>>>>> ea17aca7
} from "./fieldChangeHandler";
export {
	convertGenericChange,
	EncodedGenericChange,
	EncodedGenericChangeset,
	GenericChange,
	genericChangeHandler,
	GenericChangeset,
	genericFieldKind,
} from "./genericFieldKind";
export { ModularChangeFamily, ModularEditBuilder, EditDescription } from "./modularChangeFamily";
export { typedTreeSchema, typedFieldSchema } from "./typedSchema";
export { FieldTypeView, TreeViewSchema, ViewSchemaCollection, ViewSchema } from "./view";<|MERGE_RESOLUTION|>--- conflicted
+++ resolved
@@ -13,33 +13,11 @@
 } from "./comparison";
 export { FieldKind, FullSchemaPolicy, Multiplicity } from "./fieldKind";
 export {
-<<<<<<< HEAD
-    ChangesetLocalId,
-    CrossFieldManager,
-    CrossFieldTarget,
-    IdAllocator,
-    isolatedFieldChangeRebaser,
-    FieldChange,
-    FieldChangeEncoder,
-    FieldChangeHandler,
-    FieldChangeMap,
-    FieldChangeRebaser,
-    FieldChangeset,
-    FieldEditor,
-    ModularChangeset,
-    NodeChangeComposer,
-    NodeChangeDecoder,
-    NodeChangeEncoder,
-    NodeChangeInverter,
-    NodeChangeRebaser,
-    NodeChangeset,
-    NodeReviver,
-    referenceFreeFieldChangeRebaser,
-    ToDelta,
-    ValueChange,
-=======
 	ChangesetLocalId,
+	CrossFieldManager,
+	CrossFieldTarget,
 	IdAllocator,
+	isolatedFieldChangeRebaser,
 	FieldChange,
 	FieldChangeEncoder,
 	FieldChangeHandler,
@@ -58,7 +36,6 @@
 	referenceFreeFieldChangeRebaser,
 	ToDelta,
 	ValueChange,
->>>>>>> ea17aca7
 } from "./fieldChangeHandler";
 export {
 	convertGenericChange,
