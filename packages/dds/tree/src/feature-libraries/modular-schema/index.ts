--- conflicted
+++ resolved
@@ -3,32 +3,34 @@
  * Licensed under the MIT License.
  */
 
-<<<<<<< HEAD
 export { FieldKind, FullSchemaPolicy, Multiplicity } from "./fieldKind";
 export {
-    FieldChangeHandler,
-    FieldChangeRebaser,
-    FieldChangeEncoder,
-    FieldEditor,
-    ToDelta,
-    NodeChangeInverter,
-    NodeChangeRebaser,
-    NodeChangeComposer,
-    NodeChangeEncoder,
-    NodeChangeDecoder,
-    NodeChangeset,
-    ValueChange,
-    FieldChangeMap,
-    FieldChange,
-    FieldChangeset,
+	convertGenericChange,
+	GenericChange,
+	EncodedGenericChange,
+	GenericChangeset,
+	EncodedGenericChangeset,
+	genericChangeHandler,
+	genericFieldKind,
+} from "./genericFieldKind";
+export {
+	FieldChangeHandler,
+	FieldChangeRebaser,
+	FieldChangeEncoder,
+	FieldEditor,
+	ToDelta,
+	NodeChangeInverter,
+	NodeChangeRebaser,
+	NodeChangeComposer,
+	NodeChangeEncoder,
+	NodeChangeDecoder,
+	NodeChangeset,
+	ValueChange,
+	FieldChangeMap,
+	FieldChange,
+	FieldChangeset,
 } from "./fieldChangeHandler";
-export { ModularChangeFamily, ModularEditBuilder, UpPathWithFieldKinds } from "./modularChangeFamily";
-=======
-export * from "./fieldKind";
-export * from "./genericFieldKind";
-export * from "./fieldChangeHandler";
-export * from "./modularChangeFamily";
->>>>>>> 68d70006
+export { ModularChangeFamily, ModularEditBuilder } from "./modularChangeFamily";
 export {
     isNeverField,
     isNeverTree,
