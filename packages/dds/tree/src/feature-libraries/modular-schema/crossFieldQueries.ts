/*!
 * Copyright (c) Microsoft Corporation and contributors. All rights reserved.
 * Licensed under the MIT License.
 */

<<<<<<< HEAD
import type { ChangeAtomId, RevisionTag } from "../../core/index.js";
import {
	type RangeMap,
	type RangeQueryResult,
	getFromRangeMap,
	getOrAddInMap,
	setInRangeMap,
} from "../../util/index.js";
=======
import type {
	ChangeAtomId,
	ChangeAtomIdRangeMap,
	ChangesetLocalId,
	RevisionTag,
} from "../../core/index.js";
import type { RangeQueryResult } from "../../util/index.js";
>>>>>>> 112d6845
import type { NodeId } from "./modularChangeTypes.js";

export type CrossFieldMap<T> = ChangeAtomIdRangeMap<T>;
export type CrossFieldQuerySet = CrossFieldMap<boolean>;

export function setInCrossFieldMap<T>(
	map: CrossFieldMap<T>,
	{ revision, localId }: ChangeAtomId,
	count: number,
	value: T,
): void {
<<<<<<< HEAD
	setInRangeMap(getOrAddInMap(map, revision, []), localId, count, value);
=======
	map.set({ revision, localId: id }, count, value);
>>>>>>> 112d6845
}

export function getFirstFromCrossFieldMap<T>(
	map: CrossFieldMap<T>,
	{ revision, localId }: ChangeAtomId,
	count: number,
<<<<<<< HEAD
): RangeQueryResult<T> {
	return getFromRangeMap(map.get(revision) ?? [], localId, count);
=======
): RangeQueryResult<ChangeAtomId, T> {
	return map.getFirst({ revision, localId: id }, count);
>>>>>>> 112d6845
}

/**
 */
export enum CrossFieldTarget {
	Source,
	Destination,
}

<<<<<<< HEAD
export interface InvertNodeManager {
	invertDetach(detachId: ChangeAtomId, count: number, nodeChanges: NodeId | undefined): void;
	invertAttach(attachId: ChangeAtomId, count: number): RangeQueryResult<DetachedNodeEntry>;
}

export interface ComposeNodeManager {
	getChangesForBaseDetach(baseDetachId: ChangeAtomId, count: number): RangeQueryResult<NodeId>;
=======
/**
 * Used by {@link FieldChangeHandler} implementations for exchanging information across other fields
 * while rebasing, composing, or inverting a change.
 */
export interface CrossFieldManager<T = unknown> {
	/**
	 * Returns the first data range associated with the key of `target`, `revision`, between `id` and `id + count`.
	 * Calling this records a dependency for the current field on this key if `addDependency` is true.
	 */
	get(
		target: CrossFieldTarget,
		revision: RevisionTag | undefined,
		id: ChangesetLocalId,
		count: number,
		addDependency: boolean,
	): RangeQueryResult<ChangeAtomId, T>;
>>>>>>> 112d6845

	composeBaseAttach(
		baseAttachId: ChangeAtomId,
		newDetachId: ChangeAtomId | undefined,
		count: number,
		newChanges: NodeId | undefined,
	): void;
}

export interface RebaseNodeManager<T = unknown> {
	// XXX: We need to know if a new detach is now happening in this field
	getNewChangesForBaseAttach(
		baseAttachId: ChangeAtomId,
		count: number,
	): RangeQueryResult<DetachedNodeEntry<T>>;

	// XXX: We need to know if a detach is no longer happening with in field
	rebaseOverDetach(
		baseDetachId: ChangeAtomId,
		count: number,
		nodeChange: NodeId | undefined,
		fieldData: T | undefined,
	): void;
}

export interface DetachedNodeEntry<T = unknown> {
	nodeChange?: NodeId;
	fieldData?: T;
	currentId?: ChangeAtomId;
	newId?: ChangeAtomId;

	// XXX: Tree for build
}<|MERGE_RESOLUTION|>--- conflicted
+++ resolved
@@ -3,16 +3,6 @@
  * Licensed under the MIT License.
  */
 
-<<<<<<< HEAD
-import type { ChangeAtomId, RevisionTag } from "../../core/index.js";
-import {
-	type RangeMap,
-	type RangeQueryResult,
-	getFromRangeMap,
-	getOrAddInMap,
-	setInRangeMap,
-} from "../../util/index.js";
-=======
 import type {
 	ChangeAtomId,
 	ChangeAtomIdRangeMap,
@@ -20,7 +10,6 @@
 	RevisionTag,
 } from "../../core/index.js";
 import type { RangeQueryResult } from "../../util/index.js";
->>>>>>> 112d6845
 import type { NodeId } from "./modularChangeTypes.js";
 
 export type CrossFieldMap<T> = ChangeAtomIdRangeMap<T>;
@@ -28,28 +17,19 @@
 
 export function setInCrossFieldMap<T>(
 	map: CrossFieldMap<T>,
-	{ revision, localId }: ChangeAtomId,
+	id: ChangeAtomId,
 	count: number,
 	value: T,
 ): void {
-<<<<<<< HEAD
-	setInRangeMap(getOrAddInMap(map, revision, []), localId, count, value);
-=======
-	map.set({ revision, localId: id }, count, value);
->>>>>>> 112d6845
+	map.set(id, count, value);
 }
 
 export function getFirstFromCrossFieldMap<T>(
 	map: CrossFieldMap<T>,
-	{ revision, localId }: ChangeAtomId,
+	id: ChangeAtomId,
 	count: number,
-<<<<<<< HEAD
-): RangeQueryResult<T> {
-	return getFromRangeMap(map.get(revision) ?? [], localId, count);
-=======
 ): RangeQueryResult<ChangeAtomId, T> {
-	return map.getFirst({ revision, localId: id }, count);
->>>>>>> 112d6845
+	return map.getFirst(id, count);
 }
 
 /**
@@ -59,32 +39,19 @@
 	Destination,
 }
 
-<<<<<<< HEAD
 export interface InvertNodeManager {
 	invertDetach(detachId: ChangeAtomId, count: number, nodeChanges: NodeId | undefined): void;
-	invertAttach(attachId: ChangeAtomId, count: number): RangeQueryResult<DetachedNodeEntry>;
+	invertAttach(
+		attachId: ChangeAtomId,
+		count: number,
+	): RangeQueryResult<ChangeAtomId, DetachedNodeEntry>;
 }
 
 export interface ComposeNodeManager {
-	getChangesForBaseDetach(baseDetachId: ChangeAtomId, count: number): RangeQueryResult<NodeId>;
-=======
-/**
- * Used by {@link FieldChangeHandler} implementations for exchanging information across other fields
- * while rebasing, composing, or inverting a change.
- */
-export interface CrossFieldManager<T = unknown> {
-	/**
-	 * Returns the first data range associated with the key of `target`, `revision`, between `id` and `id + count`.
-	 * Calling this records a dependency for the current field on this key if `addDependency` is true.
-	 */
-	get(
-		target: CrossFieldTarget,
-		revision: RevisionTag | undefined,
-		id: ChangesetLocalId,
+	getChangesForBaseDetach(
+		baseDetachId: ChangeAtomId,
 		count: number,
-		addDependency: boolean,
-	): RangeQueryResult<ChangeAtomId, T>;
->>>>>>> 112d6845
+	): RangeQueryResult<ChangeAtomId, NodeId>;
 
 	composeBaseAttach(
 		baseAttachId: ChangeAtomId,
@@ -99,7 +66,7 @@
 	getNewChangesForBaseAttach(
 		baseAttachId: ChangeAtomId,
 		count: number,
-	): RangeQueryResult<DetachedNodeEntry<T>>;
+	): RangeQueryResult<ChangeAtomId, DetachedNodeEntry<T>>;
 
 	// XXX: We need to know if a detach is no longer happening with in field
 	rebaseOverDetach(
