/*!
 * Copyright (c) Microsoft Corporation and contributors. All rights reserved.
 * Licensed under the MIT License.
 */

import { Type } from "@sinclair/typebox";
import { SessionId } from "@fluidframework/id-compressor";
import { ICodecFamily, SessionAwareCodec, makeCodecFamily } from "../../codec";
import type { NodeChangeset } from "../modular-schema";
import { EncodedGenericChange, EncodedGenericChangeset } from "./genericFieldKindFormat";
import type { GenericChange, GenericChangeset } from "./genericFieldKindTypes";

<<<<<<< HEAD
export function makeGenericChangeCodec(
	childCodec: SessionAwareCodec<NodeChangeset>,
): ICodecFamily<GenericChangeset, SessionId> {
	return makeCodecFamily([[0, makeV0Codec(childCodec)]]);
}

function makeV0Codec(
	childCodec: SessionAwareCodec<NodeChangeset>,
): SessionAwareCodec<GenericChangeset, EncodedGenericChangeset> {
	return {
		encode: (change: GenericChangeset, originatorId: SessionId): EncodedGenericChangeset => {
			const encoded: EncodedGenericChangeset = change.map(({ index, nodeChange }) => ({
				index,
				nodeChange: childCodec.encode(nodeChange, originatorId),
			}));
			return encoded;
		},
		decode: (encoded: EncodedGenericChangeset, originatorId: SessionId): GenericChangeset => {
=======
export function makeGenericChangeCodec<TChildChange = NodeChangeset>(
	childCodec: IJsonCodec<TChildChange>,
): ICodecFamily<GenericChangeset<TChildChange>> {
	return makeCodecFamily([[0, makeV0Codec(childCodec)]]);
}

function makeV0Codec<TChildChange = NodeChangeset>(
	childCodec: IJsonCodec<TChildChange>,
): IJsonCodec<GenericChangeset<TChildChange>, EncodedGenericChangeset> {
	return {
		encode: (change: GenericChangeset<TChildChange>): EncodedGenericChangeset => {
			const encoded: EncodedGenericChangeset = change.map(({ index, nodeChange }) => [
				index,
				childCodec.encode(nodeChange),
			]);
			return encoded;
		},
		decode: (encoded: EncodedGenericChangeset): GenericChangeset<TChildChange> => {
>>>>>>> 5e20ff28
			return encoded.map(
				([index, nodeChange]: EncodedGenericChange): GenericChange<TChildChange> => ({
					index,
					nodeChange: childCodec.decode(nodeChange, originatorId),
				}),
			);
		},
		encodedSchema: EncodedGenericChangeset(childCodec.encodedSchema ?? Type.Any()),
	};
}<|MERGE_RESOLUTION|>--- conflicted
+++ resolved
@@ -10,45 +10,30 @@
 import { EncodedGenericChange, EncodedGenericChangeset } from "./genericFieldKindFormat";
 import type { GenericChange, GenericChangeset } from "./genericFieldKindTypes";
 
-<<<<<<< HEAD
-export function makeGenericChangeCodec(
-	childCodec: SessionAwareCodec<NodeChangeset>,
-): ICodecFamily<GenericChangeset, SessionId> {
-	return makeCodecFamily([[0, makeV0Codec(childCodec)]]);
-}
-
-function makeV0Codec(
-	childCodec: SessionAwareCodec<NodeChangeset>,
-): SessionAwareCodec<GenericChangeset, EncodedGenericChangeset> {
-	return {
-		encode: (change: GenericChangeset, originatorId: SessionId): EncodedGenericChangeset => {
-			const encoded: EncodedGenericChangeset = change.map(({ index, nodeChange }) => ({
-				index,
-				nodeChange: childCodec.encode(nodeChange, originatorId),
-			}));
-			return encoded;
-		},
-		decode: (encoded: EncodedGenericChangeset, originatorId: SessionId): GenericChangeset => {
-=======
 export function makeGenericChangeCodec<TChildChange = NodeChangeset>(
-	childCodec: IJsonCodec<TChildChange>,
-): ICodecFamily<GenericChangeset<TChildChange>> {
+	childCodec: SessionAwareCodec<TChildChange>,
+): ICodecFamily<GenericChangeset<TChildChange>, SessionId> {
 	return makeCodecFamily([[0, makeV0Codec(childCodec)]]);
 }
 
 function makeV0Codec<TChildChange = NodeChangeset>(
-	childCodec: IJsonCodec<TChildChange>,
-): IJsonCodec<GenericChangeset<TChildChange>, EncodedGenericChangeset> {
+	childCodec: SessionAwareCodec<TChildChange>,
+): SessionAwareCodec<GenericChangeset<TChildChange>, EncodedGenericChangeset> {
 	return {
-		encode: (change: GenericChangeset<TChildChange>): EncodedGenericChangeset => {
+		encode: (
+			change: GenericChangeset<TChildChange>,
+			originatorId: SessionId,
+		): EncodedGenericChangeset => {
 			const encoded: EncodedGenericChangeset = change.map(({ index, nodeChange }) => [
 				index,
-				childCodec.encode(nodeChange),
+				childCodec.encode(nodeChange, originatorId),
 			]);
 			return encoded;
 		},
-		decode: (encoded: EncodedGenericChangeset): GenericChangeset<TChildChange> => {
->>>>>>> 5e20ff28
+		decode: (
+			encoded: EncodedGenericChangeset,
+			originatorId: SessionId,
+		): GenericChangeset<TChildChange> => {
 			return encoded.map(
 				([index, nodeChange]: EncodedGenericChange): GenericChange<TChildChange> => ({
 					index,
