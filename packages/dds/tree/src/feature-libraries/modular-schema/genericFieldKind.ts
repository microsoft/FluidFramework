/*!
 * Copyright (c) Microsoft Corporation and contributors. All rights reserved.
 * Licensed under the MIT License.
 */

import {
	type DeltaMark,
	Multiplicity,
	type RevisionTag,
	replaceAtomRevisions,
	type DeltaFieldChanges,
} from "../../core/index.js";
import { assert } from "@fluidframework/core-utils/internal";
import type {
	FieldChangeHandler,
	NestedChangesIndices,
	NodeChangeComposer,
	NodeChangePruner,
	NodeChangeRebaser,
	ToDelta,
} from "./fieldChangeHandler.js";
import { FieldKindWithEditor } from "./fieldKindWithEditor.js";
import { makeGenericChangeCodec } from "./genericFieldKindCodecs.js";
import { newGenericChangeset, type GenericChangeset } from "./genericFieldKindTypes.js";
import type { NodeId } from "./modularChangeTypes.js";
import { BTree } from "@tylerbu/sorted-btree-es6";
import type { ComposeNodeManager } from "./crossFieldQueries.js";

/**
 * {@link FieldChangeHandler} implementation for {@link GenericChangeset}.
 */
export const genericChangeHandler: FieldChangeHandler<GenericChangeset> = {
	rebaser: {
		compose,
		invert: (change: GenericChangeset): GenericChangeset => change,
		rebase: rebaseGenericChange,
		prune: pruneGenericChange,
		replaceRevisions,
	},
	codecsFactory: makeGenericChangeCodec,
	editor: {
		buildChildChanges(changes: Iterable<[number, NodeId]>): GenericChangeset {
			return newGenericChangeset(Array.from(changes));
		},
	},
	intoDelta: (change: GenericChangeset, deltaFromChild: ToDelta): DeltaFieldChanges => {
		let nodeIndex = 0;
		const markList: DeltaMark[] = [];
		for (const [index, nodeChange] of change.entries()) {
			if (nodeIndex < index) {
				const offset = index - nodeIndex;
				markList.push({ count: offset });
				nodeIndex = index;
			}
			markList.push({ count: 1, fields: deltaFromChild(nodeChange) });
			nodeIndex += 1;
		}
		return markList;
	},
	isEmpty: (change: GenericChangeset): boolean => change.length === 0,
	getNestedChanges,
	createEmpty: newGenericChangeset,
	getCrossFieldKeys: (_change) => [],
};

function compose(
	change1: GenericChangeset,
	change2: GenericChangeset,
	composeChildren: NodeChangeComposer,
): GenericChangeset {
	const composed = change1.clone();
	for (const [index, id2] of change2.entries()) {
		const id1 = composed.get(index);
		const idComposed = id1 !== undefined ? composeChildren(id1, id2) : id2;
		composed.set(index, idComposed);
	}

	return composed;
}

function getNestedChanges(change: GenericChangeset): NestedChangesIndices {
	// For generic changeset, the indices in the input and output contexts are the same.
	return change.toArray().map(([index, nodeChange]) => [nodeChange, index]);
}

function rebaseGenericChange(
	change: GenericChangeset,
	over: GenericChangeset,
	rebaseChild: NodeChangeRebaser,
): GenericChangeset {
	const rebased: GenericChangeset = new BTree();
	let nextIndex = 0;

	// eslint-disable-next-line no-constant-condition
	while (true) {
		const newEntry = change.getPairOrNextHigher(nextIndex);
		const baseEntry = over.getPairOrNextHigher(nextIndex);

		if (baseEntry === undefined && newEntry === undefined) {
			break;
		}

		const newIndex = newEntry?.[0] ?? Number.POSITIVE_INFINITY;
		const baseIndex = baseEntry?.[0] ?? Number.POSITIVE_INFINITY;
		let newNodeChange: NodeId | undefined;
		let baseNodeChange: NodeId | undefined;
		let index: number;
		if (newIndex === baseIndex) {
			assert(
				newEntry !== undefined && baseEntry !== undefined,
				0xa0d /* Entries should be defined */,
			);
			index = newIndex;
			newNodeChange = newEntry[1];
			baseNodeChange = baseEntry[1];
		} else if (newIndex < baseIndex) {
			assert(newEntry !== undefined, 0xa0e /* Entry should be defined */);
			index = newIndex;
			newNodeChange = newEntry[1];
		} else {
			assert(baseEntry !== undefined, 0xa0f /* Entry should be defined */);
			index = baseIndex;
			baseNodeChange = baseEntry[1];
		}

		const nodeChange = rebaseChild(newNodeChange, baseNodeChange);
		if (nodeChange !== undefined) {
			rebased.set(index, nodeChange);
		}

		nextIndex = index + 1;
	}

	return rebased;
}

function pruneGenericChange(
	changeset: GenericChangeset,
	pruneChild: NodeChangePruner,
): GenericChangeset {
	const pruned: GenericChangeset = new BTree();
	for (const [index, node] of changeset.entries()) {
		const prunedNode = pruneChild(node);
		if (prunedNode !== undefined) {
			pruned.set(index, node);
		}
	}
	return pruned;
}

function replaceRevisions(
	changeset: GenericChangeset,
	oldRevisions: Set<RevisionTag | undefined>,
	newRevision: RevisionTag | undefined,
): GenericChangeset {
	return changeset.mapValues((node) => replaceAtomRevisions(node, oldRevisions, newRevision));
}

/**
 * {@link FieldKind} used to represent changes to elements of a field in a field-kind-agnostic format.
 */
export const genericFieldKind: FieldKindWithEditor = new FieldKindWithEditor(
	"ModularEditBuilder.Generic",
	Multiplicity.Sequence,
	genericChangeHandler,
	(types, other) => false,
	new Set(),
);

/**
 * Converts a {@link GenericChangeset} into a field-kind-specific `TChange`.
 * @param changeset - The generic changeset to convert.
 * @param target - The {@link FieldChangeHandler} for the `FieldKind` that the returned change should target.
 * @param composeChild - A delegate to compose {@link NodeChangeset}s.
 * @returns An equivalent changeset as represented by the `target` field-kind.
 */
export function convertGenericChange<TChange>(
	changeset: GenericChangeset,
	target: FieldChangeHandler<TChange>,
): TChange {
<<<<<<< HEAD
	const perIndex: TChange[] = [];
	for (const [index, nodeChange] of changeset.entries()) {
		perIndex.push(target.editor.buildChildChange(index, nodeChange));
	}

	if (perIndex.length === 0) {
		return target.createEmpty();
	}

	return perIndex.reduce((a, b) =>
		target.rebaser.compose(a, b, composeChild, genId, invalidComposeManager, revisionMetadata),
	);
}

const invalidFunc = (): never => fail("Should not be called when converting generic changes");
const invalidComposeManager: ComposeNodeManager = {
	getNewChangesForBaseDetach: invalidFunc,
	sendNewChangesToBaseSourceLocation: invalidFunc,
	composeAttachDetach: invalidFunc,
	composeDetachAttach: invalidFunc,
};
=======
	return target.editor.buildChildChanges(changeset.entries());
}

function* relevantRemovedRoots(
	change: GenericChangeset,
	relevantRemovedRootsFromChild: RelevantRemovedRootsFromChild,
): Iterable<DeltaDetachedNodeId> {
	for (const nodeChange of change.values()) {
		yield* relevantRemovedRootsFromChild(nodeChange);
	}
}
>>>>>>> 72b787da
<|MERGE_RESOLUTION|>--- conflicted
+++ resolved
@@ -178,38 +178,5 @@
 	changeset: GenericChangeset,
 	target: FieldChangeHandler<TChange>,
 ): TChange {
-<<<<<<< HEAD
-	const perIndex: TChange[] = [];
-	for (const [index, nodeChange] of changeset.entries()) {
-		perIndex.push(target.editor.buildChildChange(index, nodeChange));
-	}
-
-	if (perIndex.length === 0) {
-		return target.createEmpty();
-	}
-
-	return perIndex.reduce((a, b) =>
-		target.rebaser.compose(a, b, composeChild, genId, invalidComposeManager, revisionMetadata),
-	);
-}
-
-const invalidFunc = (): never => fail("Should not be called when converting generic changes");
-const invalidComposeManager: ComposeNodeManager = {
-	getNewChangesForBaseDetach: invalidFunc,
-	sendNewChangesToBaseSourceLocation: invalidFunc,
-	composeAttachDetach: invalidFunc,
-	composeDetachAttach: invalidFunc,
-};
-=======
 	return target.editor.buildChildChanges(changeset.entries());
-}
-
-function* relevantRemovedRoots(
-	change: GenericChangeset,
-	relevantRemovedRootsFromChild: RelevantRemovedRootsFromChild,
-): Iterable<DeltaDetachedNodeId> {
-	for (const nodeChange of change.values()) {
-		yield* relevantRemovedRootsFromChild(nodeChange);
-	}
-}
->>>>>>> 72b787da
+}