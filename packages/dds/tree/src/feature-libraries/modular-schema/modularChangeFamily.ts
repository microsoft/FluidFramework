--- conflicted
+++ resolved
@@ -50,12 +50,9 @@
 	ValueChange,
 	ModularChangeset,
 	IdAllocator,
-<<<<<<< HEAD
 	HasFieldChanges,
-=======
 	RevisionInfo,
 	RevisionIndexer,
->>>>>>> a349d395
 } from "./fieldChangeHandler";
 import { FieldKind } from "./fieldKind";
 import { convertGenericChange, GenericChangeset, genericFieldKind } from "./genericFieldKind";
@@ -436,7 +433,6 @@
 	): ModularChangeset {
 		let maxId = change.maxId ?? -1;
 		const genId: IdAllocator = () => brand(++maxId);
-<<<<<<< HEAD
 		const crossFieldTable: RebaseTable = {
 			...newCrossFieldTable<FieldChange>(),
 			baseChangeToNew: new Map(),
@@ -444,8 +440,6 @@
 			baseContextToParent: new Map(),
 		};
 
-=======
-		const crossFieldTable = newCrossFieldTable<RebaseData>();
 		const revInfos: RevisionInfo[] = [];
 		if (over.change.revisions !== undefined) {
 			revInfos.push(...over.change.revisions);
@@ -454,17 +448,13 @@
 			revInfos.push(...change.revisions);
 		}
 		const revisionIndexer: RevisionIndexer = revisionIndexerFromInfo(revInfos);
->>>>>>> a349d395
 		const rebasedFields = this.rebaseFieldMap(
 			change.fieldChanges,
 			tagChange(over.change.fieldChanges, over.revision),
 			genId,
 			crossFieldTable,
-<<<<<<< HEAD
 			() => true,
-=======
 			revisionIndexer,
->>>>>>> a349d395
 		);
 
 		if (crossFieldTable.fieldsToUpdate.size > 0) {
@@ -505,7 +495,7 @@
 				const {
 					fieldKind,
 					changesets: [fieldChangeset, baseChangeset],
-				} = this.normalizeFieldChanges([fieldChange, baseChanges], genId);
+				} = this.normalizeFieldChanges([fieldChange, baseChanges], genId, revisionIndexer);
 
 				const baseRevision = baseChanges.revision ?? revision;
 
@@ -521,6 +511,7 @@
 							undefined,
 							(base, newChange) =>
 								newChange === undefined && invalidatedEmptyFields.has(base),
+							revisionIndexer,
 						),
 					genId,
 					newCrossFieldManager(crossFieldTable),
@@ -554,9 +545,9 @@
 		change: FieldChangeMap,
 		over: TaggedChange<FieldChangeMap>,
 		genId: IdAllocator,
-<<<<<<< HEAD
-		crossFieldTable: RebaseTable,
+		crossFieldTable: RebaseTable,		
 		fieldFilter: (baseChange: FieldChange, newChange: FieldChange | undefined) => boolean,
+		revisionIndexer: RevisionIndexer,
 	): FieldChangeMap {
 		const rebasedFields: FieldChangeMap = new Map();
 
@@ -572,11 +563,12 @@
 			const {
 				fieldKind,
 				changesets: [fieldChangeset, baseChangeset],
-			} = this.normalizeFieldChanges([fieldChange, baseChanges], genId);
-
+			} = this.normalizeFieldChanges([fieldChange, baseChanges], genId, revisionIndexer);
+			
 			const { revision } = over;
 			const taggedBaseChange = { revision, change: baseChangeset };
-			const manager = newCrossFieldManager(crossFieldTable);
+			const manager = newCrossFieldManager(crossFieldTable);		
+			
 			const rebasedField = fieldKind.changeHandler.rebaser.rebase(
 				fieldChangeset,
 				taggedBaseChange,
@@ -588,45 +580,12 @@
 						crossFieldTable,
 						baseChanges,
 						fieldFilter,
+						revisionIndexer,
 					),
 				genId,
 				manager,
+				revisionIndexer,
 			);
-=======
-		crossFieldTable: CrossFieldTable<RebaseData>,
-		revisionIndexer: RevisionIndexer,
-	): FieldChangeMap {
-		const rebasedFields: FieldChangeMap = new Map();
-
-		for (const [field, fieldChange] of change) {
-			const baseChanges = over.change.get(field);
-			if (baseChanges === undefined) {
-				rebasedFields.set(field, fieldChange);
-			} else {
-				const {
-					fieldKind,
-					changesets: [fieldChangeset, baseChangeset],
-				} = this.normalizeFieldChanges([fieldChange, baseChanges], genId, revisionIndexer);
-
-				const { revision } = fieldChange.revision !== undefined ? fieldChange : over;
-				const taggedBaseChange = { revision, change: baseChangeset };
-				const manager = newCrossFieldManager(crossFieldTable);
-				const rebasedField = fieldKind.changeHandler.rebaser.rebase(
-					fieldChangeset,
-					taggedBaseChange,
-					(child, baseChild) =>
-						this.rebaseNodeChange(
-							child,
-							{ revision, change: baseChild },
-							genId,
-							crossFieldTable,
-							revisionIndexer,
-						),
-					genId,
-					manager,
-					revisionIndexer,
-				);
->>>>>>> a349d395
 
 			if (!fieldKind.changeHandler.isEmpty(rebasedField)) {
 				const rebasedFieldChange: FieldChange = {
@@ -652,10 +611,10 @@
 		change: NodeChangeset | undefined,
 		over: TaggedChange<NodeChangeset>,
 		genId: IdAllocator,
-<<<<<<< HEAD
-		crossFieldTable: RebaseTable,
-		parentField: FieldChange | undefined,
+		crossFieldTable: RebaseTable,		
+		parentField: FieldChange | undefined,		
 		fieldFilter: (baseChange: FieldChange, newChange: FieldChange | undefined) => boolean,
+		revisionIndexer: RevisionIndexer,
 	): NodeChangeset | undefined {
 		if (over.change.fieldChanges === undefined) {
 			return change;
@@ -668,8 +627,9 @@
 				change: over.change.fieldChanges,
 			},
 			genId,
-			crossFieldTable,
+			crossFieldTable,			
 			fieldFilter,
+			revisionIndexer,
 		);
 
 		if (change?.valueChange === undefined && fieldChanges.size === 0) {
@@ -693,78 +653,12 @@
 		return rebasedChange;
 	}
 
-	// private amendNodeChange(
-	// 	change: NodeChangeset | undefined,
-	// 	base: TaggedChange<NodeChangeset>,
-	// 	genId: IdAllocator,
-	// 	crossFieldTable: RebaseTable,
-	// 	fieldsToAmend: Set<FieldChange>,
-	// ): NodeChangeset | undefined {
-	// 	if (base.change.fieldChanges === undefined) {
-	// 		return change;
-	// 	}
-
-	// 	const rebasedMap: FieldChangeMap = new Map();
-	// 	for (const [field, baseChange] of base.change.fieldChanges) {
-	// 		if (change?.fieldChanges?.has(field)) {
-	// 			// This field was handled in a previous rebase pass.
-	// 			continue;
-	// 		}
-
-	// 		if (!fieldsToAmend.has(baseChange)) {
-	// 			continue;
-	// 		}
-
-	// 		const rebasedField =
-	// 	}
-
-	// 	if (change !== undefined) {
-	// 		return { ...change, fieldChanges: rebasedMap };
-	// 	} else {
-	// 		return rebasedMap.size > 0 ? { fieldChanges: rebasedMap } : undefined;
-	// 	}
-	// }
-
 	rebaseAnchors(anchors: AnchorSet, over: ModularChangeset): void {
 		anchors.applyDelta(this.intoDelta(over));
 	}
 
 	intoDelta(change: ModularChangeset, repairStore?: ReadonlyRepairDataStore): Delta.Root {
-		return this.intoDeltaImpl(
-			change.fieldChanges,
-			repairStore ?? dummyRepairDataStore,
-			undefined,
-		);
-=======
-		crossFieldTable: CrossFieldTable<RebaseData>,
-		revisionIndexer: RevisionIndexer,
-	): NodeChangeset {
-		if (change.fieldChanges === undefined || over.change.fieldChanges === undefined) {
-			return change;
-		}
-
-		return {
-			...change,
-			fieldChanges: this.rebaseFieldMap(
-				change.fieldChanges,
-				{
-					...over,
-					change: over.change.fieldChanges,
-				},
-				genId,
-				crossFieldTable,
-				revisionIndexer,
-			),
-		};
-	}
-
-	public rebaseAnchors(anchors: AnchorSet, over: ModularChangeset): void {
-		anchors.applyDelta(this.intoDelta(over));
-	}
-
-	public intoDelta(change: ModularChangeset): Delta.Root {
-		return this.intoDeltaImpl(change.changes);
->>>>>>> a349d395
+		return this.intoDeltaImpl(change.fieldChanges);
 	}
 
 	/**
@@ -810,17 +704,16 @@
 	}
 }
 
-<<<<<<< HEAD
 function newGenericChangeset(): GenericChangeset {
 	return [];
-=======
+}
+
 function revisionIndexerFromInfo(revInfos: readonly RevisionInfo[]): RevisionIndexer {
 	return (tag: RevisionTag): number => {
 		const index = revInfos.findIndex((revInfo) => revInfo.tag === tag);
 		assert(index !== -1, 0x5a0 /* Unable to index unknown revision */);
 		return index;
 	};
->>>>>>> a349d395
 }
 
 export function getFieldKind(
@@ -971,20 +864,15 @@
 	}
 }
 
-<<<<<<< HEAD
-function makeModularChangeset(changes: FieldChangeMap, maxId: number): ModularChangeset {
-	const changeset: ModularChangeset = { fieldChanges: changes };
-=======
 function makeModularChangeset(
 	changes: FieldChangeMap,
 	maxId: number = -1,
 	revisions: readonly RevisionInfo[] | undefined = undefined,
 ): ModularChangeset {
-	const changeset: Mutable<ModularChangeset> = { changes };
+	const changeset: Mutable<ModularChangeset> = { fieldChanges: changes };
 	if (revisions !== undefined && revisions.length > 0) {
 		changeset.revisions = revisions;
 	}
->>>>>>> a349d395
 	if (maxId >= 0) {
 		changeset.maxId = brand(maxId);
 	}
