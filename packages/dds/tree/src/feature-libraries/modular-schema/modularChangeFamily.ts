--- conflicted
+++ resolved
@@ -348,17 +348,13 @@
 		return makeModularChangeset(
 			invertedFields,
 			maxId,
-<<<<<<< HEAD
-			revInfo !== undefined ? Array.from(revInfo).reverse() : undefined,
-			change.change.constraintViolationCount,
-=======
 			revInfo === undefined
 				? undefined
 				: (isRollback
 						? revInfo.map(({ tag }) => ({ tag, isRollback: true }))
 						: Array.from(revInfo)
 				  ).reverse(),
->>>>>>> d275d670
+			change.change.constraintViolationCount,
 		);
 	}
 
@@ -481,12 +477,8 @@
 			tagChange(over.change.changes, over.revision),
 			genId,
 			crossFieldTable,
-<<<<<<< HEAD
-			revisionIndexer,
+			revisionMetadata,
 			constraintState,
-=======
-			revisionMetadata,
->>>>>>> d275d670
 		);
 
 		if (crossFieldTable.fieldsToUpdate.size > 0) {
@@ -525,12 +517,8 @@
 		over: TaggedChange<FieldChangeMap>,
 		genId: IdAllocator,
 		crossFieldTable: CrossFieldTable<RebaseData>,
-<<<<<<< HEAD
-		revisionIndexer: RevisionIndexer,
+		revisionMetadata: RevisionMetadataSource,
 		constraintState: any,
-=======
-		revisionMetadata: RevisionMetadataSource,
->>>>>>> d275d670
 	): FieldChangeMap {
 		const rebasedFields: FieldChangeMap = new Map();
 
@@ -556,12 +544,8 @@
 							{ revision, change: baseChild },
 							genId,
 							crossFieldTable,
-<<<<<<< HEAD
-							revisionIndexer,
+							revisionMetadata,
 							constraintState,
-=======
-							revisionMetadata,
->>>>>>> d275d670
 						),
 					genId,
 					manager,
@@ -591,12 +575,8 @@
 		over: TaggedChange<NodeChangeset>,
 		genId: IdAllocator,
 		crossFieldTable: CrossFieldTable<RebaseData>,
-<<<<<<< HEAD
-		revisionIndexer: RevisionIndexer,
+		revisionMetadata: RevisionMetadataSource,
 		constraintState: any,
-=======
-		revisionMetadata: RevisionMetadataSource,
->>>>>>> d275d670
 	): NodeChangeset {
 		// also check if the constraint was already violated before this
 		if (
@@ -638,12 +618,8 @@
 				},
 				genId,
 				crossFieldTable,
-<<<<<<< HEAD
-				revisionIndexer,
+				revisionMetadata,
 				constraintState,
-=======
-				revisionMetadata,
->>>>>>> d275d670
 			),
 		};
 	}
@@ -753,7 +729,7 @@
 }
 
 class ConstraintHelper {
-	constructor(public violationCount = 0) {}
+	public constructor(public violationCount = 0) {}
 
 	public increment() {
 		this.violationCount++;
@@ -990,7 +966,7 @@
 		);
 	}
 
-	addValueConstraint(path: UpPath, currentValue: Value): void {
+	public addValueConstraint(path: UpPath, currentValue: Value): void {
 		const nodeChange: NodeChangeset = {
 			valueConstraint: { value: currentValue, violated: false },
 		};
