/*!
 * Copyright (c) Microsoft Corporation and contributors. All rights reserved.
 * Licensed under the MIT License.
 */

import { assert } from "@fluidframework/common-utils";
import {
	ChangeEncoder,
	ChangeFamily,
	ProgressiveEditBuilder,
	ProgressiveEditBuilderBase,
	ChangeRebaser,
	FieldKindIdentifier,
	AnchorSet,
	Delta,
	FieldKey,
	UpPath,
	Value,
	TaggedChange,
	ReadonlyRepairDataStore,
	RevisionTag,
	tagChange,
	makeAnonChange,
} from "../../core";
import {
	addToNestedSet,
	brand,
	getOrAddEmptyToMap,
	getOrAddInNestedMap,
	JsonCompatibleReadOnly,
	Mutable,
	NestedMap,
	nestedSetContains,
	setInNestedMap,
	tryGetFromNestedMap,
} from "../../util";
import { dummyRepairDataStore } from "../fakeRepairDataStore";
import {
	ChangesetLocalId,
	CrossFieldManager,
	CrossFieldQuerySet,
	CrossFieldTarget,
} from "./crossFieldQueries";
import {
	FieldChangeHandler,
	FieldChangeMap,
	FieldChange,
	FieldChangeset,
	NodeChangeset,
	ValueChange,
	ModularChangeset,
	IdAllocator,
	RevisionInfo,
	RevisionIndexer,
} from "./fieldChangeHandler";
import { FieldKind } from "./fieldKind";
import { convertGenericChange, GenericChangeset, genericFieldKind } from "./genericFieldKind";
import { decodeJsonFormat0, encodeForJsonFormat0 } from "./modularChangeEncoding";

/**
 * Implementation of ChangeFamily which delegates work in a given field to the appropriate FieldKind
 * as determined by the schema.
 *
 * @sealed
 * @alpha
 */
export class ModularChangeFamily
	implements ChangeFamily<ModularEditBuilder, ModularChangeset>, ChangeRebaser<ModularChangeset>
{
	readonly encoder: ChangeEncoder<ModularChangeset>;

	constructor(readonly fieldKinds: ReadonlyMap<FieldKindIdentifier, FieldKind>) {
		this.encoder = new ModularChangeEncoder(this.fieldKinds);
	}

	get rebaser(): ChangeRebaser<ModularChangeset> {
		return this;
	}

	/**
	 * Produces an equivalent list of `FieldChangeset`s that all target the same {@link FieldKind}.
	 * @param changes - The list of `FieldChange`s whose `FieldChangeset`s needs to be normalized.
	 * @returns An object that contains both the equivalent list of `FieldChangeset`s that all
	 * target the same {@link FieldKind}, and the `FieldKind` that they target.
	 * The returned `FieldChangeset`s may be a shallow copy of the input `FieldChange`s.
	 */
	private normalizeFieldChanges(
		changes: readonly FieldChange[],
		genId: IdAllocator,
		revisionIndexer: RevisionIndexer,
	): {
		fieldKind: FieldKind;
		changesets: FieldChangeset[];
	} {
		// TODO: Handle the case where changes have conflicting field kinds
		const nonGenericChange = changes.find(
			(change) => change.fieldKind !== genericFieldKind.identifier,
		);
		if (nonGenericChange === undefined) {
			// All the changes are generic
			return { fieldKind: genericFieldKind, changesets: changes.map((c) => c.change) };
		}
		const kind = nonGenericChange.fieldKind;
		const fieldKind = getFieldKind(this.fieldKinds, kind);
		const handler = fieldKind.changeHandler;
		const normalizedChanges = changes.map((change) => {
			if (change.fieldKind === genericFieldKind.identifier) {
				// The cast is based on the `fieldKind` check above
				const genericChange = change.change as unknown as GenericChangeset;
				return convertGenericChange(
					genericChange,
					handler,
					(children) =>
						this.composeNodeChanges(
							children,
							genId,
							newCrossFieldTable(),
							revisionIndexer,
						),
					genId,
					revisionIndexer,
				) as FieldChangeset;
			}
			return change.change;
		});
		return { fieldKind, changesets: normalizedChanges };
	}

	compose(changes: TaggedChange<ModularChangeset>[]): ModularChangeset {
		let maxId = -1;
		const revInfos: RevisionInfo[] = [];
		for (const taggedChange of changes) {
			const change = taggedChange.change;
			maxId = Math.max(change.maxId ?? -1, maxId);
			if (change.revisions !== undefined) {
				revInfos.push(...change.revisions);
			} else if (taggedChange.revision !== undefined) {
				revInfos.push({ tag: taggedChange.revision });
			}
		}
		const revisionIndexer: RevisionIndexer = revisionIndexFromInfo(revInfos);
		const genId: IdAllocator = () => brand(++maxId);
		const crossFieldTable = newCrossFieldTable<ComposeData>();

		const composedFields = this.composeFieldMaps(
			changes.map((change) => tagChange(change.change.changes, change.revision)),
			genId,
			crossFieldTable,
			revisionIndexer,
		);

		if (crossFieldTable.fieldsToUpdate.size > 0) {
			const fieldsToUpdate = crossFieldTable.fieldsToUpdate;
			crossFieldTable.fieldsToUpdate = new Set();
			for (const field of fieldsToUpdate) {
				const amendedChange = getChangeHandler(
					this.fieldKinds,
					field.fieldKind,
				).rebaser.amendCompose(
					field.change,
					(children) =>
						this.composeNodeChanges(children, genId, crossFieldTable, revisionIndexer),
					genId,
					newCrossFieldManager(crossFieldTable),
					revisionIndexer,
				);
				field.change = brand(amendedChange);
			}
		}
<<<<<<< HEAD
		return makeModularChangeset(composedFields, maxId, revInfos);
=======

		assert(
			crossFieldTable.fieldsToUpdate.size === 0,
			"Should not need more than one amend pass.",
		);
		return makeModularChangeset(composedFields, maxId);
>>>>>>> c29d1134
	}

	private composeFieldMaps(
		changes: TaggedChange<FieldChangeMap>[],
		genId: IdAllocator,
		crossFieldTable: CrossFieldTable<ComposeData>,
		revisionIndexer: RevisionIndexer,
	): FieldChangeMap {
		const fieldChanges = new Map<FieldKey, FieldChange[]>();
		for (const change of changes) {
			for (const [key, fieldChange] of change.change) {
				const fieldChangeToCompose =
					fieldChange.revision !== undefined || change.revision === undefined
						? fieldChange
						: {
								...fieldChange,
								revision: change.revision,
						  };

				getOrAddEmptyToMap(fieldChanges, key).push(fieldChangeToCompose);
			}
		}

		const composedFields: FieldChangeMap = new Map();
		for (const [field, changesForField] of fieldChanges) {
			let composedField: FieldChange;
			if (changesForField.length === 1) {
				composedField = changesForField[0];
			} else {
				const { fieldKind, changesets } = this.normalizeFieldChanges(
					changesForField,
					genId,
					revisionIndexer,
				);
				assert(
					changesets.length === changesForField.length,
					0x4a8 /* Number of changes should be constant when normalizing */,
				);

				const manager = newCrossFieldManager(crossFieldTable);
				const taggedChangesets = changesets.map((change, i) =>
					tagChange(change, changesForField[i].revision),
				);
				const composedChange = fieldKind.changeHandler.rebaser.compose(
					taggedChangesets,
					(children) =>
						this.composeNodeChanges(children, genId, crossFieldTable, revisionIndexer),
					genId,
					manager,
					revisionIndexer,
				);

				composedField = {
					fieldKind: fieldKind.identifier,
					change: brand(composedChange),
				};

				addFieldData(manager, composedField);
			}

			// TODO: Could optimize by checking that composedField is non-empty
			composedFields.set(field, composedField);
		}
		return composedFields;
	}

	private composeNodeChanges(
		changes: TaggedChange<NodeChangeset>[],
		genId: IdAllocator,
		crossFieldTable: CrossFieldTable<ComposeData>,
		revisionIndexer: RevisionIndexer,
	): NodeChangeset {
		const fieldChanges: TaggedChange<FieldChangeMap>[] = [];
		let valueChange: ValueChange | undefined;
		for (const change of changes) {
			if (change.change.valueChange !== undefined) {
				valueChange = { ...change.change.valueChange };
				valueChange.revision ??= change.revision;
			}
			if (change.change.fieldChanges !== undefined) {
				fieldChanges.push(tagChange(change.change.fieldChanges, change.revision));
			}
		}

		const composedFieldChanges = this.composeFieldMaps(
			fieldChanges,
			genId,
			crossFieldTable,
			revisionIndexer,
		);
		const composedNodeChange: NodeChangeset = {};
		if (valueChange !== undefined) {
			composedNodeChange.valueChange = valueChange;
		}

		if (composedFieldChanges.size > 0) {
			composedNodeChange.fieldChanges = composedFieldChanges;
		}

		return composedNodeChange;
	}

	invert(change: TaggedChange<ModularChangeset>): ModularChangeset {
		let maxId = change.change.maxId ?? -1;
		const genId: IdAllocator = () => brand(++maxId);
		const crossFieldTable = newCrossFieldTable<InvertData>();
		const invertedFields = this.invertFieldMap(
			tagChange(change.change.changes, change.revision),
			genId,
			crossFieldTable,
		);

		if (crossFieldTable.fieldsToUpdate.size > 0) {
			const fieldsToUpdate = crossFieldTable.fieldsToUpdate;
			crossFieldTable.fieldsToUpdate = new Set();
			for (const { fieldChange, originalRevision } of fieldsToUpdate) {
				const amendedChange = getChangeHandler(
					this.fieldKinds,
					fieldChange.fieldKind,
				).rebaser.amendInvert(
					fieldChange.change,
					originalRevision,
					genId,
					newCrossFieldManager(crossFieldTable),
				);
				fieldChange.change = brand(amendedChange);
			}
		}

<<<<<<< HEAD
		const revInfo = change.change.revisions;
		return makeModularChangeset(
			invertedFields,
			maxId,
			revInfo !== undefined ? Array.from(revInfo).reverse() : undefined,
		);
=======
		assert(
			crossFieldTable.fieldsToUpdate.size === 0,
			"Should not need more than one amend pass.",
		);

		return makeModularChangeset(invertedFields, maxId);
>>>>>>> c29d1134
	}

	private invertFieldMap(
		changes: TaggedChange<FieldChangeMap>,
		genId: IdAllocator,
		crossFieldTable: CrossFieldTable<InvertData>,
	): FieldChangeMap {
		const invertedFields: FieldChangeMap = new Map();

		for (const [field, fieldChange] of changes.change) {
			const { revision } = fieldChange.revision !== undefined ? fieldChange : changes;

			const manager = newCrossFieldManager(crossFieldTable);
			const invertedChange = getChangeHandler(
				this.fieldKinds,
				fieldChange.fieldKind,
			).rebaser.invert(
				{ revision, change: fieldChange.change },
				(childChanges) =>
					this.invertNodeChange(
						{ revision, change: childChanges },
						genId,
						crossFieldTable,
					),
				genId,
				manager,
			);

			const invertedFieldChange: FieldChange = {
				...fieldChange,
				change: brand(invertedChange),
			};
			invertedFields.set(field, invertedFieldChange);

			const invertData: InvertData = {
				fieldChange: invertedFieldChange,
				originalRevision: changes.revision,
			};

			addFieldData(manager, invertData);
		}

		return invertedFields;
	}

	private invertNodeChange(
		change: TaggedChange<NodeChangeset>,
		genId: IdAllocator,
		crossFieldTable: CrossFieldTable<InvertData>,
	): NodeChangeset {
		const inverse: NodeChangeset = {};

		if (change.change.valueChange !== undefined) {
			assert(
				!("revert" in change.change.valueChange),
				0x4a9 /* Inverting inverse changes is currently not supported */,
			);
			const revision = change.change.valueChange.revision ?? change.revision;
			inverse.valueChange = { revert: revision };
		}

		if (change.change.fieldChanges !== undefined) {
			inverse.fieldChanges = this.invertFieldMap(
				{ ...change, change: change.change.fieldChanges },
				genId,
				crossFieldTable,
			);
		}

		return inverse;
	}

	rebase(change: ModularChangeset, over: TaggedChange<ModularChangeset>): ModularChangeset {
		let maxId = change.maxId ?? -1;
		const genId: IdAllocator = () => brand(++maxId);
		const crossFieldTable = newCrossFieldTable<RebaseData>();
		const revInfos: RevisionInfo[] = [];
		if (over.change.revisions !== undefined) {
			revInfos.push(...over.change.revisions);
		}
		if (change.revisions !== undefined) {
			revInfos.push(...change.revisions);
		}
		const revisionIndexer: RevisionIndexer = revisionIndexFromInfo(revInfos);
		const rebasedFields = this.rebaseFieldMap(
			change.changes,
			tagChange(over.change.changes, over.revision),
			genId,
			crossFieldTable,
			revisionIndexer,
		);

		if (crossFieldTable.fieldsToUpdate.size > 0) {
			const fieldsToUpdate = crossFieldTable.fieldsToUpdate;
			crossFieldTable.fieldsToUpdate = new Set();
			for (const { fieldChange, baseChange } of fieldsToUpdate) {
				const amendedChange = getChangeHandler(
					this.fieldKinds,
					fieldChange.fieldKind,
				).rebaser.amendRebase(
					fieldChange.change,
					baseChange,
					genId,
					newCrossFieldManager(crossFieldTable),
					revisionIndexer,
				);
				fieldChange.change = brand(amendedChange);
			}
		}

<<<<<<< HEAD
		return makeModularChangeset(rebasedFields, maxId, change.revisions);
=======
		assert(
			crossFieldTable.fieldsToUpdate.size === 0,
			"Should not need more than one amend pass.",
		);

		return makeModularChangeset(rebasedFields, maxId);
>>>>>>> c29d1134
	}

	private rebaseFieldMap(
		change: FieldChangeMap,
		over: TaggedChange<FieldChangeMap>,
		genId: IdAllocator,
		crossFieldTable: CrossFieldTable<RebaseData>,
		revisionIndexer: RevisionIndexer,
	): FieldChangeMap {
		const rebasedFields: FieldChangeMap = new Map();

		for (const [field, fieldChange] of change) {
			const baseChanges = over.change.get(field);
			if (baseChanges === undefined) {
				rebasedFields.set(field, fieldChange);
			} else {
				const {
					fieldKind,
					changesets: [fieldChangeset, baseChangeset],
				} = this.normalizeFieldChanges([fieldChange, baseChanges], genId, revisionIndexer);

				const { revision } = fieldChange.revision !== undefined ? fieldChange : over;
				const taggedBaseChange = { revision, change: baseChangeset };
				const manager = newCrossFieldManager(crossFieldTable);
				const rebasedField = fieldKind.changeHandler.rebaser.rebase(
					fieldChangeset,
					taggedBaseChange,
					(child, baseChild) =>
						this.rebaseNodeChange(
							child,
							{ revision, change: baseChild },
							genId,
							crossFieldTable,
							revisionIndexer,
						),
					genId,
					manager,
					revisionIndexer,
				);

				const rebasedFieldChange: FieldChange = {
					fieldKind: fieldKind.identifier,
					change: brand(rebasedField),
				};

				const rebaseData: RebaseData = {
					fieldChange: rebasedFieldChange,
					baseChange: taggedBaseChange,
				};

				addFieldData(manager, rebaseData);
				rebasedFields.set(field, rebasedFieldChange);
			}
		}

		return rebasedFields;
	}

	private rebaseNodeChange(
		change: NodeChangeset,
		over: TaggedChange<NodeChangeset>,
		genId: IdAllocator,
		crossFieldTable: CrossFieldTable<RebaseData>,
		revisionIndexer: RevisionIndexer,
	): NodeChangeset {
		if (change.fieldChanges === undefined || over.change.fieldChanges === undefined) {
			return change;
		}

		return {
			...change,
			fieldChanges: this.rebaseFieldMap(
				change.fieldChanges,
				{
					...over,
					change: over.change.fieldChanges,
				},
				genId,
				crossFieldTable,
				revisionIndexer,
			),
		};
	}

	rebaseAnchors(anchors: AnchorSet, over: ModularChangeset): void {
		anchors.applyDelta(this.intoDelta(over));
	}

	intoDelta(change: ModularChangeset, repairStore?: ReadonlyRepairDataStore): Delta.Root {
		return this.intoDeltaImpl(change.changes, repairStore ?? dummyRepairDataStore, undefined);
	}

	/**
	 * @param change - The change to convert into a delta.
	 * @param repairStore - The store to query for repair data.
	 * @param path - The path of the node being altered by the change as defined by the input context.
	 * Undefined for the root and for nodes that do not exist in the input context.
	 */
	private intoDeltaImpl(
		change: FieldChangeMap,
		repairStore: ReadonlyRepairDataStore,
		path: UpPath | undefined,
	): Delta.Root {
		const delta: Map<FieldKey, Delta.MarkList> = new Map();
		for (const [field, fieldChange] of change) {
			const deltaField = getChangeHandler(this.fieldKinds, fieldChange.fieldKind).intoDelta(
				fieldChange.change,
				(childChange, index): Delta.Modify =>
					this.deltaFromNodeChange(
						childChange,
						repairStore,
						index === undefined
							? undefined
							: {
									parent: path,
									parentField: field,
									parentIndex: index,
							  },
					),
				(revision: RevisionTag, index: number, count: number): Delta.ProtoNode[] =>
					repairStore.getNodes(revision, path, field, index, count),
			);
			delta.set(field, deltaField);
		}
		return delta;
	}

	private deltaFromNodeChange(
		change: NodeChangeset,
		repairStore: ReadonlyRepairDataStore,
		path?: UpPath,
	): Delta.Modify {
		const modify: Mutable<Delta.Modify> = {
			type: Delta.MarkType.Modify,
		};

		const valueChange = change.valueChange;
		if (valueChange !== undefined) {
			if ("revert" in valueChange) {
				assert(
					path !== undefined,
					0x4aa /* Only existing nodes can have their value restored */,
				);
				assert(
					valueChange.revert !== undefined,
					0x4ab /* Unable to revert to undefined revision */,
				);
				modify.setValue = repairStore.getValue(valueChange.revert, path);
			} else {
				modify.setValue = valueChange.value;
			}
		}

		if (change.fieldChanges !== undefined) {
			modify.fields = this.intoDeltaImpl(change.fieldChanges, repairStore, path);
		}

		return modify;
	}

	buildEditor(
		changeReceiver: (change: ModularChangeset) => void,
		anchors: AnchorSet,
	): ModularEditBuilder {
		return new ModularEditBuilder(this, changeReceiver, anchors);
	}
}

function revisionIndexFromInfo(revInfos: readonly RevisionInfo[]): RevisionIndexer {
	return (tag: RevisionTag): number => {
		const index = revInfos.findIndex((revInfo) => revInfo.tag === tag);
		assert(index !== -1, "Unable to index unknown revision");
		return index;
	};
}

export function getFieldKind(
	fieldKinds: ReadonlyMap<FieldKindIdentifier, FieldKind>,
	kind: FieldKindIdentifier,
): FieldKind {
	if (kind === genericFieldKind.identifier) {
		return genericFieldKind;
	}
	const fieldKind = fieldKinds.get(kind);
	assert(fieldKind !== undefined, 0x3ad /* Unknown field kind */);
	return fieldKind;
}

export function getChangeHandler(
	fieldKinds: ReadonlyMap<FieldKindIdentifier, FieldKind>,
	kind: FieldKindIdentifier,
): FieldChangeHandler<unknown> {
	return getFieldKind(fieldKinds, kind).changeHandler;
}

interface CrossFieldTable<TFieldData> {
	srcTable: NestedMap<RevisionTag | undefined, ChangesetLocalId, unknown>;
	dstTable: NestedMap<RevisionTag | undefined, ChangesetLocalId, unknown>;
	srcDependents: NestedMap<RevisionTag | undefined, ChangesetLocalId, TFieldData>;
	dstDependents: NestedMap<RevisionTag | undefined, ChangesetLocalId, TFieldData>;
	fieldsToUpdate: Set<TFieldData>;
}

function newCrossFieldTable<T>(): CrossFieldTable<T> {
	return {
		srcTable: new Map(),
		dstTable: new Map(),
		srcDependents: new Map(),
		dstDependents: new Map(),
		fieldsToUpdate: new Set(),
	};
}

interface InvertData {
	originalRevision: RevisionTag | undefined;
	fieldChange: FieldChange;
}

type ComposeData = FieldChange;

interface RebaseData {
	fieldChange: FieldChange;
	baseChange: TaggedChange<FieldChangeset>;
}

interface CrossFieldManagerI<T> extends CrossFieldManager {
	table: CrossFieldTable<T>;
	srcQueries: CrossFieldQuerySet;
	dstQueries: CrossFieldQuerySet;
	fieldInvalidated: boolean;
}

function newCrossFieldManager<T>(crossFieldTable: CrossFieldTable<T>): CrossFieldManagerI<T> {
	const srcQueries = new Map();
	const dstQueries = new Map();
	const getMap = (target: CrossFieldTarget) =>
		target === CrossFieldTarget.Source ? crossFieldTable.srcTable : crossFieldTable.dstTable;

	const getQueries = (target: CrossFieldTarget) =>
		target === CrossFieldTarget.Source ? srcQueries : dstQueries;

	const manager = {
		table: crossFieldTable,
		srcQueries,
		dstQueries,
		fieldInvalidated: false,
		getOrCreate: (
			target: CrossFieldTarget,
			revision: RevisionTag | undefined,
			id: ChangesetLocalId,
			newValue: unknown,
			invalidateDependents: boolean,
		) => {
			if (invalidateDependents) {
				const dependents =
					target === CrossFieldTarget.Source
						? crossFieldTable.srcDependents
						: crossFieldTable.dstDependents;
				const dependent = tryGetFromNestedMap(dependents, revision, id);
				if (dependent !== undefined) {
					crossFieldTable.fieldsToUpdate.add(dependent);
				}

				if (nestedSetContains(getQueries(target), revision, id)) {
					manager.fieldInvalidated = true;
				}
			}
			return getOrAddInNestedMap(getMap(target), revision, id, newValue);
		},
		get: (
			target: CrossFieldTarget,
			revision: RevisionTag | undefined,
			id: ChangesetLocalId,
			addDependency: boolean,
		) => {
			if (addDependency) {
				addToNestedSet(getQueries(target), revision, id);
			}
			return tryGetFromNestedMap(getMap(target), revision, id);
		},
	};

	return manager;
}

function addFieldData<T>(manager: CrossFieldManagerI<T>, fieldData: T) {
	for (const [revision, ids] of manager.srcQueries) {
		for (const id of ids.keys()) {
			assert(
				tryGetFromNestedMap(manager.table.srcDependents, revision, id) === undefined,
				0x564 /* TODO: Support multiple dependents per key */,
			);
			setInNestedMap(manager.table.srcDependents, revision, id, fieldData);
		}
	}

	for (const [revision, ids] of manager.dstQueries) {
		for (const id of ids.keys()) {
			assert(
				tryGetFromNestedMap(manager.table.dstDependents, revision, id) === undefined,
				0x565 /* TODO: Support multiple dependents per key */,
			);
			setInNestedMap(manager.table.dstDependents, revision, id, fieldData);
		}
	}

	if (manager.fieldInvalidated) {
		manager.table.fieldsToUpdate.add(fieldData);
	}
}

function makeModularChangeset(
	changes: FieldChangeMap,
	maxId: number = -1,
	revisions: readonly RevisionInfo[] | undefined = undefined,
): ModularChangeset {
	const changeset: Mutable<ModularChangeset> = { changes };
	if (revisions !== undefined && revisions.length > 0) {
		changeset.revisions = revisions;
	}
	if (maxId >= 0) {
		changeset.maxId = brand(maxId);
	}
	return changeset;
}

class ModularChangeEncoder extends ChangeEncoder<ModularChangeset> {
	constructor(private readonly fieldKinds: ReadonlyMap<FieldKindIdentifier, FieldKind>) {
		super();
	}

	encodeForJson(formatVersion: number, change: ModularChangeset): JsonCompatibleReadOnly {
		return encodeForJsonFormat0(this.fieldKinds, change);
	}

	decodeJson(formatVersion: number, change: JsonCompatibleReadOnly): ModularChangeset {
		return decodeJsonFormat0(this.fieldKinds, change);
	}
}

/**
 * @sealed
 * @alpha
 */
export class ModularEditBuilder
	extends ProgressiveEditBuilderBase<ModularChangeset>
	implements ProgressiveEditBuilder<ModularChangeset>
{
	constructor(
		family: ChangeFamily<unknown, ModularChangeset>,
		changeReceiver: (change: ModularChangeset) => void,
		anchors: AnchorSet,
	) {
		super(family, changeReceiver, anchors);
	}

	public apply(change: ModularChangeset): void {
		this.applyChange(change);
	}

	/**
	 * Adds a change to the edit builder
	 * @param path - path to the parent node of the field being edited
	 * @param field - the field which is being edited
	 * @param fieldKind - the kind of the field
	 * @param change - the change to the field
	 * @param maxId - the highest `ChangesetLocalId` used in this change
	 */
	submitChange(
		path: UpPath | undefined,
		field: FieldKey,
		fieldKind: FieldKindIdentifier,
		change: FieldChangeset,
		maxId: ChangesetLocalId = brand(-1),
	): void {
		const changeMap = this.buildChangeMap(path, field, fieldKind, change);
		this.applyChange(makeModularChangeset(changeMap, maxId));
	}

	submitChanges(changes: EditDescription[], maxId: ChangesetLocalId = brand(-1)) {
		const changeMaps = changes.map((change) =>
			makeAnonChange(
				makeModularChangeset(
					this.buildChangeMap(change.path, change.field, change.fieldKind, change.change),
				),
			),
		);
		const composedChange = this.changeFamily.rebaser.compose(changeMaps);
		if (maxId >= 0) {
			composedChange.maxId = maxId;
		}
		this.applyChange(composedChange);
	}

	private buildChangeMap(
		path: UpPath | undefined,
		field: FieldKey,
		fieldKind: FieldKindIdentifier,
		change: FieldChangeset,
	): FieldChangeMap {
		let fieldChangeMap: FieldChangeMap = new Map([[field, { fieldKind, change }]]);

		let remainingPath = path;
		while (remainingPath !== undefined) {
			const nodeChange: NodeChangeset = { fieldChanges: fieldChangeMap };
			const fieldChange = genericFieldKind.changeHandler.editor.buildChildChange(
				remainingPath.parentIndex,
				nodeChange,
			);
			fieldChangeMap = new Map([
				[
					remainingPath.parentField,
					{ fieldKind: genericFieldKind.identifier, change: brand(fieldChange) },
				],
			]);
			remainingPath = remainingPath.parent;
		}

		return fieldChangeMap;
	}

	setValue(path: UpPath, value: Value): void {
		const valueChange: ValueChange = value === undefined ? {} : { value };
		const nodeChange: NodeChangeset = { valueChange };
		const fieldChange = genericFieldKind.changeHandler.editor.buildChildChange(
			path.parentIndex,
			nodeChange,
		);
		this.submitChange(
			path.parent,
			path.parentField,
			genericFieldKind.identifier,
			brand(fieldChange),
		);
	}
}

/**
 * @alpha
 */
export interface EditDescription {
	path: UpPath | undefined;
	field: FieldKey;
	fieldKind: FieldKindIdentifier;
	change: FieldChangeset;
}<|MERGE_RESOLUTION|>--- conflicted
+++ resolved
@@ -167,16 +167,12 @@
 				field.change = brand(amendedChange);
 			}
 		}
-<<<<<<< HEAD
-		return makeModularChangeset(composedFields, maxId, revInfos);
-=======
 
 		assert(
 			crossFieldTable.fieldsToUpdate.size === 0,
 			"Should not need more than one amend pass.",
 		);
-		return makeModularChangeset(composedFields, maxId);
->>>>>>> c29d1134
+		return makeModularChangeset(composedFields, maxId, revInfos);
 	}
 
 	private composeFieldMaps(
@@ -306,21 +302,17 @@
 			}
 		}
 
-<<<<<<< HEAD
+		assert(
+			crossFieldTable.fieldsToUpdate.size === 0,
+			"Should not need more than one amend pass.",
+		);
+
 		const revInfo = change.change.revisions;
 		return makeModularChangeset(
 			invertedFields,
 			maxId,
 			revInfo !== undefined ? Array.from(revInfo).reverse() : undefined,
 		);
-=======
-		assert(
-			crossFieldTable.fieldsToUpdate.size === 0,
-			"Should not need more than one amend pass.",
-		);
-
-		return makeModularChangeset(invertedFields, maxId);
->>>>>>> c29d1134
 	}
 
 	private invertFieldMap(
@@ -431,16 +423,12 @@
 			}
 		}
 
-<<<<<<< HEAD
-		return makeModularChangeset(rebasedFields, maxId, change.revisions);
-=======
 		assert(
 			crossFieldTable.fieldsToUpdate.size === 0,
 			"Should not need more than one amend pass.",
 		);
 
-		return makeModularChangeset(rebasedFields, maxId);
->>>>>>> c29d1134
+		return makeModularChangeset(rebasedFields, maxId, change.revisions);
 	}
 
 	private rebaseFieldMap(
