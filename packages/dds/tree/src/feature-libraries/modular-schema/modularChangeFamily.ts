--- conflicted
+++ resolved
@@ -1028,13 +1028,8 @@
  * @param removedRoots - The set of removed roots that should be in memory for the given change to be applied.
  * Can be retrieved by calling {@link relevantRemovedRoots}.
  */
-<<<<<<< HEAD
-export function addMissingBuilds(
+export function addMissingRefreshers(
 	{ change, revision }: TaggedChange<ModularChangeset>,
-=======
-export function addMissingRefreshers(
-	change: TaggedChange<ModularChangeset>,
->>>>>>> 6d2d0945
 	getDetachedNode: (id: DeltaDetachedNodeId) => TreeChunk | undefined,
 	removedRoots: Iterable<DeltaDetachedNodeId>,
 	allowMissingRefreshers: boolean = false,
@@ -1054,52 +1049,24 @@
 	}
 
 	for (const root of removedRoots) {
-<<<<<<< HEAD
-		const node = getDetachedNode(root);
-
-		// if the detached node could not be found, it should exist in the original builds map
-		if (node === undefined) {
-			if (!allowMissingRefreshers) {
-				const alreadyPresent = existingBuilds.has(
-					`${root.major === revision ? undefined : root.major},${root.minor}`,
-				);
-				assert(alreadyPresent, "detached node should exist");
-			}
-		} else {
-			setInNestedMap(builds, root.major, root.minor, node);
-=======
-		if (change.change.builds !== undefined) {
+		if (change.builds !== undefined) {
 			// if the root exists in the original builds map, it does not need to be added as a refresher
-			const original = tryGetFromNestedMap(change.change.builds, root.major, root.minor);
-			if (original !== undefined) {
+			const major = root.major ?? revision;
+			if (existingBuilds.has(`${major},${root.minor}`) !== undefined) {
 				continue;
 			}
->>>>>>> 6d2d0945
-		}
-
-<<<<<<< HEAD
-	if (builds.size === 0) {
-		return change;
-	}
-
-	if (change.builds !== undefined) {
-		populateNestedMap(change.builds, builds, true);
-	}
-
-	const { fieldChanges, maxId, revisions, constraintViolationCount, destroys } = change;
-=======
+		}
+
 		const node = getDetachedNode(root);
 		assert(node !== undefined, "detached node should exist");
 		setInNestedMap(refreshers, root.major, root.minor, node);
 	}
 
 	if (refreshers.size === 0) {
-		return change.change;
-	}
-
-	const { fieldChanges, maxId, revisions, constraintViolationCount, builds, destroys } =
-		change.change;
->>>>>>> 6d2d0945
+		return change;
+	}
+
+	const { fieldChanges, maxId, revisions, constraintViolationCount, builds, destroys } = change;
 	return makeModularChangeset(
 		fieldChanges,
 		maxId,
@@ -1136,12 +1103,8 @@
 		rootsSet.add(minor);
 	}
 
-<<<<<<< HEAD
-	for (const [revisionOpt, innerMap] of builds.entries()) {
+	for (const [revisionOpt, innerMap] of refreshers.entries()) {
 		const revision = revisionOpt ?? change.revision;
-=======
-	for (const [revision, innerMap] of refreshers.entries()) {
->>>>>>> 6d2d0945
 		const rootSet = rootSets.get(revision);
 		if (rootSet !== undefined) {
 			for (const id of innerMap.keys()) {
