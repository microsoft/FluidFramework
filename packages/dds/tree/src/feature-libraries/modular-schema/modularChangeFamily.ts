--- conflicted
+++ resolved
@@ -236,16 +236,11 @@
         return modify;
     }
 
-<<<<<<< HEAD
-    buildEditor(deltaReceiver: (delta: Delta.Root) => void, anchors: AnchorSet): ModularEditBuilder {
-        return new ModularEditBuilder(this, this.fieldKinds, deltaReceiver, anchors);
-=======
     buildEditor(
         deltaReceiver: (delta: Delta.Root) => void,
         anchors: AnchorSet,
     ): ModularEditBuilder {
-        return new ModularEditBuilder(this, deltaReceiver, anchors);
->>>>>>> 6210f3ea
+        return new ModularEditBuilder(this, this.fieldKinds, deltaReceiver, anchors);
     }
 }
 
@@ -364,16 +359,10 @@
 /**
  * @sealed
  */
-<<<<<<< HEAD
 export class ModularEditBuilder
     extends ProgressiveEditBuilderBase<FieldChangeMap>
     implements ProgressiveEditBuilder<FieldChangeMap>
 {
-    private readonly fieldKinds: ReadonlyMap<FieldKindIdentifier, FieldKind>;
-
-=======
-export class ModularEditBuilder extends ProgressiveEditBuilder<FieldChangeMap> {
->>>>>>> 6210f3ea
     constructor(
         family: ChangeFamily<unknown, FieldChangeMap>,
         fieldKinds: ReadonlyMap<FieldKindIdentifier, FieldKind>,
@@ -381,10 +370,6 @@
         anchors: AnchorSet,
     ) {
         super(family, deltaReceiver, anchors);
-<<<<<<< HEAD
-        this.fieldKinds = fieldKinds;
-=======
->>>>>>> 6210f3ea
     }
 
     /**
