--- conflicted
+++ resolved
@@ -34,13 +34,9 @@
 	DeltaDetachedNodeDestruction,
 	DeltaRoot,
 	DeltaDetachedNodeId,
-<<<<<<< HEAD
 	ChangeEncodingContext,
 	RevisionTagCodec,
-=======
-	EncodedRevisionTag,
 	mapCursorField,
->>>>>>> 29de42ac
 } from "../../core";
 import {
 	brand,
@@ -57,17 +53,13 @@
 	tryGetFromNestedMap,
 } from "../../util";
 import { MemoizedIdRangeAllocator } from "../memoizedIdRangeAllocator";
-<<<<<<< HEAD
-import { FieldBatchCodec, TreeChunk, chunkTree, defaultChunkPolicy } from "../chunked-forest";
-=======
 import {
 	TreeChunk,
 	chunkFieldSingle,
 	defaultChunkPolicy,
-	makeFieldBatchCodec,
+	FieldBatchCodec,
 } from "../chunked-forest";
 import { cursorForMapTreeField, cursorForMapTreeNode, mapTreeFromCursor } from "../mapTreeCursor";
->>>>>>> 29de42ac
 import {
 	CrossFieldManager,
 	CrossFieldMap,
