/*!
 * Copyright (c) Microsoft Corporation and contributors. All rights reserved.
 * Licensed under the MIT License.
 */

import { assert, fail } from "@fluidframework/core-utils/internal";
import { BTree } from "@tylerbu/sorted-btree-es6";

import type { ICodecFamily } from "../../codec/index.js";
import {
	type ChangeEncodingContext,
	type ChangeFamily,
	type ChangeFamilyEditor,
	type ChangeRebaser,
	type ChangesetLocalId,
	type DeltaDetachedNodeBuild,
	type DeltaDetachedNodeDestruction,
	type DeltaDetachedNodeId,
	type DeltaFieldChanges,
	type DeltaFieldMap,
	type DeltaRoot,
	EditBuilder,
	type FieldKey,
	type FieldKindIdentifier,
	type FieldUpPath,
	type RevisionInfo,
	type RevisionMetadataSource,
	type RevisionTag,
	type TaggedChange,
	type UpPath,
	makeDetachedNodeId,
	replaceAtomRevisions,
	revisionMetadataSourceFromInfo,
	areEqualChangeAtomIds,
	type ChangeAtomId,
	areEqualChangeAtomIdOpts,
	tagChange,
	makeAnonChange,
	type DeltaDetachedNodeChanges,
	type DeltaDetachedNodeRename,
	newChangeAtomIdRangeMap,
	offsetChangeAtomId,
	type ChangeAtomIdRangeMap,
	newChangeAtomIdTransform,
	subtractChangeAtomIds,
	makeChangeAtomId,
} from "../../core/index.js";
import {
	type IdAllocationState,
	type IdAllocator,
	type Mutable,
	brand,
	idAllocatorFromMaxId,
	idAllocatorFromState,
	type RangeQueryResult,
	getOrCreate,
	newTupleBTree,
	mergeTupleBTrees,
	type TupleBTree,
	RangeMap,
	balancedReduce,
	type RangeQueryEntry,
} from "../../util/index.js";
import type { TreeChunk } from "../chunked-forest/index.js";

import {
	type ComposeNodeManager,
	type CrossFieldMap,
	CrossFieldTarget,
	type DetachedNodeEntry,
	type InvertNodeManager,
	type RebaseNodeManager,
	setInCrossFieldMap,
} from "./crossFieldQueries.js";
import {
	type ContextualizedFieldChange,
	type FieldChangeHandler,
	NodeAttachState,
	type RebaseRevisionMetadata,
} from "./fieldChangeHandler.js";
import { type FieldKindWithEditor, withEditor } from "./fieldKindWithEditor.js";
import { convertGenericChange, genericFieldKind } from "./genericFieldKind.js";
import type { GenericChangeset } from "./genericFieldKindTypes.js";
import {
	type ChangeAtomIdBTree,
	type CrossFieldKey,
	type CrossFieldKeyRange,
	type CrossFieldKeyTable,
	type FieldChange,
	type FieldChangeMap,
	type FieldChangeset,
	type FieldId,
	type ModularChangeset,
	newCrossFieldRangeTable,
	type NodeChangeset,
	type NodeId,
	type RootNodeTable,
} from "./modularChangeTypes.js";

/**
 * Implementation of ChangeFamily which delegates work in a given field to the appropriate FieldKind
 * as determined by the schema.
 */
export class ModularChangeFamily
	implements
		ChangeFamily<ModularEditBuilder, ModularChangeset>,
		ChangeRebaser<ModularChangeset>
{
	public static readonly emptyChange: ModularChangeset = makeModularChangeset();

	public readonly fieldKinds: ReadonlyMap<FieldKindIdentifier, FieldKindWithEditor>;

	public constructor(
		fieldKinds: ReadonlyMap<FieldKindIdentifier, FieldKindWithEditor>,
		public readonly codecs: ICodecFamily<ModularChangeset, ChangeEncodingContext>,
	) {
		this.fieldKinds = fieldKinds;
	}

	public get rebaser(): ChangeRebaser<ModularChangeset> {
		return this;
	}

	/**
	 * Produces an equivalent list of `FieldChangeset`s that all target the same {@link FlexFieldKind}.
	 * @param changes - The list of `FieldChange`s whose `FieldChangeset`s needs to be normalized.
	 * @returns An object that contains both the equivalent list of `FieldChangeset`s that all
	 * target the same {@link FlexFieldKind}, and the `FieldKind` that they target.
	 * The returned `FieldChangeset`s may be a shallow copy of the input `FieldChange`s.
	 */
	private normalizeFieldChanges(
		change1: FieldChange,
		change2: FieldChange,
	): {
		fieldKind: FieldKindIdentifier;
		changeHandler: FieldChangeHandler<unknown>;
		change1: FieldChangeset;
		change2: FieldChangeset;
	} {
		// TODO: Handle the case where changes have conflicting field kinds
		const kind =
			change1.fieldKind !== genericFieldKind.identifier
				? change1.fieldKind
				: change2.fieldKind;

		if (kind === genericFieldKind.identifier) {
			// Both changes are generic
			return {
				fieldKind: genericFieldKind.identifier,
				changeHandler: genericFieldKind.changeHandler,
				change1: change1.change,
				change2: change2.change,
			};
		}
		const fieldKind = getFieldKind(this.fieldKinds, kind);
		const changeHandler = fieldKind.changeHandler;
		const normalizedChange1 = this.normalizeFieldChange(change1, changeHandler);
		const normalizedChange2 = this.normalizeFieldChange(change2, changeHandler);
		return {
			fieldKind: kind,
			changeHandler,
			change1: normalizedChange1,
			change2: normalizedChange2,
		};
	}

	private normalizeFieldChange<T>(
		fieldChange: FieldChange,
		handler: FieldChangeHandler<T>,
	): FieldChangeset {
		if (fieldChange.fieldKind !== genericFieldKind.identifier) {
			return fieldChange.change;
		}

		// The cast is based on the `fieldKind` check above
		const genericChange = fieldChange.change as unknown as GenericChangeset;
		const convertedChange = convertGenericChange(genericChange, handler) as FieldChangeset;

		return convertedChange;
	}

	public compose(changes: TaggedChange<ModularChangeset>[]): ModularChangeset {
		const { revInfos, maxId } = getRevInfoFromTaggedChanges(changes);
		const idState: IdAllocationState = { maxId };

		const pairwiseDelegate = (
			left: ModularChangeset,
			right: ModularChangeset,
		): ModularChangeset => {
			return this.composePair(left, right, revInfos, idState);
		};

		const innerChanges = changes.map((change) => change.change);
		return balancedReduce(innerChanges, pairwiseDelegate, makeModularChangeset);
	}

	private composePair(
		change1: ModularChangeset,
		change2: ModularChangeset,
		revInfos: RevisionInfo[],
		idState: IdAllocationState,
	): ModularChangeset {
		const { fieldChanges, nodeChanges, nodeToParent, nodeAliases, crossFieldKeys, rootNodes } =
			this.composeAllFields(change1, change2, revInfos, idState);

		const { allBuilds, allDestroys, allRefreshers } = composeBuildsDestroysAndRefreshers(
			change1,
			change2,
		);

		return makeModularChangeset({
			fieldChanges,
			nodeChanges,
			nodeToParent,
			nodeAliases,
			crossFieldKeys,
			maxId: idState.maxId,
			revisions: revInfos,
			rootNodes,
			builds: allBuilds,
			destroys: allDestroys,
			refreshers: allRefreshers,
		});
	}

	private composeAllFields(
		change1: ModularChangeset,
		change2: ModularChangeset,
		revInfos: RevisionInfo[],
		idState: IdAllocationState,
	): ModularChangesetContent {
		if (hasConflicts(change1) && hasConflicts(change2)) {
			return {
				fieldChanges: new Map(),
				nodeChanges: newTupleBTree(),
				nodeToParent: newTupleBTree(),
				nodeAliases: newTupleBTree(),
				crossFieldKeys: newCrossFieldRangeTable(),
				rootNodes: newRootTable(),
			};
		} else if (hasConflicts(change1)) {
			return change2;
		} else if (hasConflicts(change2)) {
			return change1;
		}

		const genId: IdAllocator = idAllocatorFromState(idState);
		const revisionMetadata: RevisionMetadataSource = revisionMetadataSourceFromInfo(revInfos);

		// We merge nodeChanges, nodeToParent, and nodeAliases from the two changesets.
		// The merged tables will have correct entries for all nodes which are only referenced in one of the input changesets.
		// During composeFieldMaps and composeInvalidatedElements we will find all nodes referenced in both input changesets
		// and adjust these tables as necessary.
		// Note that when merging these tables we may encounter key collisions and will arbitrarily drop values in that case.
		// A collision for a node ID means that that node is referenced in both changesets
		// (since we assume that if two changesets use the same node ID they are referring to the same node),
		// therefore all collisions will be addressed when processing the intersection of the changesets.
		const composedNodeChanges: ChangeAtomIdBTree<NodeChangeset> = brand(
			mergeTupleBTrees(change1.nodeChanges, change2.nodeChanges),
		);

		const composedNodeToParent: ChangeAtomIdBTree<FieldId> = brand(
			mergeTupleBTrees(change1.nodeToParent, change2.nodeToParent),
		);
		const composedNodeAliases: ChangeAtomIdBTree<NodeId> = brand(
			mergeTupleBTrees(change1.nodeAliases, change2.nodeAliases),
		);

		const pendingCompositions: PendingCompositions = {
			nodeIdsToCompose: [],
			affectedBaseFields: newTupleBTree(),
		};

		const composedRoots = composeRootTables(change1, change2, pendingCompositions);

		const composedCrossFieldKeys = RangeMap.union(
			change1.crossFieldKeys,
			change2.crossFieldKeys,
		);

		const crossFieldTable = newComposeTable(
			change1,
			change2,
			composedNodeToParent,
			composedRoots,
			composedCrossFieldKeys,
			pendingCompositions,
		);

		const composedFields = this.composeFieldMaps(
			change1.fieldChanges,
			change2.fieldChanges,
			undefined,
			genId,
			crossFieldTable,
			revisionMetadata,
		);

		this.composeInvalidatedElements(
			crossFieldTable,
			composedFields,
			composedNodeChanges,
			composedNodeToParent,
			composedNodeAliases,
			genId,
			revisionMetadata,
		);

		for (const entry of crossFieldTable.renamesToDelete.entries()) {
			deleteNodeRename(crossFieldTable.composedRootNodes, entry.start, entry.length);
		}

		return {
			fieldChanges: composedFields,
			nodeChanges: composedNodeChanges,
			nodeToParent: composedNodeToParent,
			nodeAliases: composedNodeAliases,
			crossFieldKeys: composedCrossFieldKeys,
			rootNodes: composedRoots,
		};
	}

	private composeInvalidatedField(
		fieldChange: FieldChange,
		crossFieldTable: ComposeTable,
		genId: IdAllocator,
		revisionMetadata: RevisionMetadataSource,
	): void {
		const context = crossFieldTable.fieldToContext.get(fieldChange);
		assert(context !== undefined, 0x8cc /* Should have context for every invalidated field */);
		const { change1: fieldChange1, change2: fieldChange2, composedChange } = context;

		crossFieldTable.pendingCompositions.affectedBaseFields.delete(
			fieldIdKeyFromFieldId(context.fieldId),
		);

		const rebaser = getChangeHandler(this.fieldKinds, composedChange.fieldKind).rebaser;
		const composeNodes = (child1: NodeId | undefined, child2: NodeId | undefined): NodeId => {
			if (
				child1 !== undefined &&
				child2 !== undefined &&
				getFromChangeAtomIdMap(crossFieldTable.newToBaseNodeId, child2) === undefined
			) {
				setInChangeAtomIdMap(crossFieldTable.newToBaseNodeId, child2, child1);
				crossFieldTable.pendingCompositions.nodeIdsToCompose.push([child1, child2]);
			}

			return child1 ?? child2 ?? fail(0xb22 /* Should not compose two undefined nodes */);
		};

		const contextualizedFieldChange1 = contextualizeFieldChangeset(
			fieldChange1,
			crossFieldTable.baseChange,
		);
		const contextualizedFieldChange2 = contextualizeFieldChangeset(
			fieldChange2,
			crossFieldTable.newChange,
		);
		const amendedChange = rebaser.compose(
			contextualizedFieldChange1,
			contextualizedFieldChange2,
			composeNodes,
			genId,
			new ComposeNodeManagerI(crossFieldTable, context.fieldId, false),
			revisionMetadata,
		);
		composedChange.change = brand(amendedChange);
	}

	/**
	 * Updates everything in the composed output which may no longer be valid.
	 * This could be due to
	 * - discovering that two node changesets refer to the same node (`nodeIdsToCompose`)
	 * - a previously composed field being invalidated by a cross field effect (`invalidatedFields`)
	 * - a field which was copied directly from an input changeset being invalidated by a cross field effect
	 * (`affectedBaseFields`)
	 *
	 * Updating an element may invalidate further elements. This function runs until there is no more invalidation.
	 */
	private composeInvalidatedElements(
		table: ComposeTable,
		composedFields: FieldChangeMap,
		composedNodes: ChangeAtomIdBTree<NodeChangeset>,
		composedNodeToParent: ChangeAtomIdBTree<FieldId>,
		nodeAliases: ChangeAtomIdBTree<NodeId>,
		genId: IdAllocator,
		metadata: RevisionMetadataSource,
	): void {
		const pending = table.pendingCompositions;
		while (pending.nodeIdsToCompose.length > 0 || pending.affectedBaseFields.length > 0) {
			this.processPendingNodeCompositions(
				table,
				composedNodes,
				composedNodeToParent,
				nodeAliases,
				genId,
				metadata,
			);

			this.composeAffectedFields(
				table,
				table.baseChange,
				pending.affectedBaseFields,
				composedFields,
				composedNodes,
				genId,
				metadata,
			);
		}
	}

	private processPendingNodeCompositions(
		table: ComposeTable,
		composedNodes: ChangeAtomIdBTree<NodeChangeset>,
		composedNodeToParent: ChangeAtomIdBTree<FieldId>,
		nodeAliases: ChangeAtomIdBTree<NodeId>,
		genId: IdAllocator,
		metadata: RevisionMetadataSource,
	): void {
		// Note that the call to `composeNodesById` can add entries to `crossFieldTable.nodeIdPairs`.
		for (const [id1, id2] of table.pendingCompositions.nodeIdsToCompose) {
			this.composeNodesById(
				table.baseChange.nodeChanges,
				table.newChange.nodeChanges,
				composedNodes,
				composedNodeToParent,
				nodeAliases,
				id1,
				id2,
				genId,
				table,
				metadata,
			);
		}

		table.pendingCompositions.nodeIdsToCompose.length = 0;
	}

	/**
	 * Ensures that each field in `affectedFields` has been updated in the composition output.
	 * Any field which has already been composed is ignored.
	 * All other fields are optimistically assumed to not have any changes in the other input changeset.
	 *
	 * @param change - The changeset which contains the affected fields.
	 * This should be one of the two changesets being composed.
	 * @param areBaseFields - Whether the affected fields are part of the base changeset.
	 * If not, they are assumed to be part of the new changeset.
	 * @param affectedFields - The set of fields to process.
	 */
	private composeAffectedFields(
		table: ComposeTable,
		change: ModularChangeset,
		affectedFields: BTree<FieldIdKey, true>,
		composedFields: FieldChangeMap,
		composedNodes: ChangeAtomIdBTree<NodeChangeset>,
		genId: IdAllocator,
		metadata: RevisionMetadataSource,
	): void {
		const fieldsToProcess = affectedFields.clone();
		affectedFields.clear();

		for (const fieldIdKey of fieldsToProcess.keys()) {
			const fieldId = normalizeFieldId(fieldIdFromFieldIdKey(fieldIdKey), change.nodeAliases);
			const fieldChange = fieldChangeFromId(change.fieldChanges, change.nodeChanges, fieldId);

			if (
				table.fieldToContext.has(fieldChange) ||
				table.newFieldToBaseField.has(fieldChange)
			) {
				this.composeInvalidatedField(fieldChange, table, genId, metadata);
			} else {
				this.composeFieldWithNoNewChange(
					table,
					fieldChange,
					fieldId,
					composedFields,
					composedNodes,
					genId,
					metadata,
				);
			}
		}
	}

	private composeFieldWithNoNewChange(
		table: ComposeTable,
		baseFieldChange: FieldChange,
		fieldId: FieldId,
		composedFields: FieldChangeMap,
		composedNodes: ChangeAtomIdBTree<NodeChangeset>,
		genId: IdAllocator,
		metadata: RevisionMetadataSource,
	): void {
		const emptyChange = this.createEmptyFieldChange(baseFieldChange.fieldKind);

		const composedField = this.composeFieldChanges(
			fieldId,
			baseFieldChange,
			emptyChange,
			genId,
			table,
			metadata,
		);

		if (fieldId.nodeId === undefined) {
			composedFields.set(fieldId.field, composedField);
			return;
		}

		const nodeId =
			getFromChangeAtomIdMap(table.newToBaseNodeId, fieldId.nodeId) ?? fieldId.nodeId;

		let nodeChangeset = nodeChangeFromId(composedNodes, nodeId);
		if (!table.composedNodes.has(nodeChangeset)) {
			nodeChangeset = cloneNodeChangeset(nodeChangeset);
			setInChangeAtomIdMap(composedNodes, nodeId, nodeChangeset);
		}

		if (nodeChangeset.fieldChanges === undefined) {
			nodeChangeset.fieldChanges = new Map();
		}

		nodeChangeset.fieldChanges.set(fieldId.field, composedField);
	}

	private composeFieldMaps(
		change1: FieldChangeMap | undefined,
		change2: FieldChangeMap | undefined,
		parentId: NodeId | undefined,
		genId: IdAllocator,
		crossFieldTable: ComposeTable,
		revisionMetadata: RevisionMetadataSource,
	): FieldChangeMap {
		const composedFields: FieldChangeMap = new Map();
		if (change1 === undefined || change2 === undefined) {
			return change1 ?? change2 ?? composedFields;
		}

		for (const [field, fieldChange1] of change1) {
			const fieldId: FieldId = { nodeId: parentId, field };
			const fieldChange2 = change2.get(field);
			const composedField =
				fieldChange2 !== undefined
					? this.composeFieldChanges(
							fieldId,
							fieldChange1,
							fieldChange2,
							genId,
							crossFieldTable,
							revisionMetadata,
						)
					: fieldChange1;

			composedFields.set(field, composedField);
		}

		for (const [field, fieldChange2] of change2) {
			if (change1 === undefined || !change1.has(field)) {
				composedFields.set(field, fieldChange2);
			}
		}

		return composedFields;
	}

	/**
	 * Returns the composition of the two input fields.
	 *
	 * Any nodes in this field which were modified by both changesets
	 * will be added to `crossFieldTable.pendingCompositions.nodeIdsToCompose`.
	 *
	 * Any fields which had cross-field information sent to them as part of this field composition
	 * will be added to `affectedBaseFields` in `crossFieldTable.pendingCompositions`.
	 *
	 * Any composed `FieldChange` which is invalidated by new cross-field information will be added to `crossFieldTable.invalidatedFields`.
	 */
	private composeFieldChanges(
		fieldId: FieldId,
		change1: FieldChange,
		change2: FieldChange,
		idAllocator: IdAllocator,
		crossFieldTable: ComposeTable,
		revisionMetadata: RevisionMetadataSource,
	): FieldChange {
		const {
			fieldKind,
			changeHandler,
			change1: change1Normalized,
			change2: change2Normalized,
		} = this.normalizeFieldChanges(change1, change2);

		const manager = new ComposeNodeManagerI(crossFieldTable, fieldId);

		const composedChange = changeHandler.rebaser.compose(
			contextualizeFieldChangeset(change1Normalized, crossFieldTable.baseChange),
			contextualizeFieldChangeset(change2Normalized, crossFieldTable.newChange),
			(child1, child2) => {
				if (child1 !== undefined && child2 !== undefined) {
					setInChangeAtomIdMap(crossFieldTable.newToBaseNodeId, child2, child1);
					crossFieldTable.pendingCompositions.nodeIdsToCompose.push([child1, child2]);
				}
				return child1 ?? child2 ?? fail(0xb23 /* Should not compose two undefined nodes */);
			},
			idAllocator,
			manager,
			revisionMetadata,
		);

		const composedField: FieldChange = {
			fieldKind,
			change: brand(composedChange),
		};

		crossFieldTable.fieldToContext.set(change1, {
			fieldId,
			change1: change1Normalized,
			change2: change2Normalized,
			composedChange: composedField,
		});

		crossFieldTable.newFieldToBaseField.set(change2, change1);
		return composedField;
	}

	private composeNodesById(
		nodeChanges1: ChangeAtomIdBTree<NodeChangeset>,
		nodeChanges2: ChangeAtomIdBTree<NodeChangeset>,
		composedNodes: ChangeAtomIdBTree<NodeChangeset>,
		composedNodeToParent: ChangeAtomIdBTree<FieldId>,
		nodeAliases: ChangeAtomIdBTree<NodeId>,
		id1: NodeId,
		id2: NodeId,
		idAllocator: IdAllocator,
		crossFieldTable: ComposeTable,
		revisionMetadata: RevisionMetadataSource,
	): void {
		const nodeChangeset1 = nodeChangeFromId(nodeChanges1, id1);
		const nodeChangeset2 = nodeChangeFromId(nodeChanges2, id2);
		const composedNodeChangeset = this.composeNodeChanges(
			id1,
			nodeChangeset1,
			nodeChangeset2,
			idAllocator,
			crossFieldTable,
			revisionMetadata,
		);

		setInChangeAtomIdMap(composedNodes, id1, composedNodeChangeset);

		if (!areEqualChangeAtomIds(id1, id2)) {
			composedNodes.delete([id2.revision, id2.localId]);
			composedNodeToParent.delete([id2.revision, id2.localId]);
			setInChangeAtomIdMap(nodeAliases, id2, id1);

			// We need to delete id1 to avoid forming a cycle in case id1 already had an alias.
			nodeAliases.delete([id1.revision, id1.localId]);
		}

		crossFieldTable.composedNodes.add(composedNodeChangeset);
	}

	private composeNodeChanges(
		nodeId: NodeId,
		change1: NodeChangeset,
		change2: NodeChangeset,
		genId: IdAllocator,
		crossFieldTable: ComposeTable,
		revisionMetadata: RevisionMetadataSource,
	): NodeChangeset {
		// WARNING: this composition logic assumes that we never make compositions of the following form:
		// change1: a changeset that impact the existence of a node
		// change2: a node-exists constraint on that node.
		// This is currently enforced by the fact that constraints which apply to the input context are included first in the composition.
		// If that weren't the case, we would need to rebase the status of the constraint backward over the changes from change1.
		const nodeExistsConstraint = change1.nodeExistsConstraint ?? change2.nodeExistsConstraint;

		// WARNING: this composition logic assumes that we never make compositions of the following form:
		// change1: a node-exists-on-revert constraint on a node
		// change2: a changeset that impacts the existence of that node
		// This is currently enforced by the fact that constraints which apply to the revert are included last in the composition.
		// If that weren't the case, we would need to rebase the status of the constraint forward over the changes from change2.
		const nodeExistsConstraintOnRevert =
			change1.nodeExistsConstraintOnRevert ?? change2.nodeExistsConstraintOnRevert;

		const composedFieldChanges = this.composeFieldMaps(
			change1.fieldChanges,
			change2.fieldChanges,
			nodeId,
			genId,
			crossFieldTable,
			revisionMetadata,
		);

		const composedNodeChange: NodeChangeset = {};

		if (composedFieldChanges.size > 0) {
			composedNodeChange.fieldChanges = composedFieldChanges;
		}

		if (nodeExistsConstraint !== undefined) {
			composedNodeChange.nodeExistsConstraint = nodeExistsConstraint;
		}

		if (nodeExistsConstraintOnRevert !== undefined) {
			composedNodeChange.nodeExistsConstraintOnRevert = nodeExistsConstraintOnRevert;
		}

		return composedNodeChange;
	}

	/**
	 * @param change - The change to invert.
	 * @param isRollback - Whether the inverted change is meant to rollback a change on a branch as is the case when
	 * @param revisionForInvert - The revision for the invert changeset.
	 * performing a sandwich rebase.
	 */
	public invert(
		change: TaggedChange<ModularChangeset>,
		isRollback: boolean,
		revisionForInvert: RevisionTag,
	): ModularChangeset {
		// Rollback changesets destroy the nodes created by the change being rolled back.
		const destroys = isRollback ? invertBuilds(change.change.builds) : undefined;

		// Destroys only occur in rollback changesets, which are never inverted.
		assert(
			change.change.destroys === undefined,
			0x89a /* Unexpected destroys in change to invert */,
		);

		const revInfos: RevisionInfo[] = isRollback
			? [{ revision: revisionForInvert, rollbackOf: change.revision }]
			: [{ revision: revisionForInvert }];

		if (hasConflicts(change.change)) {
			return makeModularChangeset({
				maxId: change.change.maxId as number,
				revisions: revInfos,
				destroys,
			});
		}

		const genId: IdAllocator = idAllocatorFromMaxId(change.change.maxId ?? -1);

		const crossFieldTable: InvertTable = {
			change: change.change,
			entries: newChangeAtomIdRangeMap(),
			originalFieldToContext: new Map(),
			invertRevision: revisionForInvert,
			invertedNodeToParent: brand(change.change.nodeToParent.clone()),
			invalidatedFields: new Set(),
			invertedRoots: invertRootTable(change.change),
			attachToDetachId: newChangeAtomIdTransform(),
			detachToAttachId: newChangeAtomIdTransform(),
		};
		const { revInfos: oldRevInfos } = getRevInfoFromTaggedChanges([change]);
		const revisionMetadata = revisionMetadataSourceFromInfo(oldRevInfos);

		const invertedFields = this.invertFieldMap(
			change.change.fieldChanges,
			undefined,
			isRollback,
			genId,
			crossFieldTable,
			revisionMetadata,
			revisionForInvert,
		);

		const invertedNodes: ChangeAtomIdBTree<NodeChangeset> = newTupleBTree();
		change.change.nodeChanges.forEachPair(([revision, localId], nodeChangeset) => {
			invertedNodes.set(
				[revision, localId],
				this.invertNodeChange(
					nodeChangeset,
					{ revision, localId },
					isRollback,
					genId,
					crossFieldTable,
					revisionMetadata,
					revisionForInvert,
				),
			);
		});

		if (crossFieldTable.invalidatedFields.size > 0) {
			const fieldsToUpdate = crossFieldTable.invalidatedFields;
			crossFieldTable.invalidatedFields = new Set();
			for (const fieldChange of fieldsToUpdate) {
				const originalFieldChange = fieldChange.change;
				const context = crossFieldTable.originalFieldToContext.get(fieldChange);
				assert(
					context !== undefined,
					0x851 /* Should have context for every invalidated field */,
				);
				const { invertedField } = context;

				const amendedChange = getChangeHandler(
					this.fieldKinds,
					fieldChange.fieldKind,
				).rebaser.invert(
					contextualizeFieldChangeset(originalFieldChange, change.change),
					isRollback,
					genId,
					revisionForInvert,
					new InvertNodeManagerI(crossFieldTable, context.fieldId),
					revisionMetadata,
				);
				invertedField.change = brand(amendedChange);
			}
		}

		const crossFieldKeys = this.makeCrossFieldKeyTable(invertedFields, invertedNodes);

		this.processInvertRenames(crossFieldTable);

		return makeModularChangeset({
			fieldChanges: invertedFields,
			nodeChanges: invertedNodes,
			nodeToParent: crossFieldTable.invertedNodeToParent,
			rootNodes: crossFieldTable.invertedRoots,
			nodeAliases: change.change.nodeAliases,
			crossFieldKeys,
			maxId: genId.getMaxId(),
			revisions: revInfos,
			constraintViolationCount: change.change.constraintViolationCountOnRevert,
			constraintViolationCountOnRevert: change.change.constraintViolationCount,
			destroys,
		});
	}

	private invertFieldMap(
		changes: FieldChangeMap,
		parentId: NodeId | undefined,
		isRollback: boolean,
		genId: IdAllocator,
		crossFieldTable: InvertTable,
		revisionMetadata: RevisionMetadataSource,
		revisionForInvert: RevisionTag,
	): FieldChangeMap {
		const invertedFields: FieldChangeMap = new Map();

		for (const [field, fieldChange] of changes) {
			const fieldId = { nodeId: parentId, field };
			const manager = new InvertNodeManagerI(crossFieldTable, fieldId);
			const invertedChange = getChangeHandler(
				this.fieldKinds,
				fieldChange.fieldKind,
			).rebaser.invert(
				contextualizeFieldChangeset(fieldChange.change, crossFieldTable.change),
				isRollback,
				genId,
				revisionForInvert,
				manager,
				revisionMetadata,
			);

			const invertedFieldChange: FieldChange = {
				...fieldChange,
				change: brand(invertedChange),
			};
			invertedFields.set(field, invertedFieldChange);

			crossFieldTable.originalFieldToContext.set(fieldChange, {
				fieldId,
				invertedField: invertedFieldChange,
			});
		}

		return invertedFields;
	}

	private invertNodeChange(
		change: NodeChangeset,
		id: NodeId,
		isRollback: boolean,
		genId: IdAllocator,
		crossFieldTable: InvertTable,
		revisionMetadata: RevisionMetadataSource,
		revisionForInvert: RevisionTag,
	): NodeChangeset {
		const inverse: NodeChangeset = {};

		// If the node has a constraint, it should be inverted to a node-exist-on-revert constraint. This ensure that if
		// the inverse is inverted again, the original input constraint will be restored.
		if (change.nodeExistsConstraint !== undefined) {
			inverse.nodeExistsConstraintOnRevert = change.nodeExistsConstraint;
		}

		// The node-exist-on-revert constraint of a node is the constraint that should apply when the a change is reverted.
		// So, it should become the constraint in the inverse. If this constraint is violated when applying the inverse,
		// it will be discarded.
		if (change.nodeExistsConstraintOnRevert !== undefined) {
			inverse.nodeExistsConstraint = change.nodeExistsConstraintOnRevert;
		}

		if (change.fieldChanges !== undefined) {
			inverse.fieldChanges = this.invertFieldMap(
				change.fieldChanges,
				id,
				isRollback,
				genId,
				crossFieldTable,
				revisionMetadata,
				revisionForInvert,
			);
		}

		return inverse;
	}

	private processInvertRenames(table: InvertTable): void {
		for (const {
			start: newAttachId,
			value: originalDetachId,
			length,
		} of table.attachToDetachId.entries()) {
			renameNodes(
				table.invertedRoots,
				originalDetachId,
				newAttachId,
				length,
				table.invertedRoots.newToOldId,
			);
		}

		for (const {
			start: newDetachId,
			value: originalAttachId,
			length,
		} of table.detachToAttachId.entries()) {
			renameNodes(
				table.invertedRoots,
				newDetachId,
				originalAttachId,
				length,
				undefined,
				table.invertedRoots.oldToNewId,
			);
		}
	}

	public rebase(
		taggedChange: TaggedChange<ModularChangeset>,
		over: TaggedChange<ModularChangeset>,
		revisionMetadata: RevisionMetadataSource,
	): ModularChangeset {
		if (hasConflicts(over.change)) {
			return taggedChange.change;
		}

		const change = taggedChange.change;
		const maxId = Math.max(change.maxId ?? -1, over.change.maxId ?? -1);
		const idState: IdAllocationState = { maxId };
		const genId: IdAllocator = idAllocatorFromState(idState);

		const affectedBaseFields: TupleBTree<FieldIdKey, boolean> = newTupleBTree();
		const nodesToRebase: [newChangeset: NodeId, baseChangeset: NodeId][] = [];
		const rebasedRootNodes = rebaseRoots(
			change,
			over.change,
			affectedBaseFields,
			nodesToRebase,
		);
		const crossFieldTable: RebaseTable = {
			entries: newDetachedEntryMap(),
			newChange: change,
			baseChange: over.change,
			baseFieldToContext: new Map(),
			baseRoots: over.change.rootNodes,
			rebasedRootNodes,
			baseToRebasedNodeId: newTupleBTree(),
			rebasedFields: new Set(),
			rebasedNodeToParent: brand(change.nodeToParent.clone()),
			rebasedCrossFieldKeys: change.crossFieldKeys.clone(),
			nodeIdPairs: [],
			affectedBaseFields,
			fieldsWithUnattachedChild: new Set(),
		};

		const getBaseRevisions = (): RevisionTag[] =>
			revisionInfoFromTaggedChange(over).map((info) => info.revision);

		const rebaseMetadata: RebaseRevisionMetadata = {
			...revisionMetadata,
			getRevisionToRebase: () => taggedChange.revision,
			getBaseRevisions,
		};

		const rebasedNodes: ChangeAtomIdBTree<NodeChangeset> = brand(change.nodeChanges.clone());

		const rebasedFields = this.rebaseIntersectingFields(
			nodesToRebase,
			crossFieldTable,
			rebasedNodes,
			genId,
			rebaseMetadata,
		);

		this.rebaseInvalidatedElements(
			rebasedFields,
			rebasedNodes,
			crossFieldTable,
			rebaseMetadata,
			genId,
		);

		const constraintState = newConstraintState(change.constraintViolationCount ?? 0);
		const revertConstraintState = newConstraintState(
			change.constraintViolationCountOnRevert ?? 0,
		);

		this.updateConstraints(
			rebasedFields,
			rebasedNodes,
			rebasedRootNodes,
			constraintState,
			revertConstraintState,
		);

		const rebased = makeModularChangeset({
			fieldChanges: this.pruneFieldMap(rebasedFields, rebasedNodes),
			nodeChanges: rebasedNodes,
			nodeToParent: crossFieldTable.rebasedNodeToParent,
			rootNodes: crossFieldTable.rebasedRootNodes,
			nodeAliases: change.nodeAliases,
			crossFieldKeys: crossFieldTable.rebasedCrossFieldKeys,
			maxId: idState.maxId,
			revisions: change.revisions,
			constraintViolationCount: constraintState.violationCount,
			constraintViolationCountOnRevert: revertConstraintState.violationCount,
			builds: change.builds,
			destroys: change.destroys,
			refreshers: change.refreshers,
		});

		return rebased;
	}

	// This performs a first pass on all fields which have both new and base changes.
	// TODO: Can we also handle additional passes in this method?
	private rebaseIntersectingFields(
		rootsChanges: [newChangeset: NodeId, baseChangeset: NodeId][],
		crossFieldTable: RebaseTable,
		rebasedNodes: ChangeAtomIdBTree<NodeChangeset>,
		genId: IdAllocator,
		metadata: RebaseRevisionMetadata,
	): FieldChangeMap {
		const change = crossFieldTable.newChange;
		const baseChange = crossFieldTable.baseChange;
		const rebasedFields = this.rebaseFieldMap(
			change.fieldChanges,
			baseChange.fieldChanges,
			undefined,
			genId,
			crossFieldTable,
			metadata,
		);

		// This loop processes all fields which have both base and new changes.
		// Note that the call to `rebaseNodeChange` can add entries to `crossFieldTable.nodeIdPairs`.
		for (const [newId, baseId, _attachState] of crossFieldTable.nodeIdPairs) {
			const rebasedNode = this.rebaseNodeChange(
				newId,
				baseId,
				genId,
				crossFieldTable,
				metadata,
			);

			setInChangeAtomIdMap(rebasedNodes, newId, rebasedNode);
		}

		for (const [newChildChange, baseChildChange] of rootsChanges) {
			const rebasedNode = this.rebaseNodeChange(
				newChildChange,
				baseChildChange,
				genId,
				crossFieldTable,
				metadata,
			);

			setInChangeAtomIdMap(rebasedNodes, newChildChange, rebasedNode);
		}
		return rebasedFields;
	}

	// This processes fields which have no new changes but have been invalidated by another field.
	private rebaseFieldsWithoutNewChanges(
		rebasedFields: FieldChangeMap,
		rebasedNodes: ChangeAtomIdBTree<NodeChangeset>,
		crossFieldTable: RebaseTable,
		genId: IdAllocator,
		metadata: RebaseRevisionMetadata,
	): void {
		const baseChange = crossFieldTable.baseChange;
		const baseFields = crossFieldTable.affectedBaseFields.clone();
		crossFieldTable.affectedBaseFields.clear();

		for (const fieldIdKey of baseFields.keys()) {
			const [revision, localId, fieldKey] = fieldIdKey;
			const baseNodeId =
				localId !== undefined
					? normalizeNodeId({ revision, localId }, baseChange.nodeAliases)
					: undefined;

			const baseFieldChange = fieldMapFromNodeId(
				baseChange.fieldChanges,
				baseChange.nodeChanges,
				baseNodeId,
			).get(fieldKey);

			assert(
				baseFieldChange !== undefined,
				0x9c2 /* Cross field key registered for empty field */,
			);

			if (crossFieldTable.baseFieldToContext.has(baseFieldChange)) {
				crossFieldTable.affectedBaseFields.set(fieldIdKey, true);
				continue;
			}

			// This field has no changes in the new changeset, otherwise it would have been added to
			// `crossFieldTable.baseFieldToContext` when processing fields with both base and new changes.
			const rebaseChild = (
				child: NodeId | undefined,
				baseChild: NodeId | undefined,
				stateChange: NodeAttachState | undefined,
			): NodeId | undefined => {
				assert(child === undefined, 0x9c3 /* There should be no new changes in this field */);
				return undefined;
			};

			const handler = getChangeHandler(this.fieldKinds, baseFieldChange.fieldKind);
			const fieldChange: FieldChange = {
				...baseFieldChange,
				change: brand(handler.createEmpty()),
			};

			const rebasedNodeId =
				baseNodeId !== undefined
					? rebasedNodeIdFromBaseNodeId(crossFieldTable, baseNodeId)
					: undefined;

			const fieldId: FieldId = { nodeId: rebasedNodeId, field: fieldKey };

			const rebasedField: unknown = handler.rebaser.rebase(
				contextualizeFieldChangeset(fieldChange.change, crossFieldTable.newChange),
				contextualizeFieldChangeset(baseFieldChange.change, crossFieldTable.baseChange),
				rebaseChild,
				genId,
				new RebaseNodeManagerI(crossFieldTable, fieldId),
				metadata,
			);

			const rebasedFieldChange: FieldChange = {
				...baseFieldChange,
				change: brand(rebasedField),
			};

			// TODO: Deduplicate
			crossFieldTable.baseFieldToContext.set(baseFieldChange, {
				newChange: fieldChange,
				baseChange: baseFieldChange,
				rebasedChange: rebasedFieldChange,
				fieldId,
				baseNodeIds: [],
			});
			crossFieldTable.rebasedFields.add(rebasedFieldChange);

			this.attachRebasedField(
				rebasedFields,
				rebasedNodes,
				crossFieldTable,
				rebasedFieldChange,
				fieldId,
				genId,
				metadata,
			);
		}
	}

	private rebaseInvalidatedElements(
		rebasedFields: FieldChangeMap,
		rebasedNodes: ChangeAtomIdBTree<NodeChangeset>,
		table: RebaseTable,
		metadata: RebaseRevisionMetadata,
		idAllocator: IdAllocator,
	): void {
		this.rebaseFieldsWithoutNewChanges(
			rebasedFields,
			rebasedNodes,
			table,
			idAllocator,
			metadata,
		);

		this.rebaseFieldsWithUnattachedChild(table, metadata, idAllocator);
		this.rebaseInvalidatedFields(table, metadata, idAllocator);
	}

	private rebaseInvalidatedFields(
		crossFieldTable: RebaseTable,
		rebaseMetadata: RebaseRevisionMetadata,
		genId: IdAllocator,
	): void {
		const baseFields = crossFieldTable.affectedBaseFields.clone();
		crossFieldTable.affectedBaseFields.clear();
		for (const baseFieldId of baseFields.keys()) {
			const baseFieldChange = fieldChangeFromId(
				crossFieldTable.baseChange.fieldChanges,
				crossFieldTable.baseChange.nodeChanges,
				fieldIdFromFieldIdKey(baseFieldId),
			);

			assert(
				baseFieldChange !== undefined,
				0x9c2 /* Cross field key registered for empty field */,
			);

			assert(
				crossFieldTable.baseFieldToContext.has(baseFieldChange),
				"Fields with no new change should already have been processed",
			);

			this.rebaseInvalidatedField(baseFieldChange, crossFieldTable, rebaseMetadata, genId);
		}
	}

	private rebaseFieldsWithUnattachedChild(
		table: RebaseTable,
		metadata: RebaseRevisionMetadata,
		idAllocator: IdAllocator,
	): void {
		for (const field of table.fieldsWithUnattachedChild) {
			this.rebaseInvalidatedField(field, table, metadata, idAllocator, true);
		}
	}

	private rebaseInvalidatedField(
		baseField: FieldChange,
		crossFieldTable: RebaseTable,
		rebaseMetadata: RebaseRevisionMetadata,
		genId: IdAllocator,
		allowInval = false,
	): void {
		const context = crossFieldTable.baseFieldToContext.get(baseField);
		assert(context !== undefined, 0x852 /* Every field should have a context */);
		const {
			changeHandler,
			change1: fieldChangeset,
			change2: baseChangeset,
		} = this.normalizeFieldChanges(context.newChange, context.baseChange);

		const rebaseChild = (
			curr: NodeId | undefined,
			base: NodeId | undefined,
		): NodeId | undefined => {
			if (curr !== undefined) {
				return curr;
			}

			if (base !== undefined) {
				for (const id of context.baseNodeIds) {
					if (areEqualChangeAtomIds(base, id)) {
						return base;
					}
				}
			}

			return undefined;
		};

		context.rebasedChange.change = brand(
			changeHandler.rebaser.rebase(
				contextualizeFieldChangeset(fieldChangeset, crossFieldTable.newChange),
				contextualizeFieldChangeset(baseChangeset, crossFieldTable.baseChange),
				rebaseChild,
				genId,
				new RebaseNodeManagerI(crossFieldTable, context.fieldId, allowInval),
				rebaseMetadata,
			),
		);
	}

	private attachRebasedField(
		rebasedFields: FieldChangeMap,
		rebasedNodes: ChangeAtomIdBTree<NodeChangeset>,
		table: RebaseTable,
		rebasedField: FieldChange,
		{ nodeId, field: fieldKey }: FieldId,
		idAllocator: IdAllocator,
		metadata: RebaseRevisionMetadata,
	): void {
		if (nodeId === undefined) {
			rebasedFields.set(fieldKey, rebasedField);
			return;
		}
		const rebasedNode = getFromChangeAtomIdMap(rebasedNodes, nodeId);
		if (rebasedNode !== undefined) {
			if (rebasedNode.fieldChanges === undefined) {
				rebasedNode.fieldChanges = new Map([[fieldKey, rebasedField]]);
				return;
			}

			assert(!rebasedNode.fieldChanges.has(fieldKey), 0x9c4 /* Expected an empty field */);
			rebasedNode.fieldChanges.set(fieldKey, rebasedField);
			return;
		}

		const newNode: NodeChangeset = {
			fieldChanges: new Map([[fieldKey, rebasedField]]),
		};

		setInChangeAtomIdMap(rebasedNodes, nodeId, newNode);
		setInChangeAtomIdMap(table.baseToRebasedNodeId, nodeId, nodeId);

		const parentFieldId = getParentFieldId(table.baseChange, nodeId);

		this.attachRebasedNode(
			rebasedFields,
			rebasedNodes,
			table,
			nodeId,
			parentFieldId,
			idAllocator,
			metadata,
		);
	}

	private attachRebasedNode(
		rebasedFields: FieldChangeMap,
		rebasedNodes: ChangeAtomIdBTree<NodeChangeset>,
		table: RebaseTable,
		baseNodeId: NodeId,
		parentFieldIdBase: FieldId,
		idAllocator: IdAllocator,
		metadata: RebaseRevisionMetadata,
	): void {
		const baseFieldChange = fieldChangeFromId(
			table.baseChange.fieldChanges,
			table.baseChange.nodeChanges,
			parentFieldIdBase,
		);

		const rebasedFieldId = rebasedFieldIdFromBaseId(table, parentFieldIdBase);
		setInChangeAtomIdMap(table.rebasedNodeToParent, baseNodeId, rebasedFieldId);

		const context = table.baseFieldToContext.get(baseFieldChange);
		if (context !== undefined) {
			// We've already processed this field.
			// The new child node will be attached in rebaseFieldsWithUnattachedChild.
			context.baseNodeIds.push(baseNodeId);
			table.fieldsWithUnattachedChild.add(baseFieldChange);
			return;
		}

		const handler = getChangeHandler(this.fieldKinds, baseFieldChange.fieldKind);

		const fieldChange: FieldChange = {
			...baseFieldChange,
			change: brand(handler.createEmpty()),
		};

		const rebasedChangeset = handler.rebaser.rebase(
			contextualizeFieldChangeset(handler.createEmpty() as FieldChangeset, undefined),
			contextualizeFieldChangeset(baseFieldChange.change, table.baseChange),
			(_idNew, idBase) =>
				idBase !== undefined && areEqualChangeAtomIds(idBase, baseNodeId)
					? baseNodeId
					: undefined,
			idAllocator,
			new RebaseNodeManagerI(table, rebasedFieldId),
			metadata,
		);

		const rebasedField: FieldChange = {
			...baseFieldChange,
			change: brand(rebasedChangeset),
		};
		table.rebasedFields.add(rebasedField);
		table.baseFieldToContext.set(baseFieldChange, {
			newChange: fieldChange,
			baseChange: baseFieldChange,
			rebasedChange: rebasedField,
			fieldId: rebasedFieldId,
			baseNodeIds: [],
		});

		this.attachRebasedField(
			rebasedFields,
			rebasedNodes,
			table,
			rebasedField,
			rebasedFieldId,
			idAllocator,
			metadata,
		);
	}

	private rebaseFieldMap(
		change: FieldChangeMap,
		over: FieldChangeMap,
		parentId: NodeId | undefined,
		genId: IdAllocator,
		crossFieldTable: RebaseTable,
		revisionMetadata: RebaseRevisionMetadata,
	): FieldChangeMap {
		const rebasedFields: FieldChangeMap = new Map();
		const rebaseChild = (
			child: NodeId | undefined,
			baseChild: NodeId | undefined,
			stateChange: NodeAttachState | undefined,
		): NodeId | undefined => {
			if (child !== undefined && baseChild !== undefined) {
				crossFieldTable.nodeIdPairs.push([child, baseChild, stateChange]);
			}
			return child;
		};

		for (const [field, fieldChange] of change) {
			const fieldId: FieldId = { nodeId: parentId, field };
			const baseChange = over.get(field);
			if (baseChange === undefined) {
				rebasedFields.set(field, fieldChange);
				continue;
			}

			const {
				fieldKind,
				changeHandler,
				change1: fieldChangeset,
				change2: baseChangeset,
			} = this.normalizeFieldChanges(fieldChange, baseChange);

			const manager = new RebaseNodeManagerI(crossFieldTable, fieldId);

			const rebasedField = changeHandler.rebaser.rebase(
				contextualizeFieldChangeset(fieldChangeset, crossFieldTable.newChange),
				contextualizeFieldChangeset(baseChangeset, crossFieldTable.baseChange),
				rebaseChild,
				genId,
				manager,
				revisionMetadata,
			);

			const rebasedFieldChange: FieldChange = {
				fieldKind,
				change: brand(rebasedField),
			};

			rebasedFields.set(field, rebasedFieldChange);

			crossFieldTable.baseFieldToContext.set(baseChange, {
				baseChange,
				newChange: fieldChange,
				rebasedChange: rebasedFieldChange,
				fieldId,
				baseNodeIds: [],
			});

			crossFieldTable.rebasedFields.add(rebasedFieldChange);
		}

		return rebasedFields;
	}

	private rebaseNodeChange(
		newId: NodeId,
		baseId: NodeId,
		genId: IdAllocator,
		crossFieldTable: RebaseTable,
		revisionMetadata: RebaseRevisionMetadata,
	): NodeChangeset {
		const change = nodeChangeFromId(crossFieldTable.newChange.nodeChanges, newId);
		const over = nodeChangeFromId(crossFieldTable.baseChange.nodeChanges, baseId);

		const baseMap: FieldChangeMap = over?.fieldChanges ?? new Map();

		const fieldChanges =
			change.fieldChanges !== undefined && over.fieldChanges !== undefined
				? this.rebaseFieldMap(
						change?.fieldChanges ?? new Map(),
						baseMap,
						newId,
						genId,
						crossFieldTable,
						revisionMetadata,
					)
				: change.fieldChanges;

		const rebasedChange: NodeChangeset = {};

		if (fieldChanges !== undefined && fieldChanges.size > 0) {
			rebasedChange.fieldChanges = fieldChanges;
		}

		if (change?.nodeExistsConstraint !== undefined) {
			rebasedChange.nodeExistsConstraint = change.nodeExistsConstraint;
		}

		if (change?.nodeExistsConstraintOnRevert !== undefined) {
			rebasedChange.nodeExistsConstraintOnRevert = change.nodeExistsConstraintOnRevert;
		}

		setInChangeAtomIdMap(crossFieldTable.baseToRebasedNodeId, baseId, newId);
		return rebasedChange;
	}

	private updateConstraints(
		rebasedFields: FieldChangeMap,
		rebasedNodes: ChangeAtomIdBTree<NodeChangeset>,
		rebasedRoots: RootNodeTable,
		constraintState: ConstraintState,
		revertConstraintState: ConstraintState,
	): void {
		this.updateConstraintsForFields(
			rebasedFields,
			NodeAttachState.Attached,
			NodeAttachState.Attached,
			constraintState,
			revertConstraintState,
			rebasedNodes,
		);

		for (const [_detachId, nodeId] of rebasedRoots.nodeChanges.entries()) {
			// XXX: This is only incorrect if the rebased changeset attaches the node.
			// Efficiently computing this would require maintaining a mapping from node ID to attach ID.
			const detachedInOutput = true;
			this.updateConstraintsForNode(
				nodeId,
				NodeAttachState.Detached,
				detachedInOutput ? NodeAttachState.Detached : NodeAttachState.Attached,
				rebasedNodes,
				constraintState,
				revertConstraintState,
			);
		}
	}

	private updateConstraintsForFields(
		fields: FieldChangeMap,
		parentInputAttachState: NodeAttachState,
		parentOutputAttachState: NodeAttachState,
		constraintState: ConstraintState,
		revertConstraintState: ConstraintState,
		nodes: ChangeAtomIdBTree<NodeChangeset>,
	): void {
		for (const field of fields.values()) {
			const handler = getChangeHandler(this.fieldKinds, field.fieldKind);
			for (const [nodeId] of handler.getNestedChanges(field.change)) {
				// XXX: This is only incorrect in the case where the rebased changeset detaches this node.
				// Efficiently computing this would require maintaining a mapping from node ID to detach ID.
				const isOutputDetached = false;
				const outputAttachState =
					parentOutputAttachState === NodeAttachState.Detached || isOutputDetached
						? NodeAttachState.Detached
						: NodeAttachState.Attached;

				this.updateConstraintsForNode(
					nodeId,
					parentInputAttachState,
					outputAttachState,
					nodes,
					constraintState,
					revertConstraintState,
				);
			}
		}
	}

	private updateConstraintsForNode(
		nodeId: NodeId,
		inputAttachState: NodeAttachState,
		outputAttachState: NodeAttachState,
		nodes: ChangeAtomIdBTree<NodeChangeset>,
		constraintState: ConstraintState,
		revertConstraintState: ConstraintState,
	): void {
		const node =
			nodes.get([nodeId.revision, nodeId.localId]) ?? fail(0xb24 /* Unknown node ID */);
		if (node.nodeExistsConstraint !== undefined) {
			const isNowViolated = inputAttachState === NodeAttachState.Detached;
			if (node.nodeExistsConstraint.violated !== isNowViolated) {
				// XXX: This can mutate the input changeset
				node.nodeExistsConstraint = {
					...node.nodeExistsConstraint,
					violated: isNowViolated,
				};
				constraintState.violationCount += isNowViolated ? 1 : -1;
			}
		}
		if (node.nodeExistsConstraintOnRevert !== undefined) {
			const isNowViolated = outputAttachState === NodeAttachState.Detached;
			if (node.nodeExistsConstraintOnRevert.violated !== isNowViolated) {
				node.nodeExistsConstraintOnRevert = {
					...node.nodeExistsConstraintOnRevert,
					violated: isNowViolated,
				};
				revertConstraintState.violationCount += isNowViolated ? 1 : -1;
			}
		}

		if (node.fieldChanges !== undefined) {
			this.updateConstraintsForFields(
				node.fieldChanges,
				inputAttachState,
				outputAttachState,
				constraintState,
				revertConstraintState,
				nodes,
			);
		}
	}

	private pruneFieldMap(
		changeset: FieldChangeMap | undefined,
		nodeMap: ChangeAtomIdBTree<NodeChangeset>,
	): FieldChangeMap | undefined {
		if (changeset === undefined) {
			return undefined;
		}

		const prunedChangeset: FieldChangeMap = new Map();
		for (const [field, fieldChange] of changeset) {
			const handler = getChangeHandler(this.fieldKinds, fieldChange.fieldKind);

			const prunedFieldChangeset = handler.rebaser.prune(fieldChange.change, (nodeId) =>
				this.pruneNodeChange(nodeId, nodeMap),
			);

			if (!handler.isEmpty(prunedFieldChangeset)) {
				prunedChangeset.set(field, { ...fieldChange, change: brand(prunedFieldChangeset) });
			}
		}

		return prunedChangeset.size > 0 ? prunedChangeset : undefined;
	}

	private pruneNodeChange(
		nodeId: NodeId,
		nodeMap: ChangeAtomIdBTree<NodeChangeset>,
	): NodeId | undefined {
		const changeset = nodeChangeFromId(nodeMap, nodeId);
		const prunedFields =
			changeset.fieldChanges !== undefined
				? this.pruneFieldMap(changeset.fieldChanges, nodeMap)
				: undefined;

		const prunedChange = { ...changeset, fieldChanges: prunedFields };
		if (prunedChange.fieldChanges === undefined) {
			delete prunedChange.fieldChanges;
		}

		if (isEmptyNodeChangeset(prunedChange)) {
			nodeMap.delete([nodeId.revision, nodeId.localId]);
			return undefined;
		} else {
			setInChangeAtomIdMap(nodeMap, nodeId, prunedChange);
			return nodeId;
		}
	}

	public changeRevision(
		change: ModularChangeset,
		newRevision: RevisionTag | undefined,
		rollbackOf?: RevisionTag,
	): ModularChangeset {
		const oldRevisions = new Set(
			change.revisions === undefined || change.revisions.length === 0
				? [undefined]
				: change.revisions.map((revInfo) => revInfo.revision),
		);
		const updatedFields = this.replaceFieldMapRevisions(
			change.fieldChanges,
			oldRevisions,
			newRevision,
		);

		const updatedNodes: ChangeAtomIdBTree<NodeChangeset> = newTupleBTree();
		for (const [[revision, id], nodeChangeset] of change.nodeChanges.entries()) {
			updatedNodes.set(
				[replaceRevision(revision, oldRevisions, newRevision), id],
				this.replaceNodeChangesetRevisions(nodeChangeset, oldRevisions, newRevision),
			);
		}

		const updatedNodeToParent: ChangeAtomIdBTree<FieldId> = newTupleBTree();
		for (const [[revision, id], fieldId] of change.nodeToParent.entries()) {
			updatedNodeToParent.set(
				[replaceRevision(revision, oldRevisions, newRevision), id],
				replaceFieldIdRevision(
					normalizeFieldId(fieldId, change.nodeAliases),
					oldRevisions,
					newRevision,
				),
			);
		}

		const updated: Mutable<ModularChangeset> = {
			...change,
			fieldChanges: updatedFields,
			nodeChanges: updatedNodes,
			nodeToParent: updatedNodeToParent,
			rootNodes: replaceRootTableRevision(change.rootNodes, oldRevisions, newRevision),

			// We've updated all references to old node IDs, so we no longer need an alias table.
			nodeAliases: newTupleBTree(),
			crossFieldKeys: change.crossFieldKeys.mapEntries(
				(key) => replaceCrossFieldKeyRevision(key, oldRevisions, newRevision),
				(id) =>
					replaceFieldIdRevision(
						normalizeFieldId(id, change.nodeAliases),
						oldRevisions,
						newRevision,
					),
			),
		};

		if (change.builds !== undefined) {
			updated.builds = replaceIdMapRevisions(change.builds, oldRevisions, newRevision);
		}

		if (change.destroys !== undefined) {
			updated.destroys = replaceIdMapRevisions(change.destroys, oldRevisions, newRevision);
		}

		if (change.refreshers !== undefined) {
			updated.refreshers = replaceIdMapRevisions(change.refreshers, oldRevisions, newRevision);
		}

		if (newRevision !== undefined) {
			const revInfo: Mutable<RevisionInfo> = { revision: newRevision };
			if (rollbackOf !== undefined) {
				revInfo.rollbackOf = rollbackOf;
			}

			updated.revisions = [revInfo];
		} else {
			delete updated.revisions;
		}

		return updated;
	}

	private replaceNodeChangesetRevisions(
		nodeChangeset: NodeChangeset,
		oldRevisions: Set<RevisionTag | undefined>,
		newRevision: RevisionTag | undefined,
	): NodeChangeset {
		const updated = { ...nodeChangeset };
		if (nodeChangeset.fieldChanges !== undefined) {
			updated.fieldChanges = this.replaceFieldMapRevisions(
				nodeChangeset.fieldChanges,
				oldRevisions,
				newRevision,
			);
		}

		return updated;
	}

	private replaceFieldMapRevisions(
		fields: FieldChangeMap,
		oldRevisions: Set<RevisionTag | undefined>,
		newRevision: RevisionTag | undefined,
	): FieldChangeMap {
		const updatedFields: FieldChangeMap = new Map();
		for (const [field, fieldChange] of fields) {
			const updatedFieldChange = getChangeHandler(
				this.fieldKinds,
				fieldChange.fieldKind,
			).rebaser.replaceRevisions(fieldChange.change, oldRevisions, newRevision);

			updatedFields.set(field, { ...fieldChange, change: brand(updatedFieldChange) });
		}

		return updatedFields;
	}

	private makeCrossFieldKeyTable(
		fields: FieldChangeMap,
		nodes: ChangeAtomIdBTree<NodeChangeset>,
	): CrossFieldKeyTable {
		const keys: CrossFieldKeyTable = newCrossFieldRangeTable();
		this.populateCrossFieldKeyTableForFieldMap(keys, fields, undefined);
		nodes.forEachPair(([revision, localId], node) => {
			if (node.fieldChanges !== undefined) {
				this.populateCrossFieldKeyTableForFieldMap(keys, node.fieldChanges, {
					revision,
					localId,
				});
			}
		});

		return keys;
	}

	private populateCrossFieldKeyTableForFieldMap(
		table: CrossFieldKeyTable,
		fields: FieldChangeMap,
		parent: NodeId | undefined,
	): void {
		for (const [fieldKey, fieldChange] of fields) {
			const keys = getChangeHandler(this.fieldKinds, fieldChange.fieldKind).getCrossFieldKeys(
				fieldChange.change,
			);
			for (const { key, count } of keys) {
				table.set(key, count, { nodeId: parent, field: fieldKey });
			}
		}
	}

	public buildEditor(
		changeReceiver: (change: TaggedChange<ModularChangeset>) => void,
	): ModularEditBuilder {
		return new ModularEditBuilder(this, this.fieldKinds, changeReceiver);
	}

	private createEmptyFieldChange(fieldKind: FieldKindIdentifier): FieldChange {
		const emptyChange = getChangeHandler(this.fieldKinds, fieldKind).createEmpty();
		return { fieldKind, change: brand(emptyChange) };
	}

	public validateChangeset(change: ModularChangeset): void {
		let numNodes = this.validateFieldChanges(change, change.fieldChanges, undefined);

		for (const [[revision, localId], node] of change.nodeChanges.entries()) {
			if (node.fieldChanges === undefined) {
				continue;
			}

			const nodeId: NodeId = { revision, localId };
			const numChildren = this.validateFieldChanges(change, node.fieldChanges, nodeId);

			numNodes += numChildren;
		}

		assert(
			numNodes === change.nodeChanges.size,
			0xa4d /* Node table contains unparented nodes */,
		);
	}

	/**
	 * Asserts that each child and cross field key in each field has a correct entry in
	 * `nodeToParent` or `crossFieldKeyTable`.
	 * @returns the number of children found.
	 */
	private validateFieldChanges(
		change: ModularChangeset,
		fieldChanges: FieldChangeMap,
		nodeParent: NodeId | undefined,
	): number {
		let numChildren = 0;
		for (const [field, fieldChange] of fieldChanges.entries()) {
			const fieldId = { nodeId: nodeParent, field };
			const handler = getChangeHandler(this.fieldKinds, fieldChange.fieldKind);
			for (const [child, _index] of handler.getNestedChanges(fieldChange.change)) {
				const parentFieldId = getParentFieldId(change, child);
				assert(
					areEqualFieldIds(parentFieldId, fieldId),
					0xa4e /* Inconsistent node parentage */,
				);
				numChildren += 1;
			}

			for (const keyRange of handler.getCrossFieldKeys(fieldChange.change)) {
				const fields = getFieldsForCrossFieldKey(change, keyRange.key, keyRange.count);
				assert(
					fields.length === 1 &&
						fields[0] !== undefined &&
						areEqualFieldIds(fields[0], fieldId),
					0xa4f /* Inconsistent cross field keys */,
				);
			}
		}

		return numChildren;
	}
}

function replaceCrossFieldKeyRevision(
	key: CrossFieldKey,
	oldRevisions: Set<RevisionTag | undefined>,
	newRevision: RevisionTag | undefined,
): CrossFieldKey {
	return {
		target: key.target,
		revision: replaceRevision(key.revision, oldRevisions, newRevision),
		localId: key.localId,
	};
}

function replaceRevision(
	revision: RevisionTag | undefined,
	oldRevisions: Set<RevisionTag | undefined>,
	newRevision: RevisionTag | undefined,
): RevisionTag | undefined {
	return oldRevisions.has(revision) ? newRevision : revision;
}

function replaceIdMapRevisions<T>(
	map: ChangeAtomIdBTree<T>,
	oldRevisions: Set<RevisionTag | undefined>,
	newRevision: RevisionTag | undefined,
): ChangeAtomIdBTree<T> {
	const updated: ChangeAtomIdBTree<T> = newTupleBTree();
	for (const [[revision, id], value] of map.entries()) {
		updated.set([replaceRevision(revision, oldRevisions, newRevision), id], value);
	}

	return updated;
}

interface BuildsDestroysAndRefreshers {
	readonly allBuilds: ChangeAtomIdBTree<TreeChunk>;
	readonly allDestroys: ChangeAtomIdBTree<number>;
	readonly allRefreshers: ChangeAtomIdBTree<TreeChunk>;
}

function composeBuildsDestroysAndRefreshers(
	change1: ModularChangeset,
	change2: ModularChangeset,
): BuildsDestroysAndRefreshers {
	// Duplicate builds can happen in compositions of commits that needed to include detached tree refreshers (e.g., undos):
	// In that case, it's possible for the refreshers to contain different trees because the latter
	// refresher may already reflect the changes made by the commit that includes the earlier
	// refresher. This composition includes the changes made by the commit that includes the
	// earlier refresher, so we need to include the build for the earlier refresher, otherwise
	// the produced changeset will build a tree one which those changes have already been applied
	// and also try to apply the changes again, effectively applying them twice.
	// Note that it would in principle be possible to adopt the later build and exclude from the
	// composition all the changes already reflected on the tree, but that is not something we
	// care to support at this time.
	const allBuilds: ChangeAtomIdBTree<TreeChunk> = brand(
		mergeTupleBTrees(
			change1.builds ?? newTupleBTree(),
			change2.builds ?? newTupleBTree(),
			true,
		),
	);

	const allDestroys: ChangeAtomIdBTree<number> = brand(
		mergeTupleBTrees(change1.destroys ?? newTupleBTree(), change2.destroys ?? newTupleBTree()),
	);

	const allRefreshers: ChangeAtomIdBTree<TreeChunk> = brand(
		mergeTupleBTrees(
			change1.refreshers ?? newTupleBTree(),
			change2.refreshers ?? newTupleBTree(),
			true,
		),
	);

	if (change1.destroys !== undefined && change2.builds !== undefined) {
		for (const [key, chunk] of change2.builds.entries()) {
			const destroyCount = change1.destroys.get(key);
			if (destroyCount !== undefined) {
				assert(
					destroyCount === chunk.topLevelLength,
					0x89b /* Expected build and destroy to have the same length */,
				);

				allBuilds.delete(key);
				allDestroys.delete(key);
			}
		}
	}

	if (change1.builds !== undefined && change2.destroys !== undefined) {
		for (const [key, chunk] of change1.builds.entries()) {
			const destroyCount = change2.destroys.get(key);
			if (destroyCount !== undefined) {
				assert(
					destroyCount === chunk.topLevelLength,
					0x9f0 /* Expected build and destroy to have the same length */,
				);

				allBuilds.delete(key);
				allDestroys.delete(key);
			}
		}
	}

	return { allBuilds, allDestroys, allRefreshers };
}

function invertBuilds(
	builds: ChangeAtomIdBTree<TreeChunk> | undefined,
): ChangeAtomIdBTree<number> | undefined {
	if (builds !== undefined) {
		return brand(builds.mapValues((chunk) => chunk.topLevelLength));
	}
	return undefined;
}

/**
 * Returns the set of removed roots that should be in memory for the given change to be applied.
 * A removed root is relevant if any of the following is true:
 * - It is being inserted
 * - It is being restored
 * - It is being edited
 * - The ID it is associated with is being changed
 *
 * May be conservative by returning more removed roots than strictly necessary.
 *
 * Will never return IDs for non-root trees, even if they are removed.
 *
 * @param change - The change to be applied.
 * @param fieldKinds - The field kinds to delegate to.
 */
export function* relevantRemovedRoots(
	change: ModularChangeset,
	fieldKinds: ReadonlyMap<FieldKindIdentifier, FieldKindWithEditor>,
): Iterable<DeltaDetachedNodeId> {
	// XXX
}

/**
 * Adds any refreshers missing from the provided change that are relevant to the change and
 * removes any refreshers from the provided change that are not relevant to the change.
 *
 * @param change - The change that possibly has missing or superfluous refreshers. Not mutated by this function.
 * @param getDetachedNode - The function to retrieve a tree chunk from the corresponding detached node id.
 * @param removedRoots - The set of removed roots that should be in memory for the given change to be applied.
 * Can be retrieved by calling {@link relevantRemovedRoots}.
 * @param requireRefreshers - when true, this function enforces that all relevant removed roots have a
 * corresponding build or refresher.
 */
export function updateRefreshers(
	change: ModularChangeset,
	getDetachedNode: (id: DeltaDetachedNodeId) => TreeChunk | undefined,
	removedRoots: Iterable<DeltaDetachedNodeId>,
	requireRefreshers: boolean = true,
): ModularChangeset {
	const refreshers: ChangeAtomIdBTree<TreeChunk> = newTupleBTree();
	const chunkLengths: Map<RevisionTag | undefined, BTree<number, number>> = new Map();

	if (change.builds !== undefined) {
		for (const [[revision, id], chunk] of change.builds.entries()) {
			const lengthTree = getOrCreate(chunkLengths, revision, () => new BTree());
			lengthTree.set(id, chunk.topLevelLength);
		}
	}

	for (const root of removedRoots) {
		if (change.builds !== undefined) {
			const lengthTree = chunkLengths.get(root.major);

			if (lengthTree !== undefined) {
				const lengthPair = lengthTree.getPairOrNextLower(root.minor);
				if (lengthPair !== undefined) {
					const [firstMinor, length] = lengthPair;

					// if the root minor is within the length of the minor of the retrieved pair
					// then there's no need to check for the detached node
					if (root.minor < firstMinor + length) {
						continue;
					}
				}
			}
		}

		const node = getDetachedNode(root);
		if (node === undefined) {
			assert(!requireRefreshers, 0x8cd /* detached node should exist */);
		} else {
			refreshers.set([root.major, brand(root.minor)], node);
		}
	}

	const {
		fieldChanges,
		nodeChanges,
		maxId,
		revisions,
		constraintViolationCount,
		constraintViolationCountOnRevert,
		builds,
		destroys,
	} = change;

	return makeModularChangeset({
		fieldChanges,
		nodeChanges,
		nodeToParent: change.nodeToParent,
		nodeAliases: change.nodeAliases,
		crossFieldKeys: change.crossFieldKeys,
		maxId: maxId as number,
		revisions,
		constraintViolationCount,
		constraintViolationCountOnRevert,
		builds,
		destroys,
		refreshers,
	});
}

/**
 * Converts a change into the delta format.
 *
 * @param change - The change to convert into a delta.
 * @param fieldKinds - The field kinds to delegate to.
 */
export function intoDelta(
	taggedChange: TaggedChange<ModularChangeset>,
	fieldKinds: ReadonlyMap<FieldKindIdentifier, FieldKindWithEditor>,
): DeltaRoot {
	const change = taggedChange.change;
	const rootDelta: Mutable<DeltaRoot> = {};

	if (!hasConflicts(change)) {
		// If there are no constraint violations, then tree changes apply.
		const fieldDeltas = intoDeltaImpl(change.fieldChanges, change.nodeChanges, fieldKinds);

		const global: DeltaDetachedNodeChanges[] = [];
		for (const [[major, minor], nodeId] of change.rootNodes.nodeChanges.entries()) {
			global.push({
				id: { major, minor },
				fields: deltaFromNodeChange(
					nodeChangeFromId(change.nodeChanges, nodeId),
					change.nodeChanges,
					fieldKinds,
				),
			});
		}

		const rename: DeltaDetachedNodeRename[] = [];
		for (const {
			start: oldId,
			value: newId,
			length,
		} of change.rootNodes.oldToNewId.entries()) {
			rename.push({
				count: length,
				oldId: makeDetachedNodeId(oldId.revision, oldId.localId),
				newId: makeDetachedNodeId(newId.revision, newId.localId),
			});
		}

		if (fieldDeltas.size > 0) {
			rootDelta.fields = fieldDeltas;
		}
		if (global.length > 0) {
			rootDelta.global = global;
		}
		if (rename.length > 0) {
			rootDelta.rename = rename;
		}
	}

	// Constraint violations should not prevent nodes from being built
	if (change.builds && change.builds.size > 0) {
		rootDelta.build = copyDetachedNodes(change.builds);
	}
	if (change.destroys !== undefined && change.destroys.size > 0) {
		const destroys: DeltaDetachedNodeDestruction[] = [];
		for (const [[major, minor], count] of change.destroys.entries()) {
			destroys.push({
				id: makeDetachedNodeId(major, minor),
				count,
			});
		}
		rootDelta.destroy = destroys;
	}
	if (change.refreshers && change.refreshers.size > 0) {
		rootDelta.refreshers = copyDetachedNodes(change.refreshers);
	}

	return rootDelta;
}

function copyDetachedNodes(
	detachedNodes: ChangeAtomIdBTree<TreeChunk>,
): DeltaDetachedNodeBuild[] | undefined {
	const copiedDetachedNodes: DeltaDetachedNodeBuild[] = [];
	for (const [[major, minor], chunk] of detachedNodes.entries()) {
		if (chunk.topLevelLength > 0) {
			chunk.referenceAdded();
			copiedDetachedNodes.push({
				id: makeDetachedNodeId(major, minor),
				trees: chunk,
			});
		}
	}
	return copiedDetachedNodes.length > 0 ? copiedDetachedNodes : undefined;
}

/**
 * @param change - The change to convert into a delta.
 */
function intoDeltaImpl(
	change: FieldChangeMap,
	nodeChanges: ChangeAtomIdBTree<NodeChangeset>,
	fieldKinds: ReadonlyMap<FieldKindIdentifier, FieldKindWithEditor>,
): Map<FieldKey, DeltaFieldChanges> {
	const delta: Map<FieldKey, DeltaFieldChanges> = new Map();

	for (const [field, fieldChange] of change) {
		const fieldDelta = getChangeHandler(fieldKinds, fieldChange.fieldKind).intoDelta(
			fieldChange.change,
			(childChange): DeltaFieldMap => {
				const nodeChange = nodeChangeFromId(nodeChanges, childChange);
				return deltaFromNodeChange(nodeChange, nodeChanges, fieldKinds);
			},
		);
		if (fieldDelta !== undefined && fieldDelta.length > 0) {
			delta.set(field, fieldDelta);
		}
	}
	return delta;
}

function deltaFromNodeChange(
	change: NodeChangeset,
	nodeChanges: ChangeAtomIdBTree<NodeChangeset>,
	fieldKinds: ReadonlyMap<FieldKindIdentifier, FieldKindWithEditor>,
): DeltaFieldMap {
	if (change.fieldChanges !== undefined) {
		return intoDeltaImpl(change.fieldChanges, nodeChanges, fieldKinds);
	}
	// TODO: update the API to allow undefined to be returned here
	return new Map();
}

/**
 * @param revInfos - This should describe the revision being rebased and all revisions in the rebase path,
 * even if not part of the current base changeset.
 * For example, when rebasing change B from a local branch [A, B, C] over a branch [X, Y], the `revInfos` must include
 * the changes [A⁻¹ X, Y, A, B] for each rebase step of B.
 * @param revisionToRebase - The revision of the changeset which is being rebased.
 * @param baseRevisions - The set of revisions in the changeset being rebased over.
 * For example, when rebasing change B from a local branch [A, B, C] over a branch [X, Y], the `baseRevisions` must include
 * revisions [A⁻¹ X, Y, A] if rebasing over the composition of all those changes, or
 * revision [A⁻¹] for the first rebase, then [X], etc. if rebasing over edits individually.
 * @returns - RebaseRevisionMetadata to be passed to `FieldChangeRebaser.rebase`*
 */
export function rebaseRevisionMetadataFromInfo(
	revInfos: readonly RevisionInfo[],
	revisionToRebase: RevisionTag | undefined,
	baseRevisions: (RevisionTag | undefined)[],
): RebaseRevisionMetadata {
	const filteredRevisions: RevisionTag[] = [];
	for (const revision of baseRevisions) {
		if (revision !== undefined) {
			filteredRevisions.push(revision);
		}
	}

	const getBaseRevisions = (): RevisionTag[] => filteredRevisions;
	return {
		...revisionMetadataSourceFromInfo(revInfos),
		getRevisionToRebase: () => revisionToRebase,
		getBaseRevisions,
	};
}

function isEmptyNodeChangeset(change: NodeChangeset): boolean {
	return (
		change.fieldChanges === undefined &&
		change.nodeExistsConstraint === undefined &&
		change.nodeExistsConstraintOnRevert === undefined
	);
}

export function getFieldKind(
	fieldKinds: ReadonlyMap<FieldKindIdentifier, FieldKindWithEditor>,
	kind: FieldKindIdentifier,
): FieldKindWithEditor {
	if (kind === genericFieldKind.identifier) {
		return genericFieldKind;
	}
	const fieldKind = fieldKinds.get(kind);
	assert(fieldKind !== undefined, 0x3ad /* Unknown field kind */);
	return withEditor(fieldKind);
}

export function getChangeHandler(
	fieldKinds: ReadonlyMap<FieldKindIdentifier, FieldKindWithEditor>,
	kind: FieldKindIdentifier,
): FieldChangeHandler<unknown> {
	return getFieldKind(fieldKinds, kind).changeHandler;
}

interface InvertTable {
	change: ModularChangeset;

	// Entries are keyed on attach ID
	entries: CrossFieldMap<NodeId>;
	originalFieldToContext: Map<FieldChange, InvertContext>;
	invertedNodeToParent: ChangeAtomIdBTree<FieldId>;
	invertRevision: RevisionTag;
	invalidatedFields: Set<FieldChange>;
	invertedRoots: RootNodeTable;

	/**
	 * Maps from attach ID in the inverted changeset to the corresponding detach ID in the base changeset.
	 */
	attachToDetachId: ChangeAtomIdRangeMap<ChangeAtomId>;

	/**
	 * Maps from detach ID in the inverted changeset to the corresponding attach ID in the base changeset.
	 */
	detachToAttachId: ChangeAtomIdRangeMap<ChangeAtomId>;
}

interface InvertContext {
	fieldId: FieldId;
	invertedField: FieldChange;
}

interface RebaseTable {
	// Entries are keyed on attach ID
	readonly entries: CrossFieldMap<DetachedNodeEntry>;
	readonly baseChange: ModularChangeset;
	readonly newChange: ModularChangeset;

	/**
	 * Maps from the FieldChange key used for the CrossFieldTable (which is the base FieldChange)
	 * to the context for the field.
	 */
	readonly baseFieldToContext: Map<FieldChange, RebaseFieldContext>;
	readonly baseRoots: RootNodeTable;
	readonly baseToRebasedNodeId: ChangeAtomIdBTree<NodeId>;
	readonly rebasedFields: Set<FieldChange>;
	readonly rebasedNodeToParent: ChangeAtomIdBTree<FieldId>;
	readonly rebasedCrossFieldKeys: CrossFieldKeyTable;
	readonly rebasedRootNodes: RootNodeTable;

	/**
	 * List of unprocessed (newId, baseId) pairs encountered so far.
	 */
	readonly nodeIdPairs: [NodeId, NodeId, NodeAttachState | undefined][];
	readonly affectedBaseFields: TupleBTree<FieldIdKey, boolean>;

	/**
	 * Set of base fields which contain a node which needs to be attached in the rebased changeset.
	 */
	readonly fieldsWithUnattachedChild: Set<FieldChange>;
}

type FieldIdKey = [RevisionTag | undefined, ChangesetLocalId | undefined, FieldKey];

interface RebaseFieldContext {
	baseChange: FieldChange;
	newChange: FieldChange;
	rebasedChange: FieldChange;
	fieldId: FieldId;

	/**
	 * The set of node IDs in the base changeset which should be included in the rebased field,
	 * even if there is no corresponding node changeset in the new change.
	 */
	baseNodeIds: NodeId[];
}

function newComposeTable(
	baseChange: ModularChangeset,
	newChange: ModularChangeset,
	composedNodeToParent: ChangeAtomIdBTree<FieldId>,
	composedRootNodes: RootNodeTable,
	composedCrossFieldKeys: CrossFieldKeyTable,
	pendingCompositions: PendingCompositions,
): ComposeTable {
	return {
		entries: newChangeAtomIdRangeMap(),
		baseChange,
		newChange,
		fieldToContext: new Map(),
		newFieldToBaseField: new Map(),
		newToBaseNodeId: newTupleBTree(),
		composedNodes: new Set(),
		composedNodeToParent,
		composedRootNodes,
		composedCrossFieldKeys,
		renamesToDelete: newChangeAtomIdRangeMap(),
		pendingCompositions,
	};
}

<<<<<<< HEAD
export function contextualizeFieldChangeset<T>(
	fieldChange: T,
	modularChange?: ModularChangeset | undefined,
): ContextualizedFieldChange<T> {
	return {
		change: fieldChange,
		roots: {
			areSameNodes: (oldId: ChangeAtomId, newId: ChangeAtomId, count: number = 1): boolean => {
				if (modularChange === undefined) {
					return false;
				}
				if (areEqualChangeAtomIds(oldId, newId)) {
					return true;
				}
				const entry = modularChange.rootNodes.oldToNewId.getFirst(oldId, count);
				return entry.length === count && areEqualChangeAtomIdOpts(entry.value, newId);
			},
		},
	};
}

interface ComposeTable extends CrossFieldTable<FieldChange> {
=======
interface ComposeTable {
>>>>>>> bcbdf310
	// Entries are keyed on detach ID
	readonly entries: CrossFieldMap<NodeId>;
	readonly baseChange: ModularChangeset;
	readonly newChange: ModularChangeset;

	/**
	 * Maps from an input changeset for a field (from change1 if it has one, from change2 otherwise) to the context for that field.
	 */
	readonly fieldToContext: Map<FieldChange, ComposeFieldContext>;
	readonly newFieldToBaseField: Map<FieldChange, FieldChange>;
	readonly newToBaseNodeId: ChangeAtomIdBTree<NodeId>;
	readonly composedNodes: Set<NodeChangeset>;
	readonly composedNodeToParent: ChangeAtomIdBTree<FieldId>;
	readonly composedRootNodes: RootNodeTable;
	readonly composedCrossFieldKeys: CrossFieldKeyTable;
	readonly renamesToDelete: ChangeAtomIdRangeMap<boolean>;
	readonly pendingCompositions: PendingCompositions;
}

interface PendingCompositions {
	/**
	 * Each entry in this list represents a node with both base and new changes which have not yet been composed.
	 * Entries are of the form [baseId, newId].
	 */
	readonly nodeIdsToCompose: [NodeId, NodeId][];

	/**
	 * The set of fields in the base changeset which have been affected by a cross field effect.
	 */
	readonly affectedBaseFields: BTree<FieldIdKey, true>;
}

interface ComposeFieldContext {
	/**
	 * The field ID for this field in the composed changeset.
	 */
	fieldId: FieldId;
	change1: FieldChangeset;
	change2: FieldChangeset;
	composedChange: FieldChange;
}

/**
 */
interface ConstraintState {
	violationCount: number;
}

function newConstraintState(violationCount: number): ConstraintState {
	return {
		violationCount,
	};
}

class InvertNodeManagerI implements InvertNodeManager {
	public constructor(
		private readonly table: InvertTable,
		private readonly fieldId: FieldId,
	) {}

	public invertDetach(
		detachId: ChangeAtomId,
		count: number,
		nodeChange: NodeId | undefined,
		newAttachId: ChangeAtomId,
	): void {
		if (!areEqualChangeAtomIds(detachId, newAttachId)) {
<<<<<<< HEAD
			// XXX: Consider renames
			const attachEntry = this.table.change.crossFieldKeys.getFirst(
				{
					...detachId,
					target: CrossFieldTarget.Destination,
				},
				count,
			);

			assert(attachEntry.length === count, "XXX");
			if (attachEntry.value === undefined) {
				// We are creating an attach for a node which was detached by the base changeset.
				renameNodes(
					this.table.invertedRoots,
					detachId,
					newAttachId,
					count,
					this.table.invertedRoots.newToOldId,
					this.table.invertedRoots.oldToNewId,
				);
			} else {
				// We are creating an attach for a node which was moved by the base changeset.
			}
=======
			this.table.attachToDetachId.set(newAttachId, count, detachId);
>>>>>>> bcbdf310
		}

		if (nodeChange !== undefined) {
			assert(count === 1, "A node change should only affect one node");

			// XXX: Merge this with rename check above.
			const attachEntry = firstAttachIdFromDetachId(
				this.table.change.rootNodes,
				detachId,
				count,
			);

			// TODO: Consider combining this query with the one for the rename.
			const attachFieldEntry = this.table.change.crossFieldKeys.getFirst(
				{ target: CrossFieldTarget.Destination, ...attachEntry.value },
				count,
			);

			if (attachFieldEntry.value !== undefined) {
				setInCrossFieldMap(this.table.entries, attachEntry.value, count, nodeChange);
				this.table.invalidatedFields.add(
					fieldChangeFromId(
						this.table.change.fieldChanges,
						this.table.change.nodeChanges,
						attachFieldEntry.value,
					),
				);
			} else {
				setInChangeAtomIdMap(
					this.table.invertedRoots.nodeChanges,
					attachEntry.value,
					nodeChange,
				);
			}
		}
	}

	public invertAttach(
		attachId: ChangeAtomId,
		count: number,
		newDetachId: ChangeAtomId,
	): RangeQueryResult<ChangeAtomId, NodeId> {
		const detachIdEntry = firstDetachIdFromAttachId(
			this.table.change.rootNodes,
			attachId,
			count,
		);

		assert(detachIdEntry.length === count, "XXX");

		if (!areEqualChangeAtomIdOpts(attachId, newDetachId)) {
			const detachEntry = this.table.change.crossFieldKeys.getFirst(
				{ target: CrossFieldTarget.Source, ...detachIdEntry.value },
				count,
			);

			assert(detachEntry.length === count, "XXX");

			if (detachEntry.value === undefined) {
				// The original changeset does not reattach these nodes, and we can discard any existing renames.
				deleteNodeRename(this.table.invertedRoots, attachId, count);
			} else {
				// The original changeset moves these nodes.
				// If the original changeset has a rename between the detach and the attach,
				// we need to make sure that the inverted attach and detach are still linked by a rename.
				this.table.detachToAttachId.set(newDetachId, count, attachId);
			}
		}

		// XXX: This needs to look at all IDs in the range, not just the first.
		const nodeId = getFromChangeAtomIdMap(
			this.table.change.rootNodes.nodeChanges,
			detachIdEntry.value,
		);

		const result: RangeQueryResult<ChangeAtomId, NodeId> =
			nodeId !== undefined
				? { start: attachId, value: nodeId, length: 1 }
				: this.table.entries.getFirst(attachId, count);

		if (result.value !== undefined) {
			setInChangeAtomIdMap(this.table.invertedNodeToParent, result.value, this.fieldId);
		}
		return result;
	}
}

class RebaseNodeManagerI implements RebaseNodeManager {
	public constructor(
		private readonly table: RebaseTable,
		private readonly fieldId: FieldId,
		private readonly allowInval: boolean = true,
	) {}

	// XXX: Support moving cross field keys
	public getNewChangesForBaseAttach(
		baseAttachId: ChangeAtomId,
		count: number,
	): RangeQueryResult<ChangeAtomId, DetachedNodeEntry> {
		const baseRenameEntry = firstDetachIdFromAttachId(
			this.table.baseChange.rootNodes,
			baseAttachId,
			count,
		);

		assert(baseRenameEntry.length === count, "XXX");

		// XXX: This should do a range query on nodeChanges.
		this.table.rebasedRootNodes.nodeChanges.delete([
			baseRenameEntry.value.revision,
			baseRenameEntry.value.localId,
		]);

		// XXX: This should do a range query.
		const newNodeId = getFromChangeAtomIdMap(
			this.table.newChange.rootNodes.nodeChanges,
			baseRenameEntry.value,
		);

		const detachEntry = firstDetachIdFromAttachId(
			this.table.baseChange.rootNodes,
			baseAttachId,
			count,
		);

		assert(detachEntry.length === count, "XXX");
		const newRenameEntry = this.table.newChange.rootNodes.oldToNewId.getFirst(
			detachEntry.value,
			count,
		);

		let result: RangeQueryResult<ChangeAtomId, DetachedNodeEntry>;
		// eslint-disable-next-line unicorn/prefer-ternary
		if (newNodeId !== undefined || newRenameEntry.value !== undefined) {
			result = {
				...newRenameEntry,
				value: { detachId: newRenameEntry.value, nodeChange: newNodeId },
			};
		} else {
			// This handles the case where the base changeset has moved these nodes,
			// meaning they were attached in the input context of the base changeset.
			result = this.table.entries.getFirst(baseAttachId, count);
		}

		// TODO: Consider moving these two checks into a separate method so that this function has no side effects.
		if (result.value?.detachId !== undefined) {
			this.table.rebasedCrossFieldKeys.set(
				{
					target: CrossFieldTarget.Source,
					...result.value.detachId,
				},
				result.length,
				this.fieldId,
			);
		}

		if (result.value?.nodeChange !== undefined) {
			setInChangeAtomIdMap(
				this.table.rebasedNodeToParent,
				result.value.nodeChange,
				this.fieldId,
			);
		}

		return result;
	}

	// XXX: Support moving/deleting cross field keys
	public rebaseOverDetach(
		baseDetachId: ChangeAtomId,
		count: number,
		newDetachId: ChangeAtomId | undefined,
		nodeChange: NodeId | undefined,
	): void {
		const { value: baseAttachId, length } = firstAttachIdFromDetachId(
			this.table.baseRoots,
			baseDetachId,
			count,
		);

		// XXX: Handle the case where some of the keys in this range have an attach and some don't.
		const attachFields = getFieldsForCrossFieldKey(
			this.table.baseChange,
			{ ...baseAttachId, target: CrossFieldTarget.Destination },
			count,
		);

		if (attachFields.length > 0) {
			// The base detach is part of a move in the base changeset.
			setInCrossFieldMap(this.table.entries, baseAttachId, length, {
				nodeChange,
				detachId: newDetachId,
			});
		} else {
			if (nodeChange !== undefined) {
				setInChangeAtomIdMap(
					this.table.rebasedRootNodes.nodeChanges,
					baseAttachId,
					nodeChange,
				);
			}

			// XXX: Store fieldData
			if (newDetachId !== undefined) {
				renameNodes(
					this.table.rebasedRootNodes,
					baseAttachId,
					newDetachId,
					length,
					this.table.newChange.rootNodes.newToOldId,
					this.table.newChange.rootNodes.oldToNewId,
				);
			}
		}

		// XXX: Only need to do this if `nodeChange !== undefined || newDetachId !== undefined`
		this.invalidateBaseFields(attachFields);

		if (length < count) {
			const remainingCount = count - length;

			const nextDetachId =
				newDetachId !== undefined
					? offsetChangeAtomId(newDetachId, remainingCount)
					: undefined;

			this.rebaseOverDetach(
				offsetChangeAtomId(baseDetachId, remainingCount),
				remainingCount,
				nextDetachId,
				nodeChange,
			);
		}
	}

	public areSameRenamedNodes(
		baseId: ChangeAtomId,
		newId: ChangeAtomId,
		count: number = 1,
	): boolean {
		const oldIdFromBaseChange = firstDetachIdFromAttachId(
			this.table.baseChange.rootNodes,
			baseId,
			count,
		);
		const oldIdFromNewChange = firstDetachIdFromAttachId(
			this.table.newChange.rootNodes,
			newId,
			count,
		);
		if (!areEqualChangeAtomIdOpts(oldIdFromBaseChange.value, oldIdFromNewChange.value)) {
			return false;
		}
		const minCount = Math.min(oldIdFromBaseChange.length, oldIdFromNewChange.length);
		if (minCount < count) {
			return this.areSameRenamedNodes(
				offsetChangeAtomId(baseId, minCount),
				offsetChangeAtomId(baseId, minCount),
				count - minCount,
			);
		}
		return true;
	}

	private invalidateBaseFields(fields: FieldId[]): void {
		if (this.allowInval) {
			for (const fieldId of fields) {
				this.table.affectedBaseFields.set(fieldIdKeyFromFieldId(fieldId), true);
			}
		}
	}
}

class ComposeNodeManagerI implements ComposeNodeManager {
	public constructor(
		private readonly table: ComposeTable,
		private readonly fieldId: FieldId,
		private readonly allowInval: boolean = true,
	) {}

	public getNewChangesForBaseDetach(
		baseDetachId: ChangeAtomId,
		count: number,
	): RangeQueryResult<ChangeAtomId, NodeId> {
		const baseRenameEntry = firstAttachIdFromDetachId(
			this.table.baseChange.rootNodes,
			baseDetachId,
			count,
		);

		// XXX: This needs to look at all IDs in the range, not just the first.
		// XXX: Also consider split renames.
		// XXX: Do we need to dealias whenever pulling node IDs out of the root node table?
		const detachedNodeId = getFromChangeAtomIdMap(
			this.table.newChange.rootNodes.nodeChanges,
			baseRenameEntry.value,
		);

		let result: RangeQueryResult<ChangeAtomId, NodeId>;
		if (detachedNodeId !== undefined) {
			result = { start: baseDetachId, value: detachedNodeId, length: 1 };
		} else {
			// The base detach might be part of a move.
			// We check if we've previously seen a node change at the move destination.
			const entry = this.table.entries.getFirst(baseDetachId, count);
			result = { ...entry, value: entry.value };
		}

		// TODO: Consider moving this to a separate method so that this method can be side-effect free.
		if (result.value !== undefined) {
			// XXX: This creates an unnecessary entry if there is already a base changeset for this node.
			setInChangeAtomIdMap(this.table.composedNodeToParent, result.value, this.fieldId);
		}
		return result;
	}

	public composeAttachDetach(
		baseAttachId: ChangeAtomId,
		newDetachId: ChangeAtomId,
		count: number,
	): void {
		renameNodes(
			this.table.composedRootNodes,
			baseAttachId,
			newDetachId,
			count,
			this.table.baseChange.rootNodes.newToOldId,
			this.table.newChange.rootNodes.oldToNewId,
		);

		this.table.composedCrossFieldKeys.delete(
			{ ...baseAttachId, target: CrossFieldTarget.Destination },
			count,
		);

		this.table.composedCrossFieldKeys.delete(
			{ ...newDetachId, target: CrossFieldTarget.Source },
			count,
		);

		const { value: baseDetachId } = firstDetachIdFromAttachId(
			this.table.baseChange.rootNodes,
			baseAttachId,
			1,
		);
		const detachFields = getFieldsForCrossFieldKey(
			this.table.baseChange,
			{
				...baseDetachId,
				target: CrossFieldTarget.Source,
			},
			1,
		);
		// We invalidate the detach location even if there are no new changes because adding the rename entry
		// may affect the result of `composeDetachAttach` at that location.
		this.invalidateBaseFields(detachFields);
	}

	public sendNewChangesToBaseSourceLocation(
		baseAttachId: ChangeAtomId,
		newChanges: NodeId,
	): void {
		const { value: baseDetachId } = firstDetachIdFromAttachId(
			this.table.baseChange.rootNodes,
			baseAttachId,
			1,
		);

		const detachFields = getFieldsForCrossFieldKey(
			this.table.baseChange,
			{
				...baseDetachId,
				target: CrossFieldTarget.Source,
			},
			1,
		);

		if (newChanges !== undefined) {
			if (detachFields.length > 0) {
				// XXX: Handle the case where some of the IDs in the range have a detach and some do not.
				// The base attach is part of a move in the base changeset.
				setInCrossFieldMap(this.table.entries, baseDetachId, 1, newChanges);
			} else {
				const baseNodeId = getFromChangeAtomIdMap(
					this.table.baseChange.rootNodes.nodeChanges,
					baseDetachId,
				);

				if (baseNodeId !== undefined) {
					this.table.pendingCompositions.nodeIdsToCompose.push([baseNodeId, newChanges]);
				} else {
					setInChangeAtomIdMap(
						this.table.composedRootNodes.nodeChanges,
						baseDetachId,
						newChanges,
					);
				}
			}
		}
		// We invalidate the detach location even if there are no new changes because adding the rename entry
		// may affect the result of `composeDetachAttach` at that location.
		this.invalidateBaseFields(detachFields);
	}

	// XXX: Consider merging this with `getNewChangesForBaseDetach`
	public composeDetachAttach(
		baseDetachId: ChangeAtomId,
		newAttachId: ChangeAtomId,
		count: number,
		preserveRename: boolean,
	): boolean {
		const renamedDetachEntry = firstAttachIdFromDetachId(
			this.table.composedRootNodes,
			baseDetachId,
			count,
		);

		assert(renamedDetachEntry.length === count, "XXX: Handle splitting");
		const isReattachOfSameNodes = areEqualChangeAtomIds(renamedDetachEntry.value, newAttachId);
		if (isReattachOfSameNodes && !preserveRename) {
			// These nodes have been moved back to their original location, so the composed changeset should not have any renames for them.
			// Note that deleting the rename from `this.table.composedRootNodes` would change the result of this method
			// if it were rerun due to the field being invalidated, so we instead record that the rename should be deleted later.
			this.table.renamesToDelete.set(baseDetachId, count, true);
		}

		return isReattachOfSameNodes;
	}

	private invalidateBaseFields(fields: FieldId[]): void {
		if (this.allowInval) {
			for (const fieldId of fields) {
				this.table.pendingCompositions.affectedBaseFields.set(
					fieldIdKeyFromFieldId(fieldId),
					true,
				);
			}
		}
	}
}

function makeModularChangeset(
	props: {
		fieldChanges?: FieldChangeMap;
		nodeChanges?: ChangeAtomIdBTree<NodeChangeset>;
		rootNodes?: RootNodeTable;
		nodeToParent?: ChangeAtomIdBTree<FieldId>;
		nodeAliases?: ChangeAtomIdBTree<NodeId>;
		crossFieldKeys?: CrossFieldKeyTable;
		maxId: number;
		revisions?: readonly RevisionInfo[];
		constraintViolationCount?: number;
		constraintViolationCountOnRevert?: number;
		builds?: ChangeAtomIdBTree<TreeChunk>;
		destroys?: ChangeAtomIdBTree<number>;
		refreshers?: ChangeAtomIdBTree<TreeChunk>;
	} = {
		maxId: -1,
	},
): ModularChangeset {
	const changeset: Mutable<ModularChangeset> = {
		fieldChanges: props.fieldChanges ?? new Map(),
		nodeChanges: props.nodeChanges ?? newTupleBTree(),
		rootNodes: props.rootNodes ?? newRootTable(),
		nodeToParent: props.nodeToParent ?? newTupleBTree(),
		nodeAliases: props.nodeAliases ?? newTupleBTree(),
		crossFieldKeys: props.crossFieldKeys ?? newCrossFieldRangeTable(),
	};

	if (props.revisions !== undefined && props.revisions.length > 0) {
		changeset.revisions = props.revisions;
	}
	if (props.maxId >= 0) {
		changeset.maxId = brand(props.maxId);
	}
	if (props.constraintViolationCount !== undefined && props.constraintViolationCount > 0) {
		changeset.constraintViolationCount = props.constraintViolationCount;
	}
	if (
		props.constraintViolationCountOnRevert !== undefined &&
		props.constraintViolationCountOnRevert > 0
	) {
		changeset.constraintViolationCountOnRevert = props.constraintViolationCountOnRevert;
	}
	if (props.builds !== undefined && props.builds.size > 0) {
		changeset.builds = props.builds;
	}
	if (props.destroys !== undefined && props.destroys.size > 0) {
		changeset.destroys = props.destroys;
	}
	if (props.refreshers !== undefined && props.refreshers.size > 0) {
		changeset.refreshers = props.refreshers;
	}
	return changeset;
}

export class ModularEditBuilder extends EditBuilder<ModularChangeset> {
	private transactionDepth: number = 0;
	private idAllocator: IdAllocator;

	public constructor(
		family: ChangeFamily<ChangeFamilyEditor, ModularChangeset>,
		private readonly fieldKinds: ReadonlyMap<FieldKindIdentifier, FieldKindWithEditor>,
		changeReceiver: (change: TaggedChange<ModularChangeset>) => void,
	) {
		super(family, changeReceiver);
		this.idAllocator = idAllocatorFromMaxId();
	}

	public override enterTransaction(): void {
		this.transactionDepth += 1;
		if (this.transactionDepth === 1) {
			this.idAllocator = idAllocatorFromMaxId();
		}
	}

	public override exitTransaction(): void {
		assert(this.transactionDepth > 0, 0x5b9 /* Cannot exit inexistent transaction */);
		this.transactionDepth -= 1;
		if (this.transactionDepth === 0) {
			this.idAllocator = idAllocatorFromMaxId();
		}
	}

	/**
	 * @param firstId - The ID to associate with the first node
	 * @param content - The node(s) to build.
	 * @param revision - The revision to use for the build.
	 * @returns A description of the edit that can be passed to `submitChanges`.
	 * The returned object may contain an owning reference to the given TreeChunk.
	 */
	public buildTrees(
		firstId: ChangesetLocalId,
		content: TreeChunk,
		revision: RevisionTag,
	): GlobalEditDescription {
		if (content.topLevelLength === 0) {
			return { type: "global", revision };
		}

		// This content will be added to a GlobalEditDescription whose lifetime exceeds the scope of this function.
		content.referenceAdded();

		const builds: ChangeAtomIdBTree<TreeChunk> = newTupleBTree();
		builds.set([revision, firstId], content);

		return {
			type: "global",
			builds,
			revision,
		};
	}

	/**
	 * Adds a change to the edit builder
	 * @param field - the field which is being edited
	 * @param fieldKind - the kind of the field
	 * @param change - the change to the field
	 * @param revision - the revision of the change
	 */
	public submitChange(
		field: FieldUpPath,
		fieldKind: FieldKindIdentifier,
		change: FieldChangeset,
		revision: RevisionTag,
	): void {
		const localCrossFieldKeys = getChangeHandler(this.fieldKinds, fieldKind).getCrossFieldKeys(
			change,
		);

		const modularChange = buildModularChangesetFromField({
			path: field,
			fieldChange: { fieldKind, change },
			nodeChanges: newTupleBTree(),
			nodeToParent: newTupleBTree(),
			crossFieldKeys: newCrossFieldRangeTable(),
			idAllocator: this.idAllocator,
			localCrossFieldKeys,
			revision,
		});
		this.applyChange(tagChange(modularChange, revision));
	}

	public submitChanges(changes: EditDescription[], revision: RevisionTag): void {
		const modularChange = this.buildChanges(changes);
		this.applyChange(tagChange(modularChange, revision));
	}

	public buildChanges(changes: EditDescription[]): ModularChangeset {
		const revisions: Set<RevisionTag> = new Set();
		const changeMaps = changes.map((change) => {
			revisions.add(change.revision);
			return makeAnonChange(
				change.type === "global"
					? makeModularChangeset({
							maxId: this.idAllocator.getMaxId(),
							builds: change.builds,
							rootNodes: renameTableFromRenameDescriptions(change.renames ?? []),
							revisions: [{ revision: change.revision }],
						})
					: buildModularChangesetFromField({
							path: change.field,
							fieldChange: {
								fieldKind: change.fieldKind,
								change: change.change,
							},
							nodeChanges: newTupleBTree(),
							nodeToParent: newTupleBTree(),
							crossFieldKeys: newCrossFieldRangeTable(),
							idAllocator: this.idAllocator,
							localCrossFieldKeys: getChangeHandler(
								this.fieldKinds,
								change.fieldKind,
							).getCrossFieldKeys(change.change),
							revision: change.revision,
						}),
			);
		});
		const revInfo = Array.from(revisions).map((revision) => ({ revision }));
		const composedChange: Mutable<ModularChangeset> = {
			...this.changeFamily.rebaser.compose(changeMaps),
			revisions: revInfo,
		};

		const maxId: ChangesetLocalId = brand(this.idAllocator.getMaxId());
		if (maxId >= 0) {
			composedChange.maxId = maxId;
		}
		return composedChange;
	}

	public generateId(count?: number): ChangesetLocalId {
		return brand(this.idAllocator.allocate(count));
	}

	public addNodeExistsConstraint(path: UpPath, revision: RevisionTag): void {
		const nodeChange: NodeChangeset = {
			nodeExistsConstraint: { violated: false },
		};

		this.applyChange(
			tagChange(
				buildModularChangesetFromNode({
					path,
					nodeChange,
					nodeChanges: newTupleBTree(),
					nodeToParent: newTupleBTree(),
					crossFieldKeys: newCrossFieldRangeTable(),
					idAllocator: this.idAllocator,
					revision,
				}),
				revision,
			),
		);
	}

	public addNodeExistsConstraintOnRevert(path: UpPath, revision: RevisionTag): void {
		const nodeChange: NodeChangeset = {
			nodeExistsConstraintOnRevert: { violated: false },
		};

		this.applyChange(
			tagChange(
				buildModularChangesetFromNode({
					path,
					nodeChange,
					nodeChanges: newTupleBTree(),
					nodeToParent: newTupleBTree(),
					crossFieldKeys: newCrossFieldRangeTable(),
					idAllocator: this.idAllocator,
					revision,
				}),
				revision,
			),
		);
	}
}

export function buildModularChangesetFromField(props: {
	path: FieldUpPath;
	fieldChange: FieldChange;
	nodeChanges: ChangeAtomIdBTree<NodeChangeset>;
	nodeToParent: ChangeAtomIdBTree<FieldId>;
	crossFieldKeys: CrossFieldKeyTable;
	localCrossFieldKeys?: CrossFieldKeyRange[];
	revision: RevisionTag;
	idAllocator?: IdAllocator;
	childId?: NodeId;
}): ModularChangeset {
	const {
		path,
		fieldChange,
		nodeChanges,
		nodeToParent,
		crossFieldKeys,
		idAllocator = idAllocatorFromMaxId(),
		localCrossFieldKeys = [],
		childId,
		revision,
	} = props;
	const fieldChanges: FieldChangeMap = new Map([[path.field, fieldChange]]);

	if (path.parent === undefined) {
		for (const { key, count } of localCrossFieldKeys) {
			crossFieldKeys.set(key, count, { nodeId: undefined, field: path.field });
		}

		if (childId !== undefined) {
			setInChangeAtomIdMap(nodeToParent, childId, {
				nodeId: undefined,
				field: path.field,
			});
		}

		// XXX: Roots
		return makeModularChangeset({
			fieldChanges,
			nodeChanges,
			nodeToParent,
			crossFieldKeys,
			maxId: idAllocator.getMaxId(),
			revisions: [{ revision }],
		});
	}

	const nodeChangeset: NodeChangeset = {
		fieldChanges,
	};

	const parentId: NodeId = { localId: brand(idAllocator.allocate()), revision };

	for (const { key, count } of localCrossFieldKeys) {
		crossFieldKeys.set(key, count, { nodeId: parentId, field: path.field });
	}

	if (childId !== undefined) {
		setInChangeAtomIdMap(nodeToParent, childId, {
			nodeId: parentId,
			field: path.field,
		});
	}

	return buildModularChangesetFromNode({
		path: path.parent,
		nodeChange: nodeChangeset,
		nodeChanges,
		nodeToParent,
		crossFieldKeys,
		idAllocator,
		revision,
		nodeId: parentId,
	});
}

function buildModularChangesetFromNode(props: {
	path: UpPath;
	nodeChange: NodeChangeset;
	nodeChanges: ChangeAtomIdBTree<NodeChangeset>;
	nodeToParent: ChangeAtomIdBTree<FieldId>;
	crossFieldKeys: CrossFieldKeyTable;
	idAllocator: IdAllocator;
	revision: RevisionTag;
	nodeId?: NodeId;
}): ModularChangeset {
	const {
		path,
		nodeId = { localId: brand(props.idAllocator.allocate()), revision: props.revision },
	} = props;
	setInChangeAtomIdMap(props.nodeChanges, nodeId, props.nodeChange);
	const fieldChangeset = genericFieldKind.changeHandler.editor.buildChildChanges([
		[path.parentIndex, nodeId],
	]);

	const fieldChange: FieldChange = {
		fieldKind: genericFieldKind.identifier,
		change: fieldChangeset,
	};

	return buildModularChangesetFromField({
		...props,
		path: { parent: path.parent, field: path.parentField },
		fieldChange,
		localCrossFieldKeys: [],
		childId: nodeId,
	});
}

/**
 */
export interface FieldEditDescription {
	type: "field";
	field: FieldUpPath;
	fieldKind: FieldKindIdentifier;
	change: FieldChangeset;
	revision: RevisionTag;
}

/**
 */
export interface GlobalEditDescription {
	type: "global";
	revision: RevisionTag;
	builds?: ChangeAtomIdBTree<TreeChunk>;
	renames?: RenameDescription[];
}

export interface RenameDescription {
	count: number;
	oldId: ChangeAtomId;
	newId: ChangeAtomId;
}

function renameTableFromRenameDescriptions(renames: RenameDescription[]): RootNodeTable {
	const table = newRootTable();
	for (const rename of renames) {
		renameNodes(table, rename.oldId, rename.newId, rename.count);
	}

	return table;
}

/**
 */
export type EditDescription = FieldEditDescription | GlobalEditDescription;

function getRevInfoFromTaggedChanges(changes: TaggedChange<ModularChangeset>[]): {
	revInfos: RevisionInfo[];
	maxId: ChangesetLocalId;
} {
	let maxId = -1;
	const revInfos: RevisionInfo[] = [];
	for (const taggedChange of changes) {
		const change = taggedChange.change;
		maxId = Math.max(change.maxId ?? -1, maxId);
		revInfos.push(...revisionInfoFromTaggedChange(taggedChange));
	}

	const revisions = new Set<RevisionTag>();
	const rolledBackRevisions: RevisionTag[] = [];
	for (const info of revInfos) {
		revisions.add(info.revision);
		if (info.rollbackOf !== undefined) {
			rolledBackRevisions.push(info.rollbackOf);
		}
	}

	rolledBackRevisions.reverse();
	for (const revision of rolledBackRevisions) {
		if (!revisions.has(revision)) {
			revInfos.push({ revision });
		}
	}

	return { maxId: brand(maxId), revInfos };
}

function revisionInfoFromTaggedChange(
	taggedChange: TaggedChange<ModularChangeset>,
): RevisionInfo[] {
	const revInfos: RevisionInfo[] = [];
	if (taggedChange.change.revisions !== undefined) {
		revInfos.push(...taggedChange.change.revisions);
	} else if (taggedChange.revision !== undefined) {
		const info: Mutable<RevisionInfo> = { revision: taggedChange.revision };
		if (taggedChange.rollbackOf !== undefined) {
			info.rollbackOf = taggedChange.rollbackOf;
		}
		revInfos.push(info);
	}
	return revInfos;
}

function fieldChangeFromId(
	fields: FieldChangeMap,
	nodes: ChangeAtomIdBTree<NodeChangeset>,
	id: FieldId,
): FieldChange {
	const fieldMap = fieldMapFromNodeId(fields, nodes, id.nodeId);
	return fieldMap.get(id.field) ?? fail(0xb25 /* No field exists for the given ID */);
}

function fieldMapFromNodeId(
	rootFieldMap: FieldChangeMap,
	nodes: ChangeAtomIdBTree<NodeChangeset>,
	nodeId: NodeId | undefined,
): FieldChangeMap {
	if (nodeId === undefined) {
		return rootFieldMap;
	}

	const node = nodeChangeFromId(nodes, nodeId);
	assert(node.fieldChanges !== undefined, 0x9c9 /* Expected node to have field changes */);
	return node.fieldChanges;
}

function rebasedFieldIdFromBaseId(table: RebaseTable, baseId: FieldId): FieldId {
	if (baseId.nodeId === undefined) {
		return baseId;
	}

	return { ...baseId, nodeId: rebasedNodeIdFromBaseNodeId(table, baseId.nodeId) };
}

function rebasedNodeIdFromBaseNodeId(table: RebaseTable, baseId: NodeId): NodeId {
	return getFromChangeAtomIdMap(table.baseToRebasedNodeId, baseId) ?? baseId;
}

function nodeChangeFromId(nodes: ChangeAtomIdBTree<NodeChangeset>, id: NodeId): NodeChangeset {
	const node = getFromChangeAtomIdMap(nodes, id);
	assert(node !== undefined, 0x9ca /* Unknown node ID */);
	return node;
}

function fieldIdFromFieldIdKey([revision, localId, field]: FieldIdKey): FieldId {
	const nodeId = localId !== undefined ? { revision, localId } : undefined;
	return { nodeId, field };
}

function fieldIdKeyFromFieldId(fieldId: FieldId): FieldIdKey {
	return [fieldId.nodeId?.revision, fieldId.nodeId?.localId, fieldId.field];
}

function cloneNodeChangeset(nodeChangeset: NodeChangeset): NodeChangeset {
	if (nodeChangeset.fieldChanges !== undefined) {
		return { ...nodeChangeset, fieldChanges: new Map(nodeChangeset.fieldChanges) };
	}

	return { ...nodeChangeset };
}

function replaceFieldIdRevision(
	fieldId: FieldId,
	oldRevisions: Set<RevisionTag | undefined>,
	newRevision: RevisionTag | undefined,
): FieldId {
	if (fieldId.nodeId === undefined) {
		return fieldId;
	}

	return {
		...fieldId,
		nodeId: replaceAtomRevisions(fieldId.nodeId, oldRevisions, newRevision),
	};
}

export function getParentFieldId(changeset: ModularChangeset, nodeId: NodeId): FieldId {
	const parentId = getFromChangeAtomIdMap(changeset.nodeToParent, nodeId);
	assert(parentId !== undefined, 0x9cb /* Parent field should be defined */);
	return normalizeFieldId(parentId, changeset.nodeAliases);
}

function getFieldsForCrossFieldKey(
	changeset: ModularChangeset,
	key: CrossFieldKey,
	count: number,
): FieldId[] {
	return changeset.crossFieldKeys
		.getAll(key, count)
		.map(({ value: fieldId }) => normalizeFieldId(fieldId, changeset.nodeAliases));
}

// This is only exported for use in test utilities.
export function normalizeFieldId(
	fieldId: FieldId,
	nodeAliases: ChangeAtomIdBTree<NodeId>,
): FieldId {
	return fieldId.nodeId !== undefined
		? { ...fieldId, nodeId: normalizeNodeId(fieldId.nodeId, nodeAliases) }
		: fieldId;
}

/**
 * @returns The canonical form of nodeId, according to nodeAliases
 */
function normalizeNodeId(nodeId: NodeId, nodeAliases: ChangeAtomIdBTree<NodeId>): NodeId {
	let currentId = nodeId;

	// eslint-disable-next-line no-constant-condition
	while (true) {
		const dealiased = getFromChangeAtomIdMap(nodeAliases, currentId);
		if (dealiased === undefined) {
			return currentId;
		}

		currentId = dealiased;
	}
}

function hasConflicts(change: ModularChangeset): boolean {
	return (change.constraintViolationCount ?? 0) > 0;
}

interface ModularChangesetContent {
	fieldChanges: FieldChangeMap;
	nodeChanges: ChangeAtomIdBTree<NodeChangeset>;
	nodeToParent: ChangeAtomIdBTree<FieldId>;
	rootNodes: RootNodeTable;
	nodeAliases: ChangeAtomIdBTree<NodeId>;
	crossFieldKeys: CrossFieldKeyTable;
}

function getFromChangeAtomIdMap<T>(
	map: ChangeAtomIdBTree<T>,
	id: ChangeAtomId,
): T | undefined {
	return map.get([id.revision, id.localId]);
}

function setInChangeAtomIdMap<T>(map: ChangeAtomIdBTree<T>, id: ChangeAtomId, value: T): void {
	map.set([id.revision, id.localId], value);
}

function areEqualFieldIds(a: FieldId, b: FieldId): boolean {
	return areEqualChangeAtomIdOpts(a.nodeId, b.nodeId) && a.field === b.field;
}

function firstAttachIdFromDetachId(
	roots: RootNodeTable,
	detachId: ChangeAtomId,
	count: number,
): RangeQueryEntry<ChangeAtomId, ChangeAtomId> {
	const result = roots.oldToNewId.getFirst(detachId, count);
	return { ...result, value: result.value ?? detachId };
}

function firstDetachIdFromAttachId(
	roots: RootNodeTable,
	attachId: ChangeAtomId,
	count: number,
): RangeQueryEntry<ChangeAtomId, ChangeAtomId> {
	const result = roots.newToOldId.getFirst(attachId, count);
	return { ...result, value: result.value ?? attachId };
}

export function newRootTable(): RootNodeTable {
	return {
		newToOldId: newChangeAtomIdTransform(),
		oldToNewId: newChangeAtomIdTransform(),
		nodeChanges: newTupleBTree(),
	};
}

function rebaseRoots(
	change: ModularChangeset,
	base: ModularChangeset,
	affectedBaseFields: TupleBTree<FieldIdKey, boolean>,
	nodesToRebase: [newChangeset: NodeId, baseChangeset: NodeId][],
): RootNodeTable {
	const rebasedRoots = cloneRootTable(change.rootNodes);
	for (const renameEntry of change.rootNodes.oldToNewId.entries()) {
		for (const baseRenameEntry of base.rootNodes.oldToNewId.getAll2(
			renameEntry.start,
			renameEntry.length,
		)) {
			const baseAttachEntry = base.crossFieldKeys.getFirst(
				{
					...(baseRenameEntry.value ?? baseRenameEntry.start),
					target: CrossFieldTarget.Destination,
				},
				baseRenameEntry.length,
			);

			assert(baseAttachEntry.length === baseRenameEntry.length, "XXX");
			if (baseAttachEntry.value !== undefined) {
				deleteNodeRename(rebasedRoots, baseRenameEntry.start, baseRenameEntry.length);

				// This rename represents an intention to detach these nodes.
				// The rebased change should have a detach in the field where the base change attaches the nodes,
				// so we need to ensure that field is processed.
				affectedBaseFields.set(fieldIdKeyFromFieldId(baseAttachEntry.value), true);
			} else if (baseRenameEntry.value !== undefined) {
				deleteNodeRename(rebasedRoots, baseRenameEntry.start, baseRenameEntry.length);
				renameNodes(
					rebasedRoots,
					baseRenameEntry.value,
					offsetChangeAtomId(
						renameEntry.value,

						// XXX: It would be nice if the entries in `RangeMap.getAll` included their offset from start.
						subtractChangeAtomIds(renameEntry.start, baseRenameEntry.start),
					),
					baseRenameEntry.length,
				);
			}
		}
	}

	for (const [detachId, nodeId] of change.rootNodes.nodeChanges.entries()) {
		const changes = base.rootNodes.nodeChanges.get(detachId);
		if (changes !== undefined) {
			nodesToRebase.push([nodeId, changes]);
		}
		const attachId = firstAttachIdFromDetachId(
			base.rootNodes,
			makeChangeAtomId(detachId[1], detachId[0]),
			1,
		).value;
		const result = base.crossFieldKeys.getFirst(
			{ target: CrossFieldTarget.Destination, ...attachId },
			1,
		);
		if (result.value !== undefined) {
			affectedBaseFields.set(fieldIdKeyFromFieldId(result.value), true);
		} else {
			setInChangeAtomIdMap(rebasedRoots.nodeChanges, attachId, nodeId);
		}
	}
	return rebasedRoots;
}

function composeRootTables(
	change1: ModularChangeset,
	change2: ModularChangeset,
	pendingCompositions: PendingCompositions,
): RootNodeTable {
	const mergedTable = cloneRootTable(change1.rootNodes);
	for (const entry of change2.rootNodes.oldToNewId.entries()) {
		renameNodes(
			mergedTable,
			entry.start,
			entry.value,
			entry.length,
			change1.rootNodes.newToOldId,
		);
	}

	for (const [[revision2, id2], nodeId2] of change2.rootNodes.nodeChanges.entries()) {
		const detachId2 = { revision: revision2, localId: id2 };
		const detachId1 = firstDetachIdFromAttachId(change1.rootNodes, detachId2, 1).value;
		const nodeId1 = getFromChangeAtomIdMap(change1.rootNodes.nodeChanges, detachId1);

		if (nodeId1 !== undefined) {
			pendingCompositions.nodeIdsToCompose.push([nodeId1, nodeId2]);
		} else {
			const fieldId = getFieldsForCrossFieldKey(
				change1,
				{ ...detachId1, target: CrossFieldTarget.Source },
				1,
			)[0];

			if (fieldId !== undefined) {
				// In this case, this node is attached in the input context of change1,
				// and is represented in detachFieldId.
				pendingCompositions.affectedBaseFields.set(
					[fieldId.nodeId?.revision, fieldId.nodeId?.localId, fieldId.field],
					true,
				);
			} else {
				setInChangeAtomIdMap(mergedTable.nodeChanges, detachId1, nodeId2);
			}
		}
	}

	return mergedTable;
}

function cloneRootTable(table: RootNodeTable): RootNodeTable {
	return {
		oldToNewId: table.oldToNewId.clone(),
		newToOldId: table.newToOldId.clone(),
		nodeChanges: brand(table.nodeChanges.clone()),
	};
}

function invertRootTable(change: ModularChangeset): RootNodeTable {
	const invertedNodeChanges: ChangeAtomIdBTree<NodeId> = newTupleBTree();
	for (const [[revision, localId], nodeId] of change.rootNodes.nodeChanges.entries()) {
		const detachId: ChangeAtomId = { revision, localId };
		const renamedId = firstAttachIdFromDetachId(change.rootNodes, detachId, 1).value;

		// This checks whether `change` attaches this node.
		// If it does, the node is not detached in the input context of the inverse, and so should not be included in the root table.
		if (
			change.crossFieldKeys.getAll({ ...renamedId, target: CrossFieldTarget.Destination }, 1)
				.length === 0
		) {
			setInChangeAtomIdMap(invertedNodeChanges, renamedId, nodeId);
		}
	}

	return {
		oldToNewId: change.rootNodes.newToOldId.clone(),
		newToOldId: change.rootNodes.oldToNewId.clone(),
		nodeChanges: invertedNodeChanges,
	};
}

export function renameNodes(
	table: RootNodeTable,
	oldId: ChangeAtomId,
	newId: ChangeAtomId,
	count: number,
	newToOldIds?: ChangeAtomIdRangeMap<ChangeAtomId>,
	oldToNewIds?: ChangeAtomIdRangeMap<ChangeAtomId>,
): void {
	const oldEntry = newToOldIds?.getFirst(oldId, count);
	const newEntry = oldToNewIds?.getFirst(newId, count);
	const countToRename = Math.min(newEntry?.length ?? count, oldEntry?.length ?? count);

	let adjustedOldId = oldId;
	if (oldEntry?.value !== undefined) {
		adjustedOldId = oldEntry.value;
		deleteNodeRenameEntry(table, oldEntry.value, oldId, countToRename);
	}

	let adjustedNewId = newId;
	if (newEntry?.value !== undefined) {
		adjustedNewId = newEntry.value;
		deleteNodeRenameEntry(table, newId, newEntry.value, countToRename);
	}

	// If `newId` had previously been renamed to `oldId` then we are renaming the node back to its original name
	// and do not need to have a rename entry.
	if (
		!areEqualChangeAtomIds(adjustedOldId, newId) &&
		!areEqualChangeAtomIdOpts(oldId, adjustedNewId)
	) {
		setNodeRenameEntry(table, adjustedOldId, adjustedNewId, countToRename);
	}

	if (countToRename < count) {
		renameNodes(
			table,
			offsetChangeAtomId(oldId, countToRename),
			offsetChangeAtomId(newId, countToRename),
			count - countToRename,
			newToOldIds,
			oldToNewIds,
		);
	}
}

/**
 * Deletes any renames from or to `id`.
 */
function deleteNodeRename(roots: RootNodeTable, id: ChangeAtomId, count: number): void {
	for (const entry of roots.oldToNewId.getAll(id, count)) {
		deleteNodeRenameEntry(roots, entry.start, entry.value, entry.length);
	}
}

/**
 * Deletes the entry renaming the ID range of length `count` from `oldId` to `newId`.
 * This function assumes that such an entry exists.
 */
function deleteNodeRenameEntry(
	roots: RootNodeTable,
	oldId: ChangeAtomId,
	newId: ChangeAtomId,
	count: number,
): void {
	roots.oldToNewId.delete(oldId, count);
	roots.newToOldId.delete(newId, count);
}

function setNodeRenameEntry(
	roots: RootNodeTable,
	oldId: ChangeAtomId,
	newId: ChangeAtomId,
	count: number,
): void {
	roots.oldToNewId.set(oldId, count, newId);
	roots.newToOldId.set(newId, count, oldId);
}

function replaceRootTableRevision(
	table: RootNodeTable,
	oldRevisions: Set<RevisionTag | undefined>,
	newRevision: RevisionTag | undefined,
): RootNodeTable {
	const oldToNewId = table.oldToNewId.mapEntries(
		(id) => replaceAtomRevisions(id, oldRevisions, newRevision),
		(id) => replaceAtomRevisions(id, oldRevisions, newRevision),
	);

	const newToOldId = table.newToOldId.mapEntries(
		(id) => replaceAtomRevisions(id, oldRevisions, newRevision),
		(id) => replaceAtomRevisions(id, oldRevisions, newRevision),
	);

	const nodeChanges: ChangeAtomIdBTree<NodeId> = newTupleBTree(
		[...table.nodeChanges.entries()].map(([[revision, id], nodeId]) => [
			[oldRevisions.has(revision) ? newRevision : revision, id],
			replaceAtomRevisions(nodeId, oldRevisions, newRevision),
		]),
	);

	return { oldToNewId, newToOldId, nodeChanges };
}

function newDetachedEntryMap(): ChangeAtomIdRangeMap<DetachedNodeEntry> {
	return new RangeMap(offsetChangeAtomId, subtractChangeAtomIds, offsetDetachedNodeEntry);
}

function offsetDetachedNodeEntry(entry: DetachedNodeEntry, count: number): DetachedNodeEntry {
	assert(
		count <= 1 || entry.nodeChange === undefined,
		"Cannot split an entry with a node change",
	);

	return entry.detachId !== undefined
		? { detachId: offsetChangeAtomId(entry.detachId, count) }
		: entry;
}<|MERGE_RESOLUTION|>--- conflicted
+++ resolved
@@ -2378,7 +2378,6 @@
 	};
 }
 
-<<<<<<< HEAD
 export function contextualizeFieldChangeset<T>(
 	fieldChange: T,
 	modularChange?: ModularChangeset | undefined,
@@ -2400,10 +2399,7 @@
 	};
 }
 
-interface ComposeTable extends CrossFieldTable<FieldChange> {
-=======
 interface ComposeTable {
->>>>>>> bcbdf310
 	// Entries are keyed on detach ID
 	readonly entries: CrossFieldMap<NodeId>;
 	readonly baseChange: ModularChangeset;
@@ -2471,33 +2467,7 @@
 		newAttachId: ChangeAtomId,
 	): void {
 		if (!areEqualChangeAtomIds(detachId, newAttachId)) {
-<<<<<<< HEAD
-			// XXX: Consider renames
-			const attachEntry = this.table.change.crossFieldKeys.getFirst(
-				{
-					...detachId,
-					target: CrossFieldTarget.Destination,
-				},
-				count,
-			);
-
-			assert(attachEntry.length === count, "XXX");
-			if (attachEntry.value === undefined) {
-				// We are creating an attach for a node which was detached by the base changeset.
-				renameNodes(
-					this.table.invertedRoots,
-					detachId,
-					newAttachId,
-					count,
-					this.table.invertedRoots.newToOldId,
-					this.table.invertedRoots.oldToNewId,
-				);
-			} else {
-				// We are creating an attach for a node which was moved by the base changeset.
-			}
-=======
 			this.table.attachToDetachId.set(newAttachId, count, detachId);
->>>>>>> bcbdf310
 		}
 
 		if (nodeChange !== undefined) {
