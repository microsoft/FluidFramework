--- conflicted
+++ resolved
@@ -857,14 +857,9 @@
 	}
 }
 
-<<<<<<< HEAD
 /**
  * @alpha
  */
-export function revisionMetadataSourceFromInfo(
-	revInfos: readonly RevisionInfo[],
-): RevisionMetadataSource {
-=======
 function getFieldsToAmend(
 	invalidatedFields: Set<FieldChange>,
 	baseMapToRebased: Map<FieldChangeMap, HasFieldChanges>,
@@ -899,8 +894,12 @@
 	return [fieldsToAmend, invalidatedEmptyFields];
 }
 
-function revisionMetadataSourceFromInfo(revInfos: readonly RevisionInfo[]): RevisionMetadataSource {
->>>>>>> 996102fc
+/**
+ * @alpha
+ */
+export function revisionMetadataSourceFromInfo(
+	revInfos: readonly RevisionInfo[],
+): RevisionMetadataSource {
 	const getIndex = (tag: RevisionTag): number => {
 		const index = revInfos.findIndex((revInfo) => revInfo.tag === tag);
 		assert(index !== -1, 0x5a0 /* Unable to index unknown revision */);
