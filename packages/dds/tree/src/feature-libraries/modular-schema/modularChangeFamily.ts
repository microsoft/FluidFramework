/*!
 * Copyright (c) Microsoft Corporation and contributors. All rights reserved.
 * Licensed under the MIT License.
 */

import { assert } from "@fluidframework/common-utils";
import {
	ChangeEncoder,
	ChangeFamily,
	ProgressiveEditBuilder,
	ProgressiveEditBuilderBase,
	ChangeRebaser,
	FieldKindIdentifier,
	AnchorSet,
	Delta,
	FieldKey,
	UpPath,
	Value,
	TaggedChange,
	ReadonlyRepairDataStore,
	RevisionTag,
	tagChange,
	makeAnonChange,
} from "../../core";
import {
	addToNestedSet,
	brand,
	getOrAddEmptyToMap,
	getOrAddInNestedMap,
	JsonCompatibleReadOnly,
	Mutable,
	NestedMap,
	nestedSetContains,
	setInNestedMap,
	tryGetFromNestedMap,
} from "../../util";
import { dummyRepairDataStore } from "../fakeRepairDataStore";
import {
	ChangesetLocalId,
	CrossFieldManager,
	CrossFieldQuerySet,
	CrossFieldTarget,
} from "./crossFieldQueries";
import {
	FieldChangeHandler,
	FieldChangeMap,
	FieldChange,
	FieldChangeset,
	NodeChangeset,
	ValueChange,
	ModularChangeset,
	IdAllocator,
} from "./fieldChangeHandler";
import { FieldKind } from "./fieldKind";
import { convertGenericChange, GenericChangeset, genericFieldKind } from "./genericFieldKind";
import { decodeJsonFormat0, encodeForJsonFormat0 } from "./modularChangeEncoding";

/**
 * Implementation of ChangeFamily which delegates work in a given field to the appropriate FieldKind
 * as determined by the schema.
 *
 * @sealed
 * @alpha
 */
export class ModularChangeFamily
	implements ChangeFamily<ModularEditBuilder, ModularChangeset>, ChangeRebaser<ModularChangeset>
{
	readonly encoder: ChangeEncoder<ModularChangeset>;

	constructor(readonly fieldKinds: ReadonlyMap<FieldKindIdentifier, FieldKind>) {
		this.encoder = new ModularChangeEncoder(this.fieldKinds);
	}

	get rebaser(): ChangeRebaser<ModularChangeset> {
		return this;
	}

	/**
	 * Produces an equivalent list of `FieldChangeset`s that all target the same {@link FieldKind}.
	 * @param changes - The list of `FieldChange`s whose `FieldChangeset`s needs to be normalized.
	 * @returns An object that contains both the equivalent list of `FieldChangeset`s that all
	 * target the same {@link FieldKind}, and the `FieldKind` that they target.
	 * The returned `FieldChangeset`s may be a shallow copy of the input `FieldChange`s.
	 */
	private normalizeFieldChanges(
		changes: readonly FieldChange[],
		genId: IdAllocator,
	): {
		fieldKind: FieldKind;
		changesets: FieldChangeset[];
	} {
		// TODO: Handle the case where changes have conflicting field kinds
		const nonGenericChange = changes.find(
			(change) => change.fieldKind !== genericFieldKind.identifier,
		);
		if (nonGenericChange === undefined) {
			// All the changes are generic
			return { fieldKind: genericFieldKind, changesets: changes.map((c) => c.change) };
		}
		const kind = nonGenericChange.fieldKind;
		const fieldKind = getFieldKind(this.fieldKinds, kind);
		const handler = fieldKind.changeHandler;
		const normalizedChanges = changes.map((change) => {
			if (change.fieldKind === genericFieldKind.identifier) {
				// The cast is based on the `fieldKind` check above
				const genericChange = change.change as unknown as GenericChangeset;
				return convertGenericChange(
					genericChange,
					handler,
					(children) => this.composeNodeChanges(children, genId, newCrossFieldTable()),
					genId,
				) as FieldChangeset;
			}
			return change.change;
		});
		return { fieldKind, changesets: normalizedChanges };
	}

	compose(changes: TaggedChange<ModularChangeset>[]): ModularChangeset {
		let maxId = changes.reduce((max, change) => Math.max(change.change.maxId ?? -1, max), -1);
		const genId: IdAllocator = () => brand(++maxId);
		const crossFieldTable = newCrossFieldTable<ComposeData>();

		const composedFields = this.composeFieldMaps(
			changes.map((change) => tagChange(change.change.changes, change.revision)),
			genId,
			crossFieldTable,
		);

		if (crossFieldTable.fieldsToUpdate.size > 0) {
			const fieldsToUpdate = crossFieldTable.fieldsToUpdate;
			crossFieldTable.fieldsToUpdate = new Set();
			for (const field of fieldsToUpdate) {
				const amendedChange = getChangeHandler(
					this.fieldKinds,
					field.fieldKind,
				).rebaser.amendCompose(
					field.change,
					(children) => this.composeNodeChanges(children, genId, crossFieldTable),
					genId,
					newCrossFieldManager(crossFieldTable),
				);
				field.change = brand(amendedChange);
			}
		}

		assert(
			crossFieldTable.fieldsToUpdate.size === 0,
			"Should not need more than one amend pass.",
		);
		return makeModularChangeset(composedFields, maxId);
	}

	private composeFieldMaps(
		changes: TaggedChange<FieldChangeMap>[],
		genId: IdAllocator,
		crossFieldTable: CrossFieldTable<ComposeData>,
	): FieldChangeMap {
		const fieldChanges = new Map<FieldKey, FieldChange[]>();
		for (const change of changes) {
			for (const [key, fieldChange] of change.change) {
				const fieldChangeToCompose =
					fieldChange.revision !== undefined || change.revision === undefined
						? fieldChange
						: {
								...fieldChange,
								revision: change.revision,
						  };

				getOrAddEmptyToMap(fieldChanges, key).push(fieldChangeToCompose);
			}
		}

		const composedFields: FieldChangeMap = new Map();
		for (const [field, changesForField] of fieldChanges) {
			let composedField: FieldChange;
			if (changesForField.length === 1) {
				composedField = changesForField[0];
			} else {
				const { fieldKind, changesets } = this.normalizeFieldChanges(
					changesForField,
					genId,
				);
				assert(
					changesets.length === changesForField.length,
					0x4a8 /* Number of changes should be constant when normalizing */,
				);

				const manager = newCrossFieldManager(crossFieldTable);
				const taggedChangesets = changesets.map((change, i) =>
					tagChange(change, changesForField[i].revision),
				);
				const composedChange = fieldKind.changeHandler.rebaser.compose(
					taggedChangesets,
					(children) => this.composeNodeChanges(children, genId, crossFieldTable),
					genId,
					manager,
				);

				composedField = {
					fieldKind: fieldKind.identifier,
					change: brand(composedChange),
				};

				addFieldData(manager, composedField);
			}

			// TODO: Could optimize by checking that composedField is non-empty
			composedFields.set(field, composedField);
		}
		return composedFields;
	}

	private composeNodeChanges(
		changes: TaggedChange<NodeChangeset>[],
		genId: IdAllocator,
		crossFieldTable: CrossFieldTable<ComposeData>,
	): NodeChangeset {
		const fieldChanges: TaggedChange<FieldChangeMap>[] = [];
		let valueChange: ValueChange | undefined;
		for (const change of changes) {
			if (change.change.valueChange !== undefined) {
				valueChange = { ...change.change.valueChange };
				valueChange.revision ??= change.revision;
			}
			if (change.change.fieldChanges !== undefined) {
				fieldChanges.push(tagChange(change.change.fieldChanges, change.revision));
			}
		}

		const composedFieldChanges = this.composeFieldMaps(fieldChanges, genId, crossFieldTable);
		const composedNodeChange: NodeChangeset = {};
		if (valueChange !== undefined) {
			composedNodeChange.valueChange = valueChange;
		}

		if (composedFieldChanges.size > 0) {
			composedNodeChange.fieldChanges = composedFieldChanges;
		}

		return composedNodeChange;
	}

	/**
	 * @param change - The change to invert.
	 * @param repairStore - The store to query for repair data.
	 */
	invert(
		change: TaggedChange<ModularChangeset>,
		repairStore?: ReadonlyRepairDataStore,
	): ModularChangeset {
		let maxId = change.change.maxId ?? -1;
		const genId: IdAllocator = () => brand(++maxId);
		const crossFieldTable = newCrossFieldTable<InvertData>();
		const resolvedRepairStore = repairStore ?? dummyRepairDataStore;

		const invertedFields = this.invertFieldMap(
			tagChange(change.change.changes, change.revision),
			genId,
			resolvedRepairStore,
			undefined,
			crossFieldTable,
		);

		if (crossFieldTable.fieldsToUpdate.size > 0) {
			const fieldsToUpdate = crossFieldTable.fieldsToUpdate;
			crossFieldTable.fieldsToUpdate = new Set();
			for (const { fieldKey, fieldChange, path, originalRevision } of fieldsToUpdate) {
				const amendedChange = getChangeHandler(
					this.fieldKinds,
					fieldChange.fieldKind,
				).rebaser.amendInvert(
					fieldChange.change,
					originalRevision,
					(revision: RevisionTag, index: number, count: number): Delta.ProtoNode[] =>
						resolvedRepairStore.getNodes(revision, path, fieldKey, index, count),
					genId,
					newCrossFieldManager(crossFieldTable),
				);
				fieldChange.change = brand(amendedChange);
			}
		}

		assert(
			crossFieldTable.fieldsToUpdate.size === 0,
			"Should not need more than one amend pass.",
		);

		return makeModularChangeset(invertedFields, maxId);
	}

	private invertFieldMap(
		changes: TaggedChange<FieldChangeMap>,
		genId: IdAllocator,
		repairStore: ReadonlyRepairDataStore,
		path: UpPath | undefined,
		crossFieldTable: CrossFieldTable<InvertData>,
	): FieldChangeMap {
		const invertedFields: FieldChangeMap = new Map();

		for (const [field, fieldChange] of changes.change) {
			const { revision } = fieldChange.revision !== undefined ? fieldChange : changes;

			const reviver = (
				revisionTag: RevisionTag,
				index: number,
				count: number,
			): Delta.ProtoNode[] => repairStore.getNodes(revisionTag, path, field, index, count);

			const manager = newCrossFieldManager(crossFieldTable);
			const invertedChange = getChangeHandler(
				this.fieldKinds,
				fieldChange.fieldKind,
			).rebaser.invert(
				{ revision, change: fieldChange.change },
				(childChanges, index) =>
					this.invertNodeChange(
						{ revision, change: childChanges },
						genId,
						crossFieldTable,
						repairStore,
						index === undefined
							? undefined
							: {
									parent: path,
									parentField: field,
									parentIndex: index,
							  },
					),
				reviver,
				genId,
				manager,
			);

			const invertedFieldChange: FieldChange = {
				...fieldChange,
				change: brand(invertedChange),
			};
			invertedFields.set(field, invertedFieldChange);

			const invertData: InvertData = {
				fieldKey: field,
				fieldChange: invertedFieldChange,
				path,
				originalRevision: changes.revision,
			};

			addFieldData(manager, invertData);
		}

		return invertedFields;
	}

	private invertNodeChange(
		change: TaggedChange<NodeChangeset>,
		genId: IdAllocator,
		crossFieldTable: CrossFieldTable<InvertData>,
		repairStore: ReadonlyRepairDataStore,
		path?: UpPath,
	): NodeChangeset {
		const inverse: NodeChangeset = {};

		if (change.change.valueChange !== undefined) {
			assert(
				!("revert" in change.change.valueChange),
				0x4a9 /* Inverting inverse changes is currently not supported */,
			);
			assert(path !== undefined, "Only existing nodes can have their value restored");
			const revision = change.change.valueChange.revision ?? change.revision;
			assert(revision !== undefined, "Unable to revert to undefined revision");
			inverse.valueChange = { value: repairStore.getValue(revision, path) };
		}

		if (change.change.fieldChanges !== undefined) {
			inverse.fieldChanges = this.invertFieldMap(
				{ ...change, change: change.change.fieldChanges },
				genId,
				repairStore,
				path,
				crossFieldTable,
			);
		}

		return inverse;
	}

	rebase(change: ModularChangeset, over: TaggedChange<ModularChangeset>): ModularChangeset {
		let maxId = change.maxId ?? -1;
		const genId: IdAllocator = () => brand(++maxId);
		const crossFieldTable = newCrossFieldTable<RebaseData>();
		const rebasedFields = this.rebaseFieldMap(
			change.changes,
			tagChange(over.change.changes, over.revision),
			genId,
			crossFieldTable,
		);

		if (crossFieldTable.fieldsToUpdate.size > 0) {
			const fieldsToUpdate = crossFieldTable.fieldsToUpdate;
			crossFieldTable.fieldsToUpdate = new Set();
			for (const { fieldChange, baseChange } of fieldsToUpdate) {
				const amendedChange = getChangeHandler(
					this.fieldKinds,
					fieldChange.fieldKind,
				).rebaser.amendRebase(
					fieldChange.change,
					baseChange,
					genId,
					newCrossFieldManager(crossFieldTable),
				);
				fieldChange.change = brand(amendedChange);
			}
		}

		assert(
			crossFieldTable.fieldsToUpdate.size === 0,
			"Should not need more than one amend pass.",
		);

		return makeModularChangeset(rebasedFields, maxId);
	}

	private rebaseFieldMap(
		change: FieldChangeMap,
		over: TaggedChange<FieldChangeMap>,
		genId: IdAllocator,
		crossFieldTable: CrossFieldTable<RebaseData>,
	): FieldChangeMap {
		const rebasedFields: FieldChangeMap = new Map();

		for (const [field, fieldChange] of change) {
			const baseChanges = over.change.get(field);
			if (baseChanges === undefined) {
				rebasedFields.set(field, fieldChange);
			} else {
				const {
					fieldKind,
					changesets: [fieldChangeset, baseChangeset],
				} = this.normalizeFieldChanges([fieldChange, baseChanges], genId);

				const { revision } = fieldChange.revision !== undefined ? fieldChange : over;
				const taggedBaseChange = { revision, change: baseChangeset };
				const manager = newCrossFieldManager(crossFieldTable);
				const rebasedField = fieldKind.changeHandler.rebaser.rebase(
					fieldChangeset,
					taggedBaseChange,
					(child, baseChild) =>
						this.rebaseNodeChange(
							child,
							{ revision, change: baseChild },
							genId,
							crossFieldTable,
						),
					genId,
					manager,
				);

				const rebasedFieldChange: FieldChange = {
					fieldKind: fieldKind.identifier,
					change: brand(rebasedField),
				};

				const rebaseData: RebaseData = {
					fieldChange: rebasedFieldChange,
					baseChange: taggedBaseChange,
				};

				addFieldData(manager, rebaseData);
				rebasedFields.set(field, rebasedFieldChange);
			}
		}

		return rebasedFields;
	}

	private rebaseNodeChange(
		change: NodeChangeset,
		over: TaggedChange<NodeChangeset>,
		genId: IdAllocator,
		crossFieldTable: CrossFieldTable<RebaseData>,
	): NodeChangeset {
		if (change.fieldChanges === undefined || over.change.fieldChanges === undefined) {
			return change;
		}

		return {
			...change,
			fieldChanges: this.rebaseFieldMap(
				change.fieldChanges,
				{
					...over,
					change: over.change.fieldChanges,
				},
				genId,
				crossFieldTable,
			),
		};
	}

	rebaseAnchors(anchors: AnchorSet, over: ModularChangeset): void {
		anchors.applyDelta(this.intoDelta(over));
	}

	intoDelta(change: ModularChangeset): Delta.Root {
		return this.intoDeltaImpl(change.changes);
	}

	/**
	 * @param change - The change to convert into a delta.
	 * @param repairStore - The store to query for repair data.
	 * @param path - The path of the node being altered by the change as defined by the input context.
	 * Undefined for the root and for nodes that do not exist in the input context.
	 */
<<<<<<< HEAD
	private intoDeltaImpl(change: FieldChangeMap): Delta.Root {
		const delta: Map<FieldKey, Delta.FieldChanges> = new Map();
		for (const [field, fieldChange] of change) {
			const deltaField = getChangeHandler(this.fieldKinds, fieldChange.fieldKind).intoDelta(
				fieldChange.change,
				(childChange): Delta.NodeChanges | undefined =>
					this.deltaFromNodeChange(childChange),
=======
	private intoDeltaImpl(
		change: FieldChangeMap,
		repairStore: ReadonlyRepairDataStore,
		path: UpPath | undefined,
	): Delta.Root {
		const delta: Map<FieldKey, Delta.MarkList> = new Map();
		for (const [field, fieldChange] of change) {
			const deltaField = getChangeHandler(this.fieldKinds, fieldChange.fieldKind).intoDelta(
				fieldChange.change,
				(childChange, index): Delta.Modify =>
					this.deltaFromNodeChange(
						childChange,
						repairStore,
						index === undefined
							? undefined
							: {
									parent: path,
									parentField: field,
									parentIndex: index,
							  },
					),
				(revision: RevisionTag, index: number, count: number): Delta.ProtoNode[] =>
					repairStore.getNodes(revision, path, field, index, count),
>>>>>>> f810cfce
			);
			delta.set(field, deltaField);
		}
		return delta;
	}

<<<<<<< HEAD
	private deltaFromNodeChange({
		valueChange,
		fieldChanges,
	}: NodeChangeset): Delta.NodeChanges | undefined {
		if (valueChange === undefined && fieldChanges === undefined) {
			return undefined;
		}

		const modify: Mutable<Delta.NodeChanges> = {};
=======
	private deltaFromNodeChange(
		change: NodeChangeset,
		repairStore: ReadonlyRepairDataStore,
		path?: UpPath,
	): Delta.Modify {
		const modify: Mutable<Delta.Modify> = {
			type: Delta.MarkType.Modify,
		};
>>>>>>> f810cfce

		const valueChange = change.valueChange;
		if (valueChange !== undefined) {
			modify.setValue = valueChange.value;
		}

<<<<<<< HEAD
		if (fieldChanges !== undefined) {
			modify.fields = this.intoDeltaImpl(fieldChanges);
=======
		if (change.fieldChanges !== undefined) {
			modify.fields = this.intoDeltaImpl(change.fieldChanges, repairStore, path);
>>>>>>> f810cfce
		}

		return modify;
	}

	buildEditor(
		changeReceiver: (change: ModularChangeset) => void,
		anchors: AnchorSet,
	): ModularEditBuilder {
		return new ModularEditBuilder(this, changeReceiver, anchors);
	}
}

export function getFieldKind(
	fieldKinds: ReadonlyMap<FieldKindIdentifier, FieldKind>,
	kind: FieldKindIdentifier,
): FieldKind {
	if (kind === genericFieldKind.identifier) {
		return genericFieldKind;
	}
	const fieldKind = fieldKinds.get(kind);
	assert(fieldKind !== undefined, 0x3ad /* Unknown field kind */);
	return fieldKind;
}

export function getChangeHandler(
	fieldKinds: ReadonlyMap<FieldKindIdentifier, FieldKind>,
	kind: FieldKindIdentifier,
): FieldChangeHandler<unknown> {
	return getFieldKind(fieldKinds, kind).changeHandler;
}

interface CrossFieldTable<TFieldData> {
	srcTable: NestedMap<RevisionTag | undefined, ChangesetLocalId, unknown>;
	dstTable: NestedMap<RevisionTag | undefined, ChangesetLocalId, unknown>;
	srcDependents: NestedMap<RevisionTag | undefined, ChangesetLocalId, TFieldData>;
	dstDependents: NestedMap<RevisionTag | undefined, ChangesetLocalId, TFieldData>;
	fieldsToUpdate: Set<TFieldData>;
}

function newCrossFieldTable<T>(): CrossFieldTable<T> {
	return {
		srcTable: new Map(),
		dstTable: new Map(),
		srcDependents: new Map(),
		dstDependents: new Map(),
		fieldsToUpdate: new Set(),
	};
}

interface InvertData {
	originalRevision: RevisionTag | undefined;
	fieldKey: FieldKey;
	fieldChange: FieldChange;
	path: UpPath | undefined;
}

type ComposeData = FieldChange;

interface RebaseData {
	fieldChange: FieldChange;
	baseChange: TaggedChange<FieldChangeset>;
}

interface CrossFieldManagerI<T> extends CrossFieldManager {
	table: CrossFieldTable<T>;
	srcQueries: CrossFieldQuerySet;
	dstQueries: CrossFieldQuerySet;
	fieldInvalidated: boolean;
}

function newCrossFieldManager<T>(crossFieldTable: CrossFieldTable<T>): CrossFieldManagerI<T> {
	const srcQueries = new Map();
	const dstQueries = new Map();
	const getMap = (target: CrossFieldTarget) =>
		target === CrossFieldTarget.Source ? crossFieldTable.srcTable : crossFieldTable.dstTable;

	const getQueries = (target: CrossFieldTarget) =>
		target === CrossFieldTarget.Source ? srcQueries : dstQueries;

	const manager = {
		table: crossFieldTable,
		srcQueries,
		dstQueries,
		fieldInvalidated: false,
		getOrCreate: (
			target: CrossFieldTarget,
			revision: RevisionTag | undefined,
			id: ChangesetLocalId,
			newValue: unknown,
			invalidateDependents: boolean,
		) => {
			if (invalidateDependents) {
				const dependents =
					target === CrossFieldTarget.Source
						? crossFieldTable.srcDependents
						: crossFieldTable.dstDependents;
				const dependent = tryGetFromNestedMap(dependents, revision, id);
				if (dependent !== undefined) {
					crossFieldTable.fieldsToUpdate.add(dependent);
				}

				if (nestedSetContains(getQueries(target), revision, id)) {
					manager.fieldInvalidated = true;
				}
			}
			return getOrAddInNestedMap(getMap(target), revision, id, newValue);
		},
		get: (
			target: CrossFieldTarget,
			revision: RevisionTag | undefined,
			id: ChangesetLocalId,
			addDependency: boolean,
		) => {
			if (addDependency) {
				addToNestedSet(getQueries(target), revision, id);
			}
			return tryGetFromNestedMap(getMap(target), revision, id);
		},
	};

	return manager;
}

function addFieldData<T>(manager: CrossFieldManagerI<T>, fieldData: T) {
	for (const [revision, ids] of manager.srcQueries) {
		for (const id of ids.keys()) {
			assert(
				tryGetFromNestedMap(manager.table.srcDependents, revision, id) === undefined,
				0x564 /* TODO: Support multiple dependents per key */,
			);
			setInNestedMap(manager.table.srcDependents, revision, id, fieldData);
		}
	}

	for (const [revision, ids] of manager.dstQueries) {
		for (const id of ids.keys()) {
			assert(
				tryGetFromNestedMap(manager.table.dstDependents, revision, id) === undefined,
				0x565 /* TODO: Support multiple dependents per key */,
			);
			setInNestedMap(manager.table.dstDependents, revision, id, fieldData);
		}
	}

	if (manager.fieldInvalidated) {
		manager.table.fieldsToUpdate.add(fieldData);
	}
}

function makeModularChangeset(changes: FieldChangeMap, maxId: number): ModularChangeset {
	const changeset: ModularChangeset = { changes };
	if (maxId >= 0) {
		changeset.maxId = brand(maxId);
	}
	return changeset;
}

class ModularChangeEncoder extends ChangeEncoder<ModularChangeset> {
	constructor(private readonly fieldKinds: ReadonlyMap<FieldKindIdentifier, FieldKind>) {
		super();
	}

	encodeForJson(formatVersion: number, change: ModularChangeset): JsonCompatibleReadOnly {
		return encodeForJsonFormat0(this.fieldKinds, change);
	}

	decodeJson(formatVersion: number, change: JsonCompatibleReadOnly): ModularChangeset {
		return decodeJsonFormat0(this.fieldKinds, change);
	}
}

/**
 * @sealed
 * @alpha
 */
export class ModularEditBuilder
	extends ProgressiveEditBuilderBase<ModularChangeset>
	implements ProgressiveEditBuilder<ModularChangeset>
{
	constructor(
		family: ChangeFamily<unknown, ModularChangeset>,
		changeReceiver: (change: ModularChangeset) => void,
		anchors: AnchorSet,
	) {
		super(family, changeReceiver, anchors);
	}

	public apply(change: ModularChangeset): void {
		this.applyChange(change);
	}

	/**
	 * Adds a change to the edit builder
	 * @param path - path to the parent node of the field being edited
	 * @param field - the field which is being edited
	 * @param fieldKind - the kind of the field
	 * @param change - the change to the field
	 * @param maxId - the highest `ChangesetLocalId` used in this change
	 */
	submitChange(
		path: UpPath | undefined,
		field: FieldKey,
		fieldKind: FieldKindIdentifier,
		change: FieldChangeset,
		maxId: ChangesetLocalId = brand(-1),
	): void {
		const changeMap = this.buildChangeMap(path, field, fieldKind, change);
		this.applyChange(makeModularChangeset(changeMap, maxId));
	}

	submitChanges(changes: EditDescription[], maxId: ChangesetLocalId = brand(-1)) {
		const changeMaps = changes.map((change) =>
			makeAnonChange(
				makeModularChangeset(
					this.buildChangeMap(change.path, change.field, change.fieldKind, change.change),
					-1,
				),
			),
		);
		const composedChange = this.changeFamily.rebaser.compose(changeMaps);
		if (maxId >= 0) {
			composedChange.maxId = maxId;
		}
		this.applyChange(composedChange);
	}

	private buildChangeMap(
		path: UpPath | undefined,
		field: FieldKey,
		fieldKind: FieldKindIdentifier,
		change: FieldChangeset,
	): FieldChangeMap {
		let fieldChangeMap: FieldChangeMap = new Map([[field, { fieldKind, change }]]);

		let remainingPath = path;
		while (remainingPath !== undefined) {
			const nodeChange: NodeChangeset = { fieldChanges: fieldChangeMap };
			const fieldChange = genericFieldKind.changeHandler.editor.buildChildChange(
				remainingPath.parentIndex,
				nodeChange,
			);
			fieldChangeMap = new Map([
				[
					remainingPath.parentField,
					{ fieldKind: genericFieldKind.identifier, change: brand(fieldChange) },
				],
			]);
			remainingPath = remainingPath.parent;
		}

		return fieldChangeMap;
	}

	setValue(path: UpPath, value: Value): void {
		const valueChange: ValueChange = value === undefined ? {} : { value };
		const nodeChange: NodeChangeset = { valueChange };
		const fieldChange = genericFieldKind.changeHandler.editor.buildChildChange(
			path.parentIndex,
			nodeChange,
		);
		this.submitChange(
			path.parent,
			path.parentField,
			genericFieldKind.identifier,
			brand(fieldChange),
		);
	}
}

/**
 * @alpha
 */
export interface EditDescription {
	path: UpPath | undefined;
	field: FieldKey;
	fieldKind: FieldKindIdentifier;
	change: FieldChangeset;
}<|MERGE_RESOLUTION|>--- conflicted
+++ resolved
@@ -511,78 +511,30 @@
 	 * @param path - The path of the node being altered by the change as defined by the input context.
 	 * Undefined for the root and for nodes that do not exist in the input context.
 	 */
-<<<<<<< HEAD
 	private intoDeltaImpl(change: FieldChangeMap): Delta.Root {
-		const delta: Map<FieldKey, Delta.FieldChanges> = new Map();
-		for (const [field, fieldChange] of change) {
-			const deltaField = getChangeHandler(this.fieldKinds, fieldChange.fieldKind).intoDelta(
-				fieldChange.change,
-				(childChange): Delta.NodeChanges | undefined =>
-					this.deltaFromNodeChange(childChange),
-=======
-	private intoDeltaImpl(
-		change: FieldChangeMap,
-		repairStore: ReadonlyRepairDataStore,
-		path: UpPath | undefined,
-	): Delta.Root {
 		const delta: Map<FieldKey, Delta.MarkList> = new Map();
 		for (const [field, fieldChange] of change) {
 			const deltaField = getChangeHandler(this.fieldKinds, fieldChange.fieldKind).intoDelta(
 				fieldChange.change,
-				(childChange, index): Delta.Modify =>
-					this.deltaFromNodeChange(
-						childChange,
-						repairStore,
-						index === undefined
-							? undefined
-							: {
-									parent: path,
-									parentField: field,
-									parentIndex: index,
-							  },
-					),
-				(revision: RevisionTag, index: number, count: number): Delta.ProtoNode[] =>
-					repairStore.getNodes(revision, path, field, index, count),
->>>>>>> f810cfce
+				(childChange): Delta.Modify => this.deltaFromNodeChange(childChange),
 			);
 			delta.set(field, deltaField);
 		}
 		return delta;
 	}
 
-<<<<<<< HEAD
-	private deltaFromNodeChange({
-		valueChange,
-		fieldChanges,
-	}: NodeChangeset): Delta.NodeChanges | undefined {
-		if (valueChange === undefined && fieldChanges === undefined) {
-			return undefined;
-		}
-
-		const modify: Mutable<Delta.NodeChanges> = {};
-=======
-	private deltaFromNodeChange(
-		change: NodeChangeset,
-		repairStore: ReadonlyRepairDataStore,
-		path?: UpPath,
-	): Delta.Modify {
+	private deltaFromNodeChange(change: NodeChangeset): Delta.Modify {
 		const modify: Mutable<Delta.Modify> = {
 			type: Delta.MarkType.Modify,
 		};
->>>>>>> f810cfce
 
 		const valueChange = change.valueChange;
 		if (valueChange !== undefined) {
 			modify.setValue = valueChange.value;
 		}
 
-<<<<<<< HEAD
-		if (fieldChanges !== undefined) {
-			modify.fields = this.intoDeltaImpl(fieldChanges);
-=======
 		if (change.fieldChanges !== undefined) {
-			modify.fields = this.intoDeltaImpl(change.fieldChanges, repairStore, path);
->>>>>>> f810cfce
+			modify.fields = this.intoDeltaImpl(change.fieldChanges);
 		}
 
 		return modify;
