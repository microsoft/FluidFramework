--- conflicted
+++ resolved
@@ -39,12 +39,9 @@
 	areEqualChangeAtomIdOpts,
 	tagChange,
 	makeAnonChange,
-<<<<<<< HEAD
 	newChangeAtomIdRangeMap,
-=======
 	type DeltaDetachedNodeChanges,
 	type DeltaDetachedNodeRename,
->>>>>>> e533d64f
 } from "../../core/index.js";
 import {
 	type IdAllocationState,
