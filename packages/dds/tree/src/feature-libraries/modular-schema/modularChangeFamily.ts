--- conflicted
+++ resolved
@@ -231,10 +231,10 @@
 			change2,
 		);
 
+		// XXX: Roots
 		return makeModularChangeset({
 			fieldChanges,
 			nodeChanges,
-			undefined, // XXX: Roots
 			nodeToParent,
 			nodeAliases,
 			crossFieldKeys,
@@ -703,23 +703,9 @@
 			: [{ revision: revisionForInvert }];
 
 		if (hasConflicts(change.change)) {
-<<<<<<< HEAD
-			return makeModularChangeset(
-				undefined,
-				undefined,
-				undefined,
-				undefined,
-				undefined,
-				undefined,
-				change.change.maxId,
-				[],
-				undefined,
-				undefined,
-=======
 			return makeModularChangeset({
 				maxId: change.change.maxId as number,
 				revisions: revInfos,
->>>>>>> 13ee3b4b
 				destroys,
 			});
 		}
@@ -779,12 +765,8 @@
 					originalFieldChange,
 					isRollback,
 					genId,
-<<<<<<< HEAD
+					revisionForInvert,
 					new InvertNodeManagerI(crossFieldTable, fieldId),
-=======
-					revisionForInvert,
-					new InvertManager(crossFieldTable, fieldChange, fieldId),
->>>>>>> 13ee3b4b
 					revisionMetadata,
 				);
 				invertedField.change = brand(amendedChange);
@@ -793,20 +775,11 @@
 
 		const crossFieldKeys = this.makeCrossFieldKeyTable(invertedFields, invertedNodes);
 
-<<<<<<< HEAD
-		return makeModularChangeset(
-			invertedFields,
-			invertedNodes,
-			undefined, // XXX: Roots
-			crossFieldTable.invertedNodeToParent,
-			change.change.nodeAliases,
-=======
 		return makeModularChangeset({
 			fieldChanges: invertedFields,
 			nodeChanges: invertedNodes,
 			nodeToParent: crossFieldTable.invertedNodeToParent,
 			nodeAliases: change.change.nodeAliases,
->>>>>>> 13ee3b4b
 			crossFieldKeys,
 			maxId: genId.getMaxId(),
 			revisions: revInfos,
@@ -946,22 +919,6 @@
 			rebasedNodes,
 		);
 
-<<<<<<< HEAD
-		const rebased = makeModularChangeset(
-			this.pruneFieldMap(rebasedFields, rebasedNodes),
-			rebasedNodes,
-			undefined, // XXX: Roots
-			crossFieldTable.rebasedNodeToParent,
-			change.nodeAliases,
-			crossFieldTable.rebasedCrossFieldKeys,
-			idState.maxId,
-			change.revisions,
-			constraintState.violationCount,
-			change.builds,
-			change.destroys,
-			change.refreshers,
-		);
-=======
 		const rebased = makeModularChangeset({
 			fieldChanges: this.pruneFieldMap(rebasedFields, rebasedNodes),
 			nodeChanges: rebasedNodes,
@@ -975,7 +932,6 @@
 			destroys: change.destroys,
 			refreshers: change.refreshers,
 		});
->>>>>>> 13ee3b4b
 
 		return rebased;
 	}
@@ -1963,18 +1919,10 @@
 	return makeModularChangeset({
 		fieldChanges,
 		nodeChanges,
-<<<<<<< HEAD
-		change.rootNodes,
-		change.nodeToParent,
-		change.nodeAliases,
-		change.crossFieldKeys,
-		maxId,
-=======
 		nodeToParent: change.nodeToParent,
 		nodeAliases: change.nodeAliases,
 		crossFieldKeys: change.crossFieldKeys,
 		maxId: maxId as number,
->>>>>>> 13ee3b4b
 		revisions,
 		constraintViolationCount,
 		builds,
@@ -2370,31 +2318,10 @@
 }
 
 function makeModularChangeset(
-<<<<<<< HEAD
-	fieldChanges: FieldChangeMap | undefined = undefined,
-	nodeChanges: ChangeAtomIdBTree<NodeChangeset> | undefined = undefined,
-	rootNodes: RootRange[] | undefined = undefined,
-	nodeToParent: ChangeAtomIdBTree<FieldId> | undefined = undefined,
-	nodeAliases: ChangeAtomIdBTree<NodeId> | undefined = undefined,
-	crossFieldKeys: CrossFieldKeyTable | undefined = undefined,
-	maxId: number = -1,
-	revisions: readonly RevisionInfo[] | undefined = undefined,
-	constraintViolationCount: number | undefined = undefined,
-	builds?: ChangeAtomIdBTree<TreeChunk>,
-	destroys?: ChangeAtomIdBTree<number>,
-	refreshers?: ChangeAtomIdBTree<TreeChunk>,
-): ModularChangeset {
-	const changeset: Mutable<ModularChangeset> = {
-		fieldChanges: fieldChanges ?? new Map(),
-		nodeChanges: nodeChanges ?? newTupleBTree(),
-		rootNodes: rootNodes ?? [],
-		nodeToParent: nodeToParent ?? newTupleBTree(),
-		nodeAliases: nodeAliases ?? newTupleBTree(),
-		crossFieldKeys: crossFieldKeys ?? newCrossFieldKeyTable(),
-=======
 	props: {
 		fieldChanges?: FieldChangeMap;
 		nodeChanges?: ChangeAtomIdBTree<NodeChangeset>;
+		rootNodes?: RootRange[];
 		nodeToParent?: ChangeAtomIdBTree<FieldId>;
 		nodeAliases?: ChangeAtomIdBTree<NodeId>;
 		crossFieldKeys?: CrossFieldKeyTable;
@@ -2411,10 +2338,10 @@
 	const changeset: Mutable<ModularChangeset> = {
 		fieldChanges: props.fieldChanges ?? new Map(),
 		nodeChanges: props.nodeChanges ?? newTupleBTree(),
+		rootNodes: props.rootNodes ?? [],
 		nodeToParent: props.nodeToParent ?? newTupleBTree(),
 		nodeAliases: props.nodeAliases ?? newTupleBTree(),
 		crossFieldKeys: props.crossFieldKeys ?? newCrossFieldKeyTable(),
->>>>>>> 13ee3b4b
 	};
 
 	if (props.revisions !== undefined && props.revisions.length > 0) {
@@ -2500,22 +2427,32 @@
 	}
 
 	// XXX: Document
-	public detachRoots(firstId: ChangesetLocalId, count: number): GlobalEditDescription {
+	public detachRoots(
+		firstId: ChangesetLocalId,
+		count: number,
+		revision: RevisionTag,
+	): GlobalEditDescription {
 		return {
 			type: "global",
 			rootMoves: [
 				{ idBefore: undefined, idAfter: { localId: firstId }, idTransient: undefined, count },
 			],
+			revision,
 		};
 	}
 
 	// XXX: Document
-	public attachRoots(firstId: ChangesetLocalId, count: number): GlobalEditDescription {
+	public attachRoots(
+		firstId: ChangesetLocalId,
+		count: number,
+		revision: RevisionTag,
+	): GlobalEditDescription {
 		return {
 			type: "global",
 			rootMoves: [
 				{ idBefore: { localId: firstId }, idAfter: undefined, idTransient: undefined, count },
 			],
+			revision,
 		};
 	}
 
@@ -2560,23 +2497,6 @@
 			revisions.add(change.revision);
 			return makeAnonChange(
 				change.type === "global"
-<<<<<<< HEAD
-					? makeModularChangeset(
-							undefined,
-							undefined,
-							change.rootMoves,
-							undefined,
-							undefined,
-							undefined,
-							this.idAllocator.getMaxId(),
-							undefined,
-							undefined,
-							change.builds,
-						)
-					: buildModularChangesetFromField(
-							change.field,
-							{
-=======
 					? makeModularChangeset({
 							maxId: this.idAllocator.getMaxId(),
 							builds: change.builds,
@@ -2585,7 +2505,6 @@
 					: buildModularChangesetFromField({
 							path: change.field,
 							fieldChange: {
->>>>>>> 13ee3b4b
 								fieldKind: change.fieldKind,
 								change: change.change,
 							},
@@ -2676,10 +2595,10 @@
 			});
 		}
 
+		// XXX: Roots
 		return makeModularChangeset({
 			fieldChanges,
 			nodeChanges,
-			undefined, // XXX: Roots
 			nodeToParent,
 			crossFieldKeys,
 			maxId: idAllocator.getMaxId(),
@@ -2973,7 +2892,7 @@
 	return entry;
 }
 
-function setInCrossFieldKeyTable(
+function _setInCrossFieldKeyTable(
 	table: CrossFieldKeyTable,
 	target: CrossFieldTarget,
 	revision: RevisionTag | undefined,
