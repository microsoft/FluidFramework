/*!
 * Copyright (c) Microsoft Corporation and contributors. All rights reserved.
 * Licensed under the MIT License.
 */

import {
	subtractChangeAtomIds,
	type ChangeAtomId,
	type ChangesetLocalId,
	type FieldKey,
	type FieldKindIdentifier,
	type RevisionInfo,
	type RevisionTag,
} from "../../core/index.js";
import { brand, RangeMap, type Brand, type TupleBTree } from "../../util/index.js";
import type { TreeChunk } from "../chunked-forest/index.js";
import type { CrossFieldTarget } from "./crossFieldQueries.js";

/**
 */
export interface ModularChangeset extends HasFieldChanges {
	/**
	 * The numerically highest `ChangesetLocalId` used in this changeset.
	 * If undefined then this changeset contains no IDs.
	 */
	readonly maxId?: ChangesetLocalId;
	/**
	 * The revisions included in this changeset, ordered temporally (oldest to newest).
	 * Undefined for anonymous changesets.
	 * Should never be empty.
	 */
	readonly revisions?: readonly RevisionInfo[];
	readonly fieldChanges: FieldChangeMap;

	/**
	 * Maps from this changeset's canonical ID for a node (see comment on node aliases) to the changes for that node.
	 */
	readonly nodeChanges: ChangeAtomIdBTree<NodeChangeset>;

	// XXX: Should we merge builds and destroys into this?
	readonly rootNodes: RootRange[];

	// XXX: Could this be merged with nodeAliases?
	// XXX: Need to make sure whenever we split a range we also split the value of the range
	readonly nodeRenames: NodeRenameTable;

	/**
	 * Maps from this changeset's canonical ID for a node to the ID for the field which contains that node.
	 */
	// TODO: Should this be merged with `nodeChanges`?
	readonly nodeToParent: ChangeAtomIdBTree<FieldId>;

	/**
	 * Maps from a node ID to another ID for the same node.
	 * If a node ID used in this changeset has no entry in this table, then it is the canonical ID for that node.
	 * The aliases form a set of trees, where the root of each tree is a canonical ID.
	 *
	 * When composing changesets with different canonical IDs for the same node,
	 * one of those IDs becomes the canonical ID for the composition, while the other is added to this table as an alias.
	 *
	 * Node aliases are preserved when composing changesets so we can avoid having to find and update all changed node IDs
	 * in the field IDs in nodeToParent and crossFieldKeys.
	 */
	readonly nodeAliases: ChangeAtomIdBTree<NodeId>;
	readonly crossFieldKeys: CrossFieldKeyTable;
	/**
	 * The number of constraint violations that apply to the input context of the changeset, i.e., before this change is applied.
	 * If this count is greater than 0, it will prevent the changeset from being applied.
	 */
	readonly constraintViolationCount?: number;
	/**
	 * The number of constraint violations that apply to the revert of the changeset. If this count is greater than 0, it will
	 * prevent the changeset from being reverted or undone.
	 */
	readonly constraintViolationCountOnRevert?: number;
	readonly builds?: ChangeAtomIdBTree<TreeChunk>;
	readonly destroys?: ChangeAtomIdBTree<number>;
	readonly refreshers?: ChangeAtomIdBTree<TreeChunk>;
}

<<<<<<< HEAD
export interface NodeRenameTable {
	oldToNewId: CrossFieldRangeTable<ChangeAtomId>;
	newToOldId: CrossFieldRangeTable<ChangeAtomId>;
}

export interface RootRange {
	idBefore: ChangeAtomId | undefined;
	idTransient: ChangeAtomId | undefined;
	idAfter: ChangeAtomId | undefined;
	count: number;
}

export type TupleBTree<K, V> = Brand<BTree<K, V>, "TupleBTree">;
export type ChangeAtomIdBTree<V> = TupleBTree<[RevisionTag | undefined, ChangesetLocalId], V>;

export type CrossFieldRangeTable<T> = TupleBTree<CrossFieldKeyRange, T>;
export type CrossFieldKeyTable = CrossFieldRangeTable<FieldId>;
export type CrossFieldKeyRange = readonly [
	CrossFieldTarget,
	RevisionTag | undefined,
	ChangesetLocalId,
	/**
	 * The length of this range.
	 * TODO: This does not need to be part of the key and could be part of the value instead.
	 */
	number,
];
=======
export type ChangeAtomIdBTree<V> = TupleBTree<[RevisionTag | undefined, ChangesetLocalId], V>;
>>>>>>> 112d6845

export type CrossFieldKeyTable = RangeMap<CrossFieldKey, FieldId>;

export function newCrossFieldKeyTable(): CrossFieldKeyTable {
	return new RangeMap(offsetCrossFieldKey, subtractCrossFieldKeys);
}

function offsetCrossFieldKey(key: CrossFieldKey, offset: number): CrossFieldKey {
	return {
		...key,
		localId: brand(key.localId + offset),
	};
}

function subtractCrossFieldKeys(a: CrossFieldKey, b: CrossFieldKey): number {
	const cmpTarget = a.target - b.target;
	if (cmpTarget !== 0) {
		return cmpTarget * Number.POSITIVE_INFINITY;
	}

	return subtractChangeAtomIds(a, b);
}

export interface CrossFieldKey extends ChangeAtomId {
	readonly target: CrossFieldTarget;
}

export interface CrossFieldKeyRange {
	key: CrossFieldKey;
	count: number;
}

export interface FieldId {
	readonly nodeId: NodeId | undefined;
	readonly field: FieldKey;
}

/**
 */
export interface NodeExistsConstraint {
	violated: boolean;
}

/**
 * Changeset for a subtree rooted at a specific node.
 */
export interface NodeChangeset extends HasFieldChanges {
	/** Keeps track of whether node exists constraint has been violated by this change */
	nodeExistsConstraint?: NodeExistsConstraint;
	/** Keeps track of whether node exists constraint will be violated when this change is reverted */
	nodeExistsConstraintOnRevert?: NodeExistsConstraint;
}

export type NodeId = ChangeAtomId;

/**
 */
export interface HasFieldChanges {
	fieldChanges?: FieldChangeMap;
}

/**
 */
export type FieldChangeMap = Map<FieldKey, FieldChange>;

/**
 */
export interface FieldChange {
	fieldKind: FieldKindIdentifier;
	change: FieldChangeset;
}

/**
 */
export type FieldChangeset = Brand<unknown, "FieldChangeset">;<|MERGE_RESOLUTION|>--- conflicted
+++ resolved
@@ -78,7 +78,6 @@
 	readonly refreshers?: ChangeAtomIdBTree<TreeChunk>;
 }
 
-<<<<<<< HEAD
 export interface NodeRenameTable {
 	oldToNewId: CrossFieldRangeTable<ChangeAtomId>;
 	newToOldId: CrossFieldRangeTable<ChangeAtomId>;
@@ -91,29 +90,13 @@
 	count: number;
 }
 
-export type TupleBTree<K, V> = Brand<BTree<K, V>, "TupleBTree">;
 export type ChangeAtomIdBTree<V> = TupleBTree<[RevisionTag | undefined, ChangesetLocalId], V>;
 
-export type CrossFieldRangeTable<T> = TupleBTree<CrossFieldKeyRange, T>;
+export type CrossFieldRangeTable<T> = RangeMap<CrossFieldKey, T>;
 export type CrossFieldKeyTable = CrossFieldRangeTable<FieldId>;
-export type CrossFieldKeyRange = readonly [
-	CrossFieldTarget,
-	RevisionTag | undefined,
-	ChangesetLocalId,
-	/**
-	 * The length of this range.
-	 * TODO: This does not need to be part of the key and could be part of the value instead.
-	 */
-	number,
-];
-=======
-export type ChangeAtomIdBTree<V> = TupleBTree<[RevisionTag | undefined, ChangesetLocalId], V>;
->>>>>>> 112d6845
 
-export type CrossFieldKeyTable = RangeMap<CrossFieldKey, FieldId>;
-
-export function newCrossFieldKeyTable(): CrossFieldKeyTable {
-	return new RangeMap(offsetCrossFieldKey, subtractCrossFieldKeys);
+export function newCrossFieldRangeTable<V>(): CrossFieldRangeTable<V> {
+	return new RangeMap<CrossFieldKey, V>(offsetCrossFieldKey, subtractCrossFieldKeys);
 }
 
 function offsetCrossFieldKey(key: CrossFieldKey, offset: number): CrossFieldKey {
