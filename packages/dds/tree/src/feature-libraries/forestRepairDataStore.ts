/*!
 * Copyright (c) Microsoft Corporation and contributors. All rights reserved.
 * Licensed under the MIT License.
 */

import { assert } from "@fluidframework/common-utils";
import {
<<<<<<< HEAD
    castCursorToSynchronous,
    Delta,
    EmptyKey,
    FieldKey,
    getDescendant,
    IForestSubscription,
    ITreeCursorSynchronous,
    keyAsDetachedField,
    moveToDetachedField,
    RepairDataStore,
    RevisionTag,
    SparseNode,
    UpPath,
    Value,
=======
	Delta,
	EmptyKey,
	FieldKey,
	getDescendant,
	IForestSubscription,
	ITreeCursorSynchronous,
	keyAsDetachedField,
	MapTree,
	moveToDetachedField,
	RepairDataStore,
	RevisionTag,
	SparseNode,
	UpPath,
	Value,
>>>>>>> 4539b049
} from "../core";
import { unreachableCase } from "../util";
import { chunkTree, TreeChunk } from "./chunked-forest";

interface RepairData {
<<<<<<< HEAD
    value?: Map<RevisionTag, Value>;
    node?: Map<RevisionTag, TreeChunk>;
=======
	value?: Map<RevisionTag, Value>;
	node?: Map<RevisionTag, MapTree>;
>>>>>>> 4539b049
}
type RepairDataNode = SparseNode<RepairData | undefined>;

const repairDataFactory = (): RepairData => ({});
const undefinedFactory = (): undefined => undefined;

export class ForestRepairDataStore implements RepairDataStore {
	private readonly root: RepairDataNode;

	public constructor(
		private readonly forestProvider: (revision: RevisionTag) => IForestSubscription,
	) {
		this.root = new SparseNode<RepairData | undefined>(EmptyKey, 0, undefined, undefined);
	}

	public capture(change: Delta.Root, revision: RevisionTag): void {
		const forest = this.forestProvider(revision);
		const cursor = forest.allocateCursor();

		const visitFieldMarks = (fields: Delta.FieldMarks, parent: RepairDataNode): void => {
			for (const [key, field] of fields) {
				if (parent !== this.root) {
					cursor.enterField(key);
				} else {
					moveToDetachedField(forest, cursor, keyAsDetachedField(key));
				}
				visitField(field, parent, key);
				if (parent !== this.root) {
					cursor.exitField();
				}
			}
		};

		function visitField(delta: Delta.MarkList, parent: RepairDataNode, key: FieldKey): void {
			let index = 0;
			for (const mark of delta) {
				if (typeof mark === "number") {
					// Untouched nodes
					index += mark;
				} else {
					// Inline into `switch(mark.type)` once we upgrade to TS 4.7
					const type = mark.type;
					switch (type) {
						case Delta.MarkType.ModifyAndMoveOut:
						case Delta.MarkType.ModifyAndDelete: {
							const child = parent.getOrCreateChild(key, index, repairDataFactory);
							visitModify(mark, child);
							onDelete(parent, key, index, 1);
							index += 1;
							break;
						}
						case Delta.MarkType.MoveOut:
						case Delta.MarkType.Delete: {
							onDelete(parent, key, index, mark.count);
							index += mark.count;
							break;
						}
						case Delta.MarkType.Modify: {
							cursor.enterNode(index);
							const child = parent.getOrCreateChild(key, index, undefinedFactory);
							visitModify(mark, child);
							cursor.exitNode();
							index += 1;
							break;
						}
						case Delta.MarkType.Insert:
						case Delta.MarkType.InsertAndModify:
						case Delta.MarkType.MoveIn:
						case Delta.MarkType.MoveInAndModify:
							break;
						default:
							unreachableCase(type);
					}
				}
			}
		}

		function visitModify(modify: ModifyLike, node: RepairDataNode): void {
			// Note that the `in` operator return true for properties that are present on the object even if they
			// are set to `undefined. This is leveraged here to represent the fact that the value should be set to
			// `undefined` as opposed to leaving the value untouched.
			if ("setValue" in modify) {
				if (node.data === undefined) {
					node.data = repairDataFactory();
				}
				const value = cursor.value;
				if (node.data.value === undefined) {
					node.data.value = new Map();
				}
				node.data.value.set(revision, value);
			}
			if (modify.fields !== undefined) {
				visitFieldMarks(modify.fields, node);
			}
		}

<<<<<<< HEAD
        function onDelete(
            parent: RepairDataNode,
            key: FieldKey,
            startIndex: number,
            count: number,
        ): void {
            for (let i = 0; i < count; ++i) {
                const fork = cursor.fork();
                const index = startIndex + i;
                fork.enterNode(index);
                // TODO: remove reference
                const nodeData = chunkTree(castCursorToSynchronous(fork));
                fork.free();
                const child = parent.getOrCreateChild(key, index, repairDataFactory);
                if (child.data === undefined) {
                    child.data = repairDataFactory();
                }
                if (child.data.node === undefined) {
                    child.data.node = new Map();
                }
                child.data.node.set(revision, nodeData);
            }
        }
=======
		function onDelete(
			parent: RepairDataNode,
			key: FieldKey,
			startIndex: number,
			count: number,
		): void {
			for (let i = 0; i < count; ++i) {
				const fork = cursor.fork();
				const index = startIndex + i;
				fork.enterNode(index);
				const nodeData = mapTreeFromCursor(fork);
				fork.free();
				const child = parent.getOrCreateChild(key, index, repairDataFactory);
				if (child.data === undefined) {
					child.data = repairDataFactory();
				}
				if (child.data.node === undefined) {
					child.data.node = new Map();
				}
				child.data.node.set(revision, nodeData);
			}
		}
>>>>>>> 4539b049

		visitFieldMarks(change, this.root);
		cursor.free();
	}

<<<<<<< HEAD
    public getNodes(
        revision: RevisionTag,
        path: UpPath | undefined,
        field: FieldKey,
        index: number,
        count: number,
    ): ITreeCursorSynchronous[] {
        const parent = getDescendant(this.root, path);
        const sparseField = parent.children.get(field);
        assert(sparseField !== undefined, 0x47a /* No repair data found */);
        // TODO: should do more optimized search (ex: binary search).
        const sparseIndex = sparseField.findIndex((child) => child.parentIndex === index);
        assert(sparseIndex !== -1, 0x47b /* No repair data found */);
        assert(
            sparseField[sparseIndex + count - 1]?.parentIndex === index + count - 1,
            0x47c /* No repair data found */,
        );
        return sparseField.slice(sparseIndex, sparseIndex + count).map((node) => {
            const repair = node.data?.node?.get(revision);
            assert(repair !== undefined, 0x47d /* No repair data found */);
            const cursor = repair.cursor();
            assert(cursor.getFieldLength() === 1, "only one node should have been chunked");
            cursor.firstNode();
            return cursor;
        });
    }
=======
	public getNodes(
		revision: RevisionTag,
		path: UpPath | undefined,
		field: FieldKey,
		index: number,
		count: number,
	): ITreeCursorSynchronous[] {
		const parent = getDescendant(this.root, path);
		const sparseField = parent.children.get(field);
		assert(sparseField !== undefined, 0x47a /* No repair data found */);
		// TODO: should do more optimized search (ex: binary search).
		const sparseIndex = sparseField.findIndex((child) => child.parentIndex === index);
		assert(sparseIndex !== -1, 0x47b /* No repair data found */);
		assert(
			sparseField[sparseIndex + count - 1]?.parentIndex === index + count - 1,
			0x47c /* No repair data found */,
		);
		return sparseField.slice(sparseIndex, sparseIndex + count).map((node) => {
			const repair = node.data?.node?.get(revision);
			assert(repair !== undefined, 0x47d /* No repair data found */);
			return singleMapTreeCursor(repair);
		});
	}
>>>>>>> 4539b049

	public getValue(revision: RevisionTag, path: UpPath): Value {
		const data = getDescendant(this.root, path).data;
		const valueMap = data?.value;
		assert(valueMap?.has(revision) === true, 0x47e /* No repair data found */);
		return valueMap.get(revision);
	}
}

interface ModifyLike {
	setValue?: Value;
	fields?: Delta.FieldMarks;
}<|MERGE_RESOLUTION|>--- conflicted
+++ resolved
@@ -5,7 +5,6 @@
 
 import { assert } from "@fluidframework/common-utils";
 import {
-<<<<<<< HEAD
     castCursorToSynchronous,
     Delta,
     EmptyKey,
@@ -20,34 +19,13 @@
     SparseNode,
     UpPath,
     Value,
-=======
-	Delta,
-	EmptyKey,
-	FieldKey,
-	getDescendant,
-	IForestSubscription,
-	ITreeCursorSynchronous,
-	keyAsDetachedField,
-	MapTree,
-	moveToDetachedField,
-	RepairDataStore,
-	RevisionTag,
-	SparseNode,
-	UpPath,
-	Value,
->>>>>>> 4539b049
 } from "../core";
 import { unreachableCase } from "../util";
 import { chunkTree, TreeChunk } from "./chunked-forest";
 
 interface RepairData {
-<<<<<<< HEAD
     value?: Map<RevisionTag, Value>;
     node?: Map<RevisionTag, TreeChunk>;
-=======
-	value?: Map<RevisionTag, Value>;
-	node?: Map<RevisionTag, MapTree>;
->>>>>>> 4539b049
 }
 type RepairDataNode = SparseNode<RepairData | undefined>;
 
@@ -144,31 +122,6 @@
 			}
 		}
 
-<<<<<<< HEAD
-        function onDelete(
-            parent: RepairDataNode,
-            key: FieldKey,
-            startIndex: number,
-            count: number,
-        ): void {
-            for (let i = 0; i < count; ++i) {
-                const fork = cursor.fork();
-                const index = startIndex + i;
-                fork.enterNode(index);
-                // TODO: remove reference
-                const nodeData = chunkTree(castCursorToSynchronous(fork));
-                fork.free();
-                const child = parent.getOrCreateChild(key, index, repairDataFactory);
-                if (child.data === undefined) {
-                    child.data = repairDataFactory();
-                }
-                if (child.data.node === undefined) {
-                    child.data.node = new Map();
-                }
-                child.data.node.set(revision, nodeData);
-            }
-        }
-=======
 		function onDelete(
 			parent: RepairDataNode,
 			key: FieldKey,
@@ -179,7 +132,7 @@
 				const fork = cursor.fork();
 				const index = startIndex + i;
 				fork.enterNode(index);
-				const nodeData = mapTreeFromCursor(fork);
+                const nodeData = chunkTree(castCursorToSynchronous(fork));
 				fork.free();
 				const child = parent.getOrCreateChild(key, index, repairDataFactory);
 				if (child.data === undefined) {
@@ -191,40 +144,11 @@
 				child.data.node.set(revision, nodeData);
 			}
 		}
->>>>>>> 4539b049
 
 		visitFieldMarks(change, this.root);
 		cursor.free();
 	}
 
-<<<<<<< HEAD
-    public getNodes(
-        revision: RevisionTag,
-        path: UpPath | undefined,
-        field: FieldKey,
-        index: number,
-        count: number,
-    ): ITreeCursorSynchronous[] {
-        const parent = getDescendant(this.root, path);
-        const sparseField = parent.children.get(field);
-        assert(sparseField !== undefined, 0x47a /* No repair data found */);
-        // TODO: should do more optimized search (ex: binary search).
-        const sparseIndex = sparseField.findIndex((child) => child.parentIndex === index);
-        assert(sparseIndex !== -1, 0x47b /* No repair data found */);
-        assert(
-            sparseField[sparseIndex + count - 1]?.parentIndex === index + count - 1,
-            0x47c /* No repair data found */,
-        );
-        return sparseField.slice(sparseIndex, sparseIndex + count).map((node) => {
-            const repair = node.data?.node?.get(revision);
-            assert(repair !== undefined, 0x47d /* No repair data found */);
-            const cursor = repair.cursor();
-            assert(cursor.getFieldLength() === 1, "only one node should have been chunked");
-            cursor.firstNode();
-            return cursor;
-        });
-    }
-=======
 	public getNodes(
 		revision: RevisionTag,
 		path: UpPath | undefined,
@@ -245,10 +169,12 @@
 		return sparseField.slice(sparseIndex, sparseIndex + count).map((node) => {
 			const repair = node.data?.node?.get(revision);
 			assert(repair !== undefined, 0x47d /* No repair data found */);
-			return singleMapTreeCursor(repair);
+			const cursor = repair.cursor();
+            assert(cursor.getFieldLength() === 1, "only one node should have been chunked");
+            cursor.firstNode();
+            return cursor;
 		});
 	}
->>>>>>> 4539b049
 
 	public getValue(revision: RevisionTag, path: UpPath): Value {
 		const data = getDescendant(this.root, path).data;
