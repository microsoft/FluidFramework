/*!
 * Copyright (c) Microsoft Corporation and contributors. All rights reserved.
 * Licensed under the MIT License.
 */

import { assert } from "@fluidframework/common-utils";
import {
	Delta,
	EmptyKey,
	FieldKey,
	getDescendant,
	IForestSubscription,
	ITreeCursorSynchronous,
	keyAsDetachedField,
	MapTree,
	moveToDetachedField,
	RepairDataStore,
	RevisionTag,
	SparseNode,
	UpPath,
	Value,
} from "../core";
import { unreachableCase } from "../util";
import { mapTreeFromCursor, singleMapTreeCursor } from "./mapTreeCursor";

interface RepairData {
	value?: Map<RevisionTag, Value>;
	node?: Map<RevisionTag, MapTree>;
}
type RepairDataNode = SparseNode<RepairData | undefined>;

const repairDataFactory = (): RepairData => ({});
const undefinedFactory = (): undefined => undefined;

export class ForestRepairDataStore implements RepairDataStore {
	private readonly root: RepairDataNode;

	public constructor(
		private readonly forestProvider: (revision: RevisionTag) => IForestSubscription,
	) {
		this.root = new SparseNode<RepairData | undefined>(EmptyKey, 0, undefined, undefined);
	}

	public capture(change: Delta.Root, revision: RevisionTag): void {
		const forest = this.forestProvider(revision);
		const cursor = forest.allocateCursor();

<<<<<<< HEAD
        const visitFields = (fields: Delta.FieldChangeMap, parent: RepairDataNode): void => {
            for (const [key, field] of fields) {
                if (parent !== this.root) {
                    cursor.enterField(key);
                } else {
                    moveToDetachedField(forest, cursor, keyAsDetachedField(key));
                }
                visitField(field, parent, key);
                if (parent !== this.root) {
                    cursor.exitField();
                }
            }
        };

        function visitField(
            delta: Delta.FieldChanges,
            parent: RepairDataNode,
            key: FieldKey,
        ): void {
            if (delta.shallowChanges !== undefined) {
                visitFieldMarks(delta.shallowChanges, parent, key);
            }
            if (delta.nestedChanges !== undefined) {
                for (const nested of delta.nestedChanges) {
                    assert(
                        nested[0].context === Delta.Context.Input,
                        "TODO: support storage of deleted content from inserted trees",
                    );
                    const index = nested[0].index;
                    cursor.enterNode(index);
                    const child = parent.getOrCreateChild(key, index, undefinedFactory);
                    visitModify(nested[1], child);
                    cursor.exitNode();
                }
            }
        }

        function visitFieldMarks(
            delta: Delta.MarkList,
            parent: RepairDataNode,
            key: FieldKey,
        ): void {
            let index = 0;
            for (const mark of delta) {
                if (typeof mark === "number") {
                    // Untouched nodes
                    index += mark;
                } else {
                    // Inline into `switch(mark.type)` once we upgrade to TS 4.7
                    const type = mark.type;
                    switch (type) {
                        case Delta.MarkType.MoveOut:
                        case Delta.MarkType.Delete: {
                            onDelete(parent, key, index, mark.count);
                            index += mark.count;
                            break;
                        }
                        case Delta.MarkType.Insert:
                        case Delta.MarkType.MoveIn:
                            break;
                        default:
                            unreachableCase(type);
                    }
                }
            }
        }

        function visitModify(modify: ModifyLike, node: RepairDataNode): void {
            // Note that the `in` operator return true for properties that are present on the object even if they
            // are set to `undefined. This is leveraged here to represent the fact that the value should be set to
            // `undefined` as opposed to leaving the value untouched.
            if ("setValue" in modify) {
                if (node.data === undefined) {
                    node.data = repairDataFactory();
                }
                const value = cursor.value;
                if (node.data.value === undefined) {
                    node.data.value = new Map();
                }
                node.data.value.set(revision, value);
            }
            if (modify.fields !== undefined) {
                visitFields(modify.fields, node);
            }
        }
=======
		const visitFieldMarks = (fields: Delta.FieldMarks, parent: RepairDataNode): void => {
			for (const [key, field] of fields) {
				if (parent !== this.root) {
					cursor.enterField(key);
				} else {
					moveToDetachedField(forest, cursor, keyAsDetachedField(key));
				}
				visitField(field, parent, key);
				if (parent !== this.root) {
					cursor.exitField();
				}
			}
		};

		function visitField(delta: Delta.MarkList, parent: RepairDataNode, key: FieldKey): void {
			let index = 0;
			for (const mark of delta) {
				if (typeof mark === "number") {
					// Untouched nodes
					index += mark;
				} else {
					// Inline into `switch(mark.type)` once we upgrade to TS 4.7
					const type = mark.type;
					switch (type) {
						case Delta.MarkType.ModifyAndMoveOut:
						case Delta.MarkType.ModifyAndDelete: {
							const child = parent.getOrCreateChild(key, index, repairDataFactory);
							visitModify(mark, child);
							onDelete(parent, key, index, 1);
							index += 1;
							break;
						}
						case Delta.MarkType.MoveOut:
						case Delta.MarkType.Delete: {
							onDelete(parent, key, index, mark.count);
							index += mark.count;
							break;
						}
						case Delta.MarkType.Modify: {
							cursor.enterNode(index);
							const child = parent.getOrCreateChild(key, index, undefinedFactory);
							visitModify(mark, child);
							cursor.exitNode();
							index += 1;
							break;
						}
						case Delta.MarkType.Insert:
						case Delta.MarkType.InsertAndModify:
						case Delta.MarkType.MoveIn:
						case Delta.MarkType.MoveInAndModify:
							break;
						default:
							unreachableCase(type);
					}
				}
			}
		}

		function visitModify(modify: ModifyLike, node: RepairDataNode): void {
			// Note that the `in` operator return true for properties that are present on the object even if they
			// are set to `undefined. This is leveraged here to represent the fact that the value should be set to
			// `undefined` as opposed to leaving the value untouched.
			if ("setValue" in modify) {
				if (node.data === undefined) {
					node.data = repairDataFactory();
				}
				const value = cursor.value;
				if (node.data.value === undefined) {
					node.data.value = new Map();
				}
				node.data.value.set(revision, value);
			}
			if (modify.fields !== undefined) {
				visitFieldMarks(modify.fields, node);
			}
		}
>>>>>>> 77d9ece1

		function onDelete(
			parent: RepairDataNode,
			key: FieldKey,
			startIndex: number,
			count: number,
		): void {
			for (let i = 0; i < count; ++i) {
				const fork = cursor.fork();
				const index = startIndex + i;
				fork.enterNode(index);
				const nodeData = mapTreeFromCursor(fork);
				fork.free();
				const child = parent.getOrCreateChild(key, index, repairDataFactory);
				if (child.data === undefined) {
					child.data = repairDataFactory();
				}
				if (child.data.node === undefined) {
					child.data.node = new Map();
				}
				child.data.node.set(revision, nodeData);
			}
		}

<<<<<<< HEAD
        visitFields(change, this.root);
        cursor.free();
    }
=======
		visitFieldMarks(change, this.root);
		cursor.free();
	}
>>>>>>> 77d9ece1

	public getNodes(
		revision: RevisionTag,
		path: UpPath | undefined,
		field: FieldKey,
		index: number,
		count: number,
	): ITreeCursorSynchronous[] {
		const parent = getDescendant(this.root, path);
		const sparseField = parent.children.get(field);
		assert(sparseField !== undefined, 0x47a /* No repair data found */);
		// TODO: should do more optimized search (ex: binary search).
		const sparseIndex = sparseField.findIndex((child) => child.parentIndex === index);
		assert(sparseIndex !== -1, 0x47b /* No repair data found */);
		assert(
			sparseField[sparseIndex + count - 1]?.parentIndex === index + count - 1,
			0x47c /* No repair data found */,
		);
		return sparseField.slice(sparseIndex, sparseIndex + count).map((node) => {
			const repair = node.data?.node?.get(revision);
			assert(repair !== undefined, 0x47d /* No repair data found */);
			return singleMapTreeCursor(repair);
		});
	}

	public getValue(revision: RevisionTag, path: UpPath): Value {
		const data = getDescendant(this.root, path).data;
		const valueMap = data?.value;
		assert(valueMap?.has(revision) === true, 0x47e /* No repair data found */);
		return valueMap.get(revision);
	}
}

interface ModifyLike {
<<<<<<< HEAD
    setValue?: Value;
    fields?: Delta.FieldChangeMap;
=======
	setValue?: Value;
	fields?: Delta.FieldMarks;
>>>>>>> 77d9ece1
}<|MERGE_RESOLUTION|>--- conflicted
+++ resolved
@@ -45,94 +45,7 @@
 		const forest = this.forestProvider(revision);
 		const cursor = forest.allocateCursor();
 
-<<<<<<< HEAD
-        const visitFields = (fields: Delta.FieldChangeMap, parent: RepairDataNode): void => {
-            for (const [key, field] of fields) {
-                if (parent !== this.root) {
-                    cursor.enterField(key);
-                } else {
-                    moveToDetachedField(forest, cursor, keyAsDetachedField(key));
-                }
-                visitField(field, parent, key);
-                if (parent !== this.root) {
-                    cursor.exitField();
-                }
-            }
-        };
-
-        function visitField(
-            delta: Delta.FieldChanges,
-            parent: RepairDataNode,
-            key: FieldKey,
-        ): void {
-            if (delta.shallowChanges !== undefined) {
-                visitFieldMarks(delta.shallowChanges, parent, key);
-            }
-            if (delta.nestedChanges !== undefined) {
-                for (const nested of delta.nestedChanges) {
-                    assert(
-                        nested[0].context === Delta.Context.Input,
-                        "TODO: support storage of deleted content from inserted trees",
-                    );
-                    const index = nested[0].index;
-                    cursor.enterNode(index);
-                    const child = parent.getOrCreateChild(key, index, undefinedFactory);
-                    visitModify(nested[1], child);
-                    cursor.exitNode();
-                }
-            }
-        }
-
-        function visitFieldMarks(
-            delta: Delta.MarkList,
-            parent: RepairDataNode,
-            key: FieldKey,
-        ): void {
-            let index = 0;
-            for (const mark of delta) {
-                if (typeof mark === "number") {
-                    // Untouched nodes
-                    index += mark;
-                } else {
-                    // Inline into `switch(mark.type)` once we upgrade to TS 4.7
-                    const type = mark.type;
-                    switch (type) {
-                        case Delta.MarkType.MoveOut:
-                        case Delta.MarkType.Delete: {
-                            onDelete(parent, key, index, mark.count);
-                            index += mark.count;
-                            break;
-                        }
-                        case Delta.MarkType.Insert:
-                        case Delta.MarkType.MoveIn:
-                            break;
-                        default:
-                            unreachableCase(type);
-                    }
-                }
-            }
-        }
-
-        function visitModify(modify: ModifyLike, node: RepairDataNode): void {
-            // Note that the `in` operator return true for properties that are present on the object even if they
-            // are set to `undefined. This is leveraged here to represent the fact that the value should be set to
-            // `undefined` as opposed to leaving the value untouched.
-            if ("setValue" in modify) {
-                if (node.data === undefined) {
-                    node.data = repairDataFactory();
-                }
-                const value = cursor.value;
-                if (node.data.value === undefined) {
-                    node.data.value = new Map();
-                }
-                node.data.value.set(revision, value);
-            }
-            if (modify.fields !== undefined) {
-                visitFields(modify.fields, node);
-            }
-        }
-=======
-		const visitFieldMarks = (fields: Delta.FieldMarks, parent: RepairDataNode): void => {
+		const visitFields = (fields: Delta.FieldChangeMap, parent: RepairDataNode): void => {
 			for (const [key, field] of fields) {
 				if (parent !== this.root) {
 					cursor.enterField(key);
@@ -146,7 +59,34 @@
 			}
 		};
 
-		function visitField(delta: Delta.MarkList, parent: RepairDataNode, key: FieldKey): void {
+		function visitField(
+			delta: Delta.FieldChanges,
+			parent: RepairDataNode,
+			key: FieldKey,
+		): void {
+			if (delta.shallowChanges !== undefined) {
+				visitFieldMarks(delta.shallowChanges, parent, key);
+			}
+			if (delta.nestedChanges !== undefined) {
+				for (const nested of delta.nestedChanges) {
+					assert(
+						nested[0].context === Delta.Context.Input,
+						"TODO: support storage of deleted content from inserted trees",
+					);
+					const index = nested[0].index;
+					cursor.enterNode(index);
+					const child = parent.getOrCreateChild(key, index, undefinedFactory);
+					visitModify(nested[1], child);
+					cursor.exitNode();
+				}
+			}
+		}
+
+		function visitFieldMarks(
+			delta: Delta.MarkList,
+			parent: RepairDataNode,
+			key: FieldKey,
+		): void {
 			let index = 0;
 			for (const mark of delta) {
 				if (typeof mark === "number") {
@@ -156,32 +96,14 @@
 					// Inline into `switch(mark.type)` once we upgrade to TS 4.7
 					const type = mark.type;
 					switch (type) {
-						case Delta.MarkType.ModifyAndMoveOut:
-						case Delta.MarkType.ModifyAndDelete: {
-							const child = parent.getOrCreateChild(key, index, repairDataFactory);
-							visitModify(mark, child);
-							onDelete(parent, key, index, 1);
-							index += 1;
-							break;
-						}
 						case Delta.MarkType.MoveOut:
 						case Delta.MarkType.Delete: {
 							onDelete(parent, key, index, mark.count);
 							index += mark.count;
 							break;
 						}
-						case Delta.MarkType.Modify: {
-							cursor.enterNode(index);
-							const child = parent.getOrCreateChild(key, index, undefinedFactory);
-							visitModify(mark, child);
-							cursor.exitNode();
-							index += 1;
-							break;
-						}
 						case Delta.MarkType.Insert:
-						case Delta.MarkType.InsertAndModify:
 						case Delta.MarkType.MoveIn:
-						case Delta.MarkType.MoveInAndModify:
 							break;
 						default:
 							unreachableCase(type);
@@ -205,10 +127,9 @@
 				node.data.value.set(revision, value);
 			}
 			if (modify.fields !== undefined) {
-				visitFieldMarks(modify.fields, node);
+				visitFields(modify.fields, node);
 			}
 		}
->>>>>>> 77d9ece1
 
 		function onDelete(
 			parent: RepairDataNode,
@@ -233,15 +154,9 @@
 			}
 		}
 
-<<<<<<< HEAD
-        visitFields(change, this.root);
-        cursor.free();
-    }
-=======
-		visitFieldMarks(change, this.root);
+		visitFields(change, this.root);
 		cursor.free();
 	}
->>>>>>> 77d9ece1
 
 	public getNodes(
 		revision: RevisionTag,
@@ -276,11 +191,6 @@
 }
 
 interface ModifyLike {
-<<<<<<< HEAD
-    setValue?: Value;
-    fields?: Delta.FieldChangeMap;
-=======
 	setValue?: Value;
-	fields?: Delta.FieldMarks;
->>>>>>> 77d9ece1
+	fields?: Delta.FieldChangeMap;
 }