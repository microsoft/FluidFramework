--- conflicted
+++ resolved
@@ -1,10 +1,4 @@
 {
-<<<<<<< HEAD
-    "tags": [ "forest-proxy" ],
-    "exports": ["index"],
-    // TODO: "feature-libraries" dependency is for defaultFieldKinds, and should be removed once proper view schema are provided.
-    "imports": ["schema-stored","tree","dependency-tracking","forest","util","feature-libraries","modular-schema","domains","checkout","shared-tree"]
-=======
   "tags": ["forest-proxy"],
   "exports": ["index"],
   // TODO: "feature-libraries" dependency is for defaultFieldKinds, and should be removed once proper view schema are provided.
@@ -15,7 +9,9 @@
     "forest",
     "util",
     "feature-libraries",
-    "modular-schema"
+    "modular-schema",
+    "domains",
+    "checkout",
+    "shared-tree",
   ]
->>>>>>> 7ff52332
 }