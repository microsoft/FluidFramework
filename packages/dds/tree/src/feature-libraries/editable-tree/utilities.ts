--- conflicted
+++ resolved
@@ -4,11 +4,7 @@
  */
 
 import { TreeSchema, ValueSchema } from "../../core";
-<<<<<<< HEAD
-// import { forbidden } from "../defaultFieldKinds";
-=======
 import { forbidden } from "../defaultFieldKinds";
->>>>>>> c985f843
 
 /**
  * @returns true iff `schema` trees should default to being viewed as just their value when possible.
@@ -26,15 +22,9 @@
 	return (
 		schema.value !== ValueSchema.Nothing &&
 		schema.localFields.size === 0 &&
-<<<<<<< HEAD
-		schema.globalFields.size === 0
-		// schema.extraLocalFields.kind === forbidden &&
-		// !schema.extraGlobalFields
-=======
 		schema.globalFields.size === 0 &&
 		schema.extraGlobalFields === false &&
 		schema.extraLocalFields.kind.identifier === forbidden.identifier
->>>>>>> c985f843
 	);
 }
 
