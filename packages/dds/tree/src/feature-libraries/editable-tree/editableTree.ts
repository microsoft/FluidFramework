/*!
 * Copyright (c) Microsoft Corporation and contributors. All rights reserved.
 * Licensed under the MIT License.
 */

import { assert } from "@fluidframework/common-utils";
import {
	Value,
	Anchor,
	FieldKey,
	symbolIsFieldKey,
	TreeNavigationResult,
	ITreeSubscriptionCursor,
	ITreeSubscriptionCursorState,
	FieldSchema,
	LocalFieldKey,
	TreeSchemaIdentifier,
	TreeSchema,
	ValueSchema,
	lookupTreeSchema,
	mapCursorField,
	mapCursorFields,
	CursorLocationType,
	FieldAnchor,
	ITreeCursor,
	anchorSlot,
	AnchorNode,
	inCursorField,
	inCursorNode,
} from "../../core";
import { brand, fail } from "../../util";
import { FieldKind, Multiplicity } from "../modular-schema";
import { singleMapTreeCursor } from "../mapTreeCursor";
import {
	getFieldKind,
	getFieldSchema,
	getPrimaryField,
	isPrimitiveValue,
	PrimitiveValue,
	assertPrimitiveValueType,
	ContextuallyTypedNodeData,
	MarkedArrayLike,
	arrayLikeMarkerSymbol,
	ContextuallyTypedNodeDataObject,
	applyFieldTypesFromContext,
	applyTypesFromContext,
	getPossibleTypes,
	typeNameSymbol,
	valueSymbol,
	allowsValue,
} from "../contextuallyTyped";
import {
	AdaptingProxyHandler,
	adaptWithProxy,
	isPrimitive,
	keyIsValidIndex,
	getOwnArrayKeys,
} from "./utilities";
import { ProxyContext } from "./editableTreeContext";

/**
 * A symbol for extracting target from {@link EditableTree} proxies.
 * Useful for debugging and testing, but not part of the public API.
 * @alpha
 */
export const proxyTargetSymbol: unique symbol = Symbol("editable-tree:proxyTarget");

/**
 * A symbol to get the type of {@link EditableTree} in contexts where string keys are already in use for fields.
 * @alpha
 */
export const typeSymbol: unique symbol = Symbol("editable-tree:type");

/**
 * A symbol to get the index of {@link EditableTree} within its parent field
 * in contexts where string keys are already in use for fields.
 * @alpha
 */
export const indexSymbol: unique symbol = Symbol("editable-tree:index");

/**
 * A symbol to get the function, which returns the field of {@link EditableTree} without unwrapping,
 * in contexts where string keys are already in use for fields.
 * @alpha
 */
export const getField: unique symbol = Symbol("editable-tree:getField()");

/**
 * A symbol to get the function, which creates a new field of {@link EditableTree},
 * in contexts where string keys are already in use for fields.
 * @alpha
 */
export const createField: unique symbol = Symbol("editable-tree:createField()");

/**
 * A symbol to get the function, which replaces a field of {@link EditableTree},
 * in contexts where string keys are already in use for fields.
 * @alpha
 */
export const replaceField: unique symbol = Symbol("editable-tree:replaceField()");

/**
 * A symbol to get information about where an {@link EditableTree} is parented in contexts where string keys are already in use for fields.
 * in contexts where string keys are already in use for fields.
 * @alpha
 */
export const parentField: unique symbol = Symbol("editable-tree:parentField()");

/**
 * A symbol for subscribing to events.
 * @alpha
 */
export const on: unique symbol = Symbol("editable-tree:on");

/**
 * Events for {@link EditableTree}.
 * These events are triggered while the internal data structures are being updated.
 * Thus these events must not trigger reading of the anchorSet or forest.
 *
 * TODO:
 * - Design how events should be ordered.
 * - Include sub-deltas in events.
 * - Add more events.
 *
 * @alpha
 */
export interface EditableTreeEvents {
	/**
	 * A change to a specific EditableTree node.
	 */
	changed(): void;
}

/**
 * A tree which can be traversed and edited.
 *
 * When iterating, only visits non-empty fields.
 * To discover empty fields, inspect the schema using {@link typeSymbol}.
 *
 * The tree can be inspected by means of the built-in JS functions e.g.
 * ```
 * const root = context.unwrappedRoot;
 * for (const key of Reflect.ownKeys(root)) { ... }
 * // OR
 * if ("foo" in root) { ... }
 * ```
 * where `context` is a common `EditableTreeContext`.
 *
 * The tree can be edited either by using its symbol-based "toolbox" (e.g. {@link createField})
 * or using a simple assignment operator (see `EditableTreeContext.unwrappedRoot` for more details).
 * @alpha
 */
export interface EditableTree extends Iterable<EditableField>, ContextuallyTypedNodeDataObject {
	/**
	 * The name of the node type.
	 */
	readonly [typeNameSymbol]: TreeSchemaIdentifier;

	/**
	 * The type of the node.
	 * If this node is well-formed, it must follow this schema.
	 */
	readonly [typeSymbol]: TreeSchema;

	/**
	 * Value stored on this node.
	 *
	 * Setting the value using the simple assignment operator (`=`) is only supported for {@link PrimitiveValue}s.
	 * Concurrently setting the value will follow the "last-write-wins" semantics.
	 */
	[valueSymbol]: Value;

	/**
	 * Index of this node within its parent field.
	 */
	// TODO: this is a temporary solution.
	// It should be replaced with a more general location symbol like
	// `readonly [location]: EditableTreeUpPath`
	// to cover all the cases, where the code may be lacking information about an origin of the node.
	// See proposed API: https://github.com/microsoft/FluidFramework/pull/12810#issuecomment-1303949419
	readonly [indexSymbol]: number;

	/**
	 * Stores the target for the proxy which implements reading and writing for this node.
	 * The details of this object are implementation details,
	 * but the presence of this symbol can be used to separate EditableTrees from other types.
	 */
	readonly [proxyTargetSymbol]: object;

	/**
	 * Gets the field of this node by its key without unwrapping.
	 */
	[getField](fieldKey: FieldKey): EditableField;

	/**
	 * Fields of this node, indexed by their field keys.
	 *
	 * This API exposes content in a way depending on the {@link Multiplicity} of the {@link FieldKind}.
	 * Sequences (including empty ones) are always exposed as {@link EditableField}s,
	 * and everything else is either a single EditableTree or undefined depending on if it's empty.
	 *
	 * It is possible to use this indexed access to delete the field using the `delete` operator and
	 * to set the value of the field or, more precisely, of its existing node using the simple assignment operator (`=`)
	 * if the field is defined as `optional` or `value`, its node {@link isPrimitive} and the value is a {@link PrimitiveValue}.
	 * Concurrently setting the value will follow the "last-write-wins" semantics.
	 *
	 * See `EditableTreeContext.unwrappedRoot` for how to use the simple assignment operator in other cases,
	 * as it works the same way for all children of the tree starting from its root.
	 */
	// TODO: update docs for concurrently deleting the field.
	[key: FieldKey]: UnwrappedEditableField;

	/**
	 * Gets an iterator iterating over the fields of this node.
	 * It reads all fields at once before the iteration starts to get a "snapshot" of this node.
	 * It might be inefficient regarding resources, but avoids situations
	 * when the fields are getting changed while iterating.
	 */
	[Symbol.iterator](): IterableIterator<EditableField>;

	/**
	 * Creates a new field at this node.
	 *
	 * The content of the new field must follow the {@link Multiplicity} of the {@link FieldKind}:
	 * - use a single cursor when creating an `optional` field;
	 * - use array of cursors when creating a `sequence` field;
	 * - use {@link EditableField.insertNodes} instead to create fields of kind `value` as currently
	 * it is not possible to have trees with already populated fields of this kind.
	 *
	 * When creating a field in a concurrent environment,
	 * `optional` fields will be created following the "last-write-wins" semantics,
	 * and for `sequence` fields the content ends up in order of "sequenced-last" to "sequenced-first".
	 */
	[createField](fieldKey: FieldKey, newContent: ITreeCursor | ITreeCursor[]): void;

	/**
	 * Replaces the field of this node.
	 *
	 * The content of the field must follow the {@link Multiplicity} of the {@link FieldKind}:
	 * - use a single cursor when replacing an `optional` or a `value` field;
	 * - use array of cursors when replacing a `sequence` field.
	 *
	 * Use `delete` operator to delete `optional` or `sequence` fields of this node, if any.
	 *
	 * When replacing a field in a concurrent environment,
	 * the following merge semantics will be applied depending on the field multiplicity:
	 * - optional and value fields will be overwritten in a "last-write-wins" fashion,
	 * - for sequence fields, the nodes present in the field on the issuing client will be
	 * deleted and the newContent will be inserted. This means concurrent inserts (including
	 * calls to `replaceField`) can all contribute content. In the future this will likely be
	 * replaced with merge semantics that is more consistent with that of optional and value fields.
	 */
	[replaceField](fieldKey: FieldKey, newContent: ITreeCursor | ITreeCursor[]): void;

	/**
	 * The field this tree is in, and the index within that field.
	 */
	readonly [parentField]: { readonly parent: EditableField; readonly index: number };

	/**
	 * {@inheritDoc ISubscribable#on}
	 */
	[on]<K extends keyof EditableTreeEvents>(
		eventName: K,
		listener: EditableTreeEvents[K],
	): () => void;
}

/**
 * EditableTree,
 * but with any type that `isPrimitive` unwrapped into the value if that value is a {@link PrimitiveValue}.
 * @alpha
 */
export type EditableTreeOrPrimitive = EditableTree | PrimitiveValue;

/**
 * EditableTree, but with these cases of unwrapping:
 * - primitives are unwrapped. See {@link EditableTreeOrPrimitive}.
 * - nodes with PrimaryField (see `getPrimaryField`) are unwrapped to {@link EditableField}s.
 * - fields are unwrapped based on their schema's multiplicity. See {@link UnwrappedEditableField}.
 * @alpha
 */
export type UnwrappedEditableTree = EditableTreeOrPrimitive | EditableField;

/**
 * Unwrapped field.
 * Non-sequence multiplicities are unwrapped to the child tree or `undefined` if there is none.
 * Sequence multiplicities are handled with {@link EditableField}.
 * See {@link UnwrappedEditableTree} for how the children themselves are unwrapped.
 * @alpha
 */
export type UnwrappedEditableField = UnwrappedEditableTree | undefined | EditableField;

/**
 * A field of an {@link EditableTree} as an array-like sequence of unwrapped nodes (see {@link UnwrappedEditableTree}).
 *
 * The number of nodes depends on a field's multiplicity.
 * When iterating, the nodes are read at once. Use index access to read the nodes "lazily".
 * Use `getNode` to get a node without unwrapping.
 *
 * It is possible to create/replace a node or to set its value by using the simple assignment operator (`=`)
 * and providing an input data as a {@link ContextuallyTypedNodeData}.
 * See `EditableTreeContext.unwrappedRoot` for more details, as it works the same way for all
 * children of the tree starting from its root.
 *
 * It is forbidden to delete the node using the `delete` operator, use the `deleteNodes()` method instead.
 * @alpha
 */
export interface EditableField
	// Here, the `UnwrappedEditableTree | ContextuallyTypedNodeData` union is used
	// due to a lacking support for variant accessors for index signatures in TypeScript,
	// see https://github.com/microsoft/TypeScript/issues/43826.
	// Otherwise it would be better to have a setter accepting the `ContextuallyTypedNodeData`
	// and a getter returning the `UnwrappedEditableTree` for the numeric indexed access
	// similar to, e.g., the getter and setter of the `EditableTreeContext.root`.
	// Thus, in most cases this must be understood as:
	// - "returns `UnwrappedEditableTree` when accessing the nodes by their indices" and
	// - "can also accept `ContextuallyTypedNodeData` when setting the nodes by their indices".
	// TODO: replace the numeric indexed access with getters and setters if possible.
	extends MarkedArrayLike<UnwrappedEditableTree | ContextuallyTypedNodeData> {
	/**
	 * The `FieldSchema` of this field.
	 */
	readonly fieldSchema: FieldSchema;

	/**
	 * The `FieldKey` of this field.
	 */
	readonly fieldKey: FieldKey;

	/**
	 * The node which has this field on it under `fieldKey`.
	 * `undefined` iff this field is a detached field.
	 */
	readonly parent?: EditableTree;

	/**
	 * Stores the target for the proxy which implements reading and writing for this sequence field.
	 * The details of this object are implementation details,
	 * but the presence of this symbol can be used to separate EditableTrees from other types.
	 */
	readonly [proxyTargetSymbol]: object;

	/**
	 * Gets a node of this field by its index without unwrapping.
	 * Note that the node must exists at the given index.
	 */
	getNode(index: number): EditableTree;

	/**
	 * Inserts new nodes into this field.
	 */
	insertNodes(index: number, newContent: ITreeCursor | ITreeCursor[]): void;

	/**
	 * Sequentially deletes the nodes from this field.
	 *
	 * @param index - the index of the first node to be deleted. It must be in a range of existing node indices.
	 * @param count - the number of nodes to be deleted. If not provided, deletes all nodes
	 * starting from the index and up to the length of the field.
	 */
	deleteNodes(index: number, count?: number): void;

	/**
	 * Sequentially replaces the nodes of this field.
	 *
	 * @param index - the index of the first node to be replaced. It must be in a range of existing node indices.
	 * @param count - the number of nodes to be replaced. If not provided, replaces all nodes
	 * starting from the index and up to the length of the field.
	 *
	 * Note that, if multiple clients concurrently call replace on a sequence field,
	 * all the insertions will be preserved.
	 */
	replaceNodes(index: number, newContent: ITreeCursor | ITreeCursor[], count?: number): void;
}

const editableTreeSlot = anchorSlot<EditableTree>();

function makeTree(context: ProxyContext, cursor: ITreeSubscriptionCursor): EditableTree {
	const anchor = cursor.buildAnchor();
	const anchorNode =
		context.forest.anchors.locate(anchor) ??
		fail("cursor should point to a node that is not the root of the AnchorSet");
	const cached = anchorNode.slots.get(editableTreeSlot);
	if (cached !== undefined) {
		context.forest.anchors.forget(anchor);
		return cached;
	}
	const newTarget = new NodeProxyTarget(context, cursor, anchorNode, anchor);
	const output = adaptWithProxy(newTarget, nodeProxyHandler);
	anchorNode.slots.set(editableTreeSlot, output);
	anchorNode.on("afterDelete", cleanupTree);
	return output;
}

function cleanupTree(anchor: AnchorNode): void {
	const cached =
		anchor.slots.get(editableTreeSlot) ?? fail("tree should only be cleaned up once");
	(cached[proxyTargetSymbol] as NodeProxyTarget).free();
}

export function makeField(
	context: ProxyContext,
	fieldSchema: FieldSchema,
	cursor: ITreeSubscriptionCursor,
): EditableField {
	const targetSequence = new FieldProxyTarget(context, fieldSchema, cursor);
	return adaptWithProxy(targetSequence, fieldProxyHandler);
}

/**
 * This is a base class for `NodeProxyTarget` and `FieldProxyTarget`, which uniformly handles cursors and anchors.
 */
export abstract class ProxyTarget<T extends Anchor | FieldAnchor> {
	private readonly lazyCursor: ITreeSubscriptionCursor;

	public constructor(
		public readonly context: ProxyContext,
		cursor: ITreeSubscriptionCursor,
		private anchor?: T,
	) {
		this.lazyCursor = cursor.fork();
		context.withCursors.add(this);
		if (anchor !== undefined) {
			this.context.withAnchors.add(this);
		}
	}

	public free(): void {
		this.lazyCursor.free();
		this.context.withCursors.delete(this);
		if (this.anchor !== undefined) {
			this.forgetAnchor(this.anchor);
			this.context.withAnchors.delete(this);
			this.anchor = undefined;
		}
	}

	public getAnchor(): T {
		if (this.anchor === undefined) {
			this.anchor = this.buildAnchor();
			this.context.withAnchors.add(this);
		}
		return this.anchor;
	}

	public prepareForEdit(): void {
		this.getAnchor();
		this.lazyCursor.clear();
		this.context.withCursors.delete(this);
	}

	public get cursor(): ITreeSubscriptionCursor {
		if (this.lazyCursor.state === ITreeSubscriptionCursorState.Cleared) {
			assert(
				this.anchor !== undefined,
				0x3c3 /* EditableTree should have an anchor if it does not have a cursor */,
			);
			const result = this.tryMoveCursorToAnchor(this.anchor, this.lazyCursor);
			assert(
				result === TreeNavigationResult.Ok,
				0x3c4 /* It is invalid to access an EditableTree node which no longer exists */,
			);
			this.context.withCursors.add(this);
		}
		return this.lazyCursor;
	}

	protected abstract buildAnchor(): T;

	protected abstract tryMoveCursorToAnchor(
		anchor: T,
		cursor: ITreeSubscriptionCursor,
	): TreeNavigationResult;

	/**
	 * Called when disposing of this target, iff it has an anchor.
	 */
	protected abstract forgetAnchor(anchor: T): void;
}

function isFieldProxyTarget(target: ProxyTarget<Anchor | FieldAnchor>): target is FieldProxyTarget {
	return target instanceof FieldProxyTarget;
}

function isNodeProxyTarget(target: ProxyTarget<Anchor | FieldAnchor>): target is NodeProxyTarget {
	return target instanceof NodeProxyTarget;
}

/**
 * @returns the key, if any, of the primary array field.
 */
function getPrimaryArrayKey(
	type: TreeSchema,
): { key: LocalFieldKey; schema: FieldSchema } | undefined {
	const primary = getPrimaryField(type);
	if (primary === undefined) {
		return undefined;
	}
	const kind = getFieldKind(primary.schema);
	if (kind.multiplicity === Multiplicity.Sequence) {
		// TODO: this could have issues if there are non-primary keys
		// that can collide with the array APIs (length or integers).
		return primary;
	}
	return undefined;
}

/**
 * A Proxy target, which together with a `nodeProxyHandler` implements a basic access to
 * the fields of {@link EditableTree} by means of the cursors.
 */
export class NodeProxyTarget extends ProxyTarget<Anchor> {
	public readonly proxy: EditableTree;
	private readonly removeDeleteCallback: () => void;
	public constructor(
		context: ProxyContext,
		cursor: ITreeSubscriptionCursor,
		public readonly anchorNode: AnchorNode,
		anchor: Anchor,
	) {
		super(context, cursor, anchor);
		assert(cursor.mode === CursorLocationType.Nodes, 0x44c /* must be in nodes mode */);

		this.proxy = adaptWithProxy(this, nodeProxyHandler);
		anchorNode.slots.set(editableTreeSlot, this.proxy);
		this.removeDeleteCallback = anchorNode.on("afterDelete", cleanupTree);

		assert(
			this.context.schema.treeSchema.get(this.typeName) !== undefined,
			"There is no explicit schema for this node type. Ensure that the type is correct and the schema for it was added to the SchemaData",
		);
	}

	protected buildAnchor(): Anchor {
		return this.context.forest.anchors.track(this.anchorNode);
	}

	protected tryMoveCursorToAnchor(
		anchor: Anchor,
		cursor: ITreeSubscriptionCursor,
	): TreeNavigationResult {
		return this.context.forest.tryMoveCursorToNode(anchor, cursor);
	}

	protected forgetAnchor(anchor: Anchor): void {
		// This type unconditionally has an anchor, so `forgetAnchor` is always called and cleanup can be done here:
		// After this point this node will not be usable,
		// so remove it from the anchor incase a different context (or the same context later) uses this AnchorSet.
		this.anchorNode.slots.delete(editableTreeSlot);
		this.removeDeleteCallback();
		this.context.forest.anchors.forget(anchor);
	}

	public get typeName(): TreeSchemaIdentifier {
		return this.cursor.type;
	}

	public get type(): TreeSchema {
		return lookupTreeSchema(this.context.schema, this.typeName);
	}

	public get value(): Value {
		return this.cursor.value;
	}

<<<<<<< HEAD
	set value(value: Value) {
		assert(allowsValue(this.type.value, value), "Out of schema value can not be set on tree");
		this.context.setNodeValue(this.anchorNode, value);
=======
	public set value(value: Value) {
		assert(isPrimitive(this.type), 0x44d /* Cannot set a value of a non-primitive field */);
		assertPrimitiveValueType(value, this.type);
		const path = this.cursor.getPath();
		assert(path !== undefined, 0x44e /* Cannot locate a path to set a value of the node */);
		this.context.setNodeValue(path, value);
>>>>>>> 680e13d4
	}

	public get currentIndex(): number {
		return this.cursor.fieldIndex;
	}

	public lookupFieldKind(field: FieldKey): FieldKind {
		return getFieldKind(this.getFieldSchema(field));
	}

	public getFieldSchema(field: FieldKey): FieldSchema {
		return getFieldSchema(field, this.context.schema, this.type);
	}

	public getFieldKeys(): FieldKey[] {
		return mapCursorFields(this.cursor, (c) => c.getFieldKey());
	}

	public has(field: FieldKey): boolean {
		// Make fields present only if non-empty.
		return this.fieldLength(field) !== 0;
	}

	public unwrappedField(field: FieldKey): UnwrappedEditableField {
		const schema = this.getFieldSchema(field);
		return inCursorField(this.cursor, field, (cursor) =>
			unwrappedField(this.context, schema, cursor),
		);
	}

	public getField(fieldKey: FieldKey): EditableField {
		const schema = this.getFieldSchema(fieldKey);
		return inCursorField(this.cursor, fieldKey, (cursor) =>
			makeField(this.context, schema, cursor),
		);
	}

	public [Symbol.iterator](): IterableIterator<EditableField> {
		const type = this.type;
		return mapCursorFields(this.cursor, (cursor) =>
			makeField(
				this.context,
				getFieldSchema(cursor.getFieldKey(), this.context.schema, type),
				cursor,
			),
		).values();
	}

	public createField(fieldKey: FieldKey, newContent: ITreeCursor | ITreeCursor[]): void {
		assert(!this.has(fieldKey), 0x44f /* The field already exists. */);
		const fieldKind = this.lookupFieldKind(fieldKey);
		const path = this.anchorNode;
		switch (fieldKind.multiplicity) {
			case Multiplicity.Optional: {
				assert(
					!Array.isArray(newContent),
					0x450 /* Use single cursor to create the optional field */,
				);
				this.context.setOptionalField(path, fieldKey, newContent, true);
				break;
			}
			case Multiplicity.Sequence: {
				this.context.insertNodes(path, fieldKey, 0, newContent);
				break;
			}
			case Multiplicity.Value:
				fail("It is invalid to create fields of kind `value` as they should always exist.");
			default:
				fail("`Forbidden` fields may not be created.");
		}
	}

	private fieldLength(field: FieldKey): number {
		return inCursorField(this.cursor, field, (cursor) => cursor.getFieldLength());
	}

	public deleteField(fieldKey: FieldKey): void {
		const fieldKind = this.lookupFieldKind(fieldKey);
		const path = this.anchorNode;
		switch (fieldKind.multiplicity) {
			case Multiplicity.Optional: {
				this.context.setOptionalField(path, fieldKey, undefined, false);
				break;
			}
			case Multiplicity.Sequence: {
				const length = this.fieldLength(fieldKey);
				this.context.deleteNodes(path, fieldKey, 0, length);
				break;
			}
			case Multiplicity.Value:
				fail("Fields of kind `value` may not be deleted.");
			default:
				fail("`Forbidden` fields may not be deleted.");
		}
	}

	public replaceField(fieldKey: FieldKey, newContent: ITreeCursor | ITreeCursor[]): void {
		const fieldKind = this.lookupFieldKind(fieldKey);
		const path = this.anchorNode;
		switch (fieldKind.multiplicity) {
			case Multiplicity.Optional: {
				assert(
					!Array.isArray(newContent),
					0x4cd /* It is invalid to replace the optional field using the array data. */,
				);
				this.context.setOptionalField(path, fieldKey, newContent, !this.has(fieldKey));
				break;
			}
			case Multiplicity.Sequence: {
				const length = this.fieldLength(fieldKey);
				/**
				 * `replaceNodes` has different merge semantics than the `replaceField` would ideally offer:
				 * `replaceNodes` should not overwrite concurrently inserted content while `replaceField` should.
				 * We currently use `replaceNodes` here because the low-level editing API
				 * for the desired `replaceField` semantics is not yet avaialble.
				 */
				// TODO: update implementation once the low-level editing API is available.
				this.context.replaceNodes(path, fieldKey, 0, length, newContent);
				break;
			}
			case Multiplicity.Value: {
				assert(
					!Array.isArray(newContent),
					0x4ce /* It is invalid to replace the value field using the array data. */,
				);
				this.context.setValueField(path, fieldKey, newContent);
				break;
			}
			default:
				fail("`Forbidden` fields may not be replaced as they never exist.");
		}
	}

	public get parentField(): { readonly parent: EditableField; readonly index: number } {
		const cursor = this.cursor;
		const index = cursor.fieldIndex;
		cursor.exitNode();
		const key = cursor.getFieldKey();
		cursor.exitField();
		const parentType = cursor.type;
		cursor.enterField(key);
		const fieldSchema = getFieldSchema(
			key,
			this.context.schema,
			lookupTreeSchema(this.context.schema, parentType),
		);
		const proxifiedField = makeField(this.context, fieldSchema, this.cursor);
		this.cursor.enterNode(index);

		return { parent: proxifiedField, index };
	}

	on<K extends keyof EditableTreeEvents>(
		eventName: K,
		listener: EditableTreeEvents[K],
	): () => void {
		assert(eventName === "changed", "unexpected eventName");
		const unsubscribeFromValueChange = this.anchorNode.on("valueChange", () => listener());
		const unsubscribeFromChildrenChange = this.anchorNode.on("childrenChange", () =>
			listener(),
		);
		return () => {
			unsubscribeFromValueChange();
			unsubscribeFromChildrenChange();
		};
	}
}

/**
 * A Proxy handler together with a {@link NodeProxyTarget} implements a basic read/write access to the Forest
 * by means of the cursors.
 */
const nodeProxyHandler: AdaptingProxyHandler<NodeProxyTarget, EditableTree> = {
	get: (target: NodeProxyTarget, key: string | symbol): unknown => {
		if (typeof key === "string" || symbolIsFieldKey(key)) {
			// All string keys are fields
			return target.unwrappedField(brand(key));
		}
		// utility symbols
		switch (key) {
			case typeSymbol:
				return target.type;
			case typeNameSymbol:
				return target.typeName;
			case valueSymbol:
				return target.value;
			case indexSymbol:
				return target.currentIndex;
			case proxyTargetSymbol:
				return target;
			case Symbol.iterator:
				return target[Symbol.iterator].bind(target);
			case getField:
				return target.getField.bind(target);
			case createField:
				return target.createField.bind(target);
			case replaceField:
				return target.replaceField.bind(target);
			case parentField:
				return target.parentField;
			case on:
				return target.on.bind(target);
			default:
				return undefined;
		}
	},
	set: (
		target: NodeProxyTarget,
		key: string | symbol,
		value: ContextuallyTypedNodeData,
		receiver: NodeProxyTarget,
	): boolean => {
		if (typeof key === "string" || symbolIsFieldKey(key)) {
			const fieldKey: FieldKey = brand(key);
			const fieldSchema = target.getFieldSchema(fieldKey);
			const multiplicity = target.lookupFieldKind(fieldKey).multiplicity;
			if (target.has(fieldKey) && isPrimitiveValue(value)) {
				assert(
					multiplicity === Multiplicity.Value || multiplicity === Multiplicity.Optional,
					0x4cf /* single value provided for an unsupported field */,
				);
				const possibleTypes = getPossibleTypes(
					target.context.schema,
					fieldSchema.types,
					value,
				);
				if (possibleTypes.length > 1) {
					const field = target.getField(fieldKey);
					const node = field.getNode(0);
					assertPrimitiveValueType(value, node[typeSymbol]);
					node[valueSymbol] = value;
					return true;
				}
			}
			const content = applyFieldTypesFromContext(target.context.schema, fieldSchema, value);
			const cursors = content.map(singleMapTreeCursor);
			// This unconditionally uses `replaceField`, which differs from `createField`
			// only for sequence fields while using `insertNodes` instead of `replaceNodes`
			// (plus some difference in assertions, which is ignored here for a sake of a better
			// consistency with the low-level editing API).
			// Since `insertNodes` and `replaceNodes` have same merge semantics with `replaceNodes`
			// being a bit more general purpose function, it's ok to just use that.
			if (multiplicity !== Multiplicity.Sequence) {
				target.replaceField(fieldKey, cursors[0]);
			} else {
				target.replaceField(fieldKey, cursors);
			}
			return true;
		}
		if (key === valueSymbol) {
			target.value = value;
			return true;
		}
		return false;
	},
	deleteProperty: (target: NodeProxyTarget, key: string | symbol): boolean => {
		if (typeof key === "string" || symbolIsFieldKey(key)) {
			const fieldKey: FieldKey = brand(key);
			target.deleteField(fieldKey);
			return true;
		}
		return false;
	},
	// Include documented symbols (except value when value is undefined) and all non-empty fields.
	has: (target: NodeProxyTarget, key: string | symbol): boolean => {
		if (typeof key === "string" || symbolIsFieldKey(key)) {
			return target.has(brand(key));
		}
		// utility symbols
		switch (key) {
			case proxyTargetSymbol:
			case typeSymbol:
			case typeNameSymbol:
			case indexSymbol:
			case Symbol.iterator:
			case getField:
			case createField:
			case replaceField:
			case parentField:
			case on:
				return true;
			case valueSymbol:
				// Could do `target.value !== ValueSchema.Nothing`
				// instead if values which could be modified should report as existing.
				return target.value !== undefined;
			default:
				return false;
		}
	},
	// Includes all non-empty fields, which are the enumerable fields.
	ownKeys: (target: NodeProxyTarget): FieldKey[] => {
		return target.getFieldKeys();
	},
	getOwnPropertyDescriptor: (
		target: NodeProxyTarget,
		key: string | symbol,
	): PropertyDescriptor | undefined => {
		// We generally don't want to allow users of the proxy to reconfigure all the properties,
		// but it is an TypeError to return non-configurable for properties that do not exist on target,
		// so they must return true.

		if ((typeof key === "string" || symbolIsFieldKey(key)) && target.has(brand(key))) {
			const field = target.unwrappedField(brand(key));
			return {
				configurable: true,
				enumerable: true,
				value: field,
				writable: true,
			};
		}
		// utility symbols
		switch (key) {
			case proxyTargetSymbol:
				return { configurable: true, enumerable: false, value: target, writable: false };
			case typeSymbol:
				return {
					configurable: true,
					enumerable: false,
					value: target.type,
					writable: false,
				};
			case typeNameSymbol:
				return {
					configurable: true,
					enumerable: false,
					value: target.typeName,
					writable: false,
				};
			case valueSymbol:
				return {
					configurable: true,
					enumerable: false,
					value: target.value,
					writable: false,
				};
			case indexSymbol:
				return {
					configurable: true,
					enumerable: false,
					value: target.currentIndex,
					writable: false,
				};
			case Symbol.iterator:
				return {
					configurable: true,
					enumerable: false,
					value: target[Symbol.iterator].bind(target),
					writable: false,
				};
			case getField:
				return {
					configurable: true,
					enumerable: false,
					value: target.getField.bind(target),
					writable: false,
				};
			case createField:
				return {
					configurable: true,
					enumerable: false,
					value: target.createField.bind(target),
					writable: false,
				};
			case replaceField:
				return {
					configurable: true,
					enumerable: false,
					value: target.replaceField.bind(target),
					writable: false,
				};
			case parentField:
				return {
					configurable: true,
					enumerable: false,
					value: target.parentField,
					writable: false,
				};
			case on:
				return {
					configurable: true,
					enumerable: false,
					value: target.on.bind(target),
					writable: false,
				};
			default:
				return undefined;
		}
	},
};

/**
 * A Proxy target, which together with a `fieldProxyHandler` implements a basic access to
 * the nodes of {@link EditableField} by means of the cursors.
 */
export class FieldProxyTarget extends ProxyTarget<FieldAnchor> implements EditableField {
	public readonly fieldKey: FieldKey;
	public readonly fieldSchema: FieldSchema;
	public readonly [arrayLikeMarkerSymbol]: true;

	public constructor(
		context: ProxyContext,
		fieldSchema: FieldSchema,
		cursor: ITreeSubscriptionCursor,
	) {
		assert(cursor.mode === CursorLocationType.Fields, 0x453 /* must be in fields mode */);
		super(context, cursor);
		this.fieldKey = cursor.getFieldKey();
		this.fieldSchema = fieldSchema;
		this[arrayLikeMarkerSymbol] = true;
	}

	public get [proxyTargetSymbol](): FieldProxyTarget {
		return this;
	}

	public get parent(): EditableTree | undefined {
		if (this.getAnchor().parent === undefined) {
			return undefined;
		}

		const cursor = this.cursor;
		cursor.exitField();
		const output = makeTree(this.context, cursor);
		cursor.enterField(this.fieldKey);
		return output;
	}

	protected buildAnchor(): FieldAnchor {
		return this.cursor.buildFieldAnchor();
	}

	protected tryMoveCursorToAnchor(
		anchor: FieldAnchor,
		cursor: ITreeSubscriptionCursor,
	): TreeNavigationResult {
		return this.context.forest.tryMoveCursorToField(anchor, cursor);
	}

	protected forgetAnchor(anchor: FieldAnchor): void {
		if (anchor.parent === undefined) return;
		this.context.forest.anchors.forget(anchor.parent);
	}

	[index: number]: UnwrappedEditableTree;

	public get length(): number {
		return this.cursor.getFieldLength();
	}

	/**
	 * Returns a node (unwrapped by default, see {@link UnwrappedEditableTree}) by its index.
	 */
	public unwrappedTree(index: number): UnwrappedEditableTree {
		return inCursorNode(this.cursor, index, (cursor) => unwrappedTree(this.context, cursor));
	}

	/**
	 * Gets a node by its index without unwrapping.
	 */
	public getNode(index: number): EditableTree {
		assert(
			keyIsValidIndex(index, this.length),
			0x454 /* A child node must exist at index to get it without unwrapping. */,
		);
		return inCursorNode(this.cursor, index, (cursor) => makeTree(this.context, cursor));
	}

	/**
	 * Gets array of unwrapped nodes.
	 */
	private asArray(): UnwrappedEditableTree[] {
		return mapCursorField(this.cursor, (cursor) => unwrappedTree(this.context, cursor));
	}

	public [Symbol.iterator](): IterableIterator<UnwrappedEditableTree> {
		return this.asArray().values();
	}

	public insertNodes(index: number, newContent: ITreeCursor | ITreeCursor[]): void {
		const fieldKind = getFieldKind(this.fieldSchema);
		// TODO: currently for all field kinds the nodes can be created by editor using `sequenceField.insert()`.
		// Uncomment the next line and remove non-sequence related code when the editor will become more schema-aware.
		// assert(fieldKind.multiplicity === Multiplicity.Sequence, "The field must be of a sequence kind.");
		if (fieldKind.multiplicity !== Multiplicity.Sequence) {
			assert(
				this.length === 0 && (!Array.isArray(newContent) || newContent.length <= 1),
				0x455 /* A non-sequence field cannot have more than one node. */,
			);
		}
		assert(
			keyIsValidIndex(index, this.length + 1),
			0x456 /* Index must be less than or equal to length. */,
		);
		const fieldPath = this.cursor.getFieldPath();
		this.context.insertNodes(fieldPath.parent, fieldPath.field, index, newContent);
	}

	public deleteNodes(index: number, count?: number): void {
		// TODO: currently for all field kinds the nodes can be deleted by editor using `sequenceField.delete()`.
		// Uncomment when the editor will become more schema-aware.
		// const fieldKind = getFieldKind(this.fieldSchema);
		// assert(fieldKind.multiplicity === Multiplicity.Sequence, "The field must be of a sequence kind.");
		assert(
			this.length === 0 || keyIsValidIndex(index, this.length),
			0x457 /* Index must be less than length. */,
		);
		if (count !== undefined) assert(count >= 0, 0x458 /* Count must be non-negative. */);
		const maxCount = this.length - index;
		const _count = count === undefined || count > maxCount ? maxCount : count;
		const fieldPath = this.cursor.getFieldPath();
		this.context.deleteNodes(fieldPath.parent, fieldPath.field, index, _count);
	}

	public replaceNodes(
		index: number,
		newContent: ITreeCursor | ITreeCursor[],
		count?: number,
	): void {
		const fieldKind = getFieldKind(this.fieldSchema);
		// TODO: currently for all field kinds the nodes can be created by editor using `sequenceField.insert()`.
		// Uncomment the next line and remove non-sequence related code when the editor will become more schema-aware.
		// assert(fieldKind.multiplicity === Multiplicity.Sequence, "The field must be of a sequence kind.");
		if (fieldKind.multiplicity !== Multiplicity.Sequence) {
			assert(
				this.length <= 1 && (!Array.isArray(newContent) || newContent.length <= 1),
				0x4d0 /* A non-sequence field cannot have more than one node. */,
			);
		}
		assert(
			(this.length === 0 && index === 0) || keyIsValidIndex(index, this.length),
			0x4d1 /* Index must be less than length or, if the field is empty, be 0. */,
		);
		if (count !== undefined) assert(count >= 0, 0x4d2 /* Count must be non-negative. */);
		const maxCount = this.length - index;
		const _count = count === undefined || count > maxCount ? maxCount : count;
		const fieldPath = this.cursor.getFieldPath();
		this.context.replaceNodes(fieldPath.parent, fieldPath.field, index, _count, newContent);
	}
}

const editableFieldPropertySetWithoutLength = new Set<string>([
	"fieldKey",
	"fieldSchema",
	"primaryType",
	"parent",
]);
/**
 * The set of `EditableField` properties exposed by `fieldProxyHandler`.
 * Any other properties are considered to be non-existing.
 */
const editableFieldPropertySet = new Set<string>([
	"length",
	...editableFieldPropertySetWithoutLength,
]);

/**
 * Returns a Proxy handler, which together with a {@link FieldProxyTarget} implements a basic read/write access to
 * the sequence fields by means of the cursors.
 */
const fieldProxyHandler: AdaptingProxyHandler<FieldProxyTarget, EditableField> = {
	get: (target: FieldProxyTarget, key: string | symbol, receiver: object): unknown => {
		if (typeof key === "string") {
			if (editableFieldPropertySet.has(key)) {
				return Reflect.get(target, key);
			} else if (keyIsValidIndex(key, target.length)) {
				return target.unwrappedTree(Number(key));
			}
			// This maps the methods of the `EditableField` to their implementation in the `FieldProxyTarget`.
			// Expected are only the methods declared in the `EditableField` interface,
			// as only those are visible for the users of the public API.
			// Such implicit delegation is chosen for a future array implementation in case it will be needed.
			const reflected = Reflect.get(target, key);
			if (typeof reflected === "function") {
				return function (...args: unknown[]): unknown {
					return Reflect.apply(reflected, target, args);
				};
			}
			return undefined;
		}
		switch (key) {
			case proxyTargetSymbol:
				return target;
			case Symbol.iterator:
				return target[Symbol.iterator].bind(target);
			case arrayLikeMarkerSymbol:
				return true;
			default:
		}
		return undefined;
	},
	set: (
		target: FieldProxyTarget,
		key: string,
		value: ContextuallyTypedNodeData,
		receiver: unknown,
	): boolean => {
		const cursor = singleMapTreeCursor(
			applyTypesFromContext(target.context.schema, target.fieldSchema.types, value),
		);
		// This is just a cheap way to check if there might be a node at the given index.
		// An implementation of the target methods holds all relevant key assertions.
		// TODO: maybe refactor this to add a real node existence check if desired,
		// but it might be costly regarding performance.
		if (keyIsValidIndex(key, target.length)) {
			target.replaceNodes(Number(key), cursor, 1);
		} else {
			target.insertNodes(Number(key), cursor);
		}
		return true;
	},
	deleteProperty: (target: FieldProxyTarget, key: string): boolean => {
		throw new Error("Not supported. Use `deleteNodes()` instead");
	},
	// Include documented symbols and all non-empty fields.
	has: (target: FieldProxyTarget, key: string | symbol): boolean => {
		if (typeof key === "symbol") {
			switch (key) {
				case Symbol.iterator:
				case proxyTargetSymbol:
				case arrayLikeMarkerSymbol:
					return true;
				default:
			}
		} else {
			if (keyIsValidIndex(key, target.length) || editableFieldPropertySet.has(key)) {
				return true;
			}
		}
		return false;
	},
	ownKeys: (target: FieldProxyTarget): ArrayLike<keyof EditableField> => {
		// This includes 'length' property.
		const keys: string[] = getOwnArrayKeys(target.length);
		keys.push(...editableFieldPropertySetWithoutLength);
		return keys as ArrayLike<keyof EditableField>;
	},
	getOwnPropertyDescriptor: (
		target: FieldProxyTarget,
		key: string | symbol,
	): PropertyDescriptor | undefined => {
		// We generally don't want to allow users of the proxy to reconfigure all the properties,
		// but it is a TypeError to return non-configurable for properties that do not exist on target,
		// so they must return true.
		if (typeof key === "symbol") {
			switch (key) {
				case proxyTargetSymbol:
					return {
						configurable: true,
						enumerable: false,
						value: target,
						writable: false,
					};
				case Symbol.iterator:
					return {
						configurable: true,
						enumerable: false,
						value: target[Symbol.iterator].bind(target),
						writable: false,
					};
				default:
			}
		} else {
			if (editableFieldPropertySet.has(key)) {
				return {
					configurable: true,
					enumerable: false,
					value: Reflect.get(target, key),
					writable: false,
				};
			} else if (keyIsValidIndex(key, target.length)) {
				return {
					configurable: true,
					enumerable: true,
					value: target.unwrappedTree(Number(key)),
					writable: true,
				};
			}
		}
		return undefined;
	},
};

/**
 * See {@link UnwrappedEditableTree} for documentation on what unwrapping this performs.
 */
function unwrappedTree(
	context: ProxyContext,
	cursor: ITreeSubscriptionCursor,
): UnwrappedEditableTree {
	const nodeTypeName = cursor.type;
	const nodeType = lookupTreeSchema(context.schema, nodeTypeName);
	// Unwrap primitives or nodes having a primary field. Sequences unwrap nodes on their own.
	if (isPrimitive(nodeType)) {
		const nodeValue = cursor.value;
		if (isPrimitiveValue(nodeValue)) {
			return nodeValue;
		}
		assert(
			nodeType.value === ValueSchema.Serializable,
			0x3c7 /* `undefined` values not allowed for primitive fields */,
		);
	}

	const primary = getPrimaryArrayKey(nodeType);
	if (primary !== undefined) {
		cursor.enterField(primary.key);
		const primaryField = makeField(context, primary.schema, cursor);
		cursor.exitField();
		return primaryField;
	}
	return makeTree(context, cursor);
}

/**
 * @param context - the common context of the field.
 * @param fieldSchema - the FieldSchema of the field.
 * @param cursor - the cursor, which must point to the field being proxified.
 */
export function unwrappedField(
	context: ProxyContext,
	fieldSchema: FieldSchema,
	cursor: ITreeSubscriptionCursor,
): UnwrappedEditableField {
	const fieldKind = getFieldKind(fieldSchema);
	if (fieldKind.multiplicity === Multiplicity.Sequence) {
		return makeField(context, fieldSchema, cursor);
	}
	const length = cursor.getFieldLength();
	assert(length <= 1, 0x3c8 /* invalid non sequence */);
	if (length === 1) {
		return inCursorNode(cursor, 0, (innerCursor) => unwrappedTree(context, innerCursor));
	}
	assert(
		fieldKind.multiplicity === Multiplicity.Optional ||
			fieldKind.multiplicity === Multiplicity.Forbidden,
		0x59a /* invalid empty field */,
	);
	return undefined;
}

/**
 * Checks the type of an UnwrappedEditableField.
 * @alpha
 */
export function isUnwrappedNode(field: UnwrappedEditableField): field is EditableTree {
	return (
		typeof field === "object" &&
		isNodeProxyTarget(field[proxyTargetSymbol] as ProxyTarget<Anchor | FieldAnchor>)
	);
}

/**
 * Checks the type of an UnwrappedEditableField.
 * @alpha
 */
export function isEditableField(field: UnwrappedEditableField): field is EditableField {
	return (
		typeof field === "object" &&
		isFieldProxyTarget(field[proxyTargetSymbol] as ProxyTarget<Anchor | FieldAnchor>)
	);
}<|MERGE_RESOLUTION|>--- conflicted
+++ resolved
@@ -564,18 +564,9 @@
 		return this.cursor.value;
 	}
 
-<<<<<<< HEAD
-	set value(value: Value) {
+	public set value(value: Value) {
 		assert(allowsValue(this.type.value, value), "Out of schema value can not be set on tree");
 		this.context.setNodeValue(this.anchorNode, value);
-=======
-	public set value(value: Value) {
-		assert(isPrimitive(this.type), 0x44d /* Cannot set a value of a non-primitive field */);
-		assertPrimitiveValueType(value, this.type);
-		const path = this.cursor.getPath();
-		assert(path !== undefined, 0x44e /* Cannot locate a path to set a value of the node */);
-		this.context.setNodeValue(path, value);
->>>>>>> 680e13d4
 	}
 
 	public get currentIndex(): number {
