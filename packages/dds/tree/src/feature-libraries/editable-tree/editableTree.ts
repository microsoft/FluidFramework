/*!
 * Copyright (c) Microsoft Corporation and contributors. All rights reserved.
 * Licensed under the MIT License.
 */

import { assert } from "@fluidframework/common-utils";
import {
	Value,
	Anchor,
	FieldKey,
	symbolIsFieldKey,
	TreeNavigationResult,
	ITreeSubscriptionCursor,
	ITreeSubscriptionCursorState,
	FieldSchema,
	LocalFieldKey,
	TreeSchemaIdentifier,
	TreeSchema,
	ValueSchema,
	lookupTreeSchema,
	mapCursorField,
	mapCursorFields,
	CursorLocationType,
	FieldAnchor,
	ITreeCursor,
	anchorSlot,
} from "../../core";
import { brand, fail } from "../../util";
import { FieldKind, Multiplicity } from "../modular-schema";
import { singleMapTreeCursor } from "../mapTreeCursor";
import {
	getFieldKind,
	getFieldSchema,
	getPrimaryField,
	isPrimitiveValue,
	PrimitiveValue,
	assertPrimitiveValueType,
	ContextuallyTypedNodeData,
	MarkedArrayLike,
	arrayLikeMarkerSymbol,
	ContextuallyTypedNodeDataObject,
	applyFieldTypesFromContext,
	applyTypesFromContext,
	getPossibleTypes,
	typeNameSymbol,
	valueSymbol,
} from "../contextuallyTyped";
import {
	AdaptingProxyHandler,
	adaptWithProxy,
	isPrimitive,
	keyIsValidIndex,
	getOwnArrayKeys,
} from "./utilities";
import { ProxyContext } from "./editableTreeContext";

/**
 * A symbol for extracting target from {@link EditableTree} proxies.
 * Useful for debugging and testing, but not part of the public API.
 * @alpha
 */
export const proxyTargetSymbol: unique symbol = Symbol("editable-tree:proxyTarget");

/**
 * A symbol to get the type of {@link EditableTree} in contexts where string keys are already in use for fields.
 * @alpha
 */
export const typeSymbol: unique symbol = Symbol("editable-tree:type");

/**
 * A symbol to get the index of {@link EditableTree} within its parent field
 * in contexts where string keys are already in use for fields.
 * @alpha
 */
export const indexSymbol: unique symbol = Symbol("editable-tree:index");

/**
 * A symbol to get the function, which returns the field of {@link EditableTree} without unwrapping,
 * in contexts where string keys are already in use for fields.
 * @alpha
 */
export const getField: unique symbol = Symbol("editable-tree:getField()");

/**
 * A symbol to get the function, which creates a new field of {@link EditableTree},
 * in contexts where string keys are already in use for fields.
 * @alpha
 */
export const createField: unique symbol = Symbol("editable-tree:createField()");

/**
 * A symbol to get the function, which replaces a field of {@link EditableTree},
 * in contexts where string keys are already in use for fields.
 * @alpha
 */
export const replaceField: unique symbol = Symbol("editable-tree:replaceField()");

/**
 * A symbol to get information about where an {@link EditableTree} is parented in contexts where string keys are already in use for fields.
 * in contexts where string keys are already in use for fields.
 * @alpha
 */
export const parentField: unique symbol = Symbol("editable-tree:parentField()");

/**
 * A tree which can be traversed and edited.
 *
 * When iterating, only visits non-empty fields.
 * To discover empty fields, inspect the schema using {@link typeSymbol}.
 *
 * The tree can be inspected by means of the built-in JS functions e.g.
 * ```
 * const root = context.unwrappedRoot;
 * for (const key of Reflect.ownKeys(root)) { ... }
 * // OR
 * if ("foo" in root) { ... }
 * ```
 * where `context` is a common `EditableTreeContext`.
 *
 * The tree can be edited either by using its symbol-based "toolbox" (e.g. {@link createField})
 * or using a simple assignment operator (see `EditableTreeContext.unwrappedRoot` for more details).
 * @alpha
 */
export interface EditableTree extends Iterable<EditableField>, ContextuallyTypedNodeDataObject {
	/**
	 * The name of the node type.
	 */
	readonly [typeNameSymbol]: TreeSchemaIdentifier;

	/**
	 * The type of the node.
	 * If this node is well-formed, it must follow this schema.
	 */
	readonly [typeSymbol]: TreeSchema;

	/**
	 * Value stored on this node.
	 *
	 * Setting the value using the simple assignment operator (`=`) is only supported for {@link PrimitiveValue}s.
	 * Concurrently setting the value will follow the "last-write-wins" semantics.
	 */
	[valueSymbol]: Value;

	/**
	 * Index of this node within its parent field.
	 */
	// TODO: this is a temporary solution.
	// It should be replaced with a more general location symbol like
	// `readonly [location]: EditableTreeUpPath`
	// to cover all the cases, where the code may be lacking information about an origin of the node.
	// See proposed API: https://github.com/microsoft/FluidFramework/pull/12810#issuecomment-1303949419
	readonly [indexSymbol]: number;

	/**
	 * Stores the target for the proxy which implements reading and writing for this node.
	 * The details of this object are implementation details,
	 * but the presence of this symbol can be used to separate EditableTrees from other types.
	 */
	readonly [proxyTargetSymbol]: object;

	/**
	 * Gets the field of this node by its key without unwrapping.
	 */
	[getField](fieldKey: FieldKey): EditableField;

	/**
	 * Fields of this node, indexed by their field keys.
	 *
	 * This API exposes content in a way depending on the {@link Multiplicity} of the {@link FieldKind}.
	 * Sequences (including empty ones) are always exposed as {@link EditableField}s,
	 * and everything else is either a single EditableTree or undefined depending on if it's empty.
	 *
	 * It is possible to use this indexed access to delete the field using the `delete` operator and
	 * to set the value of the field or, more precisely, of its existing node using the simple assignment operator (`=`)
	 * if the field is defined as `optional` or `value`, its node {@link isPrimitive} and the value is a {@link PrimitiveValue}.
	 * Concurrently setting the value will follow the "last-write-wins" semantics.
	 *
	 * See `EditableTreeContext.unwrappedRoot` for how to use the simple assignment operator in other cases,
	 * as it works the same way for all children of the tree starting from its root.
	 */
	// TODO: update docs for concurrently deleting the field.
	[key: FieldKey]: UnwrappedEditableField;

	/**
	 * Gets an iterator iterating over the fields of this node.
	 * It reads all fields at once before the iteration starts to get a "snapshot" of this node.
	 * It might be inefficient regarding resources, but avoids situations
	 * when the fields are getting changed while iterating.
	 */
	[Symbol.iterator](): IterableIterator<EditableField>;

	/**
	 * Creates a new field at this node.
	 *
	 * The content of the new field must follow the {@link Multiplicity} of the {@link FieldKind}:
	 * - use a single cursor when creating an `optional` field;
	 * - use array of cursors when creating a `sequence` field;
	 * - use {@link EditableField.insertNodes} instead to create fields of kind `value` as currently
	 * it is not possible to have trees with already populated fields of this kind.
	 *
	 * When creating a field in a concurrent environment,
	 * `optional` fields will be created following the "last-write-wins" semantics,
	 * and for `sequence` fields the content ends up in order of "sequenced-last" to "sequenced-first".
	 */
	[createField](fieldKey: FieldKey, newContent: ITreeCursor | ITreeCursor[]): void;

	/**
	 * Replaces the field of this node.
	 *
	 * The content of the field must follow the {@link Multiplicity} of the {@link FieldKind}:
	 * - use a single cursor when replacing an `optional` or a `value` field;
	 * - use array of cursors when replacing a `sequence` field.
	 *
	 * Use `delete` operator to delete `optional` or `sequence` fields of this node, if any.
	 *
	 * When replacing a field in a concurrent environment,
	 * the following merge semantics will be applied depending on the field multiplicity:
	 * - optional and value fields will be overwritten in a "last-write-wins" fashion,
	 * - for sequence fields, the nodes present in the field on the issuing client will be
	 * deleted and the newContent will be inserted. This means concurrent inserts (including
	 * calls to `replaceField`) can all contribute content. In the future this will likely be
	 * replaced with merge semantics that is more consistent with that of optional and value fields.
	 */
	[replaceField](fieldKey: FieldKey, newContent: ITreeCursor | ITreeCursor[]): void;

	/**
	 * The field this tree is in, and the index within that field.
	 */
	readonly [parentField]: { readonly parent: EditableField; readonly index: number };
}

/**
 * EditableTree,
 * but with any type that `isPrimitive` unwrapped into the value if that value is a {@link PrimitiveValue}.
 * @alpha
 */
export type EditableTreeOrPrimitive = EditableTree | PrimitiveValue;

/**
 * EditableTree, but with these cases of unwrapping:
 * - primitives are unwrapped. See {@link EditableTreeOrPrimitive}.
 * - nodes with PrimaryField (see `getPrimaryField`) are unwrapped to {@link EditableField}s.
 * - fields are unwrapped based on their schema's multiplicity. See {@link UnwrappedEditableField}.
 * @alpha
 */
export type UnwrappedEditableTree = EditableTreeOrPrimitive | EditableField;

/**
 * Unwrapped field.
 * Non-sequence multiplicities are unwrapped to the child tree or `undefined` if there is none.
 * Sequence multiplicities are handled with {@link EditableField}.
 * See {@link UnwrappedEditableTree} for how the children themselves are unwrapped.
 * @alpha
 */
export type UnwrappedEditableField = UnwrappedEditableTree | undefined | EditableField;

/**
 * A field of an {@link EditableTree} as an array-like sequence of unwrapped nodes (see {@link UnwrappedEditableTree}).
 *
 * The number of nodes depends on a field's multiplicity.
 * When iterating, the nodes are read at once. Use index access to read the nodes "lazily".
 * Use `getNode` to get a node without unwrapping.
 *
 * It is possible to create/replace a node or to set its value by using the simple assignment operator (`=`)
 * and providing an input data as a {@link ContextuallyTypedNodeData}.
 * See `EditableTreeContext.unwrappedRoot` for more details, as it works the same way for all
 * children of the tree starting from its root.
 *
 * It is forbidden to delete the node using the `delete` operator, use the `deleteNodes()` method instead.
 * @alpha
 */
export interface EditableField
	// Here, the `UnwrappedEditableTree | ContextuallyTypedNodeData` union is used
	// due to a lacking support for variant accessors for index signatures in TypeScript,
	// see https://github.com/microsoft/TypeScript/issues/43826.
	// Otherwise it would be better to have a setter accepting the `ContextuallyTypedNodeData`
	// and a getter returning the `UnwrappedEditableTree` for the numeric indexed access
	// similar to, e.g., the getter and setter of the `EditableTreeContext.root`.
	// Thus, in most cases this must be understood as:
	// - "returns `UnwrappedEditableTree` when accessing the nodes by their indices" and
	// - "can also accept `ContextuallyTypedNodeData` when setting the nodes by their indices".
	// TODO: replace the numeric indexed access with getters and setters if possible.
	extends MarkedArrayLike<UnwrappedEditableTree | ContextuallyTypedNodeData> {
	/**
	 * The `FieldSchema` of this field.
	 */
	readonly fieldSchema: FieldSchema;

	/**
	 * The `FieldKey` of this field.
	 */
	readonly fieldKey: FieldKey;

	/**
	 * The node which has this field on it under `fieldKey`.
	 * `undefined` iff this field is a detached field.
	 */
	readonly parent?: EditableTree;

	/**
	 * Stores the target for the proxy which implements reading and writing for this sequence field.
	 * The details of this object are implementation details,
	 * but the presence of this symbol can be used to separate EditableTrees from other types.
	 */
	readonly [proxyTargetSymbol]: object;

	/**
	 * Gets a node of this field by its index without unwrapping.
	 * Note that the node must exists at the given index.
	 */
	getNode(index: number): EditableTree;

	/**
	 * Inserts new nodes into this field.
	 */
	insertNodes(index: number, newContent: ITreeCursor | ITreeCursor[]): void;

	/**
	 * Sequentially deletes the nodes from this field.
	 *
	 * @param index - the index of the first node to be deleted. It must be in a range of existing node indices.
	 * @param count - the number of nodes to be deleted. If not provided, deletes all nodes
	 * starting from the index and up to the length of the field.
	 */
	deleteNodes(index: number, count?: number): void;

	/**
	 * Sequentially replaces the nodes of this field.
	 *
	 * @param index - the index of the first node to be replaced. It must be in a range of existing node indices.
	 * @param count - the number of nodes to be replaced. If not provided, replaces all nodes
	 * starting from the index and up to the length of the field.
	 *
	 * Note that, if multiple clients concurrently call replace on a sequence field,
	 * all the insertions will be preserved.
	 */
	replaceNodes(index: number, newContent: ITreeCursor | ITreeCursor[], count?: number): void;
}

<<<<<<< HEAD
const editableTreeSlot = anchorSlot<EditableTree>();

function makeTree(context: ProxyContext, cursor: ITreeSubscriptionCursor): EditableTree {
	const anchor = cursor.buildAnchor() ?? fail("invalid");
	const anchorNode = context.forest.anchors.locate(anchor);
	const map = anchorNode?.slotMap(editableTreeSlot);
	const cached = map?.get(editableTreeSlot);
	if (cached !== undefined) {
		context.forest.anchors.forget(anchor);
		return cached;
	}
=======
function makeTree(context: ProxyContext, cursor: ITreeSubscriptionCursor): EditableTree {
>>>>>>> 241e5398
	const newTarget = new NodeProxyTarget(context, cursor);
	return adaptWithProxy(newTarget, nodeProxyHandler);
}

<<<<<<< HEAD
=======
export function makeField(
	context: ProxyContext,
	fieldSchema: FieldSchema,
	cursor: ITreeSubscriptionCursor,
): EditableField {
	const targetSequence = new FieldProxyTarget(context, fieldSchema, cursor);
	return adaptWithProxy(targetSequence, fieldProxyHandler);
}

>>>>>>> 241e5398
/**
 * This is a base class for `NodeProxyTarget` and `FieldProxyTarget`, which uniformly handles cursors and anchors.
 */
export abstract class ProxyTarget<T extends Anchor | FieldAnchor> {
	private readonly lazyCursor: ITreeSubscriptionCursor;
	private anchor?: T;

	constructor(public readonly context: ProxyContext, cursor: ITreeSubscriptionCursor) {
		this.lazyCursor = cursor.fork();
		context.withCursors.add(this);
	}

	public free(): void {
		this.lazyCursor.free();
		this.context.withCursors.delete(this);
		if (this.anchor !== undefined) {
			this.forgetAnchor(this.anchor);
			this.context.withAnchors.delete(this);
			this.anchor = undefined;
		}
	}

	public getAnchor(): T {
		if (this.anchor === undefined) {
			this.anchor = this.buildAnchorFromCursor(this.lazyCursor);
			this.context.withAnchors.add(this);
		}
		return this.anchor;
	}

	public prepareForEdit(): void {
		this.getAnchor();
		this.lazyCursor.clear();
		this.context.withCursors.delete(this);
	}

	public get cursor(): ITreeSubscriptionCursor {
		if (this.lazyCursor.state === ITreeSubscriptionCursorState.Cleared) {
			assert(
				this.anchor !== undefined,
				0x3c3 /* EditableTree should have an anchor if it does not have a cursor */,
			);
			const result = this.tryMoveCursorToAnchor(this.anchor, this.lazyCursor);
			assert(
				result === TreeNavigationResult.Ok,
				0x3c4 /* It is invalid to access an EditableTree node which no longer exists */,
			);
			this.context.withCursors.add(this);
		}
		return this.lazyCursor;
	}

	abstract buildAnchorFromCursor(cursor: ITreeSubscriptionCursor): T;

	abstract tryMoveCursorToAnchor(
		anchor: T,
		cursor: ITreeSubscriptionCursor,
	): TreeNavigationResult;

	abstract forgetAnchor(anchor: T): void;
}

function isFieldProxyTarget(target: ProxyTarget<Anchor | FieldAnchor>): target is FieldProxyTarget {
	return target instanceof FieldProxyTarget;
}

function isNodeProxyTarget(target: ProxyTarget<Anchor | FieldAnchor>): target is NodeProxyTarget {
	return target instanceof NodeProxyTarget;
}

/**
 * @returns the key, if any, of the primary array field.
 */
function getPrimaryArrayKey(
	type: TreeSchema,
): { key: LocalFieldKey; schema: FieldSchema } | undefined {
	const primary = getPrimaryField(type);
	if (primary === undefined) {
		return undefined;
	}
	const kind = getFieldKind(primary.schema);
	if (kind.multiplicity === Multiplicity.Sequence) {
		// TODO: this could have issues if there are non-primary keys
		// that can collide with the array APIs (length or integers).
		return primary;
	}
	return undefined;
}

/**
 * A Proxy target, which together with a `nodeProxyHandler` implements a basic access to
 * the fields of {@link EditableTree} by means of the cursors.
 */
export class NodeProxyTarget extends ProxyTarget<Anchor> {
	constructor(context: ProxyContext, cursor: ITreeSubscriptionCursor) {
		assert(cursor.mode === CursorLocationType.Nodes, 0x44c /* must be in nodes mode */);
		super(context, cursor);
	}

	buildAnchorFromCursor(cursor: ITreeSubscriptionCursor): Anchor {
		return cursor.buildAnchor();
	}

	tryMoveCursorToAnchor(anchor: Anchor, cursor: ITreeSubscriptionCursor): TreeNavigationResult {
		return this.context.forest.tryMoveCursorToNode(anchor, cursor);
	}

	forgetAnchor(anchor: Anchor): void {
		this.context.forest.anchors.forget(anchor);
	}

	get typeName(): TreeSchemaIdentifier {
		return this.cursor.type;
	}

	get type(): TreeSchema {
		return lookupTreeSchema(this.context.schema, this.typeName);
	}

	get value(): Value {
		return this.cursor.value;
	}

	set value(value: Value) {
		assert(isPrimitive(this.type), 0x44d /* Cannot set a value of a non-primitive field */);
		assertPrimitiveValueType(value, this.type);
		const path = this.cursor.getPath();
		assert(path !== undefined, 0x44e /* Cannot locate a path to set a value of the node */);
		this.context.setNodeValue(path, value);
	}

	get currentIndex(): number {
		return this.cursor.fieldIndex;
	}

	public lookupFieldKind(field: FieldKey): FieldKind {
		return getFieldKind(this.getFieldSchema(field));
	}

	public getFieldSchema(field: FieldKey): FieldSchema {
		return getFieldSchema(field, this.context.schema, this.type);
	}

	public getFieldKeys(): FieldKey[] {
		return mapCursorFields(this.cursor, (c) => c.getFieldKey());
	}

	public has(field: FieldKey): boolean {
		// Make fields present only if non-empty.
		return this.inField(field, (cursor) => cursor.getFieldLength() !== 0);
	}

	public unwrappedField(field: FieldKey): UnwrappedEditableField {
		const schema = this.getFieldSchema(field);
		return this.inField(field, (cursor) => unwrappedField(this.context, schema, cursor));
	}

	private inField<T>(field: FieldKey, f: (cursor: ITreeSubscriptionCursor) => T): T {
		this.cursor.enterField(field);
		const result = f(this.cursor);
		this.cursor.exitField();
		return result;
	}

	public getField(fieldKey: FieldKey): EditableField {
		const schema = this.getFieldSchema(fieldKey);
		return this.inField(fieldKey, (cursor) => makeField(this.context, schema, cursor));
	}

	[Symbol.iterator](): IterableIterator<EditableField> {
		const type = this.type;
		return mapCursorFields(this.cursor, (cursor) =>
			makeField(
				this.context,
				getFieldSchema(cursor.getFieldKey(), this.context.schema, type),
				cursor,
			),
		).values();
	}

	public createField(fieldKey: FieldKey, newContent: ITreeCursor | ITreeCursor[]): void {
		assert(!this.has(fieldKey), 0x44f /* The field already exists. */);
		const fieldKind = this.lookupFieldKind(fieldKey);
		const path = this.cursor.getPath();
		switch (fieldKind.multiplicity) {
			case Multiplicity.Optional: {
				assert(
					!Array.isArray(newContent),
					0x450 /* Use single cursor to create the optional field */,
				);
				this.context.setOptionalField(path, fieldKey, newContent, true);
				break;
			}
			case Multiplicity.Sequence: {
				this.context.insertNodes(path, fieldKey, 0, newContent);
				break;
			}
			case Multiplicity.Value:
				fail("It is invalid to create fields of kind `value` as they should always exist.");
			default:
				fail("`Forbidden` fields may not be created.");
		}
	}

	public deleteField(fieldKey: FieldKey): void {
		const fieldKind = this.lookupFieldKind(fieldKey);
		const path = this.cursor.getPath();
		switch (fieldKind.multiplicity) {
			case Multiplicity.Optional: {
				this.context.setOptionalField(path, fieldKey, undefined, false);
				break;
			}
			case Multiplicity.Sequence: {
				const length = this.inField(fieldKey, (cursor) => cursor.getFieldLength());
				this.context.deleteNodes(path, fieldKey, 0, length);
				break;
			}
			case Multiplicity.Value:
				fail("Fields of kind `value` may not be deleted.");
			default:
				fail("`Forbidden` fields may not be deleted.");
		}
	}

	public replaceField(fieldKey: FieldKey, newContent: ITreeCursor | ITreeCursor[]): void {
		const fieldKind = this.lookupFieldKind(fieldKey);
		const path = this.cursor.getPath();
		switch (fieldKind.multiplicity) {
			case Multiplicity.Optional: {
				assert(
					!Array.isArray(newContent),
					0x4cd /* It is invalid to replace the optional field using the array data. */,
				);
				this.context.setOptionalField(path, fieldKey, newContent, !this.has(fieldKey));
				break;
			}
			case Multiplicity.Sequence: {
				const length = this.inField(fieldKey, (cursor) => cursor.getFieldLength());
				/**
				 * `replaceNodes` has different merge semantics than the `replaceField` would ideally offer:
				 * `replaceNodes` should not overwrite concurrently inserted content while `replaceField` should.
				 * We currently use `replaceNodes` here because the low-level editing API
				 * for the desired `replaceField` semantics is not yet avaialble.
				 */
				// TODO: update implementation once the low-level editing API is available.
				this.context.replaceNodes(path, fieldKey, 0, length, newContent);
				break;
			}
			case Multiplicity.Value: {
				assert(
					!Array.isArray(newContent),
					0x4ce /* It is invalid to replace the value field using the array data. */,
				);
				this.context.setValueField(path, fieldKey, newContent);
				break;
			}
			default:
				fail("`Forbidden` fields may not be replaced as they never exist.");
		}
	}

	public get parentField(): { readonly parent: EditableField; readonly index: number } {
		const cursor = this.cursor;
		const index = cursor.fieldIndex;
		cursor.exitNode();
		const key = cursor.getFieldKey();
		cursor.exitField();
		const parentType = cursor.type;
		cursor.enterField(key);
		const fieldSchema = getFieldSchema(
			key,
			this.context.schema,
			lookupTreeSchema(this.context.schema, parentType),
		);
		const proxifiedField = makeField(this.context, fieldSchema, this.cursor);
		this.cursor.enterNode(index);

		return { parent: proxifiedField, index };
	}
}

/**
 * A Proxy handler together with a {@link NodeProxyTarget} implements a basic read/write access to the Forest
 * by means of the cursors.
 */
const nodeProxyHandler: AdaptingProxyHandler<NodeProxyTarget, EditableTree> = {
	get: (target: NodeProxyTarget, key: string | symbol): unknown => {
		if (typeof key === "string" || symbolIsFieldKey(key)) {
			// All string keys are fields
			return target.unwrappedField(brand(key));
		}
		// utility symbols
		switch (key) {
			case typeSymbol:
				return target.type;
			case typeNameSymbol:
				return target.typeName;
			case valueSymbol:
				return target.value;
			case indexSymbol:
				return target.currentIndex;
			case proxyTargetSymbol:
				return target;
			case Symbol.iterator:
				return target[Symbol.iterator].bind(target);
			case getField:
				return target.getField.bind(target);
			case createField:
				return target.createField.bind(target);
			case replaceField:
				return target.replaceField.bind(target);
			case parentField:
				return target.parentField;
			default:
				return undefined;
		}
	},
	set: (
		target: NodeProxyTarget,
		key: string | symbol,
		value: ContextuallyTypedNodeData,
		receiver: NodeProxyTarget,
	): boolean => {
		if (typeof key === "string" || symbolIsFieldKey(key)) {
			const fieldKey: FieldKey = brand(key);
			const fieldSchema = target.getFieldSchema(fieldKey);
			const multiplicity = target.lookupFieldKind(fieldKey).multiplicity;
			if (target.has(fieldKey) && isPrimitiveValue(value)) {
				assert(
					multiplicity === Multiplicity.Value || multiplicity === Multiplicity.Optional,
					0x4cf /* single value provided for an unsupported field */,
				);
				const possibleTypes = getPossibleTypes(
					target.context.schema,
					fieldSchema.types,
					value,
				);
				if (possibleTypes.length > 1) {
					const field = target.getField(fieldKey);
					const node = field.getNode(0);
					assertPrimitiveValueType(value, node[typeSymbol]);
					node[valueSymbol] = value;
					return true;
				}
			}
			const content = applyFieldTypesFromContext(target.context.schema, fieldSchema, value);
			const cursors = content.map(singleMapTreeCursor);
			// This unconditionally uses `replaceField`, which differs from `createField`
			// only for sequence fields while using `insertNodes` instead of `replaceNodes`
			// (plus some difference in assertions, which is ignored here for a sake of a better
			// consistency with the low-level editing API).
			// Since `insertNodes` and `replaceNodes` have same merge semantics with `replaceNodes`
			// being a bit more general purpose function, it's ok to just use that.
			if (multiplicity !== Multiplicity.Sequence) {
				target.replaceField(fieldKey, cursors[0]);
			} else {
				target.replaceField(fieldKey, cursors);
			}
			return true;
		}
		if (key === valueSymbol) {
			target.value = value;
			return true;
		}
		return false;
	},
	deleteProperty: (target: NodeProxyTarget, key: string | symbol): boolean => {
		if (typeof key === "string" || symbolIsFieldKey(key)) {
			const fieldKey: FieldKey = brand(key);
			target.deleteField(fieldKey);
			return true;
		}
		return false;
	},
	// Include documented symbols (except value when value is undefined) and all non-empty fields.
	has: (target: NodeProxyTarget, key: string | symbol): boolean => {
		if (typeof key === "string" || symbolIsFieldKey(key)) {
			return target.has(brand(key));
		}
		// utility symbols
		switch (key) {
			case proxyTargetSymbol:
			case typeSymbol:
			case typeNameSymbol:
			case indexSymbol:
			case Symbol.iterator:
			case getField:
			case createField:
			case replaceField:
			case parentField:
				return true;
			case valueSymbol:
				// Could do `target.value !== ValueSchema.Nothing`
				// instead if values which could be modified should report as existing.
				return target.value !== undefined;
			default:
				return false;
		}
	},
	// Includes all non-empty fields, which are the enumerable fields.
	ownKeys: (target: NodeProxyTarget): FieldKey[] => {
		return target.getFieldKeys();
	},
	getOwnPropertyDescriptor: (
		target: NodeProxyTarget,
		key: string | symbol,
	): PropertyDescriptor | undefined => {
		// We generally don't want to allow users of the proxy to reconfigure all the properties,
		// but it is an TypeError to return non-configurable for properties that do not exist on target,
		// so they must return true.

		if ((typeof key === "string" || symbolIsFieldKey(key)) && target.has(brand(key))) {
			const field = target.unwrappedField(brand(key));
			return {
				configurable: true,
				enumerable: true,
				value: field,
				writable: true,
			};
		}
		// utility symbols
		switch (key) {
			case proxyTargetSymbol:
				return { configurable: true, enumerable: false, value: target, writable: false };
			case typeSymbol:
				return {
					configurable: true,
					enumerable: false,
					value: target.type,
					writable: false,
				};
			case typeNameSymbol:
				return {
					configurable: true,
					enumerable: false,
					value: target.typeName,
					writable: false,
				};
			case valueSymbol:
				return {
					configurable: true,
					enumerable: false,
					value: target.value,
					writable: false,
				};
			case indexSymbol:
				return {
					configurable: true,
					enumerable: false,
					value: target.currentIndex,
					writable: false,
				};
			case Symbol.iterator:
				return {
					configurable: true,
					enumerable: false,
					value: target[Symbol.iterator].bind(target),
					writable: false,
				};
			case getField:
				return {
					configurable: true,
					enumerable: false,
					value: target.getField.bind(target),
					writable: false,
				};
			case createField:
				return {
					configurable: true,
					enumerable: false,
					value: target.createField.bind(target),
					writable: false,
				};
			case replaceField:
				return {
					configurable: true,
					enumerable: false,
					value: target.replaceField.bind(target),
					writable: false,
				};
			case parentField:
				return {
					configurable: true,
					enumerable: false,
					value: target.parentField,
					writable: false,
				};
			default:
				return undefined;
		}
	},
};

/**
 * A Proxy target, which together with a `fieldProxyHandler` implements a basic access to
 * the nodes of {@link EditableField} by means of the cursors.
 */
export class FieldProxyTarget extends ProxyTarget<FieldAnchor> implements EditableField {
	public readonly fieldKey: FieldKey;
	public readonly fieldSchema: FieldSchema;
	public readonly [arrayLikeMarkerSymbol]: true;

	constructor(context: ProxyContext, fieldSchema: FieldSchema, cursor: ITreeSubscriptionCursor) {
		assert(cursor.mode === CursorLocationType.Fields, 0x453 /* must be in fields mode */);
		super(context, cursor);
		this.fieldKey = cursor.getFieldKey();
		this.fieldSchema = fieldSchema;
		this[arrayLikeMarkerSymbol] = true;
	}

	get [proxyTargetSymbol](): FieldProxyTarget {
		return this;
	}

	get parent(): EditableTree | undefined {
		if (this.getAnchor().parent === undefined) {
			return undefined;
		}

		const cursor = this.cursor;
		cursor.exitField();
		const output = makeTree(this.context, cursor);
		cursor.enterField(this.fieldKey);
		return output;
	}

	buildAnchorFromCursor(cursor: ITreeSubscriptionCursor): FieldAnchor {
		return cursor.buildFieldAnchor();
	}

	tryMoveCursorToAnchor(
		anchor: FieldAnchor,
		cursor: ITreeSubscriptionCursor,
	): TreeNavigationResult {
		return this.context.forest.tryMoveCursorToField(anchor, cursor);
	}

	forgetAnchor(anchor: FieldAnchor): void {
		if (anchor.parent === undefined) return;
		this.context.forest.anchors.forget(anchor.parent);
	}

	[index: number]: UnwrappedEditableTree;

	public get length(): number {
		return this.cursor.getFieldLength();
	}

	/**
	 * Returns a node (unwrapped by default, see {@link UnwrappedEditableTree}) by its index.
	 */
	public unwrappedTree(index: number): UnwrappedEditableTree {
		this.cursor.enterNode(index);
		const tree = unwrappedTree(this.context, this.cursor);
		this.cursor.exitNode();
<<<<<<< HEAD
		return treeInProxyOrUnwrap(target, unwrap);
=======
		return tree;
>>>>>>> 241e5398
	}

	/**
	 * Gets a node by its index without unwrapping.
	 */
	public getNode(index: number): EditableTree {
		assert(
			keyIsValidIndex(index, this.length),
			0x454 /* A child node must exist at index to get it without unwrapping. */,
		);
		this.cursor.enterNode(index);
		const tree = makeTree(this.context, this.cursor);
		this.cursor.exitNode();
		return tree;
	}

	/**
	 * Gets array of unwrapped nodes.
	 */
	private asArray(): UnwrappedEditableTree[] {
<<<<<<< HEAD
		return mapCursorField(this.cursor, (c) =>
			treeInProxyOrUnwrap(new NodeProxyTarget(this.context, c), true),
		);
=======
		return mapCursorField(this.cursor, (cursor) => unwrappedTree(this.context, cursor));
>>>>>>> 241e5398
	}

	[Symbol.iterator](): IterableIterator<UnwrappedEditableTree> {
		return this.asArray().values();
	}

	public insertNodes(index: number, newContent: ITreeCursor | ITreeCursor[]): void {
		const fieldKind = getFieldKind(this.fieldSchema);
		// TODO: currently for all field kinds the nodes can be created by editor using `sequenceField.insert()`.
		// Uncomment the next line and remove non-sequence related code when the editor will become more schema-aware.
		// assert(fieldKind.multiplicity === Multiplicity.Sequence, "The field must be of a sequence kind.");
		if (fieldKind.multiplicity !== Multiplicity.Sequence) {
			assert(
				this.length === 0 && (!Array.isArray(newContent) || newContent.length <= 1),
				0x455 /* A non-sequence field cannot have more than one node. */,
			);
		}
		assert(
			keyIsValidIndex(index, this.length + 1),
			0x456 /* Index must be less than or equal to length. */,
		);
		const fieldPath = this.cursor.getFieldPath();
		this.context.insertNodes(fieldPath.parent, fieldPath.field, index, newContent);
	}

	public deleteNodes(index: number, count?: number): void {
		// TODO: currently for all field kinds the nodes can be deleted by editor using `sequenceField.delete()`.
		// Uncomment when the editor will become more schema-aware.
		// const fieldKind = getFieldKind(this.fieldSchema);
		// assert(fieldKind.multiplicity === Multiplicity.Sequence, "The field must be of a sequence kind.");
		assert(
			this.length === 0 || keyIsValidIndex(index, this.length),
			0x457 /* Index must be less than length. */,
		);
		if (count !== undefined) assert(count >= 0, 0x458 /* Count must be non-negative. */);
		const maxCount = this.length - index;
		const _count = count === undefined || count > maxCount ? maxCount : count;
		const fieldPath = this.cursor.getFieldPath();
		this.context.deleteNodes(fieldPath.parent, fieldPath.field, index, _count);
	}

	public replaceNodes(
		index: number,
		newContent: ITreeCursor | ITreeCursor[],
		count?: number,
	): void {
		const fieldKind = getFieldKind(this.fieldSchema);
		// TODO: currently for all field kinds the nodes can be created by editor using `sequenceField.insert()`.
		// Uncomment the next line and remove non-sequence related code when the editor will become more schema-aware.
		// assert(fieldKind.multiplicity === Multiplicity.Sequence, "The field must be of a sequence kind.");
		if (fieldKind.multiplicity !== Multiplicity.Sequence) {
			assert(
				this.length <= 1 && (!Array.isArray(newContent) || newContent.length <= 1),
				0x4d0 /* A non-sequence field cannot have more than one node. */,
			);
		}
		assert(
			(this.length === 0 && index === 0) || keyIsValidIndex(index, this.length),
			0x4d1 /* Index must be less than length or, if the field is empty, be 0. */,
		);
		if (count !== undefined) assert(count >= 0, 0x4d2 /* Count must be non-negative. */);
		const maxCount = this.length - index;
		const _count = count === undefined || count > maxCount ? maxCount : count;
		const fieldPath = this.cursor.getFieldPath();
		this.context.replaceNodes(fieldPath.parent, fieldPath.field, index, _count, newContent);
	}
}

const editableFieldPropertySetWithoutLength = new Set<string>([
	"fieldKey",
	"fieldSchema",
	"primaryType",
	"parent",
]);
/**
 * The set of `EditableField` properties exposed by `fieldProxyHandler`.
 * Any other properties are considered to be non-existing.
 */
const editableFieldPropertySet = new Set<string>([
	"length",
	...editableFieldPropertySetWithoutLength,
]);

/**
 * Returns a Proxy handler, which together with a {@link FieldProxyTarget} implements a basic read/write access to
 * the sequence fields by means of the cursors.
 */
const fieldProxyHandler: AdaptingProxyHandler<FieldProxyTarget, EditableField> = {
	get: (target: FieldProxyTarget, key: string | symbol, receiver: object): unknown => {
		if (typeof key === "string") {
			if (editableFieldPropertySet.has(key)) {
				return Reflect.get(target, key);
			} else if (keyIsValidIndex(key, target.length)) {
				return target.unwrappedTree(Number(key));
			}
			// This maps the methods of the `EditableField` to their implementation in the `FieldProxyTarget`.
			// Expected are only the methods declared in the `EditableField` interface,
			// as only those are visible for the users of the public API.
			// Such implicit delegation is chosen for a future array implementation in case it will be needed.
			const reflected = Reflect.get(target, key);
			if (typeof reflected === "function") {
				return function (...args: unknown[]): unknown {
					return Reflect.apply(reflected, target, args);
				};
			}
			return undefined;
		}
		switch (key) {
			case proxyTargetSymbol:
				return target;
			case Symbol.iterator:
				return target[Symbol.iterator].bind(target);
			case arrayLikeMarkerSymbol:
				return true;
			default:
		}
		return undefined;
	},
	set: (
		target: FieldProxyTarget,
		key: string,
		value: ContextuallyTypedNodeData,
		receiver: unknown,
	): boolean => {
		const cursor = singleMapTreeCursor(
			applyTypesFromContext(target.context.schema, target.fieldSchema.types, value),
		);
		// This is just a cheap way to check if there might be a node at the given index.
		// An implementation of the target methods holds all relevant key assertions.
		// TODO: maybe refactor this to add a real node existence check if desired,
		// but it might be costly regarding performance.
		if (keyIsValidIndex(key, target.length)) {
			target.replaceNodes(Number(key), cursor, 1);
		} else {
			target.insertNodes(Number(key), cursor);
		}
		return true;
	},
	deleteProperty: (target: FieldProxyTarget, key: string): boolean => {
		throw new Error("Not supported. Use `deleteNodes()` instead");
	},
	// Include documented symbols and all non-empty fields.
	has: (target: FieldProxyTarget, key: string | symbol): boolean => {
		if (typeof key === "symbol") {
			switch (key) {
				case Symbol.iterator:
				case proxyTargetSymbol:
				case arrayLikeMarkerSymbol:
					return true;
				default:
			}
		} else {
			if (keyIsValidIndex(key, target.length) || editableFieldPropertySet.has(key)) {
				return true;
			}
		}
		return false;
	},
	ownKeys: (target: FieldProxyTarget): ArrayLike<keyof EditableField> => {
		// This includes 'length' property.
		const keys: string[] = getOwnArrayKeys(target.length);
		keys.push(...editableFieldPropertySetWithoutLength);
		return keys as ArrayLike<keyof EditableField>;
	},
	getOwnPropertyDescriptor: (
		target: FieldProxyTarget,
		key: string | symbol,
	): PropertyDescriptor | undefined => {
		// We generally don't want to allow users of the proxy to reconfigure all the properties,
		// but it is a TypeError to return non-configurable for properties that do not exist on target,
		// so they must return true.
		if (typeof key === "symbol") {
			switch (key) {
				case proxyTargetSymbol:
					return {
						configurable: true,
						enumerable: false,
						value: target,
						writable: false,
					};
				case Symbol.iterator:
					return {
						configurable: true,
						enumerable: false,
						value: target[Symbol.iterator].bind(target),
						writable: false,
					};
				default:
			}
		} else {
			if (editableFieldPropertySet.has(key)) {
				return {
					configurable: true,
					enumerable: false,
					value: Reflect.get(target, key),
					writable: false,
				};
			} else if (keyIsValidIndex(key, target.length)) {
				return {
					configurable: true,
					enumerable: true,
					value: target.unwrappedTree(Number(key)),
					writable: true,
				};
			}
		}
		return undefined;
	},
};

/**
 * See {@link UnwrappedEditableTree} for documentation on what unwrapping this performs.
 */
<<<<<<< HEAD
function inProxyOrUnwrap(target: FieldProxyTarget): UnwrappedEditableTree {
	return isFieldProxyTarget(target)
		? adaptWithProxy(target, fieldProxyHandler)
		: adaptWithProxy(target, nodeProxyHandler);
}

/**
 * See {@link UnwrappedEditableTree} for documentation on what unwrapping this performs.
 */
function treeInProxyOrUnwrap(target: NodeProxyTarget, tryUnwrap: boolean): UnwrappedEditableTree {
	// Unwrap primitives or nodes having a primary field. Sequences unwrap nodes on their own.
	if (tryUnwrap) {
		const { type: nodeType, typeName: nodeTypeName } = target;
		if (isPrimitive(nodeType)) {
			const nodeValue = target.cursor.value;
			if (isPrimitiveValue(nodeValue)) {
				return nodeValue;
			}
			assert(
				nodeType.value === ValueSchema.Serializable,
				0x3c7 /* `undefined` values not allowed for primitive fields */,
			);
		}
		const primary = target.getPrimaryArrayKey();
		if (primary !== undefined) {
			target.cursor.enterField(primary.key);
			const primarySequence = new FieldProxyTarget(
				target.context,
				primary.schema,
				target.cursor,
				nodeTypeName,
			);
			// Even though the target gets "substituted" by the FieldProxyTarget and not used afterwards,
			// its cursor still must follow the "node" mode, as the target is cached in the context,
			// where an anchor for this node must be built by the cursor within `prepareForEdit`.
			target.cursor.exitField();
			return adaptWithProxy(primarySequence, fieldProxyHandler);
=======
function unwrappedTree(
	context: ProxyContext,
	cursor: ITreeSubscriptionCursor,
): UnwrappedEditableTree {
	const nodeTypeName = cursor.type;
	const nodeType = lookupTreeSchema(context.schema, nodeTypeName);
	// Unwrap primitives or nodes having a primary field. Sequences unwrap nodes on their own.
	if (isPrimitive(nodeType)) {
		const nodeValue = cursor.value;
		if (isPrimitiveValue(nodeValue)) {
			return nodeValue;
>>>>>>> 241e5398
		}
		assert(
			nodeType.value === ValueSchema.Serializable,
			0x3c7 /* `undefined` values not allowed for primitive fields */,
		);
	}
<<<<<<< HEAD
	return adaptWithProxy(target, nodeProxyHandler);
=======

	const primary = getPrimaryArrayKey(nodeType);
	if (primary !== undefined) {
		cursor.enterField(primary.key);
		const primaryField = makeField(context, primary.schema, cursor);
		cursor.exitField();
		return primaryField;
	}
	return makeTree(context, cursor);
>>>>>>> 241e5398
}

/**
 * @param context - the common context of the field.
 * @param fieldSchema - the FieldSchema of the field.
 * @param cursor - the cursor, which must point to the field being proxified.
 */
export function unwrappedField(
	context: ProxyContext,
	fieldSchema: FieldSchema,
	cursor: ITreeSubscriptionCursor,
<<<<<<< HEAD
	unwrap: false,
): EditableField;
export function proxifyField(
	context: ProxyContext,
	fieldSchema: FieldSchema,
	cursor: ITreeSubscriptionCursor,
	unwrap: true,
): UnwrappedEditableField;
// ts cannot resolve boolean without this overload
export function proxifyField(
	context: ProxyContext,
	fieldSchema: FieldSchema,
	cursor: ITreeSubscriptionCursor,
	unwrap: boolean,
): UnwrappedEditableField | EditableField;
export function proxifyField(
	context: ProxyContext,
	fieldSchema: FieldSchema,
	cursor: ITreeSubscriptionCursor,
	unwrap: boolean = true,
): UnwrappedEditableField | EditableField {
	if (!unwrap) {
		const targetSequence = new FieldProxyTarget(context, fieldSchema, cursor);
		return inProxyOrUnwrap(targetSequence);
	}
	const fieldKind = getFieldKind(fieldSchema);
	if (fieldKind.multiplicity === Multiplicity.Sequence) {
		const targetSequence = new FieldProxyTarget(context, fieldSchema, cursor);
		return inProxyOrUnwrap(targetSequence);
=======
): UnwrappedEditableField {
	const fieldKind = getFieldKind(fieldSchema);
	if (fieldKind.multiplicity === Multiplicity.Sequence) {
		return makeField(context, fieldSchema, cursor);
>>>>>>> 241e5398
	}
	const length = cursor.getFieldLength();
	assert(length <= 1, 0x3c8 /* invalid non sequence */);
	if (length === 1) {
		cursor.enterNode(0);
<<<<<<< HEAD
		const target = new NodeProxyTarget(context, cursor);
		const proxifiedNode = treeInProxyOrUnwrap(target, unwrap);
=======
		const proxifiedNode = unwrappedTree(context, cursor);
>>>>>>> 241e5398
		cursor.exitNode();
		return proxifiedNode;
	}
	assert(
		fieldKind.multiplicity === Multiplicity.Optional ||
			fieldKind.multiplicity === Multiplicity.Forbidden,
		"invalid empty field",
	);
	return undefined;
}

/**
 * Checks the type of an UnwrappedEditableField.
 * @alpha
 */
export function isUnwrappedNode(field: UnwrappedEditableField): field is EditableTree {
	return (
		typeof field === "object" &&
		isNodeProxyTarget(field[proxyTargetSymbol] as ProxyTarget<Anchor | FieldAnchor>)
	);
}

/**
 * Checks the type of an UnwrappedEditableField.
 * @alpha
 */
export function isEditableField(field: UnwrappedEditableField): field is EditableField {
	return (
		typeof field === "object" &&
		isFieldProxyTarget(field[proxyTargetSymbol] as ProxyTarget<Anchor | FieldAnchor>)
	);
}<|MERGE_RESOLUTION|>--- conflicted
+++ resolved
@@ -337,27 +337,11 @@
 	replaceNodes(index: number, newContent: ITreeCursor | ITreeCursor[], count?: number): void;
 }
 
-<<<<<<< HEAD
-const editableTreeSlot = anchorSlot<EditableTree>();
-
 function makeTree(context: ProxyContext, cursor: ITreeSubscriptionCursor): EditableTree {
-	const anchor = cursor.buildAnchor() ?? fail("invalid");
-	const anchorNode = context.forest.anchors.locate(anchor);
-	const map = anchorNode?.slotMap(editableTreeSlot);
-	const cached = map?.get(editableTreeSlot);
-	if (cached !== undefined) {
-		context.forest.anchors.forget(anchor);
-		return cached;
-	}
-=======
-function makeTree(context: ProxyContext, cursor: ITreeSubscriptionCursor): EditableTree {
->>>>>>> 241e5398
 	const newTarget = new NodeProxyTarget(context, cursor);
 	return adaptWithProxy(newTarget, nodeProxyHandler);
 }
 
-<<<<<<< HEAD
-=======
 export function makeField(
 	context: ProxyContext,
 	fieldSchema: FieldSchema,
@@ -367,7 +351,6 @@
 	return adaptWithProxy(targetSequence, fieldProxyHandler);
 }
 
->>>>>>> 241e5398
 /**
  * This is a base class for `NodeProxyTarget` and `FieldProxyTarget`, which uniformly handles cursors and anchors.
  */
@@ -923,11 +906,7 @@
 		this.cursor.enterNode(index);
 		const tree = unwrappedTree(this.context, this.cursor);
 		this.cursor.exitNode();
-<<<<<<< HEAD
-		return treeInProxyOrUnwrap(target, unwrap);
-=======
 		return tree;
->>>>>>> 241e5398
 	}
 
 	/**
@@ -948,13 +927,7 @@
 	 * Gets array of unwrapped nodes.
 	 */
 	private asArray(): UnwrappedEditableTree[] {
-<<<<<<< HEAD
-		return mapCursorField(this.cursor, (c) =>
-			treeInProxyOrUnwrap(new NodeProxyTarget(this.context, c), true),
-		);
-=======
 		return mapCursorField(this.cursor, (cursor) => unwrappedTree(this.context, cursor));
->>>>>>> 241e5398
 	}
 
 	[Symbol.iterator](): IterableIterator<UnwrappedEditableTree> {
@@ -1168,45 +1141,6 @@
 /**
  * See {@link UnwrappedEditableTree} for documentation on what unwrapping this performs.
  */
-<<<<<<< HEAD
-function inProxyOrUnwrap(target: FieldProxyTarget): UnwrappedEditableTree {
-	return isFieldProxyTarget(target)
-		? adaptWithProxy(target, fieldProxyHandler)
-		: adaptWithProxy(target, nodeProxyHandler);
-}
-
-/**
- * See {@link UnwrappedEditableTree} for documentation on what unwrapping this performs.
- */
-function treeInProxyOrUnwrap(target: NodeProxyTarget, tryUnwrap: boolean): UnwrappedEditableTree {
-	// Unwrap primitives or nodes having a primary field. Sequences unwrap nodes on their own.
-	if (tryUnwrap) {
-		const { type: nodeType, typeName: nodeTypeName } = target;
-		if (isPrimitive(nodeType)) {
-			const nodeValue = target.cursor.value;
-			if (isPrimitiveValue(nodeValue)) {
-				return nodeValue;
-			}
-			assert(
-				nodeType.value === ValueSchema.Serializable,
-				0x3c7 /* `undefined` values not allowed for primitive fields */,
-			);
-		}
-		const primary = target.getPrimaryArrayKey();
-		if (primary !== undefined) {
-			target.cursor.enterField(primary.key);
-			const primarySequence = new FieldProxyTarget(
-				target.context,
-				primary.schema,
-				target.cursor,
-				nodeTypeName,
-			);
-			// Even though the target gets "substituted" by the FieldProxyTarget and not used afterwards,
-			// its cursor still must follow the "node" mode, as the target is cached in the context,
-			// where an anchor for this node must be built by the cursor within `prepareForEdit`.
-			target.cursor.exitField();
-			return adaptWithProxy(primarySequence, fieldProxyHandler);
-=======
 function unwrappedTree(
 	context: ProxyContext,
 	cursor: ITreeSubscriptionCursor,
@@ -1218,16 +1152,12 @@
 		const nodeValue = cursor.value;
 		if (isPrimitiveValue(nodeValue)) {
 			return nodeValue;
->>>>>>> 241e5398
 		}
 		assert(
 			nodeType.value === ValueSchema.Serializable,
 			0x3c7 /* `undefined` values not allowed for primitive fields */,
 		);
 	}
-<<<<<<< HEAD
-	return adaptWithProxy(target, nodeProxyHandler);
-=======
 
 	const primary = getPrimaryArrayKey(nodeType);
 	if (primary !== undefined) {
@@ -1237,7 +1167,6 @@
 		return primaryField;
 	}
 	return makeTree(context, cursor);
->>>>>>> 241e5398
 }
 
 /**
@@ -1249,53 +1178,16 @@
 	context: ProxyContext,
 	fieldSchema: FieldSchema,
 	cursor: ITreeSubscriptionCursor,
-<<<<<<< HEAD
-	unwrap: false,
-): EditableField;
-export function proxifyField(
-	context: ProxyContext,
-	fieldSchema: FieldSchema,
-	cursor: ITreeSubscriptionCursor,
-	unwrap: true,
-): UnwrappedEditableField;
-// ts cannot resolve boolean without this overload
-export function proxifyField(
-	context: ProxyContext,
-	fieldSchema: FieldSchema,
-	cursor: ITreeSubscriptionCursor,
-	unwrap: boolean,
-): UnwrappedEditableField | EditableField;
-export function proxifyField(
-	context: ProxyContext,
-	fieldSchema: FieldSchema,
-	cursor: ITreeSubscriptionCursor,
-	unwrap: boolean = true,
-): UnwrappedEditableField | EditableField {
-	if (!unwrap) {
-		const targetSequence = new FieldProxyTarget(context, fieldSchema, cursor);
-		return inProxyOrUnwrap(targetSequence);
-	}
-	const fieldKind = getFieldKind(fieldSchema);
-	if (fieldKind.multiplicity === Multiplicity.Sequence) {
-		const targetSequence = new FieldProxyTarget(context, fieldSchema, cursor);
-		return inProxyOrUnwrap(targetSequence);
-=======
 ): UnwrappedEditableField {
 	const fieldKind = getFieldKind(fieldSchema);
 	if (fieldKind.multiplicity === Multiplicity.Sequence) {
 		return makeField(context, fieldSchema, cursor);
->>>>>>> 241e5398
 	}
 	const length = cursor.getFieldLength();
 	assert(length <= 1, 0x3c8 /* invalid non sequence */);
 	if (length === 1) {
 		cursor.enterNode(0);
-<<<<<<< HEAD
-		const target = new NodeProxyTarget(context, cursor);
-		const proxifiedNode = treeInProxyOrUnwrap(target, unwrap);
-=======
 		const proxifiedNode = unwrappedTree(context, cursor);
->>>>>>> 241e5398
 		cursor.exitNode();
 		return proxifiedNode;
 	}
