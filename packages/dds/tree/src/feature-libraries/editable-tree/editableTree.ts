/*!
 * Copyright (c) Microsoft Corporation and contributors. All rights reserved.
 * Licensed under the MIT License.
 */

import { assert } from "@fluidframework/common-utils";
import { Value, Anchor, NeverAnchor, detachedFieldAsKey, UpPath } from "../../tree";
import {
    TreeNavigationResult, mapCursorField, ITreeSubscriptionCursor, ITreeSubscriptionCursorState, ITreeCursor,
} from "../../forest";
import { brand } from "../../util";
import {
<<<<<<< HEAD
    FieldSchema, LocalFieldKey, TreeSchemaIdentifier, TreeSchema, ValueSchema, NamedTreeSchema,
=======
    FieldSchema, LocalFieldKey, TreeSchemaIdentifier, TreeSchema, ValueSchema,
    lookupGlobalFieldSchema, lookupTreeSchema,
>>>>>>> d79b1e5b
} from "../../schema-stored";
import { FieldKind, Multiplicity } from "../modular-schema";
import { TypedJsonCursor } from "../../domains";
import {
    AdaptingProxyHandler,
    adaptWithProxy,
    getFieldKind, getFieldSchema, getPrimaryField, isPrimitive, isPrimitiveValue, PrimitiveValue,
} from "./utilities";
import { ProxyContext } from "./editableTreeContext";
import { ProxyTargetSequence, sequenceHandler, UnwrappedEditableSequence } from "./editableTreeSequence";

/**
 * A symbol for extracting target from editable-tree proxies.
 * Useful for debugging and testing, but not part of the public API.
 */
export const proxyTargetSymbol: unique symbol = Symbol("editable-tree:proxyTarget");

/**
 * A symbol to get a function, which returns the type of a node in contexts
 * where string keys are already in use for fields.
 */
export const getTypeSymbol: unique symbol = Symbol("editable-tree:getType()");

/**
 * A symbol to get the value of a node in contexts where string keys are already in use for fields.
 */
export const valueSymbol: unique symbol = Symbol("editable-tree:value");

/**
 * A symbol to insert a node in contexts where string keys are already in use for fields.
 */
export const insertNodeSymbol: unique symbol = Symbol("editable-tree:insertNode()");

/**
 * A symbol to set the value of a node in contexts where string keys are already in use for fields.
 */
export const setValueSymbol: unique symbol = Symbol("editable-tree:setValue()");

/**
 * A symbol to delete a node in contexts where string keys are already in use for fields.
 */
export const deleteNodeSymbol: unique symbol = Symbol("editable-tree:deleteNode()");

/**
 * A symbol to initialize a root node in contexts where string keys are already in use for fields.
 */
export const insertRootSymbol: unique symbol = Symbol("editable-tree:insertRoot()");

/**
 * {@link EditableTree}, but without fields i.e. having only utility symbols.
 *
 */
export interface FieldlessEditableTree {
    /**
     * A function to get the type of a node.
     * If this node is well-formed, it must follow this schema.
     * @param key - if key is supplied, returns the type of a non-sequence child node (if exists)
     * @param nameOnly - if true, returns only the type identifier
     */
    readonly [getTypeSymbol]: (key?: string, nameOnly?: boolean) => TreeSchema | TreeSchemaIdentifier | undefined;

    /**
     * Value stored on this node.
     */
    readonly [valueSymbol]: Value;

    /**
     * Stores the target for the proxy which implements reading and writing for this node.
     * The details of this object are implementation details,
     * but the presence of this symbol can be used to separate EditableTrees from other types.
     */
    readonly [proxyTargetSymbol]: object;

    /**
     * Creates a child of this node.
     */
    readonly [insertNodeSymbol]: (key: string, value: ITreeCursor) => boolean;

    /**
     * Sets value of a child of this node.
     */
    readonly [setValueSymbol]: (key: string, value: unknown, typeName: TreeSchemaIdentifier) => boolean;

    /**
     * Deletes a child of this node.
     */
    readonly [deleteNodeSymbol]: (key: string) => boolean;
}

/**
 * A tree where the forest has no data neither an initialized root node.
 * By calling a function associated with `insertRootSymbol` is converted into EditableTree.
 */
export interface EmptyEditableTree {
    readonly [insertRootSymbol]: (root: ITreeCursor) => EditableTree | UnwrappedEditableSequence;
    /**
     * Stores the target for the proxy which implements reading and writing for this node.
     * The details of this object are implementation details,
     * but the presence of this symbol can be used to separate EditableTrees from other types.
     */
    readonly [proxyTargetSymbol]: object;
}

/**
 * A tree which can be traversed and edited.
 *
 * When iterating, only visits non-empty fields.
 * To discover empty fields, inspect the schema using {@link getTypeSymbol}.
 *
 * TODO: `extends Iterable<EditableField>`
 * TODO: provide non-schema impacted APIs for getting fields and nodes without unwrapping
 * (useful for generic code, and when references to these actual fields and nodes are required,
 * for example creating anchors and editing).
 */
export interface EditableTree extends FieldlessEditableTree {
    /**
     * Fields of this node, indexed by their field keys (as strings).
     *
     * This API exposes content in a way depending on the {@link Multiplicity} of the {@link FieldKind}.
     * Sequences (including empty ones) are always exposed as arrays,
     * and everything else is either a single EditableTree or undefined depending on if it's empty.
     *
     * TODO:
     * This approach to field lookup can result in collisions between global and local keys,
     * particularly with "extra" fields.
     * A mechanism for disambiguating this should be added,
     * likely involving an alternative mechanism for looking up global fields via symbols.
     */
    [key: string]: UnwrappedEditableField;
}

/**
 * EditableTree,
 * but with any type that `isPrimitive` unwrapped into the value if that value is a {@link PrimitiveValue}.
 */
export type EditableTreeOrPrimitive = EditableTree | PrimitiveValue;

/**
 * EditableTree, but with these cases of unwrapping:
 * - primitives are unwrapped. See {@link EditableTreeOrPrimitive}.
 * - nodes with PrimaryField are unwrapped to just the primaryField. See `getPrimaryField`.
 * - fields are unwrapped based on their schema's multiplicity. See {@link UnwrappedEditableField}.
 *
 * TODO:
 * EditableTree should provide easy access to children in a way thats guaranteed
 * not to do this unwrapping for cases which need to refer to the actual nodes.
 * This may include cases like creating anchors and/or editing.
 */
export type UnwrappedEditableTree = EmptyEditableTree | EditableTreeOrPrimitive | UnwrappedEditableSequence;

/**
 * A field of an {@link EditableTree}.
 */
export type EditableField = readonly [FieldSchema, readonly EditableTree[]];

/**
 * Unwrapped field.
 * Non-sequence multiplicities are unwrapped to the child tree or `undefined` if there is none.
 * Sequence multiplicities are handled with {@link UnwrappedEditableSequence}.
 * See {@link UnwrappedEditableTree} for how the children themselves are unwrapped.
 */
export type UnwrappedEditableField = UnwrappedEditableTree | undefined | EmptyEditableTree | UnwrappedEditableSequence;

/**
 * A Proxy target, which together with a {@link handler} implements a basic read/write access to the Forest
 * by means of the cursors.
 */
<<<<<<< HEAD
export class ProxyTarget {
=======
export interface EditableTreeContext {
    /**
     * Gets a Javascript Proxy providing a JavaScript object like API for interacting with the tree.
     *
     * Use built-in JS functions to get more information about the data stored e.g.
     * ```
     * for (const key of Object.keys(context.root)) { ... }
     * // OR
     * if ("foo" in data) { ... }
     * context.free();
     * ```
     *
     * Not (yet) supported: create properties, set values and delete properties.
     */
    readonly root: UnwrappedEditableField;

    /**
     * Call before editing.
     *
     * Note that after performing edits, EditableTrees for nodes that no longer exist are invalid to use.
     * TODO: maybe add an API to check if a specific EditableTree still exists,
     * and only make use other than that invalid.
     */
    prepareForEdit(): void;

    /**
     * Call to free resources.
     * EditableTrees created in this context are invalid to use after this.
     */
    free(): void;
}

class ProxyContext implements EditableTreeContext {
    public readonly withCursors: Set<ProxyTarget> = new Set();
    public readonly withAnchors: Set<ProxyTarget> = new Set();

    constructor(public readonly forest: IEditableForest) {}

    public prepareForEdit(): void {
        for (const target of this.withCursors) {
            target.prepareForEdit();
        }
        assert(this.withCursors.size === 0, 0x3c0 /* prepareForEdit should remove all cursors */);
    }

    public free(): void {
        for (const target of this.withCursors) {
            target.free();
        }
        for (const target of this.withAnchors) {
            target.free();
        }
        assert(this.withCursors.size === 0, 0x3c1 /* free should remove all cursors */);
        assert(this.withAnchors.size === 0, 0x3c2 /* free should remove all anchors */);
    }

    public get root(): UnwrappedEditableField {
        const cursor = this.forest.allocateCursor();
        const destination = this.forest.root(this.forest.rootField);
        const cursorResult = this.forest.tryMoveCursorTo(destination, cursor);
        const targets: ProxyTarget[] = [];
        if (cursorResult === TreeNavigationResult.Ok) {
            do {
                targets.push(new ProxyTarget(this, cursor));
            } while (cursor.seek(1) === TreeNavigationResult.Ok);
        }
        cursor.free();
        this.forest.anchors.forget(destination);
        const rootSchema = lookupGlobalFieldSchema(this.forest.schema, rootFieldKey);
        return proxifyField(getFieldKind(rootSchema), targets);
    }
}

class ProxyTarget {
>>>>>>> d79b1e5b
    private readonly lazyCursor: ITreeSubscriptionCursor;
    private anchor?: Anchor;

    constructor(
        public readonly context: ProxyContext,
        cursor?: ITreeSubscriptionCursor,
    ) {
        if (cursor) {
            assert(cursor.state === ITreeSubscriptionCursorState.Current, "Cursor must be current to be used");
            this.lazyCursor = cursor.fork();
            this.context.withCursors.add(this);
        } else {
            this.lazyCursor = context.forest.allocateCursor();
            this.lazyCursor.clear();
            this.anchor = NeverAnchor;
        }
    }

    public getAnchor(): Anchor {
        if (this.anchor === undefined) {
            this.anchor = this.lazyCursor.buildAnchor();
            this.context.withAnchors.add(this);
        }
        return this.anchor;
    }

    public free(): void {
        this.lazyCursor.free();
        this.context.withCursors.delete(this);
        if (this.anchor !== undefined) {
            // TODO: due to an issue with anchorSet there is no way to properly cleanup anchors
            // see https://github.com/microsoft/FluidFramework/pull/12207
            // and even if we test here if path exists, still trying to forget a child's anchor
            // for where the parent's anchor is deleted will crash
            // this.context.forest.forgetAnchor(this.anchor);
            this.context.withAnchors.delete(this);
            this.anchor = undefined;
        }
    }

    public prepareForEdit(): void {
        this.getAnchor();
        this.lazyCursor.clear();
        this.context.withCursors.delete(this);
    }

    public getPath(): UpPath | undefined {
        return this.context.forest.anchors.locate(this.getAnchor());
    }

    public get cursor(): ITreeSubscriptionCursor {
        if (this.lazyCursor.state === ITreeSubscriptionCursorState.Cleared) {
            assert(this.anchor !== undefined,
                0x3c3 /* EditableTree should have an anchor if it does not have a cursor */);
            const result = this.context.forest.tryMoveCursorTo(this.anchor, this.lazyCursor);
            assert(result === TreeNavigationResult.Ok,
                0x3c4 /* It is invalid to access an EditableTree node which no longer exists */);
            this.context.withCursors.add(this);
        }
        return this.lazyCursor;
    }

    public getType(key?: string, nameOnly?: boolean): TreeSchemaIdentifier | TreeSchema | undefined {
        let typeName = this.cursor.type;
        if (key !== undefined) {
            const childTypes = mapCursorField(this.cursor, brand(key), (c) => c.type);
            assert(childTypes.length <= 1, 0x3c5 /* invalid non sequence */);
            typeName = childTypes[0];
        }
        if (nameOnly) {
            return typeName;
        }
        if (typeName) {
            return lookupTreeSchema(this.context.forest.schema, typeName);
        }
        return undefined;
    }

    get value(): Value {
        return this.cursor.value;
    }

    public lookupFieldKind(key: string): FieldKind {
        return getFieldKind(getFieldSchema(this.getType() as TreeSchema, key));
    }

    public getKeys(): string[] {
        // For now this is an approximation:
        const keys: string[] = [];
        for (const key of this.cursor.keys) {
            // TODO: with new cursor API, field iteration will skip empty fields and this check can be removed.
            if (this.has(key as string)) {
                keys.push(key as string);
            }
        }
        return keys;
    }

    public has(key: string): boolean {
        // Make fields present only if non-empty.
        return this.cursor.length(brand(key)) !== 0;
    }

    /**
     * @returns the key, if any, of the primary array field.
     */
    public getPrimaryArrayKey(): LocalFieldKey | undefined {
        const nodeType = this.getType() as TreeSchema;
        const primary = getPrimaryField(nodeType);
        if (primary === undefined) {
            return undefined;
        }
        const kind = getFieldKind(primary.schema);
        if (kind.multiplicity === Multiplicity.Sequence) {
            // TODO: this could have issues if there are non-primary keys
            // that can collide with the array APIs (length or integers).
            return primary.key;
        }
        return undefined;
    }

    public proxifyField(key: string): UnwrappedEditableField {
        // Lookup the schema:
        const fieldKind = this.lookupFieldKind(key);
        // Make the childTargets:
        const childTargets = mapCursorField(this.cursor, brand(key), (c) => this.context.createTarget(c));
        return proxifyField(this.context, fieldKind, childTargets);
    }

    /**
     * Sets value of a non-sequence field.
     * This is correct only if sequence fields are handled with {@link UnwrappedEditableSequence}.
     */
    public setValue(key: string, value: Value, typeName: TreeSchemaIdentifier): boolean {
        const type = { name: typeName, ...this.context.forest.schema.lookupTreeSchema(typeName) };
        assert(isPrimitive(type), "Cannot set value of a non-primitive field");
        const target = mapCursorField(this.cursor, brand(key), (c) => this.context.createTarget(c))[0];
        const path = target.getPath();
        assert(path !== undefined, "Cannot locate a path to set a value");
        return this.context.setNodeValue(path, value);
    }

    /**
     * Insert a child into this node.
     * This is correct only if sequence fields are handled with {@link UnwrappedEditableSequence}.
     * TODO: think about having a replace logic instead/in addition.
     */
    public insertNode(key: string, newNodeCursor: ITreeCursor): boolean {
        const fieldSchema = getFieldSchema(this.getType() as TreeSchema, key);
        const fieldKind = getFieldKind(fieldSchema);
        assert(fieldKind.multiplicity !== Multiplicity.Forbidden, "Insertion into a forbidden field");
        // eslint-disable-next-line @typescript-eslint/prefer-optional-chain
        assert(fieldSchema.types !== undefined && fieldSchema.types?.has(newNodeCursor.type), "Unknown type");
        assert(!this.has(key),
            "Insertion into a non-empty non-sequence field. Consider to use 'setValueSymbol' or delete the node first.");
        const path = this.getPath();
        assert(path !== undefined, "Cannot locate a path to insert a node");
        return this.context.insertNode({
            parent: path,
            parentField: brand(key),
            parentIndex: 0,
        }, newNodeCursor);
    }

    public deleteNode(key: string): boolean {
        const path = this.getPath();
        assert(path !== undefined, "Cannot locate a path to delete a node");
        return this.context.deleteNode({
            parent: path,
            parentField: brand(key),
            parentIndex: 0,
        }, 1);
    }

    public isEmpty(): boolean {
        return this.anchor === NeverAnchor;
    }

    public insertRoot(rootCursor: ITreeCursor): EditableTree | UnwrappedEditableSequence {
        const forest = this.context.forest;
        this.context.insertNode({
            parent: undefined,
            parentField: detachedFieldAsKey(forest.rootField),
            parentIndex: 0,
        }, rootCursor);
        return this.context.root as EditableTree | UnwrappedEditableSequence;
    }
}

/**
 * A Proxy handler together with a {@link ProxyTarget} implements a basic read/write access to the Forest
 * by means of the cursors.
 */
const handler: AdaptingProxyHandler<ProxyTarget, EditableTree> = {
    get: (target: ProxyTarget, key: string | symbol, receiver: unknown): unknown => {
        if (target.isEmpty()) {
            return key === insertRootSymbol
                ? target.insertRoot.bind(target)
                : key === proxyTargetSymbol
                    ? target
                    : undefined;
        }
        if (typeof key === "string") {
            // All string keys are fields
            return target.proxifyField(key);
        }
        switch (key) {
            case getTypeSymbol: {
                return target.getType.bind(target);
            }
            case valueSymbol: {
                return target.value;
            }
            case proxyTargetSymbol: {
                return target;
            }
            case insertNodeSymbol: {
                return target.insertNode.bind(target);
            }
            case setValueSymbol: {
                return target.setValue.bind(target);
            }
            case deleteNodeSymbol: {
                return target.deleteNode.bind(target);
            }
            default:
                return undefined;
        }
    },
    set: (target: ProxyTarget, key: string, value: unknown, receiver: unknown): boolean => {
        if (target.has(key)) {
            const typeName = target.getType(key, true) as TreeSchemaIdentifier;
            return target.setValue(key, value, typeName);
        }
        const fieldSchema = getFieldSchema(target.getType() as TreeSchema, key);
        assert(fieldSchema.types !== undefined && fieldSchema.types.size === 1,
            "Cannot resolve a field type, use 'insertNodeSymbol' instead");
        const name = [...fieldSchema.types][0];
        const type: NamedTreeSchema = { name, ...target.context.forest.schema.lookupTreeSchema(name) };
        const jsonValue = isPrimitiveValue(value) ? value : value as object;
        const schemaCursor = new TypedJsonCursor(target.context.forest.schema, type, jsonValue);
        return target.insertNode(key, schemaCursor as ITreeCursor);
    },
    deleteProperty: (target: ProxyTarget, key: string): boolean => {
        if (target.has(key)) {
            return target.deleteNode(key);
        }
        return false;
    },
    // Include documented symbols (except value when value is undefined) and all non-empty fields.
    has: (target: ProxyTarget, key: string | symbol): boolean => {
        if (typeof key === "symbol") {
            switch (key) {
                case proxyTargetSymbol:
                    return true;
                case insertRootSymbol:
                    return target.isEmpty();
                case valueSymbol:
                    // Could do `target.value !== ValueSchema.Nothing`
                    // instead if values which could be modified should report as existing.
                    return !target.isEmpty() && target.value !== undefined;
                case getTypeSymbol:
                case insertNodeSymbol:
                case deleteNodeSymbol:
                case setValueSymbol:
                    return !target.isEmpty();
                default:
                    return false;
            }
        }

        return target.has(key);
    },
    // Includes all non-empty fields, which are the enumerable fields.
    ownKeys: (target: ProxyTarget): string[] => {
        return target.getKeys();
    },
    getOwnPropertyDescriptor: (target: ProxyTarget, key: string | symbol): PropertyDescriptor | undefined => {
        // We generally don't want to allow users of the proxy to reconfigure all the properties,
        // but it is an TypeError to return non-configurable for properties that do not exist on target,
        // so they must return true.
        if (typeof key === "symbol") {
            if (target.isEmpty()) {
                return key === insertRootSymbol
                    ? { configurable: true, enumerable: false, value: target.insertRoot.bind(target), writable: false }
                    : key === proxyTargetSymbol
                        ? { configurable: true, enumerable: false, value: target, writable: false }
                        : undefined;
            } else {
                switch (key) {
                    case proxyTargetSymbol:
                        return { configurable: true, enumerable: false, value: target, writable: false };
                    case getTypeSymbol:
                        return { configurable: true, enumerable: false, value: target.getType.bind(target), writable: false };
                    case valueSymbol:
                        return { configurable: true, enumerable: false, value: target.value, writable: false };
                    case insertNodeSymbol:
                        return { configurable: true, enumerable: false, value: target.insertNode.bind(target), writable: false };
                    case setValueSymbol:
                        return { configurable: true, enumerable: false, value: target.setValue.bind(target), writable: false };
                    case deleteNodeSymbol:
                        return { configurable: true, enumerable: false, value: target.deleteNode.bind(target), writable: false };
                    default:
                        return undefined;
                }
            }
        } else if (!target.isEmpty()) {
            if (target.has(key)) {
                return {
                    configurable: true,
                    enumerable: true,
                    value: target.proxifyField(key),
                    writable: true,
                };
            }
        }
        return undefined;
    },
};

/**
 * See {@link UnwrappedEditableField} for documentation on what unwrapping this perform.
 */
export function inProxyOrUnwrap(context: ProxyContext, target: ProxyTarget | ProxyTargetSequence):
    UnwrappedEditableTree | UnwrappedEditableSequence {
    if (Array.isArray(target)) {
        return adaptWithProxy(target, sequenceHandler);
    } else if (!target.isEmpty()) {
        const fieldSchema = target.getType() as TreeSchema;
        if (fieldSchema !== undefined && isPrimitive(fieldSchema)) {
            const nodeValue = target.value;
            if (isPrimitiveValue(nodeValue)) {
                return nodeValue;
            }
            assert(fieldSchema.value === ValueSchema.Serializable,
                0x3c7 /* `undefined` values not allowed for primitive fields */);
        }
        const primaryKey = target.getPrimaryArrayKey();
        if (primaryKey !== undefined) {
            const sequenceTarget = new ProxyTargetSequence(context, [], target.cursor);
            mapCursorField(target.cursor, primaryKey, (c) => sequenceTarget.push(context.createTarget(c)));
            return adaptWithProxy(sequenceTarget, sequenceHandler);
        }
    }
    return adaptWithProxy(target, handler);
}

/**
 * @param context - a common context to handle a "forest" of EditableTrees.
 * @param fieldKind - determines how return value should be typed. See {@link UnwrappedEditableField}.
 * @param childTargets - targets for the children of the field.
 */
export function proxifyField(context: ProxyContext, fieldKind: FieldKind, childTargets: ProxyTarget[]):
    UnwrappedEditableField {
    if (fieldKind.multiplicity === Multiplicity.Sequence) {
        return inProxyOrUnwrap(context, new ProxyTargetSequence(context, childTargets));
    }
    // Avoid wrapping non-sequence fields in arrays
    assert(childTargets.length <= 1, 0x3c8 /* invalid non sequence */);
    return childTargets.length === 1 ? inProxyOrUnwrap(context, childTargets[0]) : undefined;
}

/**
 * Checks the type of an UnwrappedEditableField.
 */
export function isEditableFieldSequence(field: UnwrappedEditableField): field is UnwrappedEditableSequence {
    return Array.isArray(field);
}

/**
 * Checks the type of an UnwrappedEditableField.
 */
export function isUnwrappedNode(field: UnwrappedEditableField): field is EditableTree {
    return typeof field === "object" && !isEditableFieldSequence(field);
}

/**
 * Checks if the root node exists.
 */
export function isEmptyTree(field: UnwrappedEditableField): field is EmptyEditableTree {
    return typeof field === "object" && (
        Array.isArray(field)
        ? field[proxyTargetSymbol] as ProxyTargetSequence
        : field[proxyTargetSymbol] as ProxyTarget
    ).isEmpty();
}<|MERGE_RESOLUTION|>--- conflicted
+++ resolved
@@ -10,12 +10,7 @@
 } from "../../forest";
 import { brand } from "../../util";
 import {
-<<<<<<< HEAD
-    FieldSchema, LocalFieldKey, TreeSchemaIdentifier, TreeSchema, ValueSchema, NamedTreeSchema,
-=======
-    FieldSchema, LocalFieldKey, TreeSchemaIdentifier, TreeSchema, ValueSchema,
-    lookupGlobalFieldSchema, lookupTreeSchema,
->>>>>>> d79b1e5b
+    FieldSchema, LocalFieldKey, TreeSchemaIdentifier, TreeSchema, ValueSchema, NamedTreeSchema, lookupTreeSchema,
 } from "../../schema-stored";
 import { FieldKind, Multiplicity } from "../modular-schema";
 import { TypedJsonCursor } from "../../domains";
@@ -183,84 +178,7 @@
  * A Proxy target, which together with a {@link handler} implements a basic read/write access to the Forest
  * by means of the cursors.
  */
-<<<<<<< HEAD
 export class ProxyTarget {
-=======
-export interface EditableTreeContext {
-    /**
-     * Gets a Javascript Proxy providing a JavaScript object like API for interacting with the tree.
-     *
-     * Use built-in JS functions to get more information about the data stored e.g.
-     * ```
-     * for (const key of Object.keys(context.root)) { ... }
-     * // OR
-     * if ("foo" in data) { ... }
-     * context.free();
-     * ```
-     *
-     * Not (yet) supported: create properties, set values and delete properties.
-     */
-    readonly root: UnwrappedEditableField;
-
-    /**
-     * Call before editing.
-     *
-     * Note that after performing edits, EditableTrees for nodes that no longer exist are invalid to use.
-     * TODO: maybe add an API to check if a specific EditableTree still exists,
-     * and only make use other than that invalid.
-     */
-    prepareForEdit(): void;
-
-    /**
-     * Call to free resources.
-     * EditableTrees created in this context are invalid to use after this.
-     */
-    free(): void;
-}
-
-class ProxyContext implements EditableTreeContext {
-    public readonly withCursors: Set<ProxyTarget> = new Set();
-    public readonly withAnchors: Set<ProxyTarget> = new Set();
-
-    constructor(public readonly forest: IEditableForest) {}
-
-    public prepareForEdit(): void {
-        for (const target of this.withCursors) {
-            target.prepareForEdit();
-        }
-        assert(this.withCursors.size === 0, 0x3c0 /* prepareForEdit should remove all cursors */);
-    }
-
-    public free(): void {
-        for (const target of this.withCursors) {
-            target.free();
-        }
-        for (const target of this.withAnchors) {
-            target.free();
-        }
-        assert(this.withCursors.size === 0, 0x3c1 /* free should remove all cursors */);
-        assert(this.withAnchors.size === 0, 0x3c2 /* free should remove all anchors */);
-    }
-
-    public get root(): UnwrappedEditableField {
-        const cursor = this.forest.allocateCursor();
-        const destination = this.forest.root(this.forest.rootField);
-        const cursorResult = this.forest.tryMoveCursorTo(destination, cursor);
-        const targets: ProxyTarget[] = [];
-        if (cursorResult === TreeNavigationResult.Ok) {
-            do {
-                targets.push(new ProxyTarget(this, cursor));
-            } while (cursor.seek(1) === TreeNavigationResult.Ok);
-        }
-        cursor.free();
-        this.forest.anchors.forget(destination);
-        const rootSchema = lookupGlobalFieldSchema(this.forest.schema, rootFieldKey);
-        return proxifyField(getFieldKind(rootSchema), targets);
-    }
-}
-
-class ProxyTarget {
->>>>>>> d79b1e5b
     private readonly lazyCursor: ITreeSubscriptionCursor;
     private anchor?: Anchor;
 
@@ -395,7 +313,7 @@
      * This is correct only if sequence fields are handled with {@link UnwrappedEditableSequence}.
      */
     public setValue(key: string, value: Value, typeName: TreeSchemaIdentifier): boolean {
-        const type = { name: typeName, ...this.context.forest.schema.lookupTreeSchema(typeName) };
+        const type = { name: typeName, ...lookupTreeSchema(this.context.forest.schema, typeName) };
         assert(isPrimitive(type), "Cannot set value of a non-primitive field");
         const target = mapCursorField(this.cursor, brand(key), (c) => this.context.createTarget(c))[0];
         const path = target.getPath();
@@ -499,7 +417,7 @@
         assert(fieldSchema.types !== undefined && fieldSchema.types.size === 1,
             "Cannot resolve a field type, use 'insertNodeSymbol' instead");
         const name = [...fieldSchema.types][0];
-        const type: NamedTreeSchema = { name, ...target.context.forest.schema.lookupTreeSchema(name) };
+        const type: NamedTreeSchema = { name, ...lookupTreeSchema(target.context.forest.schema, name) };
         const jsonValue = isPrimitiveValue(value) ? value : value as object;
         const schemaCursor = new TypedJsonCursor(target.context.forest.schema, type, jsonValue);
         return target.insertNode(key, schemaCursor as ITreeCursor);
