/*!
 * Copyright (c) Microsoft Corporation and contributors. All rights reserved.
 * Licensed under the MIT License.
 */

import { assert } from "@fluidframework/common-utils";
import {
	Value,
	Anchor,
	FieldKey,
	symbolIsFieldKey,
	TreeNavigationResult,
	ITreeSubscriptionCursor,
	ITreeSubscriptionCursorState,
	FieldSchema,
	LocalFieldKey,
	TreeSchemaIdentifier,
	TreeSchema,
	ValueSchema,
	lookupTreeSchema,
	mapCursorField,
	mapCursorFields,
	CursorLocationType,
	FieldAnchor,
	ITreeCursor,
<<<<<<< HEAD
	anchorSlot,
	AnchorNode,
=======
	inCursorField,
	inCursorNode,
>>>>>>> a511a33a
} from "../../core";
import { brand, fail, getOrAddEmptyToMap } from "../../util";
import { FieldKind, Multiplicity } from "../modular-schema";
import { singleMapTreeCursor } from "../mapTreeCursor";
import {
	getFieldKind,
	getFieldSchema,
	getPrimaryField,
	isPrimitiveValue,
	PrimitiveValue,
	assertPrimitiveValueType,
	ContextuallyTypedNodeData,
	MarkedArrayLike,
	arrayLikeMarkerSymbol,
	ContextuallyTypedNodeDataObject,
	applyFieldTypesFromContext,
	applyTypesFromContext,
	getPossibleTypes,
	typeNameSymbol,
	valueSymbol,
} from "../contextuallyTyped";
import {
	AdaptingProxyHandler,
	adaptWithProxy,
	isPrimitive,
	keyIsValidIndex,
	getOwnArrayKeys,
} from "./utilities";
import { ProxyContext } from "./editableTreeContext";

/**
 * A symbol for extracting target from {@link EditableTree} proxies.
 * Useful for debugging and testing, but not part of the public API.
 * @alpha
 */
export const proxyTargetSymbol: unique symbol = Symbol("editable-tree:proxyTarget");

/**
 * A symbol to get the type of {@link EditableTree} in contexts where string keys are already in use for fields.
 * @alpha
 */
export const typeSymbol: unique symbol = Symbol("editable-tree:type");

/**
 * A symbol to get the index of {@link EditableTree} within its parent field
 * in contexts where string keys are already in use for fields.
 * @alpha
 */
export const indexSymbol: unique symbol = Symbol("editable-tree:index");

/**
 * A symbol to get the function, which returns the field of {@link EditableTree} without unwrapping,
 * in contexts where string keys are already in use for fields.
 * @alpha
 */
export const getField: unique symbol = Symbol("editable-tree:getField()");

/**
 * A symbol to get the function, which creates a new field of {@link EditableTree},
 * in contexts where string keys are already in use for fields.
 * @alpha
 */
export const createField: unique symbol = Symbol("editable-tree:createField()");

/**
 * A symbol to get the function, which replaces a field of {@link EditableTree},
 * in contexts where string keys are already in use for fields.
 * @alpha
 */
export const replaceField: unique symbol = Symbol("editable-tree:replaceField()");

/**
 * A symbol to get information about where an {@link EditableTree} is parented in contexts where string keys are already in use for fields.
 * in contexts where string keys are already in use for fields.
 * @alpha
 */
export const parentField: unique symbol = Symbol("editable-tree:parentField()");

/**
 * A tree which can be traversed and edited.
 *
 * When iterating, only visits non-empty fields.
 * To discover empty fields, inspect the schema using {@link typeSymbol}.
 *
 * The tree can be inspected by means of the built-in JS functions e.g.
 * ```
 * const root = context.unwrappedRoot;
 * for (const key of Reflect.ownKeys(root)) { ... }
 * // OR
 * if ("foo" in root) { ... }
 * ```
 * where `context` is a common `EditableTreeContext`.
 *
 * The tree can be edited either by using its symbol-based "toolbox" (e.g. {@link createField})
 * or using a simple assignment operator (see `EditableTreeContext.unwrappedRoot` for more details).
 * @alpha
 */
export interface EditableTree extends Iterable<EditableField>, ContextuallyTypedNodeDataObject {
	/**
	 * The name of the node type.
	 */
	readonly [typeNameSymbol]: TreeSchemaIdentifier;

	/**
	 * The type of the node.
	 * If this node is well-formed, it must follow this schema.
	 */
	readonly [typeSymbol]: TreeSchema;

	/**
	 * Value stored on this node.
	 *
	 * Setting the value using the simple assignment operator (`=`) is only supported for {@link PrimitiveValue}s.
	 * Concurrently setting the value will follow the "last-write-wins" semantics.
	 */
	[valueSymbol]: Value;

	/**
	 * Index of this node within its parent field.
	 */
	// TODO: this is a temporary solution.
	// It should be replaced with a more general location symbol like
	// `readonly [location]: EditableTreeUpPath`
	// to cover all the cases, where the code may be lacking information about an origin of the node.
	// See proposed API: https://github.com/microsoft/FluidFramework/pull/12810#issuecomment-1303949419
	readonly [indexSymbol]: number;

	/**
	 * Stores the target for the proxy which implements reading and writing for this node.
	 * The details of this object are implementation details,
	 * but the presence of this symbol can be used to separate EditableTrees from other types.
	 */
	readonly [proxyTargetSymbol]: object;

	/**
	 * Gets the field of this node by its key without unwrapping.
	 */
	[getField](fieldKey: FieldKey): EditableField;

	/**
	 * Fields of this node, indexed by their field keys.
	 *
	 * This API exposes content in a way depending on the {@link Multiplicity} of the {@link FieldKind}.
	 * Sequences (including empty ones) are always exposed as {@link EditableField}s,
	 * and everything else is either a single EditableTree or undefined depending on if it's empty.
	 *
	 * It is possible to use this indexed access to delete the field using the `delete` operator and
	 * to set the value of the field or, more precisely, of its existing node using the simple assignment operator (`=`)
	 * if the field is defined as `optional` or `value`, its node {@link isPrimitive} and the value is a {@link PrimitiveValue}.
	 * Concurrently setting the value will follow the "last-write-wins" semantics.
	 *
	 * See `EditableTreeContext.unwrappedRoot` for how to use the simple assignment operator in other cases,
	 * as it works the same way for all children of the tree starting from its root.
	 */
	// TODO: update docs for concurrently deleting the field.
	[key: FieldKey]: UnwrappedEditableField;

	/**
	 * Gets an iterator iterating over the fields of this node.
	 * It reads all fields at once before the iteration starts to get a "snapshot" of this node.
	 * It might be inefficient regarding resources, but avoids situations
	 * when the fields are getting changed while iterating.
	 */
	[Symbol.iterator](): IterableIterator<EditableField>;

	/**
	 * Creates a new field at this node.
	 *
	 * The content of the new field must follow the {@link Multiplicity} of the {@link FieldKind}:
	 * - use a single cursor when creating an `optional` field;
	 * - use array of cursors when creating a `sequence` field;
	 * - use {@link EditableField.insertNodes} instead to create fields of kind `value` as currently
	 * it is not possible to have trees with already populated fields of this kind.
	 *
	 * When creating a field in a concurrent environment,
	 * `optional` fields will be created following the "last-write-wins" semantics,
	 * and for `sequence` fields the content ends up in order of "sequenced-last" to "sequenced-first".
	 */
	[createField](fieldKey: FieldKey, newContent: ITreeCursor | ITreeCursor[]): void;

	/**
	 * Replaces the field of this node.
	 *
	 * The content of the field must follow the {@link Multiplicity} of the {@link FieldKind}:
	 * - use a single cursor when replacing an `optional` or a `value` field;
	 * - use array of cursors when replacing a `sequence` field.
	 *
	 * Use `delete` operator to delete `optional` or `sequence` fields of this node, if any.
	 *
	 * When replacing a field in a concurrent environment,
	 * the following merge semantics will be applied depending on the field multiplicity:
	 * - optional and value fields will be overwritten in a "last-write-wins" fashion,
	 * - for sequence fields, the nodes present in the field on the issuing client will be
	 * deleted and the newContent will be inserted. This means concurrent inserts (including
	 * calls to `replaceField`) can all contribute content. In the future this will likely be
	 * replaced with merge semantics that is more consistent with that of optional and value fields.
	 */
	[replaceField](fieldKey: FieldKey, newContent: ITreeCursor | ITreeCursor[]): void;

	/**
	 * The field this tree is in, and the index within that field.
	 */
	readonly [parentField]: { readonly parent: EditableField; readonly index: number };
}

/**
 * EditableTree,
 * but with any type that `isPrimitive` unwrapped into the value if that value is a {@link PrimitiveValue}.
 * @alpha
 */
export type EditableTreeOrPrimitive = EditableTree | PrimitiveValue;

/**
 * EditableTree, but with these cases of unwrapping:
 * - primitives are unwrapped. See {@link EditableTreeOrPrimitive}.
 * - nodes with PrimaryField (see `getPrimaryField`) are unwrapped to {@link EditableField}s.
 * - fields are unwrapped based on their schema's multiplicity. See {@link UnwrappedEditableField}.
 * @alpha
 */
export type UnwrappedEditableTree = EditableTreeOrPrimitive | EditableField;

/**
 * Unwrapped field.
 * Non-sequence multiplicities are unwrapped to the child tree or `undefined` if there is none.
 * Sequence multiplicities are handled with {@link EditableField}.
 * See {@link UnwrappedEditableTree} for how the children themselves are unwrapped.
 * @alpha
 */
export type UnwrappedEditableField = UnwrappedEditableTree | undefined | EditableField;

/**
 * A field of an {@link EditableTree} as an array-like sequence of unwrapped nodes (see {@link UnwrappedEditableTree}).
 *
 * The number of nodes depends on a field's multiplicity.
 * When iterating, the nodes are read at once. Use index access to read the nodes "lazily".
 * Use `getNode` to get a node without unwrapping.
 *
 * It is possible to create/replace a node or to set its value by using the simple assignment operator (`=`)
 * and providing an input data as a {@link ContextuallyTypedNodeData}.
 * See `EditableTreeContext.unwrappedRoot` for more details, as it works the same way for all
 * children of the tree starting from its root.
 *
 * It is forbidden to delete the node using the `delete` operator, use the `deleteNodes()` method instead.
 * @alpha
 */
export interface EditableField
	// Here, the `UnwrappedEditableTree | ContextuallyTypedNodeData` union is used
	// due to a lacking support for variant accessors for index signatures in TypeScript,
	// see https://github.com/microsoft/TypeScript/issues/43826.
	// Otherwise it would be better to have a setter accepting the `ContextuallyTypedNodeData`
	// and a getter returning the `UnwrappedEditableTree` for the numeric indexed access
	// similar to, e.g., the getter and setter of the `EditableTreeContext.root`.
	// Thus, in most cases this must be understood as:
	// - "returns `UnwrappedEditableTree` when accessing the nodes by their indices" and
	// - "can also accept `ContextuallyTypedNodeData` when setting the nodes by their indices".
	// TODO: replace the numeric indexed access with getters and setters if possible.
	extends MarkedArrayLike<UnwrappedEditableTree | ContextuallyTypedNodeData> {
	/**
	 * The `FieldSchema` of this field.
	 */
	readonly fieldSchema: FieldSchema;

	/**
	 * The `FieldKey` of this field.
	 */
	readonly fieldKey: FieldKey;

	/**
	 * The node which has this field on it under `fieldKey`.
	 * `undefined` iff this field is a detached field.
	 */
	readonly parent?: EditableTree;

	/**
	 * Stores the target for the proxy which implements reading and writing for this sequence field.
	 * The details of this object are implementation details,
	 * but the presence of this symbol can be used to separate EditableTrees from other types.
	 */
	readonly [proxyTargetSymbol]: object;

	/**
	 * Gets a node of this field by its index without unwrapping.
	 * Note that the node must exists at the given index.
	 */
	getNode(index: number): EditableTree;

	/**
	 * Inserts new nodes into this field.
	 */
	insertNodes(index: number, newContent: ITreeCursor | ITreeCursor[]): void;

	/**
	 * Sequentially deletes the nodes from this field.
	 *
	 * @param index - the index of the first node to be deleted. It must be in a range of existing node indices.
	 * @param count - the number of nodes to be deleted. If not provided, deletes all nodes
	 * starting from the index and up to the length of the field.
	 */
	deleteNodes(index: number, count?: number): void;

	/**
	 * Sequentially replaces the nodes of this field.
	 *
	 * @param index - the index of the first node to be replaced. It must be in a range of existing node indices.
	 * @param count - the number of nodes to be replaced. If not provided, replaces all nodes
	 * starting from the index and up to the length of the field.
	 *
	 * Note that, if multiple clients concurrently call replace on a sequence field,
	 * all the insertions will be preserved.
	 */
	replaceNodes(index: number, newContent: ITreeCursor | ITreeCursor[], count?: number): void;
}

<<<<<<< HEAD
const editableTreeSlot = anchorSlot<EditableTree>();

// TODO: hook this up to get called when the node the anchor is for gets deleted from the tree.
// Note: this should be when it will not get restored (anchor object can't get resurrected) in its AnchorSet.
const onDelete = anchorSlot<((anchor: AnchorNode) => void)[]>();

function makeTree(context: ProxyContext, cursor: ITreeSubscriptionCursor): EditableTree {
	const anchor = cursor.buildAnchor() ?? fail("invalid");
	const anchorNode = context.forest.anchors.locate(anchor) ?? fail("invalid");
	const map = anchorNode.slotMap(editableTreeSlot);
	const cached = map.get(editableTreeSlot);
	if (cached !== undefined) {
		context.forest.anchors.forget(anchor);
		return cached;
	}
	const newTarget = new NodeProxyTarget(context, cursor, anchorNode, anchor);
	const output = adaptWithProxy(newTarget, nodeProxyHandler);
	map.set(editableTreeSlot, output);
	getOrAddEmptyToMap(anchorNode.slotMap(onDelete), onDelete).push(cleanupTree);
	map.get(editableTreeSlot);
	return output;
}

function cleanupTree(anchor: AnchorNode): void {
	const map = anchor.slotMap(editableTreeSlot);
	const cached = map.get(editableTreeSlot);
	if (cached !== undefined) {
		(cached[proxyTargetSymbol] as NodeProxyTarget).free();
	}
=======
function makeTree(context: ProxyContext, cursor: ITreeSubscriptionCursor): EditableTree {
	const newTarget = new NodeProxyTarget(context, cursor);
	return adaptWithProxy(newTarget, nodeProxyHandler);
>>>>>>> a511a33a
}

export function makeField(
	context: ProxyContext,
	fieldSchema: FieldSchema,
	cursor: ITreeSubscriptionCursor,
): EditableField {
	const targetSequence = new FieldProxyTarget(context, fieldSchema, cursor);
	return adaptWithProxy(targetSequence, fieldProxyHandler);
}

/**
 * This is a base class for `NodeProxyTarget` and `FieldProxyTarget`, which uniformly handles cursors and anchors.
 */
export abstract class ProxyTarget<T extends Anchor | FieldAnchor> {
	private readonly lazyCursor: ITreeSubscriptionCursor;

	constructor(
		public readonly context: ProxyContext,
		cursor: ITreeSubscriptionCursor,
		private anchor?: T,
	) {
		this.lazyCursor = cursor.fork();
		context.withCursors.add(this);
		if (anchor !== undefined) {
			this.context.withAnchors.add(this);
		}
	}

	public free(): void {
		this.lazyCursor.free();
		this.context.withCursors.delete(this);
		if (this.anchor !== undefined) {
			this.forgetAnchor(this.anchor);
			this.context.withAnchors.delete(this);
			this.anchor = undefined;
		}
	}

	public getAnchor(): T {
		if (this.anchor === undefined) {
			this.anchor = this.buildAnchor();
			this.context.withAnchors.add(this);
		}
		return this.anchor;
	}

	public prepareForEdit(): void {
		this.getAnchor();
		this.lazyCursor.clear();
		this.context.withCursors.delete(this);
	}

	public get cursor(): ITreeSubscriptionCursor {
		if (this.lazyCursor.state === ITreeSubscriptionCursorState.Cleared) {
			assert(
				this.anchor !== undefined,
				0x3c3 /* EditableTree should have an anchor if it does not have a cursor */,
			);
			const result = this.tryMoveCursorToAnchor(this.anchor, this.lazyCursor);
			assert(
				result === TreeNavigationResult.Ok,
				0x3c4 /* It is invalid to access an EditableTree node which no longer exists */,
			);
			this.context.withCursors.add(this);
		}
		return this.lazyCursor;
	}

	protected abstract buildAnchor(): T;

	protected abstract tryMoveCursorToAnchor(
		anchor: T,
		cursor: ITreeSubscriptionCursor,
	): TreeNavigationResult;

	protected abstract forgetAnchor(anchor: T): void;
}

function isFieldProxyTarget(target: ProxyTarget<Anchor | FieldAnchor>): target is FieldProxyTarget {
	return target instanceof FieldProxyTarget;
}

function isNodeProxyTarget(target: ProxyTarget<Anchor | FieldAnchor>): target is NodeProxyTarget {
	return target instanceof NodeProxyTarget;
}

/**
 * @returns the key, if any, of the primary array field.
 */
function getPrimaryArrayKey(
	type: TreeSchema,
): { key: LocalFieldKey; schema: FieldSchema } | undefined {
	const primary = getPrimaryField(type);
	if (primary === undefined) {
		return undefined;
	}
	const kind = getFieldKind(primary.schema);
	if (kind.multiplicity === Multiplicity.Sequence) {
		// TODO: this could have issues if there are non-primary keys
		// that can collide with the array APIs (length or integers).
		return primary;
	}
	return undefined;
}

/**
 * A Proxy target, which together with a `nodeProxyHandler` implements a basic access to
 * the fields of {@link EditableTree} by means of the cursors.
 */
export class NodeProxyTarget extends ProxyTarget<Anchor> {
	constructor(
		context: ProxyContext,
		cursor: ITreeSubscriptionCursor,
		public readonly anchorNode: AnchorNode,
		anchor: Anchor,
	) {
		super(context, cursor, anchor);
		assert(cursor.mode === CursorLocationType.Nodes, 0x44c /* must be in nodes mode */);
	}

	protected buildAnchor(): Anchor {
		return this.context.forest.anchors.track(this.anchorNode);
	}

	protected tryMoveCursorToAnchor(
		anchor: Anchor,
		cursor: ITreeSubscriptionCursor,
	): TreeNavigationResult {
		return this.context.forest.tryMoveCursorToNode(anchor, cursor);
	}

	protected forgetAnchor(anchor: Anchor): void {
		this.context.forest.anchors.forget(anchor);
	}

	get typeName(): TreeSchemaIdentifier {
		return this.cursor.type;
	}

	get type(): TreeSchema {
		return lookupTreeSchema(this.context.schema, this.typeName);
	}

	get value(): Value {
		return this.cursor.value;
	}

	set value(value: Value) {
		assert(isPrimitive(this.type), 0x44d /* Cannot set a value of a non-primitive field */);
		assertPrimitiveValueType(value, this.type);
		const path = this.cursor.getPath();
		assert(path !== undefined, 0x44e /* Cannot locate a path to set a value of the node */);
		this.context.setNodeValue(path, value);
	}

	get currentIndex(): number {
		return this.cursor.fieldIndex;
	}

	public lookupFieldKind(field: FieldKey): FieldKind {
		return getFieldKind(this.getFieldSchema(field));
	}

	public getFieldSchema(field: FieldKey): FieldSchema {
		return getFieldSchema(field, this.context.schema, this.type);
	}

	public getFieldKeys(): FieldKey[] {
		return mapCursorFields(this.cursor, (c) => c.getFieldKey());
	}

	public has(field: FieldKey): boolean {
		// Make fields present only if non-empty.
<<<<<<< HEAD
		return this.inField(field, (cursor) => cursor.getFieldLength() !== 0);
	}

	public unwrappedField(field: FieldKey): UnwrappedEditableField {
		const schema = this.getFieldSchema(field);
		return this.inField(field, (cursor) => unwrappedField(this.context, schema, cursor));
	}

	private inField<T>(field: FieldKey, f: (cursor: ITreeSubscriptionCursor) => T): T {
		this.cursor.enterField(field);
		const result = f(this.cursor);
		this.cursor.exitField();
		return result;
=======
		return this.fieldLength(field) !== 0;
	}

	public unwrappedField(field: FieldKey): UnwrappedEditableField {
		const schema = this.getFieldSchema(field);
		return inCursorField(this.cursor, field, (cursor) =>
			unwrappedField(this.context, schema, cursor),
		);
>>>>>>> a511a33a
	}

	public getField(fieldKey: FieldKey): EditableField {
		const schema = this.getFieldSchema(fieldKey);
<<<<<<< HEAD
		return this.inField(fieldKey, (cursor) => makeField(this.context, schema, cursor));
=======
		return inCursorField(this.cursor, fieldKey, (cursor) =>
			makeField(this.context, schema, cursor),
		);
>>>>>>> a511a33a
	}

	[Symbol.iterator](): IterableIterator<EditableField> {
		const type = this.type;
		return mapCursorFields(this.cursor, (cursor) =>
			makeField(
				this.context,
				getFieldSchema(cursor.getFieldKey(), this.context.schema, type),
				cursor,
			),
		).values();
	}

	public createField(fieldKey: FieldKey, newContent: ITreeCursor | ITreeCursor[]): void {
		assert(!this.has(fieldKey), 0x44f /* The field already exists. */);
		const fieldKind = this.lookupFieldKind(fieldKey);
		const path = this.cursor.getPath();
		switch (fieldKind.multiplicity) {
			case Multiplicity.Optional: {
				assert(
					!Array.isArray(newContent),
					0x450 /* Use single cursor to create the optional field */,
				);
				this.context.setOptionalField(path, fieldKey, newContent, true);
				break;
			}
			case Multiplicity.Sequence: {
				this.context.insertNodes(path, fieldKey, 0, newContent);
				break;
			}
			case Multiplicity.Value:
				fail("It is invalid to create fields of kind `value` as they should always exist.");
			default:
				fail("`Forbidden` fields may not be created.");
		}
	}

	private fieldLength(field: FieldKey): number {
		return inCursorField(this.cursor, field, (cursor) => cursor.getFieldLength());
	}

	public deleteField(fieldKey: FieldKey): void {
		const fieldKind = this.lookupFieldKind(fieldKey);
		const path = this.cursor.getPath();
		switch (fieldKind.multiplicity) {
			case Multiplicity.Optional: {
				this.context.setOptionalField(path, fieldKey, undefined, false);
				break;
			}
			case Multiplicity.Sequence: {
<<<<<<< HEAD
				const length = this.inField(fieldKey, (cursor) => cursor.getFieldLength());
=======
				const length = this.fieldLength(fieldKey);
>>>>>>> a511a33a
				this.context.deleteNodes(path, fieldKey, 0, length);
				break;
			}
			case Multiplicity.Value:
				fail("Fields of kind `value` may not be deleted.");
			default:
				fail("`Forbidden` fields may not be deleted.");
		}
	}

	public replaceField(fieldKey: FieldKey, newContent: ITreeCursor | ITreeCursor[]): void {
		const fieldKind = this.lookupFieldKind(fieldKey);
		const path = this.cursor.getPath();
		switch (fieldKind.multiplicity) {
			case Multiplicity.Optional: {
				assert(
					!Array.isArray(newContent),
					0x4cd /* It is invalid to replace the optional field using the array data. */,
				);
				this.context.setOptionalField(path, fieldKey, newContent, !this.has(fieldKey));
				break;
			}
			case Multiplicity.Sequence: {
<<<<<<< HEAD
				const length = this.inField(fieldKey, (cursor) => cursor.getFieldLength());
=======
				const length = this.fieldLength(fieldKey);
>>>>>>> a511a33a
				/**
				 * `replaceNodes` has different merge semantics than the `replaceField` would ideally offer:
				 * `replaceNodes` should not overwrite concurrently inserted content while `replaceField` should.
				 * We currently use `replaceNodes` here because the low-level editing API
				 * for the desired `replaceField` semantics is not yet avaialble.
				 */
				// TODO: update implementation once the low-level editing API is available.
				this.context.replaceNodes(path, fieldKey, 0, length, newContent);
				break;
			}
			case Multiplicity.Value: {
				assert(
					!Array.isArray(newContent),
					0x4ce /* It is invalid to replace the value field using the array data. */,
				);
				this.context.setValueField(path, fieldKey, newContent);
				break;
			}
			default:
				fail("`Forbidden` fields may not be replaced as they never exist.");
		}
	}

	public get parentField(): { readonly parent: EditableField; readonly index: number } {
		const cursor = this.cursor;
		const index = cursor.fieldIndex;
		cursor.exitNode();
		const key = cursor.getFieldKey();
		cursor.exitField();
		const parentType = cursor.type;
		cursor.enterField(key);
		const fieldSchema = getFieldSchema(
			key,
			this.context.schema,
			lookupTreeSchema(this.context.schema, parentType),
		);
		const proxifiedField = makeField(this.context, fieldSchema, this.cursor);
		this.cursor.enterNode(index);

		return { parent: proxifiedField, index };
	}
}

/**
 * A Proxy handler together with a {@link NodeProxyTarget} implements a basic read/write access to the Forest
 * by means of the cursors.
 */
const nodeProxyHandler: AdaptingProxyHandler<NodeProxyTarget, EditableTree> = {
	get: (target: NodeProxyTarget, key: string | symbol): unknown => {
		if (typeof key === "string" || symbolIsFieldKey(key)) {
			// All string keys are fields
			return target.unwrappedField(brand(key));
		}
		// utility symbols
		switch (key) {
			case typeSymbol:
				return target.type;
			case typeNameSymbol:
				return target.typeName;
			case valueSymbol:
				return target.value;
			case indexSymbol:
				return target.currentIndex;
			case proxyTargetSymbol:
				return target;
			case Symbol.iterator:
				return target[Symbol.iterator].bind(target);
			case getField:
				return target.getField.bind(target);
			case createField:
				return target.createField.bind(target);
			case replaceField:
				return target.replaceField.bind(target);
			case parentField:
				return target.parentField;
			default:
				return undefined;
		}
	},
	set: (
		target: NodeProxyTarget,
		key: string | symbol,
		value: ContextuallyTypedNodeData,
		receiver: NodeProxyTarget,
	): boolean => {
		if (typeof key === "string" || symbolIsFieldKey(key)) {
			const fieldKey: FieldKey = brand(key);
			const fieldSchema = target.getFieldSchema(fieldKey);
			const multiplicity = target.lookupFieldKind(fieldKey).multiplicity;
			if (target.has(fieldKey) && isPrimitiveValue(value)) {
				assert(
					multiplicity === Multiplicity.Value || multiplicity === Multiplicity.Optional,
					0x4cf /* single value provided for an unsupported field */,
				);
				const possibleTypes = getPossibleTypes(
					target.context.schema,
					fieldSchema.types,
					value,
				);
				if (possibleTypes.length > 1) {
					const field = target.getField(fieldKey);
					const node = field.getNode(0);
					assertPrimitiveValueType(value, node[typeSymbol]);
					node[valueSymbol] = value;
					return true;
				}
			}
			const content = applyFieldTypesFromContext(target.context.schema, fieldSchema, value);
			const cursors = content.map(singleMapTreeCursor);
			// This unconditionally uses `replaceField`, which differs from `createField`
			// only for sequence fields while using `insertNodes` instead of `replaceNodes`
			// (plus some difference in assertions, which is ignored here for a sake of a better
			// consistency with the low-level editing API).
			// Since `insertNodes` and `replaceNodes` have same merge semantics with `replaceNodes`
			// being a bit more general purpose function, it's ok to just use that.
			if (multiplicity !== Multiplicity.Sequence) {
				target.replaceField(fieldKey, cursors[0]);
			} else {
				target.replaceField(fieldKey, cursors);
			}
			return true;
		}
		if (key === valueSymbol) {
			target.value = value;
			return true;
		}
		return false;
	},
	deleteProperty: (target: NodeProxyTarget, key: string | symbol): boolean => {
		if (typeof key === "string" || symbolIsFieldKey(key)) {
			const fieldKey: FieldKey = brand(key);
			target.deleteField(fieldKey);
			return true;
		}
		return false;
	},
	// Include documented symbols (except value when value is undefined) and all non-empty fields.
	has: (target: NodeProxyTarget, key: string | symbol): boolean => {
		if (typeof key === "string" || symbolIsFieldKey(key)) {
			return target.has(brand(key));
		}
		// utility symbols
		switch (key) {
			case proxyTargetSymbol:
			case typeSymbol:
			case typeNameSymbol:
			case indexSymbol:
			case Symbol.iterator:
			case getField:
			case createField:
			case replaceField:
			case parentField:
				return true;
			case valueSymbol:
				// Could do `target.value !== ValueSchema.Nothing`
				// instead if values which could be modified should report as existing.
				return target.value !== undefined;
			default:
				return false;
		}
	},
	// Includes all non-empty fields, which are the enumerable fields.
	ownKeys: (target: NodeProxyTarget): FieldKey[] => {
		return target.getFieldKeys();
	},
	getOwnPropertyDescriptor: (
		target: NodeProxyTarget,
		key: string | symbol,
	): PropertyDescriptor | undefined => {
		// We generally don't want to allow users of the proxy to reconfigure all the properties,
		// but it is an TypeError to return non-configurable for properties that do not exist on target,
		// so they must return true.

		if ((typeof key === "string" || symbolIsFieldKey(key)) && target.has(brand(key))) {
			const field = target.unwrappedField(brand(key));
			return {
				configurable: true,
				enumerable: true,
				value: field,
				writable: true,
			};
		}
		// utility symbols
		switch (key) {
			case proxyTargetSymbol:
				return { configurable: true, enumerable: false, value: target, writable: false };
			case typeSymbol:
				return {
					configurable: true,
					enumerable: false,
					value: target.type,
					writable: false,
				};
			case typeNameSymbol:
				return {
					configurable: true,
					enumerable: false,
					value: target.typeName,
					writable: false,
				};
			case valueSymbol:
				return {
					configurable: true,
					enumerable: false,
					value: target.value,
					writable: false,
				};
			case indexSymbol:
				return {
					configurable: true,
					enumerable: false,
					value: target.currentIndex,
					writable: false,
				};
			case Symbol.iterator:
				return {
					configurable: true,
					enumerable: false,
					value: target[Symbol.iterator].bind(target),
					writable: false,
				};
			case getField:
				return {
					configurable: true,
					enumerable: false,
					value: target.getField.bind(target),
					writable: false,
				};
			case createField:
				return {
					configurable: true,
					enumerable: false,
					value: target.createField.bind(target),
					writable: false,
				};
			case replaceField:
				return {
					configurable: true,
					enumerable: false,
					value: target.replaceField.bind(target),
					writable: false,
				};
			case parentField:
				return {
					configurable: true,
					enumerable: false,
					value: target.parentField,
					writable: false,
				};
			default:
				return undefined;
		}
	},
};

/**
 * A Proxy target, which together with a `fieldProxyHandler` implements a basic access to
 * the nodes of {@link EditableField} by means of the cursors.
 */
export class FieldProxyTarget extends ProxyTarget<FieldAnchor> implements EditableField {
	public readonly fieldKey: FieldKey;
	public readonly fieldSchema: FieldSchema;
	public readonly [arrayLikeMarkerSymbol]: true;

	constructor(context: ProxyContext, fieldSchema: FieldSchema, cursor: ITreeSubscriptionCursor) {
		assert(cursor.mode === CursorLocationType.Fields, 0x453 /* must be in fields mode */);
		super(context, cursor);
		this.fieldKey = cursor.getFieldKey();
		this.fieldSchema = fieldSchema;
		this[arrayLikeMarkerSymbol] = true;
	}

	get [proxyTargetSymbol](): FieldProxyTarget {
		return this;
	}

	get parent(): EditableTree | undefined {
		if (this.getAnchor().parent === undefined) {
			return undefined;
		}

		const cursor = this.cursor;
		cursor.exitField();
		const output = makeTree(this.context, cursor);
		cursor.enterField(this.fieldKey);
		return output;
	}

	protected buildAnchor(): FieldAnchor {
		return this.cursor.buildFieldAnchor();
	}

	protected tryMoveCursorToAnchor(
		anchor: FieldAnchor,
		cursor: ITreeSubscriptionCursor,
	): TreeNavigationResult {
		return this.context.forest.tryMoveCursorToField(anchor, cursor);
	}

	protected forgetAnchor(anchor: FieldAnchor): void {
		if (anchor.parent === undefined) return;
		this.context.forest.anchors.forget(anchor.parent);
	}

	[index: number]: UnwrappedEditableTree;

	public get length(): number {
		return this.cursor.getFieldLength();
	}

	/**
	 * Returns a node (unwrapped by default, see {@link UnwrappedEditableTree}) by its index.
	 */
	public unwrappedTree(index: number): UnwrappedEditableTree {
<<<<<<< HEAD
		this.cursor.enterNode(index);
		const tree = unwrappedTree(this.context, this.cursor);
		this.cursor.exitNode();
		return tree;
=======
		return inCursorNode(this.cursor, index, (cursor) => unwrappedTree(this.context, cursor));
>>>>>>> a511a33a
	}

	/**
	 * Gets a node by its index without unwrapping.
	 */
	public getNode(index: number): EditableTree {
		assert(
			keyIsValidIndex(index, this.length),
			0x454 /* A child node must exist at index to get it without unwrapping. */,
		);
<<<<<<< HEAD
		this.cursor.enterNode(index);
		const tree = makeTree(this.context, this.cursor);
		this.cursor.exitNode();
		return tree;
=======
		return inCursorNode(this.cursor, index, (cursor) => makeTree(this.context, cursor));
>>>>>>> a511a33a
	}

	/**
	 * Gets array of unwrapped nodes.
	 */
	private asArray(): UnwrappedEditableTree[] {
		return mapCursorField(this.cursor, (cursor) => unwrappedTree(this.context, cursor));
	}

	[Symbol.iterator](): IterableIterator<UnwrappedEditableTree> {
		return this.asArray().values();
	}

	public insertNodes(index: number, newContent: ITreeCursor | ITreeCursor[]): void {
		const fieldKind = getFieldKind(this.fieldSchema);
		// TODO: currently for all field kinds the nodes can be created by editor using `sequenceField.insert()`.
		// Uncomment the next line and remove non-sequence related code when the editor will become more schema-aware.
		// assert(fieldKind.multiplicity === Multiplicity.Sequence, "The field must be of a sequence kind.");
		if (fieldKind.multiplicity !== Multiplicity.Sequence) {
			assert(
				this.length === 0 && (!Array.isArray(newContent) || newContent.length <= 1),
				0x455 /* A non-sequence field cannot have more than one node. */,
			);
		}
		assert(
			keyIsValidIndex(index, this.length + 1),
			0x456 /* Index must be less than or equal to length. */,
		);
		const fieldPath = this.cursor.getFieldPath();
		this.context.insertNodes(fieldPath.parent, fieldPath.field, index, newContent);
	}

	public deleteNodes(index: number, count?: number): void {
		// TODO: currently for all field kinds the nodes can be deleted by editor using `sequenceField.delete()`.
		// Uncomment when the editor will become more schema-aware.
		// const fieldKind = getFieldKind(this.fieldSchema);
		// assert(fieldKind.multiplicity === Multiplicity.Sequence, "The field must be of a sequence kind.");
		assert(
			this.length === 0 || keyIsValidIndex(index, this.length),
			0x457 /* Index must be less than length. */,
		);
		if (count !== undefined) assert(count >= 0, 0x458 /* Count must be non-negative. */);
		const maxCount = this.length - index;
		const _count = count === undefined || count > maxCount ? maxCount : count;
		const fieldPath = this.cursor.getFieldPath();
		this.context.deleteNodes(fieldPath.parent, fieldPath.field, index, _count);
	}

	public replaceNodes(
		index: number,
		newContent: ITreeCursor | ITreeCursor[],
		count?: number,
	): void {
		const fieldKind = getFieldKind(this.fieldSchema);
		// TODO: currently for all field kinds the nodes can be created by editor using `sequenceField.insert()`.
		// Uncomment the next line and remove non-sequence related code when the editor will become more schema-aware.
		// assert(fieldKind.multiplicity === Multiplicity.Sequence, "The field must be of a sequence kind.");
		if (fieldKind.multiplicity !== Multiplicity.Sequence) {
			assert(
				this.length <= 1 && (!Array.isArray(newContent) || newContent.length <= 1),
				0x4d0 /* A non-sequence field cannot have more than one node. */,
			);
		}
		assert(
			(this.length === 0 && index === 0) || keyIsValidIndex(index, this.length),
			0x4d1 /* Index must be less than length or, if the field is empty, be 0. */,
		);
		if (count !== undefined) assert(count >= 0, 0x4d2 /* Count must be non-negative. */);
		const maxCount = this.length - index;
		const _count = count === undefined || count > maxCount ? maxCount : count;
		const fieldPath = this.cursor.getFieldPath();
		this.context.replaceNodes(fieldPath.parent, fieldPath.field, index, _count, newContent);
	}
}

const editableFieldPropertySetWithoutLength = new Set<string>([
	"fieldKey",
	"fieldSchema",
	"primaryType",
	"parent",
]);
/**
 * The set of `EditableField` properties exposed by `fieldProxyHandler`.
 * Any other properties are considered to be non-existing.
 */
const editableFieldPropertySet = new Set<string>([
	"length",
	...editableFieldPropertySetWithoutLength,
]);

/**
 * Returns a Proxy handler, which together with a {@link FieldProxyTarget} implements a basic read/write access to
 * the sequence fields by means of the cursors.
 */
const fieldProxyHandler: AdaptingProxyHandler<FieldProxyTarget, EditableField> = {
	get: (target: FieldProxyTarget, key: string | symbol, receiver: object): unknown => {
		if (typeof key === "string") {
			if (editableFieldPropertySet.has(key)) {
				return Reflect.get(target, key);
			} else if (keyIsValidIndex(key, target.length)) {
				return target.unwrappedTree(Number(key));
			}
			// This maps the methods of the `EditableField` to their implementation in the `FieldProxyTarget`.
			// Expected are only the methods declared in the `EditableField` interface,
			// as only those are visible for the users of the public API.
			// Such implicit delegation is chosen for a future array implementation in case it will be needed.
			const reflected = Reflect.get(target, key);
			if (typeof reflected === "function") {
				return function (...args: unknown[]): unknown {
					return Reflect.apply(reflected, target, args);
				};
			}
			return undefined;
		}
		switch (key) {
			case proxyTargetSymbol:
				return target;
			case Symbol.iterator:
				return target[Symbol.iterator].bind(target);
			case arrayLikeMarkerSymbol:
				return true;
			default:
		}
		return undefined;
	},
	set: (
		target: FieldProxyTarget,
		key: string,
		value: ContextuallyTypedNodeData,
		receiver: unknown,
	): boolean => {
		const cursor = singleMapTreeCursor(
			applyTypesFromContext(target.context.schema, target.fieldSchema.types, value),
		);
		// This is just a cheap way to check if there might be a node at the given index.
		// An implementation of the target methods holds all relevant key assertions.
		// TODO: maybe refactor this to add a real node existence check if desired,
		// but it might be costly regarding performance.
		if (keyIsValidIndex(key, target.length)) {
			target.replaceNodes(Number(key), cursor, 1);
		} else {
			target.insertNodes(Number(key), cursor);
		}
		return true;
	},
	deleteProperty: (target: FieldProxyTarget, key: string): boolean => {
		throw new Error("Not supported. Use `deleteNodes()` instead");
	},
	// Include documented symbols and all non-empty fields.
	has: (target: FieldProxyTarget, key: string | symbol): boolean => {
		if (typeof key === "symbol") {
			switch (key) {
				case Symbol.iterator:
				case proxyTargetSymbol:
				case arrayLikeMarkerSymbol:
					return true;
				default:
			}
		} else {
			if (keyIsValidIndex(key, target.length) || editableFieldPropertySet.has(key)) {
				return true;
			}
		}
		return false;
	},
	ownKeys: (target: FieldProxyTarget): ArrayLike<keyof EditableField> => {
		// This includes 'length' property.
		const keys: string[] = getOwnArrayKeys(target.length);
		keys.push(...editableFieldPropertySetWithoutLength);
		return keys as ArrayLike<keyof EditableField>;
	},
	getOwnPropertyDescriptor: (
		target: FieldProxyTarget,
		key: string | symbol,
	): PropertyDescriptor | undefined => {
		// We generally don't want to allow users of the proxy to reconfigure all the properties,
		// but it is a TypeError to return non-configurable for properties that do not exist on target,
		// so they must return true.
		if (typeof key === "symbol") {
			switch (key) {
				case proxyTargetSymbol:
					return {
						configurable: true,
						enumerable: false,
						value: target,
						writable: false,
					};
				case Symbol.iterator:
					return {
						configurable: true,
						enumerable: false,
						value: target[Symbol.iterator].bind(target),
						writable: false,
					};
				default:
			}
		} else {
			if (editableFieldPropertySet.has(key)) {
				return {
					configurable: true,
					enumerable: false,
					value: Reflect.get(target, key),
					writable: false,
				};
			} else if (keyIsValidIndex(key, target.length)) {
				return {
					configurable: true,
					enumerable: true,
					value: target.unwrappedTree(Number(key)),
					writable: true,
				};
			}
		}
		return undefined;
	},
};

/**
 * See {@link UnwrappedEditableTree} for documentation on what unwrapping this performs.
 */
function unwrappedTree(
	context: ProxyContext,
	cursor: ITreeSubscriptionCursor,
): UnwrappedEditableTree {
	const nodeTypeName = cursor.type;
	const nodeType = lookupTreeSchema(context.schema, nodeTypeName);
	// Unwrap primitives or nodes having a primary field. Sequences unwrap nodes on their own.
	if (isPrimitive(nodeType)) {
		const nodeValue = cursor.value;
		if (isPrimitiveValue(nodeValue)) {
			return nodeValue;
		}
		assert(
			nodeType.value === ValueSchema.Serializable,
			0x3c7 /* `undefined` values not allowed for primitive fields */,
		);
	}

	const primary = getPrimaryArrayKey(nodeType);
	if (primary !== undefined) {
		cursor.enterField(primary.key);
		const primaryField = makeField(context, primary.schema, cursor);
		cursor.exitField();
		return primaryField;
	}
	return makeTree(context, cursor);
}

/**
 * @param context - the common context of the field.
 * @param fieldSchema - the FieldSchema of the field.
 * @param cursor - the cursor, which must point to the field being proxified.
 */
export function unwrappedField(
	context: ProxyContext,
	fieldSchema: FieldSchema,
	cursor: ITreeSubscriptionCursor,
): UnwrappedEditableField {
	const fieldKind = getFieldKind(fieldSchema);
	if (fieldKind.multiplicity === Multiplicity.Sequence) {
		return makeField(context, fieldSchema, cursor);
	}
	const length = cursor.getFieldLength();
	assert(length <= 1, 0x3c8 /* invalid non sequence */);
	if (length === 1) {
<<<<<<< HEAD
		cursor.enterNode(0);
		const proxifiedNode = unwrappedTree(context, cursor);
		cursor.exitNode();
		return proxifiedNode;
=======
		return inCursorNode(cursor, 0, (innerCursor) => unwrappedTree(context, innerCursor));
>>>>>>> a511a33a
	}
	assert(
		fieldKind.multiplicity === Multiplicity.Optional ||
			fieldKind.multiplicity === Multiplicity.Forbidden,
		"invalid empty field",
	);
	return undefined;
}

/**
 * Checks the type of an UnwrappedEditableField.
 * @alpha
 */
export function isUnwrappedNode(field: UnwrappedEditableField): field is EditableTree {
	return (
		typeof field === "object" &&
		isNodeProxyTarget(field[proxyTargetSymbol] as ProxyTarget<Anchor | FieldAnchor>)
	);
}

/**
 * Checks the type of an UnwrappedEditableField.
 * @alpha
 */
export function isEditableField(field: UnwrappedEditableField): field is EditableField {
	return (
		typeof field === "object" &&
		isFieldProxyTarget(field[proxyTargetSymbol] as ProxyTarget<Anchor | FieldAnchor>)
	);
}<|MERGE_RESOLUTION|>--- conflicted
+++ resolved
@@ -23,13 +23,10 @@
 	CursorLocationType,
 	FieldAnchor,
 	ITreeCursor,
-<<<<<<< HEAD
 	anchorSlot,
 	AnchorNode,
-=======
 	inCursorField,
 	inCursorNode,
->>>>>>> a511a33a
 } from "../../core";
 import { brand, fail, getOrAddEmptyToMap } from "../../util";
 import { FieldKind, Multiplicity } from "../modular-schema";
@@ -343,7 +340,6 @@
 	replaceNodes(index: number, newContent: ITreeCursor | ITreeCursor[], count?: number): void;
 }
 
-<<<<<<< HEAD
 const editableTreeSlot = anchorSlot<EditableTree>();
 
 // TODO: hook this up to get called when the node the anchor is for gets deleted from the tree.
@@ -373,11 +369,6 @@
 	if (cached !== undefined) {
 		(cached[proxyTargetSymbol] as NodeProxyTarget).free();
 	}
-=======
-function makeTree(context: ProxyContext, cursor: ITreeSubscriptionCursor): EditableTree {
-	const newTarget = new NodeProxyTarget(context, cursor);
-	return adaptWithProxy(newTarget, nodeProxyHandler);
->>>>>>> a511a33a
 }
 
 export function makeField(
@@ -552,21 +543,6 @@
 
 	public has(field: FieldKey): boolean {
 		// Make fields present only if non-empty.
-<<<<<<< HEAD
-		return this.inField(field, (cursor) => cursor.getFieldLength() !== 0);
-	}
-
-	public unwrappedField(field: FieldKey): UnwrappedEditableField {
-		const schema = this.getFieldSchema(field);
-		return this.inField(field, (cursor) => unwrappedField(this.context, schema, cursor));
-	}
-
-	private inField<T>(field: FieldKey, f: (cursor: ITreeSubscriptionCursor) => T): T {
-		this.cursor.enterField(field);
-		const result = f(this.cursor);
-		this.cursor.exitField();
-		return result;
-=======
 		return this.fieldLength(field) !== 0;
 	}
 
@@ -575,18 +551,13 @@
 		return inCursorField(this.cursor, field, (cursor) =>
 			unwrappedField(this.context, schema, cursor),
 		);
->>>>>>> a511a33a
 	}
 
 	public getField(fieldKey: FieldKey): EditableField {
 		const schema = this.getFieldSchema(fieldKey);
-<<<<<<< HEAD
-		return this.inField(fieldKey, (cursor) => makeField(this.context, schema, cursor));
-=======
 		return inCursorField(this.cursor, fieldKey, (cursor) =>
 			makeField(this.context, schema, cursor),
 		);
->>>>>>> a511a33a
 	}
 
 	[Symbol.iterator](): IterableIterator<EditableField> {
@@ -637,11 +608,7 @@
 				break;
 			}
 			case Multiplicity.Sequence: {
-<<<<<<< HEAD
-				const length = this.inField(fieldKey, (cursor) => cursor.getFieldLength());
-=======
 				const length = this.fieldLength(fieldKey);
->>>>>>> a511a33a
 				this.context.deleteNodes(path, fieldKey, 0, length);
 				break;
 			}
@@ -665,11 +632,7 @@
 				break;
 			}
 			case Multiplicity.Sequence: {
-<<<<<<< HEAD
-				const length = this.inField(fieldKey, (cursor) => cursor.getFieldLength());
-=======
 				const length = this.fieldLength(fieldKey);
->>>>>>> a511a33a
 				/**
 				 * `replaceNodes` has different merge semantics than the `replaceField` would ideally offer:
 				 * `replaceNodes` should not overwrite concurrently inserted content while `replaceField` should.
@@ -984,14 +947,7 @@
 	 * Returns a node (unwrapped by default, see {@link UnwrappedEditableTree}) by its index.
 	 */
 	public unwrappedTree(index: number): UnwrappedEditableTree {
-<<<<<<< HEAD
-		this.cursor.enterNode(index);
-		const tree = unwrappedTree(this.context, this.cursor);
-		this.cursor.exitNode();
-		return tree;
-=======
 		return inCursorNode(this.cursor, index, (cursor) => unwrappedTree(this.context, cursor));
->>>>>>> a511a33a
 	}
 
 	/**
@@ -1002,14 +958,7 @@
 			keyIsValidIndex(index, this.length),
 			0x454 /* A child node must exist at index to get it without unwrapping. */,
 		);
-<<<<<<< HEAD
-		this.cursor.enterNode(index);
-		const tree = makeTree(this.context, this.cursor);
-		this.cursor.exitNode();
-		return tree;
-=======
 		return inCursorNode(this.cursor, index, (cursor) => makeTree(this.context, cursor));
->>>>>>> a511a33a
 	}
 
 	/**
@@ -1275,14 +1224,7 @@
 	const length = cursor.getFieldLength();
 	assert(length <= 1, 0x3c8 /* invalid non sequence */);
 	if (length === 1) {
-<<<<<<< HEAD
-		cursor.enterNode(0);
-		const proxifiedNode = unwrappedTree(context, cursor);
-		cursor.exitNode();
-		return proxifiedNode;
-=======
 		return inCursorNode(cursor, 0, (innerCursor) => unwrappedTree(context, innerCursor));
->>>>>>> a511a33a
 	}
 	assert(
 		fieldKind.multiplicity === Multiplicity.Optional ||
