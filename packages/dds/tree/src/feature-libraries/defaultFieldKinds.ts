--- conflicted
+++ resolved
@@ -307,31 +307,13 @@
 	changes?: JsonCompatibleReadOnly;
 }
 
-<<<<<<< HEAD
 function makeValueFieldCodec(childCodec: IJsonCodec<NodeChangeset>): IJsonCodec<ValueChangeset> {
 	return {
 		encode: (change: ValueChangeset) => {
 			const encoded: EncodedValueChangeset & JsonCompatibleReadOnly = {};
 			if (change.value !== undefined) {
-				encoded.value =
-					"revert" in change.value
-						? {
-								revert: jsonableTreeFromCursor(change.value.revert),
-						  }
-						: change.value;
-			}
-=======
-const valueFieldEncoder: FieldChangeEncoder<ValueChangeset> = {
-	encodeForJson: (
-		formatVersion: number,
-		change: ValueChangeset,
-		encodeChild: NodeChangeEncoder,
-	) => {
-		const encoded: EncodedValueChangeset & JsonCompatibleReadOnly = {};
-		if (change.value !== undefined) {
-			encoded.value = encodeNodeUpdate(change.value, encodeChild);
-		}
->>>>>>> e5d177df
+				encoded.value = encodeNodeUpdate(change.value, childCodec);
+			}
 
 			if (change.changes !== undefined) {
 				encoded.changes = childCodec.encode(change.changes);
@@ -340,30 +322,12 @@
 			return encoded;
 		},
 
-<<<<<<< HEAD
 		decode: (change: JsonCompatibleReadOnly) => {
 			const encoded = change as EncodedValueChangeset;
 			const decoded: ValueChangeset = {};
 			if (encoded.value !== undefined) {
-				decoded.value =
-					"revert" in encoded.value
-						? {
-								revert: singleTextCursor(encoded.value.revert),
-						  }
-						: encoded.value;
-			}
-=======
-	decodeJson: (
-		formatVersion: number,
-		change: JsonCompatibleReadOnly,
-		decodeChild: NodeChangeDecoder,
-	) => {
-		const encoded = change as EncodedValueChangeset;
-		const decoded: ValueChangeset = {};
-		if (encoded.value !== undefined) {
-			decoded.value = decodeNodeUpdate(encoded.value, decodeChild);
-		}
->>>>>>> e5d177df
+				decoded.value = decodeNodeUpdate(encoded.value, childCodec);
+			}
 
 			if (encoded.changes !== undefined) {
 				decoded.changes = childCodec.decode(encoded.changes);
@@ -374,7 +338,10 @@
 	};
 }
 
-function encodeNodeUpdate(update: NodeUpdate, encodeChild: NodeChangeEncoder): EncodedNodeUpdate {
+function encodeNodeUpdate(
+	update: NodeUpdate,
+	childCodec: IJsonCodec<NodeChangeset>,
+): EncodedNodeUpdate {
 	const encoded: EncodedNodeUpdate =
 		"revert" in update
 			? {
@@ -386,13 +353,16 @@
 			  };
 
 	if (update.changes !== undefined) {
-		encoded.changes = encodeChild(update.changes);
+		encoded.changes = childCodec.encode(update.changes);
 	}
 
 	return encoded;
 }
 
-function decodeNodeUpdate(encoded: EncodedNodeUpdate, decodeChild: NodeChangeDecoder): NodeUpdate {
+function decodeNodeUpdate(
+	encoded: EncodedNodeUpdate,
+	childCodec: IJsonCodec<NodeChangeset>,
+): NodeUpdate {
 	const decoded: NodeUpdate =
 		"revert" in encoded
 			? {
@@ -402,7 +372,7 @@
 			: { set: encoded.set };
 
 	if (encoded.changes !== undefined) {
-		decoded.changes = decodeChild(encoded.changes);
+		decoded.changes = childCodec.decode(encoded.changes);
 	}
 
 	return decoded;
@@ -715,7 +685,6 @@
 	childChange?: JsonCompatibleReadOnly;
 }
 
-<<<<<<< HEAD
 const optionalFieldCodecFamilyFactory: FieldChangeHandler<OptionalChangeset>["codecsFactory"] = (
 	childCodec,
 ) =>
@@ -726,18 +695,13 @@
 				encode: (change: OptionalChangeset) => {
 					const encoded: EncodedOptionalChangeset & JsonCompatibleReadOnly = {};
 					if (change.fieldChange !== undefined) {
-						encoded.fieldChange =
-							change.fieldChange.newContent !== undefined &&
-							"revert" in change.fieldChange.newContent
-								? {
-										...change.fieldChange,
-										newContent: {
-											revert: jsonableTreeFromCursor(
-												change.fieldChange.newContent.revert,
-											),
-										},
-								  }
-								: change.fieldChange;
+						encoded.fieldChange = { wasEmpty: change.fieldChange.wasEmpty };
+						if (change.fieldChange.newContent !== undefined) {
+							encoded.fieldChange.newContent = encodeNodeUpdate(
+								change.fieldChange.newContent,
+								childCodec,
+							);
+						}
 					}
 
 					if (change.childChange !== undefined) {
@@ -756,14 +720,10 @@
 						};
 
 						if (encoded.fieldChange.newContent !== undefined) {
-							decoded.fieldChange.newContent =
-								"revert" in encoded.fieldChange.newContent
-									? {
-											revert: singleTextCursor(
-												encoded.fieldChange.newContent.revert,
-											),
-									  }
-									: encoded.fieldChange.newContent;
+							decoded.fieldChange.newContent = decodeNodeUpdate(
+								encoded.fieldChange.newContent,
+								childCodec,
+							);
 						}
 					}
 
@@ -776,59 +736,6 @@
 			},
 		],
 	]);
-=======
-const optionalFieldEncoder: FieldChangeEncoder<OptionalChangeset> = {
-	encodeForJson: (
-		formatVersion: number,
-		change: OptionalChangeset,
-		encodeChild: NodeChangeEncoder,
-	) => {
-		const encoded: EncodedOptionalChangeset & JsonCompatibleReadOnly = {};
-		if (change.fieldChange !== undefined) {
-			encoded.fieldChange = { wasEmpty: change.fieldChange.wasEmpty };
-			if (change.fieldChange.newContent !== undefined) {
-				encoded.fieldChange.newContent = encodeNodeUpdate(
-					change.fieldChange.newContent,
-					encodeChild,
-				);
-			}
-		}
-
-		if (change.childChange !== undefined) {
-			encoded.childChange = encodeChild(change.childChange);
-		}
-
-		return encoded;
-	},
-
-	decodeJson: (
-		formatVersion: number,
-		change: JsonCompatibleReadOnly,
-		decodeChild: NodeChangeDecoder,
-	) => {
-		const encoded = change as EncodedOptionalChangeset;
-		const decoded: OptionalChangeset = {};
-		if (encoded.fieldChange !== undefined) {
-			decoded.fieldChange = {
-				wasEmpty: encoded.fieldChange.wasEmpty,
-			};
-
-			if (encoded.fieldChange.newContent !== undefined) {
-				decoded.fieldChange.newContent = decodeNodeUpdate(
-					encoded.fieldChange.newContent,
-					decodeChild,
-				);
-			}
-		}
-
-		if (encoded.childChange !== undefined) {
-			decoded.childChange = decodeChild(encoded.childChange);
-		}
-
-		return decoded;
-	},
-};
->>>>>>> e5d177df
 
 function deltaFromInsertAndChange(
 	insertedContent: ITreeCursorSynchronous | undefined,
