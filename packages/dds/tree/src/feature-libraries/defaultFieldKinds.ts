/*!
 * Copyright (c) Microsoft Corporation and contributors. All rights reserved.
 * Licensed under the MIT License.
 */

import { assert, IsoBuffer } from "@fluidframework/common-utils";
import {
	ChangeEncoder,
	FieldKindIdentifier,
	Delta,
	JsonableTree,
	ITreeCursor,
	TaggedChange,
	ITreeCursorSynchronous,
	tagChange,
	TreeSchemaIdentifier,
	FieldSchema,
} from "../core";
import { brand, fail, JsonCompatible, JsonCompatibleReadOnly } from "../util";
import { singleTextCursor, jsonableTreeFromCursor } from "./treeTextCursor";
import {
	FieldKind,
	Multiplicity,
	allowsTreeSchemaIdentifierSuperset,
	ToDelta,
	FieldChangeRebaser,
	FieldChangeHandler,
	NodeChangeComposer,
	NodeChangeInverter,
	NodeChangeRebaser,
	NodeChangeset,
	FieldChangeEncoder,
	NodeChangeDecoder,
	NodeChangeEncoder,
	FieldEditor,
	referenceFreeFieldChangeRebaser,
	NodeReviver,
	isolatedFieldChangeRebaser,
} from "./modular-schema";
import { mapTreeFromCursor, singleMapTreeCursor } from "./mapTreeCursor";
import { sequenceFieldChangeHandler, SequenceFieldEditor } from "./sequence-field";

type BrandedFieldKind<
	TName extends string,
	TMultiplicity extends Multiplicity,
	TEditor extends FieldEditor<any>,
> = FieldKind<TEditor> & {
	identifier: TName & FieldKindIdentifier;
	multiplicity: TMultiplicity;
};

function brandedFieldKind<
	TName extends string,
	TMultiplicity extends Multiplicity,
	TEditor extends FieldEditor<any>,
>(
	identifier: TName,
	multiplicity: TMultiplicity,
	changeHandler: FieldChangeHandler<any, TEditor>,
	allowsTreeSupersetOf: (
		originalTypes: ReadonlySet<TreeSchemaIdentifier> | undefined,
		superset: FieldSchema,
	) => boolean,
	handlesEditsFrom: ReadonlySet<FieldKindIdentifier>,
): BrandedFieldKind<TName, TMultiplicity, TEditor> {
	return new FieldKind<TEditor>(
		brand(identifier),
		multiplicity,
		changeHandler,
		allowsTreeSupersetOf,
		handlesEditsFrom,
	) as unknown as BrandedFieldKind<TName, TMultiplicity, TEditor>;
}

/**
 * Encoder for changesets which carry no information.
 *
 * @sealed
 */
export class UnitEncoder extends ChangeEncoder<0> {
	public encodeForJson(formatVersion: number, change: 0): JsonCompatible {
		return 0;
	}

	public encodeBinary(formatVersion: number, change: 0): IsoBuffer {
		return IsoBuffer.from("");
	}

	public decodeJson(formatVersion: number, change: JsonCompatible): 0 {
		return 0;
	}

	public decodeBinary(formatVersion: number, change: IsoBuffer): 0 {
		return 0;
	}
}

/**
 * Encoder for changesets which are just a json compatible value.
 *
 * @sealed
 */
export class ValueEncoder<T extends JsonCompatibleReadOnly> extends ChangeEncoder<T> {
	public encodeForJson(formatVersion: number, change: T): JsonCompatibleReadOnly {
		return change;
	}

	public decodeJson(formatVersion: number, change: JsonCompatibleReadOnly): T {
		return change as T;
	}
}

/**
 * @returns a ChangeRebaser that assumes all the changes commute, meaning that order does not matter.
 */
function commutativeRebaser<TChange>(data: {
	compose: (changes: TChange[]) => TChange;
	invert: (changes: TChange) => TChange;
}): FieldChangeRebaser<TChange> {
	const rebase = (change: TChange, _over: TChange) => change;
	return referenceFreeFieldChangeRebaser({ ...data, rebase });
}

/**
 * Picks the last value written.
 *
 * TODO: it seems impossible for this to obey the desired axioms.
 * Specifically inverse needs to cancel, restoring the value from the previous change which was discarded.
 */
export function lastWriteWinsRebaser<TChange>(data: {
	noop: TChange;
	invert: (changes: TChange) => TChange;
}): FieldChangeRebaser<TChange> {
	const compose = (changes: TChange[]) =>
		changes.length >= 0 ? changes[changes.length - 1] : data.noop;
	const rebase = (change: TChange, _over: TChange) => change;
	return referenceFreeFieldChangeRebaser({ ...data, compose, rebase });
}

export interface Replacement<T> {
	old: T;
	new: T;
}

export type ReplaceOp<T> = Replacement<T> | 0;

/**
 * Picks the last value written.
 *
 * Consistent if used on valid paths with correct old states.
 */
export function replaceRebaser<T>(): FieldChangeRebaser<ReplaceOp<T>> {
	return referenceFreeFieldChangeRebaser({
		rebase: (change: ReplaceOp<T>, over: ReplaceOp<T>) => {
			if (change === 0) {
				return 0;
			}
			if (over === 0) {
				return change;
			}
			return { old: over.new, new: change.new };
		},
		compose: (changes: ReplaceOp<T>[]) => {
			const f = changes.filter((c): c is Replacement<T> => c !== 0);
			if (f.length === 0) {
				return 0;
			}
			for (let index = 1; index < f.length; index++) {
				assert(f[index - 1].new === f[index].old, 0x3a4 /* adjacent replaces must match */);
			}
			return { old: f[0].old, new: f[f.length - 1].new };
		},
		invert: (changes: ReplaceOp<T>) => {
			return changes === 0 ? 0 : { old: changes.new, new: changes.old };
		},
	});
}

/**
 * ChangeHandler that only handles no-op / identity changes.
 */
export const noChangeHandler: FieldChangeHandler<0> = {
	rebaser: referenceFreeFieldChangeRebaser({
		compose: (changes: 0[]) => 0,
		invert: (changes: 0) => 0,
		rebase: (change: 0, over: 0) => 0,
	}),
	encoder: new UnitEncoder(),
	editor: { buildChildChange: (index, change) => fail("Child changes not supported") },
	intoDelta: (change: 0, deltaFromChild: ToDelta): Delta.MarkList => [],
};

/**
 * ChangeHandler that does not support any changes.
 *
 * TODO: Due to floating point precision compose is not quite associative.
 * This may violate our requirements.
 * This could be fixed by making this integer only
 * and handling values past Number.MAX_SAFE_INTEGER (ex: via an arbitrarily large integer library)
 * or via modular arithmetic.
 */
export const counterHandle: FieldChangeHandler<number> = {
	rebaser: commutativeRebaser({
		compose: (changes: number[]) => changes.reduce((a, b) => a + b, 0),
		invert: (change: number) => -change,
	}),
	encoder: new ValueEncoder<number>(),
	editor: { buildChildChange: (index, change) => fail("Child changes not supported") },
	intoDelta: (change: number, deltaFromChild: ToDelta): Delta.MarkList => [
		{
			type: Delta.MarkType.Modify,
			setValue: change,
		},
	],
};

/**
 * Field kind for counters.
 * Stores a single value which corresponds to number which can be added to.
 *
 * This is an example of a few interesting things:
 *
 * - A field kind with some constraints on what can be under it type wise.
 * Other possible examples which would do this include sets, maps (for their keys),
 * or any domain specific specialized kinds.
 *
 * - A field kind with commutative edits.
 *
 * TODO:
 * What should the subtrees under this look like?
 * How does it prevent / interact with direct edits to the subtree (ex: set value)?
 * How should it use its type set?
 * How should it handle lack of associative addition due to precision and overflow?
 */
export const counter: BrandedFieldKind<
	"Counter",
	Multiplicity.Value,
	FieldEditor<number>
> = brandedFieldKind(
	"Counter",
	Multiplicity.Value,
	counterHandle,
	(types, other) => other.kind === counter.identifier,
	new Set(),
);

export type NodeUpdate =
	| { set: JsonableTree }
	| {
			/**
			 * The node being restored.
			 */
			revert: ITreeCursorSynchronous;
	  };

export interface ValueChangeset {
	value?: NodeUpdate;
	changes?: NodeChangeset;
}

const valueRebaser: FieldChangeRebaser<ValueChangeset> = isolatedFieldChangeRebaser({
	compose: (
		changes: TaggedChange<ValueChangeset>[],
		composeChildren: NodeChangeComposer,
	): ValueChangeset => {
		if (changes.length === 0) {
			return {};
		}
		let newValue: NodeUpdate | undefined;
		const childChanges: TaggedChange<NodeChangeset>[] = [];
		for (const { change, revision } of changes) {
			if (change.value !== undefined) {
				newValue = change.value;

				// The previous changes applied to a different value, so we discard them.
				// TODO: Consider if we should represent muted changes
				childChanges.length = 0;
			}

			if (change.changes !== undefined) {
				childChanges.push(tagChange(change.changes, revision));
			}
		}

		const composed: ValueChangeset = {};
		if (newValue !== undefined) {
			composed.value = newValue;
		}

		if (childChanges.length > 0) {
			composed.changes = composeChildren(childChanges);
		}

		return composed;
	},

	invert: (
		{ revision, change }: TaggedChange<ValueChangeset>,
		invertChild: NodeChangeInverter,
		reviver: NodeReviver,
	): ValueChangeset => {
		const inverse: ValueChangeset = {};
		if (change.changes !== undefined) {
			inverse.changes = invertChild(change.changes, 0);
		}
		if (change.value !== undefined) {
			assert(revision !== undefined, 0x478 /* Unable to revert to undefined revision */);
			inverse.value = { revert: reviver(revision, 0, 1)[0] };
		}
		return inverse;
	},

	rebase: (
		change: ValueChangeset,
		over: TaggedChange<ValueChangeset>,
		rebaseChild: NodeChangeRebaser,
	): ValueChangeset => {
		if (change.changes === undefined || over.change.changes === undefined) {
			return change;
		}
		return { ...change, changes: rebaseChild(change.changes, over.change.changes) };
	},
});

interface EncodedValueChangeset {
	value?: NodeUpdate;
	changes?: JsonCompatibleReadOnly;
}

const valueFieldEncoder: FieldChangeEncoder<ValueChangeset> = {
	encodeForJson: (
		formatVersion: number,
		change: ValueChangeset,
		encodeChild: NodeChangeEncoder,
	) => {
		const encoded: EncodedValueChangeset & JsonCompatibleReadOnly = {};
		if (change.value !== undefined) {
			encoded.value = change.value;
		}

		if (change.changes !== undefined) {
			encoded.changes = encodeChild(change.changes);
		}

		return encoded;
	},

	decodeJson: (
		formatVersion: number,
		change: JsonCompatibleReadOnly,
		decodeChild: NodeChangeDecoder,
	) => {
		const encoded = change as EncodedValueChangeset;
		const decoded: ValueChangeset = {};
		if (encoded.value !== undefined) {
			decoded.value = encoded.value;
		}

		if (encoded.changes !== undefined) {
			decoded.changes = decodeChild(encoded.changes);
		}

		return decoded;
	},
};

export interface ValueFieldEditor extends FieldEditor<ValueChangeset> {
	/**
	 * Creates a change which replaces the current value of the field with `newValue`.
	 */
	set(newValue: ITreeCursor): ValueChangeset;
}

const valueFieldEditor: ValueFieldEditor = {
	buildChildChange: (index, change) => {
		assert(index === 0, 0x3b6 /* Value fields only support a single child node */);
		return { changes: change };
	},

	set: (newValue: ITreeCursor) => ({ value: { set: jsonableTreeFromCursor(newValue) } }),
};

const valueChangeHandler: FieldChangeHandler<ValueChangeset, ValueFieldEditor> = {
	rebaser: valueRebaser,
	encoder: valueFieldEncoder,
	editor: valueFieldEditor,

<<<<<<< HEAD
	intoDelta: (change: ValueChangeset, deltaFromChild: ToDelta) => {
		const fieldChanges: Mutable<Delta.FieldChanges> = {};
		if (change.value !== undefined) {
			const newValue: ITreeCursorSynchronous =
				"revert" in change.value ? change.value.revert : singleTextCursor(change.value.set);
			fieldChanges.shallow = [
				{ type: Delta.MarkType.Delete, count: 1 },
				{
					type: Delta.MarkType.Insert,
					content: [newValue],
				},
			];
		}
		if (change.changes !== undefined) {
			const modify = deltaFromChild(change.changes);
			if (modify) {
				fieldChanges.afterShallow = [{ ...modify, index: 0 }];
=======
	intoDelta: (change: ValueChangeset, deltaFromChild: ToDelta, reviver: NodeReviver) => {
		if (change.value !== undefined) {
			let mark: Delta.Mark;
			let newValue: ITreeCursorSynchronous;
			if ("revert" in change.value) {
				const revision = change.value.revert;
				assert(revision !== undefined, 0x477 /* Unable to revert to undefined revision */);
				newValue = reviver(revision, 0, 1)[0];
			} else {
				newValue = singleTextCursor(change.value.set);
			}
			if (change.changes === undefined) {
				mark = {
					type: Delta.MarkType.Insert,
					content: [newValue],
				};
			} else {
				const modify = deltaFromChild(change.changes, 0);
				const cursor = singleTextCursor(newValue);
				const mutableTree = mapTreeFromCursor(cursor);
				mark = {
					...modify,
					type: Delta.MarkType.InsertAndModify,
					content: singleMapTreeCursor(mutableTree),
				};
>>>>>>> f810cfce
			}

			return [{ type: Delta.MarkType.Delete, count: 1 }, mark];
		}

		return change.changes === undefined ? [] : [deltaFromChild(change.changes, 0)];
	},
};

/**
 * Exactly one item.
 */
export const value: BrandedFieldKind<"Value", Multiplicity.Value, ValueFieldEditor> =
	brandedFieldKind(
		"Value",
		Multiplicity.Value,
		valueChangeHandler,
		(types, other) =>
			(other.kind === sequence.identifier ||
				other.kind === value.identifier ||
				other.kind === optional.identifier) &&
			allowsTreeSchemaIdentifierSuperset(types, other.types),
		new Set(),
	);

export interface OptionalFieldChange {
	/**
	 * The new content for the trait. If undefined, the trait will be cleared.
	 */
	newContent?: NodeUpdate;

	/**
	 * Whether the field was empty in the state this change is based on.
	 */
	wasEmpty: boolean;
}

export interface OptionalChangeset {
	/**
	 * If defined, specifies the new content for the field.
	 */
	fieldChange?: OptionalFieldChange;

	/**
	 * Changes to the node which will be in the field after this changeset is applied.
	 */
	childChange?: NodeChangeset;
}

const optionalChangeRebaser: FieldChangeRebaser<OptionalChangeset> = isolatedFieldChangeRebaser({
	compose: (
		changes: TaggedChange<OptionalChangeset>[],
		composeChild: NodeChangeComposer,
	): OptionalChangeset => {
		let fieldChange: OptionalFieldChange | undefined;
		const childChanges: TaggedChange<NodeChangeset>[] = [];
		for (const { change, revision } of changes) {
			if (change.fieldChange !== undefined) {
				if (fieldChange === undefined) {
					fieldChange = { wasEmpty: change.fieldChange.wasEmpty };
				}

				if (change.fieldChange.newContent !== undefined) {
					fieldChange.newContent = change.fieldChange.newContent;
				} else {
					delete fieldChange.newContent;
				}

				// The previous changes applied to a different value, so we discard them.
				// TODO: Represent muted changes
				childChanges.length = 0;
			}
			if (change.childChange !== undefined) {
				childChanges.push(tagChange(change.childChange, revision));
			}
		}

		const composed: OptionalChangeset = {};
		if (fieldChange !== undefined) {
			composed.fieldChange = fieldChange;
		}

		if (childChanges.length > 0) {
			composed.childChange = composeChild(childChanges);
		}

		return composed;
	},

	invert: (
		{ revision, change }: TaggedChange<OptionalChangeset>,
		invertChild: NodeChangeInverter,
		reviver: NodeReviver,
	): OptionalChangeset => {
		const inverse: OptionalChangeset = {};

		const fieldChange = change.fieldChange;
		if (fieldChange !== undefined) {
			inverse.fieldChange = { wasEmpty: fieldChange.newContent === undefined };
			if (!fieldChange.wasEmpty) {
				assert(revision !== undefined, "Unable to revert to undefined revision");
				inverse.fieldChange.newContent = { revert: reviver(revision, 0, 1)[0] };
			}
		}

		if (change.childChange !== undefined) {
			inverse.childChange = invertChild(change.childChange, 0);
		}

		return inverse;
	},

	rebase: (
		change: OptionalChangeset,
		overTagged: TaggedChange<OptionalChangeset>,
		rebaseChild: NodeChangeRebaser,
	): OptionalChangeset => {
		const over = overTagged.change;
		if (change.fieldChange !== undefined) {
			if (over.fieldChange !== undefined) {
				const wasEmpty = over.fieldChange.newContent === undefined;

				// We don't have to rebase the child changes, since the other child changes don't apply to the same node
				return {
					...change,
					fieldChange: { ...change.fieldChange, wasEmpty },
				};
			}

			return change;
		}

		if (change.childChange !== undefined) {
			if (over.fieldChange !== undefined) {
				// The node the child changes applied to no longer exists so we drop the changes.
				// TODO: Represent muted changes
				return {};
			}

			if (over.childChange !== undefined) {
				return { childChange: rebaseChild(change.childChange, over.childChange) };
			}
		}

		return change;
	},
});

export interface OptionalFieldEditor extends FieldEditor<OptionalChangeset> {
	/**
	 * Creates a change which replaces the field with `newContent`
	 * @param newContent - the new content for the field
	 * @param wasEmpty - whether the field is empty when creating this change
	 */
	set(newContent: ITreeCursor | undefined, wasEmpty: boolean): OptionalChangeset;
}

const optionalFieldEditor: OptionalFieldEditor = {
	set: (newContent: ITreeCursor | undefined, wasEmpty: boolean): OptionalChangeset => ({
		fieldChange: {
			newContent:
				newContent === undefined
					? undefined
					: {
							set: jsonableTreeFromCursor(newContent),
					  },
			wasEmpty,
		},
	}),

	buildChildChange: (index: number, childChange: NodeChangeset): OptionalChangeset => {
		assert(index === 0, 0x404 /* Optional fields only support a single child node */);
		return { childChange };
	},
};

interface EncodedOptionalChangeset {
	fieldChange?: OptionalFieldChange;
	childChange?: JsonCompatibleReadOnly;
}

const optionalFieldEncoder: FieldChangeEncoder<OptionalChangeset> = {
	encodeForJson: (
		formatVersion: number,
		change: OptionalChangeset,
		encodeChild: NodeChangeEncoder,
	) => {
		const encoded: EncodedOptionalChangeset & JsonCompatibleReadOnly = {};
		if (change.fieldChange !== undefined) {
			encoded.fieldChange = change.fieldChange;
		}

		if (change.childChange !== undefined) {
			encoded.childChange = encodeChild(change.childChange);
		}

		return encoded;
	},

	decodeJson: (
		formatVersion: number,
		change: JsonCompatibleReadOnly,
		decodeChild: NodeChangeDecoder,
	) => {
		const encoded = change as EncodedOptionalChangeset;
		const decoded: OptionalChangeset = {};
		if (encoded.fieldChange !== undefined) {
			decoded.fieldChange = encoded.fieldChange;
		}

		if (encoded.childChange !== undefined) {
			decoded.childChange = decodeChild(encoded.childChange);
		}

		return decoded;
	},
};

function deltaFromInsertAndChange(
	insertedContent: JsonableTree | undefined,
	nodeChange: NodeChangeset | undefined,
	index: number,
	deltaFromNode: ToDelta,
): Delta.Mark[] {
	if (insertedContent !== undefined) {
		const content = mapTreeFromCursor(singleTextCursor(insertedContent));
		if (nodeChange !== undefined) {
			const nodeDelta = deltaFromNode(nodeChange, index);
			return [
				{
					...nodeDelta,
					type: Delta.MarkType.InsertAndModify,
					content: singleMapTreeCursor(content),
				},
			];
		}
		return [{ type: Delta.MarkType.Insert, content: [singleMapTreeCursor(content)] }];
	}

	if (nodeChange !== undefined) {
		return [deltaFromNode(nodeChange, index)];
	}

	return [];
}

/**
 * 0 or 1 items.
 */
export const optional: FieldKind<OptionalFieldEditor> = new FieldKind(
	brand("Optional"),
	Multiplicity.Optional,
	{
		rebaser: optionalChangeRebaser,
		encoder: optionalFieldEncoder,
		editor: optionalFieldEditor,

<<<<<<< HEAD
		intoDelta: (change: OptionalChangeset, deltaFromChild: ToDelta) => {
			const fieldChanges: Mutable<Delta.FieldChanges> = {};
			const update = change.fieldChange?.newContent;
			const shallow = [];
			if (change.fieldChange !== undefined && !change.fieldChange.wasEmpty) {
				shallow.push({ type: Delta.MarkType.Delete, count: 1 });
			}
			if (update !== undefined) {
				if ("set" in update) {
					shallow.push({
						type: Delta.MarkType.Insert,
						content: [singleTextCursor(update.set)],
					});
				} else {
					shallow.push({
						type: Delta.MarkType.Insert,
						content: [update.revert],
					});
				}
			}
			if (shallow.length > 0) {
				fieldChanges.shallow = shallow;
			}
			if (change.childChange !== undefined) {
				const childDelta = deltaFromChild(change.childChange);
				if (childDelta) {
					// TODO: the changeset should be able to represent changes to both the subtree present before
					// the change and the subtree present after the change.
					if (update === undefined) {
						fieldChanges.beforeShallow = [{ index: 0, ...childDelta }];
					} else {
						fieldChanges.afterShallow = [{ index: 0, ...childDelta }];
					}
				}
=======
		intoDelta: (change: OptionalChangeset, deltaFromChild: ToDelta, reviver: NodeReviver) => {
			const update = change.fieldChange?.newContent;
			let content: JsonableTree | ITreeCursorSynchronous | undefined;
			if (update === undefined || "set" in update) {
				content = update?.set;
			} else {
				const revision = update.revert;
				assert(revision !== undefined, 0x478 /* Unable to revert to undefined revision */);
				content = reviver(revision, 0, 1)[0];
			}
			const insertDelta = deltaFromInsertAndChange(
				content,
				change.childChange,
				0,
				deltaFromChild,
			);

			if (change.fieldChange !== undefined && !change.fieldChange.wasEmpty) {
				return [{ type: Delta.MarkType.Delete, count: 1 }, ...insertDelta];
>>>>>>> f810cfce
			}

			return insertDelta;
		},
	},
	(types, other) =>
		(other.kind === sequence.identifier || other.kind === optional.identifier) &&
		allowsTreeSchemaIdentifierSuperset(types, other.types),
	new Set([value.identifier]),
);

/**
 * 0 or more items.
 */
export const sequence: FieldKind<SequenceFieldEditor> = new FieldKind(
	brand("Sequence"),
	Multiplicity.Sequence,
	sequenceFieldChangeHandler,
	(types, other) =>
		other.kind === sequence.identifier &&
		allowsTreeSchemaIdentifierSuperset(types, other.types),
	// TODO: add normalizer/importers for handling ops from other kinds.
	new Set([]),
);

/**
 * Exactly 0 items.
 *
 * Using Forbidden makes what types are listed for allowed in a field irrelevant
 * since the field will never have values in it.
 *
 * Using Forbidden is equivalent to picking a kind that permits empty (like sequence or optional)
 * and having no allowed types (or only never types).
 * Because of this, its possible to express everything constraint wise without Forbidden,
 * but using Forbidden can be more semantically clear than optional with no allowed types.
 *
 * For view schema, this can be useful if you need to:
 * - run a specific out of schema handler when a field is present,
 * but otherwise are ignoring or tolerating (ex: via extra fields) unmentioned fields.
 * - prevent a specific field from being used as an extra field
 * (perhaps for some past of future compatibility reason)
 * - keep a field in a schema for metadata purposes
 * (ex: for improved error messaging, error handling or documentation)
 * that is not used in this specific version of the schema (ex: to document what it was or will be used for).
 *
 * For stored schema, this can be useful if you need to:
 * - have a field which can have its schema updated to Optional or Sequence of any type.
 * - to exclude a field from extra fields
 * - for the schema system to use as a default for fields which aren't declared
 * (ex: when updating a field that did not exist into one that does)
 *
 * See {@link emptyField} for a constant, reusable field using Forbidden.
 */
export const forbidden = brandedFieldKind(
	"Forbidden",
	Multiplicity.Forbidden,
	noChangeHandler,
	// All multiplicities other than Value support empty.
	(types, other) => fieldKinds.get(other.kind)?.multiplicity !== Multiplicity.Value,
	new Set(),
);

/**
 * Default field kinds by identifier
 */
export const fieldKinds: ReadonlyMap<FieldKindIdentifier, FieldKind> = new Map(
	[value, optional, sequence, forbidden, counter].map((s) => [s.identifier, s]),
);<|MERGE_RESOLUTION|>--- conflicted
+++ resolved
@@ -385,43 +385,18 @@
 	encoder: valueFieldEncoder,
 	editor: valueFieldEditor,
 
-<<<<<<< HEAD
 	intoDelta: (change: ValueChangeset, deltaFromChild: ToDelta) => {
-		const fieldChanges: Mutable<Delta.FieldChanges> = {};
 		if (change.value !== undefined) {
+			let mark: Delta.Mark;
 			const newValue: ITreeCursorSynchronous =
 				"revert" in change.value ? change.value.revert : singleTextCursor(change.value.set);
-			fieldChanges.shallow = [
-				{ type: Delta.MarkType.Delete, count: 1 },
-				{
-					type: Delta.MarkType.Insert,
-					content: [newValue],
-				},
-			];
-		}
-		if (change.changes !== undefined) {
-			const modify = deltaFromChild(change.changes);
-			if (modify) {
-				fieldChanges.afterShallow = [{ ...modify, index: 0 }];
-=======
-	intoDelta: (change: ValueChangeset, deltaFromChild: ToDelta, reviver: NodeReviver) => {
-		if (change.value !== undefined) {
-			let mark: Delta.Mark;
-			let newValue: ITreeCursorSynchronous;
-			if ("revert" in change.value) {
-				const revision = change.value.revert;
-				assert(revision !== undefined, 0x477 /* Unable to revert to undefined revision */);
-				newValue = reviver(revision, 0, 1)[0];
-			} else {
-				newValue = singleTextCursor(change.value.set);
-			}
 			if (change.changes === undefined) {
 				mark = {
 					type: Delta.MarkType.Insert,
 					content: [newValue],
 				};
 			} else {
-				const modify = deltaFromChild(change.changes, 0);
+				const modify = deltaFromChild(change.changes);
 				const cursor = singleTextCursor(newValue);
 				const mutableTree = mapTreeFromCursor(cursor);
 				mark = {
@@ -429,13 +404,12 @@
 					type: Delta.MarkType.InsertAndModify,
 					content: singleMapTreeCursor(mutableTree),
 				};
->>>>>>> f810cfce
 			}
 
 			return [{ type: Delta.MarkType.Delete, count: 1 }, mark];
 		}
 
-		return change.changes === undefined ? [] : [deltaFromChild(change.changes, 0)];
+		return change.changes === undefined ? [] : [deltaFromChild(change.changes)];
 	},
 };
 
@@ -657,7 +631,7 @@
 	if (insertedContent !== undefined) {
 		const content = mapTreeFromCursor(singleTextCursor(insertedContent));
 		if (nodeChange !== undefined) {
-			const nodeDelta = deltaFromNode(nodeChange, index);
+			const nodeDelta = deltaFromNode(nodeChange);
 			return [
 				{
 					...nodeDelta,
@@ -670,7 +644,7 @@
 	}
 
 	if (nodeChange !== undefined) {
-		return [deltaFromNode(nodeChange, index)];
+		return [deltaFromNode(nodeChange)];
 	}
 
 	return [];
@@ -687,52 +661,10 @@
 		encoder: optionalFieldEncoder,
 		editor: optionalFieldEditor,
 
-<<<<<<< HEAD
 		intoDelta: (change: OptionalChangeset, deltaFromChild: ToDelta) => {
-			const fieldChanges: Mutable<Delta.FieldChanges> = {};
 			const update = change.fieldChange?.newContent;
-			const shallow = [];
-			if (change.fieldChange !== undefined && !change.fieldChange.wasEmpty) {
-				shallow.push({ type: Delta.MarkType.Delete, count: 1 });
-			}
-			if (update !== undefined) {
-				if ("set" in update) {
-					shallow.push({
-						type: Delta.MarkType.Insert,
-						content: [singleTextCursor(update.set)],
-					});
-				} else {
-					shallow.push({
-						type: Delta.MarkType.Insert,
-						content: [update.revert],
-					});
-				}
-			}
-			if (shallow.length > 0) {
-				fieldChanges.shallow = shallow;
-			}
-			if (change.childChange !== undefined) {
-				const childDelta = deltaFromChild(change.childChange);
-				if (childDelta) {
-					// TODO: the changeset should be able to represent changes to both the subtree present before
-					// the change and the subtree present after the change.
-					if (update === undefined) {
-						fieldChanges.beforeShallow = [{ index: 0, ...childDelta }];
-					} else {
-						fieldChanges.afterShallow = [{ index: 0, ...childDelta }];
-					}
-				}
-=======
-		intoDelta: (change: OptionalChangeset, deltaFromChild: ToDelta, reviver: NodeReviver) => {
-			const update = change.fieldChange?.newContent;
-			let content: JsonableTree | ITreeCursorSynchronous | undefined;
-			if (update === undefined || "set" in update) {
-				content = update?.set;
-			} else {
-				const revision = update.revert;
-				assert(revision !== undefined, 0x478 /* Unable to revert to undefined revision */);
-				content = reviver(revision, 0, 1)[0];
-			}
+			const content: JsonableTree | ITreeCursorSynchronous | undefined =
+				update === undefined || "set" in update ? update?.set : update.revert;
 			const insertDelta = deltaFromInsertAndChange(
 				content,
 				change.childChange,
@@ -742,7 +674,6 @@
 
 			if (change.fieldChange !== undefined && !change.fieldChange.wasEmpty) {
 				return [{ type: Delta.MarkType.Delete, count: 1 }, ...insertDelta];
->>>>>>> f810cfce
 			}
 
 			return insertDelta;
