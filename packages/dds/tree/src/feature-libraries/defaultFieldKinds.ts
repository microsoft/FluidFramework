--- conflicted
+++ resolved
@@ -38,11 +38,7 @@
 	isolatedFieldChangeRebaser,
 } from "./modular-schema";
 import { sequenceFieldChangeHandler, SequenceFieldEditor } from "./sequence-field";
-<<<<<<< HEAD
-import { chunkTree, defaultChunkPolicy } from "./chunked-forest";
 import { populateChildModifications } from "./deltaUtils";
-=======
->>>>>>> 1d27eac4
 
 type BrandedFieldKind<
 	TName extends string,
@@ -411,26 +407,8 @@
 		if (change.value !== undefined) {
 			const newValue: ITreeCursorSynchronous =
 				"revert" in change.value ? change.value.revert : singleTextCursor(change.value.set);
-<<<<<<< HEAD
 			const insertDelta = deltaFromInsertAndChange(newValue, change.changes, deltaFromChild);
 			return [{ type: Delta.MarkType.Delete, count: 1 }, ...insertDelta];
-=======
-			if (change.changes === undefined) {
-				mark = {
-					type: Delta.MarkType.Insert,
-					content: [newValue],
-				};
-			} else {
-				const modify = deltaFromChild(change.changes);
-				mark = {
-					...modify,
-					type: Delta.MarkType.InsertAndModify,
-					content: newValue,
-				};
-			}
-
-			return [{ type: Delta.MarkType.Delete, count: 1 }, mark];
->>>>>>> 1d27eac4
 		}
 
 		return change.changes === undefined ? [] : [deltaFromChild(change.changes)];
@@ -686,36 +664,15 @@
 	deltaFromNode: ToDelta,
 ): Delta.Mark[] {
 	if (insertedContent !== undefined) {
-<<<<<<< HEAD
-		const content = chunkTree(insertedContent, defaultChunkPolicy).cursor();
-		content.firstNode();
 		const insert: Mutable<Delta.Insert> = {
 			type: Delta.MarkType.Insert,
-			content: [content],
+			content: [insertedContent],
 		};
 		if (nodeChange !== undefined) {
 			const nodeDelta = deltaFromNode(nodeChange);
 			populateChildModifications(nodeDelta, insert);
 		}
 		return [insert];
-=======
-		if (nodeChange !== undefined) {
-			const nodeDelta = deltaFromNode(nodeChange);
-			return [
-				{
-					...nodeDelta,
-					type: Delta.MarkType.InsertAndModify,
-					content: insertedContent,
-				},
-			];
-		}
-		return [
-			{
-				type: Delta.MarkType.Insert,
-				content: [insertedContent],
-			},
-		];
->>>>>>> 1d27eac4
 	}
 
 	if (nodeChange !== undefined) {
