/*!
 * Copyright (c) Microsoft Corporation and contributors. All rights reserved.
 * Licensed under the MIT License.
 */

import { assert, unreachableCase } from "@fluidframework/common-utils";
<<<<<<< HEAD
import { clone, fail } from "../../util";
import { IdAllocator } from "../modular-schema";
import {
=======
import { RevisionTag } from "../../core";
import { clone, fail, getOrAddEmptyToMap } from "../../util";
import { IdAllocator } from "../modular-schema";
import {
    Attach,
    InputSpanningMark,
>>>>>>> e9445436
    Mark,
    MoveId,
    MoveIn,
    MoveOut,
    OutputSpanningMark,
    ReturnFrom,
    ReturnTo,
    Skip,
} from "./format";
import { getInputLength, getOutputLength, isConflicted, isSkipMark } from "./utils";

export interface MoveEffectTable<T> {
    srcEffects: Map<MoveId, MoveEffect<T>>;
    dstEffects: Map<MoveId, MoveEffect<T>>;
}

export interface MoveEffect<T> {
    id?: MoveId;
    count?: number;
    child?: MoveId;
    mergeLeft?: MoveId;
    mergeRight?: MoveId;
    mark?: Mark<T>;
    modifyAfter?: T;
    movedMark?: Mark<T>;
}

export function newMoveEffectTable<T>(): MoveEffectTable<T> {
    return {
        srcEffects: new Map(),
        dstEffects: new Map(),
    };
}

<<<<<<< HEAD
export enum MoveEnd {
    Source,
    Dest,
}

function getTable<T>(table: MoveEffectTable<T>, end: MoveEnd): Map<MoveId, MoveEffect<T>> {
    return end === MoveEnd.Source ? table.srcEffects : table.dstEffects;
=======
export enum PairedMarkUpdate {
    /**
     * Indicates that the mark's matching mark is now inactive.
     */
    Deactivated,
    /**
     * Indicates that the mark's matching mark is now active.
     */
    Reactivated,
}

export interface MovePartition<TNodeChange> {
    id: MoveId;

    // Undefined means the partition is the same size as the input.
    count?: number;
    replaceWith?: Mark<TNodeChange>[];
    modifyAfter?: TNodeChange;
    /**
     * When set, updates the mark's paired mark status.
     */
    pairedMarkStatus?: PairedMarkUpdate;
    /**
     * When set, updates the mark's `detachedBy` field.
     */
    detachedBy?: RevisionTag;
}

export function splitMoveSrc<T>(
    table: MoveEffectTable<T>,
    id: MoveId,
    parts: MovePartition<T>[],
): void {
    // TODO: Do we need a separate splitIdToOrigId for src and dst? Or do we need to eagerly apply splits when processing?
    const origId = table.splitIdToOrigId.get(id);
    if (origId !== undefined) {
        const effect = getOrAddEmptyToMap(table.srcEffects, origId);
        const index = effect.findIndex((p) => p.id === id);

        // TODO: Assert that the sums of the partition sizes match
        effect.splice(index, 1, ...parts);
        for (const { id: newId } of parts) {
            table.splitIdToOrigId.set(newId, origId);
        }
    } else {
        assert(
            !table.srcEffects.has(id),
            "There should be an entry in splitIdToOrigId for this ID",
        );
        table.srcEffects.set(id, parts);
        for (const { id: newId } of parts) {
            table.splitIdToOrigId.set(newId, id);
        }
    }

    const rightId = table.srcMergeable.get(id);
    if (parts.length > 0) {
        if (rightId !== undefined) {
            table.srcMergeable.set(parts[parts.length - 1].id, rightId);
        }
        for (let i = 1; i < parts.length; i++) {
            table.srcMergeable.set(parts[i - 1].id, parts[i].id);
        }
    } else {
        const leftId = findKey(table.srcMergeable, id);
        if (leftId !== undefined && rightId !== undefined) {
            table.srcMergeable.set(leftId, rightId);
        }
        table.srcMergeable.delete(id);
    }
>>>>>>> e9445436
}

export function splitMove<T>(
    effects: MoveEffectTable<T>,
    end: MoveEnd,
    id: MoveId,
    newId: MoveId,
    count1: number,
    count2: number,
): void {
<<<<<<< HEAD
    const table = getTable(effects, end);
    let effect = table.get(id);
    if (effect === undefined) {
        effect = {
            count: count1 + count2,
        };
        table.set(id, effect);
=======
    // TODO: What if source has been deleted?
    const origId = table.splitIdToOrigId.get(id);
    if (origId !== undefined) {
        const effect = getOrAddEmptyToMap(table.dstEffects, origId);
        const index = effect.findIndex((p) => p.id === id);

        effect.splice(index, 1, ...parts);
        for (const { id: newId } of parts) {
            table.splitIdToOrigId.set(newId, origId);
        }
    } else {
        assert(
            !table.dstEffects.has(id),
            "There should be an entry in splitIdToOrigId for this ID",
        );
        table.dstEffects.set(id, parts);
        for (const { id: newId } of parts) {
            table.splitIdToOrigId.set(newId, id);
        }
    }

    const rightId = table.dstMergeable.get(id);
    if (parts.length > 0) {
        if (rightId !== undefined) {
            table.dstMergeable.set(parts[parts.length - 1].id, rightId);
        }
        for (let i = 1; i < parts.length; i++) {
            table.dstMergeable.set(parts[i - 1].id, parts[i].id);
        }
    } else {
        const leftId = findKey(table.dstMergeable, id);
        if (leftId !== undefined && rightId !== undefined) {
            table.dstMergeable.set(leftId, rightId);
        }
        table.dstMergeable.delete(id);
    }
}

export function replaceMoveDest<T>(table: MoveEffectTable<T>, id: MoveId, mark: Attach<T>): void {
    const origId = table.splitIdToOrigId.get(id);
    if (origId !== undefined) {
        const effect = getOrAddEmptyToMap(table.dstEffects, origId);
        const partition = getOrAddMovePartition(effect, id);
        assert(partition.replaceWith === undefined, "Move dest already replaced");
        partition.replaceWith = [mark];
    } else {
        assert(!table.dstEffects.has(id), "This MoveId cannot be replaced");
        table.dstEffects.set(id, [{ id, replaceWith: [mark] }]);
>>>>>>> e9445436
    }

<<<<<<< HEAD
    const newEffect: MoveEffect<T> = {
        count: count2,
        child: effect.child,
    };
=======
export function removeMoveDest(table: MoveEffectTable<unknown>, id: MoveId): void {
    const origId = table.splitIdToOrigId.get(id);
    if (origId !== undefined) {
        const effect = getOrAddEmptyToMap(table.dstEffects, origId);
        const index = effect.findIndex((p) => p.id === id);
        effect.splice(index, 1);
    } else {
        table.dstEffects.set(id, []);
    }

    const rightId = table.dstMergeable.get(id);
    const leftId = findKey(table.dstMergeable, id);
    if (rightId !== undefined && leftId !== undefined) {
        table.dstMergeable.set(leftId, rightId);
    }
    table.dstMergeable.delete(id);
}

export function modifyMoveSrc<T>(table: MoveEffectTable<T>, id: MoveId, change: T): void {
    const origId = table.splitIdToOrigId.get(id);
    if (origId !== undefined) {
        const effect = getOrAddEmptyToMap(table.srcEffects, origId);
        const partition = getOrAddMovePartition(effect, id);
        assert(partition.replaceWith === undefined, "Move source already replaced");
        assert(partition.modifyAfter === undefined, "Move source already been modified");
        partition.modifyAfter = change;
    } else {
        table.srcEffects.set(id, [{ id, modifyAfter: change }]);
    }
>>>>>>> e9445436

    effect.child = newId;
    effect.count = count1;
    table.set(newId, newEffect);
}

export function getOrCreateEffect<T>(
    moveEffects: MoveEffectTable<T>,
    end: MoveEnd,
    id: MoveId,
<<<<<<< HEAD
): MoveEffect<T> {
    const table = getTable(moveEffects, end);
    let effect = table.get(id);
    if (effect === undefined) {
        effect = {};
        table.set(id, effect);
=======
    mark: InputSpanningMark<T>,
): void {
    const origId = table.splitIdToOrigId.get(id);
    if (origId !== undefined) {
        const effect = getOrAddEmptyToMap(table.srcEffects, origId);
        const partition = getOrAddMovePartition(effect, id);
        assert(partition.replaceWith === undefined, "Move source already replaced");
        partition.replaceWith = [mark];
    } else {
        table.srcEffects.set(id, [{ id, replaceWith: [mark] }]);
        table.splitIdToOrigId.set(id, id);
    }
}

export function updateMoveSrcPairing<T>(
    table: MoveEffectTable<T>,
    id: MoveId,
    pairedMarkStatus: PairedMarkUpdate,
): void {
    const origId = table.splitIdToOrigId.get(id);
    if (origId !== undefined) {
        const effect = getOrAddEmptyToMap(table.srcEffects, origId);
        const partition = getOrAddMovePartition(effect, id);
        partition.pairedMarkStatus = pairedMarkStatus;
    } else {
        table.srcEffects.set(id, [{ id, pairedMarkStatus }]);
        table.splitIdToOrigId.set(id, id);
    }
}

export function updateMoveDestPairing<T>(
    table: MoveEffectTable<T>,
    id: MoveId,
    pairedMarkStatus: PairedMarkUpdate,
): void {
    const origId = table.splitIdToOrigId.get(id);
    if (origId !== undefined) {
        const effect = getOrAddEmptyToMap(table.dstEffects, origId);
        const partition = getOrAddMovePartition(effect, id);
        partition.pairedMarkStatus = pairedMarkStatus;
    } else {
        assert(!table.dstEffects.has(id), "This MoveId cannot be replaced");
        table.dstEffects.set(id, [{ id, pairedMarkStatus }]);
    }
}

export function updateMoveSrcDetacher<T>(
    table: MoveEffectTable<T>,
    id: MoveId,
    detachedBy: RevisionTag | undefined,
): void {
    const origId = table.splitIdToOrigId.get(id);
    if (origId !== undefined) {
        const effect = getOrAddEmptyToMap(table.srcEffects, origId);
        const partition = getOrAddMovePartition(effect, id);
        partition.detachedBy = detachedBy;
    } else {
        table.srcEffects.set(id, [{ id, detachedBy }]);
        table.splitIdToOrigId.set(id, id);
    }
}

export function removeMoveSrc(table: MoveEffectTable<unknown>, id: MoveId): void {
    const origId = table.splitIdToOrigId.get(id);
    if (origId !== undefined) {
        const effect = getOrAddEmptyToMap(table.srcEffects, origId);
        const index = effect.findIndex((p) => p.id === id);
        effect.splice(index, 1);
    } else {
        table.srcEffects.set(id, []);
    }

    const rightId = table.srcMergeable.get(id);
    const leftId = findKey(table.srcMergeable, id);
    if (rightId !== undefined && leftId !== undefined) {
        table.srcMergeable.set(leftId, rightId);
    }
    table.srcMergeable.delete(id);
}

export function replaceMoveId<T>(table: MoveEffectTable<T>, id: MoveId, newId: MoveId): void {
    assert(!table.idRemappings.has(id), "Cannot remap ID which has already been remapped");
    table.idRemappings.set(id, newId);
}

export function findKey<K, V>(map: Map<K, V>, value: V): K | undefined {
    for (const [k, v] of map) {
        if (v === value) {
            return k;
        }
    }
    return undefined;
}

export function changeSrcMoveId<T>(table: MoveEffectTable<T>, id: MoveId, newId: MoveId): void {
    const origId = table.splitIdToOrigId.get(id);
    if (origId !== undefined) {
        const effect = getOrAddEmptyToMap(table.srcEffects, origId);
        const partition = getOrAddMovePartition(effect, id);
        partition.id = newId;
        // TODO: Need to update splitIdToOrigId?
    } else {
        table.srcEffects.set(id, [{ id: newId }]);
    }

    const rightId = table.srcMergeable.get(id);
    if (rightId !== undefined) {
        table.srcMergeable.set(newId, rightId);
    }

    const leftId = findKey(table.srcMergeable, id);
    if (leftId !== undefined) {
        table.srcMergeable.set(leftId, newId);
>>>>>>> e9445436
    }
    return effect;
}

function getOrAddMovePartition<T>(partitions: MovePartition<T>[], id: MoveId): MovePartition<T> {
    const index = partitions.findIndex((p) => p.id === id);
    if (index === -1) {
        const partition = { id };
        partitions.push(partition);
        return partition;
    }
    return partitions[index];
}

export type MoveMark<T> = MoveOut<T> | MoveIn | ReturnFrom<T> | ReturnTo;

export function isMoveMark<T>(mark: Mark<T>): mark is MoveMark<T> {
    if (isSkipMark(mark)) {
        return false;
    }
    switch (mark.type) {
        case "MoveIn":
        case "MoveOut":
        case "ReturnFrom":
        case "ReturnTo":
            return true;
        default:
            return false;
    }
}

<<<<<<< HEAD
function applyMoveEffectsToDest<T>(
    mark: MoveIn | ReturnTo,
    effects: MoveEffectTable<T>,
    consumeEffect: boolean,
): Mark<T>[] {
    const effect = getOrCreateEffect(effects, MoveEnd.Dest, mark.id);
    const result: Mark<T>[] = [];

    assert(effect.modifyAfter === undefined, "Cannot modify move destination");
    if (effect.mark !== undefined) {
        result.push(effect.mark);
    } else {
        if (effect.count !== 0) {
            result.push({
                ...mark,
                id: effect.id ?? mark.id,
                count: effect.count ?? mark.count,
            });
=======
export function splitMoveIn<T>(
    mark: MoveIn | ReturnTo,
    updatePairedMarkStatus: boolean,
    parts: MovePartition<T>[],
): Mark<T>[] {
    const result: Mark<T>[] = [];
    let cumulativeCount = 0;
    for (const part of parts) {
        assert(part.modifyAfter === undefined, "Cannot modify move destination");
        if (part.replaceWith !== undefined) {
            cumulativeCount += part.count ?? mark.count;
            result.push(...part.replaceWith);
        } else {
            const portion = {
                ...mark,
                id: part.id,
                count: part.count ?? mark.count,
            };
            if (mark.type === "ReturnTo") {
                const returnTo = portion as ReturnTo;
                returnTo.detachIndex = mark.detachIndex + cumulativeCount;
                cumulativeCount += portion.count;
                if (updatePairedMarkStatus && part.pairedMarkStatus !== undefined) {
                    if (part.pairedMarkStatus === PairedMarkUpdate.Deactivated) {
                        returnTo.isSrcConflicted = true;
                    } else {
                        delete returnTo.isSrcConflicted;
                    }
                }
            }
            result.push(portion);
>>>>>>> e9445436
        }
    }

    if (effect.child !== undefined) {
        const childEffect = getOrCreateEffect(effects, MoveEnd.Dest, effect.child);
        assert(childEffect.count !== undefined, "Child effects should have size");
        result.push({
            ...mark,
            id: effect.child,
            count: childEffect.count,
        });
    }

    if (consumeEffect) {
        delete effect.mark;
        delete effect.count;
        delete effect.id;
        delete effect.child;
    }
    return result;
}

function applyMoveEffectsToSource<T>(
    mark: MoveOut<T> | ReturnFrom<T>,
<<<<<<< HEAD
    effects: MoveEffectTable<T>,
    consumeEffect: boolean,
=======
    parts: MovePartition<T>[],
    updatePairedMarkStatus: boolean,
>>>>>>> e9445436
    composeChildren?: (a: T | undefined, b: T | undefined) => T | undefined,
): Mark<T>[] {
    const effect = getOrCreateEffect(effects, MoveEnd.Source, mark.id);
    const result: Mark<T>[] = [];
<<<<<<< HEAD
    if (effect.mark !== undefined) {
        result.push(effect.mark);
    } else if (effect.count !== 0) {
        const newMark = clone(mark);
        newMark.id = effect.id ?? newMark.id;
        newMark.count = effect.count ?? newMark.count;
        if (effect.modifyAfter !== undefined) {
            assert(
                composeChildren !== undefined,
                "Must provide a change composer if modifying moves",
            );
            const changes = composeChildren(newMark.changes, effect.modifyAfter);
            if (changes !== undefined) {
                newMark.changes = changes;
            } else {
                delete newMark.changes;
            }
=======
    let cumulativeCount = 0;
    for (const part of parts) {
        if (part.replaceWith !== undefined) {
            cumulativeCount += part.count ?? mark.count;
            result.push(...part.replaceWith);
        } else {
            const splitMark: MoveOut<T> | ReturnFrom<T> = {
                ...mark,
                id: part.id,
                count: part.count ?? mark.count,
            };
            if (part.modifyAfter !== undefined) {
                assert(
                    composeChildren !== undefined,
                    "Must provide a change composer if modifying moves",
                );
                const changes = composeChildren(mark.changes, part.modifyAfter);
                if (changes !== undefined) {
                    splitMark.changes = changes;
                } else {
                    delete splitMark.changes;
                }
            }
            if (updatePairedMarkStatus && part.pairedMarkStatus !== undefined) {
                assert(
                    splitMark.type === "ReturnFrom",
                    "TODO: support updating MoveOut.isSrcConflicted",
                );
                if (part.pairedMarkStatus === PairedMarkUpdate.Deactivated) {
                    splitMark.isDstConflicted = true;
                } else {
                    delete splitMark.isDstConflicted;
                }
            }
            if (part.detachedBy !== undefined) {
                assert(
                    splitMark.type === "ReturnFrom",
                    "Only ReturnFrom marks can have their detachBy field set",
                );
                splitMark.detachedBy = part.detachedBy;
            }
            if (splitMark.type === "ReturnFrom" && isConflicted(mark)) {
                assert(
                    splitMark.detachIndex !== undefined,
                    "Conflicted ReturnFrom should have a detachIndex",
                );
                const returnFrom = splitMark as ReturnFrom;
                returnFrom.detachIndex = splitMark.detachIndex + cumulativeCount;
                cumulativeCount += splitMark.count;
            }
            result.push(splitMark);
>>>>>>> e9445436
        }
        result.push(newMark);
    }

    if (effect.child !== undefined) {
        const childEffect = getOrCreateEffect(effects, MoveEnd.Source, effect.child);
        assert(childEffect.count !== undefined, "Child effects should have size");
        result.push({
            ...mark,
            id: effect.child,
            count: childEffect.count,
        });
    }

    if (consumeEffect) {
        delete effect.mark;
        delete effect.count;
        delete effect.id;
        delete effect.child;
    }
    return result;
}

export function applyMoveEffectsToMark<T>(
<<<<<<< HEAD
    mark: Mark<T>,
    effects: MoveEffectTable<T>,
    consumeEffect: boolean,
=======
    inputMark: Mark<T>,
    revision: RevisionTag | undefined,
    moveEffects: MoveEffectTable<T>,
    genId: IdAllocator,
    reassignIds: boolean,
    updatePairedMarkStatus: boolean,
>>>>>>> e9445436
    composeChildren?: (a: T | undefined, b: T | undefined) => T | undefined,
): Mark<T>[] {
    if (isMoveMark(mark)) {
        const type = mark.type;
        switch (type) {
            case "MoveOut":
            case "ReturnFrom": {
<<<<<<< HEAD
                return applyMoveEffectsToSource(mark, effects, consumeEffect, composeChildren);
            }
            case "MoveIn":
            case "ReturnTo": {
                return applyMoveEffectsToDest(mark, effects, consumeEffect);
=======
                const effect = moveEffects.srcEffects.get(mark.id);
                if (effect !== undefined) {
                    moveEffects.srcEffects.delete(mark.id);
                    const splitMarks = splitMoveOut(
                        mark,
                        effect,
                        updatePairedMarkStatus,
                        composeChildren,
                    );
                    return splitMarks;
                }
                break;
            }
            case "MoveIn":
            case "ReturnTo": {
                const effect = moveEffects.dstEffects.get(mark.id);
                if (effect !== undefined) {
                    moveEffects.dstEffects.delete(mark.id);
                    const splitMarks = splitMoveIn(mark, updatePairedMarkStatus, effect);
                    return splitMarks;
                }
                break;
>>>>>>> e9445436
            }
            default:
                unreachableCase(type);
        }
    }
    return [mark];
}

<<<<<<< HEAD
=======
export function getUniqueMoveId<T>(
    mark: MoveMark<T>,
    revision: RevisionTag | undefined,
    genId: IdAllocator,
    moveEffects: MoveEffectTable<T>,
): MoveId {
    // TODO: avoid reassigning IDs when the revision ID already makes the ID unique
    // This should be the case when (mark.revision ?? revision) !== undefined but
    // this revision-based uniqueness is not yet supported everywhere.
    let newId = moveEffects.idRemappings.get(mark.id);
    if (newId === undefined) {
        newId = genId();
        replaceMoveId(moveEffects, mark.id, newId);
    }
    return newId;
}

>>>>>>> e9445436
/**
 * Splits the `mark` into two marks such that the first returned mark has input length `length`.
 * @param mark - The mark to split.
 * @param length - The desired length for the first of the two returned marks.
 * @returns A pair of marks equivalent to the original `mark`
 * such that the first returned mark has input length `length`.
 */
export function splitMarkOnInput<TMark extends InputSpanningMark<unknown>>(
    mark: TMark,
    length: number,
    genId: IdAllocator,
    moveEffects: MoveEffectTable<unknown>,
): [TMark, TMark] {
    const markLength = getInputLength(mark);
    const remainder = markLength - length;
    if (length < 1 || remainder < 1) {
        fail(
            `Unable to split mark of length ${markLength} into marks of lengths ${length} and ${remainder}`,
        );
    }
    if (isSkipMark(mark)) {
        return [length, remainder] as [TMark, TMark];
    }
    const markObj = mark as Exclude<TMark, Skip>;
    const type = mark.type;
    switch (type) {
        case "Modify":
            fail(`Unable to split ${type} mark of length 1`);
        case "ReturnTo": {
            const newId = genId();
            splitMoveSrc(moveEffects, mark.id, [
                { id: mark.id, count: length },
                { id: newId, count: remainder },
            ]);
            return [
                { ...markObj, count: length },
                { ...markObj, id: newId, count: remainder, detachIndex: mark.detachIndex + length },
            ] as [TMark, TMark];
        }
        case "Revive":
            return [
                { ...markObj, count: length },
                { ...markObj, count: remainder, detachIndex: mark.detachIndex + length },
            ] as [TMark, TMark];
        case "Delete":
            return [
                { ...markObj, count: length },
                { ...markObj, count: remainder },
            ] as [TMark, TMark];
        case "MoveOut":
        case "ReturnFrom": {
            // TODO: Handle detach index for ReturnFrom
            const newId = genId();
            splitMove(moveEffects, MoveEnd.Dest, mark.id, newId, length, remainder);
            return [
                { ...markObj, count: length },
                { ...markObj, id: newId, count: remainder },
            ] as [TMark, TMark];
        }
        default:
            unreachableCase(type);
    }
}

/**
 * Splits the `mark` into two marks such that the first returned mark has output length `length`.
 * @param mark - The mark to split.
 * @param length - The desired length for the first of the two returned marks.
 * @returns A pair of marks equivalent to the original `mark`
 * such that the first returned mark has output length `length`.
 */
export function splitMarkOnOutput<TMark extends OutputSpanningMark<unknown>>(
    mark: TMark,
    length: number,
    genId: IdAllocator,
    moveEffects: MoveEffectTable<unknown>,
    ignorePairing: boolean = false,
): [TMark, TMark] {
    const markLength = getOutputLength(mark, ignorePairing);
    const remainder = markLength - length;
    if (length < 1 || remainder < 1) {
        fail(
            `Unable to split mark of length ${markLength} into marks of lengths ${length} and ${remainder}`,
        );
    }
    if (isSkipMark(mark)) {
        return [length, remainder] as [TMark, TMark];
    }
    const markObj = mark as Exclude<TMark, Skip>;
    const type = markObj.type;
    switch (type) {
        case "Modify":
            fail(`Unable to split ${type} mark of length 1`);
        case "Insert":
            return [
                { ...markObj, content: markObj.content.slice(0, length) },
                { ...markObj, content: markObj.content.slice(length) },
            ] as [TMark, TMark];
        case "MoveIn":
        case "ReturnTo": {
            // TODO: Handle detachIndex
            const newId = genId();
            splitMove(moveEffects, MoveEnd.Source, markObj.id, newId, length, remainder);
            return [
                { ...markObj, count: length },
                type === "MoveIn"
                    ? { ...markObj, id: newId, count: remainder }
                    : {
                          ...markObj,
                          id: newId,
                          count: remainder,
                          detachIndex: markObj.detachIndex + length,
                      },
            ] as [TMark, TMark];
        }
        case "Revive":
            return [
                { ...markObj, count: length },
                { ...markObj, count: remainder, detachIndex: markObj.detachIndex + length },
            ] as [TMark, TMark];
        default:
            unreachableCase(type);
    }
}<|MERGE_RESOLUTION|>--- conflicted
+++ resolved
@@ -4,18 +4,11 @@
  */
 
 import { assert, unreachableCase } from "@fluidframework/common-utils";
-<<<<<<< HEAD
+import { RevisionTag } from "../../core";
 import { clone, fail } from "../../util";
 import { IdAllocator } from "../modular-schema";
 import {
-=======
-import { RevisionTag } from "../../core";
-import { clone, fail, getOrAddEmptyToMap } from "../../util";
-import { IdAllocator } from "../modular-schema";
-import {
-    Attach,
     InputSpanningMark,
->>>>>>> e9445436
     Mark,
     MoveId,
     MoveIn,
@@ -25,7 +18,7 @@
     ReturnTo,
     Skip,
 } from "./format";
-import { getInputLength, getOutputLength, isConflicted, isSkipMark } from "./utils";
+import { getInputLength, getOutputLength, isSkipMark } from "./utils";
 
 export interface MoveEffectTable<T> {
     srcEffects: Map<MoveId, MoveEffect<T>>;
@@ -41,6 +34,8 @@
     mark?: Mark<T>;
     modifyAfter?: T;
     movedMark?: Mark<T>;
+    pairedMarkStatus?: PairedMarkUpdate;
+    detacher?: RevisionTag;
 }
 
 export function newMoveEffectTable<T>(): MoveEffectTable<T> {
@@ -50,7 +45,6 @@
     };
 }
 
-<<<<<<< HEAD
 export enum MoveEnd {
     Source,
     Dest,
@@ -58,7 +52,8 @@
 
 function getTable<T>(table: MoveEffectTable<T>, end: MoveEnd): Map<MoveId, MoveEffect<T>> {
     return end === MoveEnd.Source ? table.srcEffects : table.dstEffects;
-=======
+}
+
 export enum PairedMarkUpdate {
     /**
      * Indicates that the mark's matching mark is now inactive.
@@ -87,51 +82,6 @@
     detachedBy?: RevisionTag;
 }
 
-export function splitMoveSrc<T>(
-    table: MoveEffectTable<T>,
-    id: MoveId,
-    parts: MovePartition<T>[],
-): void {
-    // TODO: Do we need a separate splitIdToOrigId for src and dst? Or do we need to eagerly apply splits when processing?
-    const origId = table.splitIdToOrigId.get(id);
-    if (origId !== undefined) {
-        const effect = getOrAddEmptyToMap(table.srcEffects, origId);
-        const index = effect.findIndex((p) => p.id === id);
-
-        // TODO: Assert that the sums of the partition sizes match
-        effect.splice(index, 1, ...parts);
-        for (const { id: newId } of parts) {
-            table.splitIdToOrigId.set(newId, origId);
-        }
-    } else {
-        assert(
-            !table.srcEffects.has(id),
-            "There should be an entry in splitIdToOrigId for this ID",
-        );
-        table.srcEffects.set(id, parts);
-        for (const { id: newId } of parts) {
-            table.splitIdToOrigId.set(newId, id);
-        }
-    }
-
-    const rightId = table.srcMergeable.get(id);
-    if (parts.length > 0) {
-        if (rightId !== undefined) {
-            table.srcMergeable.set(parts[parts.length - 1].id, rightId);
-        }
-        for (let i = 1; i < parts.length; i++) {
-            table.srcMergeable.set(parts[i - 1].id, parts[i].id);
-        }
-    } else {
-        const leftId = findKey(table.srcMergeable, id);
-        if (leftId !== undefined && rightId !== undefined) {
-            table.srcMergeable.set(leftId, rightId);
-        }
-        table.srcMergeable.delete(id);
-    }
->>>>>>> e9445436
-}
-
 export function splitMove<T>(
     effects: MoveEffectTable<T>,
     end: MoveEnd,
@@ -140,7 +90,6 @@
     count1: number,
     count2: number,
 ): void {
-<<<<<<< HEAD
     const table = getTable(effects, end);
     let effect = table.get(id);
     if (effect === undefined) {
@@ -148,94 +97,12 @@
             count: count1 + count2,
         };
         table.set(id, effect);
-=======
-    // TODO: What if source has been deleted?
-    const origId = table.splitIdToOrigId.get(id);
-    if (origId !== undefined) {
-        const effect = getOrAddEmptyToMap(table.dstEffects, origId);
-        const index = effect.findIndex((p) => p.id === id);
-
-        effect.splice(index, 1, ...parts);
-        for (const { id: newId } of parts) {
-            table.splitIdToOrigId.set(newId, origId);
-        }
-    } else {
-        assert(
-            !table.dstEffects.has(id),
-            "There should be an entry in splitIdToOrigId for this ID",
-        );
-        table.dstEffects.set(id, parts);
-        for (const { id: newId } of parts) {
-            table.splitIdToOrigId.set(newId, id);
-        }
-    }
-
-    const rightId = table.dstMergeable.get(id);
-    if (parts.length > 0) {
-        if (rightId !== undefined) {
-            table.dstMergeable.set(parts[parts.length - 1].id, rightId);
-        }
-        for (let i = 1; i < parts.length; i++) {
-            table.dstMergeable.set(parts[i - 1].id, parts[i].id);
-        }
-    } else {
-        const leftId = findKey(table.dstMergeable, id);
-        if (leftId !== undefined && rightId !== undefined) {
-            table.dstMergeable.set(leftId, rightId);
-        }
-        table.dstMergeable.delete(id);
-    }
-}
-
-export function replaceMoveDest<T>(table: MoveEffectTable<T>, id: MoveId, mark: Attach<T>): void {
-    const origId = table.splitIdToOrigId.get(id);
-    if (origId !== undefined) {
-        const effect = getOrAddEmptyToMap(table.dstEffects, origId);
-        const partition = getOrAddMovePartition(effect, id);
-        assert(partition.replaceWith === undefined, "Move dest already replaced");
-        partition.replaceWith = [mark];
-    } else {
-        assert(!table.dstEffects.has(id), "This MoveId cannot be replaced");
-        table.dstEffects.set(id, [{ id, replaceWith: [mark] }]);
->>>>>>> e9445436
-    }
-
-<<<<<<< HEAD
+    }
+
     const newEffect: MoveEffect<T> = {
         count: count2,
         child: effect.child,
     };
-=======
-export function removeMoveDest(table: MoveEffectTable<unknown>, id: MoveId): void {
-    const origId = table.splitIdToOrigId.get(id);
-    if (origId !== undefined) {
-        const effect = getOrAddEmptyToMap(table.dstEffects, origId);
-        const index = effect.findIndex((p) => p.id === id);
-        effect.splice(index, 1);
-    } else {
-        table.dstEffects.set(id, []);
-    }
-
-    const rightId = table.dstMergeable.get(id);
-    const leftId = findKey(table.dstMergeable, id);
-    if (rightId !== undefined && leftId !== undefined) {
-        table.dstMergeable.set(leftId, rightId);
-    }
-    table.dstMergeable.delete(id);
-}
-
-export function modifyMoveSrc<T>(table: MoveEffectTable<T>, id: MoveId, change: T): void {
-    const origId = table.splitIdToOrigId.get(id);
-    if (origId !== undefined) {
-        const effect = getOrAddEmptyToMap(table.srcEffects, origId);
-        const partition = getOrAddMovePartition(effect, id);
-        assert(partition.replaceWith === undefined, "Move source already replaced");
-        assert(partition.modifyAfter === undefined, "Move source already been modified");
-        partition.modifyAfter = change;
-    } else {
-        table.srcEffects.set(id, [{ id, modifyAfter: change }]);
-    }
->>>>>>> e9445436
 
     effect.child = newId;
     effect.count = count1;
@@ -246,140 +113,14 @@
     moveEffects: MoveEffectTable<T>,
     end: MoveEnd,
     id: MoveId,
-<<<<<<< HEAD
 ): MoveEffect<T> {
     const table = getTable(moveEffects, end);
     let effect = table.get(id);
     if (effect === undefined) {
         effect = {};
         table.set(id, effect);
-=======
-    mark: InputSpanningMark<T>,
-): void {
-    const origId = table.splitIdToOrigId.get(id);
-    if (origId !== undefined) {
-        const effect = getOrAddEmptyToMap(table.srcEffects, origId);
-        const partition = getOrAddMovePartition(effect, id);
-        assert(partition.replaceWith === undefined, "Move source already replaced");
-        partition.replaceWith = [mark];
-    } else {
-        table.srcEffects.set(id, [{ id, replaceWith: [mark] }]);
-        table.splitIdToOrigId.set(id, id);
-    }
-}
-
-export function updateMoveSrcPairing<T>(
-    table: MoveEffectTable<T>,
-    id: MoveId,
-    pairedMarkStatus: PairedMarkUpdate,
-): void {
-    const origId = table.splitIdToOrigId.get(id);
-    if (origId !== undefined) {
-        const effect = getOrAddEmptyToMap(table.srcEffects, origId);
-        const partition = getOrAddMovePartition(effect, id);
-        partition.pairedMarkStatus = pairedMarkStatus;
-    } else {
-        table.srcEffects.set(id, [{ id, pairedMarkStatus }]);
-        table.splitIdToOrigId.set(id, id);
-    }
-}
-
-export function updateMoveDestPairing<T>(
-    table: MoveEffectTable<T>,
-    id: MoveId,
-    pairedMarkStatus: PairedMarkUpdate,
-): void {
-    const origId = table.splitIdToOrigId.get(id);
-    if (origId !== undefined) {
-        const effect = getOrAddEmptyToMap(table.dstEffects, origId);
-        const partition = getOrAddMovePartition(effect, id);
-        partition.pairedMarkStatus = pairedMarkStatus;
-    } else {
-        assert(!table.dstEffects.has(id), "This MoveId cannot be replaced");
-        table.dstEffects.set(id, [{ id, pairedMarkStatus }]);
-    }
-}
-
-export function updateMoveSrcDetacher<T>(
-    table: MoveEffectTable<T>,
-    id: MoveId,
-    detachedBy: RevisionTag | undefined,
-): void {
-    const origId = table.splitIdToOrigId.get(id);
-    if (origId !== undefined) {
-        const effect = getOrAddEmptyToMap(table.srcEffects, origId);
-        const partition = getOrAddMovePartition(effect, id);
-        partition.detachedBy = detachedBy;
-    } else {
-        table.srcEffects.set(id, [{ id, detachedBy }]);
-        table.splitIdToOrigId.set(id, id);
-    }
-}
-
-export function removeMoveSrc(table: MoveEffectTable<unknown>, id: MoveId): void {
-    const origId = table.splitIdToOrigId.get(id);
-    if (origId !== undefined) {
-        const effect = getOrAddEmptyToMap(table.srcEffects, origId);
-        const index = effect.findIndex((p) => p.id === id);
-        effect.splice(index, 1);
-    } else {
-        table.srcEffects.set(id, []);
-    }
-
-    const rightId = table.srcMergeable.get(id);
-    const leftId = findKey(table.srcMergeable, id);
-    if (rightId !== undefined && leftId !== undefined) {
-        table.srcMergeable.set(leftId, rightId);
-    }
-    table.srcMergeable.delete(id);
-}
-
-export function replaceMoveId<T>(table: MoveEffectTable<T>, id: MoveId, newId: MoveId): void {
-    assert(!table.idRemappings.has(id), "Cannot remap ID which has already been remapped");
-    table.idRemappings.set(id, newId);
-}
-
-export function findKey<K, V>(map: Map<K, V>, value: V): K | undefined {
-    for (const [k, v] of map) {
-        if (v === value) {
-            return k;
-        }
-    }
-    return undefined;
-}
-
-export function changeSrcMoveId<T>(table: MoveEffectTable<T>, id: MoveId, newId: MoveId): void {
-    const origId = table.splitIdToOrigId.get(id);
-    if (origId !== undefined) {
-        const effect = getOrAddEmptyToMap(table.srcEffects, origId);
-        const partition = getOrAddMovePartition(effect, id);
-        partition.id = newId;
-        // TODO: Need to update splitIdToOrigId?
-    } else {
-        table.srcEffects.set(id, [{ id: newId }]);
-    }
-
-    const rightId = table.srcMergeable.get(id);
-    if (rightId !== undefined) {
-        table.srcMergeable.set(newId, rightId);
-    }
-
-    const leftId = findKey(table.srcMergeable, id);
-    if (leftId !== undefined) {
-        table.srcMergeable.set(leftId, newId);
->>>>>>> e9445436
     }
     return effect;
-}
-
-function getOrAddMovePartition<T>(partitions: MovePartition<T>[], id: MoveId): MovePartition<T> {
-    const index = partitions.findIndex((p) => p.id === id);
-    if (index === -1) {
-        const partition = { id };
-        partitions.push(partition);
-        return partition;
-    }
-    return partitions[index];
 }
 
 export type MoveMark<T> = MoveOut<T> | MoveIn | ReturnFrom<T> | ReturnTo;
@@ -399,7 +140,6 @@
     }
 }
 
-<<<<<<< HEAD
 function applyMoveEffectsToDest<T>(
     mark: MoveIn | ReturnTo,
     effects: MoveEffectTable<T>,
@@ -413,44 +153,19 @@
         result.push(effect.mark);
     } else {
         if (effect.count !== 0) {
-            result.push({
+            const newMark: Mark<T> = {
                 ...mark,
                 id: effect.id ?? mark.id,
                 count: effect.count ?? mark.count,
-            });
-=======
-export function splitMoveIn<T>(
-    mark: MoveIn | ReturnTo,
-    updatePairedMarkStatus: boolean,
-    parts: MovePartition<T>[],
-): Mark<T>[] {
-    const result: Mark<T>[] = [];
-    let cumulativeCount = 0;
-    for (const part of parts) {
-        assert(part.modifyAfter === undefined, "Cannot modify move destination");
-        if (part.replaceWith !== undefined) {
-            cumulativeCount += part.count ?? mark.count;
-            result.push(...part.replaceWith);
-        } else {
-            const portion = {
-                ...mark,
-                id: part.id,
-                count: part.count ?? mark.count,
             };
-            if (mark.type === "ReturnTo") {
-                const returnTo = portion as ReturnTo;
-                returnTo.detachIndex = mark.detachIndex + cumulativeCount;
-                cumulativeCount += portion.count;
-                if (updatePairedMarkStatus && part.pairedMarkStatus !== undefined) {
-                    if (part.pairedMarkStatus === PairedMarkUpdate.Deactivated) {
-                        returnTo.isSrcConflicted = true;
-                    } else {
-                        delete returnTo.isSrcConflicted;
-                    }
+            if (effect.pairedMarkStatus !== undefined) {
+                if (effect.pairedMarkStatus === PairedMarkUpdate.Deactivated) {
+                    newMark.isSrcConflicted = true;
+                } else {
+                    delete newMark.isSrcConflicted;
                 }
             }
-            result.push(portion);
->>>>>>> e9445436
+            result.push(newMark);
         }
     }
 
@@ -475,18 +190,12 @@
 
 function applyMoveEffectsToSource<T>(
     mark: MoveOut<T> | ReturnFrom<T>,
-<<<<<<< HEAD
     effects: MoveEffectTable<T>,
     consumeEffect: boolean,
-=======
-    parts: MovePartition<T>[],
-    updatePairedMarkStatus: boolean,
->>>>>>> e9445436
     composeChildren?: (a: T | undefined, b: T | undefined) => T | undefined,
 ): Mark<T>[] {
     const effect = getOrCreateEffect(effects, MoveEnd.Source, mark.id);
     const result: Mark<T>[] = [];
-<<<<<<< HEAD
     if (effect.mark !== undefined) {
         result.push(effect.mark);
     } else if (effect.count !== 0) {
@@ -504,59 +213,14 @@
             } else {
                 delete newMark.changes;
             }
-=======
-    let cumulativeCount = 0;
-    for (const part of parts) {
-        if (part.replaceWith !== undefined) {
-            cumulativeCount += part.count ?? mark.count;
-            result.push(...part.replaceWith);
-        } else {
-            const splitMark: MoveOut<T> | ReturnFrom<T> = {
-                ...mark,
-                id: part.id,
-                count: part.count ?? mark.count,
-            };
-            if (part.modifyAfter !== undefined) {
-                assert(
-                    composeChildren !== undefined,
-                    "Must provide a change composer if modifying moves",
-                );
-                const changes = composeChildren(mark.changes, part.modifyAfter);
-                if (changes !== undefined) {
-                    splitMark.changes = changes;
-                } else {
-                    delete splitMark.changes;
-                }
-            }
-            if (updatePairedMarkStatus && part.pairedMarkStatus !== undefined) {
-                assert(
-                    splitMark.type === "ReturnFrom",
-                    "TODO: support updating MoveOut.isSrcConflicted",
-                );
-                if (part.pairedMarkStatus === PairedMarkUpdate.Deactivated) {
-                    splitMark.isDstConflicted = true;
-                } else {
-                    delete splitMark.isDstConflicted;
-                }
-            }
-            if (part.detachedBy !== undefined) {
-                assert(
-                    splitMark.type === "ReturnFrom",
-                    "Only ReturnFrom marks can have their detachBy field set",
-                );
-                splitMark.detachedBy = part.detachedBy;
-            }
-            if (splitMark.type === "ReturnFrom" && isConflicted(mark)) {
-                assert(
-                    splitMark.detachIndex !== undefined,
-                    "Conflicted ReturnFrom should have a detachIndex",
-                );
-                const returnFrom = splitMark as ReturnFrom;
-                returnFrom.detachIndex = splitMark.detachIndex + cumulativeCount;
-                cumulativeCount += splitMark.count;
-            }
-            result.push(splitMark);
->>>>>>> e9445436
+        }
+        if (effect.pairedMarkStatus !== undefined) {
+            assert(newMark.type === "ReturnFrom", "TODO: support updating MoveOut.isSrcConflicted");
+            if (effect.pairedMarkStatus === PairedMarkUpdate.Deactivated) {
+                newMark.isDstConflicted = true;
+            } else {
+                delete newMark.isDstConflicted;
+            }
         }
         result.push(newMark);
     }
@@ -581,18 +245,9 @@
 }
 
 export function applyMoveEffectsToMark<T>(
-<<<<<<< HEAD
     mark: Mark<T>,
     effects: MoveEffectTable<T>,
     consumeEffect: boolean,
-=======
-    inputMark: Mark<T>,
-    revision: RevisionTag | undefined,
-    moveEffects: MoveEffectTable<T>,
-    genId: IdAllocator,
-    reassignIds: boolean,
-    updatePairedMarkStatus: boolean,
->>>>>>> e9445436
     composeChildren?: (a: T | undefined, b: T | undefined) => T | undefined,
 ): Mark<T>[] {
     if (isMoveMark(mark)) {
@@ -600,36 +255,11 @@
         switch (type) {
             case "MoveOut":
             case "ReturnFrom": {
-<<<<<<< HEAD
                 return applyMoveEffectsToSource(mark, effects, consumeEffect, composeChildren);
             }
             case "MoveIn":
             case "ReturnTo": {
                 return applyMoveEffectsToDest(mark, effects, consumeEffect);
-=======
-                const effect = moveEffects.srcEffects.get(mark.id);
-                if (effect !== undefined) {
-                    moveEffects.srcEffects.delete(mark.id);
-                    const splitMarks = splitMoveOut(
-                        mark,
-                        effect,
-                        updatePairedMarkStatus,
-                        composeChildren,
-                    );
-                    return splitMarks;
-                }
-                break;
-            }
-            case "MoveIn":
-            case "ReturnTo": {
-                const effect = moveEffects.dstEffects.get(mark.id);
-                if (effect !== undefined) {
-                    moveEffects.dstEffects.delete(mark.id);
-                    const splitMarks = splitMoveIn(mark, updatePairedMarkStatus, effect);
-                    return splitMarks;
-                }
-                break;
->>>>>>> e9445436
             }
             default:
                 unreachableCase(type);
@@ -638,26 +268,6 @@
     return [mark];
 }
 
-<<<<<<< HEAD
-=======
-export function getUniqueMoveId<T>(
-    mark: MoveMark<T>,
-    revision: RevisionTag | undefined,
-    genId: IdAllocator,
-    moveEffects: MoveEffectTable<T>,
-): MoveId {
-    // TODO: avoid reassigning IDs when the revision ID already makes the ID unique
-    // This should be the case when (mark.revision ?? revision) !== undefined but
-    // this revision-based uniqueness is not yet supported everywhere.
-    let newId = moveEffects.idRemappings.get(mark.id);
-    if (newId === undefined) {
-        newId = genId();
-        replaceMoveId(moveEffects, mark.id, newId);
-    }
-    return newId;
-}
-
->>>>>>> e9445436
 /**
  * Splits the `mark` into two marks such that the first returned mark has input length `length`.
  * @param mark - The mark to split.
@@ -688,10 +298,7 @@
             fail(`Unable to split ${type} mark of length 1`);
         case "ReturnTo": {
             const newId = genId();
-            splitMoveSrc(moveEffects, mark.id, [
-                { id: mark.id, count: length },
-                { id: newId, count: remainder },
-            ]);
+            splitMove(moveEffects, MoveEnd.Source, mark.id, newId, length, remainder);
             return [
                 { ...markObj, count: length },
                 { ...markObj, id: newId, count: remainder, detachIndex: mark.detachIndex + length },
