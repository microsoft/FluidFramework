/*!
 * Copyright (c) Microsoft Corporation and contributors. All rights reserved.
 * Licensed under the MIT License.
 */

export {
	Changeset,
	Remove,
	Detach,
	HasMoveId,
	HasRevisionTag,
	Insert,
	Mark,
	MarkList,
	MoveIn,
	MoveOut,
	CellCount as NodeCount,
	MoveId,
	Attach,
	NoopMark,
	CellId,
	HasMarkFields,
	CellMark,
	AttachAndDetach,
} from "./types.js";
<<<<<<< HEAD
=======
export { DetachIdOverrideType } from "./formatV1.js";
>>>>>>> ed6d28fe
export {
	SequenceFieldChangeHandler,
	sequenceFieldChangeHandler,
} from "./sequenceFieldChangeHandler.js";
export { SequenceChangeRebaser, sequenceFieldChangeRebaser } from "./sequenceFieldChangeRebaser.js";
export { sequenceFieldChangeCodecFactory } from "./sequenceFieldCodecs.js";
export { sequenceFieldToDelta } from "./sequenceFieldToDelta.js";
export { SequenceFieldEditor, sequenceFieldEditor } from "./sequenceFieldEditor.js";
export { MarkListFactory } from "./markListFactory.js";
export { rebase } from "./rebase.js";
export { invert } from "./invert.js";
export { compose } from "./compose.js";
export {
	getInputLength,
	isDetach,
	newCrossFieldTable,
	CrossFieldTable,
	cloneMark,
	extractMarkEffect,
} from "./utils.js";
export { isMoveMark, MoveMark, MoveEffectTable, MoveEffect } from "./moveEffectTable.js";

export { relevantRemovedRoots } from "./relevantRemovedRoots.js";<|MERGE_RESOLUTION|>--- conflicted
+++ resolved
@@ -23,10 +23,7 @@
 	CellMark,
 	AttachAndDetach,
 } from "./types.js";
-<<<<<<< HEAD
-=======
 export { DetachIdOverrideType } from "./formatV1.js";
->>>>>>> ed6d28fe
 export {
 	SequenceFieldChangeHandler,
 	sequenceFieldChangeHandler,
