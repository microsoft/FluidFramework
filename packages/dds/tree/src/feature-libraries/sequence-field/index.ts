--- conflicted
+++ resolved
@@ -62,28 +62,6 @@
 export { amendInvert, invert, NodeChangeInverter } from "./invert";
 export { amendCompose, compose, NodeChangeComposer } from "./compose";
 export {
-<<<<<<< HEAD
-    areComposable,
-    areRebasable,
-    isActiveReattach,
-    getInputLength,
-    isDetachMark,
-    isReattach,
-    DetachedNodeTracker,
-    newCrossFieldTable,
-    newMoveEffectTable,
-    CrossFieldTable,
-    MoveQuerySet,
-    NestedSet,
-} from "./utils";
-export {
-    isMoveMark,
-    MoveMark,
-    MoveEffectTable,
-    MoveEffect,
-    PairedMarkUpdate,
-    splitMarkOnOutput,
-=======
 	areComposable,
 	areRebasable,
 	isActiveReattach,
@@ -91,14 +69,17 @@
 	isDetachMark,
 	isReattach,
 	DetachedNodeTracker,
+	newCrossFieldTable,
+	newMoveEffectTable,
+	CrossFieldTable,
+	MoveQuerySet,
+	NestedSet,
 } from "./utils";
 export {
 	isMoveMark,
 	MoveMark,
 	MoveEffectTable,
 	MoveEffect,
-	newMoveEffectTable,
 	PairedMarkUpdate,
 	splitMarkOnOutput,
->>>>>>> ea17aca7
 } from "./moveEffectTable";