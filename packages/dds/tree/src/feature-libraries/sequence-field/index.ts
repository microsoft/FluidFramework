/*!
 * Copyright (c) Microsoft Corporation and contributors. All rights reserved.
 * Licensed under the MIT License.
 */

export {
    Attach,
    NewAttach,
    Changeset,
    ClientId,
    Delete,
    Detach,
    Effects,
    GapCount,
    HasChanges,
    HasMoveId,
    HasLength,
    HasPlaceFields,
    HasRevisionTag,
    HasTiebreakPolicy,
    Insert,
    Mark,
    MarkList,
    Modify,
    MoveIn,
    MoveOut,
    NodeChangeType,
    NodeCount,
    MoveId,
    ObjectMark,
    PriorOp,
    ProtoNode,
    RangeType,
    Reattach,
<<<<<<< HEAD
    NodeSpanningMark,
    InputSpanningMark,
    OutputSpanningMark,
    SkipLikeReattach as InputSpanningReattach,
=======
    ReturnFrom,
    ReturnTo,
    Revive,
    SizedMark,
    SizedObjectMark,
>>>>>>> 4d8d24e0
    Tiebreak,
    Tombstones,
    TreeForestPath,
    TreeRootPath,
    Skip,
    LineageEvent,
    HasReattachFields,
    Active,
    Muted,
    Mutable,
} from "./format";
export {
    SequenceFieldChangeHandler,
    sequenceFieldChangeHandler,
} from "./sequenceFieldChangeHandler";
export { SequenceChangeRebaser, sequenceFieldChangeRebaser } from "./sequenceFieldChangeRebaser";
export {
    decodeJson,
    encodeForJson,
    NodeChangeDecoder,
    NodeChangeEncoder,
    sequenceFieldChangeEncoder,
} from "./sequenceFieldChangeEncoder";
export { sequenceFieldToDelta, ToDelta } from "./sequenceFieldToDelta";
export { SequenceFieldEditor, sequenceFieldEditor } from "./sequenceFieldEditor";
export { MarkListFactory } from "./markListFactory";
export { NodeChangeRebaser, rebase } from "./rebase";
export { invert, NodeChangeInverter } from "./invert";
export { compose, NodeChangeComposer } from "./compose";
export { isMoveMark, MoveMark, MoveEffectTable, MovePartition, newMoveEffectTable } from "./utils";<|MERGE_RESOLUTION|>--- conflicted
+++ resolved
@@ -32,18 +32,13 @@
     ProtoNode,
     RangeType,
     Reattach,
-<<<<<<< HEAD
     NodeSpanningMark,
     InputSpanningMark,
     OutputSpanningMark,
-    SkipLikeReattach as InputSpanningReattach,
-=======
+    SkipLikeReattach,
     ReturnFrom,
     ReturnTo,
     Revive,
-    SizedMark,
-    SizedObjectMark,
->>>>>>> 4d8d24e0
     Tiebreak,
     Tombstones,
     TreeForestPath,
