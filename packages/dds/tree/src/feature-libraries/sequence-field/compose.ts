--- conflicted
+++ resolved
@@ -6,9 +6,6 @@
 import { assert } from "@fluidframework/common-utils";
 import { makeAnonChange, RevisionTag, tagChange, TaggedChange } from "../../core";
 import { clone, fail, StackyIterator } from "../../util";
-<<<<<<< HEAD
-import { Changeset, HasChanges, HasRevisionTag, Mark, MarkList, SizedMark } from "./format";
-=======
 import { IdAllocator } from "../modular-schema";
 import {
     Changeset,
@@ -19,7 +16,6 @@
     SizedMark,
     SizedObjectMark,
 } from "./format";
->>>>>>> 67d9d4e9
 import { MarkListFactory } from "./markListFactory";
 import {
     replaceMoveSrc,
@@ -194,12 +190,6 @@
                     fail(`Not implemented: ${newType}`);
             }
         case "Modify": {
-<<<<<<< HEAD
-            switch (newType) {
-                case "Modify": {
-                    return mergeInNewChildChanges(baseMark, newMark.changes, newRev, composeChild);
-                }
-=======
             switch (newType) {
                 case "Modify": {
                     return mergeInNewChildChanges(baseMark, newMark.changes, newRev, composeChild);
@@ -226,7 +216,6 @@
         }
         case "MoveIn": {
             switch (newType) {
->>>>>>> 67d9d4e9
                 case "Delete": {
                     replaceMoveSrc(moveEffects, baseMark.id, newMark);
                     return 0;
@@ -260,8 +249,6 @@
                     fail(`Not implemented: ${newType}`);
             }
         }
-<<<<<<< HEAD
-=======
         case "ReturnTo": {
             switch (newType) {
                 case "Modify": {
@@ -316,7 +303,6 @@
                     fail(`Not implemented: ${newType}`);
             }
         }
->>>>>>> 67d9d4e9
         default:
             fail(`Composing ${baseType} and ${newType} is not implemented`);
     }
@@ -337,8 +323,6 @@
     }
 }
 
-<<<<<<< HEAD
-=======
 function composeWithBaseChildChanges<
     TNodeChange,
     TMark extends SizedObjectMark<TNodeChange> & HasChanges<TNodeChange> & HasRevisionTag,
@@ -379,7 +363,6 @@
     return cloned;
 }
 
->>>>>>> 67d9d4e9
 function mergeInNewChildChanges<TNodeChange, TMark extends HasChanges<TNodeChange>>(
     baseMark: TMark,
     newChanges: TNodeChange | undefined,
@@ -416,12 +399,6 @@
         moveEffects.validatedMarks.add(cloned);
     }
 
-<<<<<<< HEAD
-    if (mark.type !== "MoveIn" && mark.changes !== undefined) {
-        (cloned as HasChanges<TNodeChange>).changes = composeChild([
-            tagChange(mark.changes, revision),
-        ]);
-=======
     assert(!isSkipMark(cloned), "Cloned should be same type as input mark");
     if (revision !== undefined && cloned.type !== "Modify") {
         cloned.revision = revision;
@@ -433,7 +410,6 @@
 
     if (cloned.type !== "MoveIn" && cloned.type !== "ReturnTo" && cloned.changes !== undefined) {
         cloned.changes = composeChild([tagChange(cloned.changes, revision)]);
->>>>>>> 67d9d4e9
         return cloned;
     }
 
