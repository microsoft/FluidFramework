--- conflicted
+++ resolved
@@ -215,7 +215,7 @@
 			const originalAttach = { ...baseAttachAndDetach.attach };
 			const finalDetach = { ...newAttachAndDetach.detach };
 
-			handleMovePivot(baseMark.count, originalAttach, finalDetach, moveEffects);
+			handleMovePivot(baseMark.count, originalAttach, finalDetach);
 
 			if (areEqualCellIds(newOutputId, baseAttachAndDetach.cellId)) {
 				return { count: baseAttachAndDetach.count, cellId: baseAttachAndDetach.cellId };
@@ -270,14 +270,7 @@
 		const attach = extractMarkEffect(baseMark);
 		const detach = extractMarkEffect(newMark);
 
-<<<<<<< HEAD
-		if (isMoveIn(attach) && isMoveOut(detach)) {
-			// The `finalEndpoint` field of AttachAndDetach move effect pairs is not used,
-			// so we remove it as a normalization.
-			delete attach.finalEndpoint;
-			delete detach.finalEndpoint;
-=======
-		handleMovePivot(baseMark.count, attach, detach, moveEffects);
+		handleMovePivot(baseMark.count, attach, detach);
 
 		if (areEqualCellIds(getOutputCellId(newMark), baseMark.cellId)) {
 			// The output and input cell IDs are the same, so this mark has no effect.
@@ -298,57 +291,8 @@
  * @param baseAttach - The base attach effect at this location
  * @param newDetach - The new detach effect at this location
  */
-function handleMovePivot(
-	count: number,
-	baseAttach: Attach,
-	newDetach: Detach,
-	moveEffects: MoveEffectTable,
-): void {
+function handleMovePivot(count: number, baseAttach: Attach, newDetach: Detach): void {
 	if (isMoveIn(baseAttach) && isMoveOut(newDetach)) {
-		const finalSource = getEndpoint(baseAttach);
-		const finalDest = getEndpoint(newDetach);
-
-		setEndpoint(moveEffects, CrossFieldTarget.Source, finalSource, count, finalDest);
-
-		const truncatedEndpoint1 = getTruncatedEndpointForInner(
-			moveEffects,
-			CrossFieldTarget.Destination,
-			baseAttach.revision,
-			baseAttach.id,
-			count,
-		);
-
-		if (truncatedEndpoint1 !== undefined) {
-			setTruncatedEndpoint(
-				moveEffects,
-				CrossFieldTarget.Destination,
-				finalDest,
-				count,
-				truncatedEndpoint1,
-			);
-		}
-
-		setEndpoint(moveEffects, CrossFieldTarget.Destination, finalDest, count, finalSource);
-
-		const truncatedEndpoint2 = getTruncatedEndpointForInner(
-			moveEffects,
-			CrossFieldTarget.Source,
-			newDetach.revision,
-			newDetach.id,
-			count,
-		);
-
-		if (truncatedEndpoint2 !== undefined) {
-			setTruncatedEndpoint(
-				moveEffects,
-				CrossFieldTarget.Source,
-				finalSource,
-				count,
-				truncatedEndpoint2,
-			);
->>>>>>> 13ee3b4b
-		}
-
 		// The `finalEndpoint` field of AttachAndDetach move effect pairs is not used,
 		// so we remove it as a normalization.
 		delete baseAttach.finalEndpoint;
