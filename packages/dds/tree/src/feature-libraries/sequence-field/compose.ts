/*!
 * Copyright (c) Microsoft Corporation and contributors. All rights reserved.
 * Licensed under the MIT License.
 */

import { assert, unreachableCase } from "@fluidframework/core-utils/internal";

import {
	ChangeAtomId,
	RevisionMetadataSource,
	RevisionTag,
	TaggedChange,
} from "../../core/index.js";
import { IdAllocator, brand, fail } from "../../util/index.js";
import {
	CrossFieldManager,
	CrossFieldTarget,
	NodeChangeComposer,
	NodeId,
} from "../modular-schema/index.js";

import { CellOrderingMethod, sequenceConfig } from "./config.js";
import { EmptyInputCellMark, MoveMarkEffect } from "./helperTypes.js";
import { MarkListFactory } from "./markListFactory.js";
import { MarkQueue } from "./markQueue.js";
import {
	MoveEffect,
	MoveEffectTable,
	getCrossFieldTargetFromMove,
	getMoveEffect,
	getMoveIn,
	isMoveIn,
	isMoveMark,
	isMoveOut,
	setMoveEffect,
} from "./moveEffectTable.js";
import {
	CellId,
	CellMark,
	Changeset,
	Detach,
	Mark,
	MarkEffect,
	MarkList,
	MoveId,
	NoopMark,
	NoopMarkType,
} from "./types.js";
import {
	CellOrder,
	areEqualCellIds,
	areInputCellsEmpty,
	areOutputCellsEmpty,
	asAttachAndDetach,
	cellSourcesFromMarks,
	compareCellPositionsUsingTombstones,
	compareCellsFromSameRevision,
	compareLineages,
	extractMarkEffect,
	getEndpoint,
	getInputCellId,
	getOffsetInCellRange,
	getOutputCellId,
	isAttach,
	isAttachAndDetachEffect,
	isDetach,
	isImpactfulCellRename,
	isNewAttach,
	isNoopMark,
	markEmptiesCells,
	markFillsCells,
	markHasCellEffect,
	normalizeCellRename,
	settleMark,
	withNodeChange,
	withRevision,
} from "./utils.js";

/**
 * Composes a sequence of changesets into a single changeset.
 * @param changes - The changesets to be applied.
 * Parts of the input may be reused in the output, but the input is not mutated.
 * Each changeset in the list is assumed to be applicable after the previous one.
 * @returns A changeset that is equivalent to applying each of the given `changes` in order.
 *
 * WARNING! This implementation is incomplete:
 * - Tombstone information is ignored.
 * - Support for moves is not implemented.
 * - Support for slices is not implemented.
 */
export function compose(
	change1: TaggedChange<Changeset>,
	change2: TaggedChange<Changeset>,
	composeChild: NodeChangeComposer,
	_genId: IdAllocator,
	manager: CrossFieldManager,
	revisionMetadata: RevisionMetadataSource,
): Changeset {
	return composeMarkLists(
		change1,
		change2,
		composeChild,
		manager as MoveEffectTable,
		revisionMetadata,
	);
}

function composeMarkLists(
	{ change: baseMarkList, revision: baseRev }: TaggedChange<MarkList>,
	{ change: newMarkList, revision: newRev }: TaggedChange<MarkList>,
	composeChild: NodeChangeComposer,
	moveEffects: MoveEffectTable,
	revisionMetadata: RevisionMetadataSource,
): MarkList {
	const factory = new MarkListFactory();
	const queue = new ComposeQueue(
		baseRev,
		baseMarkList,
		newRev,
		newMarkList,
		moveEffects,
		revisionMetadata,
	);
	while (!queue.isEmpty()) {
		const { baseMark, newMark } = queue.pop();
		if (newMark === undefined) {
			assert(
				baseMark !== undefined,
				0x4db /* Non-empty queue should not return two undefined marks */,
			);
			factory.push(
				composeMark(baseMark, baseRev, moveEffects, (node: NodeId) =>
					composeChildChanges(node, undefined, composeChild),
				),
			);
		} else {
			// We only compose changesets that will not be further rebased.
			// It is therefore safe to remove any intentions that have no impact in the context they apply to.
			const settledNewMark = settleMark(newMark, newRev, revisionMetadata);
			if (baseMark === undefined) {
				factory.push(
					composeMark(settledNewMark, newRev, moveEffects, (node: NodeId) =>
						composeChildChanges(undefined, node, composeChild),
					),
				);
			} else {
				// Past this point, we are guaranteed that `settledNewMark` and `baseMark` have the same length and
				// start at the same location in the revision after the base changes.
				// They therefore refer to the same range for that revision.
				const settledBaseMark = settleMark(baseMark, baseRev, revisionMetadata);
				const composedMark = composeMarks(
					baseRev,
					settledBaseMark,
					newRev,
					settledNewMark,
					composeChild,
					moveEffects,
					revisionMetadata,
				);
				factory.push(composedMark);
			}
		}
	}

	return factory.list;
}

/**
 * Composes two marks where `newMark` is based on the state produced by `baseMark`.
 * @param baseMark - The mark to compose with `newMark`.
 * Its output range should be the same as `newMark`'s input range.
 * @param newRev - The revision the new mark is part of.
 * @param newMark - The mark to compose with `baseMark`.
 * Its input range should be the same as `baseMark`'s output range.
 * @returns A mark that is equivalent to applying both `baseMark` and `newMark` successively.
 */
function composeMarks(
	baseRev: RevisionTag | undefined,
	baseMark: Mark,
	newRev: RevisionTag | undefined,
	newMark: Mark,
	composeChild: NodeChangeComposer,
	moveEffects: MoveEffectTable,
	revisionMetadata: RevisionMetadataSource,
): Mark {
	const nodeChange = handleNodeChanges(baseMark, baseRev, newMark, composeChild, moveEffects);

	return withUpdatedEndpoint(
		withNodeChange(
			composeMarksIgnoreChild(
				withRevision(baseMark, baseRev),
				withRevision(newMark, newRev),
				moveEffects,
				revisionMetadata,
			),
			nodeChange,
		),
		baseMark.count,
		undefined,
		moveEffects,
	);
}

function composeMarksIgnoreChild(
	baseMark: Mark,
	newMark: Mark,
	moveEffects: MoveEffectTable,
	revisionMetadata: RevisionMetadataSource,
): Mark {
	if (isImpactfulCellRename(newMark, undefined, revisionMetadata)) {
		const newAttachAndDetach = asAttachAndDetach(newMark);
		const newDetachRevision = newAttachAndDetach.detach.revision;
		if (markEmptiesCells(baseMark)) {
			// baseMark is a detach which cancels with the attach portion of the AttachAndDetach,
			// so we are just left with the detach portion of the AttachAndDetach.
			const newDetach: CellMark<Detach> = {
				...newAttachAndDetach.detach,
				count: baseMark.count,
			};

			if (isMoveIn(newAttachAndDetach.attach) && isMoveOut(newAttachAndDetach.detach)) {
				assert(isMoveOut(baseMark), 0x808 /* Unexpected mark type */);

				// The base changeset and new changeset both move these nodes.
				// Call the original position of the nodes A, the position after the base changeset is applied B,
				// and the position after the new changeset is applied C.
				// The new changeset moves the nodes from B, temporarily returns them to A, and then moves them to C.
				// The composition of the base and new changesets will be a move directly from A to C,
				// since the move from A to B cancels out with the return from B to A.
				// This if-block is handling marks at A.
				// When we compose the marks at B we will link the start of the base move (A to B)
				// with the end of the new move (B to C).
				// Because we are replacing the mark representing the start of the move with the new changeset's
				// move-out from A, we update the base move-in at B to consider that its start point.
				const newDetachId = {
					revision: newDetachRevision,
					localId: newAttachAndDetach.detach.id,
				};

				setTruncatedEndpointForInner(
					moveEffects,
					CrossFieldTarget.Destination,
					getEndpoint(baseMark, undefined),
					baseMark.count,
					newDetachId,
				);

				const newEndpoint = getComposedEndpoint(
					moveEffects,
					CrossFieldTarget.Source,
					baseMark.revision,
					baseMark.id,
					baseMark.count,
				);

				if (newEndpoint !== undefined) {
					changeFinalEndpoint(newDetach as MoveMarkEffect, newEndpoint);
					setTruncatedEndpoint(
						moveEffects,
						CrossFieldTarget.Destination,
						newEndpoint,
						baseMark.count,
						newDetachId,
					);
				}
			}

			return newDetach;
		}

		if (isImpactfulCellRename(baseMark, undefined, revisionMetadata)) {
			const baseAttachAndDetach = asAttachAndDetach(baseMark);
			const newOutputId = getOutputCellId(newAttachAndDetach, undefined, revisionMetadata);

			if (areEqualCellIds(newOutputId, baseAttachAndDetach.cellId)) {
				return { count: baseAttachAndDetach.count, cellId: baseAttachAndDetach.cellId };
			}

			// `newMark`'s attach portion cancels with `baseMark`'s detach portion.
			const originalAttach = { ...baseAttachAndDetach.attach };
			const finalDetach = { ...newAttachAndDetach.detach };
			const detachRevision = finalDetach.revision;
			if (detachRevision !== undefined) {
				finalDetach.revision = detachRevision;
			}

			return normalizeCellRename({
				type: "AttachAndDetach",
				cellId: baseMark.cellId,
				count: baseMark.count,
				attach: originalAttach,
				detach: finalDetach,
			});
		}

		return normalizeCellRename(newAttachAndDetach);
	}
	if (isImpactfulCellRename(baseMark, undefined, revisionMetadata)) {
		const baseAttachAndDetach = asAttachAndDetach(baseMark);
		if (markFillsCells(newMark)) {
			const originalAttach = withRevision(
				{
					...baseAttachAndDetach.attach,
					cellId: baseAttachAndDetach.cellId,
					count: baseAttachAndDetach.count,
				},
				baseAttachAndDetach.attach.revision,
			);

			if (isMoveIn(baseAttachAndDetach.attach) && isMoveOut(baseAttachAndDetach.detach)) {
				assert(isMoveIn(newMark), 0x809 /* Unexpected mark type */);

				const originalAttachId = {
					revision: baseAttachAndDetach.attach.revision,
					localId: baseAttachAndDetach.attach.id,
				};

				setTruncatedEndpointForInner(
					moveEffects,
					CrossFieldTarget.Source,
					getEndpoint(newMark, undefined),
					baseAttachAndDetach.count,
					originalAttachId,
				);

				const newEndpoint = getComposedEndpoint(
					moveEffects,
					CrossFieldTarget.Destination,
					newMark.revision,
					newMark.id,
					newMark.count,
				);

				if (newEndpoint !== undefined) {
					changeFinalEndpoint(originalAttach as MoveMarkEffect, newEndpoint);
					setTruncatedEndpoint(
						moveEffects,
						CrossFieldTarget.Source,
						newEndpoint,
						baseMark.count,
						originalAttachId,
					);
				}
			}

			return originalAttach;
		} else {
			// Other mark types have been handled by previous conditional branches.
			assert(newMark.type === NoopMarkType, 0x80a /* Unexpected mark type */);
			return baseMark;
		}
	}

	if (!markHasCellEffect(baseMark) && !markHasCellEffect(newMark)) {
		if (isNoopMark(baseMark)) {
			return newMark;
		} else if (isNoopMark(newMark)) {
			return baseMark;
		}
		return createNoopMark(
			newMark.count,
			undefined,
			getInputCellId(baseMark, undefined, undefined),
		);
	} else if (!markHasCellEffect(baseMark)) {
		return newMark;
	} else if (!markHasCellEffect(newMark)) {
		return baseMark;
	} else if (areInputCellsEmpty(baseMark)) {
		assert(isDetach(newMark), 0x71c /* Unexpected mark type */);
		assert(isAttach(baseMark), 0x71d /* Expected generative mark */);

		const attach = extractMarkEffect(baseMark);
		const detach = extractMarkEffect(newMark);

		if (isMoveIn(attach) && isMoveOut(detach)) {
			const finalSource = getEndpoint(attach, undefined);
			const finalDest = getEndpoint(detach, undefined);

			setEndpoint(
				moveEffects,
				CrossFieldTarget.Source,
				finalSource,
				baseMark.count,
				finalDest,
			);

			const truncatedEndpoint1 = getTruncatedEndpointForInner(
				moveEffects,
				CrossFieldTarget.Destination,
				attach.revision,
				attach.id,
				baseMark.count,
			);

			if (truncatedEndpoint1 !== undefined) {
				setTruncatedEndpoint(
					moveEffects,
					CrossFieldTarget.Destination,
					finalDest,
					baseMark.count,
					truncatedEndpoint1,
				);
			}

			setEndpoint(
				moveEffects,
				CrossFieldTarget.Destination,
				finalDest,
				baseMark.count,
				finalSource,
			);

			const truncatedEndpoint2 = getTruncatedEndpointForInner(
				moveEffects,
				CrossFieldTarget.Source,
				detach.revision,
				detach.id,
				baseMark.count,
			);

			if (truncatedEndpoint2 !== undefined) {
				setTruncatedEndpoint(
					moveEffects,
					CrossFieldTarget.Source,
					finalSource,
					baseMark.count,
					truncatedEndpoint2,
				);
			}

			// The `finalEndpoint` field of AttachAndDetach move effect pairs is not used,
			// so we remove it as a normalization.
			delete attach.finalEndpoint;
			delete detach.finalEndpoint;
		}

		if (
			areEqualCellIds(getOutputCellId(newMark, undefined, revisionMetadata), baseMark.cellId)
		) {
			// The output and input cell IDs are the same, so this mark has no effect.
			return { count: baseMark.count, cellId: baseMark.cellId };
		}
		return normalizeCellRename({
			type: "AttachAndDetach",
			cellId: baseMark.cellId,
			count: baseMark.count,
			attach,
			detach,
		});
	} else {
		const length = baseMark.count;
		return createNoopMark(length, undefined);
	}
}

function createNoopMark(
	length: number,
	nodeChange: NodeId | undefined,
	cellId?: ChangeAtomId,
): Mark {
	const mark: CellMark<NoopMark> = { count: length };
	if (nodeChange !== undefined) {
		assert(length === 1, 0x692 /* A mark with a node change must have length one */);
		mark.changes = nodeChange;
	}
	if (cellId !== undefined) {
		mark.cellId = cellId;
	}
	return mark;
}

function handleNodeChanges(
	baseMark: Mark,
	baseRev: RevisionTag | undefined,
	newMark: Mark,
	composeChild: NodeChangeComposer,
	moveEffects: MoveEffectTable,
): NodeId | undefined {
	if (newMark.changes !== undefined) {
		const baseSource = getMoveIn(baseMark);

		// TODO: Make sure composeChild is not called twice on the node changes.
		if (baseSource !== undefined) {
			setModifyAfter(moveEffects, getEndpoint(baseSource, baseRev), newMark.changes);
			return undefined;
		}
	}

	return composeChildChanges(baseMark.changes, newMark.changes, composeChild);
}

function composeChildChanges(
	baseChange: NodeId | undefined,
	newChange: NodeId | undefined,
	composeChild: NodeChangeComposer,
): NodeId | undefined {
	if (baseChange === undefined && newChange === undefined) {
		return undefined;
	}

	return composeChild(baseChange, newChange);
}

function composeMark<TMark extends Mark>(
	mark: TMark,
	revision: RevisionTag | undefined,
	moveEffects: MoveEffectTable,
	composeChild: (node: NodeId) => NodeId | undefined,
): TMark {
	const nodeChanges = mark.changes !== undefined ? composeChild(mark.changes) : undefined;
	const updatedMark = withUpdatedEndpoint(mark, mark.count, revision, moveEffects);
	return withNodeChange(withRevision(updatedMark, revision), nodeChanges);
}

export class ComposeQueue {
	private readonly baseMarks: MarkQueue;
	private readonly newMarks: MarkQueue;
	private readonly baseMarksCellSources: ReadonlySet<RevisionTag | undefined>;
	private readonly newMarksCellSources: ReadonlySet<RevisionTag | undefined>;

	public constructor(
		baseRevision: RevisionTag | undefined,
		baseMarks: Changeset,
		private readonly newRevision: RevisionTag | undefined,
		newMarks: Changeset,
		private readonly moveEffects: MoveEffectTable,
		private readonly revisionMetadata: RevisionMetadataSource,
	) {
		this.baseMarks = new MarkQueue(baseMarks, baseRevision, moveEffects);
		this.newMarks = new MarkQueue(newMarks, newRevision, moveEffects);
		this.baseMarksCellSources = cellSourcesFromMarks(
			baseMarks,
			baseRevision,
			revisionMetadata,
			getOutputCellId,
		);
		this.newMarksCellSources = cellSourcesFromMarks(
			newMarks,
			undefined,
			revisionMetadata,
			getInputCellId,
		);
	}

	public isEmpty(): boolean {
		return this.baseMarks.isEmpty() && this.newMarks.isEmpty();
	}

	public pop(): ComposeMarks {
		const baseMark = this.baseMarks.peek();
		const newMark = this.newMarks.peek();
		if (baseMark === undefined && newMark === undefined) {
			return {};
		} else if (baseMark === undefined) {
			return this.dequeueNew();
		} else if (newMark === undefined) {
			return this.dequeueBase();
		} else if (areOutputCellsEmpty(baseMark) && areInputCellsEmpty(newMark)) {
			const baseCellId: ChangeAtomId =
				getOutputCellId(baseMark, this.baseMarks.revision, this.revisionMetadata) ??
				fail("Expected defined output ID");

			if (markEmptiesCells(baseMark) && baseCellId.revision === undefined) {
				// The base revision should always be defined except when squashing changes into a transaction.
				// In the future, we want to support reattaches in the new change here.
				// We will need to be able to order the base mark relative to the new mark by looking at the lineage of the new mark
				// (which will be obtained by rebasing the reattach over interim changes
				// (which requires the local changes to have a revision tag))
				assert(
					isNewAttach(newMark),
					0x695 /* TODO: Assign revision tags to each change in a transaction */,
				);
				return this.dequeueNew();
			}

			switch (sequenceConfig.cellOrdering) {
				case CellOrderingMethod.Tombstone: {
					const newCellId = getInputCellId(
						newMark,
						this.newRevision,
						this.revisionMetadata,
					);
					assert(newCellId !== undefined, 0x89d /* Both marks should have cell IDs */);
					const comparison = compareCellPositionsUsingTombstones(
						baseCellId,
						newCellId,
						this.baseMarksCellSources,
						this.newMarksCellSources,
						this.revisionMetadata,
					);
					switch (comparison) {
						case CellOrder.SameCell:
							return this.dequeueBoth();
						case CellOrder.OldThenNew:
							return this.dequeueBase();
						case CellOrder.NewThenOld:
							return this.dequeueNew();
						default:
							unreachableCase(comparison);
					}
				}
				case CellOrderingMethod.Lineage: {
					const cmp = compareCellPositions(
						baseCellId,
						baseMark.count,
						newMark,
						this.newRevision,
						this.revisionMetadata,
					);
					if (cmp < 0) {
						return this.dequeueBase(-cmp);
					} else if (cmp > 0) {
						return this.dequeueNew(cmp);
					} else {
						return this.dequeueBoth();
					}
				}
				default:
					unreachableCase(sequenceConfig.cellOrdering);
			}
		} else if (areOutputCellsEmpty(baseMark)) {
			return this.dequeueBase();
		} else if (areInputCellsEmpty(newMark)) {
			return this.dequeueNew();
		} else {
			return this.dequeueBoth();
		}
	}

	private dequeueBase(length: number = Infinity): ComposeMarks {
		const baseMark = this.baseMarks.dequeueUpTo(length);
		const movedChanges = getMovedChangesFromMark(
			this.moveEffects,
			baseMark,
			this.baseMarks.revision,
		);

		const newMark = createNoopMark(
			baseMark.count,
			movedChanges,
			getOutputCellId(baseMark, this.baseMarks.revision, this.revisionMetadata),
		);
		return { baseMark, newMark };
	}

	private dequeueNew(length: number = Infinity): ComposeMarks {
		const newMark = this.newMarks.dequeueUpTo(length);
		const baseMark = createNoopMark(
			newMark.count,
			undefined,
			getInputCellId(newMark, this.newMarks.revision, this.revisionMetadata),
		);

		return {
			baseMark,
			newMark,
		};
	}

	private dequeueBoth(): ComposeMarks {
		const length = this.peekMinLength();
		const baseMark = this.baseMarks.dequeueUpTo(length);
		let newMark = this.newMarks.dequeueUpTo(length);
		const movedChanges = getMovedChangesFromMark(
			this.moveEffects,
			baseMark,
			this.baseMarks.revision,
		);

		if (movedChanges !== undefined) {
			assert(newMark.changes === undefined, 0x8da /* Unexpected node changeset collision */);
			newMark = withNodeChange(newMark, movedChanges);
		}

		return {
			baseMark,
			newMark,
		};
	}

	private peekMinLength(): number {
		const baseMark = this.baseMarks.peek();
		const newMark = this.newMarks.peek();
		assert(
			baseMark !== undefined && newMark !== undefined,
			0x8db /* Cannot peek length unless both mark queues are non-empty */,
		);

		return Math.min(newMark.count, baseMark.count);
	}
}

interface ComposeMarks {
	baseMark?: Mark;
	newMark?: Mark;
}

// TODO: Try to share more logic with the version in rebase.ts.
/**
 * Returns a number N which encodes how the cells of the two marks are aligned.
 * - If N is zero, then the first cell of `baseMark` is the same as the first cell of `newMark`.
 * - If N is positive, then the first N cells of `newMark` (or all its cells if N is greater than its length)
 * are before the first cell of `baseMark`.
 * - If N is negative, then the first N cells of `baseMark` (or all its cells if N is greater than its length)
 * are before the first cell of `newMark`.
 */
function compareCellPositions(
	baseCellId: CellId,
	baseCellCount: number,
	newMark: EmptyInputCellMark,
	newIntention: RevisionTag | undefined,
	metadata: RevisionMetadataSource,
): number {
	const newCellId = getInputCellId(newMark, newIntention, metadata);
	assert(newCellId !== undefined, 0x71f /* Should have cell ID */);
	if (baseCellId.revision === newCellId.revision) {
		const comparison = compareCellsFromSameRevision(
			baseCellId,
			baseCellCount,
			newCellId,
			newMark.count,
		);

		if (comparison !== undefined) {
			return comparison;
		}
	}

	const offsetInBase = getOffsetInCellRange(
		baseCellId.lineage,
		newCellId.revision,
		newCellId.localId,
		newMark.count,
	);
	if (offsetInBase !== undefined) {
		return offsetInBase > 0 ? offsetInBase : -Infinity;
	}

	const offsetInNew = getOffsetInCellRange(
		newCellId.lineage,
		baseCellId.revision,
		baseCellId.localId,
		baseCellCount,
	);
	if (offsetInNew !== undefined) {
		return offsetInNew > 0 ? -offsetInNew : Infinity;
	}

	const cmp = compareLineages(baseCellId, newCellId);
	if (cmp !== 0) {
		return Math.sign(cmp) * Infinity;
	}

	assert(
		baseCellId.revision !== undefined && newCellId.revision !== undefined,
		0x858 /* Cells should have defined revisions */,
	);

	if (!isNewAttach(newMark)) {
		// If `newMark` were targeting a cell older than the composition window
		// there would be lineage determining the relative order of `newCell` and `baseCell`.

		// TODO:6127: Enable this assert
		// assert(
		// 	newRevisionIndex !== undefined,
		// 	"Expected lineage to determine cell order",
		// );

		// `newCell` was detached by a change in this composition, so there will be a corresponding mark
		// later in the base changeset.
		return -Infinity;
	}

	const newRevisionIndex = metadata.getIndex(newCellId.revision);
	const baseRevisionIndex = metadata.getIndex(baseCellId.revision);
	assert(
		newRevisionIndex !== undefined,
		0x859 /* A cell from a new attach should have a defined revision index */,
	);

	// We use the tiebreaking policy of the newer cell.
	return (baseRevisionIndex ?? -Infinity) > newRevisionIndex ? -Infinity : Infinity;
}

function getMovedChangesFromMark(
	moveEffects: MoveEffectTable,
	markEffect: MarkEffect,
	revision: RevisionTag | undefined,
): NodeId | undefined {
	if (isAttachAndDetachEffect(markEffect)) {
		return getMovedChangesFromMark(moveEffects, markEffect.detach, revision);
	}
	if (!isMoveOut(markEffect)) {
		return undefined;
	}

	return getModifyAfter(moveEffects, markEffect.revision ?? revision, markEffect.id);
}

// It is expected that the range from `id` to `id + count - 1` has the same move effect.
// The call sites to this function are making queries about a mark which has already been split by a `MarkQueue`
// to match the ranges in `moveEffects`.
// TODO: Reduce the duplication between this and other MoveEffect helpers
function getModifyAfter(
	moveEffects: MoveEffectTable,
	revision: RevisionTag | undefined,
	id: MoveId,
): NodeId | undefined {
	const target = CrossFieldTarget.Source;
	const effect = getMoveEffect(moveEffects, target, revision, id, 1);

	if (effect.value?.modifyAfter !== undefined) {
		return effect.value.modifyAfter;
	}

	return undefined;
}

// TODO: Reduce the duplication between this and other MoveEffect helpers
function setModifyAfter(
	moveEffects: MoveEffectTable,
	{ revision, localId: id }: ChangeAtomId,
	modifyAfter: NodeId,
) {
	const target = CrossFieldTarget.Source;
	const count = 1;
	const effect = getMoveEffect(moveEffects, target, revision, id, count, false);
	const newEffect: MoveEffect =
		effect.value !== undefined ? { ...effect.value, modifyAfter } : { modifyAfter };
	setMoveEffect(moveEffects, target, revision, id, count, newEffect);
}

function setEndpoint(
	moveEffects: MoveEffectTable,
	target: CrossFieldTarget,
	id: ChangeAtomId,
	count: number,
	endpoint: ChangeAtomId,
) {
	const effect = getMoveEffect(moveEffects, target, id.revision, id.localId, count);
	const newEffect = effect.value !== undefined ? { ...effect.value, endpoint } : { endpoint };
	setMoveEffect(moveEffects, target, id.revision, id.localId, effect.length, newEffect);

	const remainingCount = count - effect.length;
	if (remainingCount > 0) {
		setEndpoint(
			moveEffects,
			target,
			offsetChangeAtomId(id, effect.length),
			remainingCount,
			offsetChangeAtomId(endpoint, effect.length),
		);
	}
}

function setTruncatedEndpoint(
	moveEffects: MoveEffectTable<unknown>,
	target: CrossFieldTarget,
	id: ChangeAtomId,
	count: number,
	truncatedEndpoint: ChangeAtomId,
) {
	const effect = getMoveEffect(moveEffects, target, id.revision, id.localId, count);
	const newEffect =
		effect.value !== undefined ? { ...effect.value, truncatedEndpoint } : { truncatedEndpoint };

	setMoveEffect(moveEffects, target, id.revision, id.localId, effect.length, newEffect);

	const remainingCount = count - effect.length;
	if (remainingCount > 0) {
		setTruncatedEndpoint(
			moveEffects,
			target,
			offsetChangeAtomId(id, effect.length),
			remainingCount,
			offsetChangeAtomId(truncatedEndpoint, effect.length),
		);
	}
}

function setTruncatedEndpointForInner(
	moveEffects: MoveEffectTable<unknown>,
	target: CrossFieldTarget,
	id: ChangeAtomId,
	count: number,
	truncatedEndpointForInner: ChangeAtomId,
) {
	const effect = getMoveEffect(moveEffects, target, id.revision, id.localId, count);
	const newEffect =
		effect.value !== undefined
			? { ...effect.value, truncatedEndpointForInner }
			: { truncatedEndpointForInner };
	setMoveEffect(moveEffects, target, id.revision, id.localId, effect.length, newEffect);

	const remainingCount = count - effect.length;
	if (remainingCount > 0) {
		setTruncatedEndpointForInner(
			moveEffects,
			target,
			offsetChangeAtomId(id, effect.length),
			remainingCount,
			offsetChangeAtomId(truncatedEndpointForInner, effect.length),
		);
	}
}

function withUpdatedEndpoint<TMark extends MarkEffect>(
	mark: TMark,
	count: number,
	revision: RevisionTag | undefined,
	effects: MoveEffectTable,
): TMark {
	if (isAttachAndDetachEffect(mark)) {
		return {
			...mark,
			attach: withUpdatedEndpoint(mark.attach, count, revision, effects),
			detach: withUpdatedEndpoint(mark.detach, count, revision, effects),
		};
	}

	if (!isMoveMark(mark)) {
		return mark;
	}

	const markRevision = mark.revision ?? revision;
	const finalDest = getComposedEndpoint(
		effects,
		getCrossFieldTargetFromMove(mark),
		markRevision,
		mark.id,
		count,
	);

	if (finalDest === undefined) {
		return mark;
	}

	const output = { ...mark };
	changeFinalEndpoint(output, finalDest);

	return output;
}

function changeFinalEndpoint(mark: MoveMarkEffect, endpoint: ChangeAtomId) {
	if (areEqualCellIds(endpoint, { revision: mark.revision, localId: mark.id })) {
		delete mark.finalEndpoint;
	} else {
		mark.finalEndpoint = endpoint;
	}
}

<<<<<<< HEAD
function getComposedEndpoint(
	moveEffects: MoveEffectTable<unknown>,
=======
function getNewEndpoint(
	moveEffects: MoveEffectTable,
>>>>>>> 7ea644e7
	target: CrossFieldTarget,
	revision: RevisionTag | undefined,
	id: MoveId,
	count: number,
): ChangeAtomId | undefined {
	const effect = getMoveEffect(moveEffects, target, revision, id, count);
	assert(effect.length === count, 0x815 /* Expected effect to cover entire mark */);
	return effect.value?.truncatedEndpoint ?? effect.value?.endpoint;
}

function getTruncatedEndpointForInner(
	moveEffects: MoveEffectTable<unknown>,
	target: CrossFieldTarget,
	revision: RevisionTag | undefined,
	id: MoveId,
	count: number,
): ChangeAtomId | undefined {
	const effect = getMoveEffect(moveEffects, target, revision, id, count);
	assert(effect.length === count, "Expected effect to cover entire mark");
	return effect.value?.truncatedEndpointForInner;
}

function offsetChangeAtomId(id: ChangeAtomId, offset: number): ChangeAtomId {
	return { ...id, localId: brand(id.localId + offset) };
}<|MERGE_RESOLUTION|>--- conflicted
+++ resolved
@@ -855,7 +855,7 @@
 }
 
 function setTruncatedEndpoint(
-	moveEffects: MoveEffectTable<unknown>,
+	moveEffects: MoveEffectTable,
 	target: CrossFieldTarget,
 	id: ChangeAtomId,
 	count: number,
@@ -880,7 +880,7 @@
 }
 
 function setTruncatedEndpointForInner(
-	moveEffects: MoveEffectTable<unknown>,
+	moveEffects: MoveEffectTable,
 	target: CrossFieldTarget,
 	id: ChangeAtomId,
 	count: number,
@@ -950,13 +950,8 @@
 	}
 }
 
-<<<<<<< HEAD
 function getComposedEndpoint(
-	moveEffects: MoveEffectTable<unknown>,
-=======
-function getNewEndpoint(
-	moveEffects: MoveEffectTable,
->>>>>>> 7ea644e7
+	moveEffects: MoveEffectTable,
 	target: CrossFieldTarget,
 	revision: RevisionTag | undefined,
 	id: MoveId,
@@ -968,7 +963,7 @@
 }
 
 function getTruncatedEndpointForInner(
-	moveEffects: MoveEffectTable<unknown>,
+	moveEffects: MoveEffectTable,
 	target: CrossFieldTarget,
 	revision: RevisionTag | undefined,
 	id: MoveId,
