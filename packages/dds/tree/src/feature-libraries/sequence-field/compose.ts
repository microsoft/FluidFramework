--- conflicted
+++ resolved
@@ -5,18 +5,13 @@
 
 import { assert } from "@fluidframework/common-utils";
 import { makeAnonChange, RevisionTag, tagChange, TaggedChange } from "../../core";
-<<<<<<< HEAD
-import { clone, fail } from "../../util";
+import { fail } from "../../util";
 import {
 	CrossFieldManager,
 	CrossFieldTarget,
 	IdAllocator,
 	RevisionIndexer,
 } from "../modular-schema";
-=======
-import { fail } from "../../util";
-import { CrossFieldManager, CrossFieldTarget, IdAllocator } from "../modular-schema";
->>>>>>> c29d1134
 import {
 	Changeset,
 	HasChanges,
