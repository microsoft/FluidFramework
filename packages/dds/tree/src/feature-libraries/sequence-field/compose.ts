/*!
 * Copyright (c) Microsoft Corporation and contributors. All rights reserved.
 * Licensed under the MIT License.
 */

<<<<<<< HEAD
import { assert, unreachableCase } from "@fluidframework/core-utils/internal";
import { type IdAllocator, fail } from "../../util/index.js";
import type {
	ComposeNodeManager,
	NodeChangeComposer,
	NodeId,
=======
import { assert, unreachableCase, fail } from "@fluidframework/core-utils/internal";

import {
	type ChangeAtomId,
	type RevisionMetadataSource,
	type RevisionTag,
	offsetChangeAtomId,
} from "../../core/index.js";
import type { IdAllocator } from "../../util/index.js";
import {
	type CrossFieldManager,
	CrossFieldTarget,
	type NodeChangeComposer,
	type NodeId,
>>>>>>> 6a5b7748
} from "../modular-schema/index.js";

import { MarkListFactory } from "./markListFactory.js";
import { MarkQueue } from "./markQueue.js";
import type { NodeRangeQueryFunc } from "./moveEffectTable.js";
import {
	type CellMark,
	type Changeset,
	type Detach,
	type Mark,
	type MarkEffect,
	type MarkList,
	type NoopMark,
	NoopMarkType,
} from "./types.js";
import {
	CellOrder,
	areEqualCellIds,
	areInputCellsEmpty,
	areOutputCellsEmpty,
	cellSourcesFromMarks,
	compareCellPositionsUsingTombstones,
	extractMarkEffect,
	getAttachedNodeId,
	getDetachedNodeId,
	getInputCellId,
	getOutputCellId,
	isAttach,
	isDetach,
	isImpactfulCellRename,
	isNewAttach,
	isNoopMark,
	isRename,
	markEmptiesCells,
	markFillsCells,
	markHasCellEffect,
	normalizeCellRename,
	settleMark,
	withNodeChange,
} from "./utils.js";
import type { ChangeAtomId, RevisionMetadataSource, RevisionTag } from "../../core/index.js";

/**
 * Composes a sequence of changesets into a single changeset.
 * @param changes - The changesets to be applied.
 * Parts of the input may be reused in the output, but the input is not mutated.
 * Each changeset in the list is assumed to be applicable after the previous one.
 * @returns A changeset that is equivalent to applying each of the given `changes` in order.
 *
 * WARNING! This implementation is incomplete:
 * - Tombstone information is ignored.
 * - Support for moves is not implemented.
 * - Support for slices is not implemented.
 */
export function compose(
	change1: Changeset,
	change2: Changeset,
	composeChild: NodeChangeComposer,
	_genId: IdAllocator,
	manager: ComposeNodeManager,
	revisionMetadata: RevisionMetadataSource,
): Changeset {
	return composeMarkLists(change1, change2, composeChild, manager, revisionMetadata);
}

function composeMarkLists(
	baseMarkList: MarkList,
	newMarkList: MarkList,
	composeChild: NodeChangeComposer,
	moveEffects: ComposeNodeManager,
	revisionMetadata: RevisionMetadataSource,
): MarkList {
	const factory = new MarkListFactory();
	const queue = new ComposeQueue(baseMarkList, newMarkList, moveEffects, revisionMetadata);
	while (!queue.isEmpty()) {
		const { baseMark, newMark } = queue.pop();
		const settledNewMark = settleMark(newMark);
		const settledBaseMark = settleMark(baseMark);
		const composedMark = composeMarks(
			settledBaseMark,
			settledNewMark,
			composeChild,
			moveEffects,
		);
		factory.push(composedMark);
	}

	return factory.list;
}

/**
 * Composes two marks where `newMark` is based on the state produced by `baseMark`.
 * @param baseMark - The mark to compose with `newMark`.
 * Its output range should be the same as `newMark`'s input range.
 * @param newRev - The revision the new mark is part of.
 * @param newMark - The mark to compose with `baseMark`.
 * Its input range should be the same as `baseMark`'s output range.
 * @returns A mark that is equivalent to applying both `baseMark` and `newMark` successively.
 */
function composeMarks(
	baseMark: Mark,
	newMark: Mark,
	composeChild: NodeChangeComposer,
	moveEffects: ComposeNodeManager,
): Mark {
	const nodeChange = handleNodeChanges(baseMark, newMark, composeChild, moveEffects);
	return withNodeChange(composeMarksIgnoreChild(baseMark, newMark, moveEffects), nodeChange);
}

function composeMarksIgnoreChild(
	baseMark: Mark,
	newMark: Mark,
	moveEffects: ComposeNodeManager,
): Mark {
	if (isNoopMark(baseMark)) {
		return newMark;
	} else if (isNoopMark(newMark)) {
		return baseMark;
	}

	if (isRename(baseMark) && isRename(newMark)) {
		return { ...baseMark, idOverride: newMark.idOverride };
	} else if (isRename(baseMark)) {
		assert(isAttach(newMark), 0x9f1 /* Unexpected mark type */);
		assert(
			baseMark.cellId !== undefined && newMark.cellId !== undefined,
			"Expected marks to target an empty cell",
		);
		return { ...newMark, cellId: baseMark.cellId };
	} else if (isRename(newMark)) {
		assert(isDetach(baseMark), 0x9f2 /* Unexpected mark type */);
		return { ...baseMark, idOverride: newMark.idOverride };
	}

	if (isImpactfulCellRename(newMark)) {
		assert(
			newMark.cellId !== undefined,
			0x9f3 /* Impactful cell rename must target empty cell */,
		);
		if (markEmptiesCells(baseMark)) {
			// baseMark is a detach which cancels with the attach portion of the AttachAndDetach,
			// so we are just left with the detach portion of the AttachAndDetach.
			const newDetach: CellMark<Detach> = {
				...newMark,
			};

			delete newDetach.cellId;
			return newDetach;
		}

		if (isImpactfulCellRename(baseMark)) {
			assert(
				baseMark.cellId !== undefined,
				0x9f4 /* Impactful cell rename must target empty cell */,
			);

			// XXX: Do we need to make a call to the node manager here?
			return { ...newMark, cellId: baseMark.cellId };
		}

		return newMark;
	}
	if (isImpactfulCellRename(baseMark)) {
		if (markFillsCells(newMark)) {
			return { ...newMark, cellId: baseMark.cellId };
		} else {
			// Other mark types have been handled by previous conditional branches.
			assert(newMark.type === NoopMarkType, 0x80a /* Unexpected mark type */);
			return baseMark;
		}
	}

	if (!markHasCellEffect(baseMark) && !markHasCellEffect(newMark)) {
		return createNoopMark(newMark.count, undefined, getInputCellId(baseMark));
	} else if (!markHasCellEffect(baseMark)) {
		return newMark;
	} else if (!markHasCellEffect(newMark)) {
		return baseMark;
	} else if (areInputCellsEmpty(baseMark)) {
		assert(isDetach(newMark), 0x71c /* Unexpected mark type */);
		assert(isAttach(baseMark), 0x71d /* Expected generative mark */);

		const attach = extractMarkEffect(baseMark);
		const detach = extractMarkEffect(newMark);

		moveEffects.composeAttachDetach(
			getAttachedNodeId(baseMark),
			getDetachedNodeId(newMark),
			baseMark.count,
		);

		if (areEqualCellIds(getOutputCellId(newMark), baseMark.cellId)) {
			// The output and input cell IDs are the same, so this mark has no effect.
			return { count: baseMark.count, cellId: baseMark.cellId };
		}
		return normalizeCellRename(baseMark.cellId, baseMark.count, attach, detach);
	} else {
		assert(baseMark.type === "Remove", "Unexpected mark type");
		assert(newMark.type === "Insert", "Unexpected mark type");
		const detachId = getDetachedNodeId(baseMark);
		const attachId = getAttachedNodeId(newMark);

		// Note that we cannot assert that this returns true,
		// as MCF may not be able to tell that this is a reattach of the same node on the first pass.
		moveEffects.composeDetachAttach(detachId, attachId, baseMark.count, false);
		return createNoopMark(baseMark.count, undefined);
	}
}

function createNoopMark(
	length: number,
	nodeChange: NodeId | undefined,
	cellId?: ChangeAtomId,
): Mark {
	const mark: CellMark<NoopMark> = { count: length };
	if (nodeChange !== undefined) {
		assert(length === 1, 0x692 /* A mark with a node change must have length one */);
		mark.changes = nodeChange;
	}
	if (cellId !== undefined) {
		mark.cellId = cellId;
	}
	return mark;
}

function handleNodeChanges(
	baseMark: Mark,
	newMark: Mark,
	composeChild: NodeChangeComposer,
	moveEffects: ComposeNodeManager,
): NodeId | undefined {
	if (newMark.changes !== undefined) {
		if (baseMark.type === "Insert" && baseMark.cellId !== undefined) {
			moveEffects.sendNewChangesToBaseSourceLocation(
				getAttachedNodeId(baseMark),
				newMark.changes,
			);
			return undefined;
		}
	}

	// TODO: Make sure composeChild is not called twice on the node changes.
	return composeChildChanges(baseMark.changes, newMark.changes, composeChild);
}

function composeChildChanges(
	baseChange: NodeId | undefined,
	newChange: NodeId | undefined,
	composeChild: NodeChangeComposer,
): NodeId | undefined {
	if (baseChange === undefined && newChange === undefined) {
		return undefined;
	}

	return composeChild(baseChange, newChange);
}

export class ComposeQueue {
	private readonly baseMarks: MarkQueue;
	private readonly newMarks: MarkQueue;
	private readonly baseMarksCellSources: ReadonlySet<RevisionTag | undefined>;
	private readonly newMarksCellSources: ReadonlySet<RevisionTag | undefined>;

	public constructor(
		baseMarks: Changeset,
		newMarks: Changeset,
		private readonly moveEffects: ComposeNodeManager,
		private readonly revisionMetadata: RevisionMetadataSource,
	) {
		const queryFunc: NodeRangeQueryFunc = (mark) =>
			isDetach(mark)
				? moveEffects.getNewChangesForBaseDetach(getDetachedNodeId(mark), mark.count).length
				: mark.count;

		this.baseMarks = new MarkQueue(baseMarks, queryFunc);
		this.newMarks = new MarkQueue(newMarks, queryFunc);
		this.baseMarksCellSources = cellSourcesFromMarks(baseMarks, getOutputCellId);
		this.newMarksCellSources = cellSourcesFromMarks(newMarks, getInputCellId);
	}

	public isEmpty(): boolean {
		return this.baseMarks.isEmpty() && this.newMarks.isEmpty();
	}

	public pop(): ComposeMarks {
		const baseMark = this.baseMarks.peek();
		const newMark = this.newMarks.peek();
		if (baseMark === undefined && newMark === undefined) {
			fail("Should not pop when queue is empty");
		} else if (baseMark === undefined) {
			return this.dequeueNew();
		} else if (newMark === undefined) {
			return this.dequeueBase();
		} else if (areOutputCellsEmpty(baseMark) && areInputCellsEmpty(newMark)) {
			const baseCellId: ChangeAtomId =
				getOutputCellId(baseMark) ?? fail(0xb29 /* Expected defined output ID */);

			if (markEmptiesCells(baseMark) && baseCellId.revision === undefined) {
				// The base revision should always be defined except when squashing changes into a transaction.
				// In the future, we want to support reattaches in the new change here.
				// We will need to be able to order the base mark relative to the new mark
				// (which requires the local changes to have a revision tag))
				assert(
					isNewAttach(newMark),
					0x695 /* TODO: Assign revision tags to each change in a transaction */,
				);
				return this.dequeueNew();
			}

			const newCellId = getInputCellId(newMark);
			assert(newCellId !== undefined, 0x89d /* Both marks should have cell IDs */);
			const comparison = compareCellPositionsUsingTombstones(
				baseCellId,
				newCellId,
				this.baseMarksCellSources,
				this.newMarksCellSources,
				this.revisionMetadata,
			);
			switch (comparison) {
				case CellOrder.SameCell:
					return this.dequeueBoth();
				case CellOrder.OldThenNew:
					return this.dequeueBase();
				case CellOrder.NewThenOld:
					return this.dequeueNew();
				default:
					unreachableCase(comparison);
			}
		} else if (areOutputCellsEmpty(baseMark)) {
			return this.dequeueBase();
		} else if (areInputCellsEmpty(newMark)) {
			return this.dequeueNew();
		} else {
			return this.dequeueBoth();
		}
	}

	private dequeueBase(length: number = Number.POSITIVE_INFINITY): ComposeMarks {
		const baseMark = this.baseMarks.dequeueUpTo(length);
		const movedChanges = getMovedChangesFromMark(this.moveEffects, baseMark);
		if (movedChanges !== undefined) {
			// XXX
			// this.moveEffects.onMoveIn(movedChanges);
		}

		const newMark = createNoopMark(baseMark.count, movedChanges, getOutputCellId(baseMark));
		return { baseMark, newMark };
	}

	private dequeueNew(length: number = Number.POSITIVE_INFINITY): ComposeMarks {
		const newMark = this.newMarks.dequeueUpTo(length);
		const baseMark = createNoopMark(newMark.count, undefined, getInputCellId(newMark));

		return {
			baseMark,
			newMark,
		};
	}

	private dequeueBoth(): ComposeMarks {
		const length = this.peekMinLength();
		const baseMark = this.baseMarks.dequeueUpTo(length);
		let newMark = this.newMarks.dequeueUpTo(length);
		const movedChanges = getMovedChangesFromMark(this.moveEffects, baseMark);

		if (movedChanges !== undefined) {
			assert(newMark.changes === undefined, 0x8da /* Unexpected node changeset collision */);
			newMark = withNodeChange(newMark, movedChanges);
		}

		return {
			baseMark,
			newMark,
		};
	}

	private peekMinLength(): number {
		const baseMark = this.baseMarks.peek();
		const newMark = this.newMarks.peek();
		assert(
			baseMark !== undefined && newMark !== undefined,
			0x8db /* Cannot peek length unless both mark queues are non-empty */,
		);

		return Math.min(newMark.count, baseMark.count);
	}
}

interface ComposeMarks {
	baseMark: Mark;
	newMark: Mark;
}

function getMovedChangesFromMark(
	moveEffects: ComposeNodeManager,
	markEffect: MarkEffect,
): NodeId | undefined {
	if (!isDetach(markEffect)) {
		return undefined;
	}

	return moveEffects.getNewChangesForBaseDetach(getDetachedNodeId(markEffect), 1).value;
}<|MERGE_RESOLUTION|>--- conflicted
+++ resolved
@@ -3,29 +3,14 @@
  * Licensed under the MIT License.
  */
 
-<<<<<<< HEAD
-import { assert, unreachableCase } from "@fluidframework/core-utils/internal";
-import { type IdAllocator, fail } from "../../util/index.js";
+import { assert, unreachableCase, fail } from "@fluidframework/core-utils/internal";
+
+import type { ChangeAtomId, RevisionMetadataSource, RevisionTag } from "../../core/index.js";
+import type { IdAllocator } from "../../util/index.js";
 import type {
 	ComposeNodeManager,
 	NodeChangeComposer,
 	NodeId,
-=======
-import { assert, unreachableCase, fail } from "@fluidframework/core-utils/internal";
-
-import {
-	type ChangeAtomId,
-	type RevisionMetadataSource,
-	type RevisionTag,
-	offsetChangeAtomId,
-} from "../../core/index.js";
-import type { IdAllocator } from "../../util/index.js";
-import {
-	type CrossFieldManager,
-	CrossFieldTarget,
-	type NodeChangeComposer,
-	type NodeId,
->>>>>>> 6a5b7748
 } from "../modular-schema/index.js";
 
 import { MarkListFactory } from "./markListFactory.js";
@@ -66,7 +51,6 @@
 	settleMark,
 	withNodeChange,
 } from "./utils.js";
-import type { ChangeAtomId, RevisionMetadataSource, RevisionTag } from "../../core/index.js";
 
 /**
  * Composes a sequence of changesets into a single changeset.
