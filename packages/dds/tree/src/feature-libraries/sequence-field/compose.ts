/*!
 * Copyright (c) Microsoft Corporation and contributors. All rights reserved.
 * Licensed under the MIT License.
 */

import { assert } from "@fluidframework/common-utils";
import { RevisionTag, tagChange, TaggedChange } from "../../core";
import { clone, fail, StackyIterator } from "../../util";
import { IdAllocator } from "../modular-schema";
import {
    Attach,
    Changeset,
    HasRevisionTag,
    Mark,
    MarkList,
    Modify,
    ModifyingMark,
    ModifyInsert,
    ModifyMoveIn,
    ModifyMoveOut,
    ModifyReattach,
    MoveId,
    SizedMark,
    SizedObjectMark,
} from "./format";
import { MarkListFactory } from "./markListFactory";
import {
    replaceMoveSrc,
    getInputLength,
    getOutputLength,
    isAttach,
    isDetachMark,
    isModifyingMark,
    isObjMark,
    isSkipMark,
    MoveEffectTable,
    replaceMoveDest,
    splitMarkOnInput,
    splitMarkOnOutput,
    newMoveEffectTable,
    replaceMoveId,
    changeSrcMoveId,
    isReattach,
    MoveSrcPartition,
    MoveDstPartition,
    MoveMark,
    splitMoveIn,
    splitMoveOut,
    removeMoveDest,
    removeMoveSrc,
    isMoveMark,
} from "./utils";

export type NodeChangeComposer<TNodeChange> = (changes: TaggedChange<TNodeChange>[]) => TNodeChange;

/**
 * Composes a sequence of changesets into a single changeset.
 * @param changes - The changesets to be applied.
 * Parts of the input may be reused in the output, but the input is not mutated.
 * Each changeset in the list is assumed to be applicable after the previous one.
 * @returns A changeset that is equivalent to applying each of the given `changes` in order.
 *
 * WARNING! This implementation is incomplete:
 * - Tombstone information is ignored.
 * - Support for moves is not implemented.
 * - Support for slices is not implemented.
 */
export function compose<TNodeChange>(
    changes: TaggedChange<Changeset<TNodeChange>>[],
    composeChild: NodeChangeComposer<TNodeChange>,
    genId: IdAllocator,
): Changeset<TNodeChange> {
    let composed: Changeset<TNodeChange> = [];
    for (const change of changes) {
        const moveEffects: MoveEffectTable<TNodeChange> = newMoveEffectTable();

        composed = composeMarkLists(
            composed,
            change.revision,
            change.change,
            composeChild,
            genId,
            moveEffects,
        );
        composed = applyMoveEffects(composed, composeChild, moveEffects);
    }
    return composed;
}

function composeMarkLists<TNodeChange>(
    baseMarkList: MarkList<TNodeChange>,
    newRev: RevisionTag | undefined,
    newMarkList: MarkList<TNodeChange>,
    composeChild: NodeChangeComposer<TNodeChange>,
    genId: IdAllocator,
    moveEffects: MoveEffectTable<TNodeChange>,
): MarkList<TNodeChange> {
    const factory = new MarkListFactory<TNodeChange>();
<<<<<<< HEAD
    const baseIter = new StackyIterator(baseMarkList);
    const newIter = new StackyIterator(newMarkList);
    for (let newMark of newIter) {
        let baseMark: Mark<TNodeChange> | undefined = baseIter.pop();
        if (baseMark === undefined) {
            // We have reached a region of the field that the base change does not affect.
            // We therefore adopt the new mark as is.
            factory.push(composeMark(newMark, newRev, composeChild, genId, moveEffects));
        } else if (isAttach(newMark)) {
            if (
                isReattach(newMark) &&
                isDetachMark(baseMark) &&
                newRev !== undefined &&
                baseMark.revision === newRev
            ) {
                // We assume that baseMark and newMark having the same revision means that they are inverses of each other,
                // so neither has an effect in the composition.
                assert(
                    getInputLength(baseMark) === getOutputLength(newMark),
                    0x4ac /* Inverse marks should be the same length */,
                );
            } else {
                factory.pushContent(composeMark(newMark, newRev, composeChild, genId, moveEffects));
                baseIter.push(baseMark);
            }
        } else if (isDetachMark(baseMark)) {
            factory.pushContent(baseMark);
            newIter.push(newMark);
        } else {
            // If we've reached this branch then `baseMark` and `newMark` start at the same location
            // in the document field at the revision after the base changes and before the new changes.
            // Despite that, it's not necessarily true that they affect the same range in that document
            // field because they may be of different lengths.
            // We perform any necessary splitting in order to end up with a pair of marks that do have the same length.

            // TODO: Handle MMoveOut and MMoveIn
            if (
                isObjMark(newMark) &&
                (newMark.type === "MoveOut" || newMark.type === "ReturnFrom")
            ) {
                const newId = getUniqueMoveId(newMark, newRev, genId, moveEffects);
                if (newId !== newMark.id) {
                    newMark = clone(newMark);
                    newMark.id = newId;
                    moveEffects.validatedMarks.add(newMark);
                }
                const effect = moveEffects.srcEffects.get(newId);
                if (effect !== undefined) {
                    const splitMarks = splitMoveOut(newMark, effect);
                    for (const mark of splitMarks) {
                        moveEffects.validatedMarks.add(mark);
                    }
                    newMark = splitMarks[0];
                    for (let i = splitMarks.length - 1; i > 0; i--) {
                        newIter.push(splitMarks[i]);
                    }
                }
            }

            if (
                isObjMark(baseMark) &&
                (baseMark.type === "MoveIn" || baseMark.type === "ReturnTo")
            ) {
                const effect = moveEffects.dstEffects.get(baseMark.id);
                if (effect !== undefined) {
                    const splitMarks = splitMoveIn(baseMark, effect);
                    baseMark = splitMarks[0];
                    for (let i = splitMarks.length - 1; i > 0; i--) {
                        newIter.push(splitMarks[i]);
                    }
                }
            }

            const newMarkLength = getInputLength(newMark);
            const baseMarkLength = getOutputLength(baseMark);
            if (newMarkLength < baseMarkLength) {
                let nextBaseMark;
                [baseMark, nextBaseMark] = splitMarkOnOutput(
                    baseMark,
                    newMarkLength,
                    genId,
                    moveEffects,
                );
                baseIter.push(nextBaseMark);
            } else if (newMarkLength > baseMarkLength) {
                if (
                    isObjMark(newMark) &&
                    (newMark.type === "MoveOut" ||
                        newMark.type === "MMoveOut" ||
                        newMark.type === "ReturnFrom")
                ) {
                    const newId = getUniqueMoveId(newMark, newRev, genId, moveEffects);
                    if (newId !== newMark.id) {
                        newMark = clone(newMark);
                        newMark.id = newId;
                    }
                }
                let nextNewMark;
                [newMark, nextNewMark] = splitMarkOnInput(
                    newMark,
                    baseMarkLength,
                    genId,
                    moveEffects,
                );

                moveEffects.validatedMarks.add(newMark);
                moveEffects.validatedMarks.add(nextNewMark);
                newIter.push(nextNewMark);
            }
            // Past this point, we are guaranteed that `newMark` and `baseMark` have the same length and
            // start at the same location in the revision after the base changes.
            // They therefore refer to the same range for that revision.
            const composedMark = composeMarks(
                baseMark,
                newRev,
                newMark,
                composeChild,
                genId,
                moveEffects,
            );
=======
    const queue = new ComposeQueue(baseMarkList, newRev, newMarkList);
    while (!queue.isEmpty()) {
        const { baseMark, newMark, areInverses } = queue.pop();
        if (areInverses) {
            continue;
        }
        if (newMark === undefined) {
            assert(baseMark !== undefined, "Non-empty queue should not return two undefined marks");
            factory.push(baseMark);
        } else if (baseMark === undefined) {
            assert(newMark !== undefined, "Non-empty queue should not return two undefined marks");
            factory.push(composeMark(newMark, newRev, composeChild));
        } else {
            // Past this point, we are guaranteed that `newMark` and `baseMark` have the same length and
            // start at the same location in the revision after the base changes.
            // They therefore refer to the same range for that revision.
            assert(
                !isAttach(newMark),
                "A new attach cannot be at the same position as a base mark",
            );
            const composedMark = composeMarks(baseMark, newRev, newMark, composeChild);
>>>>>>> 11116c31
            factory.push(composedMark);
        }
    }
    return factory.list;
}

/**
 * Composes two marks where `newMark` is based on the state produced by `baseMark`.
 * @param baseMark - The mark to compose with `newMark`.
 * Its output range should be the same as `newMark`'s input range.
 * @param newRev - The revision the new mark is part of.
 * @param newMark - The mark to compose with `baseMark`.
 * Its input range should be the same as `baseMark`'s output range.
 * @returns A mark that is equivalent to applying both `baseMark` and `newMark` successively.
 */
function composeMarks<TNodeChange>(
    baseMark: Mark<TNodeChange>,
    newRev: RevisionTag | undefined,
    newMark: SizedMark<TNodeChange>,
    composeChild: NodeChangeComposer<TNodeChange>,
    genId: IdAllocator,
    moveEffects: MoveEffectTable<TNodeChange>,
): Mark<TNodeChange> {
    if (isSkipMark(baseMark)) {
        return composeMark(newMark, newRev, composeChild, genId, moveEffects);
    }
    if (isSkipMark(newMark)) {
        return baseMark;
    }

    const baseType = baseMark.type;
    const newType = newMark.type;
    if (newType === "MDelete" || baseType === "MDelete") {
        // This should not occur yet because we discard all modifications to deleted subtrees
        // In the long run we want to preserve them.
        fail("TODO: support modifications to deleted subtree");
    }
    switch (baseType) {
        case "Insert":
            switch (newType) {
                case "Modify": {
                    return {
                        ...baseMark,
                        type: "MInsert",
                        content: baseMark.content[0],
                        changes: newMark.changes,
                    };
                }
                case "Delete": {
                    // The insertion made by the base change is subsequently deleted.
                    // TODO: preserve the insertions as muted
                    return 0;
                }
                case "MoveOut":
                case "ReturnFrom":
                    // The insert has been moved by `newMark`.
                    // We can represent net effect of the two marks as an insert at the move destination.
                    replaceMoveDest(
                        moveEffects,
                        getUniqueMoveId(newMark, newMark.revision ?? newRev, genId, moveEffects),
                        clone(baseMark),
                    );
                    return 0;

                case "MMoveOut": {
                    // The insert has been moved by `newMark`.
                    // We can represent net effect of the two marks as an insert at the move destination.
                    const composedMark: ModifyInsert<TNodeChange> = {
                        ...baseMark,
                        type: "MInsert",
                        content: baseMark.content[0],
                        changes: newMark.changes,
                    };

                    replaceMoveDest(
                        moveEffects,
                        getUniqueMoveId(newMark, newMark.revision ?? newRev, genId, moveEffects),
                        composedMark,
                    );
                    return 0;
                }
                default:
                    fail(`Not implemented: ${newType}`);
            }
        case "MRevive":
        case "MInsert": {
            switch (newType) {
                case "Modify": {
                    updateModifyLike(newRev, newMark.changes, baseMark, composeChild);
                    return baseMark;
                }
                case "Delete": {
                    // The insertion made by the base change is subsequently deleted.
                    // TODO: preserve the insertions as muted
                    return 0;
                }
                case "MoveOut":
                case "ReturnFrom": {
                    // The insert has been moved by `newMark`.
                    // We can represent net effect of the two marks as an insert at the move destination.
                    // TODO: Fix repair data when moving revive.
                    // TODO: Handle MMoveOut
                    replaceMoveDest(
                        moveEffects,
                        getUniqueMoveId(newMark, newMark.revision ?? newRev, genId, moveEffects),
                        clone(baseMark),
                    );
                    return 0;
                }
                default:
                    fail("Not implemented");
            }
        }
        case "Modify": {
            switch (newType) {
                case "Modify": {
                    updateModifyLike(newRev, newMark.changes, baseMark, composeChild);
                    return baseMark;
                }
                case "Delete": {
                    // For now the deletion obliterates all other modifications.
                    // In the long run we want to preserve them.
                    return clone(newMark);
                }
                default:
                    fail("Not implemented");
            }
        }
        case "Revive": {
            switch (newType) {
                case "Modify": {
                    const modRevive: ModifyReattach<TNodeChange> = {
                        type: "MRevive",
                        detachedBy: baseMark.detachedBy,
                        detachIndex: baseMark.detachIndex,
                        changes: newMark.changes,
                    };
                    return modRevive;
                }
                case "Delete": {
                    // The deletion undoes the revival
                    return 0;
                }
                case "MoveOut":
                case "ReturnFrom": {
                    // The insert has been moved by `newMark`.
                    // We can represent net effect of the two marks as an insert at the move destination.
                    // TODO: Fix repair data when moving revive.
                    // TODO: Are we now unable to cancel the moved mark if we compose with its inverse?
                    // TODO: Handle MMoveOut
                    replaceMoveDest(
                        moveEffects,
                        getUniqueMoveId(newMark, newMark.revision ?? newRev, genId, moveEffects),
                        clone(baseMark),
                    );
                    return 0;
                }
                default:
                    fail("Not implemented");
            }
        }
        case "MoveIn": {
            switch (newType) {
                case "Delete": {
                    replaceMoveSrc(moveEffects, baseMark.id, newMark);
                    return 0;
                }
                case "MoveOut": {
                    changeSrcMoveId(
                        moveEffects,
                        baseMark.id,
                        getUniqueMoveId(newMark, newMark.revision ?? newRev, genId, moveEffects),
                    );
                    return 0;
                }
                case "ReturnFrom": {
                    if (newMark.detachedBy === baseMark.revision) {
                        removeMoveSrc(moveEffects, baseMark.id);
                        removeMoveDest(
                            moveEffects,
                            getUniqueMoveId(
                                newMark,
                                newMark.revision ?? newRev,
                                genId,
                                moveEffects,
                            ),
                        );
                        return 0;
                    } else {
                        changeSrcMoveId(
                            moveEffects,
                            baseMark.id,
                            getUniqueMoveId(
                                newMark,
                                newMark.revision ?? newRev,
                                genId,
                                moveEffects,
                            ),
                        );
                        return 0;
                    }
                }
                default:
                    fail(`Not implemented: ${newType}`);
            }
        }
        case "ReturnTo": {
            switch (newType) {
                case "Delete": {
                    replaceMoveSrc(moveEffects, baseMark.id, newMark);
                    return 0;
                }
                case "MoveOut": {
                    if (baseMark.detachedBy === (newMark.revision ?? newRev)) {
                        removeMoveSrc(moveEffects, baseMark.id);
                        removeMoveDest(
                            moveEffects,
                            getUniqueMoveId(
                                newMark,
                                newMark.revision ?? newRev,
                                genId,
                                moveEffects,
                            ),
                        );
                        return 0;
                    } else {
                        changeSrcMoveId(
                            moveEffects,
                            baseMark.id,
                            getUniqueMoveId(
                                newMark,
                                newMark.revision ?? newRev,
                                genId,
                                moveEffects,
                            ),
                        );
                        return 0;
                    }
                }
                case "ReturnFrom": {
                    if (
                        baseMark.detachedBy === (newMark.revision ?? newRev) ||
                        newMark.detachedBy === baseMark.revision
                    ) {
                        removeMoveSrc(moveEffects, baseMark.id);
                        removeMoveDest(
                            moveEffects,
                            getUniqueMoveId(
                                newMark,
                                newMark.revision ?? newRev,
                                genId,
                                moveEffects,
                            ),
                        );
                        return 0;
                    } else {
                        changeSrcMoveId(
                            moveEffects,
                            baseMark.id,
                            getUniqueMoveId(
                                newMark,
                                newMark.revision ?? newRev,
                                genId,
                                moveEffects,
                            ),
                        );
                        return 0;
                    }
                }
                default:
                    fail(`Not implemented: ${newType}`);
            }
        }
        default:
            fail(`Composing ${baseType} and ${newType} is not implemented`);
    }
}

function updateModifyLike<TNodeChange>(
    currRev: RevisionTag | undefined,
    currChanges: TNodeChange,
    base: ModifyInsert<TNodeChange> | Modify<TNodeChange> | ModifyReattach<TNodeChange>,
    composeChild: NodeChangeComposer<TNodeChange>,
) {
    // `base.changes` is assumed to be the result of a call to `composeChildren`, so it does not need a revision tag.
    // See the contract of `FieldChangeHandler.compose`.
    base.changes = composeChild([
        tagChange(base.changes, undefined),
        tagChange(currChanges, currRev),
    ]);
}

function composeMark<TNodeChange, TMark extends Mark<TNodeChange>>(
    mark: TMark,
    revision: RevisionTag | undefined,
    composeChild: NodeChangeComposer<TNodeChange>,
    genId: IdAllocator,
    moveEffects: MoveEffectTable<TNodeChange>,
): TMark {
    if (isSkipMark(mark)) {
        return mark;
    }

    const cloned = clone(mark);
    if (revision !== undefined && mark.type !== "Modify") {
        (cloned as HasRevisionTag).revision = revision;
    }

    if (isMoveMark(mark)) {
        (cloned as MoveMark<TNodeChange>).id = getUniqueMoveId(
            mark,
            mark.revision ?? revision,
            genId,
            moveEffects,
        );
    }

    if (isModifyingMark(mark)) {
        (cloned as ModifyingMark<TNodeChange>).changes = composeChild([
            tagChange(mark.changes, revision),
        ]);
        return cloned;
    }

    return cloned;
}

<<<<<<< HEAD
function getUniqueMoveId<T>(
    mark: MoveMark<T>,
    revision: RevisionTag | undefined,
    genId: IdAllocator,
    moveEffects: MoveEffectTable<T>,
): MoveId {
    if (!moveEffects.validatedMarks.has(mark) && (mark.revision ?? revision === undefined)) {
        let newId = moveEffects.idRemappings.get(mark.id);
        if (newId === undefined) {
            newId = genId();
            replaceMoveId(moveEffects, mark.id, newId);
        }
        return newId;
    }
    return mark.id;
}

function applyMoveEffects<TNodeChange>(
    marks: MarkList<TNodeChange>,
    composeChild: NodeChangeComposer<TNodeChange>,
    moveEffects: MoveEffectTable<TNodeChange>,
): MarkList<TNodeChange> {
    const factory = new MarkListFactory<TNodeChange>();
    for (const mark of marks) {
        if (isObjMark(mark)) {
            switch (mark.type) {
                case "MoveIn":
                case "ReturnTo": {
                    const effect = moveEffects.dstEffects.get(mark.id);
                    if (effect !== undefined) {
                        factory.push(...splitMoveIn(mark, effect));
                        continue;
                    }
                    break;
                }
                case "MMoveIn": {
                    const effect = moveEffects.dstEffects.get(mark.id);
                    if (effect !== undefined) {
                        factory.push(...splitModifyMoveIn(mark, effect, composeChild));
                        continue;
                    }
                    break;
                }
                case "MoveOut":
                case "ReturnFrom": {
                    const effect = moveEffects.srcEffects.get(mark.id);
                    if (effect !== undefined) {
                        factory.push(...splitMoveOut(mark, effect));
                        continue;
                    }
                    break;
                }
                case "MMoveOut": {
                    const effect = moveEffects.srcEffects.get(mark.id);
                    if (effect !== undefined) {
                        factory.push(...splitModifyMoveOut(mark, effect));
                        continue;
                    }
                    break;
                }
                default:
                    break;
            }
        }

        factory.push(mark);
    }

    return factory.list;
}

function splitModifyMoveIn<T>(
    mark: ModifyMoveIn<T>,
    parts: MoveDstPartition<T>[],
    composeChild: NodeChangeComposer<T>,
): Attach<T>[] {
    if (parts.length === 0) {
        return [];
    }

    assert(parts.length === 1, "Cannot split a ModifyMoveIn mark");
    assert((parts[0].count ?? 1) === 1, "Cannot change the size of a ModifyMoveIn mark");
    if (parts[0].replaceWith !== undefined) {
        assert(parts[0].replaceWith.length === 1, "Can only modify a single moved mark");
        let movedMark = parts[0].replaceWith[0];
        switch (movedMark.type) {
            case "Insert": {
                movedMark = {
                    ...movedMark,
                    type: "MInsert",
                    content: movedMark.content[0],
                    changes: mark.changes,
                };
                break;
            }
            case "MInsert": {
                updateModifyLike(undefined, mark.changes, movedMark, composeChild);
                break;
            }
            default:
                fail(`Unhandled case: ${movedMark.type}`);
        }
        return [movedMark];
    } else {
        return [
            {
                ...mark,
                id: parts[0].id,
            },
        ];
    }
}

function splitModifyMoveOut<T>(
    mark: ModifyMoveOut<T>,
    parts: MoveSrcPartition<T>[],
): SizedObjectMark<T>[] {
    if (parts.length === 0) {
        return [];
    }

    assert(parts.length === 1, "Cannot split ModifyMoveOut marks");
    if (parts[0].replaceWith !== undefined) {
        // TODO: Apply modifications
        return parts[0].replaceWith;
    }
    return [
        {
            ...mark,
            id: parts[0].id,
        },
    ];
=======
class ComposeQueue<T> {
    private readonly baseMarks: StackyIterator<Mark<T>>;
    private readonly newMarks: StackyIterator<Mark<T>>;

    public constructor(
        baseMarks: Changeset<T>,
        private readonly newRevision: RevisionTag | undefined,
        newMarks: Changeset<T>,
    ) {
        this.baseMarks = new StackyIterator(baseMarks);
        this.newMarks = new StackyIterator(newMarks);
    }

    public isEmpty(): boolean {
        return this.baseMarks.done && this.newMarks.done;
    }

    public pop(): ComposeMarks<T> {
        let baseMark: Mark<T> | undefined = this.baseMarks.peek();
        let newMark: Mark<T> | undefined = this.newMarks.peek();
        if (baseMark === undefined || newMark === undefined) {
            return { baseMark: this.baseMarks.pop(), newMark: this.newMarks.pop() };
        } else if (isAttach(newMark)) {
            const newRev = newMark.revision ?? this.newRevision;
            if (
                isReattach(newMark) &&
                isDetachMark(baseMark) &&
                newRev !== undefined &&
                baseMark.revision === newRev
            ) {
                // We assume that baseMark and newMark having the same revision means that they are inverses of each other,
                // so neither has an effect in the composition.
                assert(
                    getInputLength(baseMark) === getOutputLength(newMark),
                    0x4ac /* Inverse marks should be the same length */,
                );
                return {
                    baseMark: this.baseMarks.pop(),
                    newMark: this.newMarks.pop(),
                    areInverses: true,
                };
            } else {
                return { newMark: this.newMarks.pop() };
            }
        } else if (isDetachMark(baseMark)) {
            return { baseMark: this.baseMarks.pop() };
        } else {
            // If we've reached this branch then `baseMark` and `newMark` start at the same location
            // in the document field at the revision after the base changes and before the new changes.
            // Despite that, it's not necessarily true that they affect the same range in that document
            // field because they may be of different lengths.
            // We perform any necessary splitting in order to end up with a pair of marks that do have the same length.
            this.newMarks.pop();
            this.baseMarks.pop();
            const newMarkLength = getInputLength(newMark);
            const baseMarkLength = getOutputLength(baseMark);
            if (newMarkLength < baseMarkLength) {
                let nextBaseMark;
                [baseMark, nextBaseMark] = splitMarkOnOutput(baseMark, newMarkLength);
                this.baseMarks.push(nextBaseMark);
            } else if (newMarkLength > baseMarkLength) {
                let nextNewMark;
                [newMark, nextNewMark] = splitMarkOnInput(newMark, baseMarkLength);
                this.newMarks.push(nextNewMark);
            }
            // Past this point, we are guaranteed that `newMark` and `baseMark` have the same length and
            // start at the same location in the revision after the base changes.
            // They therefore refer to the same range for that revision.
            return { baseMark, newMark };
        }
    }
}

interface ComposeMarks<T> {
    baseMark?: Mark<T>;
    newMark?: Mark<T>;
    areInverses?: boolean;
>>>>>>> 11116c31
}<|MERGE_RESOLUTION|>--- conflicted
+++ resolved
@@ -96,119 +96,26 @@
     moveEffects: MoveEffectTable<TNodeChange>,
 ): MarkList<TNodeChange> {
     const factory = new MarkListFactory<TNodeChange>();
-<<<<<<< HEAD
-    const baseIter = new StackyIterator(baseMarkList);
-    const newIter = new StackyIterator(newMarkList);
-    for (let newMark of newIter) {
-        let baseMark: Mark<TNodeChange> | undefined = baseIter.pop();
-        if (baseMark === undefined) {
-            // We have reached a region of the field that the base change does not affect.
-            // We therefore adopt the new mark as is.
+    const queue = new ComposeQueue(baseMarkList, newRev, newMarkList, genId, moveEffects);
+    while (!queue.isEmpty()) {
+        const { baseMark, newMark, areInverses } = queue.pop();
+        if (areInverses) {
+            continue;
+        }
+        if (newMark === undefined) {
+            assert(baseMark !== undefined, "Non-empty queue should not return two undefined marks");
+            factory.push(baseMark);
+        } else if (baseMark === undefined) {
+            assert(newMark !== undefined, "Non-empty queue should not return two undefined marks");
             factory.push(composeMark(newMark, newRev, composeChild, genId, moveEffects));
-        } else if (isAttach(newMark)) {
-            if (
-                isReattach(newMark) &&
-                isDetachMark(baseMark) &&
-                newRev !== undefined &&
-                baseMark.revision === newRev
-            ) {
-                // We assume that baseMark and newMark having the same revision means that they are inverses of each other,
-                // so neither has an effect in the composition.
-                assert(
-                    getInputLength(baseMark) === getOutputLength(newMark),
-                    0x4ac /* Inverse marks should be the same length */,
-                );
-            } else {
-                factory.pushContent(composeMark(newMark, newRev, composeChild, genId, moveEffects));
-                baseIter.push(baseMark);
-            }
-        } else if (isDetachMark(baseMark)) {
-            factory.pushContent(baseMark);
-            newIter.push(newMark);
         } else {
-            // If we've reached this branch then `baseMark` and `newMark` start at the same location
-            // in the document field at the revision after the base changes and before the new changes.
-            // Despite that, it's not necessarily true that they affect the same range in that document
-            // field because they may be of different lengths.
-            // We perform any necessary splitting in order to end up with a pair of marks that do have the same length.
-
-            // TODO: Handle MMoveOut and MMoveIn
-            if (
-                isObjMark(newMark) &&
-                (newMark.type === "MoveOut" || newMark.type === "ReturnFrom")
-            ) {
-                const newId = getUniqueMoveId(newMark, newRev, genId, moveEffects);
-                if (newId !== newMark.id) {
-                    newMark = clone(newMark);
-                    newMark.id = newId;
-                    moveEffects.validatedMarks.add(newMark);
-                }
-                const effect = moveEffects.srcEffects.get(newId);
-                if (effect !== undefined) {
-                    const splitMarks = splitMoveOut(newMark, effect);
-                    for (const mark of splitMarks) {
-                        moveEffects.validatedMarks.add(mark);
-                    }
-                    newMark = splitMarks[0];
-                    for (let i = splitMarks.length - 1; i > 0; i--) {
-                        newIter.push(splitMarks[i]);
-                    }
-                }
-            }
-
-            if (
-                isObjMark(baseMark) &&
-                (baseMark.type === "MoveIn" || baseMark.type === "ReturnTo")
-            ) {
-                const effect = moveEffects.dstEffects.get(baseMark.id);
-                if (effect !== undefined) {
-                    const splitMarks = splitMoveIn(baseMark, effect);
-                    baseMark = splitMarks[0];
-                    for (let i = splitMarks.length - 1; i > 0; i--) {
-                        newIter.push(splitMarks[i]);
-                    }
-                }
-            }
-
-            const newMarkLength = getInputLength(newMark);
-            const baseMarkLength = getOutputLength(baseMark);
-            if (newMarkLength < baseMarkLength) {
-                let nextBaseMark;
-                [baseMark, nextBaseMark] = splitMarkOnOutput(
-                    baseMark,
-                    newMarkLength,
-                    genId,
-                    moveEffects,
-                );
-                baseIter.push(nextBaseMark);
-            } else if (newMarkLength > baseMarkLength) {
-                if (
-                    isObjMark(newMark) &&
-                    (newMark.type === "MoveOut" ||
-                        newMark.type === "MMoveOut" ||
-                        newMark.type === "ReturnFrom")
-                ) {
-                    const newId = getUniqueMoveId(newMark, newRev, genId, moveEffects);
-                    if (newId !== newMark.id) {
-                        newMark = clone(newMark);
-                        newMark.id = newId;
-                    }
-                }
-                let nextNewMark;
-                [newMark, nextNewMark] = splitMarkOnInput(
-                    newMark,
-                    baseMarkLength,
-                    genId,
-                    moveEffects,
-                );
-
-                moveEffects.validatedMarks.add(newMark);
-                moveEffects.validatedMarks.add(nextNewMark);
-                newIter.push(nextNewMark);
-            }
             // Past this point, we are guaranteed that `newMark` and `baseMark` have the same length and
             // start at the same location in the revision after the base changes.
             // They therefore refer to the same range for that revision.
+            assert(
+                !isAttach(newMark),
+                "A new attach cannot be at the same position as a base mark",
+            );
             const composedMark = composeMarks(
                 baseMark,
                 newRev,
@@ -217,29 +124,6 @@
                 genId,
                 moveEffects,
             );
-=======
-    const queue = new ComposeQueue(baseMarkList, newRev, newMarkList);
-    while (!queue.isEmpty()) {
-        const { baseMark, newMark, areInverses } = queue.pop();
-        if (areInverses) {
-            continue;
-        }
-        if (newMark === undefined) {
-            assert(baseMark !== undefined, "Non-empty queue should not return two undefined marks");
-            factory.push(baseMark);
-        } else if (baseMark === undefined) {
-            assert(newMark !== undefined, "Non-empty queue should not return two undefined marks");
-            factory.push(composeMark(newMark, newRev, composeChild));
-        } else {
-            // Past this point, we are guaranteed that `newMark` and `baseMark` have the same length and
-            // start at the same location in the revision after the base changes.
-            // They therefore refer to the same range for that revision.
-            assert(
-                !isAttach(newMark),
-                "A new attach cannot be at the same position as a base mark",
-            );
-            const composedMark = composeMarks(baseMark, newRev, newMark, composeChild);
->>>>>>> 11116c31
             factory.push(composedMark);
         }
     }
@@ -567,7 +451,6 @@
     return cloned;
 }
 
-<<<<<<< HEAD
 function getUniqueMoveId<T>(
     mark: MoveMark<T>,
     revision: RevisionTag | undefined,
@@ -700,7 +583,8 @@
             id: parts[0].id,
         },
     ];
-=======
+}
+
 class ComposeQueue<T> {
     private readonly baseMarks: StackyIterator<Mark<T>>;
     private readonly newMarks: StackyIterator<Mark<T>>;
@@ -709,6 +593,8 @@
         baseMarks: Changeset<T>,
         private readonly newRevision: RevisionTag | undefined,
         newMarks: Changeset<T>,
+        private readonly genId: IdAllocator,
+        private readonly moveEffects: MoveEffectTable<T>,
     ) {
         this.baseMarks = new StackyIterator(baseMarks);
         this.newMarks = new StackyIterator(newMarks);
@@ -755,16 +641,88 @@
             // We perform any necessary splitting in order to end up with a pair of marks that do have the same length.
             this.newMarks.pop();
             this.baseMarks.pop();
+
+            if (
+                isObjMark(newMark) &&
+                (newMark.type === "MoveOut" || newMark.type === "ReturnFrom")
+            ) {
+                const newId = getUniqueMoveId(
+                    newMark,
+                    this.newRevision,
+                    this.genId,
+                    this.moveEffects,
+                );
+                if (newId !== newMark.id) {
+                    newMark = clone(newMark);
+                    newMark.id = newId;
+                    this.moveEffects.validatedMarks.add(newMark);
+                }
+                const effect = this.moveEffects.srcEffects.get(newId);
+                if (effect !== undefined) {
+                    const splitMarks = splitMoveOut(newMark, effect);
+                    for (const mark of splitMarks) {
+                        this.moveEffects.validatedMarks.add(mark);
+                    }
+                    newMark = splitMarks[0];
+                    for (let i = splitMarks.length - 1; i > 0; i--) {
+                        this.newMarks.push(splitMarks[i]);
+                    }
+                }
+            }
+
+            if (
+                isObjMark(baseMark) &&
+                (baseMark.type === "MoveIn" || baseMark.type === "ReturnTo")
+            ) {
+                const effect = this.moveEffects.dstEffects.get(baseMark.id);
+                if (effect !== undefined) {
+                    const splitMarks = splitMoveIn(baseMark, effect);
+                    baseMark = splitMarks[0];
+                    for (let i = splitMarks.length - 1; i > 0; i--) {
+                        this.baseMarks.push(splitMarks[i]);
+                    }
+                }
+            }
+
             const newMarkLength = getInputLength(newMark);
             const baseMarkLength = getOutputLength(baseMark);
             if (newMarkLength < baseMarkLength) {
                 let nextBaseMark;
-                [baseMark, nextBaseMark] = splitMarkOnOutput(baseMark, newMarkLength);
+                [baseMark, nextBaseMark] = splitMarkOnOutput(
+                    baseMark,
+                    newMarkLength,
+                    this.genId,
+                    this.moveEffects,
+                );
                 this.baseMarks.push(nextBaseMark);
             } else if (newMarkLength > baseMarkLength) {
+                if (
+                    isObjMark(newMark) &&
+                    (newMark.type === "MoveOut" ||
+                        newMark.type === "MMoveOut" ||
+                        newMark.type === "ReturnFrom")
+                ) {
+                    const newId = getUniqueMoveId(
+                        newMark,
+                        this.newRevision,
+                        this.genId,
+                        this.moveEffects,
+                    );
+                    if (newId !== newMark.id) {
+                        newMark = clone(newMark);
+                        newMark.id = newId;
+                    }
+                }
                 let nextNewMark;
-                [newMark, nextNewMark] = splitMarkOnInput(newMark, baseMarkLength);
+                [newMark, nextNewMark] = splitMarkOnInput(
+                    newMark,
+                    baseMarkLength,
+                    this.genId,
+                    this.moveEffects,
+                );
                 this.newMarks.push(nextNewMark);
+                this.moveEffects.validatedMarks.add(newMark);
+                this.moveEffects.validatedMarks.add(nextNewMark);
             }
             // Past this point, we are guaranteed that `newMark` and `baseMark` have the same length and
             // start at the same location in the revision after the base changes.
@@ -778,5 +736,4 @@
     baseMark?: Mark<T>;
     newMark?: Mark<T>;
     areInverses?: boolean;
->>>>>>> 11116c31
 }