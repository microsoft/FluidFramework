--- conflicted
+++ resolved
@@ -25,11 +25,6 @@
         private readonly moveEffects: MoveEffectTable<T>,
         private readonly consumeEffects: boolean,
         private readonly genId: IdAllocator,
-<<<<<<< HEAD
-=======
-        private readonly reassignMoveIds: boolean = false,
-        private readonly updatePairedMarkStatus: boolean = false,
->>>>>>> e9445436
         private readonly composeChanges?: (a: T | undefined, b: T | undefined) => T | undefined,
     ) {
         this.list = list;
@@ -39,9 +34,6 @@
         return this.peek() === undefined;
     }
 
-<<<<<<< HEAD
-    public dequeue(): Mark<T> | undefined {
-=======
     public dequeue(): Mark<T> {
         const output = this.tryDequeue();
         assert(output !== undefined, "Unexpected end of mark queue");
@@ -49,8 +41,6 @@
     }
 
     public tryDequeue(): Mark<T> | undefined {
-        let reassignMoveIds = this.reassignMoveIds;
->>>>>>> e9445436
         let mark: Mark<T> | undefined;
         if (this.stack.length > 0) {
             mark = this.stack.pop();
@@ -65,13 +55,7 @@
         const splitMarks = applyMoveEffectsToMark(
             mark,
             this.moveEffects,
-<<<<<<< HEAD
             this.consumeEffects,
-=======
-            this.genId,
-            reassignMoveIds,
-            this.updatePairedMarkStatus,
->>>>>>> e9445436
             this.composeChanges,
         );
 
