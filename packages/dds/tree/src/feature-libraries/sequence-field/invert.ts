/*!
 * Copyright (c) Microsoft Corporation and contributors. All rights reserved.
 * Licensed under the MIT License.
 */

import { assert } from "@fluidframework/common-utils";
import { RevisionTag, TaggedChange } from "../../core";
import { fail } from "../../util";
<<<<<<< HEAD
import { CrossFieldManager, CrossFieldTarget, IdAllocator } from "../modular-schema";
import { Changeset, Mark, MarkList } from "./format";
import { getInputLength, isObjMark, isSkipMark } from "./utils";
=======
import { Changeset, Mark, MarkList, MoveId } from "./format";
import { MarkListFactory } from "./markListFactory";
import { getInputLength, isConflicted, isObjMark, isSkipMark } from "./utils";
>>>>>>> 8a0bb74f

export type NodeChangeInverter<TNodeChange> = (change: TNodeChange) => TNodeChange;

/**
 * Inverts a given changeset.
 * @param change - The changeset to produce the inverse of.
 * @returns The inverse of the given `change` such that the inverse can be applied after `change`.
 *
 * WARNING! This implementation is incomplete:
 * - Support for slices is not implemented.
 */
export function invert<TNodeChange>(
    change: TaggedChange<Changeset<TNodeChange>>,
    invertChild: NodeChangeInverter<TNodeChange>,
    genId: IdAllocator,
    crossFieldManager: CrossFieldManager,
): Changeset<TNodeChange> {
    return invertMarkList(
        change.change,
        change.revision,
        invertChild,
        crossFieldManager as CrossFieldManager<TNodeChange>,
    );
}

export function amendInvert<TNodeChange>(
    invertedChange: Changeset<TNodeChange>,
    originalRevision: RevisionTag | undefined,
    invertChild: NodeChangeInverter<TNodeChange>,
    genId: IdAllocator,
    crossFieldManager: CrossFieldManager,
): Changeset<TNodeChange> {
    transferMovedChanges(
        invertedChange,
        originalRevision,
        crossFieldManager as CrossFieldManager<TNodeChange>,
    );
    return invertedChange;
}

function invertMarkList<TNodeChange>(
    markList: MarkList<TNodeChange>,
    revision: RevisionTag | undefined,
    invertChild: NodeChangeInverter<TNodeChange>,
    crossFieldManager: CrossFieldManager<TNodeChange>,
): MarkList<TNodeChange> {
    const inverseMarkList = new MarkListFactory<TNodeChange>();
    let inputIndex = 0;

    for (const mark of markList) {
        const inverseMarks = invertMark(mark, inputIndex, revision, invertChild, crossFieldManager);
        inverseMarkList.push(...inverseMarks);
        inputIndex += getInputLength(mark);
    }

<<<<<<< HEAD
    return inverseMarkList;
=======
    transferMovedChanges(inverseMarkList.list, movedChanges, invertChild);
    return inverseMarkList.list;
>>>>>>> 8a0bb74f
}

function invertMark<TNodeChange>(
    mark: Mark<TNodeChange>,
    inputIndex: number,
    revision: RevisionTag | undefined,
    invertChild: NodeChangeInverter<TNodeChange>,
    crossFieldManager: CrossFieldManager<TNodeChange>,
): Mark<TNodeChange>[] {
    if (isSkipMark(mark)) {
        return [mark];
    } else {
        switch (mark.type) {
            case "Insert": {
                return [
                    {
                        type: "Delete",
                        count: mark.type === "Insert" ? mark.content.length : 1,
                    },
                ];
            }
            case "Delete": {
                return [
                    {
                        type: "Revive",
                        detachedBy: mark.revision ?? revision,
                        detachIndex: inputIndex,
                        count: mark.count,
                    },
                ];
            }
            case "Revive": {
                if (!isConflicted(mark)) {
                    return [
                        {
                            type: "Delete",
                            count: mark.count,
                        },
                    ];
                }
                if (mark.lastDetachedBy === undefined) {
                    // The nodes were already revived, so the revive mark did not affect them.
                    return mark.changes === undefined
                        ? [mark.count]
                        : [
                              {
                                  type: "Modify",
                                  changes: invertChild(mark.changes),
                              },
                          ];
                }
                // The nodes were not revived and could not be revived.
                return [];
            }
            case "Modify": {
                return [
                    {
                        type: "Modify",
                        changes: invertChild(mark.changes),
                    },
                ];
            }
            case "MoveOut":
            case "ReturnFrom": {
                if (isConflicted(mark)) {
                    assert(
                        mark.changes === undefined,
                        0x4e1 /* Nested changes should have been moved to the destination of the move/return that detached them */,
                    );
                    // The nodes were already detached so the mark had no effect
                    return [];
                }
                if (mark.isDstConflicted) {
                    // The nodes were present but the destination was conflicted, the mark had no effect on the nodes.
                    return mark.changes === undefined
                        ? [mark.count]
                        : [
                              {
                                  type: "Modify",
                                  changes: invertChild(mark.changes),
                              },
                          ];
                }
                if (mark.changes !== undefined) {
                    crossFieldManager.getOrCreate(
                        CrossFieldTarget.Destination,
                        mark.revision ?? revision,
                        mark.id,
                        mark.changes,
                    );
                }
                return [
                    {
                        type: "ReturnTo",
                        id: mark.id,
                        count: mark.count,
                        detachedBy: mark.revision ?? revision,
                        detachIndex: inputIndex,
                    },
                ];
            }
            case "MoveIn":
            case "ReturnTo": {
                if (!isConflicted(mark)) {
                    if (mark.isSrcConflicted) {
                        // The nodes could have been attached but were not because of the source.
                        return [];
                    }
                    return [
                        {
                            type: "ReturnFrom",
                            id: mark.id,
                            count: mark.count,
                            detachedBy: mark.revision ?? revision,
                        },
                    ];
                }
                if (mark.type === "ReturnTo" && mark.lastDetachedBy === undefined) {
                    // The nodes were already attached, so the mark did not affect them.
                    return [mark.count];
                }
                // The nodes were not attached and could not be attached.
                return [];
            }
            default:
                fail("Not implemented");
        }
    }
}

function transferMovedChanges<TNodeChange>(
    marks: MarkList<TNodeChange>,
<<<<<<< HEAD
    revision: RevisionTag | undefined,
    crossFieldManager: CrossFieldManager<TNodeChange>,
=======
    movedChanges: Map<MoveId, TNodeChange>,
    invertChild: NodeChangeInverter<TNodeChange>,
>>>>>>> 8a0bb74f
): void {
    for (const mark of marks) {
        if (isObjMark(mark) && (mark.type === "MoveOut" || mark.type === "ReturnFrom")) {
            const change = crossFieldManager.get(
                CrossFieldTarget.Destination,
                mark.revision ?? revision,
                mark.id,
            );
            if (change !== undefined) {
                mark.changes = invertChild(change);
            }
        }
    }
}<|MERGE_RESOLUTION|>--- conflicted
+++ resolved
@@ -6,15 +6,10 @@
 import { assert } from "@fluidframework/common-utils";
 import { RevisionTag, TaggedChange } from "../../core";
 import { fail } from "../../util";
-<<<<<<< HEAD
 import { CrossFieldManager, CrossFieldTarget, IdAllocator } from "../modular-schema";
 import { Changeset, Mark, MarkList } from "./format";
-import { getInputLength, isObjMark, isSkipMark } from "./utils";
-=======
-import { Changeset, Mark, MarkList, MoveId } from "./format";
 import { MarkListFactory } from "./markListFactory";
 import { getInputLength, isConflicted, isObjMark, isSkipMark } from "./utils";
->>>>>>> 8a0bb74f
 
 export type NodeChangeInverter<TNodeChange> = (change: TNodeChange) => TNodeChange;
 
@@ -51,6 +46,7 @@
         invertedChange,
         originalRevision,
         crossFieldManager as CrossFieldManager<TNodeChange>,
+        invertChild,
     );
     return invertedChange;
 }
@@ -70,12 +66,7 @@
         inputIndex += getInputLength(mark);
     }
 
-<<<<<<< HEAD
-    return inverseMarkList;
-=======
-    transferMovedChanges(inverseMarkList.list, movedChanges, invertChild);
     return inverseMarkList.list;
->>>>>>> 8a0bb74f
 }
 
 function invertMark<TNodeChange>(
@@ -208,13 +199,9 @@
 
 function transferMovedChanges<TNodeChange>(
     marks: MarkList<TNodeChange>,
-<<<<<<< HEAD
     revision: RevisionTag | undefined,
     crossFieldManager: CrossFieldManager<TNodeChange>,
-=======
-    movedChanges: Map<MoveId, TNodeChange>,
-    invertChild: NodeChangeInverter<TNodeChange>,
->>>>>>> 8a0bb74f
+    invertChild: NodeChangeInverter<TNodeChange>,
 ): void {
     for (const mark of marks) {
         if (isObjMark(mark) && (mark.type === "MoveOut" || mark.type === "ReturnFrom")) {
