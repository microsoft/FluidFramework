/*!
 * Copyright (c) Microsoft Corporation and contributors. All rights reserved.
 * Licensed under the MIT License.
 */

import { assert } from "@fluidframework/common-utils";
import { RevisionTag, TaggedChange } from "../../core";
import { fail } from "../../util";
import { CrossFieldManager, CrossFieldTarget, IdAllocator } from "../modular-schema";
import { Changeset, Mark, MarkList, ReturnFrom } from "./format";
import { MarkListFactory } from "./markListFactory";
import { getInputLength, isConflicted, isObjMark, isSkipMark } from "./utils";

export type NodeChangeInverter<TNodeChange> = (change: TNodeChange) => TNodeChange;

/**
 * Inverts a given changeset.
 * @param change - The changeset to produce the inverse of.
 * @returns The inverse of the given `change` such that the inverse can be applied after `change`.
 *
 * WARNING! This implementation is incomplete:
 * - Support for slices is not implemented.
 */
export function invert<TNodeChange>(
<<<<<<< HEAD
    change: TaggedChange<Changeset<TNodeChange>>,
    invertChild: NodeChangeInverter<TNodeChange>,
    genId: IdAllocator,
    crossFieldManager: CrossFieldManager,
): Changeset<TNodeChange> {
    return invertMarkList(
        change.change,
        change.revision,
        invertChild,
        crossFieldManager as CrossFieldManager<TNodeChange>,
    );
}

export function amendInvert<TNodeChange>(
    invertedChange: Changeset<TNodeChange>,
    originalRevision: RevisionTag | undefined,
    genId: IdAllocator,
    crossFieldManager: CrossFieldManager,
): Changeset<TNodeChange> {
    transferMovedChanges(
        invertedChange,
        originalRevision,
        crossFieldManager as CrossFieldManager<TNodeChange>,
    );
    return invertedChange;
}

function invertMarkList<TNodeChange>(
    markList: MarkList<TNodeChange>,
    revision: RevisionTag | undefined,
    invertChild: NodeChangeInverter<TNodeChange>,
    crossFieldManager: CrossFieldManager<TNodeChange>,
): MarkList<TNodeChange> {
    const inverseMarkList = new MarkListFactory<TNodeChange>();
    let inputIndex = 0;

    for (const mark of markList) {
        const inverseMarks = invertMark(mark, inputIndex, revision, invertChild, crossFieldManager);
        inverseMarkList.push(...inverseMarks);
        inputIndex += getInputLength(mark);
    }

    return inverseMarkList.list;
}

function invertMark<TNodeChange>(
    mark: Mark<TNodeChange>,
    inputIndex: number,
    revision: RevisionTag | undefined,
    invertChild: NodeChangeInverter<TNodeChange>,
    crossFieldManager: CrossFieldManager<TNodeChange>,
): Mark<TNodeChange>[] {
    if (isSkipMark(mark)) {
        return [mark];
    } else {
        switch (mark.type) {
            case "Insert": {
                return [
                    {
                        type: "Delete",
                        count: mark.type === "Insert" ? mark.content.length : 1,
                    },
                ];
            }
            case "Delete": {
                return [
                    {
                        type: "Revive",
                        detachedBy: mark.revision ?? revision,
                        detachIndex: inputIndex,
                        count: mark.count,
                    },
                ];
            }
            case "Revive": {
                if (!isConflicted(mark)) {
                    return [
                        {
                            type: "Delete",
                            count: mark.count,
                        },
                    ];
                }
                if (mark.lastDetachedBy === undefined) {
                    // The nodes were already revived, so the revive mark did not affect them.
                    return mark.changes === undefined
                        ? [mark.count]
                        : [
                              {
                                  type: "Modify",
                                  changes: invertChild(mark.changes),
                              },
                          ];
                }
                // The nodes were not revived and could not be revived.
                return [];
            }
            case "Modify": {
                return [
                    {
                        type: "Modify",
                        changes: invertChild(mark.changes),
                    },
                ];
            }
            case "MoveOut":
            case "ReturnFrom": {
                if (isConflicted(mark)) {
                    assert(
                        mark.changes === undefined,
                        0x4e1 /* Nested changes should have been moved to the destination of the move/return that detached them */,
                    );
                    // The nodes were already detached so the mark had no effect
                    return [];
                }
                if (mark.isDstConflicted) {
                    // The nodes were present but the destination was conflicted, the mark had no effect on the nodes.
                    return mark.changes === undefined
                        ? [mark.count]
                        : [
                              {
                                  type: "Modify",
                                  changes: invertChild(mark.changes),
                              },
                          ];
                }
                if (mark.changes !== undefined) {
                    crossFieldManager.getOrCreate(
                        CrossFieldTarget.Destination,
                        mark.revision ?? revision,
                        mark.id,
                        invertChild(mark.changes),
                    );
                }
                return [
                    {
                        type: "ReturnTo",
                        id: mark.id,
                        count: mark.count,
                        detachedBy: mark.revision ?? revision,
                        detachIndex: inputIndex,
                    },
                ];
            }
            case "MoveIn":
            case "ReturnTo": {
                if (!isConflicted(mark)) {
                    if (mark.isSrcConflicted) {
                        // The nodes could have been attached but were not because of the source.
                        return [];
                    }
                    const invertedMark: ReturnFrom<TNodeChange> = {
                        type: "ReturnFrom",
                        id: mark.id,
                        count: mark.count,
                        detachedBy: mark.revision ?? revision,
                    };

                    const movedChanges = crossFieldManager.get(
                        CrossFieldTarget.Destination,
                        mark.revision ?? revision,
                        mark.id,
                    );
                    if (movedChanges !== undefined) {
                        invertedMark.changes = movedChanges;
                    }
                    return [invertedMark];
                }
                if (mark.type === "ReturnTo" && mark.lastDetachedBy === undefined) {
                    // The nodes were already attached, so the mark did not affect them.
                    return [mark.count];
                }
                // The nodes were not attached and could not be attached.
                return [];
            }
            default:
                fail("Not implemented");
        }
    }
}

function transferMovedChanges<TNodeChange>(
    marks: MarkList<TNodeChange>,
    revision: RevisionTag | undefined,
    crossFieldManager: CrossFieldManager<TNodeChange>,
): void {
    for (const mark of marks) {
        if (isObjMark(mark) && (mark.type === "MoveOut" || mark.type === "ReturnFrom")) {
            const change = crossFieldManager.get(
                CrossFieldTarget.Destination,
                mark.revision ?? revision,
                mark.id,
            );
            if (change !== undefined) {
                mark.changes = change;
            }
        }
    }
=======
	change: TaggedChange<Changeset<TNodeChange>>,
	invertChild: NodeChangeInverter<TNodeChange>,
): Changeset<TNodeChange> {
	return invertMarkList(change.change, change.revision, invertChild);
}

function invertMarkList<TNodeChange>(
	markList: MarkList<TNodeChange>,
	revision: RevisionTag | undefined,
	invertChild: NodeChangeInverter<TNodeChange>,
): MarkList<TNodeChange> {
	const inverseMarkList = new MarkListFactory<TNodeChange>();
	let inputIndex = 0;
	const movedChanges = new Map<MoveId, TNodeChange>();

	for (const mark of markList) {
		const inverseMarks = invertMark(mark, inputIndex, revision, invertChild, movedChanges);
		inverseMarkList.push(...inverseMarks);
		inputIndex += getInputLength(mark);
	}

	transferMovedChanges(inverseMarkList.list, movedChanges, invertChild);
	return inverseMarkList.list;
}

function invertMark<TNodeChange>(
	mark: Mark<TNodeChange>,
	inputIndex: number,
	revision: RevisionTag | undefined,
	invertChild: NodeChangeInverter<TNodeChange>,
	movedChanges: Map<MoveId, TNodeChange>,
): Mark<TNodeChange>[] {
	if (isSkipMark(mark)) {
		return [mark];
	} else {
		switch (mark.type) {
			case "Insert": {
				return [
					{
						type: "Delete",
						count: mark.type === "Insert" ? mark.content.length : 1,
					},
				];
			}
			case "Delete": {
				return [
					{
						type: "Revive",
						detachedBy: mark.revision ?? revision,
						detachIndex: inputIndex,
						count: mark.count,
					},
				];
			}
			case "Revive": {
				if (!isConflicted(mark)) {
					return [
						{
							type: "Delete",
							count: mark.count,
						},
					];
				}
				if (mark.lastDetachedBy === undefined) {
					// The nodes were already revived, so the revive mark did not affect them.
					return mark.changes === undefined
						? [mark.count]
						: [
								{
									type: "Modify",
									changes: invertChild(mark.changes),
								},
						  ];
				}
				// The nodes were not revived and could not be revived.
				return [];
			}
			case "Modify": {
				return [
					{
						type: "Modify",
						changes: invertChild(mark.changes),
					},
				];
			}
			case "MoveOut":
			case "ReturnFrom": {
				if (isConflicted(mark)) {
					assert(
						mark.changes === undefined,
						0x4e1 /* Nested changes should have been moved to the destination of the move/return that detached them */,
					);
					// The nodes were already detached so the mark had no effect
					return [];
				}
				if (mark.isDstConflicted) {
					// The nodes were present but the destination was conflicted, the mark had no effect on the nodes.
					return mark.changes === undefined
						? [mark.count]
						: [
								{
									type: "Modify",
									changes: invertChild(mark.changes),
								},
						  ];
				}
				if (mark.changes !== undefined) {
					movedChanges.set(mark.id, mark.changes);
				}
				return [
					{
						type: "ReturnTo",
						id: mark.id,
						count: mark.count,
						detachedBy: mark.revision ?? revision,
						detachIndex: inputIndex,
					},
				];
			}
			case "MoveIn":
			case "ReturnTo": {
				if (!isConflicted(mark)) {
					if (mark.isSrcConflicted) {
						// The nodes could have been attached but were not because of the source.
						return [];
					}
					return [
						{
							type: "ReturnFrom",
							id: mark.id,
							count: mark.count,
							detachedBy: mark.revision ?? revision,
						},
					];
				}
				if (mark.type === "ReturnTo" && mark.lastDetachedBy === undefined) {
					// The nodes were already attached, so the mark did not affect them.
					return [mark.count];
				}
				// The nodes were not attached and could not be attached.
				return [];
			}
			default:
				fail("Not implemented");
		}
	}
}

function transferMovedChanges<TNodeChange>(
	marks: MarkList<TNodeChange>,
	movedChanges: Map<MoveId, TNodeChange>,
	invertChild: NodeChangeInverter<TNodeChange>,
): void {
	for (const mark of marks) {
		if (isObjMark(mark) && (mark.type === "MoveOut" || mark.type === "ReturnFrom")) {
			const change = movedChanges.get(mark.id);
			if (change !== undefined) {
				mark.changes = invertChild(change);
			}
		}
	}
>>>>>>> ea17aca7
}<|MERGE_RESOLUTION|>--- conflicted
+++ resolved
@@ -22,228 +22,48 @@
  * - Support for slices is not implemented.
  */
 export function invert<TNodeChange>(
-<<<<<<< HEAD
-    change: TaggedChange<Changeset<TNodeChange>>,
-    invertChild: NodeChangeInverter<TNodeChange>,
-    genId: IdAllocator,
-    crossFieldManager: CrossFieldManager,
-): Changeset<TNodeChange> {
-    return invertMarkList(
-        change.change,
-        change.revision,
-        invertChild,
-        crossFieldManager as CrossFieldManager<TNodeChange>,
-    );
-}
-
-export function amendInvert<TNodeChange>(
-    invertedChange: Changeset<TNodeChange>,
-    originalRevision: RevisionTag | undefined,
-    genId: IdAllocator,
-    crossFieldManager: CrossFieldManager,
-): Changeset<TNodeChange> {
-    transferMovedChanges(
-        invertedChange,
-        originalRevision,
-        crossFieldManager as CrossFieldManager<TNodeChange>,
-    );
-    return invertedChange;
-}
-
-function invertMarkList<TNodeChange>(
-    markList: MarkList<TNodeChange>,
-    revision: RevisionTag | undefined,
-    invertChild: NodeChangeInverter<TNodeChange>,
-    crossFieldManager: CrossFieldManager<TNodeChange>,
-): MarkList<TNodeChange> {
-    const inverseMarkList = new MarkListFactory<TNodeChange>();
-    let inputIndex = 0;
-
-    for (const mark of markList) {
-        const inverseMarks = invertMark(mark, inputIndex, revision, invertChild, crossFieldManager);
-        inverseMarkList.push(...inverseMarks);
-        inputIndex += getInputLength(mark);
-    }
-
-    return inverseMarkList.list;
-}
-
-function invertMark<TNodeChange>(
-    mark: Mark<TNodeChange>,
-    inputIndex: number,
-    revision: RevisionTag | undefined,
-    invertChild: NodeChangeInverter<TNodeChange>,
-    crossFieldManager: CrossFieldManager<TNodeChange>,
-): Mark<TNodeChange>[] {
-    if (isSkipMark(mark)) {
-        return [mark];
-    } else {
-        switch (mark.type) {
-            case "Insert": {
-                return [
-                    {
-                        type: "Delete",
-                        count: mark.type === "Insert" ? mark.content.length : 1,
-                    },
-                ];
-            }
-            case "Delete": {
-                return [
-                    {
-                        type: "Revive",
-                        detachedBy: mark.revision ?? revision,
-                        detachIndex: inputIndex,
-                        count: mark.count,
-                    },
-                ];
-            }
-            case "Revive": {
-                if (!isConflicted(mark)) {
-                    return [
-                        {
-                            type: "Delete",
-                            count: mark.count,
-                        },
-                    ];
-                }
-                if (mark.lastDetachedBy === undefined) {
-                    // The nodes were already revived, so the revive mark did not affect them.
-                    return mark.changes === undefined
-                        ? [mark.count]
-                        : [
-                              {
-                                  type: "Modify",
-                                  changes: invertChild(mark.changes),
-                              },
-                          ];
-                }
-                // The nodes were not revived and could not be revived.
-                return [];
-            }
-            case "Modify": {
-                return [
-                    {
-                        type: "Modify",
-                        changes: invertChild(mark.changes),
-                    },
-                ];
-            }
-            case "MoveOut":
-            case "ReturnFrom": {
-                if (isConflicted(mark)) {
-                    assert(
-                        mark.changes === undefined,
-                        0x4e1 /* Nested changes should have been moved to the destination of the move/return that detached them */,
-                    );
-                    // The nodes were already detached so the mark had no effect
-                    return [];
-                }
-                if (mark.isDstConflicted) {
-                    // The nodes were present but the destination was conflicted, the mark had no effect on the nodes.
-                    return mark.changes === undefined
-                        ? [mark.count]
-                        : [
-                              {
-                                  type: "Modify",
-                                  changes: invertChild(mark.changes),
-                              },
-                          ];
-                }
-                if (mark.changes !== undefined) {
-                    crossFieldManager.getOrCreate(
-                        CrossFieldTarget.Destination,
-                        mark.revision ?? revision,
-                        mark.id,
-                        invertChild(mark.changes),
-                    );
-                }
-                return [
-                    {
-                        type: "ReturnTo",
-                        id: mark.id,
-                        count: mark.count,
-                        detachedBy: mark.revision ?? revision,
-                        detachIndex: inputIndex,
-                    },
-                ];
-            }
-            case "MoveIn":
-            case "ReturnTo": {
-                if (!isConflicted(mark)) {
-                    if (mark.isSrcConflicted) {
-                        // The nodes could have been attached but were not because of the source.
-                        return [];
-                    }
-                    const invertedMark: ReturnFrom<TNodeChange> = {
-                        type: "ReturnFrom",
-                        id: mark.id,
-                        count: mark.count,
-                        detachedBy: mark.revision ?? revision,
-                    };
-
-                    const movedChanges = crossFieldManager.get(
-                        CrossFieldTarget.Destination,
-                        mark.revision ?? revision,
-                        mark.id,
-                    );
-                    if (movedChanges !== undefined) {
-                        invertedMark.changes = movedChanges;
-                    }
-                    return [invertedMark];
-                }
-                if (mark.type === "ReturnTo" && mark.lastDetachedBy === undefined) {
-                    // The nodes were already attached, so the mark did not affect them.
-                    return [mark.count];
-                }
-                // The nodes were not attached and could not be attached.
-                return [];
-            }
-            default:
-                fail("Not implemented");
-        }
-    }
-}
-
-function transferMovedChanges<TNodeChange>(
-    marks: MarkList<TNodeChange>,
-    revision: RevisionTag | undefined,
-    crossFieldManager: CrossFieldManager<TNodeChange>,
-): void {
-    for (const mark of marks) {
-        if (isObjMark(mark) && (mark.type === "MoveOut" || mark.type === "ReturnFrom")) {
-            const change = crossFieldManager.get(
-                CrossFieldTarget.Destination,
-                mark.revision ?? revision,
-                mark.id,
-            );
-            if (change !== undefined) {
-                mark.changes = change;
-            }
-        }
-    }
-=======
 	change: TaggedChange<Changeset<TNodeChange>>,
 	invertChild: NodeChangeInverter<TNodeChange>,
+	genId: IdAllocator,
+	crossFieldManager: CrossFieldManager,
 ): Changeset<TNodeChange> {
-	return invertMarkList(change.change, change.revision, invertChild);
+	return invertMarkList(
+		change.change,
+		change.revision,
+		invertChild,
+		crossFieldManager as CrossFieldManager<TNodeChange>,
+	);
+}
+
+export function amendInvert<TNodeChange>(
+	invertedChange: Changeset<TNodeChange>,
+	originalRevision: RevisionTag | undefined,
+	genId: IdAllocator,
+	crossFieldManager: CrossFieldManager,
+): Changeset<TNodeChange> {
+	transferMovedChanges(
+		invertedChange,
+		originalRevision,
+		crossFieldManager as CrossFieldManager<TNodeChange>,
+	);
+	return invertedChange;
 }
 
 function invertMarkList<TNodeChange>(
 	markList: MarkList<TNodeChange>,
 	revision: RevisionTag | undefined,
 	invertChild: NodeChangeInverter<TNodeChange>,
+	crossFieldManager: CrossFieldManager<TNodeChange>,
 ): MarkList<TNodeChange> {
 	const inverseMarkList = new MarkListFactory<TNodeChange>();
 	let inputIndex = 0;
-	const movedChanges = new Map<MoveId, TNodeChange>();
 
 	for (const mark of markList) {
-		const inverseMarks = invertMark(mark, inputIndex, revision, invertChild, movedChanges);
+		const inverseMarks = invertMark(mark, inputIndex, revision, invertChild, crossFieldManager);
 		inverseMarkList.push(...inverseMarks);
 		inputIndex += getInputLength(mark);
 	}
 
-	transferMovedChanges(inverseMarkList.list, movedChanges, invertChild);
 	return inverseMarkList.list;
 }
 
@@ -252,7 +72,7 @@
 	inputIndex: number,
 	revision: RevisionTag | undefined,
 	invertChild: NodeChangeInverter<TNodeChange>,
-	movedChanges: Map<MoveId, TNodeChange>,
+	crossFieldManager: CrossFieldManager<TNodeChange>,
 ): Mark<TNodeChange>[] {
 	if (isSkipMark(mark)) {
 		return [mark];
@@ -329,7 +149,12 @@
 						  ];
 				}
 				if (mark.changes !== undefined) {
-					movedChanges.set(mark.id, mark.changes);
+					crossFieldManager.getOrCreate(
+						CrossFieldTarget.Destination,
+						mark.revision ?? revision,
+						mark.id,
+						invertChild(mark.changes),
+					);
 				}
 				return [
 					{
@@ -348,14 +173,22 @@
 						// The nodes could have been attached but were not because of the source.
 						return [];
 					}
-					return [
-						{
-							type: "ReturnFrom",
-							id: mark.id,
-							count: mark.count,
-							detachedBy: mark.revision ?? revision,
-						},
-					];
+					const invertedMark: ReturnFrom<TNodeChange> = {
+						type: "ReturnFrom",
+						id: mark.id,
+						count: mark.count,
+						detachedBy: mark.revision ?? revision,
+					};
+
+					const movedChanges = crossFieldManager.get(
+						CrossFieldTarget.Destination,
+						mark.revision ?? revision,
+						mark.id,
+					);
+					if (movedChanges !== undefined) {
+						invertedMark.changes = movedChanges;
+					}
+					return [invertedMark];
 				}
 				if (mark.type === "ReturnTo" && mark.lastDetachedBy === undefined) {
 					// The nodes were already attached, so the mark did not affect them.
@@ -372,16 +205,19 @@
 
 function transferMovedChanges<TNodeChange>(
 	marks: MarkList<TNodeChange>,
-	movedChanges: Map<MoveId, TNodeChange>,
-	invertChild: NodeChangeInverter<TNodeChange>,
+	revision: RevisionTag | undefined,
+	crossFieldManager: CrossFieldManager<TNodeChange>,
 ): void {
 	for (const mark of marks) {
 		if (isObjMark(mark) && (mark.type === "MoveOut" || mark.type === "ReturnFrom")) {
-			const change = movedChanges.get(mark.id);
+			const change = crossFieldManager.get(
+				CrossFieldTarget.Destination,
+				mark.revision ?? revision,
+				mark.id,
+			);
 			if (change !== undefined) {
-				mark.changes = invertChild(change);
+				mark.changes = change;
 			}
 		}
 	}
->>>>>>> ea17aca7
 }