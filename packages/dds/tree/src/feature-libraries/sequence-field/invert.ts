--- conflicted
+++ resolved
@@ -170,12 +170,8 @@
 						CrossFieldTarget.Destination,
 						mark.revision ?? revision,
 						mark.id,
-<<<<<<< HEAD
 						invertChild(mark.changes, inputIndex),
-=======
-						invertChild(mark.changes),
 						true,
->>>>>>> f810cfce
 					);
 				}
 				return [
