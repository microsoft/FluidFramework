/*!
 * Copyright (c) Microsoft Corporation and contributors. All rights reserved.
 * Licensed under the MIT License.
 */

import { JsonableTree, RevisionTag } from "../../core";
import { ChangesetLocalId, NodeChangeset } from "../modular-schema";

export type NodeChangeType = NodeChangeset;
export type Changeset<TNodeChange = NodeChangeType> = MarkList<TNodeChange>;

export type MarkList<TNodeChange = NodeChangeType, TMark = Mark<TNodeChange>> = TMark[];

export type Mark<TNodeChange = NodeChangeType> = SizedMark<TNodeChange> | Attach<TNodeChange>;

export type ObjectMark<TNodeChange = NodeChangeType> =
    | SizedObjectMark<TNodeChange>
    | Attach<TNodeChange>;

export type SizedMark<TNodeChange = NodeChangeType> = Skip | SizedObjectMark<TNodeChange>;

export type SizedObjectMark<TNodeChange = NodeChangeType> =
    | Modify<TNodeChange>
    | Detach<TNodeChange>;

export interface Modify<TNodeChange = NodeChangeType> {
    type: "Modify";
    changes: TNodeChange;
    tomb?: RevisionTag;
}

export interface HasChanges<TNodeChange = NodeChangeType> {
    changes?: TNodeChange;
}

export interface HasPlaceFields {
    /**
     * Describes which kinds of concurrent slice operations should affect the target place.
     *
     * The tuple allows this choice to be different for concurrent slices that are sequenced
     * either before (`heed[0]`) or after (`heed[1]`). For example, multiple concurrent updates
     * of a sequence with last-write-wins semantics would use a slice-delete over the whole
     * sequence, and an insert with the `heed` value `[Effects.None, Effects.All]`.
     *
     * When the value for prior and ulterior concurrent slices is the same, that value can be
     * used directly instead of the corresponding tuple.
     *
     * Omit if `Effects.All` for terseness.
     */
    heed?: Effects | [Effects, Effects];

    /**
     * Record of relevant information about changes this mark has been rebased over.
     * Events are stored in the order in which they were rebased over.
     */
    lineage?: LineageEvent[];
}

export interface HasTiebreakPolicy extends HasPlaceFields {
    /**
     * Omit if `Tiebreak.Right` for terseness.
     */
    tiebreak?: Tiebreak;
}

/**
 * Represents a position within a contiguous range of nodes detached by a single changeset.
 * Note that `LineageEvent`s with the same revision are not necessarily referring to the same detach.
 * `LineageEvent`s for a given revision can only be meaningfully compared if it is known that they must refer to the
 * same detach.
 */
export interface LineageEvent {
    readonly revision: RevisionTag;

    /**
     * The position of this mark within a range of nodes which were detached in this revision.
     */
    readonly offset: number;
}

export interface Insert<TNodeChange = NodeChangeType>
    extends HasTiebreakPolicy,
        HasRevisionTag,
        HasChanges<TNodeChange> {
    type: "Insert";
    content: ProtoNode[];
}

export interface MoveIn extends HasMoveId, HasPlaceFields, HasRevisionTag {
    type: "MoveIn";
    /**
     * The actual number of nodes being moved-in. This count excludes nodes that were concurrently deleted.
     */
    count: NodeCount;
}

export type Attach<TNodeChange = NodeChangeType> =
    | Insert<TNodeChange>
    | MoveIn
    | Reattach<TNodeChange>;
<<<<<<< HEAD

export type Detach<TNodeChange = NodeChangeType> = Delete<TNodeChange> | MoveOut<TNodeChange>;
=======

export type Detach<TNodeChange = NodeChangeType> =
    | Delete<TNodeChange>
    | MoveOut<TNodeChange>
    | ReturnFrom<TNodeChange>;

export type Reattach<TNodeChange = NodeChangeType> = Revive<TNodeChange> | ReturnTo;
>>>>>>> 67d9d4e9

export interface Delete<TNodeChange = NodeChangeType>
    extends HasRevisionTag,
        HasChanges<TNodeChange> {
    type: "Delete";
    tomb?: RevisionTag;
    count: NodeCount;
}

export interface MoveOut<TNodeChange = NodeChangeType>
    extends HasRevisionTag,
        HasMoveId,
        HasChanges<TNodeChange> {
    type: "MoveOut";
    count: NodeCount;
    tomb?: RevisionTag;
}

export interface HasReattachFields extends HasPlaceFields {
    /**
     * The tag of the change that detached the data being reattached.
     *
     * Undefined when the reattach is the product of a tag-less change being inverted.
     * It is invalid to try convert such a reattach mark to a delta.
     */
    detachedBy: RevisionTag | undefined;
    /**
     * The original field index of the detached node(s).
     * "Original" here means before the change that detached them was applied.
     */
    detachIndex: number;
}

<<<<<<< HEAD
export interface Reattach<TNodeChange = NodeChangeType>
    extends HasReattachFields,
        HasRevisionTag,
        HasChanges<TNodeChange> {
    type: "Revive" | "Return";
    count: NodeCount;
=======
export interface Revive<TNodeChange = NodeChangeType>
    extends HasReattachFields,
        HasRevisionTag,
        HasChanges<TNodeChange> {
    type: "Revive";
    count: NodeCount;
}

export interface ReturnTo extends HasReattachFields, HasRevisionTag, HasMoveId {
    type: "ReturnTo";
    count: NodeCount;
}

export interface ReturnFrom<TNodeChange = NodeChangeType>
    extends HasRevisionTag,
        HasMoveId,
        HasChanges<TNodeChange> {
    type: "ReturnFrom";
    count: NodeCount;
    detachedBy: RevisionTag | undefined;
    tomb?: RevisionTag;
>>>>>>> 67d9d4e9
}

/**
 * Represents a consecutive run of detached nodes.
 *
 * Note that in some situations a tombstone is created for the purpose of representing a gap
 * even though no node has been detached.
 * This can happen when a slice-move applied to a gap but not the nodes on both sides of the
 * gap, or when a slice-move is applied to the gap that represents the start (or end) of a
 * field.
 */
export interface Tombstones {
    count: NodeCount;
    change: RevisionTag;
}

export interface PriorOp {
    change: RevisionTag;
}

export interface HasLength {
    /**
     * Omit if 1.
     */
    length?: number;
}

export interface TreeForestPath {
    [label: string]: TreeRootPath;
}

export type TreeRootPath = number | { [label: number]: TreeForestPath };

export enum RangeType {
    Set = "Set",
    Slice = "Slice",
}

export interface HasRevisionTag {
    /**
     * The revision this mark is part of.
     * Only set for marks in fields which are a composition of multiple revisions.
     */
    revision?: RevisionTag;
}

/**
 * A monotonically increasing positive integer assigned to an individual mark within the changeset.
 * MoveIds are scoped to a single changeset, so referring to MoveIds across changesets requires
 * qualifying them by change tag.
 *
 * The uniqueness of IDs is leveraged to uniquely identify the matching move-out for a move-in/return and vice-versa.
 */
export type MoveId = ChangesetLocalId;

export interface HasMoveId {
    /**
     * The sequential ID assigned to a change within a transaction.
     */
    id: MoveId;
}

/**
 * The contents of a node to be created
 */
export type ProtoNode = JsonableTree;

export type NodeCount = number;
export type GapCount = number;
export type Skip = number;
export type ClientId = number;
export enum Tiebreak {
    Left,
    Right,
}
export enum Effects {
    All = "All",
    Move = "Move",
    Delete = "Delete",
    None = "None",
}<|MERGE_RESOLUTION|>--- conflicted
+++ resolved
@@ -98,10 +98,6 @@
     | Insert<TNodeChange>
     | MoveIn
     | Reattach<TNodeChange>;
-<<<<<<< HEAD
-
-export type Detach<TNodeChange = NodeChangeType> = Delete<TNodeChange> | MoveOut<TNodeChange>;
-=======
 
 export type Detach<TNodeChange = NodeChangeType> =
     | Delete<TNodeChange>
@@ -109,7 +105,6 @@
     | ReturnFrom<TNodeChange>;
 
 export type Reattach<TNodeChange = NodeChangeType> = Revive<TNodeChange> | ReturnTo;
->>>>>>> 67d9d4e9
 
 export interface Delete<TNodeChange = NodeChangeType>
     extends HasRevisionTag,
@@ -143,14 +138,6 @@
     detachIndex: number;
 }
 
-<<<<<<< HEAD
-export interface Reattach<TNodeChange = NodeChangeType>
-    extends HasReattachFields,
-        HasRevisionTag,
-        HasChanges<TNodeChange> {
-    type: "Revive" | "Return";
-    count: NodeCount;
-=======
 export interface Revive<TNodeChange = NodeChangeType>
     extends HasReattachFields,
         HasRevisionTag,
@@ -172,7 +159,6 @@
     count: NodeCount;
     detachedBy: RevisionTag | undefined;
     tomb?: RevisionTag;
->>>>>>> 67d9d4e9
 }
 
 /**
