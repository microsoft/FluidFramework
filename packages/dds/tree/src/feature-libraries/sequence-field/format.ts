--- conflicted
+++ resolved
@@ -97,26 +97,14 @@
 export type Attach<TNodeChange = NodeChangeType> =
     | Insert<TNodeChange>
     | MoveIn
-<<<<<<< HEAD
-    | ModifyMoveIn<TNodeChange>
-    | Reattach
-    | ModifyReattach<TNodeChange>
-    | ReturnTo;
-
-export type ModifyingMark<TNodeChange = NodeChangeType> =
-    | Modify<TNodeChange>
-    | ModifyInsert<TNodeChange>
-    | ModifyDetach<TNodeChange>
-    | ModifyMoveIn<TNodeChange>
-    | ModifyReattach<TNodeChange>;
-
-export type Detach = Delete | MoveOut | ReturnFrom;
-export type ModifyDetach<TNodeChange> = ModifyDelete<TNodeChange> | ModifyMoveOut<TNodeChange>;
-=======
     | Reattach<TNodeChange>;
 
-export type Detach<TNodeChange = NodeChangeType> = Delete<TNodeChange> | MoveOut<TNodeChange>;
->>>>>>> beb1fc7a
+export type Detach<TNodeChange = NodeChangeType> =
+    | Delete<TNodeChange>
+    | MoveOut<TNodeChange>
+    | ReturnFrom<TNodeChange>;
+
+export type Reattach<TNodeChange = NodeChangeType> = Revive<TNodeChange> | ReturnTo;
 
 export interface Delete<TNodeChange = NodeChangeType>
     extends HasRevisionTag,
@@ -150,17 +138,12 @@
     detachIndex: number;
 }
 
-<<<<<<< HEAD
-export interface Reattach extends HasReattachFields, HasRevisionTag {
-    type: "Revive";
-    count: NodeCount;
-}
-
-export interface ModifyReattach<TNodeChange = NodeChangeType>
+export interface Revive<TNodeChange = NodeChangeType>
     extends HasReattachFields,
         HasRevisionTag,
         HasChanges<TNodeChange> {
-    type: "MRevive";
+    type: "Revive";
+    count: NodeCount;
 }
 
 export interface ReturnTo extends HasReattachFields, HasRevisionTag, HasMoveId {
@@ -168,19 +151,14 @@
     count: NodeCount;
 }
 
-export interface ReturnFrom extends HasRevisionTag, HasMoveId {
+export interface ReturnFrom<TNodeChange = NodeChangeType>
+    extends HasRevisionTag,
+        HasMoveId,
+        HasChanges<TNodeChange> {
     type: "ReturnFrom";
     count: NodeCount;
     detachedBy: RevisionTag | undefined;
     tomb?: RevisionTag;
-=======
-export interface Reattach<TNodeChange = NodeChangeType>
-    extends HasReattachFields,
-        HasRevisionTag,
-        HasChanges<TNodeChange> {
-    type: "Revive" | "Return";
-    count: NodeCount;
->>>>>>> beb1fc7a
 }
 
 /**
