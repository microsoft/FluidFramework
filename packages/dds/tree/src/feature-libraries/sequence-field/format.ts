/*!
 * Copyright (c) Microsoft Corporation and contributors. All rights reserved.
 * Licensed under the MIT License.
 */

import { JsonableTree, RevisionTag } from "../../core";
import { NodeChangeset } from "../modular-schema";

export type NodeChangeType = NodeChangeset;
export type Changeset<TNodeChange = NodeChangeType> = MarkList<TNodeChange>;

export type MarkList<TNodeChange = NodeChangeType, TMark = Mark<TNodeChange>> = TMark[];

export type Mark<TNodeChange = NodeChangeType> = SizedMark<TNodeChange> | Attach<TNodeChange>;

export type ObjectMark<TNodeChange = NodeChangeType> =
    | SizedObjectMark<TNodeChange>
    | Attach<TNodeChange>;

export type SizedMark<TNodeChange = NodeChangeType> = Skip | SizedObjectMark<TNodeChange>;

export type SizedObjectMark<TNodeChange = NodeChangeType> =
    | Tomb
    | Modify<TNodeChange>
    | Detach
    | ModifyDetach<TNodeChange>;

export interface Tomb {
    type: "Tomb";
    change: RevisionTag;
    count: number;
}

export interface Modify<TNodeChange = NodeChangeType> {
    type: "Modify";
    tomb?: RevisionTag;
    changes: TNodeChange;
}

export interface HasPlaceFields {
    /**
     * Describes which kinds of concurrent slice operations should affect the target place.
     *
     * The tuple allows this choice to be different for concurrent slices that are sequenced
     * either before (`heed[0]`) or after (`heed[1]`). For example, multiple concurrent updates
     * of a sequence with last-write-wins semantics would use a slice-delete over the whole
     * sequence, and an insert with the `heed` value `[Effects.None, Effects.All]`.
     *
     * When the value for prior and ulterior concurrent slices is the same, that value can be
     * used directly instead of the corresponding tuple.
     *
     * Omit if `Effects.All` for terseness.
     */
    heed?: Effects | [Effects, Effects];

    /**
     * Record of relevant information about changes this mark has been rebased over.
     * Events are stored in the order in which they were rebased over.
     */
    lineage?: LineageEvent[];
}

export interface HasTiebreakPolicy extends HasPlaceFields {
    /**
     * Omit if `Tiebreak.Right` for terseness.
     */
    tiebreak?: Tiebreak;
}

/**
 * Represents a position within a contiguous range of nodes detached by a single changeset.
 * Note that `LineageEvent`s with the same revision are not necessarily referring to the same detach.
 * `LineageEvent`s for a given revision can only be meaningfully compared if it is known that they must refer to the
 * same detach.
 */
export interface LineageEvent {
    readonly revision: RevisionTag;

    /**
     * The position of this mark within a range of nodes which were detached in this revision.
     */
    readonly offset: number;
}

export interface Insert extends HasOpId, HasTiebreakPolicy {
    type: "Insert";
    content: ProtoNode[];
}

export interface ModifyInsert<TNodeChange = NodeChangeType> extends HasOpId, HasTiebreakPolicy {
    type: "MInsert";
    content: ProtoNode;
    changes: TNodeChange;
}

export interface MoveIn extends HasOpId, HasPlaceFields {
    type: "MoveIn";
    /**
     * The actual number of nodes being moved-in. This count excludes nodes that were concurrently deleted.
     */
    count: NodeCount;
}

export interface ModifyMoveIn<TNodeChange = NodeChangeType> extends HasOpId, HasPlaceFields {
    type: "MMoveIn";
    changes: TNodeChange;
}

export type Attach<TNodeChange = NodeChangeType> =
    | Insert
    | ModifyInsert<TNodeChange>
    | MoveIn
    | ModifyMoveIn<TNodeChange>
    | Reattach
    | ModifyReattach<TNodeChange>;

export type NodeMark = Detach;

export interface Detach extends HasOpId {
    tomb?: RevisionTag;
    type: "Delete" | "MoveOut";
    count: NodeCount;
}

export interface ModifyDetach<TNodeChange = NodeChangeType> extends HasOpId {
    type: "MDelete" | "MMoveOut";
    tomb?: RevisionTag;
    changes: TNodeChange;
}

export interface HasReattachFields extends HasOpId, HasPlaceFields {
    /**
     * The tag of the change that detached the data being reattached.
     *
     * Undefined when the reattach is the product of a tag-less change being inverted.
     * It is invalid to try convert such a reattach mark to a delta.
     */
    detachedBy: RevisionTag | undefined;
    /**
     * The original field index of the detached node(s).
     * "Original" here means before the change that detached them was applied.
     */
    detachIndex: number;
}

export interface Reattach extends HasReattachFields {
    type: "Revive" | "Return";
<<<<<<< HEAD
    detachedBy: RevisionTag | undefined;
    detachIndex: number;
=======
>>>>>>> ec066100
    count: NodeCount;
}
export interface ModifyReattach<TNodeChange = NodeChangeType> extends HasReattachFields {
    type: "MRevive" | "MReturn";
<<<<<<< HEAD
    detachedBy: RevisionTag | undefined;
    detachIndex: number;
=======
>>>>>>> ec066100
    changes: TNodeChange;
}

/**
 * Represents a consecutive run of detached nodes.
 *
 * Note that in some situations a tombstone is created for the purpose of representing a gap
 * even though no node has been detached.
 * This can happen when a slice-move applied to a gap but not the nodes on both sides of the
 * gap, or when a slice-move is applied to the gap that represents the start (or end) of a
 * field.
 */
export interface Tombstones {
    count: NodeCount;
    change: RevisionTag;
}

export interface PriorOp {
    change: RevisionTag;
    id: OpId;
}

export interface HasLength {
    /**
     * Omit if 1.
     */
    length?: number;
}

export interface TreeForestPath {
    [label: string]: TreeRootPath;
}

export type TreeRootPath = number | { [label: number]: TreeForestPath };

export enum RangeType {
    Set = "Set",
    Slice = "Slice",
}

/**
 * A monotonically increasing positive integer assigned to each change within the changeset.
 * OpIds are scoped to a single changeset, so referring to OpIds across changesets requires
 * qualifying them by change tag.
 *
 * The uniqueness of IDs is leveraged to uniquely identify the matching move-out for a move-in/return and vice-versa.
 */
export type OpId = number;

export interface HasOpId {
    /**
     * The sequential ID assigned to a change within a transaction.
     */
    id: OpId;
}

/**
 * The contents of a node to be created
 */
export type ProtoNode = JsonableTree;

export type NodeCount = number;
export type GapCount = number;
export type Skip = number;
export type ClientId = number;
export enum Tiebreak {
    Left,
    Right,
}
export enum Effects {
    All = "All",
    Move = "Move",
    Delete = "Delete",
    None = "None",
}<|MERGE_RESOLUTION|>--- conflicted
+++ resolved
@@ -145,20 +145,10 @@
 
 export interface Reattach extends HasReattachFields {
     type: "Revive" | "Return";
-<<<<<<< HEAD
-    detachedBy: RevisionTag | undefined;
-    detachIndex: number;
-=======
->>>>>>> ec066100
     count: NodeCount;
 }
 export interface ModifyReattach<TNodeChange = NodeChangeType> extends HasReattachFields {
     type: "MRevive" | "MReturn";
-<<<<<<< HEAD
-    detachedBy: RevisionTag | undefined;
-    detachIndex: number;
-=======
->>>>>>> ec066100
     changes: TNodeChange;
 }
 
