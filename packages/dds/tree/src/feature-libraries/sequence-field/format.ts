/*!
 * Copyright (c) Microsoft Corporation and contributors. All rights reserved.
 * Licensed under the MIT License.
 */

import { JsonableTree, RevisionTag } from "../../core";
import { ChangesetLocalId, NodeChangeset } from "../modular-schema";

export type NodeChangeType = NodeChangeset;
export type Changeset<TNodeChange = NodeChangeType> = MarkList<TNodeChange>;

export type MarkList<TNodeChange = NodeChangeType, TMark = Mark<TNodeChange>> = TMark[];

export type Mark<TNodeChange = NodeChangeType> =
    | InputSpanningMark<TNodeChange>
    | OutputSpanningMark<TNodeChange>;

export type ObjectMark<TNodeChange = NodeChangeType> = Exclude<Mark<TNodeChange>, Skip>;
export type NodeSpanningMark<TNodeChange> = Exclude<Mark<TNodeChange>, NewAttach<TNodeChange>>;

export type InputSpanningMark<TNodeChange> =
    | Skip
    | Detach<TNodeChange>
    | Modify<TNodeChange>
    | SkipLikeReattach<TNodeChange>;

export type OutputSpanningMark<TNodeChange> =
    | Skip
    | NewAttach<TNodeChange>
    | Modify<TNodeChange>
    | Reattach<TNodeChange>;

export type SkipLikeReattach<TNodeChange> = Reattach<TNodeChange> &
    Muted & {
        lastDeletedBy?: never;
    };

export interface Mutable {
    mutedBy?: RevisionTag;
}

export interface Muted {
    mutedBy: RevisionTag;
}

export interface Active {
    mutedBy?: undefined;
}

export interface Modify<TNodeChange = NodeChangeType> {
    type: "Modify";
    changes: TNodeChange;
    tomb?: RevisionTag;
}

export interface HasChanges<TNodeChange = NodeChangeType> {
    changes?: TNodeChange;
}

export interface HasPlaceFields {
    /**
     * Describes which kinds of concurrent slice operations should affect the target place.
     *
     * The tuple allows this choice to be different for concurrent slices that are sequenced
     * either before (`heed[0]`) or after (`heed[1]`). For example, multiple concurrent updates
     * of a sequence with last-write-wins semantics would use a slice-delete over the whole
     * sequence, and an insert with the `heed` value `[Effects.None, Effects.All]`.
     *
     * When the value for prior and ulterior concurrent slices is the same, that value can be
     * used directly instead of the corresponding tuple.
     *
     * Omit if `Effects.All` for terseness.
     */
    heed?: Effects | [Effects, Effects];

    /**
     * Record of relevant information about changes this mark has been rebased over.
     * Events are stored in the order in which they were rebased over.
     */
    lineage?: LineageEvent[];
}

export interface HasTiebreakPolicy extends HasPlaceFields {
    /**
     * Omit if `Tiebreak.Right` for terseness.
     */
    tiebreak?: Tiebreak;
}

/**
 * Represents a position within a contiguous range of nodes detached by a single changeset.
 * Note that `LineageEvent`s with the same revision are not necessarily referring to the same detach.
 * `LineageEvent`s for a given revision can only be meaningfully compared if it is known that they must refer to the
 * same detach.
 */
export interface LineageEvent {
    readonly revision: RevisionTag;

    /**
     * The position of this mark within a range of nodes which were detached in this revision.
     */
    readonly offset: number;
}

export interface Insert<TNodeChange = NodeChangeType>
    extends HasTiebreakPolicy,
        HasRevisionTag,
        HasChanges<TNodeChange> {
    type: "Insert";
    content: ProtoNode[];
}

export interface MoveIn extends HasMoveId, HasPlaceFields, HasRevisionTag {
    type: "MoveIn";
    /**
     * The actual number of nodes being moved-in. This count excludes nodes that were concurrently deleted.
     */
    count: NodeCount;
}

export type NewAttach<TNodeChange = NodeChangeType> = Insert<TNodeChange> | MoveIn;

export type Attach<TNodeChange = NodeChangeType> = NewAttach<TNodeChange> | Reattach<TNodeChange>;

export type Detach<TNodeChange = NodeChangeType> =
    | Delete<TNodeChange>
    | MoveOut<TNodeChange>
    | ReturnFrom<TNodeChange>;

export type Reattach<TNodeChange = NodeChangeType> = Revive<TNodeChange> | ReturnTo;

export interface Delete<TNodeChange = NodeChangeType>
    extends HasRevisionTag,
        HasChanges<TNodeChange> {
    type: "Delete";
    tomb?: RevisionTag;
    count: NodeCount;
}

export interface MoveOut<TNodeChange = NodeChangeType>
    extends HasRevisionTag,
        HasMoveId,
        HasChanges<TNodeChange> {
    type: "MoveOut";
    count: NodeCount;
    tomb?: RevisionTag;
}

export interface HasReattachFields extends HasPlaceFields {
    /**
     * The tag of the change that detached the data being reattached.
     *
     * Undefined when the reattach is the product of a tag-less change being inverted.
     * It is invalid to try convert such a reattach mark to a delta.
     */
    detachedBy: RevisionTag | undefined;
    /**
     * The original field index of the detached node(s).
     * "Original" here means before the change that detached them was applied.
     */
    detachIndex: number;

    /**
     * When true, the intent is for the target nodes is as follows:
     * - In a "Revive" mark: the nodes should exist no matter how they were deleted.
     * - In a "Return" mark: the nodes, if they exist, should be located here no matter how they were moved.
     *
     * When false, the mark is solely intended to revert a prior change, and will therefore only take effect
     * if that changes has taken effect.
     */
    isIntention?: true;
    /**
     * The changeset that last detached the nodes that this mark intends to revive.
     * For this property to be set, the target nodes must have been revived my another changeset,
     * then detached by a changeset other than `Reattach.detachedBy`.
     *
     * This property should only be set or read when `Reattach.isIntention` is undefined.
     * This property is `undefined` when it would otherwise be equivalent to `Reattach.detachedBy`.
     */
    lastDetachedBy?: RevisionTag;
}

export interface Revive<TNodeChange = NodeChangeType>
    extends HasReattachFields,
        HasRevisionTag,
<<<<<<< HEAD
        HasChanges<TNodeChange>,
        Mutable {
    type: "Revive" | "Return";
=======
        HasChanges<TNodeChange> {
    type: "Revive";
    count: NodeCount;
}

export interface ReturnTo extends HasReattachFields, HasRevisionTag, HasMoveId {
    type: "ReturnTo";
    count: NodeCount;
}

export interface ReturnFrom<TNodeChange = NodeChangeType>
    extends HasRevisionTag,
        HasMoveId,
        HasChanges<TNodeChange> {
    type: "ReturnFrom";
>>>>>>> 4d8d24e0
    count: NodeCount;
    detachedBy: RevisionTag | undefined;
    tomb?: RevisionTag;
}

/**
 * Represents a consecutive run of detached nodes.
 *
 * Note that in some situations a tombstone is created for the purpose of representing a gap
 * even though no node has been detached.
 * This can happen when a slice-move applied to a gap but not the nodes on both sides of the
 * gap, or when a slice-move is applied to the gap that represents the start (or end) of a
 * field.
 */
export interface Tombstones {
    count: NodeCount;
    change: RevisionTag;
}

export interface PriorOp {
    change: RevisionTag;
}

export interface HasLength {
    /**
     * Omit if 1.
     */
    length?: number;
}

export interface TreeForestPath {
    [label: string]: TreeRootPath;
}

export type TreeRootPath = number | { [label: number]: TreeForestPath };

export enum RangeType {
    Set = "Set",
    Slice = "Slice",
}

export interface HasRevisionTag {
    /**
     * The revision this mark is part of.
     * Only set for marks in fields which are a composition of multiple revisions.
     */
    revision?: RevisionTag;
}

/**
 * A monotonically increasing positive integer assigned to an individual mark within the changeset.
 * MoveIds are scoped to a single changeset, so referring to MoveIds across changesets requires
 * qualifying them by change tag.
 *
 * The uniqueness of IDs is leveraged to uniquely identify the matching move-out for a move-in/return and vice-versa.
 */
export type MoveId = ChangesetLocalId;

export interface HasMoveId {
    /**
     * The sequential ID assigned to a change within a transaction.
     */
    id: MoveId;
}

/**
 * The contents of a node to be created
 */
export type ProtoNode = JsonableTree;

export type NodeCount = number;
export type GapCount = number;
export type Skip = number;
export type ClientId = number;
export enum Tiebreak {
    Left,
    Right,
}
export enum Effects {
    All = "All",
    Move = "Move",
    Delete = "Delete",
    None = "None",
}<|MERGE_RESOLUTION|>--- conflicted
+++ resolved
@@ -183,17 +183,13 @@
 export interface Revive<TNodeChange = NodeChangeType>
     extends HasReattachFields,
         HasRevisionTag,
-<<<<<<< HEAD
         HasChanges<TNodeChange>,
         Mutable {
-    type: "Revive" | "Return";
-=======
-        HasChanges<TNodeChange> {
     type: "Revive";
     count: NodeCount;
 }
 
-export interface ReturnTo extends HasReattachFields, HasRevisionTag, HasMoveId {
+export interface ReturnTo extends HasReattachFields, HasRevisionTag, HasMoveId, Mutable {
     type: "ReturnTo";
     count: NodeCount;
 }
@@ -203,7 +199,6 @@
         HasMoveId,
         HasChanges<TNodeChange> {
     type: "ReturnFrom";
->>>>>>> 4d8d24e0
     count: NodeCount;
     detachedBy: RevisionTag | undefined;
     tomb?: RevisionTag;
