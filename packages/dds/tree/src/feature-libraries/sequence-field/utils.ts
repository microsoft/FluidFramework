--- conflicted
+++ resolved
@@ -788,59 +788,23 @@
 ): CrossFieldKeyRange | undefined {
 	switch (effect.type) {
 		case "Insert":
-<<<<<<< HEAD
-			return [CrossFieldTarget.Destination, effect.revision, effect.id, count];
+			return {
+				key: {
+					target: CrossFieldTarget.Destination,
+					revision: effect.revision,
+					localId: effect.id,
+				},
+				count,
+			};
 		case "Remove":
-			return [CrossFieldTarget.Source, effect.revision, effect.id, count];
-=======
-			// An insert behaves like a move where the source and destination are at the same location.
-			// An insert can become a move when after rebasing.
-			return [
-				{
-					key: {
-						target: CrossFieldTarget.Source,
-						revision: effect.revision,
-						localId: effect.id,
-					},
-					count,
+			return {
+				key: {
+					target: CrossFieldTarget.Source,
+					revision: effect.revision,
+					localId: effect.id,
 				},
-				{
-					key: {
-						target: CrossFieldTarget.Destination,
-						revision: effect.revision,
-						localId: effect.id,
-					},
-					count,
-				},
-			];
-		case "MoveOut":
-			return [
-				{
-					key: {
-						target: CrossFieldTarget.Source,
-						revision: effect.revision,
-						localId: effect.id,
-					},
-					count,
-				},
-			];
-		case "MoveIn":
-			return [
-				{
-					key: {
-						target: CrossFieldTarget.Destination,
-						revision: effect.revision,
-						localId: effect.id,
-					},
-					count,
-				},
-			];
-		case "AttachAndDetach":
-			return [
-				...getCrossFieldKeysForMarkEffect(effect.attach, count),
-				...getCrossFieldKeysForMarkEffect(effect.detach, count),
-			];
->>>>>>> 112d6845
+				count,
+			};
 		default:
 			return undefined;
 	}
