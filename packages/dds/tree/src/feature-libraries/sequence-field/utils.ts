--- conflicted
+++ resolved
@@ -33,19 +33,17 @@
     OutputSpanningMark,
     SkipLikeDetach,
 } from "./format";
-<<<<<<< HEAD
-import { getOrCreateEffect, MoveEffectTable, MoveEnd, MoveMark } from "./moveEffectTable";
-=======
 import { MarkListFactory } from "./markListFactory";
 import { MarkQueue } from "./markQueue";
 import {
     applyMoveEffectsToMark,
+    getOrCreateEffect,
     MoveEffectTable,
+    MoveEnd,
+    MoveMark,
     newMoveEffectTable,
     splitMarkOnOutput,
-    updateMoveSrcDetacher,
 } from "./moveEffectTable";
->>>>>>> e9445436
 
 export function isModify<TNodeChange>(mark: Mark<TNodeChange>): mark is Modify<TNodeChange> {
     return isObjMark(mark) && mark.type === "Modify";
@@ -372,44 +370,10 @@
             if (
                 isEqualPlace(lhsMoveIn, rhs) &&
                 moveEffects !== undefined &&
-<<<<<<< HEAD
+                lhsMoveIn.isSrcConflicted === rhs.isSrcConflicted &&
                 tryMergeMoves(MoveEnd.Dest, lhsMoveIn, rhs, moveEffects)
             ) {
                 return true;
-=======
-                lhsMoveIn.conflictsWith === rhs.conflictsWith &&
-                lhsMoveIn.isSrcConflicted === rhs.isSrcConflicted
-            ) {
-                if (lhsMoveIn.type === "ReturnTo") {
-                    // Verify that the ReturnTo fields line up
-                    const rhsReturnTo = rhs as ReturnTo;
-                    if (
-                        lhsMoveIn.detachedBy !== rhsReturnTo.detachedBy ||
-                        lhsMoveIn.lastDetachedBy !== rhsReturnTo.lastDetachedBy ||
-                        lhsMoveIn.detachIndex + lhsMoveIn.count !== rhsReturnTo.detachIndex
-                    ) {
-                        break;
-                    }
-                }
-                const prevMerge = moveEffects.dstMergeable.get(lhsMoveIn.id);
-                if (prevMerge !== undefined) {
-                    moveEffects.dstMergeable.set(prevMerge, rhs.id);
-                } else {
-                    moveEffects.dstMergeable.set(lhsMoveIn.id, rhs.id);
-                }
-
-                if (
-                    moveEffects.allowMerges &&
-                    moveEffects.srcMergeable.get(lhsMoveIn.id) === rhs.id
-                ) {
-                    const nextId = moveEffects.srcMergeable.get(rhs.id);
-                    if (nextId !== undefined) {
-                        moveEffects.srcMergeable.set(lhsMoveIn.id, nextId);
-                    }
-                    lhsMoveIn.count += rhs.count;
-                    return true;
-                }
->>>>>>> e9445436
             }
             break;
         }
@@ -421,41 +385,14 @@
         case "MoveOut":
         case "ReturnFrom": {
             const lhsMoveOut = lhs as MoveOut | ReturnFrom;
+            if (!areMergeableReturnFrom(lhs as ReturnFrom, rhs as ReturnFrom)) {
+                break;
+            }
             if (
                 moveEffects !== undefined &&
-<<<<<<< HEAD
                 tryMergeMoves(MoveEnd.Source, lhsMoveOut, rhs, moveEffects)
             ) {
                 return true;
-=======
-                lhsMoveOut.conflictsWith === rhs.conflictsWith &&
-                lhsMoveOut.isDstConflicted === rhs.isDstConflicted
-            ) {
-                if (
-                    lhsMoveOut.type === "ReturnFrom" &&
-                    !areMergeableReturnFrom(lhs as ReturnFrom, rhs as ReturnFrom)
-                ) {
-                    break;
-                }
-                const prevMerge = moveEffects.srcMergeable.get(lhsMoveOut.id);
-                if (prevMerge !== undefined) {
-                    moveEffects.srcMergeable.set(prevMerge, rhs.id);
-                } else {
-                    moveEffects.srcMergeable.set(lhsMoveOut.id, rhs.id);
-                }
-
-                if (
-                    moveEffects.allowMerges &&
-                    moveEffects.dstMergeable.get(lhsMoveOut.id) === rhs.id
-                ) {
-                    const nextId = moveEffects.dstMergeable.get(rhs.id);
-                    if (nextId !== undefined) {
-                        moveEffects.dstMergeable.set(lhsMoveOut.id, nextId);
-                    }
-                    lhsMoveOut.count += rhs.count;
-                    return true;
-                }
->>>>>>> e9445436
             }
             break;
         }
@@ -479,13 +416,15 @@
     return false;
 }
 
-<<<<<<< HEAD
 function tryMergeMoves(
     end: MoveEnd,
     left: MoveMark<unknown>,
     right: MoveMark<unknown>,
     moveEffects: MoveEffectTable<unknown>,
 ): boolean {
+    if (left.conflictsWith !== right.conflictsWith) {
+        return false;
+    }
     const oppEnd = end === MoveEnd.Source ? MoveEnd.Dest : MoveEnd.Source;
     const effect = getOrCreateEffect(moveEffects, end, left.id);
     if (effect.mergeRight !== undefined) {
@@ -505,7 +444,8 @@
         return true;
     }
     return false;
-=======
+}
+
 function areMergeableReturnFrom(lhs: ReturnFrom, rhs: ReturnFrom): boolean {
     if (
         lhs.detachedBy !== rhs.detachedBy ||
@@ -651,14 +591,7 @@
         while (!iter.done) {
             // eslint-disable-next-line @typescript-eslint/no-non-null-assertion
             const preSplit = iter.pop()!;
-            const splitMarks = applyMoveEffectsToMark(
-                preSplit,
-                undefined,
-                moveEffects,
-                genId,
-                false,
-                false,
-            );
+            const splitMarks = applyMoveEffectsToMark(preSplit, moveEffects, true);
 
             const mark = splitMarks[0];
             for (let i = splitMarks.length - 1; i > 0; i--) {
@@ -684,14 +617,7 @@
         // before their corresponding detach mark.
         const factory2 = new MarkListFactory<T>(moveEffects);
         for (const mark of factory.list) {
-            const splitMarks = applyMoveEffectsToMark(
-                mark,
-                undefined,
-                moveEffects,
-                genId,
-                false,
-                false,
-            );
+            const splitMarks = applyMoveEffectsToMark(mark, moveEffects, true);
             factory2.push(...splitMarks);
         }
         return {
@@ -708,7 +634,7 @@
             mark.detachedBy = updated.rev;
             mark.detachIndex = updated.index;
             if (mark.type === "ReturnTo") {
-                updateMoveSrcDetacher(moveEffects, mark.id, mark.detachedBy);
+                getOrCreateEffect(moveEffects, MoveEnd.Source, mark.id).detacher = mark.detachedBy;
             }
         }
     }
@@ -815,5 +741,4 @@
         tracker.apply(change);
     }
     return true;
->>>>>>> e9445436
 }