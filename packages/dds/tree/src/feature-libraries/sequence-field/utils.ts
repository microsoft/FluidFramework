/*!
 * Copyright (c) Microsoft Corporation and contributors. All rights reserved.
 * Licensed under the MIT License.
 */

import { assert, unreachableCase } from "@fluidframework/common-utils";
import { RevisionTag } from "../../core";
import { clone, fail } from "../../util";
import { IdAllocator } from "../modular-schema";
import {
    Attach,
    Detach,
    HasChanges,
    HasRevisionTag,
    HasTiebreakPolicy,
    Insert,
    LineageEvent,
    Mark,
    Modify,
<<<<<<< HEAD
=======
    MoveId,
>>>>>>> 67d9d4e9
    MoveIn,
    MoveOut,
    ObjectMark,
    Reattach,
    ReturnFrom,
    ReturnTo,
    SizedMark,
    SizedObjectMark,
    Skip,
} from "./format";

export function isModify<TNodeChange>(mark: Mark<TNodeChange>): mark is Modify<TNodeChange> {
    return isObjMark(mark) && mark.type === "Modify";
}

export function isAttach<TNodeChange>(mark: Mark<TNodeChange>): mark is Attach<TNodeChange> {
    return (
        (isObjMark(mark) && (mark.type === "Insert" || mark.type === "MoveIn")) || isReattach(mark)
    );
}

export function isReattach<TNodeChange>(mark: Mark<TNodeChange>): mark is Reattach<TNodeChange> {
<<<<<<< HEAD
    return isObjMark(mark) && (mark.type === "Revive" || mark.type === "Return");
=======
    return isObjMark(mark) && (mark.type === "Revive" || mark.type === "ReturnTo");
>>>>>>> 67d9d4e9
}

export function getAttachLength(attach: Attach): number {
    const type = attach.type;
    switch (type) {
        case "Insert":
            return attach.content.length;
        case "MoveIn":
        case "Revive":
        case "ReturnTo":
            return attach.count;
        default:
            unreachableCase(type);
    }
}

/**
 * @returns `true` iff `lhs` and `rhs`'s `HasTiebreakPolicy` fields are structurally equal.
 */
export function isEqualPlace(
    lhs: Readonly<HasTiebreakPolicy>,
    rhs: Readonly<HasTiebreakPolicy>,
): boolean {
    return (
        lhs.heed === rhs.heed &&
        lhs.tiebreak === rhs.tiebreak &&
        areSameLineage(lhs.lineage ?? [], rhs.lineage ?? [])
    );
}

function areSameLineage(lineage1: LineageEvent[], lineage2: LineageEvent[]): boolean {
    if (lineage1.length !== lineage2.length) {
        return false;
    }

    for (let i = 0; i < lineage1.length; i++) {
        const event1 = lineage1[i];
        const event2 = lineage2[i];
        if (event1.revision !== event2.revision || event1.offset !== event2.offset) {
            return false;
        }
    }

    return true;
}

/**
 * @param mark - The mark to get the length of.
 * @returns The number of nodes within the output context of the mark.
 */
export function getOutputLength(mark: Mark<unknown>): number {
    if (isSkipMark(mark)) {
        return mark;
    }
    const type = mark.type;
    switch (type) {
        case "Revive":
        case "ReturnTo":
        case "MoveIn":
            return mark.count;
        case "Insert":
            return mark.content.length;
        case "Modify":
            return 1;
        case "Delete":
        case "MoveOut":
<<<<<<< HEAD
=======
        case "ReturnFrom":
>>>>>>> 67d9d4e9
            return 0;
        default:
            unreachableCase(type);
    }
}

/**
 * @param mark - The mark to get the length of.
 * @returns The number of nodes within the input context of the mark.
 */
export function getInputLength(mark: Mark<unknown>): number {
    if (isSkipMark(mark)) {
        return mark;
    }
    if (isAttach(mark)) {
        return 0;
    }
    const type = mark.type;
    switch (type) {
        case "Delete":
        case "MoveOut":
        case "ReturnFrom":
            return mark.count;
        case "Modify":
            return 1;
        default:
            unreachableCase(type);
    }
}

export function isSkipMark(mark: Mark<unknown>): mark is Skip {
    return typeof mark === "number";
}

/**
 * Splits the `mark` into two marks such that the first returned mark has input length `length`.
 * @param mark - The mark to split.
 * @param length - The desired length for the first of the two returned marks.
 * @returns A pair of marks equivalent to the original `mark`
 * such that the first returned mark has input length `length`.
 */
export function splitMarkOnInput<TMark extends SizedMark<unknown>>(
    mark: TMark,
    length: number,
    genId: IdAllocator,
    moveEffects: MoveEffectTable<unknown>,
): [TMark, TMark] {
    const markLength = getInputLength(mark);
    const remainder = markLength - length;
    if (length < 1 || remainder < 1) {
        fail(
            `Unable to split mark of length ${markLength} into marks of lengths ${length} and ${remainder}`,
        );
    }
    if (isSkipMark(mark)) {
        return [length, remainder] as [TMark, TMark];
    }
    const markObj = mark as SizedObjectMark;
    const type = mark.type;
    switch (type) {
        case "Modify":
            fail(`Unable to split ${type} mark of length 1`);
        case "Delete":
            return [
                { ...markObj, count: length },
                { ...markObj, count: remainder },
            ] as [TMark, TMark];
        case "MoveOut":
        case "ReturnFrom": {
            // TODO: Handle detach index for ReturnFrom
            const newId = genId();
            splitMoveDest(moveEffects, mark.id, [
                { id: mark.id, count: length },
                { id: newId, count: remainder },
            ]);
            return [
                { ...markObj, count: length },
                { ...markObj, id: newId, count: remainder },
            ] as [TMark, TMark];
        }
        default:
            unreachableCase(type);
    }
}

/**
 * Splits the `mark` into two marks such that the first returned mark has output length `length`.
 * @param mark - The mark to split.
 * @param length - The desired length for the first of the two returned marks.
 * @returns A pair of marks equivalent to the original `mark`
 * such that the first returned mark has output length `length`.
 */
export function splitMarkOnOutput<TMark extends Mark<unknown>>(
    mark: TMark,
    length: number,
    genId: IdAllocator,
    moveEffects: MoveEffectTable<unknown>,
): [TMark, TMark] {
    const markLength = getOutputLength(mark);
    const remainder = markLength - length;
    if (length < 1 || remainder < 1) {
        fail(
            `Unable to split mark of length ${markLength} into marks of lengths ${length} and ${remainder}`,
        );
    }
    if (isSkipMark(mark)) {
        return [length, remainder] as [TMark, TMark];
    }
    const markObj = mark as ObjectMark;
    const type = markObj.type;
    switch (type) {
        case "Modify":
            fail(`Unable to split ${type} mark of length 1`);
        case "Delete":
        case "MoveOut":
        case "ReturnFrom":
            fail(`Unable to split ${type} mark of length 0`);
        case "Insert":
            return [
                { ...markObj, content: markObj.content.slice(0, length) },
                { ...markObj, content: markObj.content.slice(length) },
            ] as [TMark, TMark];
        case "MoveIn":
        case "ReturnTo": {
            // TODO: Handle detachIndex
            const newId = genId();
            splitMoveSrc(moveEffects, markObj.id, [
                { id: markObj.id, count: length },
                { id: newId, count: remainder },
            ]);
            return [
                { ...markObj, count: length },
                { ...markObj, id: newId, count: remainder },
            ] as [TMark, TMark];
        }
        case "Revive":
            return [
                { ...markObj, count: length },
                { ...markObj, count: remainder, detachIndex: markObj.detachIndex + length },
            ] as [TMark, TMark];
        default:
            unreachableCase(type);
    }
}

export function isDetachMark<TNodeChange>(
    mark: Mark<TNodeChange> | undefined,
): mark is Detach<TNodeChange> {
    if (isObjMark(mark)) {
        const type = mark.type;
<<<<<<< HEAD
        return type === "Delete" || type === "MoveOut";
=======
        return type === "Delete" || type === "MoveOut" || type === "ReturnFrom";
>>>>>>> 67d9d4e9
    }
    return false;
}

export function isObjMark<TNodeChange>(
    mark: Mark<TNodeChange> | undefined,
): mark is ObjectMark<TNodeChange> {
    return typeof mark === "object";
}

/**
 * Attempts to extend `lhs` to include the effects of `rhs`.
 * @param lhs - The mark to extend.
 * @param rhs - The effect so extend `rhs` with.
 * @returns `true` iff the function was able to mutate `lhs` to include the effects of `rhs`.
 * When `false` is returned, `lhs` is left untouched.
 */
export function tryExtendMark(
    lhs: ObjectMark,
    rhs: Readonly<ObjectMark>,
    moveEffects: MoveEffectTable<unknown> | undefined,
): boolean {
    if (rhs.type !== lhs.type) {
        return false;
    }
    const type = rhs.type;
    if (type !== "Modify" && rhs.revision !== (lhs as HasRevisionTag).revision) {
        return false;
    }

    if (
<<<<<<< HEAD
        (type !== "MoveIn" && rhs.changes !== undefined) ||
        (lhs.type !== "MoveIn" && lhs.changes !== undefined)
=======
        (type !== "MoveIn" && type !== "ReturnTo" && rhs.changes !== undefined) ||
        (lhs as Modify | HasChanges).changes !== undefined
>>>>>>> 67d9d4e9
    ) {
        return false;
    }

    switch (type) {
        case "Insert": {
            const lhsInsert = lhs as Insert;
            if (isEqualPlace(lhsInsert, rhs)) {
                lhsInsert.content.push(...rhs.content);
                return true;
            }
            break;
        }
        case "MoveIn":
        case "ReturnTo": {
            // TODO: Handle reattach fields
            const lhsMoveIn = lhs as MoveIn | ReturnTo;
            if (isEqualPlace(lhsMoveIn, rhs) && moveEffects !== undefined) {
                const prevMerge = moveEffects.dstMergeable.get(lhsMoveIn.id);
                if (prevMerge !== undefined) {
                    moveEffects.dstMergeable.set(prevMerge, rhs.id);
                } else {
                    moveEffects.dstMergeable.set(lhsMoveIn.id, rhs.id);
                }

                if (
                    moveEffects.allowMerges &&
                    moveEffects.srcMergeable.get(lhsMoveIn.id) === rhs.id
                ) {
                    const nextId = moveEffects.srcMergeable.get(rhs.id);
                    if (nextId !== undefined) {
                        moveEffects.srcMergeable.set(lhsMoveIn.id, nextId);
                    }
                    lhsMoveIn.count += rhs.count;
                    return true;
                }
            }
            break;
        }
        case "Delete": {
            const lhsDetach = lhs as Detach;
            if (rhs.tomb === lhsDetach.tomb) {
                lhsDetach.count += rhs.count;
                return true;
            }
            break;
        }
        case "MoveOut":
        case "ReturnFrom": {
            // TODO: Handle reattach fields
            const lhsMoveOut = lhs as MoveOut | ReturnFrom;
            if (rhs.tomb === lhsMoveOut.tomb && moveEffects !== undefined) {
                const prevMerge = moveEffects.srcMergeable.get(lhsMoveOut.id);
                if (prevMerge !== undefined) {
                    moveEffects.srcMergeable.set(prevMerge, rhs.id);
                } else {
                    moveEffects.srcMergeable.set(lhsMoveOut.id, rhs.id);
                }

                if (
                    moveEffects.allowMerges &&
                    moveEffects.dstMergeable.get(lhsMoveOut.id) === rhs.id
                ) {
                    const nextId = moveEffects.dstMergeable.get(rhs.id);
                    if (nextId !== undefined) {
                        moveEffects.dstMergeable.set(lhsMoveOut.id, nextId);
                    }
                    lhsMoveOut.count += rhs.count;
                    return true;
                }
            }
            break;
        }
        case "Revive": {
            const lhsReattach = lhs as Reattach;
            if (
                rhs.detachedBy === lhsReattach.detachedBy &&
                lhsReattach.detachIndex + lhsReattach.count === rhs.detachIndex
            ) {
                lhsReattach.count += rhs.count;
                return true;
            }
            break;
        }
        default:
            break;
    }
    return false;
}

export interface MoveEffectTable<T> {
    srcEffects: Map<MoveId, MovePartition<T>[]>;
    dstEffects: Map<MoveId, MovePartition<T>[]>;
    splitIdToOrigId: Map<MoveId, MoveId>;
    idRemappings: Map<MoveId, MoveId>;
    movedMarks: Map<MoveId, Mark<T>[]>;

    /**
     * Set of marks with validated MoveIds. Used to avoid remapping IDs on marks generated by splits.
     */
    validatedMarks: Set<Mark<T>>;
    srcMergeable: Map<MoveId, MoveId>;
    dstMergeable: Map<MoveId, MoveId>;
    allowMerges: boolean;
}

export function newMoveEffectTable<T>(): MoveEffectTable<T> {
    return {
        srcEffects: new Map(),
        dstEffects: new Map(),
        splitIdToOrigId: new Map(),
        idRemappings: new Map(),
        movedMarks: new Map(),
        validatedMarks: new Set(),
        srcMergeable: new Map(),
        dstMergeable: new Map(),
        allowMerges: true,
    };
}

export interface MovePartition<TNodeChange> {
    id: MoveId;

    // Undefined means the partition is the same size as the input.
    count?: number;
    replaceWith?: Mark<TNodeChange>[];
    modifyAfter?: TNodeChange;
}

export function splitMoveSrc<T>(
    table: MoveEffectTable<T>,
    id: MoveId,
    parts: MovePartition<T>[],
): void {
    // TODO: Do we need a separate splitIdToOrigId for src and dst? Or do we need to eagerly apply splits when processing?
    const origId = table.splitIdToOrigId.get(id);
    if (origId !== undefined) {
        // eslint-disable-next-line @typescript-eslint/no-non-null-assertion
        const effect = table.srcEffects.get(origId)!;
        const index = effect.findIndex((p) => p.id === id);

        // TODO: Assert that the sums of the partition sizes match
        effect.splice(index, 1, ...parts);
        for (const { id: newId } of parts) {
            table.splitIdToOrigId.set(newId, origId);
        }
    } else {
        assert(
            !table.srcEffects.has(id),
            "There should be an entry in splitIdToOrigId for this ID",
        );
        table.srcEffects.set(id, parts);
        for (const { id: newId } of parts) {
            table.splitIdToOrigId.set(newId, id);
        }
    }

    const rightId = table.srcMergeable.get(id);
    if (parts.length > 0) {
        if (rightId !== undefined) {
            table.srcMergeable.set(parts[parts.length - 1].id, rightId);
        }
        for (let i = 1; i < parts.length; i++) {
            table.srcMergeable.set(parts[i - 1].id, parts[i].id);
        }
    } else {
        const leftId = findKey(table.srcMergeable, id);
        if (leftId !== undefined && rightId !== undefined) {
            table.srcMergeable.set(leftId, rightId);
        }
        table.srcMergeable.delete(id);
    }
}

export function splitMoveDest<T>(
    table: MoveEffectTable<T>,
    id: MoveId,
    parts: MovePartition<T>[],
): void {
    // TODO: What if source has been deleted?
    const origId = table.splitIdToOrigId.get(id);
    if (origId !== undefined) {
        // eslint-disable-next-line @typescript-eslint/no-non-null-assertion
        const effect = table.dstEffects.get(origId)!;
        const index = effect.findIndex((p) => p.id === id);

        effect.splice(index, 1, ...parts);
        for (const { id: newId } of parts) {
            table.splitIdToOrigId.set(newId, origId);
        }
    } else {
        assert(
            !table.dstEffects.has(id),
            "There should be an entry in splitIdToOrigId for this ID",
        );
        table.dstEffects.set(id, parts);
        for (const { id: newId } of parts) {
            table.splitIdToOrigId.set(newId, id);
        }
    }

    const rightId = table.dstMergeable.get(id);
    if (parts.length > 0) {
        if (rightId !== undefined) {
            table.dstMergeable.set(parts[parts.length - 1].id, rightId);
        }
        for (let i = 1; i < parts.length; i++) {
            table.dstMergeable.set(parts[i - 1].id, parts[i].id);
        }
    } else {
        const leftId = findKey(table.dstMergeable, id);
        if (leftId !== undefined && rightId !== undefined) {
            table.dstMergeable.set(leftId, rightId);
        }
        table.dstMergeable.delete(id);
    }
}

export function replaceMoveDest<T>(table: MoveEffectTable<T>, id: MoveId, mark: Attach<T>): void {
    const origId = table.splitIdToOrigId.get(id);
    if (origId !== undefined) {
        // eslint-disable-next-line @typescript-eslint/no-non-null-assertion
        const effect = table.dstEffects.get(origId)!;
        const index = effect.findIndex((p) => p.id === id);
        assert(effect[index].replaceWith === undefined, "Move dest already replaced");
        effect[index].replaceWith = [mark];
    } else {
        assert(!table.dstEffects.has(id), "This MoveId cannot be replaced");
        table.dstEffects.set(id, [{ id, replaceWith: [mark] }]);
    }
}

export function removeMoveDest(table: MoveEffectTable<unknown>, id: MoveId): void {
    const origId = table.splitIdToOrigId.get(id);
    if (origId !== undefined) {
        // eslint-disable-next-line @typescript-eslint/no-non-null-assertion
        const effect = table.dstEffects.get(origId)!;
        const index = effect.findIndex((p) => p.id === id);
        effect.splice(index, 1);
    } else {
        table.dstEffects.set(id, []);
    }

    const rightId = table.dstMergeable.get(id);
    const leftId = findKey(table.dstMergeable, id);
    if (rightId !== undefined && leftId !== undefined) {
        table.dstMergeable.set(leftId, rightId);
    }
    table.dstMergeable.delete(id);
}

export function modifyMoveSrc<T>(table: MoveEffectTable<T>, id: MoveId, change: T): void {
    const origId = table.splitIdToOrigId.get(id);
    if (origId !== undefined) {
        // eslint-disable-next-line @typescript-eslint/no-non-null-assertion
        const effect = table.srcEffects.get(origId)!;
        const index = effect.findIndex((p) => p.id === id);
        assert(effect[index].replaceWith === undefined, "Move source already replaced");
        assert(effect[index].modifyAfter === undefined, "Move source already been modified");
        effect[index].modifyAfter = change;
    } else {
        table.srcEffects.set(id, [{ id, modifyAfter: change }]);
    }

    table.srcMergeable.delete(id);
    const leftId = findKey(table.srcMergeable, id);
    if (leftId !== undefined) {
        table.srcMergeable.delete(leftId);
    }
}

export function replaceMoveSrc<T>(
    table: MoveEffectTable<T>,
    id: MoveId,
    mark: SizedObjectMark<T>,
): void {
    const origId = table.splitIdToOrigId.get(id);
    if (origId !== undefined) {
        // eslint-disable-next-line @typescript-eslint/no-non-null-assertion
        const effect = table.srcEffects.get(origId)!;
        const index = effect.findIndex((p) => p.id === id);
        assert(effect[index].replaceWith === undefined, "Move source already replaced");
        effect[index].replaceWith = [mark];
    } else {
        table.srcEffects.set(id, [{ id, replaceWith: [mark] }]);
        table.splitIdToOrigId.set(id, id);
    }
}

export function removeMoveSrc(table: MoveEffectTable<unknown>, id: MoveId): void {
    const origId = table.splitIdToOrigId.get(id);
    if (origId !== undefined) {
        // eslint-disable-next-line @typescript-eslint/no-non-null-assertion
        const effect = table.srcEffects.get(origId)!;
        const index = effect.findIndex((p) => p.id === id);
        effect.splice(index, 1);
    } else {
        table.srcEffects.set(id, []);
    }

    const rightId = table.srcMergeable.get(id);
    const leftId = findKey(table.srcMergeable, id);
    if (rightId !== undefined && leftId !== undefined) {
        table.srcMergeable.set(leftId, rightId);
    }
    table.srcMergeable.delete(id);
}

export function replaceMoveId<T>(table: MoveEffectTable<T>, id: MoveId, newId: MoveId): void {
    assert(!table.idRemappings.has(id), "Cannot remap ID which has already been remapped");
    table.idRemappings.set(id, newId);
}

export function findKey<K, V>(map: Map<K, V>, value: V): K | undefined {
    for (const [k, v] of map) {
        if (v === value) {
            return k;
        }
    }
    return undefined;
}

export function changeSrcMoveId<T>(table: MoveEffectTable<T>, id: MoveId, newId: MoveId): void {
    const origId = table.splitIdToOrigId.get(id);
    if (origId !== undefined) {
        // eslint-disable-next-line @typescript-eslint/no-non-null-assertion
        const effect = table.srcEffects.get(origId)!;
        const index = effect.findIndex((p) => p.id === id);
        effect[index].id = newId;
        // TODO: Need to update splitIdToOrigId?
    } else {
        table.srcEffects.set(id, [{ id: newId }]);
    }

    const rightId = table.srcMergeable.get(id);
    if (rightId !== undefined) {
        table.srcMergeable.set(newId, rightId);
    }

    const leftId = findKey(table.srcMergeable, id);
    if (leftId !== undefined) {
        table.srcMergeable.set(leftId, newId);
    }
}

export type MoveMark<T> = MoveOut<T> | MoveIn | ReturnFrom<T> | ReturnTo;

export function isMoveMark<T>(mark: Mark<T>): mark is MoveMark<T> {
    if (isSkipMark(mark)) {
        return false;
    }
    switch (mark.type) {
        case "MoveIn":
        case "MoveOut":
        case "ReturnFrom":
        case "ReturnTo":
            return true;
        default:
            return false;
    }
}

export function splitMoveIn<T>(mark: MoveIn | ReturnTo, parts: MovePartition<T>[]): Mark<T>[] {
    const result: Mark<T>[] = [];
    for (const part of parts) {
        assert(part.modifyAfter === undefined, "Cannot modify move destination");
        if (part.replaceWith !== undefined) {
            result.push(...part.replaceWith);
        } else {
            result.push({
                ...mark,
                id: part.id,
                count: part.count ?? mark.count,
            });
        }
    }
    return result;
}

export function splitMoveOut<T>(
    mark: MoveOut<T> | ReturnFrom<T>,
    parts: MovePartition<T>[],
    composeChildren?: (a: T | undefined, b: T | undefined) => T | undefined,
): Mark<T>[] {
    const result: Mark<T>[] = [];
    for (const part of parts) {
        if (part.replaceWith !== undefined) {
            result.push(...part.replaceWith);
        } else {
            const splitMark: MoveOut<T> | ReturnFrom<T> = {
                ...mark,
                id: part.id,
                count: part.count ?? mark.count,
            };
            if (part.modifyAfter !== undefined) {
                assert(
                    composeChildren !== undefined,
                    "Must provide a change composer if modifying moves",
                );
                const changes = composeChildren(mark.changes, part.modifyAfter);
                if (changes !== undefined) {
                    splitMark.changes = changes;
                } else {
                    delete splitMark.changes;
                }
            }
            result.push(splitMark);
        }
    }
    return result;
}

export function applyMoveEffectsToMark<T>(
    inputMark: Mark<T>,
    revision: RevisionTag | undefined,
    moveEffects: MoveEffectTable<T>,
    genId: IdAllocator,
    reassignIds: boolean,
    composeChildren?: (a: T | undefined, b: T | undefined) => T | undefined,
): Mark<T>[] {
    let mark = inputMark;
    if (isMoveMark(mark)) {
        if (reassignIds) {
            const newId = getUniqueMoveId(mark, revision, genId, moveEffects);
            if (newId !== mark.id) {
                mark = clone(mark);
                mark.id = newId;
                moveEffects.validatedMarks.add(mark);
            }
        }

        const type = mark.type;
        switch (type) {
            case "MoveOut":
            case "ReturnFrom": {
                const effect = moveEffects.srcEffects.get(mark.id);
                if (effect !== undefined) {
                    moveEffects.srcEffects.delete(mark.id);
                    const splitMarks = splitMoveOut(mark, effect, composeChildren);
                    for (const splitMark of splitMarks) {
                        moveEffects.validatedMarks.add(splitMark);
                    }
                    return splitMarks;
                }
                break;
            }
            case "MoveIn":
            case "ReturnTo": {
                const effect = moveEffects.dstEffects.get(mark.id);
                if (effect !== undefined) {
                    moveEffects.dstEffects.delete(mark.id);
                    const splitMarks = splitMoveIn(mark, effect);
                    for (const splitMark of splitMarks) {
                        moveEffects.validatedMarks.add(splitMark);
                    }
                    return splitMarks;
                }
                break;
            }
            default:
                unreachableCase(type);
        }
    }
    return [mark];
}

export function getUniqueMoveId<T>(
    mark: MoveMark<T>,
    revision: RevisionTag | undefined,
    genId: IdAllocator,
    moveEffects: MoveEffectTable<T>,
): MoveId {
    if (!moveEffects.validatedMarks.has(mark) && (mark.revision ?? revision === undefined)) {
        let newId = moveEffects.idRemappings.get(mark.id);
        if (newId === undefined) {
            newId = genId();
            replaceMoveId(moveEffects, mark.id, newId);
        }
        return newId;
    }
    return mark.id;
}<|MERGE_RESOLUTION|>--- conflicted
+++ resolved
@@ -17,10 +17,7 @@
     LineageEvent,
     Mark,
     Modify,
-<<<<<<< HEAD
-=======
     MoveId,
->>>>>>> 67d9d4e9
     MoveIn,
     MoveOut,
     ObjectMark,
@@ -43,11 +40,7 @@
 }
 
 export function isReattach<TNodeChange>(mark: Mark<TNodeChange>): mark is Reattach<TNodeChange> {
-<<<<<<< HEAD
-    return isObjMark(mark) && (mark.type === "Revive" || mark.type === "Return");
-=======
     return isObjMark(mark) && (mark.type === "Revive" || mark.type === "ReturnTo");
->>>>>>> 67d9d4e9
 }
 
 export function getAttachLength(attach: Attach): number {
@@ -114,10 +107,7 @@
             return 1;
         case "Delete":
         case "MoveOut":
-<<<<<<< HEAD
-=======
         case "ReturnFrom":
->>>>>>> 67d9d4e9
             return 0;
         default:
             unreachableCase(type);
@@ -268,11 +258,7 @@
 ): mark is Detach<TNodeChange> {
     if (isObjMark(mark)) {
         const type = mark.type;
-<<<<<<< HEAD
-        return type === "Delete" || type === "MoveOut";
-=======
         return type === "Delete" || type === "MoveOut" || type === "ReturnFrom";
->>>>>>> 67d9d4e9
     }
     return false;
 }
@@ -304,13 +290,8 @@
     }
 
     if (
-<<<<<<< HEAD
-        (type !== "MoveIn" && rhs.changes !== undefined) ||
-        (lhs.type !== "MoveIn" && lhs.changes !== undefined)
-=======
         (type !== "MoveIn" && type !== "ReturnTo" && rhs.changes !== undefined) ||
         (lhs as Modify | HasChanges).changes !== undefined
->>>>>>> 67d9d4e9
     ) {
         return false;
     }
