/*!
 * Copyright (c) Microsoft Corporation and contributors. All rights reserved.
 * Licensed under the MIT License.
 */

import { assert, unreachableCase } from "@fluidframework/common-utils";
import { RevisionTag, TaggedChange } from "../../core";
import { clone, fail, getOrAddEmptyToMap, StackyIterator } from "../../util";
import { IdAllocator } from "../modular-schema";
import {
    Attach,
    Detach,
    HasChanges,
    HasRevisionTag,
    HasTiebreakPolicy,
    Insert,
    LineageEvent,
    Mark,
    Modify,
    MoveId,
    MoveIn,
    NewAttach,
    MoveOut,
    ObjectMark,
    InputSpanningMark,
    Reattach,
    ReturnFrom,
    ReturnTo,
    Skip,
    Muted,
    Mutable,
    OutputSpanningMark,
    Changeset,
} from "./format";
import { MarkListFactory } from "./markListFactory";

export function isModify<TNodeChange>(mark: Mark<TNodeChange>): mark is Modify<TNodeChange> {
    return isObjMark(mark) && mark.type === "Modify";
}

export function isNewAttach<TNodeChange>(mark: Mark<TNodeChange>): mark is NewAttach<TNodeChange> {
    return isObjMark(mark) && (mark.type === "Insert" || mark.type === "MoveIn");
}

export function isAttach<TNodeChange>(mark: Mark<TNodeChange>): mark is Attach<TNodeChange> {
    return isNewAttach(mark) || isReattach(mark);
}

export function isAttachInGap<TNodeChange>(mark: Mark<TNodeChange>): mark is Attach<TNodeChange> {
    return isNewAttach(mark) || isActiveReattach(mark) || isBlockedReattach(mark);
}

export function isReattach<TNodeChange>(mark: Mark<TNodeChange>): mark is Reattach<TNodeChange> {
    return isObjMark(mark) && (mark.type === "Revive" || mark.type === "ReturnTo");
}

export function isActiveReattach<TNodeChange>(
    mark: Mark<TNodeChange>,
): mark is Reattach<TNodeChange> & Muted {
    // No need to check Reattach.lastDeletedBy because it can only be set if the mark is muted
    return isReattach(mark) && !isMuted(mark);
}

export function isMutedReattach<TNodeChange>(
    mark: Mark<TNodeChange>,
): mark is Reattach<TNodeChange> & Muted {
    return isReattach(mark) && isMuted(mark);
}

export function isMutedDetach<TNodeChange>(
    mark: Mark<TNodeChange>,
): mark is Detach<TNodeChange> & Muted {
    return isDetachMark(mark) && isMuted(mark);
}

export function isSkipLikeReattach<TNodeChange>(
    mark: Mark<TNodeChange>,
): mark is Reattach<TNodeChange> & Muted {
    return isMutedReattach(mark) && mark.lastDetachedBy === undefined;
}

export function isBlockedReattach<TNodeChange>(
    mark: Mark<TNodeChange>,
): mark is Reattach<TNodeChange> & Muted {
    return isMutedReattach(mark) && mark.lastDetachedBy !== undefined;
}

export function isMuted(mark: Mutable): mark is Muted {
    return mark.mutedBy !== undefined;
}

export function getAttachLength(attach: Attach): number {
    const type = attach.type;
    switch (type) {
        case "Insert":
            return attach.content.length;
        case "MoveIn":
        case "Revive":
        case "ReturnTo":
            return attach.count;
        default:
            unreachableCase(type);
    }
}

/**
 * @returns `true` iff `lhs` and `rhs`'s `HasTiebreakPolicy` fields are structurally equal.
 */
export function isEqualPlace(
    lhs: Readonly<HasTiebreakPolicy>,
    rhs: Readonly<HasTiebreakPolicy>,
): boolean {
    return (
        lhs.heed === rhs.heed &&
        lhs.tiebreak === rhs.tiebreak &&
        areSameLineage(lhs.lineage ?? [], rhs.lineage ?? [])
    );
}

function areSameLineage(lineage1: LineageEvent[], lineage2: LineageEvent[]): boolean {
    if (lineage1.length !== lineage2.length) {
        return false;
    }

    for (let i = 0; i < lineage1.length; i++) {
        const event1 = lineage1[i];
        const event2 = lineage2[i];
        if (event1.revision !== event2.revision || event1.offset !== event2.offset) {
            return false;
        }
    }

    return true;
}

/**
 * @param mark - The mark to get the length of.
 * @param ignorePairing - When true, the length of a src or dst mark is whose matching src or dst is not active
 * will be treated the same as if that matching src or dst were active.
 * @returns The number of nodes within the output context of the mark.
 */
export function getOutputLength(mark: Mark<unknown>, ignorePairing: boolean = false): number {
    if (isSkipMark(mark)) {
        return mark;
    }
    const type = mark.type;
    switch (type) {
        case "ReturnTo":
            return mark.isSrcMuted && !ignorePairing ? 0 : mark.count;
        case "Revive":
        case "MoveIn":
            return mark.count;
        case "Insert":
            return mark.content.length;
        case "Modify":
            return 1;
        case "ReturnFrom":
            return mark.isDstMuted && !ignorePairing ? mark.count : 0;
        case "Delete":
        case "MoveOut":
            return 0;
        default:
            unreachableCase(type);
    }
}

/**
 * @param mark - The mark to get the length of.
 * @returns The number of nodes within the input context of the mark.
 */
export function getInputLength(mark: Mark<unknown>): number {
    if (isSkipMark(mark)) {
        return mark;
    }
    if (isAttach(mark)) {
        if (isSkipLikeReattach(mark)) {
            return mark.count;
        }
        return 0;
    }
    const type = mark.type;
    switch (type) {
        case "Delete":
        case "MoveOut":
        case "ReturnFrom":
            return isMuted(mark) ? 0 : mark.count;
        case "Modify":
            return 1;
        default:
            unreachableCase(type);
    }
}

export function isSkipMark(mark: Mark<unknown>): mark is Skip {
    return typeof mark === "number";
}

/**
 * Splits the `mark` into two marks such that the first returned mark has input length `length`.
 * @param mark - The mark to split.
 * @param length - The desired length for the first of the two returned marks.
 * @returns A pair of marks equivalent to the original `mark`
 * such that the first returned mark has input length `length`.
 */
export function splitMarkOnInput<TMark extends InputSpanningMark<unknown>>(
    mark: TMark,
    length: number,
    genId: IdAllocator,
    moveEffects: MoveEffectTable<unknown>,
): [TMark, TMark] {
    const markLength = getInputLength(mark);
    const remainder = markLength - length;
    if (length < 1 || remainder < 1) {
        fail(
            `Unable to split mark of length ${markLength} into marks of lengths ${length} and ${remainder}`,
        );
    }
    if (isSkipMark(mark)) {
        return [length, remainder] as [TMark, TMark];
    }
    const markObj = mark as Exclude<TMark, Skip>;
    const type = mark.type;
    switch (type) {
        case "Modify":
            fail(`Unable to split ${type} mark of length 1`);
        case "ReturnTo": {
            const newId = genId();
            splitMoveSrc(moveEffects, mark.id, [
                { id: mark.id, count: length },
                { id: newId, count: remainder },
            ]);
            return [
                { ...markObj, count: length },
                { ...markObj, id: newId, count: remainder, detachIndex: mark.detachIndex + length },
            ] as [TMark, TMark];
        }
        case "Revive":
            return [
                { ...markObj, count: length },
                { ...markObj, count: remainder, detachIndex: mark.detachIndex + length },
            ] as [TMark, TMark];
        case "Delete":
            return [
                { ...markObj, count: length },
                { ...markObj, count: remainder },
            ] as [TMark, TMark];
        case "MoveOut":
        case "ReturnFrom": {
            // TODO: Handle detach index for ReturnFrom
            const newId = genId();
            splitMoveDest(moveEffects, mark.id, [
                { id: mark.id, count: length },
                { id: newId, count: remainder },
            ]);
            return [
                { ...markObj, count: length },
                { ...markObj, id: newId, count: remainder },
            ] as [TMark, TMark];
        }
        default:
            unreachableCase(type);
    }
}

/**
 * Splits the `mark` into two marks such that the first returned mark has output length `length`.
 * @param mark - The mark to split.
 * @param length - The desired length for the first of the two returned marks.
 * @returns A pair of marks equivalent to the original `mark`
 * such that the first returned mark has output length `length`.
 */
export function splitMarkOnOutput<TMark extends OutputSpanningMark<unknown>>(
    mark: TMark,
    length: number,
    genId: IdAllocator,
    moveEffects: MoveEffectTable<unknown>,
    allowUnpairedMark: boolean = false,
): [TMark, TMark] {
    const markLength = getOutputLength(mark, allowUnpairedMark);
    const remainder = markLength - length;
    if (length < 1 || remainder < 1) {
        fail(
            `Unable to split mark of length ${markLength} into marks of lengths ${length} and ${remainder}`,
        );
    }
    if (isSkipMark(mark)) {
        return [length, remainder] as [TMark, TMark];
    }
    const markObj = mark as Exclude<TMark, Skip>;
    const type = markObj.type;
    switch (type) {
        case "Modify":
            fail(`Unable to split ${type} mark of length 1`);
        case "Insert":
            return [
                { ...markObj, content: markObj.content.slice(0, length) },
                { ...markObj, content: markObj.content.slice(length) },
            ] as [TMark, TMark];
        case "MoveIn":
        case "ReturnTo": {
            // TODO: Handle detachIndex
            const newId = genId();
            splitMoveSrc(moveEffects, markObj.id, [
                { id: markObj.id, count: length },
                { id: newId, count: remainder },
            ]);
            return [
                { ...markObj, count: length },
                type === "MoveIn"
                    ? { ...markObj, id: newId, count: remainder }
                    : {
                          ...markObj,
                          id: newId,
                          count: remainder,
                          detachIndex: markObj.detachIndex + length,
                      },
            ] as [TMark, TMark];
        }
        case "Revive":
            return [
                { ...markObj, count: length },
                { ...markObj, count: remainder, detachIndex: markObj.detachIndex + length },
            ] as [TMark, TMark];
        default:
            unreachableCase(type);
    }
}

export function isDetachMark<TNodeChange>(
    mark: Mark<TNodeChange> | undefined,
): mark is Detach<TNodeChange> {
    if (isObjMark(mark)) {
        const type = mark.type;
        return type === "Delete" || type === "MoveOut" || type === "ReturnFrom";
    }
    return false;
}

export function isObjMark<TNodeChange>(
    mark: Mark<TNodeChange> | undefined,
): mark is ObjectMark<TNodeChange> {
    return typeof mark === "object";
}

/**
 * Attempts to extend `lhs` to include the effects of `rhs`.
 * @param lhs - The mark to extend.
 * @param rhs - The effect so extend `rhs` with.
 * @returns `true` iff the function was able to mutate `lhs` to include the effects of `rhs`.
 * When `false` is returned, `lhs` is left untouched.
 */
export function tryExtendMark(
    lhs: ObjectMark,
    rhs: Readonly<ObjectMark>,
    moveEffects: MoveEffectTable<unknown> | undefined,
): boolean {
    if (rhs.type !== lhs.type) {
        return false;
    }
    const type = rhs.type;
    if (type !== "Modify" && rhs.revision !== (lhs as HasRevisionTag).revision) {
        return false;
    }

    if (
        (type !== "MoveIn" && type !== "ReturnTo" && rhs.changes !== undefined) ||
        (lhs as Modify | HasChanges).changes !== undefined
    ) {
        return false;
    }

    switch (type) {
        case "Insert": {
            const lhsInsert = lhs as Insert;
            if (isEqualPlace(lhsInsert, rhs)) {
                lhsInsert.content.push(...rhs.content);
                return true;
            }
            break;
        }
        case "MoveIn":
        case "ReturnTo": {
            const lhsMoveIn = lhs as MoveIn | ReturnTo;
            if (isEqualPlace(lhsMoveIn, rhs) && moveEffects !== undefined) {
                if (lhsMoveIn.type === "ReturnTo") {
                    // Verify that the ReturnTo fields line up
                    const rhsReturnTo = rhs as ReturnTo;
                    if (
                        lhsMoveIn.detachedBy !== rhsReturnTo.detachedBy ||
                        lhsMoveIn.lastDetachedBy !== rhsReturnTo.lastDetachedBy ||
                        lhsMoveIn.detachIndex + lhsMoveIn.count !== rhsReturnTo.detachIndex
                    ) {
                        break;
                    }
                }
                const prevMerge = moveEffects.dstMergeable.get(lhsMoveIn.id);
                if (prevMerge !== undefined) {
                    moveEffects.dstMergeable.set(prevMerge, rhs.id);
                } else {
                    moveEffects.dstMergeable.set(lhsMoveIn.id, rhs.id);
                }

                if (
                    moveEffects.allowMerges &&
                    moveEffects.srcMergeable.get(lhsMoveIn.id) === rhs.id
                ) {
                    const nextId = moveEffects.srcMergeable.get(rhs.id);
                    if (nextId !== undefined) {
                        moveEffects.srcMergeable.set(lhsMoveIn.id, nextId);
                    }
                    lhsMoveIn.count += rhs.count;
                    return true;
                }
            }
            break;
        }
        case "Delete": {
            const lhsDetach = lhs as Detach;
            lhsDetach.count += rhs.count;
            return true;
        }
        case "MoveOut":
        case "ReturnFrom": {
            const lhsMoveOut = lhs as MoveOut | ReturnFrom;
            if (moveEffects !== undefined) {
                if (
                    lhsMoveOut.type === "ReturnFrom" &&
                    !areMergeableReturnFrom(lhs as ReturnFrom, rhs as ReturnFrom)
                ) {
                    break;
                }
                const prevMerge = moveEffects.srcMergeable.get(lhsMoveOut.id);
                if (prevMerge !== undefined) {
                    moveEffects.srcMergeable.set(prevMerge, rhs.id);
                } else {
                    moveEffects.srcMergeable.set(lhsMoveOut.id, rhs.id);
                }

                if (
                    moveEffects.allowMerges &&
                    moveEffects.dstMergeable.get(lhsMoveOut.id) === rhs.id
                ) {
                    const nextId = moveEffects.dstMergeable.get(rhs.id);
                    if (nextId !== undefined) {
                        moveEffects.dstMergeable.set(lhsMoveOut.id, nextId);
                    }
                    lhsMoveOut.count += rhs.count;
                    return true;
                }
            }
            break;
        }
        case "Revive": {
            const lhsReattach = lhs as Reattach;
            if (
                rhs.detachedBy === lhsReattach.detachedBy &&
                rhs.mutedBy === lhsReattach.mutedBy &&
                rhs.isIntention === lhsReattach.isIntention &&
                rhs.lastDetachedBy === lhsReattach.lastDetachedBy &&
                lhsReattach.detachIndex + lhsReattach.count === rhs.detachIndex
            ) {
                lhsReattach.count += rhs.count;
                return true;
            }
            break;
        }
        default:
            break;
    }
    return false;
}

function areMergeableReturnFrom(lhs: ReturnFrom, rhs: ReturnFrom): boolean {
    if (
        lhs.detachedBy !== rhs.detachedBy ||
        lhs.mutedBy !== rhs.mutedBy ||
        lhs.revision !== rhs.revision
    ) {
        return false;
    }
    if (lhs.detachIndex !== undefined) {
        return lhs.detachIndex + 1 === rhs.detachIndex;
    }
    return rhs.detachIndex === undefined;
}

export interface MoveEffectTable<T> {
    srcEffects: Map<MoveId, MovePartition<T>[]>;
    dstEffects: Map<MoveId, MovePartition<T>[]>;
    splitIdToOrigId: Map<MoveId, MoveId>;
    idRemappings: Map<MoveId, MoveId>;
    movedMarks: Map<MoveId, Mark<T>[]>;

    /**
     * Set of marks with validated MoveIds. Used to avoid remapping IDs on marks generated by splits.
     */
    validatedMarks: Set<Mark<T>>;
    srcMergeable: Map<MoveId, MoveId>;
    dstMergeable: Map<MoveId, MoveId>;
    allowMerges: boolean;
}

export function newMoveEffectTable<T>(): MoveEffectTable<T> {
    return {
        srcEffects: new Map(),
        dstEffects: new Map(),
        splitIdToOrigId: new Map(),
        idRemappings: new Map(),
        movedMarks: new Map(),
        validatedMarks: new Set(),
        srcMergeable: new Map(),
        dstMergeable: new Map(),
        allowMerges: true,
    };
}

export enum PairedMarkUpdate {
    /**
     * Indicates that the mark's matching mark is now inactive.
     */
    Deactivated,
    /**
     * Indicates that the mark's matching mark is now active.
     */
    Reactivated,
}

export interface MovePartition<TNodeChange> {
    id: MoveId;

    // Undefined means the partition is the same size as the input.
    count?: number;
    replaceWith?: Mark<TNodeChange>[];
    modifyAfter?: TNodeChange;
    /**
     * When set, updates the mark's paired mark status.
     */
    pairedMarkStatus?: PairedMarkUpdate;
    /**
     * When set, updates the mark's `detachedBy` field.
     */
    detachedBy?: RevisionTag;
}

export function splitMoveSrc<T>(
    table: MoveEffectTable<T>,
    id: MoveId,
    parts: MovePartition<T>[],
): void {
    // TODO: Do we need a separate splitIdToOrigId for src and dst? Or do we need to eagerly apply splits when processing?
    const origId = table.splitIdToOrigId.get(id);
    if (origId !== undefined) {
        const effect = getOrAddEmptyToMap(table.srcEffects, origId);
        const index = effect.findIndex((p) => p.id === id);

        // TODO: Assert that the sums of the partition sizes match
        effect.splice(index, 1, ...parts);
        for (const { id: newId } of parts) {
            table.splitIdToOrigId.set(newId, origId);
        }
    } else {
        assert(
            !table.srcEffects.has(id),
            "There should be an entry in splitIdToOrigId for this ID",
        );
        table.srcEffects.set(id, parts);
        for (const { id: newId } of parts) {
            table.splitIdToOrigId.set(newId, id);
        }
    }

    const rightId = table.srcMergeable.get(id);
    if (parts.length > 0) {
        if (rightId !== undefined) {
            table.srcMergeable.set(parts[parts.length - 1].id, rightId);
        }
        for (let i = 1; i < parts.length; i++) {
            table.srcMergeable.set(parts[i - 1].id, parts[i].id);
        }
    } else {
        const leftId = findKey(table.srcMergeable, id);
        if (leftId !== undefined && rightId !== undefined) {
            table.srcMergeable.set(leftId, rightId);
        }
        table.srcMergeable.delete(id);
    }
}

export function splitMoveDest<T>(
    table: MoveEffectTable<T>,
    id: MoveId,
    parts: MovePartition<T>[],
): void {
    // TODO: What if source has been deleted?
    const origId = table.splitIdToOrigId.get(id);
    if (origId !== undefined) {
        const effect = getOrAddEmptyToMap(table.dstEffects, origId);
        const index = effect.findIndex((p) => p.id === id);

        effect.splice(index, 1, ...parts);
        for (const { id: newId } of parts) {
            table.splitIdToOrigId.set(newId, origId);
        }
    } else {
        assert(
            !table.dstEffects.has(id),
            "There should be an entry in splitIdToOrigId for this ID",
        );
        table.dstEffects.set(id, parts);
        for (const { id: newId } of parts) {
            table.splitIdToOrigId.set(newId, id);
        }
    }

    const rightId = table.dstMergeable.get(id);
    if (parts.length > 0) {
        if (rightId !== undefined) {
            table.dstMergeable.set(parts[parts.length - 1].id, rightId);
        }
        for (let i = 1; i < parts.length; i++) {
            table.dstMergeable.set(parts[i - 1].id, parts[i].id);
        }
    } else {
        const leftId = findKey(table.dstMergeable, id);
        if (leftId !== undefined && rightId !== undefined) {
            table.dstMergeable.set(leftId, rightId);
        }
        table.dstMergeable.delete(id);
    }
}

export function replaceMoveDest<T>(table: MoveEffectTable<T>, id: MoveId, mark: Attach<T>): void {
    const origId = table.splitIdToOrigId.get(id);
    if (origId !== undefined) {
        const effect = getOrAddEmptyToMap(table.dstEffects, origId);
        const partition = getOrAddMovePartition(effect, id);
        assert(partition.replaceWith === undefined, "Move dest already replaced");
        partition.replaceWith = [mark];
    } else {
        assert(!table.dstEffects.has(id), "This MoveId cannot be replaced");
        table.dstEffects.set(id, [{ id, replaceWith: [mark] }]);
    }
}

export function removeMoveDest(table: MoveEffectTable<unknown>, id: MoveId): void {
    const origId = table.splitIdToOrigId.get(id);
    if (origId !== undefined) {
        const effect = getOrAddEmptyToMap(table.dstEffects, origId);
        const index = effect.findIndex((p) => p.id === id);
        effect.splice(index, 1);
    } else {
        table.dstEffects.set(id, []);
    }

    const rightId = table.dstMergeable.get(id);
    const leftId = findKey(table.dstMergeable, id);
    if (rightId !== undefined && leftId !== undefined) {
        table.dstMergeable.set(leftId, rightId);
    }
    table.dstMergeable.delete(id);
}

export function modifyMoveSrc<T>(table: MoveEffectTable<T>, id: MoveId, change: T): void {
    const origId = table.splitIdToOrigId.get(id);
    if (origId !== undefined) {
        const effect = getOrAddEmptyToMap(table.srcEffects, origId);
        const partition = getOrAddMovePartition(effect, id);
        assert(partition.replaceWith === undefined, "Move source already replaced");
        assert(partition.modifyAfter === undefined, "Move source already been modified");
        partition.modifyAfter = change;
    } else {
        table.srcEffects.set(id, [{ id, modifyAfter: change }]);
    }

    table.srcMergeable.delete(id);
    const leftId = findKey(table.srcMergeable, id);
    if (leftId !== undefined) {
        table.srcMergeable.delete(leftId);
    }
}

export function replaceMoveSrc<T>(
    table: MoveEffectTable<T>,
    id: MoveId,
    mark: InputSpanningMark<T>,
): void {
    const origId = table.splitIdToOrigId.get(id);
    if (origId !== undefined) {
        const effect = getOrAddEmptyToMap(table.srcEffects, origId);
        const partition = getOrAddMovePartition(effect, id);
        assert(partition.replaceWith === undefined, "Move source already replaced");
        partition.replaceWith = [mark];
    } else {
        table.srcEffects.set(id, [{ id, replaceWith: [mark] }]);
        table.splitIdToOrigId.set(id, id);
    }
}

export function updateMoveSrcPairing<T>(
    table: MoveEffectTable<T>,
    id: MoveId,
    pairedMarkStatus: PairedMarkUpdate,
): void {
    const origId = table.splitIdToOrigId.get(id);
    if (origId !== undefined) {
        const effect = getOrAddEmptyToMap(table.srcEffects, origId);
        const partition = getOrAddMovePartition(effect, id);
        partition.pairedMarkStatus = pairedMarkStatus;
    } else {
        table.srcEffects.set(id, [{ id, pairedMarkStatus }]);
        table.splitIdToOrigId.set(id, id);
    }
}

export function updateMoveDestPairing<T>(
    table: MoveEffectTable<T>,
    id: MoveId,
    pairedMarkStatus: PairedMarkUpdate,
): void {
    const origId = table.splitIdToOrigId.get(id);
    if (origId !== undefined) {
        const effect = getOrAddEmptyToMap(table.dstEffects, origId);
        const partition = getOrAddMovePartition(effect, id);
        partition.pairedMarkStatus = pairedMarkStatus;
    } else {
        assert(!table.dstEffects.has(id), "This MoveId cannot be replaced");
        table.dstEffects.set(id, [{ id, pairedMarkStatus }]);
    }
}

export function updateMoveSrcDetacher<T>(
    table: MoveEffectTable<T>,
    id: MoveId,
    detachedBy: RevisionTag | undefined,
): void {
    const origId = table.splitIdToOrigId.get(id);
    if (origId !== undefined) {
        const effect = getOrAddEmptyToMap(table.srcEffects, origId);
        const partition = getOrAddMovePartition(effect, id);
        partition.detachedBy = detachedBy;
    } else {
        table.srcEffects.set(id, [{ id, detachedBy }]);
        table.splitIdToOrigId.set(id, id);
    }
}

export function removeMoveSrc(table: MoveEffectTable<unknown>, id: MoveId): void {
    const origId = table.splitIdToOrigId.get(id);
    if (origId !== undefined) {
        const effect = getOrAddEmptyToMap(table.srcEffects, origId);
        const index = effect.findIndex((p) => p.id === id);
        effect.splice(index, 1);
    } else {
        table.srcEffects.set(id, []);
    }

    const rightId = table.srcMergeable.get(id);
    const leftId = findKey(table.srcMergeable, id);
    if (rightId !== undefined && leftId !== undefined) {
        table.srcMergeable.set(leftId, rightId);
    }
    table.srcMergeable.delete(id);
}

export function replaceMoveId<T>(table: MoveEffectTable<T>, id: MoveId, newId: MoveId): void {
    assert(!table.idRemappings.has(id), "Cannot remap ID which has already been remapped");
    table.idRemappings.set(id, newId);
}

export function findKey<K, V>(map: Map<K, V>, value: V): K | undefined {
    for (const [k, v] of map) {
        if (v === value) {
            return k;
        }
    }
    return undefined;
}

export function changeSrcMoveId<T>(table: MoveEffectTable<T>, id: MoveId, newId: MoveId): void {
    const origId = table.splitIdToOrigId.get(id);
    if (origId !== undefined) {
        const effect = getOrAddEmptyToMap(table.srcEffects, origId);
        const partition = getOrAddMovePartition(effect, id);
        partition.id = newId;
        // TODO: Need to update splitIdToOrigId?
    } else {
        table.srcEffects.set(id, [{ id: newId }]);
    }

    const rightId = table.srcMergeable.get(id);
    if (rightId !== undefined) {
        table.srcMergeable.set(newId, rightId);
    }

    const leftId = findKey(table.srcMergeable, id);
    if (leftId !== undefined) {
        table.srcMergeable.set(leftId, newId);
    }
}

function getOrAddMovePartition<T>(partitions: MovePartition<T>[], id: MoveId): MovePartition<T> {
    const index = partitions.findIndex((p) => p.id === id);
    if (index === -1) {
        const partition = { id };
        partitions.push(partition);
        return partition;
    }
    return partitions[index];
}

export type MoveMark<T> = MoveOut<T> | MoveIn | ReturnFrom<T> | ReturnTo;

export function isMoveMark<T>(mark: Mark<T>): mark is MoveMark<T> {
    if (isSkipMark(mark)) {
        return false;
    }
    switch (mark.type) {
        case "MoveIn":
        case "MoveOut":
        case "ReturnFrom":
        case "ReturnTo":
            return true;
        default:
            return false;
    }
}

export function splitMoveIn<T>(
    mark: MoveIn | ReturnTo,
    updatePairedMarkStatus: boolean,
    parts: MovePartition<T>[],
): Mark<T>[] {
    const result: Mark<T>[] = [];
    let cumulativeCount = 0;
    for (const part of parts) {
        assert(part.modifyAfter === undefined, "Cannot modify move destination");
        if (part.replaceWith !== undefined) {
            result.push(...part.replaceWith);
            cumulativeCount += part.count ?? mark.count;
        } else {
            const portion = {
                ...mark,
                id: part.id,
                count: part.count ?? mark.count,
            };
            result.push(portion);
            if (mark.type === "ReturnTo") {
                const returnTo = portion as ReturnTo;
                returnTo.detachIndex = mark.detachIndex + cumulativeCount;
                cumulativeCount += portion.count;
                if (updatePairedMarkStatus && part.pairedMarkStatus !== undefined) {
                    if (part.pairedMarkStatus === PairedMarkUpdate.Deactivated) {
                        returnTo.isSrcMuted = true;
                    } else {
                        delete returnTo.isSrcMuted;
                    }
                }
            }
        }
    }
    return result;
}

export function splitMoveOut<T>(
    mark: MoveOut<T> | ReturnFrom<T>,
    parts: MovePartition<T>[],
    updatePairedMarkStatus: boolean,
    composeChildren?: (a: T | undefined, b: T | undefined) => T | undefined,
): Mark<T>[] {
    const result: Mark<T>[] = [];
    let cumulativeCount = 0;
    for (const part of parts) {
        if (part.replaceWith !== undefined) {
            result.push(...part.replaceWith);
            cumulativeCount += part.count ?? mark.count;
        } else {
            const splitMark: MoveOut<T> | ReturnFrom<T> = {
                ...mark,
                id: part.id,
                count: part.count ?? mark.count,
            };
            if (part.modifyAfter !== undefined) {
                assert(
                    composeChildren !== undefined,
                    "Must provide a change composer if modifying moves",
                );
                const changes = composeChildren(mark.changes, part.modifyAfter);
                if (changes !== undefined) {
                    splitMark.changes = changes;
                } else {
                    delete splitMark.changes;
                }
            }
            if (updatePairedMarkStatus && part.pairedMarkStatus !== undefined) {
                // TODO: support unpairing for move
                assert(
                    splitMark.type === "ReturnFrom",
                    "Only ReturnFrom marks can be unpaired through move effects",
                );
                if (part.pairedMarkStatus === PairedMarkUpdate.Deactivated) {
                    splitMark.isDstMuted = true;
                } else {
                    delete splitMark.isDstMuted;
                }
            }
            if (part.detachedBy !== undefined) {
                assert(
                    splitMark.type === "ReturnFrom",
                    "Only ReturnFrom marks can have their detachBy field set",
                );
                splitMark.detachedBy = part.detachedBy;
            }
            if (mark.type === "ReturnFrom" && isMuted(mark)) {
                assert(
                    mark.detachIndex !== undefined,
                    "Muted ReturnFrom should have a detachIndex",
                );
                const returnFrom = splitMark as ReturnFrom;
                returnFrom.detachIndex = mark.detachIndex + cumulativeCount;
                cumulativeCount += splitMark.count;
            }
            result.push(splitMark);
        }
    }
    return result;
}

export function applyMoveEffectsToMark<T>(
    inputMark: Mark<T>,
    revision: RevisionTag | undefined,
    moveEffects: MoveEffectTable<T>,
    genId: IdAllocator,
    reassignIds: boolean,
    updatePairedMarkStatus: boolean,
    composeChildren?: (a: T | undefined, b: T | undefined) => T | undefined,
): Mark<T>[] {
    let mark = inputMark;
    if (isMoveMark(mark)) {
        if (reassignIds) {
            const newId = getUniqueMoveId(mark, revision, genId, moveEffects);
            if (newId !== mark.id) {
                mark = clone(mark);
                mark.id = newId;
                moveEffects.validatedMarks.add(mark);
            }
        }

        const type = mark.type;
        switch (type) {
            case "MoveOut":
            case "ReturnFrom": {
                const effect = moveEffects.srcEffects.get(mark.id);
                if (effect !== undefined) {
                    moveEffects.srcEffects.delete(mark.id);
                    const splitMarks = splitMoveOut(
                        mark,
                        effect,
                        updatePairedMarkStatus,
                        composeChildren,
                    );
                    for (const splitMark of splitMarks) {
                        moveEffects.validatedMarks.add(splitMark);
                    }
                    return splitMarks;
                }
                break;
            }
            case "MoveIn":
            case "ReturnTo": {
                const effect = moveEffects.dstEffects.get(mark.id);
                if (effect !== undefined) {
                    moveEffects.dstEffects.delete(mark.id);
                    const splitMarks = splitMoveIn(mark, updatePairedMarkStatus, effect);
                    for (const splitMark of splitMarks) {
                        moveEffects.validatedMarks.add(splitMark);
                    }
                    return splitMarks;
                }
                break;
            }
            default:
                unreachableCase(type);
        }
    }
    return [mark];
}

export function getUniqueMoveId<T>(
    mark: MoveMark<T>,
    revision: RevisionTag | undefined,
    genId: IdAllocator,
    moveEffects: MoveEffectTable<T>,
): MoveId {
<<<<<<< HEAD
    // TODO: avoid reassigning IDs when the revision ID already makes the ID unique
    if (!moveEffects.validatedMarks.has(mark)) {
=======
    if (!moveEffects.validatedMarks.has(mark) && (mark.revision ?? revision) === undefined) {
>>>>>>> 55dcb0ef
        let newId = moveEffects.idRemappings.get(mark.id);
        if (newId === undefined) {
            newId = genId();
            replaceMoveId(moveEffects, mark.id, newId);
        }
        return newId;
    }
    return mark.id;
}

interface DetachedNode {
    rev: RevisionTag;
    index: number;
}

/**
 * Keeps track of the different ways detached nodes may be referred to.
 * Allows updating changesets so they refer to a detached node by the details
 * of the last detach that affected them.
 *
 * WARNING: this code consumes O(N) space and time for marks that affect N nodes.
 * This is code is currently meant for usage in tests.
 * It should be tested and made more efficient before production use.
 */
export class DetachedNodeTracker {
    private nodes: Map<number, DetachedNode> = new Map();
    private readonly equivalences: { old: DetachedNode; new: DetachedNode }[] = [];

    public constructor() {}

    /**
     * Updates the internals of this instance to account for `change` having been applied.
     * @param change - The change that is being applied. Not mutated.
     * Must be applicable (i.e., `isApplicable(change)` must be true).
     */
    public apply(change: TaggedChange<Changeset<unknown>>): void {
        let index = 0;
        for (const mark of change.change) {
            const inputLength: number = getInputLength(mark);
            if (isDetachMark(mark)) {
                const newNodes: Map<number, DetachedNode> = new Map();
                const after = index + inputLength;
                for (const [k, v] of this.nodes) {
                    if (k >= index) {
                        if (k >= after) {
                            newNodes.set(k - inputLength, v);
                        } else {
                            // The node is removed
                            this.equivalences.push({
                                old: v,
                                new: {
                                    rev:
                                        mark.revision ??
                                        change.revision ??
                                        fail("Unable to track detached nodes"),
                                    index: k,
                                },
                            });
                        }
                    } else {
                        newNodes.set(k, v);
                    }
                }
                this.nodes = newNodes;
            }
            index += inputLength;
        }
        index = 0;
        for (const mark of change.change) {
            const inputLength: number = getInputLength(mark);
            if (isActiveReattach(mark)) {
                const newNodes: Map<number, DetachedNode> = new Map();
                for (const [k, v] of this.nodes) {
                    if (k >= index) {
                        newNodes.set(k + inputLength, v);
                    } else {
                        newNodes.set(k, v);
                    }
                }
                for (let i = 0; i < mark.count; ++i) {
                    newNodes.set(index + i, {
                        rev: mark.detachedBy ?? fail("Unable to track detached nodes"),
                        index: mark.detachIndex + i,
                    });
                }
                this.nodes = newNodes;
            }
            if (!isDetachMark(mark)) {
                index += inputLength;
            }
        }
    }

    /**
     * Checks whether the given `change` is applicable based on previous changes.
     * @param change - The change to verify the applicability of. Not mutated.
     * @returns false iff `change`'s description of detached nodes is inconsistent with that of changes applied
     * earlier. Returns true otherwise.
     */
    public isApplicable(change: Changeset<unknown>): boolean {
        for (const mark of change) {
            if (isActiveReattach(mark)) {
                const rev = mark.detachedBy ?? fail("Unable to track detached nodes");
                for (let i = 0; i < mark.count; ++i) {
                    const index = mark.detachIndex + i;
                    const original = { rev, index };
                    const updated = this.getUpdatedDetach(original);
                    for (const detached of this.nodes.values()) {
                        if (updated.rev === detached.rev && updated.index === detached.index) {
                            // The new change is attempting to reattach nodes in a location that has already been
                            // filled by a prior reattach.
                            return false;
                        }
                    }
                }
            }
        }
        return true;
    }

    /**
     * Creates an updated representation of the given `change` so that it refers to detached nodes using the revision
     * that last detached them.
     * @param change - The change to update. Not mutated.
     * Must be applicable (i.e., `isApplicable(change)` must be true).
     * @param genId - An ID allocator that produces ID unique within this changeset.
     * @returns A change equivalent to `change` that refers to detached nodes using the revision that last detached
     * them. May reuse parts of the input `change` structure.
     */
    public update<T>(
        change: TaggedChange<Changeset<T>>,
        genId: IdAllocator,
    ): TaggedChange<Changeset<T>> {
        const moveEffects = newMoveEffectTable<T>();
        const factory = new MarkListFactory<T>(moveEffects);
        const iter = new StackyIterator(change.change);
        while (!iter.done) {
            // eslint-disable-next-line @typescript-eslint/no-non-null-assertion
            const preSplit = iter.pop()!;
            const splitMarks = applyMoveEffectsToMark(
                preSplit,
                undefined,
                moveEffects,
                genId,
                false,
                false,
            );

            const mark = splitMarks[0];
            for (let i = splitMarks.length - 1; i >= 0; i--) {
                iter.push(splitMarks[i]);
                moveEffects.validatedMarks.add(splitMarks[i]);
            }
            iter.pop();
            const cloned = clone(mark);
            if (isReattach(cloned)) {
                let remainder: Reattach<T> = cloned;
                for (let i = 1; i < cloned.count; ++i) {
                    const [head, tail] = splitMarkOnOutput(remainder, 1, genId, moveEffects, true);
                    this.updateMark(head, moveEffects);
                    factory.push(head);
                    remainder = tail;
                }
                this.updateMark(remainder, moveEffects);
                factory.push(remainder);
            } else {
                factory.push(cloned);
            }
        }

        // We may need to apply the effects of updateMoveSrcDetacher for some marks if those were located
        // before their corresponding detach mark.
        const factory2 = new MarkListFactory<T>(moveEffects);
        for (const mark of factory.list) {
            const splitMarks = applyMoveEffectsToMark(
                mark,
                undefined,
                moveEffects,
                genId,
                false,
                false,
            );
            factory2.push(...splitMarks);
        }
        return {
            ...change,
            change: factory2.list,
        };
    }

    private updateMark(mark: Reattach<unknown>, moveEffects: MoveEffectTable<unknown>): void {
        // eslint-disable-next-line @typescript-eslint/no-non-null-assertion
        const original = { rev: mark.detachedBy!, index: mark.detachIndex };
        const updated = this.getUpdatedDetach(original);
        if (updated.rev !== original.rev || updated.index !== original.index) {
            mark.detachedBy = updated.rev;
            mark.detachIndex = updated.index;
            if (mark.type === "ReturnTo") {
                updateMoveSrcDetacher(moveEffects, mark.id, mark.detachedBy);
            }
        }
    }

    private getUpdatedDetach(detach: DetachedNode): DetachedNode {
        let curr = detach;
        for (const eq of this.equivalences) {
            if (curr.rev === eq.old.rev && curr.index === eq.old.index) {
                curr = eq.new;
            }
        }
        return curr;
    }
}

/**
 * Checks whether `branch` changeset is consistent with a `target` changeset that is may be rebased over.
 *
 * WARNING: this code consumes O(N) space and time for marks that affect N nodes.
 * This is code is currently meant for usage in tests.
 * It should be tested and made more efficient before production use.
 *
 * @param branch - The changeset that would be rebased over `target`.
 * @param target - The changeset that `branch` would be rebased over.
 * @returns false iff `branch`'s description of detached nodes is inconsistent with that of `target`.
 * Returns true otherwise.
 */
export function areRebasable(branch: Changeset<unknown>, target: Changeset<unknown>): boolean {
    const indexToReattach: Map<number, string[]> = new Map();
    const reattachToIndex: Map<string, number> = new Map();
    let index = 0;
    for (const mark of branch) {
        if (isActiveReattach(mark)) {
            const list = getOrAddEmptyToMap(indexToReattach, index);
            for (let i = 0; i < mark.count; ++i) {
                const entry = {
                    rev: mark.detachedBy ?? fail("Unable to track detached nodes"),
                    index: mark.detachIndex + i,
                };
                const key = `${entry.rev}|${entry.index}`;
                assert(
                    !reattachToIndex.has(key),
                    "First changeset as inconsistent characterization of detached nodes",
                );
                list.push(key);
                reattachToIndex.set(key, index);
            }
        }
        index += getInputLength(mark);
    }
    index = 0;
    let listIndex = 0;
    for (const mark of target) {
        if (isActiveReattach(mark)) {
            const list = getOrAddEmptyToMap(indexToReattach, index);
            for (let i = 0; i < mark.count; ++i) {
                const entry = {
                    rev: mark.detachedBy ?? fail("Unable to track detached nodes"),
                    index: mark.detachIndex + i,
                };
                const key = `${entry.rev}|${entry.index}`;
                const indexInA = reattachToIndex.get(key);
                if (indexInA !== undefined && indexInA !== index) {
                    // change b tries to reattach the same content as change a but in a different location
                    return false;
                }
                if (list.includes(key)) {
                    while (list[listIndex] !== undefined && list[listIndex] !== key) {
                        ++listIndex;
                    }
                    if (list.slice(0, listIndex).includes(key)) {
                        // change b tries to reattach the same content as change a but in a different order
                        return false;
                    }
                }
            }
        }
        const inputLength = getInputLength(mark);
        if (inputLength > 0) {
            listIndex = 0;
        }
        index += inputLength;
    }
    return true;
}

/**
 * Checks whether sequential changesets are consistent.
 *
 * WARNING: this code consumes O(N) space and time for marks that affect N nodes.
 * This is code is currently meant for usage in tests.
 * It should be tested and made more efficient before production use.
 *
 * @param changes - The changesets that would be composed together.
 * @returns false iff the changesets in `changes` are inconsistent/incompatible in their description of detached nodes.
 * Returns true otherwise.
 */
export function areComposable(changes: TaggedChange<Changeset<unknown>>[]): boolean {
    const tracker = new DetachedNodeTracker();
    for (const change of changes) {
        if (!tracker.isApplicable(change.change)) {
            return false;
        }
        tracker.apply(change);
    }
    return true;
}<|MERGE_RESOLUTION|>--- conflicted
+++ resolved
@@ -991,12 +991,10 @@
     genId: IdAllocator,
     moveEffects: MoveEffectTable<T>,
 ): MoveId {
-<<<<<<< HEAD
     // TODO: avoid reassigning IDs when the revision ID already makes the ID unique
+    // This should be the case when (mark.revision ?? revision) !== undefined but
+    // this revision-based uniqueness is not yet supported everywhere.
     if (!moveEffects.validatedMarks.has(mark)) {
-=======
-    if (!moveEffects.validatedMarks.has(mark) && (mark.revision ?? revision) === undefined) {
->>>>>>> 55dcb0ef
         let newId = moveEffects.idRemappings.get(mark.id);
         if (newId === undefined) {
             newId = genId();
