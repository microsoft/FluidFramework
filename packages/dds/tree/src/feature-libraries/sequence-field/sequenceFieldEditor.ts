--- conflicted
+++ resolved
@@ -71,11 +71,7 @@
 		const computedDetachIndex = detachIndex ?? index;
 		const mark: Reattach<never> = {
 			type: "Revive",
-<<<<<<< HEAD
-			content: reviver(detachedBy, detachIndex ?? index, count),
-=======
 			content: reviver(detachedBy, computedDetachIndex, count),
->>>>>>> fc84e7fe
 			count,
 			detachedBy,
 			detachIndex: computedDetachIndex,
