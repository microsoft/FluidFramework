/*!
 * Copyright (c) Microsoft Corporation and contributors. All rights reserved.
 * Licensed under the MIT License.
 */

import { unreachableCase } from "@fluidframework/common-utils";
import { brandOpaque, fail, OffsetListFactory } from "../../util";
import { Delta } from "../../core";
import { applyModifyToTree } from "../deltaUtils";
import { mapTreeFromCursor, singleMapTreeCursor } from "../mapTreeCursor";
import { singleTextCursor } from "../treeTextCursor";
import { NodeReviver } from "../modular-schema";
import { MarkList, ProtoNode } from "./format";
import { getInputLength, isSkipMark } from "./utils";

export type ToDelta<TNodeChange> = (child: TNodeChange, index: number | undefined) => Delta.Modify;

const ERR_NO_REVISION_ON_REVIVE =
    "Unable to get convert revive mark to delta due to missing revision tag";

export function sequenceFieldToDelta<TNodeChange>(
    marks: MarkList<TNodeChange>,
    deltaFromChild: ToDelta<TNodeChange>,
    reviver: NodeReviver,
): Delta.MarkList {
    const out = new OffsetListFactory<Delta.Mark>();
    let inputIndex = 0;
    for (const mark of marks) {
        if (isSkipMark(mark)) {
            out.pushOffset(mark);
        } else {
            // Inline into `switch(mark.type)` once we upgrade to TS 4.7
            const type = mark.type;
            switch (type) {
                case "Insert": {
                    const insertMark: Delta.Mark = makeDeltaInsert(
                        mark.content,
                        mark.changes,
                        deltaFromChild,
                    );
                    out.pushContent(insertMark);
                    break;
                }
<<<<<<< HEAD
                case "MoveIn": {
=======
                case "MoveIn":
                case "ReturnTo": {
>>>>>>> 67d9d4e9
                    const moveMark: Delta.MoveIn = {
                        type: Delta.MarkType.MoveIn,
                        moveId: brandOpaque<Delta.MoveId>(mark.id),
                    };
                    out.pushContent(moveMark);
                    break;
                }
                case "Modify": {
                    if (mark.tomb === undefined) {
                        const modify = deltaFromChild(mark.changes, inputIndex);
                        if (modify.setValue !== undefined || modify.fields !== undefined) {
                            out.pushContent(modify);
                        } else {
                            out.pushOffset(1);
                        }
                    }
                    break;
                }
                case "Delete": {
                    const deleteMark: Delta.Delete = {
                        type: Delta.MarkType.Delete,
                        count: mark.count,
                    };
                    out.pushContent(deleteMark);
                    break;
                }
<<<<<<< HEAD
                case "MoveOut": {
=======
                case "MoveOut":
                case "ReturnFrom": {
>>>>>>> 67d9d4e9
                    const moveMark: Delta.MoveOut = {
                        type: Delta.MarkType.MoveOut,
                        moveId: brandOpaque<Delta.MoveId>(mark.id),
                        count: mark.count,
                    };
                    out.pushContent(moveMark);
                    break;
                }
                case "Revive": {
                    const insertMark: Delta.Insert = {
                        type: Delta.MarkType.Insert,
                        content: reviver(
                            mark.detachedBy ?? fail(ERR_NO_REVISION_ON_REVIVE),
                            mark.detachIndex,
                            mark.count,
                        ),
                    };
                    out.pushContent(insertMark);
                    break;
                }
<<<<<<< HEAD
                case "Return":
                    fail(ERR_NOT_IMPLEMENTED);
=======
>>>>>>> 67d9d4e9
                default:
                    unreachableCase(type);
            }
        }
        inputIndex += getInputLength(mark);
    }
    return out.list;
}

/**
 * Converts inserted content into the format expected in Delta instances.
 * This involves applying all except MoveIn changes.
 *
 * The returned `fields` map may be empty if all modifications are applied by the function.
 */
function makeDeltaInsert<TNodeChange>(
    content: ProtoNode[],
    changes: TNodeChange | undefined,
    deltaFromChild: ToDelta<TNodeChange>,
): Delta.Insert | Delta.InsertAndModify {
    // TODO: consider processing modifications at the same time as cloning to avoid unnecessary cloning
    const cursors = content.map(singleTextCursor);
    if (changes !== undefined) {
        const mutableTree = mapTreeFromCursor(cursors[0]);
        const outModifications = applyModifyToTree(mutableTree, deltaFromChild(changes, undefined));
        const cursor = singleMapTreeCursor(mutableTree);
        return outModifications.size > 0
            ? {
                  type: Delta.MarkType.InsertAndModify,
                  content: singleMapTreeCursor(mutableTree),
                  fields: outModifications,
              }
            : { type: Delta.MarkType.Insert, content: [cursor] };
    } else {
        return { type: Delta.MarkType.Insert, content: cursors };
    }
<<<<<<< HEAD
}

const ERR_NOT_IMPLEMENTED = "Not implemented";
=======
}
>>>>>>> 67d9d4e9
<|MERGE_RESOLUTION|>--- conflicted
+++ resolved
@@ -41,12 +41,8 @@
                     out.pushContent(insertMark);
                     break;
                 }
-<<<<<<< HEAD
-                case "MoveIn": {
-=======
                 case "MoveIn":
                 case "ReturnTo": {
->>>>>>> 67d9d4e9
                     const moveMark: Delta.MoveIn = {
                         type: Delta.MarkType.MoveIn,
                         moveId: brandOpaque<Delta.MoveId>(mark.id),
@@ -73,12 +69,8 @@
                     out.pushContent(deleteMark);
                     break;
                 }
-<<<<<<< HEAD
-                case "MoveOut": {
-=======
                 case "MoveOut":
                 case "ReturnFrom": {
->>>>>>> 67d9d4e9
                     const moveMark: Delta.MoveOut = {
                         type: Delta.MarkType.MoveOut,
                         moveId: brandOpaque<Delta.MoveId>(mark.id),
@@ -99,11 +91,6 @@
                     out.pushContent(insertMark);
                     break;
                 }
-<<<<<<< HEAD
-                case "Return":
-                    fail(ERR_NOT_IMPLEMENTED);
-=======
->>>>>>> 67d9d4e9
                 default:
                     unreachableCase(type);
             }
@@ -140,10 +127,4 @@
     } else {
         return { type: Delta.MarkType.Insert, content: cursors };
     }
-<<<<<<< HEAD
-}
-
-const ERR_NOT_IMPLEMENTED = "Not implemented";
-=======
-}
->>>>>>> 67d9d4e9
+}