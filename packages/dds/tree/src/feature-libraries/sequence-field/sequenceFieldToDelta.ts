/*!
 * Copyright (c) Microsoft Corporation and contributors. All rights reserved.
 * Licensed under the MIT License.
 */

import { unreachableCase } from "@fluidframework/common-utils";
import { brandOpaque, fail, OffsetListFactory } from "../../util";
import { Delta } from "../../core";
import { singleTextCursor } from "../treeTextCursor";
import { NodeReviver } from "../modular-schema";
import { MarkList, ProtoNode } from "./format";
import { getInputLength, isSkipMark } from "./utils";

export type ToDelta<TNodeChange> = (child: TNodeChange, index: number | undefined) => Delta.Modify;

const ERR_NO_REVISION_ON_REVIVE =
	"Unable to get convert revive mark to delta due to missing revision tag";

export function sequenceFieldToDelta<TNodeChange>(
	marks: MarkList<TNodeChange>,
	deltaFromChild: ToDelta<TNodeChange>,
	reviver: NodeReviver,
): Delta.MarkList {
	const out = new OffsetListFactory<Delta.Mark>();
	let inputIndex = 0;
	for (const mark of marks) {
		if (isSkipMark(mark)) {
			out.pushOffset(mark);
		} else {
			// Inline into `switch(mark.type)` once we upgrade to TS 4.7
			const type = mark.type;
			switch (type) {
				case "Insert": {
					const insertMark: Delta.Mark = makeDeltaInsert(
						mark.content,
						mark.changes,
						deltaFromChild,
					);
					out.pushContent(insertMark);
					break;
				}
				case "MoveIn":
				case "ReturnTo": {
					const moveMark: Delta.MoveIn = {
						type: Delta.MarkType.MoveIn,
						count: mark.count,
						moveId: brandOpaque<Delta.MoveId>(mark.id),
					};
					out.pushContent(moveMark);
					break;
				}
				case "Modify": {
					const modify = deltaFromChild(mark.changes, inputIndex);
					if (modify.setValue !== undefined || modify.fields !== undefined) {
						out.pushContent(modify);
					} else {
						out.pushOffset(1);
					}
					break;
				}
				case "Delete": {
					const deleteMark: Delta.Delete = {
						type: Delta.MarkType.Delete,
						count: mark.count,
					};
					out.pushContent(deleteMark);
					break;
				}
				case "MoveOut":
				case "ReturnFrom": {
					const moveMark: Delta.MoveOut = {
						type: Delta.MarkType.MoveOut,
						moveId: brandOpaque<Delta.MoveId>(mark.id),
						count: mark.count,
					};
					out.pushContent(moveMark);
					break;
				}
				case "Revive": {
					if (mark.conflictsWith === undefined) {
						const insertMark: Delta.Insert = {
							type: Delta.MarkType.Insert,
							content: reviver(
								mark.detachedBy ??
									mark.lastDetachedBy ??
									fail(ERR_NO_REVISION_ON_REVIVE),
								mark.detachIndex,
								mark.count,
							),
						};
						out.pushContent(insertMark);
					} else if (mark.lastDetachedBy === undefined) {
						out.pushOffset(mark.count);
					}
					break;
				}
				default:
					unreachableCase(type);
			}
		}
		inputIndex += getInputLength(mark);
	}
	return out.list;
}

/**
 * Converts inserted content into the format expected in Delta instances.
 * This involves applying all except MoveIn changes.
 *
 * The returned `fields` map may be empty if all modifications are applied by the function.
 */
function makeDeltaInsert<TNodeChange>(
	content: ProtoNode[],
	changes: TNodeChange | undefined,
	deltaFromChild: ToDelta<TNodeChange>,
): Delta.Insert | Delta.InsertAndModify {
<<<<<<< HEAD
    // TODO: consider processing modifications at the same time as cloning to avoid unnecessary cloning
    const cursors = content.map(singleTextCursor);
    if (changes !== undefined) {
        const outModifications = deltaFromChild(changes, undefined);
        return {
            ...outModifications,
            type: Delta.MarkType.InsertAndModify,
            content: cursors[0],
        };
    } else {
        return { type: Delta.MarkType.Insert, content: cursors };
    }
=======
	// TODO: consider processing modifications at the same time as cloning to avoid unnecessary cloning
	const cursors = content.map(singleTextCursor);
	if (changes !== undefined) {
		const mutableTree = mapTreeFromCursor(cursors[0]);
		const outModifications = applyModifyToTree(mutableTree, deltaFromChild(changes, undefined));
		const cursor = singleMapTreeCursor(mutableTree);
		return outModifications.size > 0
			? {
					type: Delta.MarkType.InsertAndModify,
					content: singleMapTreeCursor(mutableTree),
					fields: outModifications,
			  }
			: { type: Delta.MarkType.Insert, content: [cursor] };
	} else {
		return { type: Delta.MarkType.Insert, content: cursors };
	}
>>>>>>> d1e86ad9
}<|MERGE_RESOLUTION|>--- conflicted
+++ resolved
@@ -114,35 +114,16 @@
 	changes: TNodeChange | undefined,
 	deltaFromChild: ToDelta<TNodeChange>,
 ): Delta.Insert | Delta.InsertAndModify {
-<<<<<<< HEAD
-    // TODO: consider processing modifications at the same time as cloning to avoid unnecessary cloning
-    const cursors = content.map(singleTextCursor);
-    if (changes !== undefined) {
-        const outModifications = deltaFromChild(changes, undefined);
-        return {
-            ...outModifications,
-            type: Delta.MarkType.InsertAndModify,
-            content: cursors[0],
-        };
-    } else {
-        return { type: Delta.MarkType.Insert, content: cursors };
-    }
-=======
 	// TODO: consider processing modifications at the same time as cloning to avoid unnecessary cloning
 	const cursors = content.map(singleTextCursor);
 	if (changes !== undefined) {
-		const mutableTree = mapTreeFromCursor(cursors[0]);
-		const outModifications = applyModifyToTree(mutableTree, deltaFromChild(changes, undefined));
-		const cursor = singleMapTreeCursor(mutableTree);
-		return outModifications.size > 0
-			? {
-					type: Delta.MarkType.InsertAndModify,
-					content: singleMapTreeCursor(mutableTree),
-					fields: outModifications,
-			  }
-			: { type: Delta.MarkType.Insert, content: [cursor] };
+		const outModifications = deltaFromChild(changes, undefined);
+		return {
+			...outModifications,
+			type: Delta.MarkType.InsertAndModify,
+			content: cursors[0],
+		};
 	} else {
 		return { type: Delta.MarkType.Insert, content: cursors };
 	}
->>>>>>> d1e86ad9
 }