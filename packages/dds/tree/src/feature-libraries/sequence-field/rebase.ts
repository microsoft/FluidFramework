/*!
 * Copyright (c) Microsoft Corporation and contributors. All rights reserved.
 * Licensed under the MIT License.
 */

import { assert } from "@fluidframework/common-utils";
import { clone, fail, getOrAddEmptyToMap, StackyIterator } from "../../util";
import { RevisionTag, TaggedChange } from "../../core";
import { IdAllocator } from "../modular-schema";
import {
    applyMoveEffectsToMark,
    getInputLength,
    getOutputLength,
    isAttach,
    isDetachMark,
    isModify,
    isObjMark,
    isSkipMark,
    MoveEffectTable,
    newMoveEffectTable,
    removeMoveDest,
    splitMarkOnInput,
    splitMarkOnOutput,
    splitMoveIn,
    splitMoveOut,
} from "./utils";
import { Attach, Changeset, LineageEvent, Mark, MarkList, SizedMark } from "./format";
import { MarkListFactory } from "./markListFactory";
import { ComposeQueue } from "./compose";

/**
 * Rebases `change` over `base` assuming they both apply to the same initial state.
 * @param change - The changeset to rebase.
 * @param base - The changeset to rebase over.
 * @returns A changeset that performs the changes in `change` but does so assuming `base` has been applied first.
 *
 * WARNING! This implementation is incomplete:
 * - Marks that affect existing content are removed instead of muted when rebased over the deletion of that content.
 * This prevents us from then reinstating the mark when rebasing over the revive.
 * - Tombs are not added when rebasing an insert over a gap that is immediately left of deleted content.
 * This prevents us from being able to accurately track the position of the insert.
 * - Tiebreak ordering is not respected.
 * - Support for moves is not implemented.
 * - Support for slices is not implemented.
 */
export function rebase<TNodeChange>(
    change: Changeset<TNodeChange>,
    base: TaggedChange<Changeset<TNodeChange>>,
    rebaseChild: NodeChangeRebaser<TNodeChange>,
    genId: IdAllocator,
): Changeset<TNodeChange> {
    // TODO: New and base move IDs can collide. Should be distinguishable by revision, but this is not implemented, and base is not currently guaranteed to have a revision.
    // We could use separate move tables for new and base, or we could reassign the new move IDs.
    const moveEffects = newMoveEffectTable<TNodeChange>();

    // Necessary so we don't have to re-split any marks when applying move effects.
    moveEffects.allowMerges = false;
    const [rebased, splitBase] = rebaseMarkList(
        change,
        base.change,
        base.revision,
        rebaseChild,
        genId,
        moveEffects,
    );
    moveEffects.allowMerges = true;
    const pass2 = applyMoveEffects(splitBase, rebased, moveEffects, genId);

    // We may have discovered new mergeable marks while applying move effects, as we may have moved a MoveOut next to another MoveOut.
    // A second pass through MarkListFactory will handle any remaining merges.
    const factory = new MarkListFactory<TNodeChange>(moveEffects);
    for (const mark of pass2) {
        factory.push(mark);
    }
    return factory.list;
}

export type NodeChangeRebaser<TNodeChange> = (
    change: TNodeChange,
    baseChange: TNodeChange,
) => TNodeChange;

function rebaseMarkList<TNodeChange>(
    currMarkList: MarkList<TNodeChange>,
    baseMarkList: MarkList<TNodeChange>,
    baseRevision: RevisionTag | undefined,
    rebaseChild: NodeChangeRebaser<TNodeChange>,
    genId: IdAllocator,
    moveEffects: MoveEffectTable<TNodeChange>,
): [MarkList<TNodeChange>, MarkList<TNodeChange>] {
    const factory = new MarkListFactory<TNodeChange>(moveEffects);
    const splitBaseMarks: MarkList<TNodeChange> = [];
    const queue = new RebaseQueue(baseRevision, baseMarkList, currMarkList, genId, moveEffects);

    // Each attach mark in `currMarkList` should have a lineage event added for `baseRevision` if a node adjacent to
    // the attach position was detached by `baseMarkList`.
    // At the time we process an attach we don't know whether the following node will be detached, so we record attach
    // marks which should have their lineage updated if we encounter a detach.
    const lineageRequests: LineageRequest<TNodeChange>[] = [];
    let baseDetachOffset = 0;
    while (!queue.isEmpty()) {
        const { baseMark, newMark: currMark } = queue.pop();
        if (baseMark === undefined) {
            assert(currMark !== undefined, "Non-empty queue should return at least one mark");
            if (isAttach(currMark)) {
                handleCurrAttach(
                    currMark,
                    factory,
                    lineageRequests,
                    baseDetachOffset,
                    baseRevision,
                );
            } else {
                factory.push(clone(currMark));
            }
        } else if (currMark === undefined) {
            if (isDetachMark(baseMark)) {
                baseDetachOffset += getInputLength(baseMark);
            } else if (isAttach(baseMark)) {
                factory.pushOffset(getOutputLength(baseMark));
            }
        } else {
            assert(
                !isAttach(baseMark) && !isAttach(currMark),
                "An attach cannot be at the same position as another mark",
            );
            assert(
                getInputLength(baseMark) === getInputLength(currMark),
                "The two marks should be the same size",
            );

            const rebasedMark = rebaseMark(currMark, baseMark, rebaseChild, moveEffects);
            factory.push(rebasedMark);

            if (isDetachMark(baseMark)) {
                baseDetachOffset += getInputLength(baseMark);
            } else {
                if (baseDetachOffset > 0 && baseRevision !== undefined) {
                    updateLineage(lineageRequests, baseRevision);
                }

                lineageRequests.length = 0;
                baseDetachOffset = 0;
            }
        }
        if (baseMark !== undefined) {
            splitBaseMarks.push(baseMark);
        }
    }

    if (baseDetachOffset > 0 && baseRevision !== undefined) {
        updateLineage(lineageRequests, baseRevision);
    }

    return [factory.list, splitBaseMarks];
}

class RebaseQueue<T> {
    private reattachOffset: number = 0;
    private readonly baseMarks: StackyIterator<Mark<T>>;
    private readonly newMarks: StackyIterator<Mark<T>>;

    public constructor(
        private readonly baseRevision: RevisionTag | undefined,
        baseMarks: Changeset<T>,
        newMarks: Changeset<T>,
        private readonly genId: IdAllocator,
        readonly moveEffects: MoveEffectTable<T>,
    ) {
        this.baseMarks = new StackyIterator(baseMarks);
        this.newMarks = new StackyIterator(newMarks);
    }

    public isEmpty(): boolean {
        return (this.getNextBaseMark() ?? this.getNextNewMark()) === undefined;
    }

    public pop(): RebaseMarks<T> {
        const baseMark = this.getNextBaseMark();
        const newMark = this.getNextNewMark();

        if (baseMark === undefined || newMark === undefined) {
            return {
                baseMark: this.baseMarks.pop(),
                newMark: this.newMarks.pop(),
            };
        } else if (isAttach(baseMark) && isAttach(newMark)) {
            const revision = baseMark.revision ?? this.baseRevision;
            const reattachOffset = getOffsetInReattach(newMark.lineage, revision);
            if (reattachOffset !== undefined) {
                const offset = reattachOffset - this.reattachOffset;
                if (offset === 0) {
                    return { newMark: this.newMarks.pop() };
                } else if (offset >= getOutputLength(baseMark)) {
                    this.reattachOffset += getOutputLength(baseMark);
                    return { baseMark: this.baseMarks.pop() };
                } else {
                    // TODO: Splitting base moves seems problematic
                    const [baseMark1, baseMark2] = splitMarkOnOutput(
                        baseMark,
                        offset,
                        this.genId,
                        this.moveEffects,
                    );
                    this.baseMarks.push(baseMark2);
                    this.reattachOffset += offset;
                    return { baseMark: baseMark1 };
                }
            } else if (isAttachAfterBaseAttach(newMark, baseMark)) {
                return { baseMark: this.baseMarks.pop() };
            } else {
                return { newMark: this.newMarks.pop() };
            }
        } else if (isAttach(newMark)) {
            return { newMark: this.newMarks.pop() };
        }

        // TODO: Handle case where `baseMarks` has adjacent or nested inverse reattaches from multiple revisions
        this.reattachOffset = 0;
        if (isAttach(baseMark)) {
            return { baseMark: this.baseMarks.pop() };
        } else {
            this.reattachOffset = 0;
            this.baseMarks.pop();
            this.newMarks.pop();
            const newMarkLength = getInputLength(newMark);
            const baseMarkLength = getInputLength(baseMark);
            if (newMarkLength < baseMarkLength) {
                const [baseMark1, baseMark2] = splitMarkOnInput(
                    baseMark,
                    newMarkLength,
                    this.genId,
                    this.moveEffects,
                );
                this.baseMarks.push(baseMark2);
                return { baseMark: baseMark1, newMark };
            } else if (newMarkLength > baseMarkLength) {
                const [newMark1, newMark2] = splitMarkOnInput(
                    newMark,
                    baseMarkLength,
                    this.genId,
                    this.moveEffects,
                );
                this.newMarks.push(newMark2);
                this.moveEffects.validatedMarks.add(newMark1);
                this.moveEffects.validatedMarks.add(newMark2);
                return { baseMark, newMark: newMark1 };
            } else {
                return { baseMark, newMark };
            }
        }
    }

    private getNextBaseMark(): Mark<T> | undefined {
        return this.getNextMark(this.baseMarks, false, undefined);
    }

    private getNextNewMark(): Mark<T> | undefined {
        return this.getNextMark(this.newMarks, true, undefined);
    }

    private getNextMark(
        marks: StackyIterator<Mark<T>>,
        reassignMoveIds: boolean,
        revision: RevisionTag | undefined,
    ): Mark<T> | undefined {
        let mark: Mark<T> | undefined;
        while (mark === undefined) {
            mark = marks.pop();
            if (mark === undefined) {
                return undefined;
            }

            const splitMarks = applyMoveEffectsToMark(
                mark,
                revision,
                this.moveEffects,
                this.genId,
                reassignMoveIds,
            );

            mark = splitMarks[0];
            for (let i = splitMarks.length - 1; i >= 0; i--) {
                marks.push(splitMarks[i]);
                this.moveEffects.validatedMarks.add(splitMarks[i]);
            }
        }

        return mark;
    }
}

/**
 * Represents the marks rebasing should process next.
 * If `baseMark` and `newMark` are both defined, then they are `SizedMark`s covering the same range of nodes.
 */
interface RebaseMarks<T> {
    baseMark?: Mark<T>;
    newMark?: Mark<T>;
}

function rebaseMark<TNodeChange>(
    currMark: SizedMark<TNodeChange>,
    baseMark: SizedMark<TNodeChange>,
    rebaseChild: NodeChangeRebaser<TNodeChange>,
    moveEffects: MoveEffectTable<TNodeChange>,
): SizedMark<TNodeChange> {
    if (isSkipMark(baseMark)) {
        return clone(currMark);
    }
    const baseType = baseMark.type;
    switch (baseType) {
        case "Delete":
<<<<<<< HEAD
        case "MDelete":
            if (
                isObjMark(currMark) &&
                (currMark.type === "MoveOut" ||
                    currMark.type === "MMoveOut" ||
                    currMark.type === "ReturnFrom")
            ) {
                removeMoveDest(moveEffects, currMark.id);
            }
=======
>>>>>>> beb1fc7a
            return 0;
        case "Modify": {
            if (isModify(currMark)) {
                return {
                    ...clone(currMark),
                    changes: rebaseChild(currMark.changes, baseMark.changes),
                };
            }
            return clone(currMark);
        }
        case "MoveOut":
        case "MMoveOut":
        case "ReturnFrom": {
            if (!isSkipMark(currMark)) {
                getOrAddEmptyToMap(moveEffects.movedMarks, baseMark.id).push(clone(currMark));
            }
            return 0;
        }
        default:
            fail(`Unsupported mark type: ${baseType}`);
    }
}

function applyMoveEffects<TNodeChange>(
    baseMarks: MarkList<TNodeChange>,
    rebasedMarks: MarkList<TNodeChange>,
    moveEffects: MoveEffectTable<TNodeChange>,
    genId: IdAllocator,
): Changeset<TNodeChange> {
    const queue = new ComposeQueue<TNodeChange>(
        baseMarks,
        undefined,
        rebasedMarks,
        () => fail("Should not split moves while applying move effects"),
        moveEffects,
        false,
    );
    const factory = new MarkListFactory<TNodeChange>(moveEffects);

    let offset = 0;
    while (!queue.isEmpty()) {
        const { baseMark, newMark } = queue.pop();
        if (
            isObjMark(baseMark) &&
            (baseMark.type === "MoveIn" ||
                baseMark.type === "MMoveIn" ||
                baseMark.type === "ReturnTo")
        ) {
            const movedMarks = moveEffects.movedMarks.get(baseMark.id);
            if (movedMarks !== undefined) {
                factory.pushOffset(offset);
                offset = 0;

                // TODO: Do moved marks ever need to be split?
                factory.push(...movedMarks);
                const size = movedMarks.reduce<number>(
                    (count, mark) => count + getInputLength(mark),
                    0,
                );
                factory.pushOffset(-size);
            }
        }
        if (newMark === undefined) {
            assert(baseMark !== undefined, "Non-empty RebaseQueue should return at least one mark");
            offset += getOutputLength(baseMark);
            continue;
        }

        // TODO: Offset wouldn't be needed if queue returned skip instead of undefined in cases where it should return two marks
        offset = 0;
        if (isObjMark(newMark)) {
            switch (newMark.type) {
                case "MoveIn": {
                    const effect = moveEffects.dstEffects.get(newMark.id);
                    if (effect !== undefined) {
                        factory.push(...splitMoveIn(newMark, effect));
                        moveEffects.dstEffects.delete(newMark.id);
                        continue;
                    }
                    break;
                }
                case "MMoveIn": {
                    const effect = moveEffects.dstEffects.get(newMark.id);
                    if (effect !== undefined) {
                        fail("Not implemented");
                    }
                    break;
                }
                case "MoveOut": {
                    const effect = moveEffects.srcEffects.get(newMark.id);
                    if (effect !== undefined) {
                        factory.push(...splitMoveOut(newMark, effect));
                        moveEffects.srcEffects.delete(newMark.id);
                        continue;
                    }
                    break;
                }
                case "MMoveOut": {
                    const effect = moveEffects.srcEffects.get(newMark.id);
                    if (effect !== undefined) {
                        fail("Not implemented");
                    }
                    break;
                }
                default:
                    break;
            }
        }

        factory.push(newMark);
    }

    return factory.list;
}

function handleCurrAttach<T>(
    currMark: Attach<T>,
    factory: MarkListFactory<T>,
    lineageRequests: LineageRequest<T>[],
    offset: number,
    baseRevision: RevisionTag | undefined,
) {
    const rebasedMark = clone(currMark);

    // If the changeset we are rebasing over has the same revision as an event in rebasedMark's lineage,
    // we assume that the base changeset is the inverse of the changeset in the lineage, so we remove the lineage event.
    // TODO: Handle cases where the base changeset is a composition of multiple revisions.
    // TODO: Don't remove the lineage event in cases where the event isn't actually inverted by the base changeset,
    // e.g., if the inverse of the lineage event is muted after rebasing.
    if (baseRevision !== undefined) {
        tryRemoveLineageEvent(rebasedMark, baseRevision);
    }
    factory.pushContent(rebasedMark);
    lineageRequests.push({ mark: rebasedMark, offset });
}

function isAttachAfterBaseAttach<T>(currMark: Attach<T>, baseMark: Attach<T>): boolean {
    const lineageCmp = compareLineages(currMark.lineage, baseMark.lineage);
    if (lineageCmp < 0) {
        return false;
    } else if (lineageCmp > 0) {
        return true;
    }

    // TODO: Handle tiebreaking, including support for the following scenario
    // Staring state: a b
    // A1) Delete a b
    // A2) Insert c
    // B) Insert x between a and b
    // Instead of using B's tiebreak policy, we should first consider the relative positions of a, b, and c if A1 were undone.
    // The best outcome seems to be that c is positioned relative to ab according to A2's tiebreak policy.
    return false;
}

function getOffsetInReattach(
    lineage: LineageEvent[] | undefined,
    reattachRevision: RevisionTag | undefined,
): number | undefined {
    if (lineage === undefined || reattachRevision === undefined) {
        return undefined;
    }

    for (const event of lineage) {
        if (event.revision === reattachRevision) {
            return event.offset;
        }
    }

    return undefined;
}

function compareLineages(
    lineage1: LineageEvent[] | undefined,
    lineage2: LineageEvent[] | undefined,
): number {
    if (lineage1 === undefined || lineage2 === undefined) {
        return 0;
    }

    const lineage1Offsets = new Map<RevisionTag, number>();
    for (const event of lineage1) {
        lineage1Offsets.set(event.revision, event.offset);
    }

    for (let i = lineage2.length - 1; i >= 0; i--) {
        const event2 = lineage2[i];
        const offset1 = lineage1Offsets.get(event2.revision);
        if (offset1 !== undefined) {
            const offset2 = event2.offset;
            if (offset1 < offset2) {
                return -1;
            } else if (offset1 > offset2) {
                return 1;
            }
        }
    }
    return 0;
}

interface LineageRequest<T> {
    mark: Attach<T>;
    offset: number;
}

function updateLineage<T>(requests: LineageRequest<T>[], revision: RevisionTag) {
    for (const request of requests) {
        const mark = request.mark;
        if (mark.lineage === undefined) {
            mark.lineage = [];
        }

        mark.lineage.push({ revision, offset: request.offset });
    }
}

function tryRemoveLineageEvent<T>(mark: Attach<T>, revisionToRemove: RevisionTag) {
    if (mark.lineage === undefined) {
        return;
    }
    const index = mark.lineage.findIndex((event) => event.revision === revisionToRemove);
    if (index >= 0) {
        mark.lineage.splice(index, 1);
        if (mark.lineage.length === 0) {
            delete mark.lineage;
        }
    }
}<|MERGE_RESOLUTION|>--- conflicted
+++ resolved
@@ -18,7 +18,6 @@
     isSkipMark,
     MoveEffectTable,
     newMoveEffectTable,
-    removeMoveDest,
     splitMarkOnInput,
     splitMarkOnOutput,
     splitMoveIn,
@@ -311,18 +310,6 @@
     const baseType = baseMark.type;
     switch (baseType) {
         case "Delete":
-<<<<<<< HEAD
-        case "MDelete":
-            if (
-                isObjMark(currMark) &&
-                (currMark.type === "MoveOut" ||
-                    currMark.type === "MMoveOut" ||
-                    currMark.type === "ReturnFrom")
-            ) {
-                removeMoveDest(moveEffects, currMark.id);
-            }
-=======
->>>>>>> beb1fc7a
             return 0;
         case "Modify": {
             if (isModify(currMark)) {
@@ -334,7 +321,6 @@
             return clone(currMark);
         }
         case "MoveOut":
-        case "MMoveOut":
         case "ReturnFrom": {
             if (!isSkipMark(currMark)) {
                 getOrAddEmptyToMap(moveEffects.movedMarks, baseMark.id).push(clone(currMark));
@@ -365,12 +351,7 @@
     let offset = 0;
     while (!queue.isEmpty()) {
         const { baseMark, newMark } = queue.pop();
-        if (
-            isObjMark(baseMark) &&
-            (baseMark.type === "MoveIn" ||
-                baseMark.type === "MMoveIn" ||
-                baseMark.type === "ReturnTo")
-        ) {
+        if (isObjMark(baseMark) && (baseMark.type === "MoveIn" || baseMark.type === "ReturnTo")) {
             const movedMarks = moveEffects.movedMarks.get(baseMark.id);
             if (movedMarks !== undefined) {
                 factory.pushOffset(offset);
@@ -404,13 +385,6 @@
                     }
                     break;
                 }
-                case "MMoveIn": {
-                    const effect = moveEffects.dstEffects.get(newMark.id);
-                    if (effect !== undefined) {
-                        fail("Not implemented");
-                    }
-                    break;
-                }
                 case "MoveOut": {
                     const effect = moveEffects.srcEffects.get(newMark.id);
                     if (effect !== undefined) {
@@ -420,13 +394,6 @@
                     }
                     break;
                 }
-                case "MMoveOut": {
-                    const effect = moveEffects.srcEffects.get(newMark.id);
-                    if (effect !== undefined) {
-                        fail("Not implemented");
-                    }
-                    break;
-                }
                 default:
                     break;
             }
