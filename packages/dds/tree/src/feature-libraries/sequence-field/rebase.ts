/*!
 * Copyright (c) Microsoft Corporation and contributors. All rights reserved.
 * Licensed under the MIT License.
 */

import { assert } from "@fluidframework/common-utils";
import { clone, fail, getOrAddEmptyToMap, StackyIterator } from "../../util";
import { RevisionTag, TaggedChange } from "../../core";
import { IdAllocator } from "../modular-schema";
import {
    applyMoveEffectsToMark,
    getInputLength,
    getOutputLength,
    isAttach,
    isDetachMark,
    isModify,
    isObjMark,
    isSkipMark,
    MoveEffectTable,
    newMoveEffectTable,
    removeMoveDest,
    splitMarkOnInput,
    splitMarkOnOutput,
} from "./utils";
import { Attach, Changeset, LineageEvent, Mark, MarkList, SizedMark } from "./format";
import { MarkListFactory } from "./markListFactory";
import { ComposeQueue } from "./compose";

/**
 * Rebases `change` over `base` assuming they both apply to the same initial state.
 * @param change - The changeset to rebase.
 * @param base - The changeset to rebase over.
 * @returns A changeset that performs the changes in `change` but does so assuming `base` has been applied first.
 *
 * WARNING! This implementation is incomplete:
 * - Marks that affect existing content are removed instead of muted when rebased over the deletion of that content.
 * This prevents us from then reinstating the mark when rebasing over the revive.
 * - Tombs are not added when rebasing an insert over a gap that is immediately left of deleted content.
 * This prevents us from being able to accurately track the position of the insert.
 * - Tiebreak ordering is not respected.
 * - Support for moves is not implemented.
 * - Support for slices is not implemented.
 */
export function rebase<TNodeChange>(
    change: Changeset<TNodeChange>,
    base: TaggedChange<Changeset<TNodeChange>>,
    rebaseChild: NodeChangeRebaser<TNodeChange>,
    genId: IdAllocator,
): Changeset<TNodeChange> {
    // TODO: New and base move IDs can collide. Should be distinguishable by revision, but this is not implemented, and base is not currently guaranteed to have a revision.
    // We could use separate move tables for new and base, or we could reassign the new move IDs.
    const moveEffects = newMoveEffectTable<TNodeChange>();

    // Necessary so we don't have to re-split any marks when applying move effects.
    moveEffects.allowMerges = false;
    const [rebased, splitBase] = rebaseMarkList(
        change,
        base.change,
        base.revision,
        rebaseChild,
        genId,
        moveEffects,
    );
    moveEffects.allowMerges = true;
    const pass2 = applyMoveEffects(splitBase, rebased, moveEffects, genId);

    // We may have discovered new mergeable marks while applying move effects, as we may have moved a MoveOut next to another MoveOut.
    // A second pass through MarkListFactory will handle any remaining merges.
    const factory = new MarkListFactory<TNodeChange>(moveEffects);
    for (const mark of pass2) {
        factory.push(mark);
    }
    return factory.list;
}

export type NodeChangeRebaser<TNodeChange> = (
    change: TNodeChange,
    baseChange: TNodeChange,
) => TNodeChange;

function rebaseMarkList<TNodeChange>(
    currMarkList: MarkList<TNodeChange>,
    baseMarkList: MarkList<TNodeChange>,
    baseRevision: RevisionTag | undefined,
    rebaseChild: NodeChangeRebaser<TNodeChange>,
    genId: IdAllocator,
    moveEffects: MoveEffectTable<TNodeChange>,
): [MarkList<TNodeChange>, MarkList<TNodeChange>] {
    const factory = new MarkListFactory<TNodeChange>(moveEffects);
    const splitBaseMarks: MarkList<TNodeChange> = [];
    const queue = new RebaseQueue(baseRevision, baseMarkList, currMarkList, genId, moveEffects);

    // Each attach mark in `currMarkList` should have a lineage event added for `baseRevision` if a node adjacent to
    // the attach position was detached by `baseMarkList`.
    // At the time we process an attach we don't know whether the following node will be detached, so we record attach
    // marks which should have their lineage updated if we encounter a detach.
    const lineageRequests: LineageRequest<TNodeChange>[] = [];
    let baseDetachOffset = 0;
    while (!queue.isEmpty()) {
        const { baseMark, newMark: currMark } = queue.pop();
        if (baseMark === undefined) {
            assert(currMark !== undefined, "Non-empty queue should return at least one mark");
            if (isAttach(currMark)) {
                handleCurrAttach(
                    currMark,
                    factory,
                    lineageRequests,
                    baseDetachOffset,
                    baseRevision,
                );
            } else {
                factory.push(clone(currMark));
            }
        } else if (currMark === undefined) {
            if (isDetachMark(baseMark)) {
                baseDetachOffset += getInputLength(baseMark);
            } else if (isAttach(baseMark)) {
                factory.pushOffset(getOutputLength(baseMark));
            }
        } else {
            assert(
                !isAttach(baseMark) && !isAttach(currMark),
                "An attach cannot be at the same position as another mark",
            );
            assert(
                getInputLength(baseMark) === getInputLength(currMark),
                "The two marks should be the same size",
            );

            const rebasedMark = rebaseMark(currMark, baseMark, rebaseChild, moveEffects);
            factory.push(rebasedMark);

            if (isDetachMark(baseMark)) {
                baseDetachOffset += getInputLength(baseMark);
            } else {
                if (baseDetachOffset > 0 && baseRevision !== undefined) {
                    updateLineage(lineageRequests, baseRevision);
                }

                lineageRequests.length = 0;
                baseDetachOffset = 0;
            }
        }
        if (baseMark !== undefined) {
            splitBaseMarks.push(baseMark);
        }
    }

    if (baseDetachOffset > 0 && baseRevision !== undefined) {
        updateLineage(lineageRequests, baseRevision);
    }

    return [factory.list, splitBaseMarks];
}

class RebaseQueue<T> {
    private reattachOffset: number = 0;
    private readonly baseMarks: StackyIterator<Mark<T>>;
    private readonly newMarks: StackyIterator<Mark<T>>;

    public constructor(
        private readonly baseRevision: RevisionTag | undefined,
        baseMarks: Changeset<T>,
        newMarks: Changeset<T>,
        private readonly genId: IdAllocator,
        readonly moveEffects: MoveEffectTable<T>,
    ) {
        this.baseMarks = new StackyIterator(baseMarks);
        this.newMarks = new StackyIterator(newMarks);
    }

    public isEmpty(): boolean {
        return (this.getNextBaseMark() ?? this.getNextNewMark()) === undefined;
    }

    public pop(): RebaseMarks<T> {
        const baseMark = this.getNextBaseMark();
        const newMark = this.getNextNewMark();

        if (baseMark === undefined || newMark === undefined) {
            return {
                baseMark: this.baseMarks.pop(),
                newMark: this.newMarks.pop(),
            };
        } else if (isAttach(baseMark) && isAttach(newMark)) {
            const revision = baseMark.revision ?? this.baseRevision;
            const reattachOffset = getOffsetInReattach(newMark.lineage, revision);
            if (reattachOffset !== undefined) {
                const offset = reattachOffset - this.reattachOffset;
                if (offset === 0) {
                    return { newMark: this.newMarks.pop() };
                } else if (offset >= getOutputLength(baseMark)) {
                    this.reattachOffset += getOutputLength(baseMark);
                    return { baseMark: this.baseMarks.pop() };
                } else {
                    // TODO: Splitting base moves seems problematic
                    const [baseMark1, baseMark2] = splitMarkOnOutput(
                        baseMark,
                        offset,
                        this.genId,
                        this.moveEffects,
                    );
                    this.baseMarks.push(baseMark2);
                    this.reattachOffset += offset;
                    return { baseMark: baseMark1 };
                }
            } else if (isAttachAfterBaseAttach(newMark, baseMark)) {
                return { baseMark: this.baseMarks.pop() };
            } else {
                return { newMark: this.newMarks.pop() };
            }
        } else if (isAttach(newMark)) {
            return { newMark: this.newMarks.pop() };
        }

        // TODO: Handle case where `baseMarks` has adjacent or nested inverse reattaches from multiple revisions
        this.reattachOffset = 0;
        if (isAttach(baseMark)) {
            return { baseMark: this.baseMarks.pop() };
        } else {
            this.reattachOffset = 0;
            this.baseMarks.pop();
            this.newMarks.pop();
            const newMarkLength = getInputLength(newMark);
            const baseMarkLength = getInputLength(baseMark);
            if (newMarkLength < baseMarkLength) {
                const [baseMark1, baseMark2] = splitMarkOnInput(
                    baseMark,
                    newMarkLength,
                    this.genId,
                    this.moveEffects,
                );
                this.baseMarks.push(baseMark2);
                return { baseMark: baseMark1, newMark };
            } else if (newMarkLength > baseMarkLength) {
                const [newMark1, newMark2] = splitMarkOnInput(
                    newMark,
                    baseMarkLength,
                    this.genId,
                    this.moveEffects,
                );
                this.newMarks.push(newMark2);
                this.moveEffects.validatedMarks.add(newMark1);
                this.moveEffects.validatedMarks.add(newMark2);
                return { baseMark, newMark: newMark1 };
            } else {
                return { baseMark, newMark };
            }
        }
    }

    private getNextBaseMark(): Mark<T> | undefined {
        return this.getNextMark(this.baseMarks, false, undefined);
    }

    private getNextNewMark(): Mark<T> | undefined {
        return this.getNextMark(this.newMarks, true, undefined);
    }

    private getNextMark(
        marks: StackyIterator<Mark<T>>,
        reassignMoveIds: boolean,
        revision: RevisionTag | undefined,
    ): Mark<T> | undefined {
        let mark: Mark<T> | undefined;
        while (mark === undefined) {
            mark = marks.pop();
            if (mark === undefined) {
                return undefined;
            }

            const splitMarks = applyMoveEffectsToMark(
                mark,
                revision,
                this.moveEffects,
                this.genId,
                reassignMoveIds,
            );

            mark = splitMarks[0];
            for (let i = splitMarks.length - 1; i >= 0; i--) {
                marks.push(splitMarks[i]);
                this.moveEffects.validatedMarks.add(splitMarks[i]);
            }
        }

        return mark;
    }
}

/**
 * Represents the marks rebasing should process next.
 * If `baseMark` and `newMark` are both defined, then they are `SizedMark`s covering the same range of nodes.
 */
interface RebaseMarks<T> {
    baseMark?: Mark<T>;
    newMark?: Mark<T>;
}

function rebaseMark<TNodeChange>(
    currMark: SizedMark<TNodeChange>,
    baseMark: SizedMark<TNodeChange>,
    rebaseChild: NodeChangeRebaser<TNodeChange>,
    moveEffects: MoveEffectTable<TNodeChange>,
): SizedMark<TNodeChange> {
    if (isSkipMark(baseMark)) {
        return clone(currMark);
    }
    const baseType = baseMark.type;
    switch (baseType) {
        case "Delete":
<<<<<<< HEAD
=======
            if (
                isObjMark(currMark) &&
                (currMark.type === "MoveOut" || currMark.type === "ReturnFrom")
            ) {
                removeMoveDest(moveEffects, currMark.id);
            }
>>>>>>> 67d9d4e9
            return 0;
        case "Modify": {
            if (isModify(currMark)) {
                return {
                    ...clone(currMark),
                    changes: rebaseChild(currMark.changes, baseMark.changes),
                };
            }
            return clone(currMark);
        }
        case "MoveOut":
        case "ReturnFrom": {
            if (!isSkipMark(currMark)) {
                getOrAddEmptyToMap(moveEffects.movedMarks, baseMark.id).push(clone(currMark));
            }
            return 0;
        }
        default:
            fail(`Unsupported mark type: ${baseType}`);
    }
}

function applyMoveEffects<TNodeChange>(
    baseMarks: MarkList<TNodeChange>,
    rebasedMarks: MarkList<TNodeChange>,
    moveEffects: MoveEffectTable<TNodeChange>,
    genId: IdAllocator,
): Changeset<TNodeChange> {
    const queue = new ComposeQueue<TNodeChange>(
        baseMarks,
        undefined,
        rebasedMarks,
        () => fail("Should not split moves while applying move effects"),
        moveEffects,
        false,
    );
    const factory = new MarkListFactory<TNodeChange>(moveEffects);

    let offset = 0;
    while (!queue.isEmpty()) {
        const { baseMark, newMark } = queue.pop();
        if (isObjMark(baseMark) && (baseMark.type === "MoveIn" || baseMark.type === "ReturnTo")) {
            const movedMarks = moveEffects.movedMarks.get(baseMark.id);
            if (movedMarks !== undefined) {
                factory.pushOffset(offset);
                offset = 0;

                // TODO: Do moved marks ever need to be split?
                factory.push(...movedMarks);
                const size = movedMarks.reduce<number>(
                    (count, mark) => count + getInputLength(mark),
                    0,
                );
                factory.pushOffset(-size);
            }
        }
        if (newMark === undefined) {
            assert(baseMark !== undefined, "Non-empty RebaseQueue should return at least one mark");
            offset += getOutputLength(baseMark);
            continue;
        }

        // TODO: Offset wouldn't be needed if queue returned skip instead of undefined in cases where it should return two marks
        offset = 0;
        factory.push(newMark);
    }

    return factory.list;
}

function handleCurrAttach<T>(
    currMark: Attach<T>,
    factory: MarkListFactory<T>,
    lineageRequests: LineageRequest<T>[],
    offset: number,
    baseRevision: RevisionTag | undefined,
) {
    const rebasedMark = clone(currMark);

    // If the changeset we are rebasing over has the same revision as an event in rebasedMark's lineage,
    // we assume that the base changeset is the inverse of the changeset in the lineage, so we remove the lineage event.
    // TODO: Handle cases where the base changeset is a composition of multiple revisions.
    // TODO: Don't remove the lineage event in cases where the event isn't actually inverted by the base changeset,
    // e.g., if the inverse of the lineage event is muted after rebasing.
    if (baseRevision !== undefined) {
        tryRemoveLineageEvent(rebasedMark, baseRevision);
    }
    factory.pushContent(rebasedMark);
    lineageRequests.push({ mark: rebasedMark, offset });
}

function isAttachAfterBaseAttach<T>(currMark: Attach<T>, baseMark: Attach<T>): boolean {
    const lineageCmp = compareLineages(currMark.lineage, baseMark.lineage);
    if (lineageCmp < 0) {
        return false;
    } else if (lineageCmp > 0) {
        return true;
    }

    // TODO: Handle tiebreaking, including support for the following scenario
    // Staring state: a b
    // A1) Delete a b
    // A2) Insert c
    // B) Insert x between a and b
    // Instead of using B's tiebreak policy, we should first consider the relative positions of a, b, and c if A1 were undone.
    // The best outcome seems to be that c is positioned relative to ab according to A2's tiebreak policy.
    return false;
}

function getOffsetInReattach(
    lineage: LineageEvent[] | undefined,
    reattachRevision: RevisionTag | undefined,
): number | undefined {
    if (lineage === undefined || reattachRevision === undefined) {
        return undefined;
    }

    for (const event of lineage) {
        if (event.revision === reattachRevision) {
            return event.offset;
        }
    }

    return undefined;
}

function compareLineages(
    lineage1: LineageEvent[] | undefined,
    lineage2: LineageEvent[] | undefined,
): number {
    if (lineage1 === undefined || lineage2 === undefined) {
        return 0;
    }

    const lineage1Offsets = new Map<RevisionTag, number>();
    for (const event of lineage1) {
        lineage1Offsets.set(event.revision, event.offset);
    }

    for (let i = lineage2.length - 1; i >= 0; i--) {
        const event2 = lineage2[i];
        const offset1 = lineage1Offsets.get(event2.revision);
        if (offset1 !== undefined) {
            const offset2 = event2.offset;
            if (offset1 < offset2) {
                return -1;
            } else if (offset1 > offset2) {
                return 1;
            }
        }
    }
    return 0;
}

interface LineageRequest<T> {
    mark: Attach<T>;
    offset: number;
}

function updateLineage<T>(requests: LineageRequest<T>[], revision: RevisionTag) {
    for (const request of requests) {
        const mark = request.mark;
        if (mark.lineage === undefined) {
            mark.lineage = [];
        }

        mark.lineage.push({ revision, offset: request.offset });
    }
}

function tryRemoveLineageEvent<T>(mark: Attach<T>, revisionToRemove: RevisionTag) {
    if (mark.lineage === undefined) {
        return;
    }
    const index = mark.lineage.findIndex((event) => event.revision === revisionToRemove);
    if (index >= 0) {
        mark.lineage.splice(index, 1);
        if (mark.lineage.length === 0) {
            delete mark.lineage;
        }
    }
}<|MERGE_RESOLUTION|>--- conflicted
+++ resolved
@@ -309,15 +309,12 @@
     const baseType = baseMark.type;
     switch (baseType) {
         case "Delete":
-<<<<<<< HEAD
-=======
             if (
                 isObjMark(currMark) &&
                 (currMark.type === "MoveOut" || currMark.type === "ReturnFrom")
             ) {
                 removeMoveDest(moveEffects, currMark.id);
             }
->>>>>>> 67d9d4e9
             return 0;
         case "Modify": {
             if (isModify(currMark)) {
