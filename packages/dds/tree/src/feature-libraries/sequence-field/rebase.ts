--- conflicted
+++ resolved
@@ -411,12 +411,8 @@
 	moveEffects: MoveEffectTable<TNodeChange>,
 ): CellSpanningMark<TNodeChange> {
 	if (isSkipMark(baseMark) || isSkipLikeReattach(baseMark) || isSkipLikeDetach(baseMark)) {
-<<<<<<< HEAD
 		// TODO: Rebase currMark's changes over baseMark's changes.
-		return clone(currMark);
-=======
 		return cloneMark(currMark);
->>>>>>> a349d395
 	}
 	const baseType = baseMark.type;
 	switch (baseType) {
@@ -563,26 +559,17 @@
 					: 1;
 			}
 			if (isModify(currMark)) {
-<<<<<<< HEAD
 				const child = rebaseChild(currMark.changes, baseMark.changes);
 				return child !== undefined
 					? {
-							...clone(currMark),
+							...cloneMark(currMark),
 							changes: child,
 					  }
 					: 1;
 			}
 
 			// TODO: Rebase currMark's changes over baseMark's changes.
-			return clone(currMark);
-=======
-				return {
-					...cloneMark(currMark),
-					changes: rebaseChild(currMark.changes, baseMark.changes),
-				};
-			}
-			return currMark;
->>>>>>> a349d395
+			return cloneMark(currMark);
 		}
 		case "MoveOut":
 		case "ReturnFrom": {
