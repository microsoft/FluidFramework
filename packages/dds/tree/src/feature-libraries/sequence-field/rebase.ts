/*!
 * Copyright (c) Microsoft Corporation and contributors. All rights reserved.
 * Licensed under the MIT License.
 */

import { assert, unreachableCase } from "@fluidframework/core-utils";
<<<<<<< HEAD
import { StableId } from "@fluidframework/runtime-definitions";
import { IdAllocator, brand, fail, getOrAddEmptyToMap } from "../../util/index.js";
=======
import { IdAllocator, brand, fail, getOrAddEmptyToMap } from "../../util";
>>>>>>> 0e5f1ad2
import {
	ChangeAtomId,
	ChangesetLocalId,
	RevisionMetadataSource,
	RevisionTag,
	TaggedChange,
} from "../../core/index.js";
import {
	CrossFieldManager,
	CrossFieldTarget,
	NodeExistenceState,
	RebaseRevisionMetadata,
	getIntention,
} from "../modular-schema/index.js";
import {
	isDetach,
	cloneMark,
	areInputCellsEmpty,
	markEmptiesCells,
	markFillsCells,
	getOffsetInCellRange,
	compareLineages,
	withNodeChange,
	cloneCellId,
	areOutputCellsEmpty,
	isNewAttach,
	getInputCellId,
	isAttachAndDetachEffect,
	getEndpoint,
	splitMark,
	isAttach,
	compareCellsFromSameRevision,
	cellSourcesFromMarks,
	isTombstone,
	compareCellPositionsUsingTombstones,
	isImpactfulCellRename,
	CellOrder,
	getDetachIdForLineage,
	getDetachOutputId,
} from "./utils.js";
import {
	Changeset,
	Mark,
	MarkList,
	NoopMark,
	MoveId,
	NoopMarkType,
	HasLineage,
	IdRange,
	CellMark,
	CellId,
	MarkEffect,
	MoveOut,
	MoveIn,
	LineageEvent,
} from "./types.js";
import { MarkListFactory } from "./markListFactory.js";
import {
	getMoveEffect,
	setMoveEffect,
	isMoveMark,
	MoveEffect,
	MoveEffectTable,
	isMoveOut,
	isMoveIn,
} from "./moveEffectTable.js";
import { MarkQueue } from "./markQueue.js";
import { EmptyInputCellMark } from "./helperTypes.js";
import { CellOrderingMethod, sequenceConfig } from "./config.js";
import { DetachIdOverrideType } from "./format.js";

/**
 * Rebases `change` over `base` assuming they both apply to the same initial state.
 * @param change - The changeset to rebase.
 * @param base - The changeset to rebase over.
 * @returns A changeset that performs the changes in `change` but does so assuming `base` has been applied first.
 *
 * WARNING! This implementation is incomplete:
 * - Some marks that affect existing content are removed instead of marked as conflicted when rebased over the deletion
 * of that content. This prevents us from then reinstating the mark when rebasing over the revive.
 * - Tombs are not added when rebasing an insert over a gap that is immediately left of deleted content.
 * This prevents us from being able to accurately track the position of the insert.
 * - Tiebreak ordering is not respected.
 * - Support for moves is not implemented.
 * - Support for slices is not implemented.
 */
export function rebase<TNodeChange>(
	change: Changeset<TNodeChange>,
	base: TaggedChange<Changeset<TNodeChange>>,
	rebaseChild: NodeChangeRebaser<TNodeChange>,
	genId: IdAllocator,
	manager: CrossFieldManager,
	revisionMetadata: RebaseRevisionMetadata,
	nodeExistenceState: NodeExistenceState = NodeExistenceState.Alive,
): Changeset<TNodeChange> {
	return rebaseMarkList(
		change,
		base.change,
		base.revision,
		revisionMetadata,
		rebaseChild,
		genId,
		manager as MoveEffectTable<TNodeChange>,
		nodeExistenceState,
	);
}

export type NodeChangeRebaser<TNodeChange> = (
	change: TNodeChange | undefined,
	baseChange: TNodeChange | undefined,
	stateChange?: NodeExistenceState,
) => TNodeChange | undefined;

function rebaseMarkList<TNodeChange>(
	currMarkList: MarkList<TNodeChange>,
	baseMarkList: MarkList<TNodeChange>,
	baseRevision: RevisionTag | undefined,
	metadata: RebaseRevisionMetadata,
	rebaseChild: NodeChangeRebaser<TNodeChange>,
	genId: IdAllocator,
	moveEffects: CrossFieldManager<MoveEffect<TNodeChange>>,
	nodeExistenceState: NodeExistenceState,
): MarkList<TNodeChange> {
	const rebasedMarks: Mark<TNodeChange>[] = [];
	const queue = new RebaseQueue(
		baseRevision,
		baseMarkList,
		currMarkList,
		metadata,
		genId,
		moveEffects,
	);

	// Each mark with empty input cells in `currMarkList` should have a lineage event added for all adjacent detaches in the base changeset.
	// At the time we process an attach we don't know about detaches of later nodes,
	// so we record marks which should have their lineage updated if we encounter a detach.
	const rebasedCellBlocks: CellBlockList = [];

	// For each revision, stores a list of IDs of detaches encountered in the base changeset which are adjacent to the current position.
	const detachBlocks = new Map<RevisionTag, IdRange[]>();
	while (!queue.isEmpty()) {
		const { baseMark, newMark: currMark } = queue.pop();
		const rebasedMark = rebaseMark(
			currMark,
			baseMark,
			baseRevision,
			metadata,
			rebaseChild,
			moveEffects,
			nodeExistenceState,
		);

		if (sequenceConfig.cellOrdering === CellOrderingMethod.Lineage) {
			if (
				markEmptiesCells(baseMark) ||
				isImpactfulCellRename(baseMark, baseRevision, metadata)
			) {
				// Note that we want the revision in the detach ID to be the actual revision, not the intention.
				// TODO: re-examine why this case needs the two kinds of overrides to be treated differently.
				const detachId = getDetachIdForLineage(baseMark, baseRevision);
				assert(
					detachId !== undefined,
					0x816 /* Mark which empties cells should have a detach ID */,
				);
				assert(
					detachId.revision !== undefined,
					0x74a /* Detach ID should have a revision */,
				);
				const detachBlock = getOrAddEmptyToMap(detachBlocks, detachId.revision);
				addIdRange(detachBlock, {
					id: detachId.localId,
					count: baseMark.count,
				});

				addLineageToRecipients(
					rebasedCellBlocks,
					detachId.revision,
					detachId.localId,
					baseMark.count,
					metadata,
				);

				assert(
					areInputCellsEmpty(rebasedMark) && rebasedMark.cellId.revision !== undefined,
					0x817 /* Mark should have empty input cells after rebasing over a cell-emptying mark */,
				);

				// A re-detach sports a cell ID with the adjacent cells from the original detach.
				// Marks that are rebased over such a re-detach will adopt this cell ID as-is and do not need to have the
				// adjacent cells be updated. Moreover, the base changeset may not have all the detaches from the original
				// detach revision, so using such re-detach marks to compile the list of adjacent cells would run the risk
				// of ending up with incomplete adjacent cell information in the rebased mark.
				if (!isRedetach(baseMark)) {
					// BUG#6604:
					// We track blocks of adjacent cells for rollbacks separately from that of the original revision
					// that they are a rollback of, but all rebased marks use the original revision in their `CellId`.
					// This means we assign adjacent cells information for the rollback to a `CellId` that advertises
					// itself as being about the original revision.
					// This could lead to a situation where we try to compare two cells and fail to order them correctly
					// because one sports adjacent cells information for the original revision and the other sports
					// adjacent cells information for the rollback.
					setMarkAdjacentCells(rebasedMark, detachBlock);
				}
			}

			if (areInputCellsEmpty(rebasedMark)) {
				handleLineage(rebasedMark.cellId, detachBlocks, metadata);
			}
			updateLineageState(
				rebasedCellBlocks,
				detachBlocks,
				baseMark,
				baseRevision,
				rebasedMark,
				metadata,
			);
		}
		rebasedMarks.push(rebasedMark);
	}

	return mergeMarkList(rebasedMarks);
}

function mergeMarkList<T>(marks: Mark<T>[]): Mark<T>[] {
	const factory = new MarkListFactory<T>();
	for (const mark of marks) {
		factory.push(mark);
	}

	return factory.list;
}

export function isRedetach(effect: MarkEffect): boolean {
	switch (effect.type) {
		case "Delete":
		case "MoveOut":
			return effect.idOverride?.type === DetachIdOverrideType.Redetach;
		case "AttachAndDetach":
			return isRedetach(effect.detach);
		default:
			return false;
	}
}

/**
 * Generates a NoOp mark that targets the same cells as the input mark.
 * @param mark - The mark the NoOp should target.
 * @param revision - The revision, if available.
 * @returns A NoOp mark that targets the same cells as the input mark.
 */
function generateNoOpWithCellId<T>(
	mark: Mark<T>,
	revision: RevisionTag | undefined,
	metadata: RevisionMetadataSource,
): CellMark<NoopMark, T> {
	const length = mark.count;
	const cellId = getInputCellId(mark, revision, metadata);
	return cellId === undefined ? { count: length } : { count: length, cellId };
}

class RebaseQueue<T> {
	private readonly baseMarks: MarkQueue<T>;
	private readonly newMarks: MarkQueue<T>;
	private readonly baseMarksCellSources: ReadonlySet<RevisionTag | undefined>;
	private readonly newMarksCellSources: ReadonlySet<RevisionTag | undefined>;

	public constructor(
		baseRevision: RevisionTag | undefined,
		baseMarks: Changeset<T>,
		newMarks: Changeset<T>,
		private readonly metadata: RevisionMetadataSource,
		genId: IdAllocator,
		private readonly moveEffects: MoveEffectTable<T>,
	) {
		this.baseMarks = new MarkQueue(baseMarks, baseRevision, moveEffects, false, genId);
		this.newMarks = new MarkQueue(newMarks, undefined, moveEffects, false, genId);
		this.baseMarksCellSources = cellSourcesFromMarks(
			baseMarks,
			baseRevision,
			metadata,
			getInputCellId,
		);
		this.newMarksCellSources = cellSourcesFromMarks(
			newMarks,
			undefined,
			metadata,
			getInputCellId,
		);
	}

	public isEmpty(): boolean {
		return this.baseMarks.isEmpty() && this.newMarks.isEmpty();
	}

	public pop(): RebaseMarks<T> {
		const baseMark = this.baseMarks.peek();
		const newMark = this.newMarks.peek();
		assert(
			!(baseMark === undefined && newMark === undefined),
			0x722 /* Cannot pop from empty queue */,
		);

		if (baseMark === undefined) {
			const dequeuedNewMark = this.newMarks.dequeue();
			return {
				baseMark: generateNoOpWithCellId(dequeuedNewMark, undefined, this.metadata),
				newMark: dequeuedNewMark,
			};
		} else if (newMark === undefined) {
			return this.dequeueBase();
		} else if (areInputCellsEmpty(baseMark) && areInputCellsEmpty(newMark)) {
			switch (sequenceConfig.cellOrdering) {
				case CellOrderingMethod.Tombstone: {
					const baseId = getInputCellId(baseMark, this.baseMarks.revision, this.metadata);
					const newId = getInputCellId(newMark, undefined, this.metadata);
					assert(
						baseId !== undefined && newId !== undefined,
						"Both marks should have cell IDs",
					);
					const comparison = compareCellPositionsUsingTombstones(
						baseId,
						newId,
						this.baseMarksCellSources,
						this.newMarksCellSources,
						this.metadata,
					);
					switch (comparison) {
						case CellOrder.SameCell:
							return this.dequeueBoth();
						case CellOrder.OldThenNew:
							return this.dequeueBase();
						case CellOrder.NewThenOld:
							return this.dequeueNew();
						default:
							unreachableCase(comparison);
					}
				}
				case CellOrderingMethod.Lineage: {
					const cmp = compareCellPositions(
						this.baseMarks.revision,
						baseMark,
						newMark,
						this.metadata,
					);
					if (cmp < 0) {
						return this.dequeueBase(-cmp);
					} else if (cmp > 0) {
						const dequeuedNewMark = this.newMarks.dequeueUpTo(cmp);
						return {
							newMark: dequeuedNewMark,
							baseMark: generateNoOpWithCellId(
								dequeuedNewMark,
								undefined,
								this.metadata,
							),
						};
					} else {
						return this.dequeueBoth();
					}
				}
				default:
					unreachableCase(sequenceConfig.cellOrdering);
			}
		} else if (areInputCellsEmpty(newMark)) {
			return this.dequeueNew();
		} else if (areInputCellsEmpty(baseMark)) {
			return this.dequeueBase();
		} else {
			return this.dequeueBoth();
		}
	}

	private dequeueBase(length?: number): RebaseMarks<T> {
		const baseMark =
			length !== undefined ? this.baseMarks.dequeueUpTo(length) : this.baseMarks.dequeue();

		const movedMark = getMovedMarkFromBaseMark(
			this.moveEffects,
			baseMark,
			this.baseMarks.revision,
		);
		const newMark =
			movedMark !== undefined
				? withCellId(
						movedMark,
						getInputCellId(baseMark, this.baseMarks.revision, undefined),
				  )
				: generateNoOpWithCellId(baseMark, this.baseMarks.revision, this.metadata);

		return {
			baseMark,
			newMark,
		};
	}

	private dequeueNew(): RebaseMarks<T> {
		const newMark = this.newMarks.dequeue();
		return { newMark, baseMark: generateNoOpWithCellId(newMark, undefined, this.metadata) };
	}

	private dequeueBoth(): RebaseMarks<T> {
		const baseMark = this.baseMarks.peek();
		const newMark = this.newMarks.peek();
		assert(
			baseMark !== undefined && newMark !== undefined,
			0x69c /* Cannot dequeue both unless both mark queues are non-empty */,
		);
		const length = Math.min(newMark.count, baseMark.count);
		const sizedBaseMark = this.baseMarks.dequeueUpTo(length);
		const sizedNewMark = this.newMarks.dequeueUpTo(length);
		const movedMark = getMovedMarkFromBaseMark(
			this.moveEffects,
			sizedBaseMark,
			this.baseMarks.revision,
		);
		return {
			baseMark: sizedBaseMark,
			newMark: movedMark === undefined ? sizedNewMark : fuseMarks(sizedNewMark, movedMark),
		};
	}
}

function fuseMarks<T>(newMark: Mark<T>, movedMark: Mark<T>): Mark<T> {
	if (isMoveIn(newMark) && isMoveOut(movedMark)) {
		const fusedMark: Mark<T> = {
			type: "Insert",
			count: newMark.count,
			id: newMark.id,
		};
		if (movedMark.cellId !== undefined) {
			fusedMark.cellId = cloneCellId(movedMark.cellId);
		}
		if (movedMark.revision !== undefined) {
			fusedMark.revision = movedMark.revision;
		}
		if (movedMark.changes !== undefined) {
			fusedMark.changes = movedMark.changes;
		}
		return fusedMark;
	} else if (isTombstone(newMark)) {
		const fusedMark: Mark<T> = { ...movedMark };
		fusedMark.cellId = cloneCellId(newMark.cellId);
		return fusedMark;
	}
	assert(false, 0x818 /* Unexpected combination of moved and new marks */);
}

/**
 * Represents the marks rebasing should process next.
 * If `baseMark` and `newMark` are both defined, then they are `SizedMark`s covering the same range of nodes.
 */
interface RebaseMarks<T> {
	baseMark: Mark<T>;
	newMark: Mark<T>;
}

function rebaseMark<TNodeChange>(
	currMark: Mark<TNodeChange>,
	baseMark: Mark<TNodeChange>,
	baseRevision: RevisionTag | undefined,
	metadata: RevisionMetadataSource,
	rebaseChild: NodeChangeRebaser<TNodeChange>,
	moveEffects: MoveEffectTable<TNodeChange>,
	nodeExistenceState: NodeExistenceState,
): Mark<TNodeChange> {
	const rebasedMark = rebaseNodeChange(cloneMark(currMark), baseMark, rebaseChild);
	return rebaseMarkIgnoreChild(
		rebasedMark,
		baseMark,
		baseRevision,
		metadata,
		moveEffects,
		nodeExistenceState,
	);
}

function rebaseMarkIgnoreChild<TNodeChange>(
	currMark: Mark<TNodeChange>,
	baseMark: Mark<TNodeChange>,
	baseRevision: RevisionTag | undefined,
	metadata: RevisionMetadataSource,
	moveEffects: MoveEffectTable<TNodeChange>,
	nodeExistenceState: NodeExistenceState,
): Mark<TNodeChange> {
	let rebasedMark: Mark<TNodeChange>;
	if (isDetach(baseMark)) {
		if (baseMark.cellId !== undefined) {
			// Detaches on empty cells have an implicit revive effect.
			delete currMark.cellId;
		}
		assert(
			!isNewAttach(currMark),
			0x69d /* A new attach should not be rebased over its cell being emptied */,
		);
		const baseCellId = getDetachOutputId(baseMark, baseRevision, metadata);

		if (isMoveOut(baseMark)) {
			assert(isMoveMark(baseMark), 0x6f0 /* Only move marks have move IDs */);
			assert(
				!isNewAttach(currMark),
				0x819 /* New attaches should not be rebased over moves */,
			);
			const { remains, follows } = separateEffectsForMove(currMark);
			if (follows !== undefined || currMark.changes !== undefined) {
				sendMarkToDest(
					withNodeChange({ ...follows, count: baseMark.count }, currMark.changes),
					moveEffects,
					getEndpoint(baseMark, baseRevision),
					baseMark.count,
				);
			}
			rebasedMark = { ...(remains ?? {}), count: baseMark.count };
		} else {
			rebasedMark = currMark;
		}
		rebasedMark = makeDetachedMark(rebasedMark, cloneCellId(baseCellId));
	} else if (markFillsCells(baseMark)) {
		rebasedMark = isAttachAndDetachEffect(currMark)
			? withNodeChange({ ...currMark.detach, count: currMark.count }, currMark.changes)
			: withCellId(currMark, undefined);
	} else if (isAttachAndDetachEffect(baseMark)) {
		assert(
			baseMark.cellId !== undefined,
			0x81a /* AttachAndDetach mark should target an empty cell */,
		);
		const halfRebasedMark = rebaseMarkIgnoreChild(
			currMark,
			{ ...baseMark.attach, cellId: cloneCellId(baseMark.cellId), count: baseMark.count },
			baseRevision,
			metadata,
			moveEffects,
			nodeExistenceState,
		);
		rebasedMark = rebaseMarkIgnoreChild(
			halfRebasedMark,
			{ ...baseMark.detach, count: baseMark.count },
			baseRevision,
			metadata,
			moveEffects,
			nodeExistenceState,
		);
	} else {
		rebasedMark = currMark;
	}
	return rebasedMark;
}

/**
 * @returns A pair of marks that represent the effects which should remain in place in the face of concurrent move,
 * and the effects that should be sent to the move destination.
 */
function separateEffectsForMove(mark: MarkEffect): { remains?: MarkEffect; follows?: MarkEffect } {
	const type = mark.type;
	switch (type) {
		case "Delete":
		case "MoveOut":
			return { follows: mark };
		case "AttachAndDetach":
			return { follows: mark.detach, remains: mark.attach };
		case "MoveIn":
			return { remains: mark };
		case NoopMarkType:
			return {};
		case "Insert": {
			const follows: MoveOut = {
				type: "MoveOut",
				id: mark.id,
			};
			const remains: MoveIn = {
				type: "MoveIn",
				id: mark.id,
			};
			if (mark.revision !== undefined) {
				follows.revision = mark.revision;
				remains.revision = mark.revision;
			}
			return { remains, follows };
		}
		default:
			unreachableCase(type);
	}
}

// TODO: Reduce the duplication between this and other MoveEffect helpers
function sendMarkToDest<T>(
	mark: Mark<T>,
	moveEffects: MoveEffectTable<T>,
	{ revision, localId: id }: ChangeAtomId,
	count: number,
) {
	const effect = getMoveEffect(
		moveEffects,
		CrossFieldTarget.Destination,
		revision,
		id,
		count,
		false,
	);
	if (effect.length < count) {
		const [mark1, mark2] = splitMark(mark, effect.length);
		const newEffect =
			effect.value !== undefined
				? { ...effect.value, movedMark: mark1 }
				: { movedMark: mark1 };
		setMoveEffect(
			moveEffects,
			CrossFieldTarget.Destination,
			revision,
			id,
			effect.length,
			newEffect,
		);
		sendMarkToDest(
			mark2,
			moveEffects,
			{ revision, localId: brand(id + effect.length) },
			count - effect.length,
		);
	} else {
		const newEffect =
			effect.value !== undefined ? { ...effect.value, movedMark: mark } : { movedMark: mark };
		setMoveEffect(moveEffects, CrossFieldTarget.Destination, revision, id, count, newEffect);
	}
}

function rebaseNodeChange<TNodeChange>(
	currMark: Mark<TNodeChange>,
	baseMark: Mark<TNodeChange>,
	nodeRebaser: NodeChangeRebaser<TNodeChange>,
): Mark<TNodeChange> {
	const baseChange = baseMark.changes;
	const currChange = currMark.changes;

	if (markEmptiesCells(baseMark) && !isMoveMark(baseMark)) {
		return withNodeChange(
			currMark,
			nodeRebaser(currChange, baseChange, NodeExistenceState.Dead),
		);
	} else if (markFillsCells(baseMark) && !isMoveMark(baseMark)) {
		return withNodeChange(
			currMark,
			nodeRebaser(currChange, baseChange, NodeExistenceState.Alive),
		);
	}

	return withNodeChange(currMark, nodeRebaser(currChange, baseChange));
}

function makeDetachedMark<T>(mark: Mark<T>, cellId: ChangeAtomId): Mark<T> {
	assert(mark.cellId === undefined, 0x69f /* Expected mark to be attached */);
	return { ...mark, cellId };
}

function withCellId<TMark extends Mark<unknown>>(mark: TMark, cellId: CellId | undefined): TMark {
	const newMark = { ...mark, cellId };
	if (cellId === undefined) {
		delete newMark.cellId;
	}
	return newMark;
}

function getMovedMarkFromBaseMark<T>(
	moveEffects: MoveEffectTable<T>,
	baseMark: Mark<T>,
	baseRevision: RevisionTag | undefined,
): Mark<T> | undefined {
	if (isMoveIn(baseMark)) {
		return getMovedMark(
			moveEffects,
			baseMark.revision ?? baseRevision,
			baseMark.id,
			baseMark.count,
		);
	} else if (isAttachAndDetachEffect(baseMark) && isMoveIn(baseMark.attach)) {
		return getMovedMark(
			moveEffects,
			baseMark.attach.revision ?? baseRevision,
			baseMark.attach.id,
			baseMark.count,
		);
	} else {
		return undefined;
	}
}

// It is expected that the range from `id` to `id + count - 1` has the same move effect.
// The call sites to this function are making queries about a mark which has already been split by a `MarkQueue`
// to match the ranges in `moveEffects`.
// TODO: Reduce the duplication between this and other MoveEffect helpers
function getMovedMark<T>(
	moveEffects: MoveEffectTable<T>,
	revision: RevisionTag | undefined,
	id: MoveId,
	count: number,
): Mark<T> | undefined {
	const effect = getMoveEffect(moveEffects, CrossFieldTarget.Destination, revision, id, count);
	assert(effect.length === count, 0x6f3 /* Expected effect to cover entire mark */);

	if (effect.value?.movedMark !== undefined) {
		const newEffect = { ...effect.value };
		delete newEffect.movedMark;
		setMoveEffect(
			moveEffects,
			CrossFieldTarget.Destination,
			revision,
			id,
			count,
			newEffect,
			false,
		);

		if (effect.value.movedMark.count === count) {
			return effect.value.movedMark;
		}
		const [mark1, _mark2] = splitMark(effect.value.movedMark, count);
		return mark1;
	}

	return undefined;
}

type CellBlockList = CellBlock[];

interface CellBlock {
	readonly cellId: CellId | undefined;

	// The index of the oldest revision where this cell is full in its output context.
	// May be -Infinity if the cell was full in the input context of the base changeset,
	// or +Infinity if the cell was empty for all revisions in the base changeset.
	readonly firstAttachedRevisionIndex: number;

	// The index of the newest revision where this cell is full in its output context.
	// May be -Infinity if the cell was empty for all revisions in the base changeset,
	// or +Infinity if the cell is full in the output context of the base changeset.
	readonly lastAttachedRevisionIndex: number;
}

function handleLineage(
	cellId: CellId,
	detachBlocks: Map<RevisionTag, IdRange[]>,
	metadata: RebaseRevisionMetadata,
) {
	const baseRevisions = metadata
		.getBaseRevisions()
		.map((r) => getIntention(r, metadata) ?? fail("Intention should be defined"));

	removeLineageEvents(cellId, new Set(baseRevisions));

	for (const [revision, detachBlock] of detachBlocks.entries()) {
		if (shouldReceiveLineage(cellId.revision, revision, metadata)) {
			const intention = metadata.tryGetInfo(revision)?.rollbackOf ?? revision;
			for (const entry of detachBlock) {
				addLineageEntry(cellId, intention, entry.id, entry.count, entry.count);
			}
		}
	}
}

function getRevisionIndex(metadata: RevisionMetadataSource, revision: RevisionTag): number {
	const index = metadata.getIndex(revision);
	if (index !== undefined) {
		return index;
	}

	// This revision is not in the changesets being handled and must be older than them.
	return -Infinity;
}

function updateLineageState(
	cellBlocks: CellBlockList,
	detachBlocks: Map<RevisionTag, IdRange[]>,
	baseMark: Mark<unknown>,
	baseRevision: RevisionTag | undefined,
	rebasedMark: Mark<unknown>,
	metadata: RevisionMetadataSource,
) {
	const attachRevisionIndex = getAttachRevisionIndex(metadata, baseMark, baseRevision);
	const detachRevisionIndex = getDetachRevisionIndex(metadata, baseMark, baseRevision);
	for (const revision of detachBlocks.keys()) {
		const revisionIndex = getRevisionIndex(metadata, revision);
		// revisionIndex can be -Infinity if it is from a re-detach
		if (
			revisionIndex > -Infinity &&
			attachRevisionIndex <= revisionIndex &&
			revisionIndex < detachRevisionIndex
		) {
			detachBlocks.delete(revision);
		}
	}

	cellBlocks.push({
		cellId: rebasedMark.cellId,
		firstAttachedRevisionIndex: attachRevisionIndex,
		lastAttachedRevisionIndex: detachRevisionIndex - 1,
	});
}

function getAttachRevisionIndex(
	metadata: RevisionMetadataSource,
	baseMark: Mark<unknown>,
	baseRevision: RevisionTag | undefined,
): number {
	if (!areInputCellsEmpty(baseMark)) {
		return -Infinity;
	}

	if (markFillsCells(baseMark)) {
		assert(isAttach(baseMark), 0x81b /* Only attach marks can fill cells */);
		return getRevisionIndex(
			metadata,
			baseMark.revision ?? baseRevision ?? fail("Mark must have revision"),
		);
	}

	if (isAttachAndDetachEffect(baseMark)) {
		return getRevisionIndex(
			metadata,
			baseMark.attach.revision ?? baseRevision ?? fail("Mark must have revision"),
		);
	}

	return Infinity;
}

function getDetachRevisionIndex(
	metadata: RevisionMetadataSource,
	baseMark: Mark<unknown>,
	baseRevision: RevisionTag | undefined,
): number {
	if (!areOutputCellsEmpty(baseMark)) {
		return Infinity;
	}

	if (markEmptiesCells(baseMark)) {
		assert(isDetach(baseMark), 0x81c /* Only detach marks can empty cells */);
		return getRevisionIndex(
			metadata,
			baseMark.revision ?? baseRevision ?? fail("Mark must have revision"),
		);
	}

	if (isAttachAndDetachEffect(baseMark)) {
		return getRevisionIndex(
			metadata,
			baseMark.detach.revision ?? baseRevision ?? fail("Mark must have revision"),
		);
	}

	return -Infinity;
}

function addLineageToRecipients(
	cellBlocks: CellBlockList,
	revision: RevisionTag,
	id: ChangesetLocalId,
	count: number,
	metadata: RebaseRevisionMetadata,
) {
	const rollbackOf = metadata.tryGetInfo(revision)?.rollbackOf;
	const intention = rollbackOf ?? revision;
	const intentionIndex = getRevisionIndex(metadata, intention);
	for (let i = cellBlocks.length - 1; i >= 0; i--) {
		const entry = cellBlocks[i];
		if (
			entry.firstAttachedRevisionIndex <= intentionIndex &&
			intentionIndex <= entry.lastAttachedRevisionIndex
		) {
			// These cells were full in this revision, so cells earlier in the sequence
			// do not need to know about this lineage event.
			return;
		}

		// We only add lineage to cells which were detached before the lineage event occurred.
		if (entry.cellId === undefined) {
			continue;
		}

		if (shouldReceiveLineage(entry.cellId.revision, revision, metadata)) {
			addLineageEntry(entry.cellId, intention, id, count, 0);
		}
	}
}

function addLineageEntry(
	lineageHolder: HasLineage,
	revision: RevisionTag,
	id: ChangesetLocalId,
	count: number,
	offset: number,
) {
	if (lineageHolder.lineage === undefined) {
		lineageHolder.lineage = [];
	}

	if (lineageHolder.lineage.length > 0) {
		const lastEntry = lineageHolder.lineage[lineageHolder.lineage.length - 1];
		if (lastEntry.revision === revision && (lastEntry.id as number) + lastEntry.count === id) {
			if (lastEntry.offset === lastEntry.count) {
				lineageHolder.lineage[lineageHolder.lineage.length - 1] = {
					...lastEntry,
					count: lastEntry.count + count,
					offset: lastEntry.offset + offset,
				};
				return;
			} else if (offset === 0) {
				lineageHolder.lineage[lineageHolder.lineage.length - 1] = {
					...lastEntry,
					count: lastEntry.count + count,
				};
				return;
			}
		}
	}

	lineageHolder.lineage.push({ revision, id, count, offset });
}

function removeLineageEvents(lineageHolder: HasLineage, revisionsToRemove: Set<RevisionTag>) {
	if (lineageHolder.lineage === undefined) {
		return;
	}

	lineageHolder.lineage = lineageHolder.lineage.filter(
		(event) => !revisionsToRemove.has(event.revision),
	);
	if (lineageHolder.lineage.length === 0) {
		delete lineageHolder.lineage;
	}
}

function addIdRange(lineageEntries: IdRange[], range: IdRange): void {
	if (lineageEntries.length > 0) {
		const lastEntry = lineageEntries[lineageEntries.length - 1];
		if ((lastEntry.id as number) + lastEntry.count === range.id) {
			lastEntry.count += range.count;
			return;
		}
	}

	lineageEntries.push(range);
}

function setMarkAdjacentCells(mark: Mark<unknown>, adjacentCells: IdRange[]): void {
	assert(
		mark.cellId !== undefined,
		0x74d /* Can only set adjacent cells on a mark with cell ID */,
	);
	assert(mark.cellId.adjacentCells === undefined, 0x74e /* Should not overwrite adjacentCells */);
	mark.cellId.adjacentCells = adjacentCells;
}

function shouldReceiveLineage(
	cellRevision: RevisionTag | undefined,
	detachRevision: RevisionTag,
	metadata: RevisionMetadataSource,
): boolean {
	if (cellRevision === undefined) {
		// An undefined cell revision means that the cell was created by the changeset we are rebasing.
		// Since this cell was been empty for all base revisions, it should receive lineage from all of them.
		// TODO: This cell does not need lineage from roll-forward revisions.
		return true;
	}

	const cellRevisionIndex = getRevisionIndex(metadata, cellRevision);
	const rollbackOf = metadata.tryGetInfo(detachRevision)?.rollbackOf;
	const detachIntention = rollbackOf ?? detachRevision;
	const detachRevisionIndex = getRevisionIndex(metadata, detachIntention);
	if (detachRevisionIndex === undefined) {
		// This case means that these cells are being "re-detached" through a `redetachId`.
		// We could use the revision of the re-detach to determine whether or not this cell needs this lineage entry.
		// But to be conservative we always add lineage here.
		return true;
	}

	const isRollback = rollbackOf !== undefined;
	return isRollback
		? detachRevisionIndex < cellRevisionIndex
		: detachRevisionIndex > cellRevisionIndex;
}

/**
 * Returns a number N which encodes how the cells of the two marks are aligned.
 * - If N is zero, then the first cell of `baseMark` is the same as the first cell of `newMark`.
 * - If N is positive, then the first N cells of `newMark` (or all its cells if N is greater than its length)
 * are before the first cell of `baseMark`.
 * - If N is negative, then the first N cells of `baseMark` (or all its cells if N is greater than its length)
 * are before the first cell of `newMark`.
 */
function compareCellPositions(
	baseRevision: RevisionTag | undefined,
	baseMark: EmptyInputCellMark<unknown>,
	newMark: EmptyInputCellMark<unknown>,
	metadata: RevisionMetadataSource,
): number {
	const baseId = getInputCellId(baseMark, baseRevision, metadata);
	const baseLength = baseMark.count;
	assert(baseId?.revision !== undefined, 0x6a0 /* baseMark should have cell ID */);
	const newId = getInputCellId(newMark, undefined, metadata);
	assert(newId !== undefined, 0x85a /* newMark should have cell ID */);
	const newLength = newMark.count;
	if (newId !== undefined && baseId.revision === newId.revision) {
		const cmp = compareCellsFromSameRevision(baseId, baseMark.count, newId, newMark.count);
		if (cmp !== undefined) {
			return cmp;
		}
	}

	if (newId !== undefined) {
		const offset = getOffsetInCellRange(
			baseId.lineage,
			newId.revision,
			newId.localId,
			newLength,
		);
		if (offset !== undefined) {
			return offset > 0 ? offset : -Infinity;
		}

		const newOffset = getOffsetInCellRange(
			newId.lineage,
			baseId.revision,
			baseId.localId,
			baseLength,
		);
		if (newOffset !== undefined) {
			return newOffset > 0 ? -newOffset : Infinity;
		}
	}

	if (newId !== undefined) {
		const cmp = compareLineages(baseId, newId);
		if (cmp !== 0) {
			return Math.sign(cmp) * Infinity;
		}

		const cmp2 = compareMissingLineageEntries(baseId.lineage, newId.lineage, metadata);
		if (cmp2 !== 0) {
			return Math.sign(cmp2) * Infinity;
		}
	}

	// Both cells must never have been filled (in their common history), otherwise they would have some common lineage.
	// A new attach targets a cell that has never been filled.
	// A mark can also target a cell which was initially filled on another branch, but which has never been filled on the current branch.
	if (newId.revision === undefined) {
		// An undefined revision must mean that the cell was created on the branch we are rebasing.
		// Since it is newer than the `baseMark`'s cell, it should come first.
		return Infinity;
	}

	const baseRevisionIndex = metadata.getIndex(baseId.revision);
	const newRevisionIndex = metadata.getIndex(newId.revision);

	if (newRevisionIndex !== undefined && baseRevisionIndex !== undefined) {
		return newRevisionIndex > baseRevisionIndex ? Infinity : -Infinity;
	}

	if (newRevisionIndex !== undefined) {
		return Infinity;
	}

	if (baseRevisionIndex !== undefined) {
		return -Infinity;
	}

	// `newMark` points to cells which were emptied before `baseMark` was created.
	// We use `baseMark`'s tiebreak policy as if `newMark`'s cells were created concurrently and before `baseMark`.
	return -Infinity;
}

function compareMissingLineageEntries(
	lineage1: LineageEvent[] | undefined,
	lineage2: LineageEvent[] | undefined,
	metadata: RevisionMetadataSource,
): number {
	const events1 = new Map<RevisionTag, LineageEvent>();
	for (const event of lineage1 ?? []) {
		events1.set(event.revision, event);
	}

	const events2 = new Map<RevisionTag, LineageEvent>();
	for (const event of lineage2 ?? []) {
		events2.set(event.revision, event);
	}

	for (const revision of events1.keys()) {
		if (events2.has(revision)) {
			events1.delete(revision);
			events2.delete(revision);
		}
	}

	for (const event of events2.values()) {
		// We've found a cell C that was emptied before the cell1 started tracking lineage.
		// The cell1 should come before any such cell, so if cell2 comes after C
		// then we know that cell1 should come before the cell2.
		// TODO: Account for the cell1's tiebreak policy
		if (!metadata.hasRollback(event.revision) && event.offset !== 0) {
			return -1;
		}
	}

	// cell1Events now contains only revisions which were not in cell2's lineage.
	for (const event of events1.values()) {
		// We've found a cell C that was emptied before the cell2 started tracking lineage.
		// The cell2 should come before any such cell, so if cell1 comes after C
		// then we know that cell2 should come before the cell1.
		// TODO: Account for the cell2's tiebreak policy
		if (!metadata.hasRollback(event.revision) && event.offset !== 0) {
			return 1;
		}
	}

	return 0;
}<|MERGE_RESOLUTION|>--- conflicted
+++ resolved
@@ -4,12 +4,7 @@
  */
 
 import { assert, unreachableCase } from "@fluidframework/core-utils";
-<<<<<<< HEAD
-import { StableId } from "@fluidframework/runtime-definitions";
 import { IdAllocator, brand, fail, getOrAddEmptyToMap } from "../../util/index.js";
-=======
-import { IdAllocator, brand, fail, getOrAddEmptyToMap } from "../../util";
->>>>>>> 0e5f1ad2
 import {
 	ChangeAtomId,
 	ChangesetLocalId,
