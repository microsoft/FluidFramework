/*!
 * Copyright (c) Microsoft Corporation and contributors. All rights reserved.
 * Licensed under the MIT License.
 */

import type { FieldChangeHandler } from "../modular-schema/index.js";

import { relevantRemovedRoots } from "./relevantRemovedRoots.js";
import { sequenceFieldChangeRebaser } from "./sequenceFieldChangeRebaser.js";
import { sequenceFieldChangeCodecFactory } from "./sequenceFieldCodecs.js";
import { type SequenceFieldEditor, sequenceFieldEditor } from "./sequenceFieldEditor.js";
import { sequenceFieldToDelta } from "./sequenceFieldToDelta.js";
<<<<<<< HEAD
import type { Changeset } from "./types.js";
import { createEmpty, isEmpty } from "./utils.js";
=======
import { Changeset } from "./types.js";
import { createEmpty, getNestedChanges, isEmpty } from "./utils.js";
>>>>>>> 13653ef5

export type SequenceFieldChangeHandler = FieldChangeHandler<Changeset, SequenceFieldEditor>;

export const sequenceFieldChangeHandler: SequenceFieldChangeHandler = {
	rebaser: sequenceFieldChangeRebaser,
	codecsFactory: sequenceFieldChangeCodecFactory,
	editor: sequenceFieldEditor,
	intoDelta: sequenceFieldToDelta,
	relevantRemovedRoots,
	isEmpty,
	getNestedChanges,
	createEmpty,
};<|MERGE_RESOLUTION|>--- conflicted
+++ resolved
@@ -10,13 +10,8 @@
 import { sequenceFieldChangeCodecFactory } from "./sequenceFieldCodecs.js";
 import { type SequenceFieldEditor, sequenceFieldEditor } from "./sequenceFieldEditor.js";
 import { sequenceFieldToDelta } from "./sequenceFieldToDelta.js";
-<<<<<<< HEAD
 import type { Changeset } from "./types.js";
-import { createEmpty, isEmpty } from "./utils.js";
-=======
-import { Changeset } from "./types.js";
 import { createEmpty, getNestedChanges, isEmpty } from "./utils.js";
->>>>>>> 13653ef5
 
 export type SequenceFieldChangeHandler = FieldChangeHandler<Changeset, SequenceFieldEditor>;
 
