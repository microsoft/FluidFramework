--- conflicted
+++ resolved
@@ -13,25 +13,9 @@
 
 export type SequenceChangeRebaser = ChangeRebaser<SequenceChangeset>;
 
-<<<<<<< HEAD
-function rebaseAnchors(anchor: AnchorSet, over: SequenceChangeset): void {}
-=======
-function compose(changes: SequenceChangeset[]): SequenceChangeset {
-    throw Error("Not implemented"); // TODO
-}
-
-function invert(changes: SequenceChangeset): SequenceChangeset {
-    throw Error("Not implemented"); // TODO
- }
-
-function rebase(change: SequenceChangeset, over: SequenceChangeset): SequenceChangeset {
-    throw Error("Not implemented"); // TODO
-}
-
 function rebaseAnchors(anchors: AnchorSet, over: SequenceChangeset): void {
     anchors.applyDelta(toDelta(over));
 }
->>>>>>> 1f61805e
 
 export const sequenceChangeRebaser: SequenceChangeRebaser = {
     compose,
