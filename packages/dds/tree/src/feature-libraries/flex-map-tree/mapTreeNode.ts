/*!
 * Copyright (c) Microsoft Corporation and contributors. All rights reserved.
 * Licensed under the MIT License.
 */

import { assert } from "@fluidframework/core-utils/internal";
import {
	type AnchorNode,
	EmptyKey,
	type FieldKey,
	type FieldUpPath,
	type MapTree,
	type TreeNodeSchemaIdentifier,
	type TreeValue,
	type Value,
} from "../../core/index.js";
<<<<<<< HEAD
import { brand, fail, getOrCreate, mapIterable, oob } from "../../util/index.js";
=======
import { brand, fail, mapIterable } from "../../util/index.js";
>>>>>>> 489cbded
import {
	type FlexTreeContext,
	FlexTreeEntityKind,
	type FlexTreeField,
	type FlexTreeFieldNode,
	type FlexTreeLeafNode,
	type FlexTreeMapNode,
	type FlexTreeNode,
	type FlexTreeOptionalField,
	type FlexTreeRequiredField,
	type FlexTreeSequenceField,
	type FlexTreeTypedField,
	type FlexTreeTypedNode,
	type FlexTreeTypedNodeUnion,
	type FlexTreeUnboxField,
	type FlexTreeUnboxNodeUnion,
	type FlexibleFieldContent,
	type FlexibleNodeSubSequence,
	flexTreeMarker,
	indexForAt,
} from "../flex-tree/index.js";
import {
	type FlexAllowedTypes,
	type FlexFieldNodeSchema,
	FlexFieldSchema,
	type FlexMapNodeSchema,
	type FlexTreeNodeSchema,
	type LeafNodeSchema,
	isLazy,
	schemaIsFieldNode,
	schemaIsLeaf,
	schemaIsMap,
	schemaIsObjectNode,
} from "../typed-schema/index.js";
import { type FlexImplicitAllowedTypes, normalizeAllowedTypes } from "../schemaBuilderBase.js";
import type { FlexFieldKind } from "../modular-schema/index.js";
import { FieldKinds, type SequenceFieldEditBuilder } from "../default-schema/index.js";
import { UsageError } from "@fluidframework/telemetry-utils/internal";

// #region Nodes

/**
 * A readonly {@link FlexTreeNode} which wraps a {@link MapTree}.
 * @remarks Reading data from the MapTreeNode will read the corresponding data from the {@link MapTree}.
 * Create a `MapTreeNode` by calling {@link getOrCreateMapTreeNode}.
 */
export interface MapTreeNode extends FlexTreeNode {
	readonly mapTree: MapTree;
}

/**
 * Checks if the given {@link FlexTreeNode} is a {@link MapTreeNode}.
 */
export function isMapTreeNode(flexNode: FlexTreeNode): flexNode is MapTreeNode {
	return flexNode instanceof EagerMapTreeNode;
}

/** A node's parent field and its index in that field */
interface LocationInField {
	readonly parent: MapTreeField<FlexAllowedTypes>;
	readonly index: number;
}

/**
 * A readonly implementation of {@link FlexTreeNode} which wraps a {@link MapTree}.
 * @remarks Any methods that would mutate the node will fail,
 * as will the querying of data specific to the {@link LazyTreeNode} implementation (e.g. {@link FlexTreeNode.context}).
 * MapTreeNodes are unconditionally cached -
 * when retrieved via {@link getOrCreateNode}, the same {@link MapTree} object will always produce the same `MapTreeNode` object.
 */
export class EagerMapTreeNode<TSchema extends FlexTreeNodeSchema> implements MapTreeNode {
	public readonly [flexTreeMarker] = FlexTreeEntityKind.Node as const;

	/**
	 * Create a new MapTreeNode.
	 * @param location - the parentage of this node, if it is being created underneath an existing node and field, or undefined if not
	 * @remarks This class (and its subclasses) should not be directly constructed outside of this module.
	 * Instead, use {@link getOrCreateNode} to create a MapTreeNode from a {@link MapTree}.
	 * A `MapTreeNode` may never be constructed more than once for the same {@link MapTree} object.
	 * Instead, it should always be acquired via {@link getOrCreateNode}.
	 */
	public constructor(
		public readonly schema: TSchema,
		/** The underlying {@link MapTree} that this `MapTreeNode` reads its data from */
		public readonly mapTree: MapTree,
		private location: LocationInField | undefined,
	) {
		assert(!nodeCache.has(mapTree), 0x98b /* A node already exists for the given MapTree */);
		nodeCache.set(mapTree, this);

		// Fully demand the tree to ensure that parent pointers are present and accurate on all nodes.
		// When a MapTreeNode is constructed, its MapTree may contain nodes (anywhere below) that map (via the `nodeCache`) to pre-existing MapTreeNodes.
		// Put another way, for a given MapTree, some ancestor MapTreeNode can be created after any number of its descendant MapTreeNodes already exist.
		// In such a case, the spine of nodes between the descendant and ancestor need to exist in order for the ancestor to be able to walk upwards via the `parentField` property.
		// This needs to happen for all MapTreeNodes that are descendants of the ancestor MapTreeNode.
		// Demanding the entire tree is overkill to solve this problem since not all descendant MapTree nodes will have corresponding MapTreeNodes.
		// However, demanding the full tree also lets us eagerly validate that there are no duplicate MapTrees (i.e. same MapTree object) anywhere in the tree.
		this.walkTree();
	}

	public get type(): TreeNodeSchemaIdentifier {
		return this.schema.name;
	}

	/**
	 * Set this node's parentage (see {@link FlexTreeNode.parentField}).
	 * @remarks A node may only be adopted to a new parent one time, and only if it was not constructed with a parent.
	 */
	public adopt(parent: MapTreeField<FlexAllowedTypes>, index: number): void {
		assert(
			this.location === undefined,
			0x98c /* Node may not be adopted if it already has a parent */,
		);
		this.location = { parent, index };
	}

	/**
	 * The field this tree is in, and the index within that field.
	 * @remarks If this node is unparented, this method will return the special {@link rootMapTreeField} as the parent.
	 */
	public get parentField(): LocationInField {
		if (this.location === undefined) {
			return {
				parent: rootMapTreeField,
				index: -1,
			};
		}

		return this.location;
	}

	public is<TSchemaInner extends FlexTreeNodeSchema>(
		schema: TSchemaInner,
	): this is FlexTreeTypedNode<TSchemaInner> {
		return (schema as unknown) === this.schema;
	}

	public tryGetField(key: FieldKey): MapTreeField<FlexAllowedTypes> | undefined {
		const field = this.mapTree.fields.get(key);
		// Only return the field if it is not empty, in order to fulfill the contract of `tryGetField`.
		if (field !== undefined && field.length > 0) {
			return getOrCreateField(this, key, field, this.schema.getFieldSchema(key));
		}
	}

	public getBoxed(key: string): FlexTreeField {
		const fieldKey: FieldKey = brand(key);
		const field = this.mapTree.fields.get(fieldKey) ?? [];
		return getOrCreateField(this, fieldKey, field, this.schema.getFieldSchema(fieldKey));
	}

	public boxedIterator(): IterableIterator<FlexTreeField> {
		return mapIterable(this.mapTree.fields.entries(), ([key, field]) =>
			getOrCreateField(this, key, field, this.schema.getFieldSchema(key)),
		);
	}

	public get value(): Value {
		return this.mapTree.value;
	}

	public get context(): FlexTreeContext {
		// This API is relevant to `LazyTreeNode`s, but not `MapTreeNode`s.
		// TODO: Refactor the FlexTreeNode interface so that stubbing this out isn't necessary.
		return fail("MapTreeNode does not implement context");
	}

	public get anchorNode(): AnchorNode {
		// This API is relevant to `LazyTreeNode`s, but not `MapTreeNode`s.
		// TODO: Refactor the FlexTreeNode interface so that stubbing this out isn't necessary.
		return fail("MapTreeNode does not implement anchorNode");
	}

	private walkTree(): void {
		for (const [key, mapTrees] of this.mapTree.fields) {
			const field = getOrCreateField(this, key, mapTrees, this.schema.getFieldSchema(key));
			for (let index = 0; index < field.length; index++) {
				const child = getOrCreateChild(
					mapTrees[index] ?? oob(),
					this.schema.getFieldSchema(key).allowedTypes,
					{ parent: field, index },
				);
				// These next asserts detect the case where `getOrCreateChild` gets a cache hit of a different node than the one we're trying to create
				assert(child.location !== undefined, 0x98d /* Expected node to have parent */);
				assert(
					child.location.parent.parent === this,
					0x98e /* Node may not be multi-parented */,
				);
				assert(child.location.index === index, 0x98f /* Node may not be multi-parented */);
				child.walkTree();
			}
		}
	}
}

/**
 * The implementation of a field node created by {@link getOrCreateNode}.
 */
export class EagerMapTreeFieldNode<TSchema extends FlexFieldNodeSchema>
	extends EagerMapTreeNode<TSchema>
	implements FlexTreeFieldNode<TSchema>
{
	public get content(): FlexTreeUnboxField<TSchema["info"]> {
		const field = this.tryGetField(EmptyKey);
		if (field === undefined) {
			return undefined as FlexTreeUnboxField<TSchema["info"]>;
		}
		return unboxedField(field, EmptyKey, this.mapTree, this);
	}

	public override getBoxed(key: string): FlexTreeTypedField<TSchema["info"]> {
		return super.getBoxed(key) as FlexTreeTypedField<TSchema["info"]>;
	}
}

/**
 * The implementation of a map node created by {@link getOrCreateNode}.
 */
export class EagerMapTreeMapNode<TSchema extends FlexMapNodeSchema>
	extends EagerMapTreeNode<TSchema>
	implements FlexTreeMapNode<TSchema>
{
	public get size(): number {
		return this.mapTree.fields.size;
	}

	public has(key: string): boolean {
		return this.tryGetField(brand(key)) !== undefined;
	}

	public get(key: string): FlexTreeUnboxField<TSchema["info"]> {
		const field = this.tryGetField(brand(key));
		if (field === undefined) {
			return undefined as FlexTreeUnboxField<TSchema["info"]>;
		}
		return unboxedField(field, brand(key), this.mapTree, this);
	}

	public keys(): IterableIterator<FieldKey> {
		return this.mapTree.fields.keys();
	}

	public values(): IterableIterator<FlexTreeUnboxField<TSchema["info"], "notEmpty">> {
		return mapIterable(
			this.mapTree.fields.keys(),
			(key) =>
				unboxedField(
					this.tryGetField(key) ?? fail("Unexpected empty map field"),
					key,
					this.mapTree,
					this,
				) as FlexTreeUnboxField<TSchema["info"], "notEmpty">,
		);
	}

	public entries(): IterableIterator<
		[FieldKey, FlexTreeUnboxField<TSchema["info"], "notEmpty">]
	> {
		return mapIterable(this.mapTree.fields.keys(), (key) => [
			key,
			unboxedField(
				this.tryGetField(key) ?? fail("Unexpected empty map field"),
				key,
				this.mapTree,
				this,
			) as FlexTreeUnboxField<TSchema["info"], "notEmpty">,
		]);
	}

	public forEach(
		callbackFn: (
			value: FlexTreeUnboxField<TSchema["info"], "notEmpty">,
			key: FieldKey,
			map: FlexTreeMapNode<TSchema>,
		) => void,
		thisArg?: unknown,
	): void {
		const fn = thisArg !== undefined ? callbackFn.bind(thisArg) : callbackFn;
		for (const [key, value] of this.entries()) {
			fn(value, key, this);
		}
	}

	public override getBoxed(key: string): FlexTreeTypedField<TSchema["info"]> {
		return super.getBoxed(key) as FlexTreeTypedField<TSchema["info"]>;
	}

	public set(key: string, value: FlexibleFieldContent<TSchema["info"]> | undefined): void {
		// `MapTreeNode`s cannot be mutated
		throw unsupportedUsageError("Setting a map entry");
	}

	public delete(key: string): void {
		// `MapTreeNode`s cannot be mutated
		throw unsupportedUsageError("Deleting a map entry");
	}

	public [Symbol.iterator](): IterableIterator<
		[FieldKey, FlexTreeUnboxField<TSchema["info"], "notEmpty">]
	> {
		return this.entries();
	}

	public override boxedIterator(): IterableIterator<FlexTreeTypedField<TSchema["info"]>> {
		return super.boxedIterator() as IterableIterator<FlexTreeTypedField<TSchema["info"]>>;
	}
}

class EagerMapTreeLeafNode<TSchema extends LeafNodeSchema>
	extends EagerMapTreeNode<TSchema>
	implements FlexTreeLeafNode<TSchema>
{
	public override get value(): TreeValue<TSchema["info"]> {
		return super.value as TreeValue<TSchema["info"]>;
	}
}

// #endregion Nodes

// #region Fields

/**
 * A special singleton that is the implicit parent field of all un-parented {@link EagerMapTreeNode}s.
 * @remarks This exists because {@link EagerMapTreeNode.parentField} must return a field.
 * If a {@link EagerMapTreeNode} is created without a parent, its {@link EagerMapTreeNode.parentField} property will point to this object.
 * However, this field cannot be used in any practical way because it is empty, i.e. it does not actually contain the children that claim to be parented under it.
 * It has the "empty" schema and it will always contain zero children if queried.
 */
export const rootMapTreeField: MapTreeField<FlexAllowedTypes> = {
	[flexTreeMarker]: FlexTreeEntityKind.Field as const,
	length: 0,
	key: EmptyKey,
	parent: undefined,
	is<TSchema extends FlexFieldSchema>(schema: TSchema) {
		return schema === (FlexFieldSchema.empty as FlexFieldSchema);
	},
	boxedIterator(): IterableIterator<FlexTreeNode> {
		return [].values();
	},
	boxedAt(index: number): FlexTreeNode | undefined {
		return undefined;
	},
	schema: FlexFieldSchema.empty,
	get context(): FlexTreeContext {
		return fail("MapTreeField does not implement context");
	},
	mapTrees: [],
};

class MapTreeField<T extends FlexAllowedTypes> implements FlexTreeField {
	public [flexTreeMarker] = FlexTreeEntityKind.Field as const;

	public constructor(
		public readonly schema: FlexFieldSchema<FlexFieldKind, T>,
		public readonly key: FieldKey,
		public readonly parent: FlexTreeNode | undefined,
		public readonly mapTrees: readonly MapTree[],
	) {
		assert(
			!fieldCache.has(mapTrees),
			0x990 /* A field already exists for the given MapTrees */,
		);
		fieldCache.set(mapTrees, this);

		// When this field is created (which only happens one time, because it is cached), all the children become parented for the first time.
		// "Adopt" each child by updating its parent information to point to this field.
		for (const [i, mapTree] of mapTrees.entries()) {
			const mapTreeNodeChild = nodeCache.get(mapTree);
			if (mapTreeNodeChild !== undefined) {
				assert(
					mapTreeNodeChild.parentField.parent === rootMapTreeField,
					0x991 /* Node is already parented under a different field */,
				);
				mapTreeNodeChild.adopt(this, i);
			}
		}
	}

	public get length(): number {
		return this.mapTrees.length;
	}

	public is<TSchemaInner extends FlexFieldSchema>(
		schema: TSchemaInner,
	): this is FlexTreeTypedField<TSchemaInner> {
		return this.schema.equals(schema);
	}

	public boxedIterator(): IterableIterator<FlexTreeTypedNodeUnion<T>> {
		return this.mapTrees
			.map(
				(m, index) =>
					getOrCreateChild(m, this.schema.allowedTypes, {
						parent: this,
						index,
					}) as FlexTreeNode as FlexTreeTypedNodeUnion<T>,
			)
			.values();
	}

	public boxedAt(index: number): FlexTreeTypedNodeUnion<T> | undefined {
		const i = indexForAt(index, this.length);
		if (i === undefined) {
			return undefined;
		}
		const m = this.mapTrees[i];
		if (m !== undefined) {
			return getOrCreateChild(m, this.schema.allowedTypes, {
				parent: this,
				index: i,
			}) as FlexTreeNode as FlexTreeTypedNodeUnion<T>;
		}
	}

	public get context(): FlexTreeContext {
		return fail("MapTreeField does not implement context");
	}
}

class MapTreeRequiredField<T extends FlexAllowedTypes>
	extends MapTreeField<T>
	implements FlexTreeRequiredField<T>
{
	public get content(): FlexTreeUnboxNodeUnion<T> {
		return unboxedUnion(this.schema, this.mapTrees[0] ?? oob(), { parent: this, index: 0 });
	}
	public set content(_: FlexTreeUnboxNodeUnion<T>) {
		throw unsupportedUsageError("Setting an optional field");
	}
}

class MapTreeOptionalField<T extends FlexAllowedTypes>
	extends MapTreeField<T>
	implements FlexTreeOptionalField<T>
{
	public get content(): FlexTreeUnboxNodeUnion<T> | undefined {
		return this.mapTrees.length > 0
			? unboxedUnion(this.schema, this.mapTrees[0] ?? oob(), {
					parent: this,
					index: 0,
				})
			: undefined;
	}
	public set content(_: FlexTreeUnboxNodeUnion<T> | undefined) {
		throw unsupportedUsageError("Setting an optional field");
	}
}

class MapTreeSequenceField<T extends FlexAllowedTypes>
	extends MapTreeField<T>
	implements FlexTreeSequenceField<T>
{
	public at(index: number): FlexTreeUnboxNodeUnion<T> | undefined {
		const i = indexForAt(index, this.length);
		if (i === undefined) {
			return undefined;
		}
		return unboxedUnion(this.schema, this.mapTrees[i] ?? oob(), { parent: this, index: i });
	}
	public map<U>(callbackfn: (value: FlexTreeUnboxNodeUnion<T>, index: number) => U): U[] {
		return Array.from(this, callbackfn);
	}
	public mapBoxed<U>(callbackfn: (value: FlexTreeTypedNodeUnion<T>, index: number) => U): U[] {
		return Array.from(this.boxedIterator(), callbackfn);
	}

	public *[Symbol.iterator](): IterableIterator<FlexTreeUnboxNodeUnion<T>> {
		for (const [i, mapTree] of this.mapTrees.entries()) {
			yield unboxedUnion(this.schema, mapTree, { parent: this, index: i });
		}
	}

	public sequenceEditor(): SequenceFieldEditBuilder {
		throw unsupportedUsageError("Editing a sequence");
	}
	public insertAt(index: number, value: FlexibleNodeSubSequence<T>): void {
		throw unsupportedUsageError("Editing a sequence");
	}
	public insertAtStart(value: FlexibleNodeSubSequence<T>): void {
		throw unsupportedUsageError("Editing a sequence");
	}
	public insertAtEnd(value: FlexibleNodeSubSequence<T>): void {
		throw unsupportedUsageError("Editing a sequence");
	}
	public removeAt(index: number): void {
		throw unsupportedUsageError("Editing a sequence");
	}
	public moveToStart(sourceIndex: unknown, source?: unknown): void {
		throw unsupportedUsageError("Editing a sequence");
	}
	public moveToEnd(sourceIndex: unknown, source?: unknown): void {
		throw unsupportedUsageError("Editing a sequence");
	}
	public moveToIndex(index: unknown, sourceIndex: unknown, source?: unknown): void {
		throw unsupportedUsageError("Editing a sequence");
	}
	public moveRangeToStart(sourceStart: unknown, sourceEnd: unknown, source?: unknown): void {
		throw unsupportedUsageError("Editing a sequence");
	}
	public moveRangeToEnd(sourceStart: unknown, sourceEnd: unknown, source?: unknown): void {
		throw unsupportedUsageError("Editing a sequence");
	}
	public moveRangeToIndex(
		index: unknown,
		sourceStart: unknown,
		sourceEnd: unknown,
		source?: unknown,
	): void {
		throw unsupportedUsageError("Editing a sequence");
	}
	public getFieldPath(): FieldUpPath {
		throw unsupportedUsageError("Editing a sequence");
	}
}

// #endregion Fields

// #region Caching and unboxing utilities

const nodeCache = new WeakMap<MapTree, EagerMapTreeNode<FlexTreeNodeSchema>>();
const fieldCache = new WeakMap<readonly MapTree[], MapTreeField<FlexAllowedTypes>>();

/**
 * If there exists a {@link EagerMapTreeNode} for the given {@link MapTree}, returns it, otherwise returns `undefined`.
 * @remarks {@link EagerMapTreeNode | MapTreeNodes} are created via {@link getOrCreateNode}.
 */
export function tryGetMapTreeNode(mapTree: MapTree): MapTreeNode | undefined {
	return nodeCache.get(mapTree);
}

/**
 * Create a {@link MapTreeNode} that wraps the given {@link MapTree}, or get the node that already exists for that {@link MapTree} if there is one.
 * @param nodeSchema - the {@link FlexTreeNodeSchema | schema} that the node conforms to
 * @param mapTree - the {@link MapTree} containing the data for this node.
 * @remarks It must conform to the `nodeSchema`.
 */
export function getOrCreateMapTreeNode(
	nodeSchema: FlexTreeNodeSchema,
	mapTree: MapTree,
): MapTreeNode {
	return getOrCreateNode(nodeSchema, mapTree);
}

/**
 * Create a {@link EagerMapTreeNode} that wraps the given {@link MapTree}, or get the node that already exists for that {@link MapTree} if there is one.
 * @param nodeSchema - the {@link FlexTreeNodeSchema | schema} that the node conforms to
 * @param mapTree - the {@link MapTree} containing the data for this node.
 * @remarks It must conform to the `nodeSchema`.
 * This function is exported for the purposes of unit testing.
 */
export function getOrCreateNode<TSchema extends LeafNodeSchema>(
	nodeSchema: TSchema,
	mapTree: MapTree,
): EagerMapTreeLeafNode<TSchema>;
export function getOrCreateNode<TSchema extends FlexMapNodeSchema>(
	nodeSchema: TSchema,
	mapTree: MapTree,
): EagerMapTreeMapNode<TSchema>;
export function getOrCreateNode<TSchema extends FlexFieldNodeSchema>(
	nodeSchema: TSchema,
	mapTree: MapTree,
): EagerMapTreeFieldNode<TSchema>;
export function getOrCreateNode<TSchema extends FlexTreeNodeSchema>(
	nodeSchema: TSchema,
	mapTree: MapTree,
): EagerMapTreeNode<TSchema>;
export function getOrCreateNode<TSchema extends FlexTreeNodeSchema>(
	nodeSchema: TSchema,
	mapTree: MapTree,
): EagerMapTreeNode<TSchema> {
	const cached = tryGetMapTreeNode(mapTree);
	if (cached !== undefined) {
		return cached as EagerMapTreeNode<TSchema>;
	}
	return createNode(nodeSchema, mapTree, undefined);
}

/** Helper for creating a `MapTreeNode` given the parent field (e.g. when "walking down") */
function getOrCreateChild(
	mapTree: MapTree,
	implicitAllowedTypes: FlexImplicitAllowedTypes,
	parent: LocationInField | undefined,
): EagerMapTreeNode<FlexTreeNodeSchema> {
	const cached = nodeCache.get(mapTree);
	if (cached !== undefined) {
		return cached;
	}

	const allowedTypes = normalizeAllowedTypes(implicitAllowedTypes);
	const nodeSchema =
		allowedTypes
			.map((t) => (isLazy(t) ? t() : t))
			.find((t): t is FlexTreeNodeSchema => {
				assert(t !== "Any", 0x993 /* 'Any' type is not supported */);
				return t.name === mapTree.type;
			}) ?? fail("Unsupported node schema");

	return createNode(nodeSchema, mapTree, parent);
}

/** Always constructs a new node, therefore may not be called twice for the same `MapTree`. */
function createNode<TSchema extends LeafNodeSchema>(
	nodeSchema: TSchema,
	mapTree: MapTree,
	parentField: LocationInField | undefined,
): EagerMapTreeLeafNode<TSchema>;
function createNode<TSchema extends FlexMapNodeSchema>(
	nodeSchema: TSchema,
	mapTree: MapTree,
	parentField: LocationInField | undefined,
): EagerMapTreeMapNode<TSchema>;
function createNode<TSchema extends FlexFieldNodeSchema>(
	nodeSchema: TSchema,
	mapTree: MapTree,
	parentField: LocationInField | undefined,
): EagerMapTreeFieldNode<TSchema>;
function createNode<TSchema extends FlexTreeNodeSchema>(
	nodeSchema: TSchema,
	mapTree: MapTree,
	parentField: LocationInField | undefined,
): EagerMapTreeNode<TSchema>;
function createNode<TSchema extends FlexTreeNodeSchema>(
	nodeSchema: TSchema,
	mapTree: MapTree,
	parentField: LocationInField | undefined,
): EagerMapTreeNode<TSchema> {
	if (schemaIsLeaf(nodeSchema)) {
		return new EagerMapTreeLeafNode(nodeSchema, mapTree, parentField);
	}
	if (schemaIsMap(nodeSchema)) {
		return new EagerMapTreeMapNode(nodeSchema, mapTree, parentField);
	}
	if (schemaIsFieldNode(nodeSchema)) {
		return new EagerMapTreeFieldNode(nodeSchema, mapTree, parentField);
	}
	if (schemaIsObjectNode(nodeSchema)) {
		return new EagerMapTreeNode(nodeSchema, mapTree, parentField);
	}
	assert(false, 0x994 /* Unrecognized node kind */);
}

/** Creates a field with the given attributes, or returns a cached field if there is one */
function getOrCreateField(
	parent: FlexTreeNode,
	key: FieldKey,
	mapTrees: readonly MapTree[],
	schema: FlexFieldSchema,
): MapTreeField<FlexFieldSchema["allowedTypes"]> {
	const cached = fieldCache.get(mapTrees);
	if (cached !== undefined) {
		return cached;
	}

	if (
		schema.kind.identifier === FieldKinds.required.identifier ||
		schema.kind.identifier === FieldKinds.identifier.identifier
	) {
		return new MapTreeRequiredField(schema, key, parent, mapTrees);
	}

	if (schema.kind.identifier === FieldKinds.optional.identifier) {
		return new MapTreeOptionalField(schema, key, parent, mapTrees);
	}

	if (schema.kind.identifier === FieldKinds.sequence.identifier) {
		return new MapTreeSequenceField(schema, key, parent, mapTrees);
	}

	return new MapTreeField(schema, key, parent, mapTrees);
}

/** Unboxes non-polymorphic leaf nodes to their values, if applicable */
function unboxedUnion<TTypes extends FlexAllowedTypes>(
	schema: FlexFieldSchema<FlexFieldKind, TTypes>,
	mapTree: MapTree,
	parent: LocationInField,
): FlexTreeUnboxNodeUnion<TTypes> {
	const type = schema.monomorphicChildType;
	if (type !== undefined) {
		if (schemaIsLeaf(type)) {
			return mapTree.value as FlexTreeUnboxNodeUnion<TTypes>;
		}
		return getOrCreateChild(mapTree, type, parent) as FlexTreeUnboxNodeUnion<TTypes>;
	}

	return getOrCreateChild(
		mapTree,
		schema.allowedTypes,
		parent,
	) as FlexTreeUnboxNodeUnion<TTypes>;
}

/** Unboxes non-polymorphic required and optional fields holding leaf nodes to their values, if applicable */
function unboxedField<TFieldSchema extends FlexFieldSchema>(
	field: MapTreeField<FlexAllowedTypes>,
	key: FieldKey,
	mapTree: MapTree,
	parentNode: FlexTreeNode,
): FlexTreeUnboxField<TFieldSchema> {
	const fieldSchema = field.schema;
	const mapTrees =
		mapTree.fields.get(key) ?? fail("Key does not exist in unhydrated map tree");

	if (fieldSchema.kind === FieldKinds.required) {
		return unboxedUnion(fieldSchema, mapTrees[0] ?? oob(), {
			parent: field,
			index: 0,
		}) as FlexTreeUnboxField<TFieldSchema>;
	}
	if (fieldSchema.kind === FieldKinds.optional) {
		return (
			mapTrees.length > 0
				? unboxedUnion(fieldSchema, mapTrees[0] ?? oob(), {
						parent: field,
						index: 0,
					})
				: undefined
		) as FlexTreeUnboxField<TFieldSchema>;
	}

	return getOrCreateField(
		parentNode,
		key,
		mapTrees,
		fieldSchema,
	) as FlexTreeUnboxField<TFieldSchema>;
}

// #endregion Caching and unboxing utilities

export function unsupportedUsageError(message?: string): Error {
	return new UsageError(
		`${
			message ?? "Operation"
		} is not supported for content that has not yet been inserted into the tree`,
	);
}<|MERGE_RESOLUTION|>--- conflicted
+++ resolved
@@ -14,11 +14,7 @@
 	type TreeValue,
 	type Value,
 } from "../../core/index.js";
-<<<<<<< HEAD
-import { brand, fail, getOrCreate, mapIterable, oob } from "../../util/index.js";
-=======
-import { brand, fail, mapIterable } from "../../util/index.js";
->>>>>>> 489cbded
+import { brand, fail, mapIterable, oob } from "../../util/index.js";
 import {
 	type FlexTreeContext,
 	FlexTreeEntityKind,
