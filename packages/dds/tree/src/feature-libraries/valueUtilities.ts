/*!
 * Copyright (c) Microsoft Corporation and contributors. All rights reserved.
 * Licensed under the MIT License.
 */

<<<<<<< HEAD
import { IFluidHandle, fluidHandleSymbol } from "@fluidframework/core-interfaces";
=======
import { IFluidHandle, isFluidHandle } from "@fluidframework/core-interfaces";
>>>>>>> cac9cae7
import { assert, unreachableCase } from "@fluidframework/core-utils/internal";

import { TreeValue, Value, ValueSchema } from "../core/index.js";

export function allowsValue(schema: ValueSchema | undefined, nodeValue: Value): boolean {
	if (schema === undefined) {
		return nodeValue === undefined;
	}
	return valueSchemaAllows(schema, nodeValue);
}

export function valueSchemaAllows<TSchema extends ValueSchema>(
	schema: TSchema,
	nodeValue: Value,
): nodeValue is TreeValue<TSchema> {
	switch (schema) {
		case ValueSchema.String:
			return typeof nodeValue === "string";
		case ValueSchema.Number:
			return typeof nodeValue === "number";
		case ValueSchema.Boolean:
			return typeof nodeValue === "boolean";
		case ValueSchema.FluidHandle:
			return isFluidHandle(nodeValue);
		case ValueSchema.Null:
			return nodeValue === null;
		default:
			unreachableCase(schema);
	}
}

/**
 * Use for readonly view of Json compatible data that can also contain IFluidHandles.
 *
 * Note that this does not robustly forbid non json comparable data via type checking,
 * but instead mostly restricts access to it.
 */
export type FluidSerializableReadOnly =
	| IFluidHandle
	| string
	| number
	| boolean
	// eslint-disable-next-line @rushstack/no-new-null
	| null
	| readonly FluidSerializableReadOnly[]
	| {
			readonly [P in string]?: FluidSerializableReadOnly;
	  };

<<<<<<< HEAD
// TODO: replace test in FluidSerializer.encodeValue with this.
export function isFluidHandle(value: unknown): value is IFluidHandle {
	return typeof value === "object" && value !== null && fluidHandleSymbol in value;
}

=======
>>>>>>> cac9cae7
export function assertAllowedValue(
	value: undefined | FluidSerializableReadOnly,
): asserts value is TreeValue {
	assert(isTreeValue(value), 0x843 /* invalid value */);
}

/**
 * Checks if a value is a {@link TreeValue}.
 */
export function isTreeValue(nodeValue: unknown): nodeValue is TreeValue {
	switch (typeof nodeValue) {
		case "string":
		case "number":
		case "boolean":
			return true;
		default:
			return nodeValue === null || isFluidHandle(nodeValue);
	}
}<|MERGE_RESOLUTION|>--- conflicted
+++ resolved
@@ -3,11 +3,7 @@
  * Licensed under the MIT License.
  */
 
-<<<<<<< HEAD
 import { IFluidHandle, fluidHandleSymbol } from "@fluidframework/core-interfaces";
-=======
-import { IFluidHandle, isFluidHandle } from "@fluidframework/core-interfaces";
->>>>>>> cac9cae7
 import { assert, unreachableCase } from "@fluidframework/core-utils/internal";
 
 import { TreeValue, Value, ValueSchema } from "../core/index.js";
@@ -57,14 +53,6 @@
 			readonly [P in string]?: FluidSerializableReadOnly;
 	  };
 
-<<<<<<< HEAD
-// TODO: replace test in FluidSerializer.encodeValue with this.
-export function isFluidHandle(value: unknown): value is IFluidHandle {
-	return typeof value === "object" && value !== null && fluidHandleSymbol in value;
-}
-
-=======
->>>>>>> cac9cae7
 export function assertAllowedValue(
 	value: undefined | FluidSerializableReadOnly,
 ): asserts value is TreeValue {
