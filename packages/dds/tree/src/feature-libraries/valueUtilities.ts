/*!
 * Copyright (c) Microsoft Corporation and contributors. All rights reserved.
 * Licensed under the MIT License.
 */

<<<<<<< HEAD
import { IFluidHandle, fluidHandleSymbol } from "@fluidframework/core-interfaces";
import { assert, unreachableCase } from "@fluidframework/core-utils";
=======
import { IFluidHandle } from "@fluidframework/core-interfaces";
import { assert, unreachableCase } from "@fluidframework/core-utils/internal";

>>>>>>> 7f8c8cca
import { TreeValue, Value, ValueSchema } from "../core/index.js";

export function allowsValue(schema: ValueSchema | undefined, nodeValue: Value): boolean {
	if (schema === undefined) {
		return nodeValue === undefined;
	}
	return valueSchemaAllows(schema, nodeValue);
}

export function valueSchemaAllows<TSchema extends ValueSchema>(
	schema: TSchema,
	nodeValue: Value,
): nodeValue is TreeValue<TSchema> {
	switch (schema) {
		case ValueSchema.String:
			return typeof nodeValue === "string";
		case ValueSchema.Number:
			return typeof nodeValue === "number";
		case ValueSchema.Boolean:
			return typeof nodeValue === "boolean";
		case ValueSchema.FluidHandle:
			return isFluidHandle(nodeValue);
		case ValueSchema.Null:
			return nodeValue === null;
		default:
			unreachableCase(schema);
	}
}

/**
 * Use for readonly view of Json compatible data that can also contain IFluidHandles.
 *
 * Note that this does not robustly forbid non json comparable data via type checking,
 * but instead mostly restricts access to it.
 */
export type FluidSerializableReadOnly =
	| IFluidHandle
	| string
	| number
	| boolean
	// eslint-disable-next-line @rushstack/no-new-null
	| null
	| readonly FluidSerializableReadOnly[]
	| {
			readonly [P in string]?: FluidSerializableReadOnly;
	  };

// TODO: replace test in FluidSerializer.encodeValue with this.
export function isFluidHandle(value: unknown): value is IFluidHandle {
	return typeof value === "object" && value !== null && fluidHandleSymbol in value;
}

export function assertAllowedValue(
	value: undefined | FluidSerializableReadOnly,
): asserts value is TreeValue {
	assert(isTreeValue(value), 0x843 /* invalid value */);
}

/**
 * Checks if a value is a {@link TreeValue}.
 */
export function isTreeValue(nodeValue: unknown): nodeValue is TreeValue {
	switch (typeof nodeValue) {
		case "string":
		case "number":
		case "boolean":
			return true;
		default:
			return nodeValue === null || isFluidHandle(nodeValue);
	}
}<|MERGE_RESOLUTION|>--- conflicted
+++ resolved
@@ -3,14 +3,9 @@
  * Licensed under the MIT License.
  */
 
-<<<<<<< HEAD
 import { IFluidHandle, fluidHandleSymbol } from "@fluidframework/core-interfaces";
-import { assert, unreachableCase } from "@fluidframework/core-utils";
-=======
-import { IFluidHandle } from "@fluidframework/core-interfaces";
 import { assert, unreachableCase } from "@fluidframework/core-utils/internal";
 
->>>>>>> 7f8c8cca
 import { TreeValue, Value, ValueSchema } from "../core/index.js";
 
 export function allowsValue(schema: ValueSchema | undefined, nodeValue: Value): boolean {
