/*!
 * Copyright (c) Microsoft Corporation and contributors. All rights reserved.
 * Licensed under the MIT License.
 */

<<<<<<< HEAD
import { IFluidHandle, isFluidHandle } from "@fluidframework/core-interfaces/internal";
=======
import { isFluidHandle } from "@fluidframework/runtime-utils/internal";
import { IFluidHandle } from "@fluidframework/core-interfaces/internal";
>>>>>>> 4f577897
import { assert, unreachableCase } from "@fluidframework/core-utils/internal";

import { TreeValue, Value, ValueSchema } from "../core/index.js";

export function allowsValue(schema: ValueSchema | undefined, nodeValue: Value): boolean {
	if (schema === undefined) {
		return nodeValue === undefined;
	}
	return valueSchemaAllows(schema, nodeValue);
}

export function valueSchemaAllows<TSchema extends ValueSchema>(
	schema: TSchema,
	nodeValue: Value,
): nodeValue is TreeValue<TSchema> {
	switch (schema) {
		case ValueSchema.String:
			return typeof nodeValue === "string";
		case ValueSchema.Number:
			return typeof nodeValue === "number";
		case ValueSchema.Boolean:
			return typeof nodeValue === "boolean";
		case ValueSchema.FluidHandle:
			return isFluidHandle(nodeValue);
		case ValueSchema.Null:
			return nodeValue === null;
		default:
			unreachableCase(schema);
	}
}

/**
 * Use for readonly view of Json compatible data that can also contain IFluidHandles.
 *
 * Note that this does not robustly forbid non json comparable data via type checking,
 * but instead mostly restricts access to it.
 */
export type FluidSerializableReadOnly =
	| IFluidHandle
	| string
	| number
	| boolean
	// eslint-disable-next-line @rushstack/no-new-null
	| null
	| readonly FluidSerializableReadOnly[]
	| {
			readonly [P in string]?: FluidSerializableReadOnly;
	  };

export function assertAllowedValue(
	value: undefined | FluidSerializableReadOnly,
): asserts value is TreeValue {
	assert(isTreeValue(value), 0x843 /* invalid value */);
}

/**
 * Checks if a value is a {@link TreeValue}.
 */
export function isTreeValue(nodeValue: unknown): nodeValue is TreeValue {
	switch (typeof nodeValue) {
		case "string":
		case "number":
		case "boolean":
			return true;
		default:
			return nodeValue === null || isFluidHandle(nodeValue);
	}
}<|MERGE_RESOLUTION|>--- conflicted
+++ resolved
@@ -3,12 +3,8 @@
  * Licensed under the MIT License.
  */
 
-<<<<<<< HEAD
-import { IFluidHandle, isFluidHandle } from "@fluidframework/core-interfaces/internal";
-=======
 import { isFluidHandle } from "@fluidframework/runtime-utils/internal";
 import { IFluidHandle } from "@fluidframework/core-interfaces/internal";
->>>>>>> 4f577897
 import { assert, unreachableCase } from "@fluidframework/core-utils/internal";
 
 import { TreeValue, Value, ValueSchema } from "../core/index.js";
