/*!
 * Copyright (c) Microsoft Corporation and contributors. All rights reserved.
 * Licensed under the MIT License.
 */

<<<<<<< HEAD
import { IFluidHandle, isFluidHandle } from "@fluidframework/core-interfaces";
import { assert, unreachableCase } from "@fluidframework/core-utils";
=======
import { IFluidHandle } from "@fluidframework/core-interfaces";
import { assert, unreachableCase } from "@fluidframework/core-utils/internal";
>>>>>>> f0974b8c

import { TreeValue, Value, ValueSchema } from "../core/index.js";

export function allowsValue(schema: ValueSchema | undefined, nodeValue: Value): boolean {
	if (schema === undefined) {
		return nodeValue === undefined;
	}
	return valueSchemaAllows(schema, nodeValue);
}

export function valueSchemaAllows<TSchema extends ValueSchema>(
	schema: TSchema,
	nodeValue: Value,
): nodeValue is TreeValue<TSchema> {
	switch (schema) {
		case ValueSchema.String:
			return typeof nodeValue === "string";
		case ValueSchema.Number:
			return typeof nodeValue === "number";
		case ValueSchema.Boolean:
			return typeof nodeValue === "boolean";
		case ValueSchema.FluidHandle:
			return isFluidHandle(nodeValue);
		case ValueSchema.Null:
			return nodeValue === null;
		default:
			unreachableCase(schema);
	}
}

/**
 * Use for readonly view of Json compatible data that can also contain IFluidHandles.
 *
 * Note that this does not robustly forbid non json comparable data via type checking,
 * but instead mostly restricts access to it.
 */
export type FluidSerializableReadOnly =
	| IFluidHandle
	| string
	| number
	| boolean
	// eslint-disable-next-line @rushstack/no-new-null
	| null
	| readonly FluidSerializableReadOnly[]
	| {
			readonly [P in string]?: FluidSerializableReadOnly;
	  };

export function assertAllowedValue(
	value: undefined | FluidSerializableReadOnly,
): asserts value is Value {
	assert(isAllowedValue(value), 0x843 /* invalid value */);
}

export function isAllowedValue(value: undefined | FluidSerializableReadOnly): value is Value {
	switch (typeof value) {
		case "string":
		case "number":
		case "boolean":
			return true;
		case "object":
			return value === null || isFluidHandle(value);
		default:
			return false;
	}
}<|MERGE_RESOLUTION|>--- conflicted
+++ resolved
@@ -3,13 +3,8 @@
  * Licensed under the MIT License.
  */
 
-<<<<<<< HEAD
 import { IFluidHandle, isFluidHandle } from "@fluidframework/core-interfaces";
-import { assert, unreachableCase } from "@fluidframework/core-utils";
-=======
-import { IFluidHandle } from "@fluidframework/core-interfaces";
 import { assert, unreachableCase } from "@fluidframework/core-utils/internal";
->>>>>>> f0974b8c
 
 import { TreeValue, Value, ValueSchema } from "../core/index.js";
 
