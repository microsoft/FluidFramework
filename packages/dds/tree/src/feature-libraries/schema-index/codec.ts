/*!
 * Copyright (c) Microsoft Corporation and contributors. All rights reserved.
 * Licensed under the MIT License.
 */

import { fail, unreachableCase } from "@fluidframework/core-utils/internal";
import {
	type FluidClientVersion,
<<<<<<< HEAD
=======
	type ICodecFamily,
>>>>>>> e86c9913
	type ICodecOptions,
	type IJsonCodec,
	makeCodecFamily,
	makeVersionDispatchingCodec,
	makeVersionedValidatedCodec,
} from "../../codec/index.js";
import {
	type TreeNodeSchemaIdentifier,
	type TreeNodeStoredSchema,
	type TreeStoredSchema,
	decodeFieldSchema,
	encodeFieldSchema,
	schemaFormatV1,
	storedSchemaDecodeDispatcher,
} from "../../core/index.js";
import { brand, type JsonCompatible } from "../../util/index.js";

import { Format as FormatV1 } from "./formatV1.js";

<<<<<<< HEAD
export function encodeRepo(
	repo: TreeStoredSchema,
	minimumSupportedVersion: FluidClientVersion,
): Format {
	const nodeSchema: Record<string, schemaFormat.TreeNodeSchemaDataFormat> =
=======
/**
 * Versions for the codec that encodes an in-memory representation of a stored schema {@link TreeStoredSchema} into a persisted format (or decodes it in the opposite direction).
 */
export enum SchemaCodecVersion {
	v1 = 1,
}

/**
 * Convert a FluidClientVersion to a SchemaCodecVersion.
 * @param clientVersion - The FluidClientVersion to convert.
 * @returns The SchemaCodecVersion that corresponds to the provided FluidClientVersion.
 */
export function clientVersionToSchemaVersion(
	clientVersion: FluidClientVersion,
): SchemaCodecVersion {
	// Only one version of the schema codec is currently supported.
	return SchemaCodecVersion.v1;
}

/**
 * Create a schema codec.
 * @param options - Specifies common codec options, including which `validator` to use.
 * @param writeVersion - The schema write version.
 * @returns The composed codec.
 *
 * @privateRemarks We should consider using the Shared Tree format version instead as it may be more valuable for application authors than the schema version.
 */
export function makeSchemaCodec(
	options: ICodecOptions,
	writeVersion: SchemaCodecVersion,
): IJsonCodec<TreeStoredSchema> {
	const family = makeSchemaCodecs(options);
	return makeVersionDispatchingCodec(family, { ...options, writeVersion });
}

/**
 * Create a family of schema codecs.
 * @param options - Specifies common codec options, including which `validator` to use.
 * @returns The composed codec family.
 */
export function makeSchemaCodecs(options: ICodecOptions): ICodecFamily<TreeStoredSchema> {
	return makeCodecFamily([[SchemaCodecVersion.v1, makeSchemaCodecV1(options)]]);
}

/**
 * Encode an in-memory TreeStoredSchema into the specified format version.
 * @param repo - The in-memory schema.
 * @param version - The schema write version.
 * @returns The encoded schema.
 */
export function encodeRepo(
	repo: TreeStoredSchema,
	version: SchemaCodecVersion,
): JsonCompatible {
	switch (version) {
		case SchemaCodecVersion.v1:
			return encodeRepoV1(repo);
		default:
			unreachableCase(version);
	}
}

function encodeRepoV1(repo: TreeStoredSchema): FormatV1 {
	const nodeSchema: Record<string, schemaFormatV1.TreeNodeSchemaDataFormat> =
>>>>>>> e86c9913
		Object.create(null);
	const rootFieldSchema = encodeFieldSchema(repo.rootFieldSchema);
	for (const name of [...repo.nodeSchema.keys()].sort()) {
		const schema = repo.nodeSchema.get(name) ?? fail(0xb28 /* missing schema */);
		Object.defineProperty(nodeSchema, name, {
			enumerable: true,
			configurable: true,
			writable: true,
			value: schema.encode(),
		});
	}
	return {
		version: schemaFormatV1.version,
		nodes: nodeSchema,
		root: rootFieldSchema,
	};
}

function decode(f: FormatV1): TreeStoredSchema {
	const nodeSchema: Map<TreeNodeSchemaIdentifier, TreeNodeStoredSchema> = new Map();
	for (const [key, schema] of Object.entries(f.nodes)) {
		nodeSchema.set(brand(key), storedSchemaDecodeDispatcher.dispatch(schema));
	}
	return {
		rootFieldSchema: decodeFieldSchema(f.root),
		nodeSchema,
	};
}

/**
 * Creates a codec which performs synchronous monolithic encoding of schema content.
 * @param options - Specifies common codec options, including which `validator` to use.
 * @returns The codec.
 */
<<<<<<< HEAD
export function makeSchemaCodec(options: ICodecOptions): IJsonCodec<TreeStoredSchema, Format> {
	return makeVersionedValidatedCodec(options, new Set([schemaFormat.version]), Format, {
		encode: (data: TreeStoredSchema) => encodeRepo(data, options.minimumSupportedVersion),
		decode: (data: Format) => decode(data),
=======
function makeSchemaCodecV1(options: ICodecOptions): IJsonCodec<TreeStoredSchema, FormatV1> {
	return makeVersionedValidatedCodec(options, new Set([schemaFormatV1.version]), FormatV1, {
		encode: (data: TreeStoredSchema) => encodeRepoV1(data),
		decode: (data: FormatV1) => decode(data),
>>>>>>> e86c9913
	});
}<|MERGE_RESOLUTION|>--- conflicted
+++ resolved
@@ -6,10 +6,7 @@
 import { fail, unreachableCase } from "@fluidframework/core-utils/internal";
 import {
 	type FluidClientVersion,
-<<<<<<< HEAD
-=======
 	type ICodecFamily,
->>>>>>> e86c9913
 	type ICodecOptions,
 	type IJsonCodec,
 	makeCodecFamily,
@@ -29,13 +26,6 @@
 
 import { Format as FormatV1 } from "./formatV1.js";
 
-<<<<<<< HEAD
-export function encodeRepo(
-	repo: TreeStoredSchema,
-	minimumSupportedVersion: FluidClientVersion,
-): Format {
-	const nodeSchema: Record<string, schemaFormat.TreeNodeSchemaDataFormat> =
-=======
 /**
  * Versions for the codec that encodes an in-memory representation of a stored schema {@link TreeStoredSchema} into a persisted format (or decodes it in the opposite direction).
  */
@@ -100,7 +90,6 @@
 
 function encodeRepoV1(repo: TreeStoredSchema): FormatV1 {
 	const nodeSchema: Record<string, schemaFormatV1.TreeNodeSchemaDataFormat> =
->>>>>>> e86c9913
 		Object.create(null);
 	const rootFieldSchema = encodeFieldSchema(repo.rootFieldSchema);
 	for (const name of [...repo.nodeSchema.keys()].sort()) {
@@ -135,16 +124,9 @@
  * @param options - Specifies common codec options, including which `validator` to use.
  * @returns The codec.
  */
-<<<<<<< HEAD
-export function makeSchemaCodec(options: ICodecOptions): IJsonCodec<TreeStoredSchema, Format> {
-	return makeVersionedValidatedCodec(options, new Set([schemaFormat.version]), Format, {
-		encode: (data: TreeStoredSchema) => encodeRepo(data, options.minimumSupportedVersion),
-		decode: (data: Format) => decode(data),
-=======
 function makeSchemaCodecV1(options: ICodecOptions): IJsonCodec<TreeStoredSchema, FormatV1> {
 	return makeVersionedValidatedCodec(options, new Set([schemaFormatV1.version]), FormatV1, {
 		encode: (data: TreeStoredSchema) => encodeRepoV1(data),
 		decode: (data: FormatV1) => decode(data),
->>>>>>> e86c9913
 	});
 }