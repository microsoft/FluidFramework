--- conflicted
+++ resolved
@@ -6,11 +6,7 @@
 import { fail, unreachableCase } from "@fluidframework/core-utils/internal";
 
 import {
-<<<<<<< HEAD
-=======
 	type CodecTree,
-	type FluidClientVersion,
->>>>>>> 4a6e792d
 	type ICodecFamily,
 	type ICodecOptions,
 	type IJsonCodec,
