--- conflicted
+++ resolved
@@ -14,12 +14,8 @@
 	storedSchemaDecodeDispatcher,
 	toTreeNodeSchemaDataFormat,
 } from "../../core/index.js";
-<<<<<<< HEAD
 import { brand, fail } from "../../util/index.js";
-=======
-import { brand, fail, fromErased } from "../../util/index.js";
 
->>>>>>> a6504084
 import { Format } from "./format.js";
 
 export function encodeRepo(repo: TreeStoredSchema): Format {
