/*!
 * Copyright (c) Microsoft Corporation and contributors. All rights reserved.
 * Licensed under the MIT License.
 */

import { bufferToString } from "@fluid-internal/client-utils";
import { assert } from "@fluidframework/core-utils/internal";
import type { IChannelStorageService } from "@fluidframework/datastore-definitions/internal";
import { SummaryType } from "@fluidframework/driver-definitions";
import type {
	IExperimentalIncrementalSummaryContext,
	ISummaryTreeWithStats,
	ITelemetryContext,
} from "@fluidframework/runtime-definitions/internal";
import { SummaryTreeBuilder } from "@fluidframework/runtime-utils/internal";

import type { IJsonCodec } from "../../codec/index.js";
import {
	type MutableTreeStoredSchema,
	type TreeStoredSchema,
	schemaDataIsEmpty,
} from "../../core/index.js";
import type {
	Summarizable,
	SummaryElementParser,
	SummaryElementStringifier,
} from "../../shared-tree-core/index.js";
import type { CollabWindow } from "../incrementalSummarizationUtils.js";

<<<<<<< HEAD
import { encodeRepo } from "./codec.js";
=======
import { encodeRepo, type SchemaCodecVersion } from "./codec.js";
>>>>>>> 997f8568
import type { JsonCompatible } from "../../util/index.js";

const schemaStringKey = "SchemaString";
/**
 * Provides methods for summarizing and loading a schema repository.
 */
export class SchemaSummarizer implements Summarizable {
	public readonly key = "Schema";

	private schemaIndexLastChangedSeq: number | undefined;

	public constructor(
		private readonly schema: MutableTreeStoredSchema,
		collabWindow: CollabWindow,
		private readonly codec: IJsonCodec<TreeStoredSchema>,
	) {
		this.schema.events.on("afterSchemaChange", () => {
			// Invalidate the cache, as we need to regenerate the blob if the schema changes
			// We are assuming that schema changes from remote ops are valid, as we are in a summarization context.
			this.schemaIndexLastChangedSeq = collabWindow.getCurrentSeq();
		});
	}

	public getAttachSummary(
		stringify: SummaryElementStringifier,
		fullTree?: boolean,
		trackState?: boolean,
		telemetryContext?: ITelemetryContext,
		incrementalSummaryContext?: IExperimentalIncrementalSummaryContext | undefined,
	): ISummaryTreeWithStats {
		const builder = new SummaryTreeBuilder();
		if (
			incrementalSummaryContext !== undefined &&
			this.schemaIndexLastChangedSeq !== undefined &&
			incrementalSummaryContext.latestSummarySequenceNumber >= this.schemaIndexLastChangedSeq
		) {
			builder.addHandle(
				schemaStringKey,
				SummaryType.Blob,
				`${incrementalSummaryContext.summaryPath}/indexes/${this.key}/${schemaStringKey}`,
			);
		} else {
			const dataString = JSON.stringify(this.codec.encode(this.schema));
			builder.addBlob(schemaStringKey, dataString);
		}
		return builder.getSummaryTree();
	}

	public async summarize(
		stringify: SummaryElementStringifier,
		fullTree?: boolean,
		trackState?: boolean,
		telemetryContext?: ITelemetryContext,
		incrementalSummaryContext?: IExperimentalIncrementalSummaryContext | undefined,
	): Promise<ISummaryTreeWithStats> {
		throw new Error("Method not implemented.");
	}

	public async load(
		services: IChannelStorageService,
		parse: SummaryElementParser,
	): Promise<void> {
		const schemaBuffer: ArrayBufferLike = await services.readBlob(schemaStringKey);
		// After the awaits, validate that the schema is in a clean state.
		// This detects any schema that could have been accidentally added through
		// invalid means and are about to be overwritten.
		assert(
			schemaDataIsEmpty(this.schema),
			0x3da /* there should not already be stored schema when loading stored schema */,
		);

		const schemaString = bufferToString(schemaBuffer, "utf-8");
		// Currently no Fluid handles are used, so just use JSON.parse.
		const decoded = this.codec.decode(JSON.parse(schemaString));
		this.schema.apply(decoded);
		this.schemaIndexLastChangedSeq = 0;
	}
}

/**
 * Dumps schema into a deterministic JSON compatible semi-human readable format.
 *
 * @remarks
 * This can be used to help inspect schema for debugging, and to save a snapshot of schema to help detect and review changes to an applications schema.
 */
export function encodeTreeSchema(
	schema: TreeStoredSchema,
<<<<<<< HEAD
	writeVersion: number,
=======
	writeVersion: SchemaCodecVersion,
>>>>>>> 997f8568
): JsonCompatible {
	return encodeRepo(schema, writeVersion);
}<|MERGE_RESOLUTION|>--- conflicted
+++ resolved
@@ -27,11 +27,7 @@
 } from "../../shared-tree-core/index.js";
 import type { CollabWindow } from "../incrementalSummarizationUtils.js";
 
-<<<<<<< HEAD
-import { encodeRepo } from "./codec.js";
-=======
 import { encodeRepo, type SchemaCodecVersion } from "./codec.js";
->>>>>>> 997f8568
 import type { JsonCompatible } from "../../util/index.js";
 
 const schemaStringKey = "SchemaString";
@@ -119,11 +115,7 @@
  */
 export function encodeTreeSchema(
 	schema: TreeStoredSchema,
-<<<<<<< HEAD
-	writeVersion: number,
-=======
 	writeVersion: SchemaCodecVersion,
->>>>>>> 997f8568
 ): JsonCompatible {
 	return encodeRepo(schema, writeVersion);
 }