--- conflicted
+++ resolved
@@ -116,26 +116,6 @@
  * Generate a schema aware API for a single tree schema.
  * @internal
  */
-<<<<<<< HEAD
-export type InsertableFlexNode<TSchema extends FlexTreeNodeSchema> =
-	InternalUtilTypes.FlattenKeys<
-		CollectOptions<
-			TSchema extends FlexObjectNodeSchema<string, infer TFields extends FlexObjectNodeFields>
-				? TypedFields<TFields>
-				: TSchema extends FlexFieldNodeSchema<string, infer TField extends FlexFieldSchema>
-					? InsertableFlexField<TField>
-					: TSchema extends FlexMapNodeSchema<string, infer TField extends FlexFieldSchema>
-						? {
-								readonly [P in string]: InsertableFlexField<TField>;
-							}
-						: EmptyObject,
-			TSchema extends LeafNodeSchema<string, infer TValueSchema extends ValueSchema>
-				? TValueSchema
-				: undefined,
-			TSchema["name"]
-		>
-	>;
-=======
 export type InsertableFlexNode<TSchema extends FlexTreeNodeSchema> = FlattenKeys<
 	CollectOptions<
 		TSchema extends FlexObjectNodeSchema<string, infer TFields extends FlexObjectNodeFields>
@@ -152,5 +132,4 @@
 			: undefined,
 		TSchema["name"]
 	>
->;
->>>>>>> b7674894
+>;