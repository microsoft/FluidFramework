--- conflicted
+++ resolved
@@ -78,15 +78,8 @@
 		private readonly encoderContext: FieldBatchEncodingContext,
 		options: CodecWriteOptions,
 		private readonly idCompressor: IIdCompressor,
-<<<<<<< HEAD
 		initialSequenceNumber: number,
-		shouldEncodeFieldIncrementally?: (
-			nodeIdentifier: TreeNodeSchemaIdentifier,
-			fieldKey: FieldKey,
-		) => boolean,
-=======
 		shouldEncodeIncrementally: IncrementalEncodingPolicy = defaultIncrementalEncodingPolicy,
->>>>>>> ff4e1c58
 	) {
 		// TODO: this should take in CodecWriteOptions, and use it to pick the write version.
 		this.codec = makeForestSummarizerCodec(options, fieldBatchCodec);
@@ -94,12 +87,8 @@
 			encoderContext.encodeType ===
 				TreeCompressionStrategyExtended.CompressedIncremental /* enableIncrementalSummary */,
 			(cursor: ITreeCursorSynchronous) => this.forest.chunkField(cursor),
-<<<<<<< HEAD
-			shouldEncodeFieldIncrementallyLocal,
+			shouldEncodeIncrementally,
 			initialSequenceNumber,
-=======
-			shouldEncodeIncrementally,
->>>>>>> ff4e1c58
 		);
 	}
 
