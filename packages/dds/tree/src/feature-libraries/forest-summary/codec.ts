--- conflicted
+++ resolved
@@ -4,23 +4,10 @@
  */
 
 import { assert } from "@fluidframework/core-utils";
-<<<<<<< HEAD
-import {
-	ICodecOptions,
-	IJsonCodecWithContext,
-	makeVersionedValidatedCodec,
-} from "../../codec/index.js";
+import { ICodecOptions, IJsonCodec, makeVersionedValidatedCodec } from "../../codec/index.js";
 import { FieldKey, ITreeCursorSynchronous } from "../../core/index.js";
 import { FieldBatchCodec } from "../chunked-forest/index.js";
-// eslint-disable-next-line import/no-internal-modules
-import { Context } from "../chunked-forest/codec/codecs.js";
 import { Format } from "./format.js";
-=======
-import { ICodecOptions, IJsonCodec, makeVersionedValidatedCodec } from "../../codec";
-import { FieldKey, ITreeCursorSynchronous } from "../../core";
-import { FieldBatchCodec } from "../chunked-forest";
-import { Format } from "./format";
->>>>>>> 0e5f1ad2
 
 /**
  * Uses field cursors
