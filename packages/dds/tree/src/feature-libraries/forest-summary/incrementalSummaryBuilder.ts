/*!
 * Copyright (c) Microsoft Corporation and contributors. All rights reserved.
 * Licensed under the MIT License.
 */

import { assert } from "@fluidframework/core-utils/internal";
import type {
	IExperimentalIncrementalSummaryContext,
	ISummaryTreeWithStats,
} from "@fluidframework/runtime-definitions/internal";
import { SummaryTreeBuilder } from "@fluidframework/runtime-utils/internal";
import {
	brand,
	setInNestedMap,
	tryGetFromNestedMap,
	type JsonCompatible,
	type NestedMap,
} from "../../util/index.js";
import type {
	ChunkReferenceId,
	EncodedFieldBatch,
	IncrementalEncoderDecoder,
	IncrementalEncodingPolicy,
	TreeChunk,
} from "../chunked-forest/index.js";
import type { ITreeCursorSynchronous } from "../../core/index.js";
import { SummaryType } from "@fluidframework/driver-definitions";
import type { IChannelStorageService } from "@fluidframework/datastore-definitions/internal";
import type { ISnapshotTree } from "@fluidframework/driver-definitions/internal";
import { LoggingError } from "@fluidframework/telemetry-utils/internal";
import type { IFluidHandle } from "@fluidframework/core-interfaces";
import type { SummaryElementStringifier } from "../../shared-tree-core/index.js";

/**
 * The key for the blob under ForestSummarizer's root.
 * This blob contains the ForestCodec's output.
 * See {@link ForestIncrementalSummaryBuilder} for details on the summary structure.
 */
export const forestSummaryContentKey = "ForestTree";

/**
 * The contents of an incremental chunk is under a summary tree node with its {@link ChunkReferenceId} as the key.
 * The inline portion of the chunk content is encoded with the forest codec is stored in a blob with this key.
 * The rest of the chunk contents  is stored in the summary tree under the summary tree node.
 * See the summary format in {@link ForestIncrementalSummaryBuilder} for more details.
 */
const chunkContentsBlobKey = "contents";

/**
 * State that tells whether a summary is currently being tracked.
 */
export const ForestSummaryTrackingState = {
	/** A summary is currently being tracked. */
	Tracking: "Tracking",
	/** A summary is ready to be tracked. */
	ReadyToTrack: "ReadyToTrack",
} as const;
export type ForestSummaryTrackingState =
	(typeof ForestSummaryTrackingState)[keyof typeof ForestSummaryTrackingState];

/**
 * The properties of a chunk tracked during the loading process.
 * These are used to identify a chunk when it is decoded and recreate the tracking state
 * as it was when the summary that the client is loading from was generated.
 *
 * An encoded chunk, paired with a location it can be reused / reloaded from.
 * @remarks
 * This identifies a location in a specific summary where `encodedContents` was loaded from.
 *
 * When summarizing, Fluid always ensures the summary that the summary client is allowed to reuse content from
 * is the one it loaded from, so tracking this on load is sufficient for now:
 * there is no need to track the equivalent data when summarizing.
 */
interface ChunkLoadProperties {
	/**
	 * The encoded contents of the chunk.
	 */
	readonly encodedContents: EncodedFieldBatch;
	/**
	 * The path for this chunk's contents in the summary tree relative to the forest's summary tree.
	 * This path is used to generate a summary handle for the chunk if it doesn't change between summaries.
	 */
	readonly summaryPath: string;
}

/**
 * The properties of a chunk that is tracked for every summary.
 * If a chunk doesn't change between summaries,
 * these properties will be used to generate a summary handle for the chunk.
 */
interface ChunkSummaryProperties {
	/**
	 * The reference ID of the chunk which uniquely identifies it under its parent's summary tree.
	 * The summary for this chunk will be stored against this reference ID as key in the summary tree.
	 */
	readonly referenceId: ChunkReferenceId;
	/**
	 * The path for this chunk's summary in the summary tree relative to the forest's summary tree.
	 * This path is used to generate a summary handle for the chunk if it doesn't change between summaries.
	 */
	readonly summaryPath: string;
}

/**
 * The properties of a summary being tracked.
 */
interface TrackedSummaryProperties {
	/**
	 * The sequence number of the summary in progress.
	 */
	readonly summarySequenceNumber: number;
	/**
	 * The base path for the latest summary that was successful.
	 * This is used to generate summary handles.
	 */
	readonly latestSummaryBasePath: string;
	/**
	 * Whether the summary being tracked is a full tree summary.
	 * If true, the summary will not contain any summary handles. All chunks must be summarized in full.
	 */
	readonly fullTree: boolean;
	/**
	 * Represents the path of a chunk in the summary tree relative to the forest's summary tree.
	 * Each item in the array is the {@link ChunkReferenceId} of a chunk in the summary tree starting
	 * from the chunk under forest summary tree.
	 * When a chunk is summarized, this array will be used to generate the path for the chunk's summary in the
	 * summary tree.
	 */
	readonly chunkSummaryPath: ChunkReferenceId[];
	/**
	 * The parent summary builder to use to build the incremental summary tree.
	 * When a chunk is being summarized, it will add its summary to this builder against its reference ID.
	 */
	parentSummaryBuilder: SummaryTreeBuilder;
	/**
	 * Serializes content (including {@link (IFluidHandle:interface)}s) for adding to a summary blob.
	 */
	stringify: SummaryElementStringifier;
}

/**
 * The behavior of the forest's incremental summary - whether the summary should be a single blob or incremental.
 */
export enum ForestIncrementalSummaryBehavior {
	/**
	 * The forest can encode chunks incrementally, i.e., chunks that support incremental encoding will be encoded
	 * separately - they will be added to a separate tree.
	 * The incremental summary format is described in {@link ForestIncrementalSummaryBuilder}.
	 */
	Incremental,
	/**
	 * The forest should encode all of it's data in a single summary blob.
	 * @remarks
	 * The format of the summary will be the same as the old format (pre-incremental summaries) and is fully
	 * backwards compatible with the old format. The summary will basically look like an incremental summary
	 * with no incremental fields - it will only contain the "ForestTree" blob in the summary format described
	 * in {@link ForestIncrementalSummaryBuilder}.
	 */
	SingleBlob,
}

/**
 * Validates that a summary is currently being tracked and that the tracked summary properties are defined.
 * @param forestSummaryState - The current state of the forest summary tracking.
 * @param trackedSummaryProperties - The properties of the tracked summary, which must be available.
 */
function validateTrackingSummary(
	forestSummaryState: ForestSummaryTrackingState,
	trackedSummaryProperties: TrackedSummaryProperties | undefined,
): asserts trackedSummaryProperties is TrackedSummaryProperties {
	assert(
		forestSummaryState === ForestSummaryTrackingState.Tracking,
		0xc22 /* Not tracking a summary */,
	);
	assert(
		trackedSummaryProperties !== undefined,
		0xc23 /* Tracked summary properties must be available when tracking a summary */,
	);
}

/**
 * Validates that a summary is ready to be tracked and that the tracked summary properties are undefined.
 * @param forestSummaryState - The current state of the forest summary tracking.
 * @param trackedSummaryProperties - The properties of the tracked summary, which must be undefined.
 */
function validateReadyToTrackSummary(
	forestSummaryState: ForestSummaryTrackingState,
	trackedSummaryProperties: TrackedSummaryProperties | undefined,
): asserts trackedSummaryProperties is undefined {
	assert(
		forestSummaryState === ForestSummaryTrackingState.ReadyToTrack,
		0xc24 /* Already tracking a summary */,
	);
	assert(
		trackedSummaryProperties === undefined,
		0xc25 /* Tracked summary properties must not be available when ready to track */,
	);
}

/* eslint-disable jsdoc/check-indentation */
/**
 * Tracks and builds the incremental summary tree for a forest where chunks that support incremental encoding are
 * stored in a separate tree in the summary under its {@link ChunkReferenceId}.
 * The summary tree for a chunk is self-sufficient and can be independently loaded and used to reconstruct the
 * chunk's contents without any additional context from its parent.
 *
 * An example summary tree with incremental summary:
 *     Forest
 *     ├── ForestTree
 *     ├── 0
 *     |   ├── contents
 *     |   ├── 1
 *     |   |   ├── contents
 *     |   |   ├── 2
 *     |   |   |   ├── contents
 *     |   ├── 3 - ".../Forest/ForestTree/0/1/3"
 *     ├── 4
 *     |   ├── contents
 *     |   ├── ...
 *     ├── 5 - "/.../Forest/ForestTree/5"
 * - Forest is a summary tree node added by the shared tree and contains the following:
 *   - The inline portion of the top-level forest content is stored in a summary blob called "ForestTree".
 *     It also contains the {@link ChunkReferenceId}s of the incremental chunks under it.
 *   - The summary for each incremental chunk under it is stored against its {@link ChunkReferenceId}.
 * - For each chunk, the structure of the summary tree is the same as the Forest. It contains the following:
 *   - The inline portion of the chunk content is stored in a blob called "contents".
 *     It also contains the {@link ChunkReferenceId}s of the incremental chunks under it.
 *   - The summary for each incremental chunk under it is stored against its {@link ChunkReferenceId}.
 * - Chunks that do not change between summaries are summarized as handles in the summary tree.
 * @remarks
 * It may seem inconsistent that although the structure for the top-level forest tree is similar to that of
 * an incremental chunk, its content is stored in a summary blob called "ForestTree" while the content for
 * the incremental chunks are stored in a summary blob called "contents".
 * This is to keep this summary backwards compatible with old format (before incremental summaries were added)
 * where the entire forest content was in a summary blob called "ForestTree". So, if incremental summaries were
 * disabled, the forest content will be fully backwards compatible.
 * Note that this limits reusing the root node in a location other than root and a non-root node in the root.
 * We could phase this out by switching to write the top-level contents under "contents" if we want to support
 * the above. However, there is no plan to do that for now.
 *
 * TODO: AB#46752
 * Add strong types for the summary structure to document it better. It will help make it super clear what the actual
 * format is in a way that can easily be linked to, documented and inspected.
 */
/* eslint-enable jsdoc/check-indentation */
export class ForestIncrementalSummaryBuilder implements IncrementalEncoderDecoder {
	/**
	 * The next reference ID to use for a chunk.
	 */
	private nextReferenceId: ChunkReferenceId = brand(0);

	/**
	 * For a given summary sequence number, keeps track of a chunk's properties that will be used to generate
	 * a summary handle for the chunk if it does not change between summaries.
	 */
	private readonly chunkTrackingPropertiesMap: NestedMap<
		number,
		TreeChunk,
		ChunkSummaryProperties
	> = new Map();

	/**
	 * The state indicating whether a summary is currently being tracked or not.
	 */
	public forestSummaryState: ForestSummaryTrackingState =
		ForestSummaryTrackingState.ReadyToTrack;

	/**
	 * The sequence number of the latest summary that was successful.
	 */
	private latestSummarySequenceNumber: number = -1;

	/**
	 * The current state of the summary being tracked.
	 * This is undefined if no summary is currently being tracked.
	 */
	private trackedSummaryProperties: TrackedSummaryProperties | undefined;

	/**
	 * A map of chunk reference IDs to their encoded contents. This is typically used during the loading of the
	 * forest to retrieve the contents of the chunks that were summarized incrementally.
	 */
	/**
	 * A map of chunk reference IDs to their {@link ChunkLoadProperties}.
	 * This is used during the loading of the forest to track each chunk that is retrieved and decoded.
	 */
	private readonly loadedChunksMap: Map<string, ChunkLoadProperties> = new Map();

	public constructor(
		private readonly enableIncrementalSummary: boolean,
		private readonly getChunkAtCursor: (cursor: ITreeCursorSynchronous) => TreeChunk[],
		public readonly shouldEncodeIncrementally: IncrementalEncodingPolicy,
		private readonly initialSequenceNumber: number,
	) {}

	/**
	 * Must be called when the forest is loaded to download the encoded contents of incremental chunks.
	 * @param services - The channel storage service to use to access the snapshot tree and download the
	 * contents of the chunks.
	 * @param readAndParse - A function that reads and parses a blob from the storage service.
	 */
	public async load(
		services: IChannelStorageService,
		readAndParseChunk: <T extends JsonCompatible<IFluidHandle>>(id: string) => Promise<T>,
	): Promise<void> {
		const forestTree = services.getSnapshotTree?.();
		// Snapshot tree should be available when loading forest's contents. However, it is an optional function
		// and may not be implemented by the storage service.
		if (forestTree === undefined) {
			return;
		}

		// Downloads the contents of incremental chunks in the given snapshot tree. Also, recursively downloads
		// the contents of incremental chunks in any sub-trees.
		const downloadChunkContentsInTree = async (
			snapshotTree: ISnapshotTree,
			parentTreeKey: string,
		): Promise<void> => {
			// All trees in the snapshot tree are for incremental chunks. The key is the chunk's reference ID
			// and the value is the snapshot tree for the chunk.
			for (const [chunkReferenceId, chunkSnapshotTree] of Object.entries(snapshotTree.trees)) {
				const chunkSubTreePath = `${parentTreeKey}${chunkReferenceId}`;
				const chunkContentsPath = `${chunkSubTreePath}/${chunkContentsBlobKey}`;
				if (!(await services.contains(chunkContentsPath))) {
					throw new LoggingError(
						`SharedTree: Cannot find contents for incremental chunk ${chunkContentsPath}`,
					);
				}
				const chunkContents = await readAndParseChunk<EncodedFieldBatch>(chunkContentsPath);
				this.loadedChunksMap.set(chunkReferenceId, {
					encodedContents: chunkContents,
					summaryPath: chunkSubTreePath,
				});

				const chunkReferenceIdNumber = Number(chunkReferenceId);
				this.nextReferenceId = brand(
					Math.max(this.nextReferenceId, chunkReferenceIdNumber + 1),
				);

				// Recursively download the contents of chunks in this chunk's sub tree.
				await downloadChunkContentsInTree(chunkSnapshotTree, `${chunkSubTreePath}/`);
			}
		};
		await downloadChunkContentsInTree(forestTree, "");
	}

	/**
	 * Must be called when starting a new forest summary to track it.
	 * @param fullTree - Whether the summary is a full tree summary. If true, the summary will not contain
	 * any summary handles. All chunks must be summarized in full.
	 * @param incrementalSummaryContext - The context for the incremental summary that contains the sequence numbers
	 * for the current and latest summaries.
	 * @param stringify - Serializes content (including {@link (IFluidHandle:interface)}s) for adding to a summary blob.
	 * @returns the behavior of the forest's incremental summary.
	 */
	public startSummary(args: {
		fullTree: boolean;
		incrementalSummaryContext: IExperimentalIncrementalSummaryContext | undefined;
		stringify: SummaryElementStringifier;
	}): ForestIncrementalSummaryBehavior {
		const { fullTree, incrementalSummaryContext, stringify } = args;
		// If there is no incremental summary context, do not summarize incrementally. This happens in two scenarios:
		// 1. When summarizing a detached container, i.e., the first ever summary.
		// 2. When running GC, the default behavior is to call summarize on DDS without incrementalSummaryContext.
		if (!this.enableIncrementalSummary || incrementalSummaryContext === undefined) {
			return ForestIncrementalSummaryBehavior.SingleBlob;
		}

		validateReadyToTrackSummary(this.forestSummaryState, this.trackedSummaryProperties);

		this.forestSummaryState = ForestSummaryTrackingState.Tracking;
		this.latestSummarySequenceNumber = incrementalSummaryContext.latestSummarySequenceNumber;
		this.trackedSummaryProperties = {
			summarySequenceNumber: incrementalSummaryContext.summarySequenceNumber,
			latestSummaryBasePath: incrementalSummaryContext.summaryPath,
			chunkSummaryPath: [],
			parentSummaryBuilder: new SummaryTreeBuilder(),
			fullTree,
			stringify,
		};
		return ForestIncrementalSummaryBehavior.Incremental;
	}

	/**
	 * {@link IncrementalEncoder.encodeIncrementalField}
	 * @remarks Returns an empty array if the field has no content.
	 */
	public encodeIncrementalField(
		cursor: ITreeCursorSynchronous,
		chunkEncoder: (chunk: TreeChunk) => EncodedFieldBatch,
	): ChunkReferenceId[] {
		// Validate that a summary is currently being tracked and that the tracked summary properties are defined.
		validateTrackingSummary(this.forestSummaryState, this.trackedSummaryProperties);

		if (cursor.getFieldLength() === 0) {
			return [];
		}

<<<<<<< HEAD
		const chunkReferenceIds: ChunkReferenceId[] = [];
		const chunks = this.getChunkAtCursor(cursor);
		for (const chunk of chunks) {
			let chunkReferenceId: ChunkReferenceId;
			let chunkProperties: ChunkSummaryProperties;

			// Try and get the properties of the chunk from the latest successful summary.
			// If it exists and the summary is not a full tree, use the properties to generate a summary handle.
			// If it does not exist, encode the chunk and generate new properties for it.
			const previousChunkProperties = tryGetFromNestedMap(
				this.chunkTrackingPropertiesMap,
				this.latestSummarySequenceNumber,
				chunk,
=======
		let chunkReferenceId: ChunkReferenceId;
		let chunkProperties: ChunkSummaryProperties;

		// An additional ref-count must be added to these chunks representing a reference from the summary tree to the chunk.
		// This will ensure that the blob's content never change and thus the reference stays accurate: instead of modifying it,
		// a copy will be created without the blob reference.
		// The "getChunkAtCursor" adds this additional ref-count.
		const chunk = this.getChunkAtCursor(cursor);

		// Try and get the properties of the chunk from the latest successful summary.
		// If it exists and the summary is not a full tree, use the properties to generate a summary handle.
		// If it does not exist, encode the chunk and generate new properties for it.
		const previousChunkProperties = tryGetFromNestedMap(
			this.chunkTrackingPropertiesMap,
			this.latestSummarySequenceNumber,
			chunk,
		);
		if (previousChunkProperties !== undefined && !this.trackedSummaryProperties.fullTree) {
			chunkProperties = previousChunkProperties;
			chunkReferenceId = previousChunkProperties.referenceId;
			this.trackedSummaryProperties.parentSummaryBuilder.addHandle(
				`${chunkReferenceId}`,
				SummaryType.Tree,
				`${this.trackedSummaryProperties.latestSummaryBasePath}/${previousChunkProperties.summaryPath}`,
			);
		} else {
			// Generate a new reference ID for the chunk.
			chunkReferenceId = brand(this.nextReferenceId++);
			// Add the reference ID of this chunk to the chunk summary path and use the path as the summary path
			// for the chunk in its summary properties.
			// This is done before encoding the chunk so that the summary path is updated correctly when encoding
			// any incremental chunks that are under this chunk.
			this.trackedSummaryProperties.chunkSummaryPath.push(chunkReferenceId);

			chunkProperties = {
				referenceId: chunkReferenceId,
				summaryPath: this.trackedSummaryProperties.chunkSummaryPath.join("/"),
			};

			const parentSummaryBuilder = this.trackedSummaryProperties.parentSummaryBuilder;
			// Create a new summary builder for this chunk to build its summary tree which will be stored in the
			// parent's summary tree under its reference ID.
			// Before encoding the chunk, set the parent summary builder to this chunk's summary builder so that
			// any incremental chunks in the subtree of this chunk will use that as their parent summary builder.
			const chunkSummaryBuilder = new SummaryTreeBuilder();
			this.trackedSummaryProperties.parentSummaryBuilder = chunkSummaryBuilder;
			chunkSummaryBuilder.addBlob(
				chunkContentsBlobKey,
				this.trackedSummaryProperties.stringify(chunkEncoder(chunk)),
>>>>>>> 776cb1ce
			);
			if (previousChunkProperties !== undefined && !this.trackedSummaryProperties.fullTree) {
				chunkProperties = previousChunkProperties;
				chunkReferenceId = previousChunkProperties.referenceId;
				this.trackedSummaryProperties.parentSummaryBuilder.addHandle(
					`${chunkReferenceId}`,
					SummaryType.Tree,
					`${this.trackedSummaryProperties.latestSummaryBasePath}/${previousChunkProperties.summaryPath}`,
				);
			} else {
				// Generate a new reference ID for the chunk.
				chunkReferenceId = brand(this.nextReferenceId++);
				// Add the reference ID of this chunk to the chunk summary path and use the path as the summary path
				// for the chunk in its summary properties.
				// This is done before encoding the chunk so that the summary path is updated correctly when encoding
				// any incremental chunks that are under this chunk.
				this.trackedSummaryProperties.chunkSummaryPath.push(chunkReferenceId);

				chunkProperties = {
					referenceId: chunkReferenceId,
					summaryPath: this.trackedSummaryProperties.chunkSummaryPath.join("/"),
				};

				const parentSummaryBuilder = this.trackedSummaryProperties.parentSummaryBuilder;
				// Create a new summary builder for this chunk to build its summary tree which will be stored in the
				// parent's summary tree under its reference ID.
				// Before encoding the chunk, set the parent summary builder to this chunk's summary builder so that
				// any incremental chunks in the subtree of this chunk will use that as their parent summary builder.
				const chunkSummaryBuilder = new SummaryTreeBuilder();
				this.trackedSummaryProperties.parentSummaryBuilder = chunkSummaryBuilder;
				chunkSummaryBuilder.addBlob(
					chunkContentsBlobKey,
					this.trackedSummaryProperties.stringify(chunkEncoder(chunk)),
				);

				// Add this chunk's summary tree to the parent's summary tree. The summary tree contains its encoded
				// contents and the summary trees of any incremental chunks under it.
				parentSummaryBuilder.addWithStats(
					`${chunkReferenceId}`,
					chunkSummaryBuilder.getSummaryTree(),
				);

				// Restore the parent summary builder and chunk summary path.
				this.trackedSummaryProperties.parentSummaryBuilder = parentSummaryBuilder;
				this.trackedSummaryProperties.chunkSummaryPath.pop();
			}

			setInNestedMap(
				this.chunkTrackingPropertiesMap,
				this.trackedSummaryProperties.summarySequenceNumber,
				chunk,
				chunkProperties,
			);
			chunkReferenceIds.push(chunkReferenceId);
		}
		return chunkReferenceIds;
	}

	/**
	 * Must be called after summary generation is complete to finish tracking the summary.
	 * It clears any tracking state and deletes the tracking properties for summaries that are older than the
	 * latest successful summary.
	 * @param incrementalSummaryContext - The context for the incremental summary that contains the sequence numbers.
	 * If this is undefined, the summary tree will only contain a summary blob for `forestSummaryContent`.
	 * @param forestSummaryContent - The stringified ForestCodec output of top-level Forest content.
	 * @returns the Forest's summary tree.
	 */
	public completeSummary(args: {
		incrementalSummaryContext: IExperimentalIncrementalSummaryContext | undefined;
		forestSummaryContent: string;
	}): ISummaryTreeWithStats {
		const { incrementalSummaryContext, forestSummaryContent } = args;
		if (!this.enableIncrementalSummary || incrementalSummaryContext === undefined) {
			const summaryBuilder = new SummaryTreeBuilder();
			summaryBuilder.addBlob(forestSummaryContentKey, forestSummaryContent);
			return summaryBuilder.getSummaryTree();
		}

		validateTrackingSummary(this.forestSummaryState, this.trackedSummaryProperties);

		this.trackedSummaryProperties.parentSummaryBuilder.addBlob(
			forestSummaryContentKey,
			forestSummaryContent,
		);

		// Copy over the entries from the latest summary to the current summary.
		// In the current summary, there can be fields that haven't changed since the latest summary and the chunks
		// in these fields and in any of its children weren't encoded. So, we need get the entries for these chunks
		// to be able to incrementally summarize them in the next summary.
		const latestSummaryTrackingMap = this.chunkTrackingPropertiesMap.get(
			this.latestSummarySequenceNumber,
		);
		const currentSummaryTrackingMap = this.chunkTrackingPropertiesMap.get(
			this.trackedSummaryProperties.summarySequenceNumber,
		);
		if (latestSummaryTrackingMap !== undefined && currentSummaryTrackingMap !== undefined) {
			for (const [chunk, chunkProperties] of latestSummaryTrackingMap.entries()) {
				if (!currentSummaryTrackingMap.has(chunk)) {
					currentSummaryTrackingMap.set(chunk, chunkProperties);
				}
			}
		}

		// Delete tracking for summaries that are older than the latest successful summary because they will
		// never be referenced again for generating summary handles.
		for (const sequenceNumber of this.chunkTrackingPropertiesMap.keys()) {
			if (sequenceNumber < this.latestSummarySequenceNumber) {
				this.chunkTrackingPropertiesMap.delete(sequenceNumber);
			}
		}

		this.forestSummaryState = ForestSummaryTrackingState.ReadyToTrack;
		const summaryTree = this.trackedSummaryProperties.parentSummaryBuilder.getSummaryTree();
		this.trackedSummaryProperties = undefined;
		return summaryTree;
	}

	/**
	 * {@link IncrementalEncoder.decodeIncrementalChunk}
	 */
	public decodeIncrementalChunk(
		referenceId: ChunkReferenceId,
		chunkDecoder: (encoded: EncodedFieldBatch) => TreeChunk,
	): TreeChunk {
		const ChunkLoadProperties = this.loadedChunksMap.get(`${referenceId}`);
		assert(ChunkLoadProperties !== undefined, "Encoded incremental chunk not found");
		const chunk = chunkDecoder(ChunkLoadProperties.encodedContents);

		// Account for the reference about to be added in `chunkTrackingPropertiesMap`
		// to ensure that no other users of this chunk think they have unique ownership.
		// This prevents prevent whoever this chunk is returned to from modifying it in-place.
		chunk.referenceAdded();
		// Track the decoded chunk. This will recreate the tracking state when the summary that this client
		// is loaded from was generated. This is needed to ensure that incremental summaries work correctly
		// when a new client starts to summarize.
		setInNestedMap(this.chunkTrackingPropertiesMap, this.initialSequenceNumber, chunk, {
			referenceId,
			summaryPath: ChunkLoadProperties.summaryPath,
		});
		return chunk;
	}
}<|MERGE_RESOLUTION|>--- conflicted
+++ resolved
@@ -396,7 +396,6 @@
 			return [];
 		}
 
-<<<<<<< HEAD
 		const chunkReferenceIds: ChunkReferenceId[] = [];
 		const chunks = this.getChunkAtCursor(cursor);
 		for (const chunk of chunks) {
@@ -410,57 +409,6 @@
 				this.chunkTrackingPropertiesMap,
 				this.latestSummarySequenceNumber,
 				chunk,
-=======
-		let chunkReferenceId: ChunkReferenceId;
-		let chunkProperties: ChunkSummaryProperties;
-
-		// An additional ref-count must be added to these chunks representing a reference from the summary tree to the chunk.
-		// This will ensure that the blob's content never change and thus the reference stays accurate: instead of modifying it,
-		// a copy will be created without the blob reference.
-		// The "getChunkAtCursor" adds this additional ref-count.
-		const chunk = this.getChunkAtCursor(cursor);
-
-		// Try and get the properties of the chunk from the latest successful summary.
-		// If it exists and the summary is not a full tree, use the properties to generate a summary handle.
-		// If it does not exist, encode the chunk and generate new properties for it.
-		const previousChunkProperties = tryGetFromNestedMap(
-			this.chunkTrackingPropertiesMap,
-			this.latestSummarySequenceNumber,
-			chunk,
-		);
-		if (previousChunkProperties !== undefined && !this.trackedSummaryProperties.fullTree) {
-			chunkProperties = previousChunkProperties;
-			chunkReferenceId = previousChunkProperties.referenceId;
-			this.trackedSummaryProperties.parentSummaryBuilder.addHandle(
-				`${chunkReferenceId}`,
-				SummaryType.Tree,
-				`${this.trackedSummaryProperties.latestSummaryBasePath}/${previousChunkProperties.summaryPath}`,
-			);
-		} else {
-			// Generate a new reference ID for the chunk.
-			chunkReferenceId = brand(this.nextReferenceId++);
-			// Add the reference ID of this chunk to the chunk summary path and use the path as the summary path
-			// for the chunk in its summary properties.
-			// This is done before encoding the chunk so that the summary path is updated correctly when encoding
-			// any incremental chunks that are under this chunk.
-			this.trackedSummaryProperties.chunkSummaryPath.push(chunkReferenceId);
-
-			chunkProperties = {
-				referenceId: chunkReferenceId,
-				summaryPath: this.trackedSummaryProperties.chunkSummaryPath.join("/"),
-			};
-
-			const parentSummaryBuilder = this.trackedSummaryProperties.parentSummaryBuilder;
-			// Create a new summary builder for this chunk to build its summary tree which will be stored in the
-			// parent's summary tree under its reference ID.
-			// Before encoding the chunk, set the parent summary builder to this chunk's summary builder so that
-			// any incremental chunks in the subtree of this chunk will use that as their parent summary builder.
-			const chunkSummaryBuilder = new SummaryTreeBuilder();
-			this.trackedSummaryProperties.parentSummaryBuilder = chunkSummaryBuilder;
-			chunkSummaryBuilder.addBlob(
-				chunkContentsBlobKey,
-				this.trackedSummaryProperties.stringify(chunkEncoder(chunk)),
->>>>>>> 776cb1ce
 			);
 			if (previousChunkProperties !== undefined && !this.trackedSummaryProperties.fullTree) {
 				chunkProperties = previousChunkProperties;
