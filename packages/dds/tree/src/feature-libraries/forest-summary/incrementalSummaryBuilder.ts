--- conflicted
+++ resolved
@@ -259,19 +259,8 @@
 
 	public constructor(
 		private readonly enableIncrementalSummary: boolean,
-<<<<<<< HEAD
-		private readonly getChunkAtCursor: (cursor: ITreeCursorSynchronous) => TreeChunk[],
-		/**
-		 * {@link IncrementalEncoder.shouldEncodeFieldIncrementally}
-		 */
-		public readonly shouldEncodeFieldIncrementally: (
-			nodeIdentifier: TreeNodeSchemaIdentifier,
-			fieldKey: FieldKey,
-		) => boolean,
-=======
 		private readonly getChunkAtCursor: (cursor: ITreeCursorSynchronous) => TreeChunk,
 		public readonly shouldEncodeIncrementally: IncrementalEncodingPolicy,
->>>>>>> ff4e1c58
 	) {}
 
 	/**
