--- conflicted
+++ resolved
@@ -21,11 +21,7 @@
 	makeFieldBatchCodec,
 	type FieldBatchEncodingContext,
 	fluidVersionToFieldBatchCodecWriteVersion,
-<<<<<<< HEAD
 	type IncrementalEncoderDecoder,
 	type ChunkReferenceId,
 } from "./codec/index.js";
-=======
-} from "./codec/index.js";
-export { emptyChunk } from "./emptyChunk.js";
->>>>>>> 84065fec
+export { emptyChunk } from "./emptyChunk.js";