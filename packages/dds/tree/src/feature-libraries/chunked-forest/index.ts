/*!
 * Copyright (c) Microsoft Corporation and contributors. All rights reserved.
 * Licensed under the MIT License.
 */

export { uniformChunk, ChunkShape } from "./uniformChunk.js";
export { TreeChunk, dummyRoot } from "./chunk.js";
export {
	chunkTree,
	defaultChunkPolicy,
	makeTreeChunker,
	IChunker,
	chunkFieldSingle,
	chunkField,
<<<<<<< HEAD
} from "./chunkTree.js";
export { buildChunkedForest } from "./chunkedForest.js";
export {
	EncodedFieldBatch,
	FieldBatch,
	FieldBatchCodec,
	makeFieldBatchCodec,
	FieldBatchEncoder,
} from "./codec/index.js";
=======
} from "./chunkTree";
export { buildChunkedForest } from "./chunkedForest";
export { EncodedFieldBatch, FieldBatch, FieldBatchCodec, makeFieldBatchCodec } from "./codec";
>>>>>>> 0e5f1ad2
<|MERGE_RESOLUTION|>--- conflicted
+++ resolved
@@ -12,7 +12,6 @@
 	IChunker,
 	chunkFieldSingle,
 	chunkField,
-<<<<<<< HEAD
 } from "./chunkTree.js";
 export { buildChunkedForest } from "./chunkedForest.js";
 export {
@@ -20,10 +19,4 @@
 	FieldBatch,
 	FieldBatchCodec,
 	makeFieldBatchCodec,
-	FieldBatchEncoder,
-} from "./codec/index.js";
-=======
-} from "./chunkTree";
-export { buildChunkedForest } from "./chunkedForest";
-export { EncodedFieldBatch, FieldBatch, FieldBatchCodec, makeFieldBatchCodec } from "./codec";
->>>>>>> 0e5f1ad2
+} from "./codec/index.js";