/*!
 * Copyright (c) Microsoft Corporation and contributors. All rights reserved.
 * Licensed under the MIT License.
 */

import { assert, oob } from "@fluidframework/core-utils/internal";

import {
	type Anchor,
	AnchorSet,
	type AnnouncedVisitor,
	type DeltaVisitor,
	type DetachedField,
	type FieldAnchor,
	type FieldKey,
	type ForestEvents,
	type IEditableForest,
	type ITreeCursorSynchronous,
	type ITreeSubscriptionCursor,
	ITreeSubscriptionCursorState,
	type PlaceIndex,
	type ProtoNodes,
	type Range,
	TreeNavigationResult,
	type TreeStoredSchemaSubscription,
	type UpPath,
	aboveRootPlaceholder,
	combineVisitors,
	detachedFieldAsKey,
	mapCursorField,
	rootFieldKey,
} from "../../core/index.js";
import { createEmitter, type Listenable } from "../../events/index.js";
import { assertValidRange, brand, fail, getOrAddEmptyToMap } from "../../util/index.js";

import { BasicChunk, BasicChunkCursor, type SiblingsOrKey } from "./basicChunk.js";
import type { ChunkedCursor, TreeChunk } from "./chunk.js";
import { type IChunker, basicChunkTree, chunkTree } from "./chunkTree.js";
import type { IIdCompressor } from "@fluidframework/id-compressor";

function makeRoot(): BasicChunk {
	return new BasicChunk(aboveRootPlaceholder, new Map());
}

interface StackNode {
	mutableChunk: BasicChunk;
	key: FieldKey;
}

/**
 * Implementation of IEditableForest based on copy on write chunks.
 *
 * This implementation focuses on performance.
 */
export class ChunkedForest implements IEditableForest {
	private activeVisitor?: DeltaVisitor;

<<<<<<< HEAD
	private readonly events = createEmitter<ForestEvents>();
	private readonly deltaVisitors: (() => AnnouncedVisitor)[] = [];
=======
	readonly #events = createEmitter<ForestEvents>();
	public readonly events: Listenable<ForestEvents> = this.#events;
>>>>>>> e0e9c89a

	/**
	 * @param roots - dummy node above the root under which detached fields are stored. All content of the forest is reachable from this.
	 * @param schema - schema which all content in this forest is assumed to comply with.
	 * @param chunker - Chunking policy. TODO: dispose of this when forest is disposed.
	 * @param anchors - anchorSet used to track location in this forest across changes. Callers of applyDelta must ensure this is updated accordingly.
	 */
	public constructor(
		public roots: BasicChunk,
		public readonly schema: TreeStoredSchemaSubscription,
		public readonly chunker: IChunker,
		public readonly anchors: AnchorSet = new AnchorSet(),
		public readonly idCompressor?: IIdCompressor,
	) {}

	public get isEmpty(): boolean {
		return this.roots.fields.size === 0;
	}

	public clone(schema: TreeStoredSchemaSubscription, anchors: AnchorSet): ChunkedForest {
		this.roots.referenceAdded();
		return new ChunkedForest(this.roots, schema, this.chunker.clone(schema), anchors);
	}

	public forgetAnchor(anchor: Anchor): void {
		this.anchors.forget(anchor);
	}

	public registerAnnouncedVisitor(visitor: () => AnnouncedVisitor): void {
		this.deltaVisitors.push(visitor);
	}

	public acquireVisitor(): DeltaVisitor {
		assert(
			this.activeVisitor === undefined,
			0x76a /* Must release existing visitor before acquiring another */,
		);

		if (this.roots.isShared()) {
			this.roots = this.roots.clone();
		}

		const forestVisitor = {
			forest: this,
			// Current location in the tree, as a non-shared BasicChunk (TODO: support in-place modification of other chunk formats when possible).
			// Start above root detached sequences.
			mutableChunkStack: [] as StackNode[],
			mutableChunk: this.roots as BasicChunk | undefined,
			getParent(): StackNode {
				assert(this.mutableChunkStack.length > 0, 0x532 /* invalid access to root's parent */);
				return this.mutableChunkStack[this.mutableChunkStack.length - 1] ?? oob();
			},
			free(): void {
				this.mutableChunk = undefined;
				this.mutableChunkStack.length = 0;
				assert(
					this.forest.activeVisitor !== undefined,
					0x76b /* Multiple free calls for same visitor */,
				);
				this.forest.activeVisitor = undefined;
			},
			destroy(detachedField: FieldKey, count: number): void {
				this.forest.#events.emit("beforeChange");
				this.forest.roots.fields.delete(detachedField);
			},
			create(content: ProtoNodes, destination: FieldKey): void {
				this.forest.#events.emit("beforeChange");
				const chunks: TreeChunk[] = content.map((c) =>
					chunkTree(c, {
						policy: this.forest.chunker,
						idCompressor: this.forest.idCompressor,
					}),
				);
				this.forest.roots.fields.set(destination, chunks);
				this.forest.#events.emit("afterRootFieldCreated", destination);
			},
			attach(source: FieldKey, count: number, destination: PlaceIndex): void {
				this.attachEdit(source, count, destination);
			},
			detach(source: Range, destination: FieldKey): void {
				this.detachEdit(source, destination);
			},
			/**
			 * Attaches the range into the current field by transferring it from the given source path.
			 * Does not invalidate dependents.
			 * @param source - The the range to be attached.
			 * @param destination - The index in the current field at which to attach the content.
			 */
			attachEdit(source: FieldKey, count: number, destination: PlaceIndex): void {
				this.forest.#events.emit("beforeChange");
				const sourceField = this.forest.roots.fields.get(source) ?? [];
				this.forest.roots.fields.delete(source);
				if (sourceField.length === 0) {
					return; // Prevent creating 0 sized fields when inserting empty into empty.
				}

				const parent = this.getParent();
				const destinationField = getOrAddEmptyToMap(parent.mutableChunk.fields, parent.key);
				// TODO: this will fail for very large moves due to argument limits.
				destinationField.splice(destination, 0, ...sourceField);
			},
			/**
			 * Detaches the range from the current field and transfers it to the given destination if any.
			 * Does not invalidate dependents.
			 * @param source - The bounds of the range to be detached from the current field.
			 * @param destination - If specified, the destination to transfer the detached range to.
			 * If not specified, the detached range is destroyed.
			 */
			detachEdit(source: Range, destination: FieldKey | undefined): void {
				this.forest.#events.emit("beforeChange");
				const parent = this.getParent();
				const sourceField = parent.mutableChunk.fields.get(parent.key) ?? [];

				assertValidRange(source, sourceField);
				const newField = sourceField.splice(source.start, source.end - source.start);

				if (destination !== undefined) {
					assert(
						!this.forest.roots.fields.has(destination),
						0x7af /* Destination must be a new empty detached field */,
					);
					if (newField.length > 0) {
						this.forest.roots.fields.set(destination, newField);
					}
				} else {
					for (const child of newField) {
						child.referenceRemoved();
					}
				}
				// This check is performed after the transfer to ensure that the field is not removed in scenarios
				// where the source and destination are the same.
				if (sourceField.length === 0) {
					parent.mutableChunk.fields.delete(parent.key);
				}
			},
			replace(
				newContentSource: FieldKey,
				range: Range,
				oldContentDestination: FieldKey,
			): void {
				assert(
					newContentSource !== oldContentDestination,
					0x7b0 /* Replace detached source field and detached destination field must be different */,
				);
				this.detachEdit(range, oldContentDestination);
				this.attachEdit(newContentSource, range.end - range.start, range.start);
			},
			enterNode(index: number): void {
				assert(this.mutableChunk === undefined, 0x535 /* should be in field */);
				const parent = this.getParent();
				const chunks =
					parent.mutableChunk.fields.get(parent.key) ?? fail("missing edited field");
				let indexWithinChunk = index;
				let indexOfChunk = 0;
				let chunk = chunks[indexOfChunk] ?? oob();
				while (indexWithinChunk >= chunk.topLevelLength) {
					chunk = chunks[indexOfChunk] ?? oob();
					indexWithinChunk -= chunk.topLevelLength;
					indexOfChunk++;
					if (indexOfChunk === chunks.length) {
						fail("missing edited node");
					}
				}
				let found = chunks[indexOfChunk] ?? oob();
				if (!(found instanceof BasicChunk)) {
					// TODO:Perf: support in place editing of other chunk formats when possible:
					// 1. Support updating values in uniform chunks.
					// 2. Support traversing sequence chunks.
					//
					// Maybe build path when visitor navigates then lazily sync to chunk tree when editing?
					const newChunks = mapCursorField(found.cursor(), (cursor) =>
						basicChunkTree(cursor, {
							policy: this.forest.chunker,
							idCompressor: this.forest.idCompressor,
						}),
					);
					// TODO: this could fail for really long chunks being split (due to argument count limits).
					// Current implementations of chunks shouldn't ever be that long, but it could be an issue if they get bigger.
					chunks.splice(indexOfChunk, 1, ...newChunks);
					found.referenceRemoved();

					found = newChunks[indexWithinChunk] ?? oob();
				}
				assert(found instanceof BasicChunk, 0x536 /* chunk should have been normalized */);
				if (found.isShared()) {
					this.mutableChunk = chunks[indexOfChunk] = found.clone();
					found.referenceRemoved();
				} else {
					this.mutableChunk = found;
				}
			},
			exitNode(index: number): void {
				assert(this.mutableChunk !== undefined, 0x537 /* should be in node */);
				this.mutableChunk = undefined;
			},
			enterField(key: FieldKey): void {
				assert(this.mutableChunk !== undefined, 0x538 /* should be in node */);
				this.mutableChunkStack.push({ key, mutableChunk: this.mutableChunk });
				this.mutableChunk = undefined;
			},
			exitField(key: FieldKey): void {
				const top = this.mutableChunkStack.pop() ?? fail("should not be at root");
				assert(this.mutableChunk === undefined, 0x539 /* should be in field */);
				this.mutableChunk = top.mutableChunk;
			},
		};

		const announcedVisitors = this.deltaVisitors.map((getVisitor) => getVisitor());
		const combinedVisitor = combineVisitors(
			[forestVisitor, ...announcedVisitors],
			announcedVisitors,
		);
		this.activeVisitor = combinedVisitor;
		return combinedVisitor;
	}

	private nextDetachedFieldIdentifier = 0;
	public newDetachedField(): DetachedField {
		const field: DetachedField = brand(String(this.nextDetachedFieldIdentifier));
		assert(
			!this.roots.fields.has(detachedFieldAsKey(field)),
			0x53a /* new field must not already exist */,
		);
		this.nextDetachedFieldIdentifier += 1;
		return field;
	}

	public allocateCursor(): Cursor {
		return new Cursor(
			this,
			ITreeSubscriptionCursorState.Cleared,
			[],
			[],
			[],
			[],
			[],
			[],
			0,
			0,
			0,
			undefined,
		);
	}

	public tryMoveCursorToNode(
		destination: Anchor,
		cursorToMove: ITreeSubscriptionCursor,
	): TreeNavigationResult {
		const path = this.anchors.locate(destination);
		if (path === undefined) {
			return TreeNavigationResult.NotFound;
		}
		this.moveCursorToPath(path, cursorToMove);
		return TreeNavigationResult.Ok;
	}

	public tryMoveCursorToField(
		destination: FieldAnchor,
		cursorToMove: ITreeSubscriptionCursor,
	): TreeNavigationResult {
		assert(
			cursorToMove instanceof Cursor,
			0x53b /* ChunkedForest must only be given its own Cursor type */,
		);
		if (destination.parent === undefined) {
			cursorToMove.setToDetachedSequence(destination.fieldKey);
			return TreeNavigationResult.Ok;
		}
		const result = this.tryMoveCursorToNode(destination.parent, cursorToMove);
		if (result !== TreeNavigationResult.Ok) {
			return result;
		}

		cursorToMove.enterField(destination.fieldKey);
		return TreeNavigationResult.Ok;
	}

	public moveCursorToPath(destination: UpPath, cursorToMove: ITreeSubscriptionCursor): void {
		assert(
			cursorToMove instanceof Cursor,
			0x53c /* ChunkedForest must only be given its own Cursor type */,
		);
		assert(
			cursorToMove.forest === this,
			0x53d /* ChunkedForest must only be given its own Cursor */,
		);

		const indexStack: number[] = [];
		const keyStack: FieldKey[] = [];

		let path: UpPath | undefined = destination;
		while (path !== undefined) {
			indexStack.push(path.parentIndex);
			keyStack.push(path.parentField);
			path = path.parent;
		}
		cursorToMove.clear();
		while (keyStack.length > 0) {
			// eslint-disable-next-line @typescript-eslint/no-non-null-assertion
			const key = keyStack.pop()!;
			if (cursorToMove.state === ITreeSubscriptionCursorState.Cleared) {
				cursorToMove.setToDetachedSequence(key);
				cursorToMove.state = ITreeSubscriptionCursorState.Current;
			} else {
				cursorToMove.enterField(key);
			}

			// eslint-disable-next-line @typescript-eslint/no-non-null-assertion
			cursorToMove.enterNode(indexStack.pop()!);
		}
	}

	public getCursorAboveDetachedFields(): ITreeCursorSynchronous {
		const rootCursor = this.roots.cursor();
		rootCursor.enterNode(0);
		return rootCursor;
	}
}

class Cursor extends BasicChunkCursor implements ITreeSubscriptionCursor {
	public constructor(
		public readonly forest: ChunkedForest,
		public state: ITreeSubscriptionCursorState,
		root: readonly TreeChunk[],
		siblingStack: SiblingsOrKey[],
		indexStack: number[],
		indexOfChunkStack: number[],
		indexWithinChunkStack: number[],
		siblings: SiblingsOrKey,
		index: number,
		indexOfChunk: number,
		indexWithinChunk: number,
		nestedCursor: ChunkedCursor | undefined,
	) {
		super(
			root,
			siblingStack,
			indexStack,
			indexOfChunkStack,
			indexWithinChunkStack,
			siblings,
			index,
			indexOfChunk,
			indexWithinChunk,
			nestedCursor,
		);
	}

	public setToDetachedSequence(key: FieldKey): void {
		this.root = (this.forest.roots.fields.get(key) ?? []) as BasicChunk[];
		this.siblingStack.length = 0;
		this.indexStack.length = 0;
		this.indexOfChunkStack.length = 0;
		this.indexWithinChunkStack.length = 0;
		this.siblings = [key];
		this.index = 0;
		this.indexOfChunk = 0;
		this.indexWithinChunk = 0;
		this.nestedCursor = undefined;
	}

	public override fork(): Cursor {
		// Siblings arrays are not modified during navigation and do not need be be copied.
		// This allows this copy to be shallow, and `this.siblings` below to not be copied as all.
		return new Cursor(
			this.forest,
			this.state,
			this.root,
			[...this.siblingStack],
			[...this.indexStack],
			[...this.indexOfChunkStack],
			[...this.indexWithinChunkStack],
			this.siblings,
			this.index,
			this.indexOfChunk,
			this.indexWithinChunk,
			this.nestedCursor?.fork(),
		);
	}

	public buildFieldAnchor(): FieldAnchor {
		const path = this.getFieldPath();
		const anchor =
			path.parent === undefined ? undefined : this.forest.anchors.track(path.parent);
		return { parent: anchor, fieldKey: path.field };
	}

	public free(): void {
		this.state = ITreeSubscriptionCursorState.Freed;
	}

	public buildAnchor(): Anchor {
		return this.forest.anchors.track(this.getPath());
	}

	public clear(): void {
		this.state = ITreeSubscriptionCursorState.Cleared;
		this.setToDetachedSequence(rootFieldKey);
	}
}

/**
 * @returns an implementation of {@link IEditableForest} with no data or schema.
 */
export function buildChunkedForest(
	chunker: IChunker,
	anchors?: AnchorSet,
	idCompressor?: IIdCompressor,
): ChunkedForest {
	return new ChunkedForest(makeRoot(), chunker.schema, chunker, anchors, idCompressor);
}<|MERGE_RESOLUTION|>--- conflicted
+++ resolved
@@ -55,13 +55,9 @@
 export class ChunkedForest implements IEditableForest {
 	private activeVisitor?: DeltaVisitor;
 
-<<<<<<< HEAD
-	private readonly events = createEmitter<ForestEvents>();
 	private readonly deltaVisitors: (() => AnnouncedVisitor)[] = [];
-=======
 	readonly #events = createEmitter<ForestEvents>();
 	public readonly events: Listenable<ForestEvents> = this.#events;
->>>>>>> e0e9c89a
 
 	/**
 	 * @param roots - dummy node above the root under which detached fields are stored. All content of the forest is reachable from this.
