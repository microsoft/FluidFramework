--- conflicted
+++ resolved
@@ -55,7 +55,6 @@
  * Base class to assist with implementing ReferenceCounted
  */
 export abstract class ReferenceCountedBase implements ReferenceCounted {
-<<<<<<< HEAD
     private refCount: number = 1;
 
     /**
@@ -85,30 +84,6 @@
      * Called when refcount reaches 0.
      */
     protected abstract dispose(): void;
-=======
-	private refCount: number = 1;
-
-	public referenceAdded(): void {
-		this.refCount++;
-	}
-
-	public referenceRemoved(): void {
-		this.refCount--;
-		assert(this.refCount >= 0, 0x4c4 /* Negative ref count */);
-		if (this.refCount === 0) {
-			this.dispose();
-		}
-	}
-
-	public isShared(): boolean {
-		return this.refCount > 1;
-	}
-
-	/**
-	 * Called when refcount reaches 0.
-	 */
-	protected abstract dispose(): void;
->>>>>>> 4539b049
 }
 
 /**
