/*!
 * Copyright (c) Microsoft Corporation and contributors. All rights reserved.
 * Licensed under the MIT License.
 */

import { assert } from "@fluidframework/common-utils";
import {
    FieldKey,
    TreeSchemaIdentifier,
    ITreeCursorSynchronous,
    CursorLocationType,
    FieldUpPath,
    UpPath,
    GlobalFieldKeySymbol,
    symbolFromKey,
    TreeValue,
    Value,
} from "../../core";
import { brand, compareArrays, fail } from "../../util";
import { SynchronousCursor } from "../treeCursorUtils";
import { ReferenceCountedBase, TreeChunk } from "./chunk";

/**
 * Create a tree chunk with ref count 1.
 *
 * @param shape - describes the semantics and layout of `values`.
 * @param values - provides exclusive ownership of this array to this object (which might mutate it in the future).
 */
export function uniformChunk(shape: ChunkShape, values: TreeValue[]): TreeChunk {
    return new UniformChunk(shape, values);
}

/**
 * Chunk which handles a sequence of trees with identical "shape" (see `TreeShape`).
 *
 * Separates shape from content,
 * allowing deduplication of shape information and storing of content as a flat sequence of values.
 */
export class UniformChunk extends ReferenceCountedBase implements TreeChunk {
    /**
     * Create a tree chunk with ref count 1.
     *
     * @param shape - describes the semantics and layout of `values`.
     * @param values - provides exclusive ownership of this array to this object (which might mutate it in the future).
     */
    public constructor(public shape: ChunkShape, public values: TreeValue[]) {
        super();
        assert(
            shape.treeShape.valuesPerTopLevelNode * shape.topLevelLength === values.length,
            0x4c3 /* invalid number of values for shape */,
        );
    }

    public get topLevelLength(): number {
        return this.shape.topLevelLength;
    }

<<<<<<< HEAD
    public clone(): UniformChunk {
        return new UniformChunk(this.shape, this.values.slice());
=======
    public referenceAdded(): void {
        this.refCount++;
    }

    public referenceRemoved(): void {
        this.refCount--;
        assert(this.refCount >= 0, 0x4c4 /* Negative ref count */);
    }

    public isShared(): boolean {
        return this.refCount > 1;
>>>>>>> 32b750cd
    }

    public cursor(): Cursor {
        return new Cursor(this);
    }

    protected dispose(): void {}
}

export const dummyRoot: GlobalFieldKeySymbol = symbolFromKey(
    brand("a1499167-8421-4639-90a6-4e543b113b06: dummyRoot"),
);

/**
 * The "shape" of a field.
 *
 * Requires that all trees in the field have the same shape, which is described by `TreeShape`.
 * Note that this requirement means that not all fields can be described using this type.
 */
export type FieldShape = readonly [FieldKey, TreeShape, number];

/**
 * The "shape" of a tree.
 * Does not contain the actual values from  the tree, but describes everything else,
 * including where the values would be found in a flat values array.
 *
 * Note that since this requires fields to have uniform shapes (see `FieldShape`),
 * not all trees can have their shape described using this type.
 */
export class TreeShape {
    public readonly fields: ReadonlyMap<FieldKey, OffsetShape>;
    public readonly fieldsOffsetArray: readonly OffsetShape[];
    public readonly valuesPerTopLevelNode: number;

    // TODO: this is only needed at chunk roots. Optimize it base on that.
    public readonly positions: readonly NodePositionInfo[];

    public constructor(
        public readonly type: TreeSchemaIdentifier,
        public readonly hasValue: boolean,
        public readonly fieldsArray: readonly FieldShape[],
    ) {
        const fields: Map<FieldKey, OffsetShape> = new Map();
        let numberOfValues = hasValue ? 1 : 0;
        const infos: NodePositionInfo[] = [
            new NodePositionInfo(undefined, dummyRoot, 0, undefined, undefined, this, 1, 0),
        ];
        let fieldIndex = 0;
        for (const [k, f, length] of fieldsArray) {
            assert(!fields.has(k), 0x4c5 /* no duplicate keys */);
            const offset = new OffsetShape(f, length, infos.length, k, fieldIndex);
            fields.set(k, offset);
            clonePositions(0, [k, f, length], fieldIndex, numberOfValues, infos);
            numberOfValues += f.valuesPerTopLevelNode * length;
            fieldIndex++;
        }
        this.fields = fields;
        this.valuesPerTopLevelNode = numberOfValues;
        this.positions = infos;

        this.fieldsOffsetArray = [...fields.values()];
    }

    equals(other: TreeShape): boolean {
        // TODO: either dedup instances and/or store a collision resistant hash for fast compare.

        if (
            !compareArrays(
                this.fieldsArray,
                other.fieldsArray,
                ([k, f, l], [k2, f2, l2]) => k === k2 && l === l2 && f.equals(f2),
            )
        ) {
            return false;
        }
        return this.type === other.type && this.hasValue === other.hasValue;
    }

    withTopLevelLength(topLevelLength: number): ChunkShape {
        return new ChunkShape(this, topLevelLength);
    }
}

function clonePositions(
    indexOfParentInOutput: number | undefined,
    [key, shape, copies]: FieldShape,
    indexOfParentField: number,
    valueOffset: number,
    outputInto: NodePositionInfo[],
): void {
    const offset = outputInto.length;
    for (let index = 0; index < copies; index++) {
        for (const inner of shape.positions) {
            const wasRoot = inner.indexOfParentPosition === undefined;
            const parentPositionIndex = wasRoot
                ? indexOfParentInOutput
                : inner.indexOfParentPosition + index * shape.positions.length + offset;
            outputInto.push(
                new NodePositionInfo(
                    parentPositionIndex === undefined ? undefined : outputInto[parentPositionIndex],
                    inner.parentField === dummyRoot ? key : inner.parentField,
                    wasRoot ? index : inner.parentIndex,
                    inner.indexOfParentField ?? indexOfParentField,
                    parentPositionIndex,
                    inner.shape,
                    wasRoot ? copies : inner.topLevelLength,
                    inner.valueOffset + valueOffset + shape.valuesPerTopLevelNode * index,
                ),
            );
        }
    }
}

/**
 * The shape (see `TreeShape`) of a sequence of trees, all with the same shape (like `FieldShape`, but without a field key).
 *
 * This shape is optimized (by caching derived data like the positions array),
 * so that when paired with a value array it can be efficiently traversed like a tree by an {@link ITreeCursorSynchronous}.
 * See {@link uniformChunk} for how to do this.
 *
 * TODO: consider storing shape information in WASM
 */
export class ChunkShape {
    public readonly positions: readonly NodePositionInfo[];

    public constructor(
        public readonly treeShape: TreeShape,
        public readonly topLevelLength: number,
    ) {
        assert(topLevelLength > 0, 0x4c6 /* topLevelLength must be greater than 0 */);

        // TODO: avoid duplication from inner loop
        const positions: NodePositionInfo[] = [];
        clonePositions(undefined, [dummyRoot, treeShape, topLevelLength], 0, 0, positions);
        this.positions = positions;
    }

    equals(other: ChunkShape): boolean {
        // TODO: either dedup instances and/or store a collision resistant hash for fast compare.
        return this.topLevelLength === other.topLevelLength && this.treeShape === other.treeShape;
    }

    atPosition(index: number): NodePositionInfo {
        assert(
            index < this.positions.length,
            0x4c7 /* index must not be greater than the number of nodes */,
        );
        return this.positions[index]; // TODO % this.numberOfNodesPerTopLevelNode and fixup returned indexes as needed to reduce size of positions array?

        // const topIndex = Math.trunc(index / this.treeShape.positions.length);
        // const indexWithinSubTree = index % this.treeShape.positions.length;
        // assert(
        //     topIndex < this.topLevelLength,
        //     "index must not be greater than the number of nodes",
        // );
        // const info = this.treeShape.positions[indexWithinSubTree];
        // if (indexWithinSubTree > 1) {
        //     return new NodePositionInfo(
        //         info.parent,
        //         info.parentField,
        //         info.indexOfParentPosition === undefined ? topIndex : info.parentIndex,
        //         info.indexOfParentField,
        //         info.indexOfParentPosition === undefined
        //             ? undefined
        //             : info.indexOfParentPosition + topIndex * this.treeShape.positions.length,
        //         info.shape,
        //         info.indexOfParentPosition === undefined
        //             ? this.topLevelLength
        //             : info.topLevelLength,
        //         info.valueOffset + topIndex * this.treeShape.valuesPerTopLevelNode,
        //     );
        // }
        // return info;
    }
}

/**
 * Shape of a field (like `FieldShape`) but with information about how it would be offset withing a chunk because of its parents.
 */
class OffsetShape {
    /**
     * @param shape - the shape of each child in this field
     * @param topLevelLength - number of top level nodes in this sequence chunk (either field withing a chunk, or top level chunk)
     * @param offset - number of nodes before this in the parent's subtree
     * @param key - field key
     * @param indexOfParentField - index of node with this shape
     */
    public constructor(
        public readonly shape: TreeShape,
        public readonly topLevelLength: number,
        public readonly offset: number,
        public readonly key: FieldKey,
        public readonly indexOfParentField: number | undefined,
    ) {}
}

/**
 * Information about a node at a specific position within a uniform chunk.
 */
class NodePositionInfo implements UpPath {
    /**
     * @param parent - TODO
     * @param parentField - TODO
     * @param parentIndex - indexWithinParentField
     * @param indexOfParentField - which field of the parent `parentIndex` is indexing into to locate this.
     * @param indexOfParentPosition - Index of parent NodePositionInfo in positions array. TODO: use offsets to avoid copying at top level?
     * @param shape - Shape of the top level sequence this node is part of
     * @param valueOffset - TODO
     */
    public constructor(
        public readonly parent: NodePositionInfo | undefined, // TODO; general UpPath to allow prefixing here?
        public readonly parentField: FieldKey,
        public readonly parentIndex: number,
        public readonly indexOfParentField: number | undefined,
        public readonly indexOfParentPosition: number | undefined,
        public readonly shape: TreeShape, // Shape of sequence that contains this node (top level is parent of this node)
        public readonly topLevelLength: number,
        public readonly valueOffset: number,
    ) {}
}

/**
 * The cursor implementation for `UniformChunk`.
 *
 * Works by tracking its location in the chunk's `positions` array.
 */
class Cursor extends SynchronousCursor implements ITreeCursorSynchronous {
    private positionIndex!: number; // When in fields mode, this points to the parent node.
    private nodePositionInfo!: NodePositionInfo;

    // Cached constants for faster access
    private readonly shape: ChunkShape;
    private readonly positions: readonly NodePositionInfo[];

    mode: CursorLocationType = CursorLocationType.Nodes;

    // Undefined when not in fields mode.
    private fieldKey?: FieldKey;

    // Valid only in fields mode. Can be past end for empty fields.
    // This is redundant with fieldKey above (but might be worth keeping for perf), and could be removed.
    private indexOfField: number = 0;

    // TODO: support prefix (path above root, including index offset of chunk in its containing field)
    public constructor(private readonly chunk: UniformChunk) {
        super();
        this.shape = this.chunk.shape;
        this.positions = this.shape.positions;
        this.moveToPosition(0);
    }

    /**
     * Change the current node withing the chunk.
     * See `nodeInfo` for getting data about the current node.
     *
     * @param positionIndex - index of the position of the newly selected node in `positions`.
     * This is NOT an index within a field, and is not bounds checked.
     */
    private moveToPosition(positionIndex: number): void {
        this.nodePositionInfo = this.positions[positionIndex];
        this.positionIndex = positionIndex;
    }

    /**
     * Gets information about the current node.
     *
     * When in Nodes mode, this means the node this cursor is current at.
     * When if fields mode, this means the node which is the parent of the current field.
     * This cursor is in Nodes mode at the root, so there is no case where a fields mode does not have a parent.
     *
     * @param requiredMode - asserts that the mode matches this. Since the semantics of this function are somewhat mode dependent,
     * providing this ensures that the caller knows what the results will mean.
     */
    private nodeInfo(requiredMode: CursorLocationType): NodePositionInfo {
        assert(this.mode === requiredMode, 0x4c8 /* tried to access cursor when in wrong mode */);
        return this.nodePositionInfo;
    }

    nextField(): boolean {
        this.indexOfField++;
        const fields = this.nodeInfo(CursorLocationType.Fields).shape.fieldsArray;
        if (this.indexOfField < fields.length) {
            this.fieldKey = fields[this.indexOfField][0];
            return true;
        }
        this.exitField();
        return false;
    }

    exitField(): void {
        assert(this.mode === CursorLocationType.Fields, 0x4c9 /* exitField when in wrong mode */);
        this.fieldKey = undefined;
        this.mode = CursorLocationType.Nodes;
    }

    getFieldKey(): FieldKey {
        return this.fieldKey ?? fail("not in a field");
    }

    getFieldLength(): number {
        const info = this.nodeInfo(CursorLocationType.Fields);
        const fieldInfo = info.shape.fieldsArray[this.indexOfField];
        if (fieldInfo === undefined) {
            return 0;
        }
        return fieldInfo[2];
    }

    firstNode(): boolean {
        const info = this.nodeInfo(CursorLocationType.Fields);
        const fields = info.shape.fieldsArray;
        if (this.indexOfField >= fields.length) {
            return false; // Handle empty field (indexed by key into empty field)
        }
        this.enterNode(0); // TODO: perf: this redoes some lookups
        return true;
    }

    enterNode(childIndex: number): void {
        const info = this.nodeInfo(CursorLocationType.Fields);
        const f = info.shape.fieldsOffsetArray[this.indexOfField];
        assert(childIndex >= 0, 0x4ca /* index must be positive */);
        assert(
            childIndex < f.topLevelLength,
            0x4cb /* index must not be past the end of the field */,
        );
        this.mode = CursorLocationType.Nodes;
        this.moveToPosition(this.positionIndex + f.offset + childIndex * f.shape.positions.length);
        assert(this.fieldIndex === childIndex, 0x4cc /* should be at selected child */);
    }

    getFieldPath(): FieldUpPath {
        return {
            field: this.getFieldKey(),
            parent: this.nodeInfo(CursorLocationType.Fields),
        };
    }

    getPath(): UpPath | undefined {
        return this.nodeInfo(CursorLocationType.Nodes);
    }

    get fieldIndex(): number {
        return this.nodeInfo(CursorLocationType.Nodes).parentIndex;
    }

    public get chunkStart(): number {
        return 0;
    }

    public get chunkLength(): number {
        return this.nodeInfo(CursorLocationType.Nodes).topLevelLength;
    }

    seekNodes(offset: number): boolean {
        const info = this.nodeInfo(CursorLocationType.Nodes);
        const index = offset + info.parentIndex;
        if (index >= 0 && index < info.topLevelLength) {
            this.moveToPosition(this.positionIndex + offset * info.shape.positions.length);
            return true;
        }
        this.exitNode();
        return false;
    }

    nextNode(): boolean {
        // This is the same as `return this.seekNodes(1);` but slightly faster.

        const info = this.nodeInfo(CursorLocationType.Nodes);
        const index = info.parentIndex + 1;
        if (index === info.topLevelLength) {
            this.exitNode();
            return false;
        }
        this.moveToPosition(this.positionIndex + info.shape.positions.length);
        return true;
    }

    exitNode(): void {
        const info = this.nodeInfo(CursorLocationType.Nodes);
        this.indexOfField =
            info.indexOfParentField ?? fail("navigation up to root field not yet supported"); // TODO;
        this.moveToPosition(
            info.indexOfParentPosition ?? fail("navigation up to root field not yet supported"),
        ); // TODO
        this.fieldKey = info.parentField;
        this.mode = CursorLocationType.Fields;
    }

    firstField(): boolean {
        const fieldsArray = this.nodeInfo(CursorLocationType.Nodes).shape.fieldsArray;
        if (fieldsArray.length === 0) {
            return false;
        }
        this.indexOfField = 0;
        this.mode = CursorLocationType.Fields;
        this.fieldKey = fieldsArray[0][0];
        return true;
    }

    enterField(key: FieldKey): void {
        const fieldMap = this.nodeInfo(CursorLocationType.Nodes).shape.fields;
        const fieldInfo = fieldMap.get(key);
        this.indexOfField =
            fieldInfo === undefined
                ? fieldMap.size
                : fieldInfo.indexOfParentField ?? fail("children should have parents");
        this.fieldKey = key;
        this.mode = CursorLocationType.Fields;
    }

    get type(): TreeSchemaIdentifier {
        return this.nodeInfo(CursorLocationType.Nodes).shape.type;
    }

    get value(): Value {
        const info = this.nodeInfo(CursorLocationType.Nodes);
        return info.shape.hasValue ? this.chunk.values[info.valueOffset] : undefined;
    }
}<|MERGE_RESOLUTION|>--- conflicted
+++ resolved
@@ -55,22 +55,8 @@
         return this.shape.topLevelLength;
     }
 
-<<<<<<< HEAD
     public clone(): UniformChunk {
         return new UniformChunk(this.shape, this.values.slice());
-=======
-    public referenceAdded(): void {
-        this.refCount++;
-    }
-
-    public referenceRemoved(): void {
-        this.refCount--;
-        assert(this.refCount >= 0, 0x4c4 /* Negative ref count */);
-    }
-
-    public isShared(): boolean {
-        return this.refCount > 1;
->>>>>>> 32b750cd
     }
 
     public cursor(): Cursor {
