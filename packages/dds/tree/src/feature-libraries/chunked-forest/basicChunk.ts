--- conflicted
+++ resolved
@@ -166,25 +166,15 @@
         assert(found, 0x523 /* child must exist at index */);
     }
 
-<<<<<<< HEAD
     public getPath(prefix?: PathRootPrefix): UpPath {
-        assert(this.mode === CursorLocationType.Nodes, "must be in nodes mode");
+        assert(this.mode === CursorLocationType.Nodes, 0x524 /* must be in nodes mode */);
         const path = this.getOffsetPath(0, prefix);
         assert(path !== undefined, "field root cursor should never have undefined path");
         return path;
     }
 
     public getFieldPath(prefix?: PathRootPrefix): FieldUpPath {
-        assert(this.mode === CursorLocationType.Fields, "must be in fields mode");
-=======
-    public getPath(): UpPath | undefined {
-        assert(this.mode === CursorLocationType.Nodes, 0x524 /* must be in nodes mode */);
-        return this.getOffsetPath(0);
-    }
-
-    public getFieldPath(): FieldUpPath {
         assert(this.mode === CursorLocationType.Fields, 0x525 /* must be in fields mode */);
->>>>>>> 38f38cc4
         return {
             field:
                 this.indexStack.length === 1
