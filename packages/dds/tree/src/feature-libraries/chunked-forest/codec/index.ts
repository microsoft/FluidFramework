/*!
 * Copyright (c) Microsoft Corporation and contributors. All rights reserved.
 * Licensed under the MIT License.
 */

<<<<<<< HEAD
export { EncodedFieldBatch } from "./format.js";
export { FieldBatch } from "./fieldBatch.js";
export { FieldBatchCodec, makeFieldBatchCodec, FieldBatchEncoder } from "./codecs.js";
=======
export { EncodedFieldBatch } from "./format";
export { FieldBatch } from "./fieldBatch";
export { FieldBatchCodec, makeFieldBatchCodec } from "./codecs";
>>>>>>> 0e5f1ad2
<|MERGE_RESOLUTION|>--- conflicted
+++ resolved
@@ -3,12 +3,6 @@
  * Licensed under the MIT License.
  */
 
-<<<<<<< HEAD
 export { EncodedFieldBatch } from "./format.js";
 export { FieldBatch } from "./fieldBatch.js";
-export { FieldBatchCodec, makeFieldBatchCodec, FieldBatchEncoder } from "./codecs.js";
-=======
-export { EncodedFieldBatch } from "./format";
-export { FieldBatch } from "./fieldBatch";
-export { FieldBatchCodec, makeFieldBatchCodec } from "./codecs";
->>>>>>> 0e5f1ad2
+export { FieldBatchCodec, makeFieldBatchCodec } from "./codecs.js";