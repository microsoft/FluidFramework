/*!
 * Copyright (c) Microsoft Corporation and contributors. All rights reserved.
 * Licensed under the MIT License.
 */

import { assert, unreachableCase, fail } from "@fluidframework/core-utils/internal";
import type { IIdCompressor } from "@fluidframework/id-compressor";

import {
	CursorLocationType,
	type FieldKey,
	type FieldKindIdentifier,
	type ITreeCursorSynchronous,
	type TreeChunk,
	type TreeFieldStoredSchema,
	type TreeNodeSchemaIdentifier,
	type Value,
	forEachNode,
} from "../../../core/index.js";
import { getOrCreate } from "../../../util/index.js";
import type { FlexFieldKind } from "../../modular-schema/index.js";

import type { Counter, DeduplicationTable } from "./chunkCodecUtilities.js";
import {
	type BufferFormat as BufferFormatGeneric,
	Shape as ShapeGeneric,
	updateShapesAndIdentifiersEncoding,
} from "./chunkEncodingGeneric.js";
import type { FieldBatch } from "./fieldBatch.js";
import {
	type EncodedAnyShape,
	type EncodedChunkShape,
	type EncodedFieldBatch,
	type EncodedNestedArrayShape,
	type EncodedValueShape,
	SpecialField,
	version,
} from "./format.js";
import type { ChunkReferenceId, IncrementalEncoder } from "./codecs.js";

/**
 * Encode data from `FieldBatch` into an `EncodedFieldBatch`.
 *
 * Optimized for encoded size and encoding performance.
 *
 * Most of the compression strategy comes from the policy provided via `context`.
 */
export function compressedEncode(
	fieldBatch: FieldBatch,
	context: EncoderContext,
): EncodedFieldBatch {
	const batchBuffer: BufferFormat[] = [];

	// Populate buffer, including shape and identifier references
	for (const cursor of fieldBatch) {
		const buffer: BufferFormat = [];
		anyFieldEncoder.encodeField(cursor, context, buffer);
		batchBuffer.push(buffer);
	}
	return updateShapesAndIdentifiersEncoding(version, batchBuffer);
}

export type BufferFormat = BufferFormatGeneric<EncodedChunkShape>;
export type Shape = ShapeGeneric<EncodedChunkShape>;

/**
 * Like {@link FieldEncoder}, except data will be prefixed with the key.
 */
export interface KeyedFieldEncoder {
	readonly key: FieldKey;
	readonly encoder: FieldEncoder;
}

/**
 * An encoder with an associated shape.
 */
export interface Encoder {
	/**
	 * The shape which describes how the encoded data is laid out.
	 * Used by decoders to interpret the output of `encodeNode`.
	 */
	readonly shape: Shape;
}

/**
 * An encoder for a specific shape of node.
 *
 * Can only be used with compatible nodes.
 */
export interface NodeEncoder extends Encoder {
	/**
	 * @param cursor - in Nodes mode. Does not move cursor.
	 */
	encodeNode(
		cursor: ITreeCursorSynchronous,
		context: EncoderContext,
		outputBuffer: BufferFormat,
	): void;
}

/**
 * Like {@link NodeEncoder}, except encodes a run of nodes.
 */
export interface NodesEncoder extends Encoder {
	/**
	 * @param cursor - in Nodes mode. Moves cursor however many nodes it encodes.
	 */
	encodeNodes(
		cursor: ITreeCursorSynchronous,
		context: EncoderContext,
		outputBuffer: BufferFormat,
	): void;
}

/**
 * Like {@link NodeEncoder}, except encodes a field.
 */
export interface FieldEncoder extends Encoder {
	/**
	 * @param cursor - in Fields mode. Encodes entire field.
	 */
	encodeField(
		cursor: ITreeCursorSynchronous,
		context: EncoderContext,
		outputBuffer: BufferFormat,
	): void;
}

/**
 * Makes a {@link FieldEncoder} which runs `encoder` on every node in the field.
 * This does not encode the number nodes: the user of this may need to encode that elsewhere.
 */
export function asFieldEncoder(encoder: NodeEncoder): FieldEncoder {
	return {
		encodeField(
			cursor: ITreeCursorSynchronous,
			context: EncoderContext,
			outputBuffer: BufferFormat,
		): void {
			forEachNode(cursor, () => encoder.encodeNode(cursor, context, outputBuffer));
		},
		shape: encoder.shape,
	};
}

/**
 * Adapt a {@link NodeEncoder} to a {@link NodesEncoder} which invokes `encoder` once.
 */
export function asNodesEncoder(encoder: NodeEncoder): NodesEncoder {
	return {
		encodeNodes(
			cursor: ITreeCursorSynchronous,
			context: EncoderContext,
			outputBuffer: BufferFormat,
		): void {
			encoder.encodeNode(cursor, context, outputBuffer);
			cursor.nextNode();
		},
		shape: encoder.shape,
	};
}

/**
 * Encodes a chunk with {@link EncodedAnyShape} by prefixing the data with its shape.
 */
export class AnyShape extends ShapeGeneric<EncodedChunkShape> {
	private constructor() {
		super();
	}
	public static readonly instance = new AnyShape();

	public encodeShape(
		identifiers: DeduplicationTable<string>,
		shapes: DeduplicationTable<Shape>,
	): EncodedChunkShape {
		const encodedAnyShape: EncodedAnyShape = 0;
		return { d: encodedAnyShape };
	}

	public countReferencedShapesAndIdentifiers(
		identifiers: Counter<string>,
		shapeDiscovered: (shape: Shape) => void,
	): void {}

	public static encodeField(
		cursor: ITreeCursorSynchronous,
		context: EncoderContext,
		outputBuffer: BufferFormat,
		encoder: FieldEncoder,
	): void {
		outputBuffer.push(encoder.shape);
		encoder.encodeField(cursor, context, outputBuffer);
	}

	public static encodeNode(
		cursor: ITreeCursorSynchronous,
		context: EncoderContext,
		outputBuffer: BufferFormat,
		encoder: NodeEncoder,
	): void {
		outputBuffer.push(encoder.shape);
		encoder.encodeNode(cursor, context, outputBuffer);
	}

	public static encodeNodes(
		cursor: ITreeCursorSynchronous,
		context: EncoderContext,
		outputBuffer: BufferFormat,
		encoder: NodesEncoder,
	): void {
		outputBuffer.push(encoder.shape);
		encoder.encodeNodes(cursor, context, outputBuffer);
	}
}

/**
 * Encodes a single node polymorphically.
 */
export const anyNodeEncoder: NodeEncoder = {
	encodeNode(
		cursor: ITreeCursorSynchronous,
		context: EncoderContext,
		outputBuffer: BufferFormat,
	): void {
		// TODO: Fast path uniform chunk content.
		const shape = context.nodeEncoderFromSchema(cursor.type);
		AnyShape.encodeNode(cursor, context, outputBuffer, shape);
	},

	shape: AnyShape.instance,
};

/**
 * Encodes a field polymorphically.
 */
export const anyFieldEncoder: FieldEncoder = {
	encodeField(
		cursor: ITreeCursorSynchronous,
		context: EncoderContext,
		outputBuffer: BufferFormat,
	): void {
		// TODO: Fast path uniform chunks.

		if (cursor.getFieldLength() === 0) {
			const shape = InlineArrayEncoder.empty;
			AnyShape.encodeField(cursor, context, outputBuffer, shape);
		} else if (cursor.getFieldLength() === 1) {
			// Fast path chunk of size one size one at least: skip nested array.
			cursor.enterNode(0);
			anyNodeEncoder.encodeNode(cursor, context, outputBuffer);
			cursor.exitNode();
		} else {
			// TODO: more efficient encoding for common cases.
			// Could try to find more specific shape compatible with all children than `anyNodeEncoder`.

			const shape = context.nestedArrayEncoder(anyNodeEncoder);
			AnyShape.encodeField(cursor, context, outputBuffer, shape);
		}
	},

	shape: AnyShape.instance,
};

/**
 * Encodes a chunk using {@link EncodedInlineArrayShape}.
 * @remarks
 * The fact this is also a Shape is an implementation detail of the encoder: that allows the shape it uses to be itself,
 * which is an easy way to keep all the related code together without extra objects.
 */
export class InlineArrayEncoder
	extends ShapeGeneric<EncodedChunkShape>
	implements NodesEncoder, FieldEncoder
{
	public static readonly empty: InlineArrayEncoder = new InlineArrayEncoder(0, {
		get shape() {
			// Not actually used, makes count work without adding an additional shape.
			return InlineArrayEncoder.empty;
		},
		encodeNodes(
			cursor: ITreeCursorSynchronous,
			context: EncoderContext,
			outputBuffer: BufferFormat,
		): void {
			fail(0xb4d /* Empty array should not encode any nodes */);
		},
	});

	/**
	 * @param length - number of invocations of `inner`.
	 */
	public constructor(
		public readonly length: number,
		public readonly inner: NodesEncoder,
	) {
		super();
	}

	public encodeNodes(
		cursor: ITreeCursorSynchronous,
		context: EncoderContext,
		outputBuffer: BufferFormat,
	): void {
		// Linter is wrong about this loop being for-of compatible.
		// eslint-disable-next-line @typescript-eslint/prefer-for-of
		for (let index = 0; index < this.length; index++) {
			this.inner.encodeNodes(cursor, context, outputBuffer);
		}
	}

	public encodeField(
		cursor: ITreeCursorSynchronous,
		context: EncoderContext,
		outputBuffer: BufferFormat,
	): void {
		// Its possible individual items from this array encode multiple nodes, so don't assume === here.
		assert(
			cursor.getFieldLength() >= this.length,
			0x73c /* unexpected length for fixed length array */,
		);
		cursor.firstNode();
		this.encodeNodes(cursor, context, outputBuffer);
		assert(
			cursor.mode === CursorLocationType.Fields,
			0x73d /* should return to fields mode when finished encoding */,
		);
	}

	public encodeShape(
		identifiers: DeduplicationTable<string>,
		shapes: DeduplicationTable<Shape>,
	): EncodedChunkShape {
		return {
			b: {
				length: this.length,
				shape: shapes.valueToIndex.get(this.inner.shape) ?? fail(0xb4e /* missing shape */),
			},
		};
	}

	public countReferencedShapesAndIdentifiers(
		identifiers: Counter<string>,
		shapeDiscovered: (shape: Shape) => void,
	): void {
		shapeDiscovered(this.inner.shape);
	}

	public get shape(): this {
		return this;
	}
}

/**
<<<<<<< HEAD
 * Encodes the shape for a nested array as {@link EncodedNestedArray} shape.
 */
class NestedShape extends ShapeGeneric<EncodedChunkShape> {
	/**
	 * @param innerShape - the shape of each item in this nested array.
	 */
	public constructor(public readonly innerShape: Shape) {
		super();
	}

	public encodeShape(
		identifiers: DeduplicationTable<string>,
		shapes: DeduplicationTable<Shape>,
	): EncodedChunkShape {
		const shape: EncodedNestedArray =
			shapes.valueToIndex.get(this.innerShape) ??
			fail(0xb4f /* index for shape not found in table */);
		return {
			a: shape,
		};
	}

	public countReferencedShapesAndIdentifiers(
		identifiers: Counter<string>,
		shapeDiscovered: (shape: Shape) => void,
	): void {
		shapeDiscovered(this.innerShape);
	}
}

/**
 * Encodes a field as a nested array with the {@link EncodedNestedArray} shape.
 */
export class NestedArrayShape extends NestedShape implements FieldEncoder {
=======
 * Encodes a field as a nested array with the {@link EncodedNestedArrayShape} shape.
 * @remarks
 * The fact this is also a Shape is an implementation detail of the encoder: that allows the shape it uses to be itself,
 * which is an easy way to keep all the related code together without extra objects.
 */
export class NestedArrayEncoder
	extends ShapeGeneric<EncodedChunkShape>
	implements FieldEncoder
{
>>>>>>> 09ac59a6
	public readonly shape: Shape;

	public constructor(public readonly inner: NodeEncoder) {
		super(inner.shape);
		this.shape = this;
	}

	public encodeField(
		cursor: ITreeCursorSynchronous,
		context: EncoderContext,
		outputBuffer: BufferFormat,
	): void {
		const buffer: BufferFormat = [];
		let allNonZeroSize = true;
		const length = cursor.getFieldLength();
		forEachNode(cursor, () => {
			const before = buffer.length;
			this.inner.encodeNode(cursor, context, buffer);
			allNonZeroSize &&= buffer.length - before !== 0;
		});
		if (buffer.length === 0) {
			// This relies on the number of inner chunks being the same as the number of nodes.
			// If making inner a `NodesEncoder`, this code will have to be adjusted accordingly.
			outputBuffer.push(length);
		} else {
			assert(
				allNonZeroSize,
				0x73e /* either all or none of the members of a nested array must be 0 sized, or there is no way the decoder could process the content correctly. */,
			);
			outputBuffer.push(buffer);
		}
	}
}

/**
 * Encodes a chunk with the {@link EncodedIncrementalChunkShape} shape.
 * This chunks will be encoded separately, i.e., the contents of the chunk will not be part of the main buffer.
 * A reference to the chunk will be stored in the main buffer as an {@link ChunkReferenceId}.
 */
export class IncrementalChunkShape extends ShapeGeneric<EncodedChunkShape> {
	/**
	 * Encodes all the nodes in the chunk at the cursor position using `InlineArrayShape`.
	 */
	public static encodeChunk(chunk: TreeChunk, cache: EncoderCache): BufferFormat {
		const chunkOutputBuffer: BufferFormat = [];
		const nodesEncoder = asNodesEncoder(anyNodeEncoder);
		const chunkCursor = chunk.cursor();
		chunkCursor.firstNode();
		const chunkLength = chunkCursor.chunkLength;
		for (let index = 0; index < chunkLength; index++) {
			nodesEncoder.encodeNodes(chunkCursor, cache, chunkOutputBuffer);
		}
		assert(
			chunkCursor.mode === CursorLocationType.Fields,
			"should return to fields mode when finished encoding",
		);
		return chunkOutputBuffer;
	}

	public encodeShape(
		identifiers: DeduplicationTable<string>,
		shapes: DeduplicationTable<Shape>,
	): EncodedChunkShape {
<<<<<<< HEAD
=======
		const shape: EncodedNestedArrayShape =
			shapes.valueToIndex.get(this.inner.shape) ??
			fail(0xb4f /* index for shape not found in table */);
>>>>>>> 09ac59a6
		return {
			e: 0 /* EncodedIncrementalChunkShape */,
		};
	}

	public countReferencedShapesAndIdentifiers(
		identifiers: Counter<string>,
		shapeDiscovered: (shape: Shape) => void,
	): void {}

	public get shape(): this {
		return this;
	}
}

/**
 * Encodes an incremental field whose chunks are encoded separately and referenced by their {@link ChunkReferenceId}.
 * The shape of the content of this field is {@link NestedShape} where the items in the array are
 * the {@link ChunkReferenceId}s of the encoded chunks.
 */
export const incrementalFieldEncoder: FieldEncoder = {
	encodeField(
		cursor: ITreeCursorSynchronous,
		cache: EncoderCache,
		outputBuffer: BufferFormat,
	): void {
		assert(
			cache.shouldEncodeIncrementally,
			"incremental encoding must be enabled to use IncrementalFieldShape",
		);

		let chunkReferenceIds: ChunkReferenceId[] = [];
		if (cursor.getFieldLength() !== 0) {
			chunkReferenceIds = cache.encodeIncrementalField(cursor, (chunk: TreeChunk) =>
				IncrementalChunkShape.encodeChunk(chunk, cache),
			);
		}
		outputBuffer.push(chunkReferenceIds);
	},

	shape: new NestedShape(new IncrementalChunkShape() /* innerShape */),
};

/**
 * Encode `value` with `shape` into `outputBuffer`.
 *
 * Requires that `value` is compatible with `shape`.
 */
export function encodeValue(
	value: Value,
	shape: EncodedValueShape,
	outputBuffer: BufferFormat,
): void {
	if (shape === undefined) {
		if (value !== undefined) {
			outputBuffer.push(true, value);
		} else {
			outputBuffer.push(false);
		}
	} else {
		if (shape === true) {
			assert(value !== undefined, 0x78d /* required value must not be missing */);
			outputBuffer.push(value);
		} else if (shape === false) {
			assert(value === undefined, 0x73f /* incompatible value shape: expected no value */);
		} else if (Array.isArray(shape)) {
			assert(shape.length === 1, 0x740 /* expected a single constant for value */);
		} else if (shape === SpecialField.Identifier) {
			// This case is a special case handling the encoding of identifier fields.
			assert(value !== undefined, 0x998 /* required value must not be missing */);
			outputBuffer.push(value);
		} else {
			// EncodedCounter case:
			unreachableCase(shape, "Encoding values as deltas is not yet supported");
		}
	}
}

/**
<<<<<<< HEAD
 * Validates that incremental encoding is enabled and incrementalEncoder is.
 * @param shouldEncodeIncrementally - Whether incremental encoding should be used.
 * @param incrementalEncoder - The incremental encoder to use for encoding chunks.
 */
function validateIncrementalEncodingEnabled(
	shouldEncodeIncrementally: boolean,
	incrementalEncoder: IncrementalEncoder | undefined,
): asserts incrementalEncoder is IncrementalEncoder {
	assert(
		shouldEncodeIncrementally && incrementalEncoder !== undefined,
		"incremental encoding must be enabled",
	);
}

export class EncoderCache implements TreeShaper, FieldShaper {
	private readonly shapesFromSchema: Map<TreeNodeSchemaIdentifier, NodeEncoder> = new Map();
	private readonly nestedArrays: Map<NodeEncoder, NestedArrayShape> = new Map();
=======
 * Provides common contextual information during encoding, like schema and policy settings.
 * Also, provides a cache to avoid duplicating equivalent shapes during a batch of encode operations.
 * To avoid Shape duplication, any Shapes used in the encoding should either be:
 * - Singletons defined in a static scope.
 * - Cached in this object for future reuse such that all equivalent Shapes are deduplicated.
 */
export class EncoderContext implements NodeEncodeBuilder, FieldEncodeBuilder {
	private readonly nodeEncodersFromSchema: Map<TreeNodeSchemaIdentifier, NodeEncoder> =
		new Map();
	private readonly nestedArrayEncoders: Map<NodeEncoder, NestedArrayEncoder> = new Map();
>>>>>>> 09ac59a6
	public constructor(
		private readonly nodeEncoderFromPolicy: NodeEncoderPolicy,
		private readonly fieldEncoderFromPolicy: FieldEncoderPolicy,
		public readonly fieldShapes: ReadonlyMap<FieldKindIdentifier, FlexFieldKind>,
		public readonly idCompressor: IIdCompressor,
		private readonly incrementalEncoder: IncrementalEncoder | undefined,
	) {}

	public nodeEncoderFromSchema(schemaName: TreeNodeSchemaIdentifier): NodeEncoder {
		return getOrCreate(this.nodeEncodersFromSchema, schemaName, () =>
			this.nodeEncoderFromPolicy(this, schemaName),
		);
	}

	public fieldEncoderFromSchema(fieldSchema: TreeFieldStoredSchema): FieldEncoder {
		return new LazyFieldEncoder(this, fieldSchema, this.fieldEncoderFromPolicy);
	}

	public nestedArrayEncoder(inner: NodeEncoder): NestedArrayEncoder {
		return getOrCreate(this.nestedArrayEncoders, inner, () => new NestedArrayEncoder(inner));
	}

	public get shouldEncodeIncrementally(): boolean {
		return this.incrementalEncoder !== undefined;
	}

	/**
	 * {@link IncrementalEncoder.encodeIncrementalField}
	 */
	public encodeIncrementalField(
		cursor: ITreeCursorSynchronous,
		encoder: (chunk: TreeChunk) => BufferFormat,
	): ChunkReferenceId[] {
		validateIncrementalEncodingEnabled(
			this.shouldEncodeIncrementally,
			this.incrementalEncoder,
		);
		// Encoder for the chunk that encodes its data using the provided encoder function and
		// updates the encoded data for shapes and identifiers.
		const chunkEncoder = (chunk: TreeChunk): EncodedFieldBatch => {
			const chunkOutputBuffer = encoder(chunk);
			return updateShapesAndIdentifiersEncoding(version, [chunkOutputBuffer]);
		};
		return this.incrementalEncoder.encodeIncrementalField(cursor, chunkEncoder);
	}
}

export interface NodeEncodeBuilder {
	nodeEncoderFromSchema(schemaName: TreeNodeSchemaIdentifier): NodeEncoder;
}

export interface FieldEncodeBuilder {
	fieldEncoderFromSchema(schema: TreeFieldStoredSchema): FieldEncoder;
}

/**
 * The policy for building a {@link FieldEncoder} for a field.
 */
export type FieldEncoderPolicy = (
	nodeBuilder: NodeEncodeBuilder,
	schema: TreeFieldStoredSchema,
) => FieldEncoder;

/**
 * The policy for building a {@link NodeEncoder} for a node.
 */
export type NodeEncoderPolicy = (
	fieldBuilder: FieldEncodeBuilder,
	schemaName: TreeNodeSchemaIdentifier,
) => NodeEncoder;

class LazyFieldEncoder implements FieldEncoder {
	private encoderLazy: FieldEncoder | undefined;

	public constructor(
		public readonly nodeBuilder: NodeEncodeBuilder,
		public readonly fieldSchema: TreeFieldStoredSchema,
		private readonly fieldEncoderFromPolicy: FieldEncoderPolicy,
	) {}
	public encodeField(
		cursor: ITreeCursorSynchronous,
		context: EncoderContext,
		outputBuffer: BufferFormat,
	): void {
		this.encoder.encodeField(cursor, context, outputBuffer);
	}

	private get encoder(): FieldEncoder {
		if (this.encoderLazy === undefined) {
			this.encoderLazy = this.fieldEncoderFromPolicy(this.nodeBuilder, this.fieldSchema);
		}
		return this.encoderLazy;
	}

	public get shape(): Shape {
		return this.encoder.shape;
	}
}<|MERGE_RESOLUTION|>--- conflicted
+++ resolved
@@ -349,11 +349,10 @@
 	}
 }
 
-/**
-<<<<<<< HEAD
+/*
  * Encodes the shape for a nested array as {@link EncodedNestedArray} shape.
  */
-class NestedShape extends ShapeGeneric<EncodedChunkShape> {
+class NestedArrayShape extends ShapeGeneric<EncodedChunkShape> {
 	/**
 	 * @param innerShape - the shape of each item in this nested array.
 	 */
@@ -365,7 +364,7 @@
 		identifiers: DeduplicationTable<string>,
 		shapes: DeduplicationTable<Shape>,
 	): EncodedChunkShape {
-		const shape: EncodedNestedArray =
+		const shape: EncodedNestedArrayShape =
 			shapes.valueToIndex.get(this.innerShape) ??
 			fail(0xb4f /* index for shape not found in table */);
 		return {
@@ -382,20 +381,12 @@
 }
 
 /**
- * Encodes a field as a nested array with the {@link EncodedNestedArray} shape.
- */
-export class NestedArrayShape extends NestedShape implements FieldEncoder {
-=======
  * Encodes a field as a nested array with the {@link EncodedNestedArrayShape} shape.
  * @remarks
  * The fact this is also a Shape is an implementation detail of the encoder: that allows the shape it uses to be itself,
  * which is an easy way to keep all the related code together without extra objects.
  */
-export class NestedArrayEncoder
-	extends ShapeGeneric<EncodedChunkShape>
-	implements FieldEncoder
-{
->>>>>>> 09ac59a6
+export class NestedArrayEncoder extends NestedArrayShape implements FieldEncoder {
 	public readonly shape: Shape;
 
 	public constructor(public readonly inner: NodeEncoder) {
@@ -439,14 +430,14 @@
 	/**
 	 * Encodes all the nodes in the chunk at the cursor position using `InlineArrayShape`.
 	 */
-	public static encodeChunk(chunk: TreeChunk, cache: EncoderCache): BufferFormat {
+	public static encodeChunk(chunk: TreeChunk, context: EncoderContext): BufferFormat {
 		const chunkOutputBuffer: BufferFormat = [];
 		const nodesEncoder = asNodesEncoder(anyNodeEncoder);
 		const chunkCursor = chunk.cursor();
 		chunkCursor.firstNode();
 		const chunkLength = chunkCursor.chunkLength;
 		for (let index = 0; index < chunkLength; index++) {
-			nodesEncoder.encodeNodes(chunkCursor, cache, chunkOutputBuffer);
+			nodesEncoder.encodeNodes(chunkCursor, context, chunkOutputBuffer);
 		}
 		assert(
 			chunkCursor.mode === CursorLocationType.Fields,
@@ -459,12 +450,6 @@
 		identifiers: DeduplicationTable<string>,
 		shapes: DeduplicationTable<Shape>,
 	): EncodedChunkShape {
-<<<<<<< HEAD
-=======
-		const shape: EncodedNestedArrayShape =
-			shapes.valueToIndex.get(this.inner.shape) ??
-			fail(0xb4f /* index for shape not found in table */);
->>>>>>> 09ac59a6
 		return {
 			e: 0 /* EncodedIncrementalChunkShape */,
 		};
@@ -488,24 +473,24 @@
 export const incrementalFieldEncoder: FieldEncoder = {
 	encodeField(
 		cursor: ITreeCursorSynchronous,
-		cache: EncoderCache,
+		context: EncoderContext,
 		outputBuffer: BufferFormat,
 	): void {
 		assert(
-			cache.shouldEncodeIncrementally,
+			context.shouldEncodeIncrementally,
 			"incremental encoding must be enabled to use IncrementalFieldShape",
 		);
 
 		let chunkReferenceIds: ChunkReferenceId[] = [];
 		if (cursor.getFieldLength() !== 0) {
-			chunkReferenceIds = cache.encodeIncrementalField(cursor, (chunk: TreeChunk) =>
-				IncrementalChunkShape.encodeChunk(chunk, cache),
+			chunkReferenceIds = context.encodeIncrementalField(cursor, (chunk: TreeChunk) =>
+				IncrementalChunkShape.encodeChunk(chunk, context),
 			);
 		}
 		outputBuffer.push(chunkReferenceIds);
 	},
 
-	shape: new NestedShape(new IncrementalChunkShape() /* innerShape */),
+	shape: new NestedArrayShape(new IncrementalChunkShape() /* innerShape */),
 };
 
 /**
@@ -544,7 +529,6 @@
 }
 
 /**
-<<<<<<< HEAD
  * Validates that incremental encoding is enabled and incrementalEncoder is.
  * @param shouldEncodeIncrementally - Whether incremental encoding should be used.
  * @param incrementalEncoder - The incremental encoder to use for encoding chunks.
@@ -559,10 +543,7 @@
 	);
 }
 
-export class EncoderCache implements TreeShaper, FieldShaper {
-	private readonly shapesFromSchema: Map<TreeNodeSchemaIdentifier, NodeEncoder> = new Map();
-	private readonly nestedArrays: Map<NodeEncoder, NestedArrayShape> = new Map();
-=======
+/**
  * Provides common contextual information during encoding, like schema and policy settings.
  * Also, provides a cache to avoid duplicating equivalent shapes during a batch of encode operations.
  * To avoid Shape duplication, any Shapes used in the encoding should either be:
@@ -573,7 +554,6 @@
 	private readonly nodeEncodersFromSchema: Map<TreeNodeSchemaIdentifier, NodeEncoder> =
 		new Map();
 	private readonly nestedArrayEncoders: Map<NodeEncoder, NestedArrayEncoder> = new Map();
->>>>>>> 09ac59a6
 	public constructor(
 		private readonly nodeEncoderFromPolicy: NodeEncoderPolicy,
 		private readonly fieldEncoderFromPolicy: FieldEncoderPolicy,
