--- conflicted
+++ resolved
@@ -41,16 +41,10 @@
 	type EncodedAnyShape,
 	type EncodedChunkShape,
 	type EncodedFieldBatch,
-<<<<<<< HEAD
 	type EncodedIncrementalChunkShape,
-	type EncodedInlineArray,
-	type EncodedNestedArray,
-	type EncodedTreeShape,
-=======
 	type EncodedInlineArrayShape,
 	type EncodedNestedArrayShape,
 	type EncodedNodeShape,
->>>>>>> 09ac59a6
 	type EncodedValueShape,
 	SpecialField,
 } from "./format.js";
