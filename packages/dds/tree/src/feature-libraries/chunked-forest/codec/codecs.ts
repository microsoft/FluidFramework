--- conflicted
+++ resolved
@@ -7,11 +7,7 @@
 import type { IIdCompressor, SessionId } from "@fluidframework/id-compressor";
 
 import {
-<<<<<<< HEAD
-=======
 	type CodecTree,
-	type FluidClientVersion,
->>>>>>> 4a6e792d
 	type ICodecOptions,
 	type IJsonCodec,
 	makeVersionedValidatedCodec,
@@ -38,11 +34,8 @@
 import { EncodedFieldBatch, validVersions, type FieldBatchFormatVersion } from "./format.js";
 import { schemaCompressedEncode } from "./schemaBasedEncode.js";
 import { uncompressedEncode } from "./uncompressedEncode.js";
-<<<<<<< HEAD
 import type { MinimumVersionForCollab } from "@fluidframework/runtime-definitions/internal";
-=======
 import type { IncrementalEncodingPolicy } from "./incrementalEncodingPolicy.js";
->>>>>>> 4a6e792d
 
 /**
  * Reference ID for a chunk that is incrementally encoded.
