--- conflicted
+++ resolved
@@ -34,17 +34,10 @@
 	FieldChangeRebaser,
 	FieldEditor,
 	NodeChangeComposer,
-<<<<<<< HEAD
-	NodeChangeRebaser,
-	NodeId,
-	FieldEditor,
-=======
-	NodeChangeInverter,
 	NodeChangePruner,
 	NodeChangeRebaser,
-	NodeChangeset,
->>>>>>> f0974b8c
 	NodeExistenceState,
+	NodeId,
 	RelevantRemovedRootsFromChild,
 	ToDelta,
 } from "../modular-schema/index.js";
