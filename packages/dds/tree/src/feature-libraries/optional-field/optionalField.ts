/*!
 * Copyright (c) Microsoft Corporation and contributors. All rights reserved.
 * Licensed under the MIT License.
 */

import { assert } from "@fluidframework/core-utils/internal";

import {
	type ChangeAtomId,
	type ChangesetLocalId,
	type DeltaFieldChanges,
	type DeltaMark,
	type RevisionTag,
	areEqualChangeAtomIds,
	makeChangeAtomId,
	replaceAtomRevisions,
	taggedAtomId,
} from "../../core/index.js";
import { type IdAllocator, type Mutable, SizedNestedMap } from "../../util/index.js";
import { nodeIdFromChangeAtom } from "../deltaUtils.js";
import {
	type FieldChangeHandler,
	type FieldChangeRebaser,
	type FieldEditor,
	type NodeChangeComposer,
	type NodeChangePruner,
	type NodeChangeRebaser,
	type NodeId,
	type ToDelta,
	type NestedChangesIndices,
	type RebaseNodeManager,
	type ComposeNodeManager,
	type InvertNodeManager,
	type CrossFieldKeyRange,
	CrossFieldTarget,
} from "../modular-schema/index.js";

import type { OptionalChangeset, RegisterId, Replace } from "./optionalFieldChangeTypes.js";
import { makeOptionalFieldCodecFamily } from "./optionalFieldCodecs.js";

export interface IRegisterMap<T> {
	set(id: RegisterId, childChange: T): void;
	get(id: RegisterId): T | undefined;
	delete(id: RegisterId): boolean;
	keys(): Iterable<RegisterId>;
	values(): Iterable<T>;
	entries(): Iterable<[RegisterId, T]>;
	readonly size: number;
}

export class RegisterMap<T> implements IRegisterMap<T> {
	private readonly nestedMapData = new SizedNestedMap<
		ChangesetLocalId | "self",
		RevisionTag | undefined,
		T
	>();

	public clone(): RegisterMap<T> {
		const clone = new RegisterMap<T>();
		for (const [id, t] of this.entries()) {
			clone.set(id, t);
		}
		return clone;
	}

	public set(id: RegisterId, childChange: T): void {
		if (id === "self") {
			this.nestedMapData.set("self", undefined, childChange);
		} else {
			this.nestedMapData.set(id.localId, id.revision, childChange);
		}
	}

	public get(id: RegisterId): T | undefined {
		return id === "self"
			? this.nestedMapData.tryGet(id, undefined)
			: this.nestedMapData.tryGet(id.localId, id.revision);
	}

	public has(id: RegisterId): boolean {
		return this.get(id) !== undefined;
	}

	public delete(id: RegisterId): boolean {
		return id === "self"
			? this.nestedMapData.delete("self", undefined)
			: this.nestedMapData.delete(id.localId, id.revision);
	}

	public keys(): Iterable<RegisterId> {
		const changeIds: RegisterId[] = [];
		for (const [localId, nestedMap] of this.nestedMapData) {
			if (localId === "self") {
				changeIds.push("self");
			} else {
				for (const [revisionTag, _] of nestedMap) {
					changeIds.push(
						revisionTag === undefined ? { localId } : { localId, revision: revisionTag },
					);
				}
			}
		}

		return changeIds;
	}
	public values(): Iterable<T> {
		return this.nestedMapData.values();
	}
	public entries(): Iterable<[RegisterId, T]> {
		const entries: [RegisterId, T][] = [];
		for (const changeId of this.keys()) {
			if (changeId === "self") {
				const entry = this.nestedMapData.tryGet("self", undefined);
				assert(
					entry !== undefined,
					0x770 /* Entry should not be undefined when iterating keys. */,
				);
				entries.push(["self", entry]);
			} else {
				const entry = this.nestedMapData.tryGet(changeId.localId, changeId.revision);
				assert(
					entry !== undefined,
					0x771 /* Entry should not be undefined when iterating keys. */,
				);
				entries.push([changeId, entry]);
			}
		}

		return entries;
	}
	public get size(): number {
		return this.nestedMapData.size;
	}
}

export const optionalChangeRebaser: FieldChangeRebaser<OptionalChangeset> = {
	compose: (
		change1: OptionalChangeset,
		change2: OptionalChangeset,
		composeChild: NodeChangeComposer,
		_genId: IdAllocator,
		nodeManager: ComposeNodeManager,
	): OptionalChangeset => {
		const composed: Mutable<OptionalChangeset> = {};
		let composedReplace: Mutable<Replace> | undefined;
		if (isReplaceEffectful(change1.valueReplace)) {
			const baseAttachId = change1.valueReplace?.src;
			if (baseAttachId !== undefined) {
				const newDetachId = getEffectfulDst(change2.valueReplace);
				if (newDetachId !== undefined) {
					nodeManager.composeAttachDetach(baseAttachId, newDetachId, 1);
				}
				if (change2.childChange !== undefined) {
					nodeManager.sendNewChangesToBaseSourceLocation(baseAttachId, change2.childChange);
				}
			}

			if (isReplaceEffectful(change2.valueReplace)) {
				composedReplace = {
					isEmpty: change1.valueReplace.isEmpty,
					dst: change1.valueReplace.dst,
				};

				if (
					change2.valueReplace.src !== undefined &&
					nodeManager.composeDetachAttach(
						change1.valueReplace.dst,
						change2.valueReplace.src,
						1,
					)
				) {
					composedReplace.src = "self";
				} else {
					const composedSrc = change2.valueReplace.src;
					if (composedSrc !== undefined) {
						composedReplace.src = composedSrc;
					}
				}
			} else {
				composedReplace = change1.valueReplace;
			}
		} else {
			if (isReplaceEffectful(change2.valueReplace)) {
				composedReplace = change2.valueReplace;
			}
		}

		if (composedReplace !== undefined) {
			composed.valueReplace = composedReplace;
		}

		let newChild: NodeId | undefined;
		if (isReplaceEffectful(change1.valueReplace)) {
			// change1 replaced the node in this field, so change2.child refers to a detached node in the composed input context.
			if (!change1.valueReplace.isEmpty) {
				newChild = nodeManager.getNewChangesForBaseDetach(change1.valueReplace.dst, 1).value;
			}
		} else {
			newChild = change2.childChange;
		}

		let composedChild: NodeId | undefined;
		if (change1.childChange !== undefined || newChild !== undefined) {
			composedChild = composeChild(change1.childChange, newChild);
		}

		if (composedChild !== undefined) {
			composed.childChange = composedChild;
		}

		return composed;
	},

	invert: (
		change: OptionalChangeset,
		isRollback: boolean,
		genId: IdAllocator<ChangesetLocalId>,
		revision: RevisionTag | undefined,
		nodeManager: InvertNodeManager,
	): OptionalChangeset => {
		const inverted: Mutable<OptionalChangeset> = {};
		let childChange = change.childChange;

		if (change.valueReplace !== undefined) {
			if (isReplaceEffectful(change.valueReplace)) {
				const replace: Mutable<Replace> =
					change.valueReplace.src === undefined
						? {
								isEmpty: true,
								dst: makeChangeAtomId(genId.allocate(), revision),
							}
						: {
								isEmpty: false,
								dst: isRollback
									? change.valueReplace.src
									: makeChangeAtomId(genId.allocate(), revision),
							};
				if (!change.valueReplace.isEmpty) {
					replace.src = change.valueReplace.dst;

					// XXX: We should use a new attach ID
					nodeManager.invertDetach(
						change.valueReplace.dst,
						1,
						change.childChange,
						change.valueReplace.dst,
					);
					childChange = undefined;
				}

				if (change.valueReplace.src !== undefined) {
					// XXX: If we use a new detach ID, need to update the `invertRenames` flag.
					childChange = nodeManager.invertAttach(change.valueReplace.src, 1, true).value;
				}

				inverted.valueReplace = replace;
			} else if (!isRollback && change.valueReplace.src === "self") {
				inverted.valueReplace = {
					isEmpty: false,
					src: "self",
					dst: makeChangeAtomId(genId.allocate(), revision),
				};
			}
		}

		if (childChange !== undefined) {
			inverted.childChange = childChange;
		}

		return inverted;
	},

	rebase: (
		change: OptionalChangeset,
		overChange: OptionalChangeset,
		rebaseChild: NodeChangeRebaser,
		_genId: IdAllocator,
		nodeManager: RebaseNodeManager,
	): OptionalChangeset => {
		const rebased: Mutable<OptionalChangeset> = {};

		const baseChild = getBaseChildChange(overChange, nodeManager);
		const rebasedChild = rebaseChild(change.childChange, baseChild);
		if (isReplaceEffectful(overChange.valueReplace) && !overChange.valueReplace.isEmpty) {
			// The child node was detached by overChange.
			nodeManager.rebaseOverDetach(overChange.valueReplace.dst, 1, undefined, rebasedChild);
		} else if (rebasedChild !== undefined) {
			rebased.childChange = rebasedChild;
		}

		if (change.valueReplace !== undefined) {
			const replace: Mutable<Replace> = {
				isEmpty:
					overChange.valueReplace === undefined
						? change.valueReplace.isEmpty
						: overChange.valueReplace.src === undefined,
				dst: change.valueReplace.dst,
			};

			if (change.valueReplace.src !== undefined) {
				replace.src = rebaseReplaceSource(change.valueReplace.src, overChange.valueReplace);
			}
			rebased.valueReplace = replace;
		}

		return rebased;
	},

	prune: (change: OptionalChangeset, pruneChild: NodeChangePruner): OptionalChangeset => {
		const prunedChange: Mutable<OptionalChangeset> = { ...change };

		delete prunedChange.childChange;
		if (change.childChange !== undefined) {
			const childChange = pruneChild(change.childChange);
			if (childChange !== undefined) {
				prunedChange.childChange = childChange;
			}
		}

		return prunedChange;
	},

	replaceRevisions: (
		change: OptionalChangeset,
		oldRevisions: Set<RevisionTag | undefined>,
		newRevision: RevisionTag | undefined,
	): OptionalChangeset => {
		const updated: Mutable<OptionalChangeset> = {};

		if (change.childChange !== undefined) {
			updated.childChange = replaceAtomRevisions(
				change.childChange,
				oldRevisions,
				newRevision,
			);
		}

		if (change.valueReplace !== undefined) {
			updated.valueReplace = replaceReplaceRevisions(
				change.valueReplace,
				oldRevisions,
				newRevision,
			);
		}

		return updated;
	},
};

function rebaseReplaceSource(
	source: RegisterId,
	baseReplace: Replace | undefined,
): RegisterId {
	if (source === "self" && baseReplace !== undefined) {
		return baseReplace.dst;
	} else if (areEqualRegisterIdsOpt(baseReplace?.src, source)) {
		// XXX: Consider renames when comparing register IDs
		return "self";
	} else {
		return source;
	}
}

function replaceReplaceRevisions(
	replace: Replace,
	oldRevisions: Set<RevisionTag | undefined>,
	newRevision: RevisionTag | undefined,
): Replace {
	const updated: Mutable<Replace> = {
		...replace,
		dst: replaceAtomRevisions(replace.dst, oldRevisions, newRevision),
	};

	if (replace.src !== undefined) {
		updated.src = replaceRegisterRevisions(replace.src, oldRevisions, newRevision);
	}

	return updated;
}

function replaceRegisterRevisions(
	register: RegisterId,
	oldRevisions: Set<RevisionTag | undefined>,
	newRevision: RevisionTag | undefined,
): RegisterId {
	return register === "self"
		? register
		: replaceAtomRevisions(register, oldRevisions, newRevision);
}

function areEqualRegisterIds(id1: RegisterId, id2: RegisterId): boolean {
	return id1 === "self" || id2 === "self" ? id1 === id2 : areEqualChangeAtomIds(id1, id2);
}

function areEqualRegisterIdsOpt(
	id1: RegisterId | undefined,
	id2: RegisterId | undefined,
): boolean {
	if (id1 === undefined || id2 === undefined) {
		return id1 === id2;
	}
	return areEqualRegisterIds(id1, id2);
}

type EffectfulReplace =
	| {
			isEmpty: true;
			src?: ChangeAtomId;
			dst: ChangeAtomId;
	  }
	| {
			isEmpty: boolean;
			src: ChangeAtomId;
			dst: ChangeAtomId;
	  };

function isReplaceEffectful(replace: Replace | undefined): replace is EffectfulReplace {
	if (replace === undefined) {
		return false;
	}

	if (replace.src === "self") {
		return false;
	}
	return !replace.isEmpty || replace.src !== undefined;
}

function getEffectfulDst(replace: Replace | undefined): ChangeAtomId | undefined {
	return replace === undefined || replace.isEmpty || replace.src === "self"
		? undefined
		: replace.dst;
}

export function taggedRegister(id: RegisterId, revision: RevisionTag | undefined): RegisterId {
	if (id === "self") {
		return id;
	}

	return taggedAtomId(id, revision);
}

export interface OptionalFieldEditor extends FieldEditor<OptionalChangeset> {
	/**
	 * Creates a change which will replace the content already in the field (if any at the time the change applies)
	 * with new content.
	 * The content in the field will be moved to the `ids.detach` register.
	 * The content in the `ids.detach` register will be moved to into the field.
	 * @param wasEmpty - whether the field is empty when creating this change
	 * @param ids - the "fill" and "detach" ids associated with the change.
	 */
	set(
		wasEmpty: boolean,
		ids: {
			fill: ChangeAtomId;
			detach: ChangeAtomId;
		},
	): OptionalChangeset;

	/**
	 * Creates a change which clears the field's contents (if any).
	 * @param wasEmpty - whether the field is empty when creating this change
	 * @param detachId - the ID of the register that existing field content (if any) will be moved to.
	 */
	clear(wasEmpty: boolean, detachId: ChangeAtomId): OptionalChangeset;
}

export const optionalFieldEditor: OptionalFieldEditor = {
	set: (
		wasEmpty: boolean,
		ids: {
			fill: ChangeAtomId;
			// Should be interpreted as a set of an empty field if undefined.
			detach: ChangeAtomId;
		},
	): OptionalChangeset => ({
		valueReplace: {
			isEmpty: wasEmpty,
			src: ids.fill,
			dst: ids.detach,
		},
	}),

	clear: (wasEmpty: boolean, detachId: ChangeAtomId): OptionalChangeset => ({
		valueReplace: {
			isEmpty: wasEmpty,
			dst: detachId,
		},
	}),

	buildChildChanges: (changes: Iterable<[number, NodeId]>): OptionalChangeset => {
		const childChanges: ChildChange[] = Array.from(changes, ([index, childChange]) => {
			assert(index === 0, 0x404 /* Optional fields only support a single child node */);
			return ["self", childChange];
		});
		assert(
			childChanges.length <= 1,
			0xabd /* Optional fields only support a single child node */,
		);
		return {
<<<<<<< HEAD
			childChange,
=======
			moves: [],
			childChanges,
>>>>>>> 72b787da
		};
	},
};

export function optionalFieldIntoDelta(
	change: OptionalChangeset,
	deltaFromChild: ToDelta,
): DeltaFieldChanges {
	let markIsANoop = true;
	const mark: Mutable<DeltaMark> = { count: 1 };

	if (change.valueReplace !== undefined && isReplaceEffectful(change.valueReplace)) {
		if (!change.valueReplace.isEmpty) {
			mark.detach = nodeIdFromChangeAtom(change.valueReplace.dst);
		}
		if (change.valueReplace.src !== undefined) {
			mark.attach = nodeIdFromChangeAtom(change.valueReplace.src);
		}
		markIsANoop = false;
	}

	if (change.childChange !== undefined) {
		mark.fields = deltaFromChild(change.childChange);
		markIsANoop = false;
	}

	return !markIsANoop ? [mark] : [];
}

export const optionalChangeHandler: FieldChangeHandler<
	OptionalChangeset,
	OptionalFieldEditor
> = {
	rebaser: optionalChangeRebaser,
	codecsFactory: makeOptionalFieldCodecFamily,
	editor: optionalFieldEditor,

	intoDelta: optionalFieldIntoDelta,

	isEmpty: (change: OptionalChangeset) =>
		change.childChange === undefined && change.valueReplace === undefined,

	getNestedChanges,

	createEmpty: () => ({}),
	getCrossFieldKeys,
};

function getCrossFieldKeys(change: OptionalChangeset): CrossFieldKeyRange[] {
	const keys: CrossFieldKeyRange[] = [];
	if (change.valueReplace !== undefined) {
		keys.push({
			key: { ...change.valueReplace.dst, target: CrossFieldTarget.Source },
			count: 1,
		});

		if (change.valueReplace.src !== undefined && change.valueReplace.src !== "self") {
			keys.push({
				key: { ...change.valueReplace.src, target: CrossFieldTarget.Destination },
				count: 1,
			});
		}
	}

	return keys;
}

function getNestedChanges(change: OptionalChangeset): NestedChangesIndices {
	if (change.childChange === undefined) {
		return [];
	}

	return [[change.childChange, 0]];
}

/**
 * Helper function for use in rebase which returns child change for the base changeset.
 */
function getBaseChildChange(
	baseChange: OptionalChangeset,
	nodeManager: RebaseNodeManager,
): NodeId | undefined {
	const attachId = getEffectfulDst(baseChange.valueReplace);
	if (attachId !== undefined) {
		const movedChange = nodeManager.getNewChangesForBaseAttach(attachId, 1).value?.nodeChange;
		if (movedChange !== undefined) {
			assert(baseChange.childChange === undefined, "Unexpected child change");
			return movedChange;
		}
	}

	return baseChange.childChange;
}<|MERGE_RESOLUTION|>--- conflicted
+++ resolved
@@ -488,22 +488,17 @@
 	}),
 
 	buildChildChanges: (changes: Iterable<[number, NodeId]>): OptionalChangeset => {
-		const childChanges: ChildChange[] = Array.from(changes, ([index, childChange]) => {
+		const childChanges: NodeId[] = Array.from(changes, ([index, child]) => {
 			assert(index === 0, 0x404 /* Optional fields only support a single child node */);
-			return ["self", childChange];
+			return child;
 		});
 		assert(
 			childChanges.length <= 1,
 			0xabd /* Optional fields only support a single child node */,
 		);
-		return {
-<<<<<<< HEAD
-			childChange,
-=======
-			moves: [],
-			childChanges,
->>>>>>> 72b787da
-		};
+
+		const childChange = childChanges[0];
+		return childChange !== undefined ? { childChange } : {};
 	},
 };
 
