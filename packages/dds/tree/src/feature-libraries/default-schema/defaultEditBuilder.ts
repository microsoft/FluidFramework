/*!
 * Copyright (c) Microsoft Corporation and contributors. All rights reserved.
 * Licensed under the MIT License.
 */

import { oob } from "@fluidframework/core-utils/internal";
import { UsageError } from "@fluidframework/telemetry-utils/internal";

import type { ICodecFamily } from "../../codec/index.js";
import {
	type ChangeAtomId,
	type ChangeEncodingContext,
	type ChangeFamily,
	type ChangeFamilyEditor,
	type ChangeRebaser,
	CursorLocationType,
	type DeltaDetachedNodeId,
	type DeltaRoot,
	type FieldUpPath,
	type ITreeCursorSynchronous,
	type RevisionTag,
	type TaggedChange,
	type UpPath,
	compareFieldUpPaths,
	topDownPath,
} from "../../core/index.js";
import { brand } from "../../util/index.js";
import {
	type EditDescription,
	type FieldChangeset,
	type FieldEditDescription,
	ModularChangeFamily,
	type ModularChangeset,
	ModularEditBuilder,
	intoDelta as intoModularDelta,
	relevantRemovedRoots as relevantModularRemovedRoots,
} from "../modular-schema/index.js";
import type { OptionalChangeset } from "../optional-field/index.js";

import {
	fieldKinds,
	optional,
	sequence,
	required as valueFieldKind,
} from "./defaultFieldKinds.js";
import type { IIdCompressor } from "@fluidframework/id-compressor";
import type { CellId } from "../sequence-field/index.js";

export type DefaultChangeset = ModularChangeset;

/**
 * Implementation of {@link ChangeFamily} based on the default set of supported field kinds.
 *
 * @sealed
 */
export class DefaultChangeFamily
	implements ChangeFamily<DefaultEditBuilder, DefaultChangeset>
{
	private readonly modularFamily: ModularChangeFamily;

	public constructor(codecs: ICodecFamily<ModularChangeset, ChangeEncodingContext>) {
		this.modularFamily = new ModularChangeFamily(fieldKinds, codecs);
	}

	public get rebaser(): ChangeRebaser<DefaultChangeset> {
		return this.modularFamily.rebaser;
	}

	public get codecs(): ICodecFamily<DefaultChangeset, ChangeEncodingContext> {
		return this.modularFamily.codecs;
	}

	public buildEditor(
		mintRevisionTag: () => RevisionTag,
		changeReceiver: (change: TaggedChange<DefaultChangeset>) => void,
	): DefaultEditBuilder {
		return new DefaultEditBuilder(this, mintRevisionTag, changeReceiver);
	}
}

/**
 * @param change - The change to convert into a delta.
 */
export function intoDelta(taggedChange: TaggedChange<ModularChangeset>): DeltaRoot {
	return intoModularDelta(taggedChange, fieldKinds);
}

/**
 * Returns the set of removed roots that should be in memory for the given change to be applied.
 * A removed root is relevant if any of the following is true:
 * - It is being inserted
 * - It is being restored
 * - It is being edited
 * - The ID it is associated with is being changed
 *
 * May be conservative by returning more removed roots than strictly necessary.
 *
 * Will never return IDs for non-root trees, even if they are removed.
 *
 * @param change - The change to be applied.
 */
export function relevantRemovedRoots(change: ModularChangeset): Iterable<DeltaDetachedNodeId> {
	return relevantModularRemovedRoots(change, fieldKinds);
}

/**
 * Default editor for transactional tree data changes.
 * @privateRemarks
 * When taking into account not just the content of the tree,
 * but also how the merge identities (and thus anchors, flex-tree and simple-tree nodes) of nodes before and after the edits correspond,
 * some edits are currently impossible to express.
 * Examples of these non-expressible edits include:
 *
 * - Changing the type of a node while keeping its merge identity.
 * - Changing the value of a leaf while keeping its merge identity.
 * - Swapping subtrees between two value fields.
 * - Replacing a node in the middle of a tree while reusing some of the old nodes decedents that were under value fields.
 *
 * At some point it will likely be worth supporting at least some of these, possibly using a mechanism that could support all of them if desired.
 * If/when such a mechanism becomes available, an evaluation should be done to determine if any existing editing operations should be changed to leverage it
 * (Possibly by adding opt ins at the view schema layer).
 */
export interface IDefaultEditBuilder {
	/**
	 * @param field - the value field which is being edited under the parent node
	 * @returns An object with methods to edit the given field of the given parent.
	 * The returned object can be used (i.e., have its methods called) multiple times but its lifetime
	 * is bounded by the lifetime of this edit builder.
	 */
	valueField(field: FieldUpPath): ValueFieldEditBuilder<ITreeCursorSynchronous>;

	/**
	 * @param field - the optional field which is being edited under the parent node
	 * @returns An object with methods to edit the given field of the given parent.
	 * The returned object can be used (i.e., have its methods called) multiple times but its lifetime
	 * is bounded by the lifetime of this edit builder.
	 */
	optionalField(field: FieldUpPath): OptionalFieldEditBuilder<ITreeCursorSynchronous>;

	/**
	 * @param field - the sequence field which is being edited under the parent node
	 *
	 * @returns An object with methods to edit the given field of the given parent.
	 * The returned object can be used (i.e., have its methods called) multiple times but its lifetime
	 * is bounded by the lifetime of this edit builder.
	 */
	sequenceField(field: FieldUpPath): SequenceFieldEditBuilder<ITreeCursorSynchronous>;

	/**
	 * Moves a subsequence from one sequence field to another sequence field.
	 *
	 * Note that the `destinationIndex` is interpreted based on the state of the sequence *before* the move operation.
	 * For example, `move(field, 0, 1, field, 2)` changes `[A, B, C]` to `[B, A, C]`.
	 */
	move(
		sourceField: FieldUpPath,
		sourceIndex: number,
		count: number,
		destinationField: FieldUpPath,
		destinationIndex: number,
	): void;

	// TODO: document
	addNodeExistsConstraint(path: UpPath): void;
}

/**
 * Implementation of {@link IDefaultEditBuilder} based on the default set of supported field kinds.
 * @sealed
 */
export class DefaultEditBuilder implements ChangeFamilyEditor, IDefaultEditBuilder {
	private readonly modularBuilder: ModularEditBuilder;

	public constructor(
		family: ChangeFamily<ChangeFamilyEditor, DefaultChangeset>,
		private readonly mintRevisionTag: () => RevisionTag,
		changeReceiver: (change: TaggedChange<DefaultChangeset>) => void,
		private readonly idCompressor?: IIdCompressor,
	) {
		this.modularBuilder = new ModularEditBuilder(family, fieldKinds, changeReceiver);
	}

	public enterTransaction(): void {
		this.modularBuilder.enterTransaction();
	}
	public exitTransaction(): void {
		this.modularBuilder.exitTransaction();
	}

	public addNodeExistsConstraint(path: UpPath): void {
		this.modularBuilder.addNodeExistsConstraint(path, this.mintRevisionTag());
	}

	public valueField(field: FieldUpPath): ValueFieldEditBuilder<ITreeCursorSynchronous> {
		return {
			set: (newContent: ITreeCursorSynchronous): void => {
				const revision = this.mintRevisionTag();
				const fill: ChangeAtomId = { localId: this.modularBuilder.generateId(), revision };
				const detach: ChangeAtomId = { localId: this.modularBuilder.generateId(), revision };
				const build = this.modularBuilder.buildTrees(
					fill.localId,
					newContent,
					revision,
					this.idCompressor,
				);
				const change: FieldChangeset = brand(
					valueFieldKind.changeHandler.editor.set({
						fill,
						detach,
					}),
				);

				const edit: FieldEditDescription = {
					type: "field",
					field,
					fieldKind: valueFieldKind.identifier,
					change,
					revision,
				};
				this.modularBuilder.submitChanges([build, edit], revision);
			},
		};
	}

	public optionalField(field: FieldUpPath): OptionalFieldEditBuilder<ITreeCursorSynchronous> {
		return {
			set: (newContent: ITreeCursorSynchronous | undefined, wasEmpty: boolean): void => {
				const edits: EditDescription[] = [];
				let optionalChange: OptionalChangeset;
				const revision = this.mintRevisionTag();
				const detach: ChangeAtomId = { localId: this.modularBuilder.generateId(), revision };
				if (newContent !== undefined) {
					const fill: ChangeAtomId = { localId: this.modularBuilder.generateId(), revision };
					const build = this.modularBuilder.buildTrees(
						fill.localId,
						newContent,
						revision,
						this.idCompressor,
					);
					edits.push(build);

					optionalChange = optional.changeHandler.editor.set(wasEmpty, {
						fill,
						detach,
					});
				} else {
					optionalChange = optional.changeHandler.editor.clear(wasEmpty, detach);
				}

				const change: FieldChangeset = brand(optionalChange);
				const edit: FieldEditDescription = {
					type: "field",
					field,
					fieldKind: optional.identifier,
					change,
					revision,
				};
				edits.push(edit);

				this.modularBuilder.submitChanges(edits, revision);
			},
		};
	}

	public move(
		sourceField: FieldUpPath,
		sourceIndex: number,
		count: number,
		destinationField: FieldUpPath,
		destIndex: number,
	): void {
		if (count === 0) {
			return;
		} else if (count < 0 || !Number.isSafeInteger(count)) {
			throw new UsageError(`Expected non-negative integer count, got ${count}.`);
		}
		const revision = this.mintRevisionTag();
		const detachCellId = this.modularBuilder.generateId(count);
		const attachCellId: CellId = { localId: this.modularBuilder.generateId(count), revision };
		if (compareFieldUpPaths(sourceField, destinationField)) {
			const change = sequence.changeHandler.editor.move(
				sourceIndex,
				count,
				destIndex,
				detachCellId,
				attachCellId,
				revision,
			);
			this.modularBuilder.submitChange(
				sourceField,
				sequence.identifier,
				brand(change),
				revision,
			);
		} else {
			const detachPath = topDownPath(sourceField.parent);
			const attachPath = topDownPath(destinationField.parent);
			const sharedDepth = getSharedPrefixLength(detachPath, attachPath);
			let adjustedAttachField = destinationField;
			// After the above loop, `sharedDepth` is the number of elements, starting from the root,
			// that both paths have in common.
			if (sharedDepth === detachPath.length) {
				const attachField = attachPath[sharedDepth]?.parentField ?? destinationField.field;
				if (attachField === sourceField.field) {
					// The detach occurs in an ancestor field of the field where the attach occurs.
					let attachAncestorIndex = attachPath[sharedDepth]?.parentIndex ?? sourceIndex;
					if (attachAncestorIndex < sourceIndex) {
						// The attach path runs through a node located before the detached nodes.
						// No need to adjust the attach path.
					} else if (sourceIndex + count <= attachAncestorIndex) {
						// The attach path runs through a node located after the detached nodes.
						// adjust the index for the node at that depth of the path, so that it is interpreted correctly
						// in the composition performed by `submitChanges`.
						attachAncestorIndex -= count;
						let parent: UpPath | undefined = attachPath[sharedDepth - 1];
						const parentField = attachPath[sharedDepth] ?? oob();
						parent = {
							parent,
							parentIndex: attachAncestorIndex,
							parentField: parentField.parentField,
						};
						for (let i = sharedDepth + 1; i < attachPath.length; i += 1) {
							parent = {
								...(attachPath[i] ?? oob()),
								parent,
							};
						}
						adjustedAttachField = { parent, field: destinationField.field };
					} else {
						throw new UsageError(
							"Invalid move operation: the destination is located under one of the moved elements. Consider using the Tree.contains API to detect this.",
						);
					}
				}
			}
<<<<<<< HEAD
			const moveOut = sequence.changeHandler.editor.remove(sourceIndex, count, detachId);
			const moveIn = sequence.changeHandler.editor.insert(
=======
			const moveOut = sequence.changeHandler.editor.moveOut(
				sourceIndex,
				count,
				detachCellId,
				revision,
			);
			const moveIn = sequence.changeHandler.editor.moveIn(
>>>>>>> 13ee3b4b
				destIndex,
				count,
				detachCellId,
				attachCellId,
				revision,
			);
			this.modularBuilder.submitChanges(
				[
					{
						type: "field",
						field: sourceField,
						fieldKind: sequence.identifier,
						change: brand(moveOut),
						revision,
					},
					{
						type: "field",
						field: adjustedAttachField,
						fieldKind: sequence.identifier,
						change: brand(moveIn),
						revision,
					},
				],
				revision,
			);
<<<<<<< HEAD
			this.modularBuilder.submitChanges([
				{
					type: "global",
					rootMoves: [
						{
							count,
							idTransient: { localId: detachId },
							idBefore: undefined,
							idAfter: undefined,
						},
					],
				},
				{
					type: "field",
					field: sourceField,
					fieldKind: sequence.identifier,
					change: brand(moveOut),
				},
				{
					type: "field",
					field: adjustedAttachField,
					fieldKind: sequence.identifier,
					change: brand(moveIn),
				},
			]);
=======
>>>>>>> 13ee3b4b
		}
	}

	public sequenceField(field: FieldUpPath): SequenceFieldEditBuilder<ITreeCursorSynchronous> {
		return {
			insert: (index: number, content: ITreeCursorSynchronous): void => {
				const length =
					content.mode === CursorLocationType.Fields ? content.getFieldLength() : 1;
				if (length === 0) {
					return;
				}

				const revision = this.mintRevisionTag();
				const firstId: CellId = { localId: this.modularBuilder.generateId(length), revision };
				const build = this.modularBuilder.buildTrees(
					firstId.localId,
					content,
					revision,
					this.idCompressor,
				);
				const change: FieldChangeset = brand(
<<<<<<< HEAD
					sequence.changeHandler.editor.insert(index, length, firstId, firstId),
=======
					sequence.changeHandler.editor.insert(index, length, firstId, revision),
>>>>>>> 13ee3b4b
				);
				const attach: FieldEditDescription = {
					type: "field",
					field,
					fieldKind: sequence.identifier,
					change,
					revision,
				};
				// The changes have to be submitted together, otherwise they will be assigned different revisions,
				// which will prevent the build ID and the insert ID from matching.
				this.modularBuilder.submitChanges([build, attach], revision);
			},
			remove: (index: number, count: number): void => {
				if (count === 0) {
					return;
				}
				const revision = this.mintRevisionTag();
				const id = this.modularBuilder.generateId(count);
				const change: FieldChangeset = brand(
					sequence.changeHandler.editor.remove(index, count, id, revision),
				);
<<<<<<< HEAD

				const rootEdit = this.modularBuilder.detachRoots(id, count);

				const fieldEdit: FieldEditDescription = {
					type: "field",
					field,
					fieldKind: sequence.identifier,
					change,
				};
				this.modularBuilder.submitChanges([rootEdit, fieldEdit]);
=======
				this.modularBuilder.submitChange(field, sequence.identifier, change, revision);
>>>>>>> 13ee3b4b
			},
		};
	}
}

/**
 */
export interface ValueFieldEditBuilder<TContent> {
	/**
	 * Issues a change which replaces the current newContent of the field with `newContent`.
	 * @param newContent - the new content for the field.
	 * The cursor can be in either Field or Node mode and must represent exactly one node.
	 */
	set(newContent: TContent): void;
}

/**
 */
export interface OptionalFieldEditBuilder<TContent> {
	/**
	 * Issues a change which replaces the current newContent of the field with `newContent`
	 * @param newContent - the new content for the field.
	 * If provided, the cursor can be in either Field or Node mode and must represent exactly one node.
	 * @param wasEmpty - whether the field is empty when creating this change
	 */
	set(newContent: TContent | undefined, wasEmpty: boolean): void;
}

/**
 */
export interface SequenceFieldEditBuilder<TContent> {
	/**
	 * Issues a change which inserts the `newContent` at the given `index`.
	 * @param index - the index at which to insert the `newContent`.
	 * @param newContent - the new content to be inserted in the field. Cursor can be in either Field or Node mode.
	 */
	insert(index: number, newContent: TContent): void;

	/**
	 * Issues a change which removes `count` elements starting at the given `index`.
	 * @param index - The index of the first removed element.
	 * @param count - The number of elements to remove.
	 */
	remove(index: number, count: number): void;
}

/**
 * @returns The number of path elements that both paths share, starting at index 0.
 */
function getSharedPrefixLength(pathA: readonly UpPath[], pathB: readonly UpPath[]): number {
	const minDepth = Math.min(pathA.length, pathB.length);
	let sharedDepth = 0;
	while (sharedDepth < minDepth) {
		const detachStep = pathA[sharedDepth] ?? oob();
		const attachStep = pathB[sharedDepth] ?? oob();
		if (detachStep !== attachStep) {
			if (
				detachStep.parentField !== attachStep.parentField ||
				detachStep.parentIndex !== attachStep.parentIndex
			) {
				break;
			}
		}
		sharedDepth += 1;
	}
	return sharedDepth;
}<|MERGE_RESOLUTION|>--- conflicted
+++ resolved
@@ -333,26 +333,33 @@
 					}
 				}
 			}
-<<<<<<< HEAD
-			const moveOut = sequence.changeHandler.editor.remove(sourceIndex, count, detachId);
-			const moveIn = sequence.changeHandler.editor.insert(
-=======
-			const moveOut = sequence.changeHandler.editor.moveOut(
+			const moveOut = sequence.changeHandler.editor.remove(
 				sourceIndex,
 				count,
 				detachCellId,
 				revision,
 			);
-			const moveIn = sequence.changeHandler.editor.moveIn(
->>>>>>> 13ee3b4b
+			const moveIn = sequence.changeHandler.editor.insert(
 				destIndex,
 				count,
-				detachCellId,
 				attachCellId,
 				revision,
 			);
+
 			this.modularBuilder.submitChanges(
 				[
+					{
+						type: "global",
+						rootMoves: [
+							{
+								count,
+								idTransient: { localId: detachCellId },
+								idBefore: undefined,
+								idAfter: undefined,
+							},
+						],
+						revision,
+					},
 					{
 						type: "field",
 						field: sourceField,
@@ -370,34 +377,6 @@
 				],
 				revision,
 			);
-<<<<<<< HEAD
-			this.modularBuilder.submitChanges([
-				{
-					type: "global",
-					rootMoves: [
-						{
-							count,
-							idTransient: { localId: detachId },
-							idBefore: undefined,
-							idAfter: undefined,
-						},
-					],
-				},
-				{
-					type: "field",
-					field: sourceField,
-					fieldKind: sequence.identifier,
-					change: brand(moveOut),
-				},
-				{
-					type: "field",
-					field: adjustedAttachField,
-					fieldKind: sequence.identifier,
-					change: brand(moveIn),
-				},
-			]);
-=======
->>>>>>> 13ee3b4b
 		}
 	}
 
@@ -419,11 +398,7 @@
 					this.idCompressor,
 				);
 				const change: FieldChangeset = brand(
-<<<<<<< HEAD
-					sequence.changeHandler.editor.insert(index, length, firstId, firstId),
-=======
 					sequence.changeHandler.editor.insert(index, length, firstId, revision),
->>>>>>> 13ee3b4b
 				);
 				const attach: FieldEditDescription = {
 					type: "field",
@@ -445,20 +420,17 @@
 				const change: FieldChangeset = brand(
 					sequence.changeHandler.editor.remove(index, count, id, revision),
 				);
-<<<<<<< HEAD
-
-				const rootEdit = this.modularBuilder.detachRoots(id, count);
+
+				const rootEdit = this.modularBuilder.detachRoots(id, count, revision);
 
 				const fieldEdit: FieldEditDescription = {
 					type: "field",
 					field,
 					fieldKind: sequence.identifier,
 					change,
+					revision,
 				};
-				this.modularBuilder.submitChanges([rootEdit, fieldEdit]);
-=======
-				this.modularBuilder.submitChange(field, sequence.identifier, change, revision);
->>>>>>> 13ee3b4b
+				this.modularBuilder.submitChanges([rootEdit, fieldEdit], revision);
 			},
 		};
 	}
