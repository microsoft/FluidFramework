--- conflicted
+++ resolved
@@ -19,12 +19,9 @@
 	ChangesetLocalId,
 	DeltaDetachedNodeId,
 	ChangeEncodingContext,
-<<<<<<< HEAD
 	RevisionTagCodec,
-=======
 	CursorLocationType,
 	ITreeCursorSynchronous,
->>>>>>> 532d1ecc
 } from "../../core/index.js";
 import { brand } from "../../util/index.js";
 import {
