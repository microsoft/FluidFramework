/*!
 * Copyright (c) Microsoft Corporation and contributors. All rights reserved.
 * Licensed under the MIT License.
 */

import { assert } from "@fluidframework/core-utils";
<<<<<<< HEAD
import { ICodecFamily } from "../../codec/index.js";
=======

import { ICodecFamily, ICodecOptions } from "../../codec/index.js";
>>>>>>> 35987a81
import {
	ChangeEncodingContext,
	ChangeFamily,
	ChangeFamilyEditor,
	ChangeRebaser,
	ChangesetLocalId,
	CursorLocationType,
	DeltaDetachedNodeId,
	DeltaRoot,
	FieldUpPath,
	ITreeCursorSynchronous,
	TaggedChange,
	UpPath,
	compareFieldUpPaths,
	topDownPath,
} from "../../core/index.js";
import { brand } from "../../util/index.js";
import {
	EditDescription,
	FieldChangeset,
	FieldEditDescription,
	ModularChangeFamily,
	ModularChangeset,
	ModularEditBuilder,
	intoDelta as intoModularDelta,
	relevantRemovedRoots as relevantModularRemovedRoots,
} from "../modular-schema/index.js";
import { OptionalChangeset } from "../optional-field/index.js";
<<<<<<< HEAD
=======
import { TreeCompressionStrategy } from "../treeCompressionUtils.js";

>>>>>>> 35987a81
import { fieldKinds, optional, sequence, required as valueFieldKind } from "./defaultFieldKinds.js";

export type DefaultChangeset = ModularChangeset;

/**
 * Implementation of {@link ChangeFamily} based on the default set of supported field kinds.
 *
 * @sealed
 */
export class DefaultChangeFamily implements ChangeFamily<DefaultEditBuilder, DefaultChangeset> {
	private readonly modularFamily: ModularChangeFamily;

	public constructor(codecs: ICodecFamily<ModularChangeset, ChangeEncodingContext>) {
		this.modularFamily = new ModularChangeFamily(fieldKinds, codecs);
	}

	public get rebaser(): ChangeRebaser<DefaultChangeset> {
		return this.modularFamily.rebaser;
	}

	public get codecs(): ICodecFamily<DefaultChangeset, ChangeEncodingContext> {
		return this.modularFamily.codecs;
	}

	public buildEditor(changeReceiver: (change: DefaultChangeset) => void): DefaultEditBuilder {
		return new DefaultEditBuilder(this, changeReceiver);
	}
}

/**
 * @param change - The change to convert into a delta.
 */
export function intoDelta(taggedChange: TaggedChange<ModularChangeset>): DeltaRoot {
	return intoModularDelta(taggedChange, fieldKinds);
}

/**
 * Returns the set of removed roots that should be in memory for the given change to be applied.
 * A removed root is relevant if any of the following is true:
 * - It is being inserted
 * - It is being restored
 * - It is being edited
 * - The ID it is associated with is being changed
 *
 * May be conservative by returning more removed roots than strictly necessary.
 *
 * Will never return IDs for non-root trees, even if they are removed.
 *
 * @param change - The change to be applied.
 */
export function relevantRemovedRoots(
	taggedChange: TaggedChange<ModularChangeset>,
): Iterable<DeltaDetachedNodeId> {
	return relevantModularRemovedRoots(taggedChange, fieldKinds);
}

/**
 * Default editor for transactional tree data changes.
 * @privateRemarks
 * When taking into account not just the content of the tree,
 * but also how the merge identities (and thus anchors, flex-tree and simple-tree nodes) of nodes before and after the edits correspond,
 * some edits are currently impossible to express.
 * Examples of these non-expressible edits include:
 *
 * - Changing the type of a node while keeping its merge identity.
 * - Changing the value of a leaf while keeping its merge identity.
 * - Swapping subtrees between two value fields.
 * - Replacing a node in the middle of a tree while reusing some of the old nodes decedents that were under value fields.
 *
 * At some point it will likely be worth supporting at least some of these, possibly using a mechanism that could support all of them if desired.
 * If/when such a mechanism becomes available, an evaluation should be done to determine if any existing editing operations should be changed to leverage it
 * (Possibly by adding opt ins at the view schema layer).
 *
 * @internal
 */
export interface IDefaultEditBuilder {
	/**
	 * @param field - the value field which is being edited under the parent node
	 * @returns An object with methods to edit the given field of the given parent.
	 * The returned object can be used (i.e., have its methods called) multiple times but its lifetime
	 * is bounded by the lifetime of this edit builder.
	 */
	valueField(field: FieldUpPath): ValueFieldEditBuilder;

	/**
	 * @param field - the optional field which is being edited under the parent node
	 * @returns An object with methods to edit the given field of the given parent.
	 * The returned object can be used (i.e., have its methods called) multiple times but its lifetime
	 * is bounded by the lifetime of this edit builder.
	 */
	optionalField(field: FieldUpPath): OptionalFieldEditBuilder;

	/**
	 * @param field - the sequence field which is being edited under the parent node
	 *
	 * @returns An object with methods to edit the given field of the given parent.
	 * The returned object can be used (i.e., have its methods called) multiple times but its lifetime
	 * is bounded by the lifetime of this edit builder.
	 */
	sequenceField(field: FieldUpPath): SequenceFieldEditBuilder;

	/**
	 * Moves a subsequence from one sequence field to another sequence field.
	 *
	 * Note that the `destinationIndex` is interpreted based on the state of the sequence *before* the move operation.
	 * For example, `move(field, 0, 1, field, 2)` changes `[A, B, C]` to `[B, A, C]`.
	 */
	move(
		sourceField: FieldUpPath,
		sourceIndex: number,
		count: number,
		destinationField: FieldUpPath,
		destinationIndex: number,
	): void;

	// TODO: document
	addNodeExistsConstraint(path: UpPath): void;
}

/**
 * Implementation of {@link IDefaultEditBuilder} based on the default set of supported field kinds.
 * @sealed
 */
export class DefaultEditBuilder implements ChangeFamilyEditor, IDefaultEditBuilder {
	private readonly modularBuilder: ModularEditBuilder;

	public constructor(
		family: ChangeFamily<ChangeFamilyEditor, DefaultChangeset>,
		changeReceiver: (change: DefaultChangeset) => void,
	) {
		this.modularBuilder = new ModularEditBuilder(family, changeReceiver);
	}

	public enterTransaction(): void {
		this.modularBuilder.enterTransaction();
	}
	public exitTransaction(): void {
		this.modularBuilder.exitTransaction();
	}

	public addNodeExistsConstraint(path: UpPath): void {
		this.modularBuilder.addNodeExistsConstraint(path);
	}

	public valueField(field: FieldUpPath): ValueFieldEditBuilder {
		return {
			set: (newContent: ITreeCursorSynchronous): void => {
				const fillId = this.modularBuilder.generateId();

				const build = this.modularBuilder.buildTrees(fillId, newContent);
				const change: FieldChangeset = brand(
					valueFieldKind.changeHandler.editor.set({
						fill: fillId,
						detach: this.modularBuilder.generateId(),
					}),
				);

				const edit: FieldEditDescription = {
					type: "field",
					field,
					fieldKind: valueFieldKind.identifier,
					change,
				};
				this.modularBuilder.submitChanges([build, edit]);
			},
		};
	}

	public optionalField(field: FieldUpPath): OptionalFieldEditBuilder {
		return {
			set: (newContent: ITreeCursorSynchronous | undefined, wasEmpty: boolean): void => {
				const detachId = this.modularBuilder.generateId();
				let fillId: ChangesetLocalId | undefined;
				const edits: EditDescription[] = [];
				let optionalChange: OptionalChangeset;
				if (newContent !== undefined) {
					fillId = this.modularBuilder.generateId();
					const build = this.modularBuilder.buildTrees(fillId, newContent);
					edits.push(build);

					optionalChange = optional.changeHandler.editor.set(wasEmpty, {
						fill: fillId,
						detach: detachId,
					});
				} else {
					optionalChange = optional.changeHandler.editor.clear(wasEmpty, detachId);
				}

				const change: FieldChangeset = brand(optionalChange);
				const edit: FieldEditDescription = {
					type: "field",
					field,
					fieldKind: optional.identifier,
					change,
				};
				edits.push(edit);

				this.modularBuilder.submitChanges(edits);
			},
		};
	}

	public move(
		sourceField: FieldUpPath,
		sourceIndex: number,
		count: number,
		destinationField: FieldUpPath,
		destIndex: number,
	): void {
		const moveId = this.modularBuilder.generateId(count);
		if (compareFieldUpPaths(sourceField, destinationField)) {
			const change = sequence.changeHandler.editor.move(
				sourceIndex,
				count,
				destIndex,
				moveId,
			);
			this.modularBuilder.submitChange(sourceField, sequence.identifier, brand(change));
		} else {
			const detachPath = topDownPath(sourceField.parent);
			const attachPath = topDownPath(destinationField.parent);
			const sharedDepth = getSharedPrefixLength(detachPath, attachPath);
			let adjustedAttachField = destinationField;
			// After the above loop, `sharedDepth` is the number of elements, starting from the root,
			// that both paths have in common.
			if (sharedDepth === detachPath.length) {
				const attachField = attachPath[sharedDepth]?.parentField ?? destinationField.field;
				if (attachField === sourceField.field) {
					// The detach occurs in an ancestor field of the field where the attach occurs.
					let attachAncestorIndex = attachPath[sharedDepth]?.parentIndex ?? sourceIndex;
					if (attachAncestorIndex < sourceIndex) {
						// The attach path runs through a node located before the detached nodes.
						// No need to adjust the attach path.
					} else {
						assert(
							sourceIndex + count <= attachAncestorIndex,
							0x801 /* Invalid move: the destination is below one of the moved elements. */,
						);
						// The attach path runs through a node located after the detached nodes.
						// adjust the index for the node at that depth of the path, so that it is interpreted correctly
						// in the composition performed by `submitChanges`.
						attachAncestorIndex -= count;
						let parent: UpPath | undefined = attachPath[sharedDepth - 1];
						parent = {
							parent,
							parentIndex: attachAncestorIndex,
							parentField: attachPath[sharedDepth].parentField,
						};
						for (let i = sharedDepth + 1; i < attachPath.length; i += 1) {
							parent = {
								...attachPath[i],
								parent,
							};
						}
						adjustedAttachField = { parent, field: destinationField.field };
					}
				}
			}
			const moveOut = sequence.changeHandler.editor.moveOut(sourceIndex, count, moveId);
			const moveIn = sequence.changeHandler.editor.moveIn(destIndex, count, moveId);
			this.modularBuilder.submitChanges([
				{
					type: "field",
					field: sourceField,
					fieldKind: sequence.identifier,
					change: brand(moveOut),
				},
				{
					type: "field",
					field: adjustedAttachField,
					fieldKind: sequence.identifier,
					change: brand(moveIn),
				},
			]);
		}
	}

	public sequenceField(field: FieldUpPath): SequenceFieldEditBuilder {
		return {
			insert: (index: number, content: ITreeCursorSynchronous): void => {
				const length =
					content.mode === CursorLocationType.Fields ? content.getFieldLength() : 1;
				if (length === 0) {
					return;
				}

				const firstId = this.modularBuilder.generateId(length);
				const build = this.modularBuilder.buildTrees(firstId, content);
				const change: FieldChangeset = brand(
					sequence.changeHandler.editor.insert(index, length, firstId),
				);
				const attach: FieldEditDescription = {
					type: "field",
					field,
					fieldKind: sequence.identifier,
					change,
				};
				// The changes have to be submitted together, otherwise they will be assigned different revisions,
				// which will prevent the build ID and the insert ID from matching.
				this.modularBuilder.submitChanges([build, attach]);
			},
			remove: (index: number, count: number): void => {
				if (count === 0) {
					return;
				}
				const id = this.modularBuilder.generateId(count);
				const change: FieldChangeset = brand(
					sequence.changeHandler.editor.remove(index, count, id),
				);
				this.modularBuilder.submitChange(field, sequence.identifier, change);
			},
			move: (sourceIndex: number, count: number, destIndex: number): void => {
				const moveId = this.modularBuilder.generateId(count);
				const change = sequence.changeHandler.editor.move(
					sourceIndex,
					count,
					destIndex,
					moveId,
				);
				this.modularBuilder.submitChange(field, sequence.identifier, brand(change));
			},
		};
	}
}

/**
 * @internal
 */
export interface ValueFieldEditBuilder {
	/**
	 * Issues a change which replaces the current newContent of the field with `newContent`.
	 * @param newContent - the new content for the field.
	 * The cursor can be in either Field or Node mode and must represent exactly one node.
	 */
	set(newContent: ITreeCursorSynchronous): void;
}

/**
 * @internal
 */
export interface OptionalFieldEditBuilder {
	/**
	 * Issues a change which replaces the current newContent of the field with `newContent`
	 * @param newContent - the new content for the field.
	 * If provided, the cursor can be in either Field or Node mode and must represent exactly one node.
	 * @param wasEmpty - whether the field is empty when creating this change
	 */
	set(newContent: ITreeCursorSynchronous | undefined, wasEmpty: boolean): void;
}

/**
 * @internal
 */
export interface SequenceFieldEditBuilder {
	/**
	 * Issues a change which inserts the `newContent` at the given `index`.
	 * @param index - the index at which to insert the `newContent`.
	 * @param newContent - the new content to be inserted in the field. Cursor can be in either Field or Node mode.
	 */
	insert(index: number, newContent: ITreeCursorSynchronous): void;

	/**
	 * Issues a change which removes `count` elements starting at the given `index`.
	 * @param index - The index of the first removed element.
	 * @param count - The number of elements to remove.
	 */
	remove(index: number, count: number): void;

	/**
	 * Issues a change which moves `count` elements starting at `sourceIndex` to `destIndex`.
	 * @param sourceIndex - the index of the first moved element.
	 * @param count - the number of elements to move.
	 * @param destIndex - the index the elements are moved to, interpreted before detaching the moved elements.
	 */
	move(sourceIndex: number, count: number, destIndex: number): void;
}

/**
 * @returns The number of path elements that both paths share, starting at index 0.
 */
function getSharedPrefixLength(pathA: readonly UpPath[], pathB: readonly UpPath[]): number {
	const minDepth = Math.min(pathA.length, pathB.length);
	let sharedDepth = 0;
	while (sharedDepth < minDepth) {
		const detachStep = pathA[sharedDepth];
		const attachStep = pathB[sharedDepth];
		if (detachStep !== attachStep) {
			if (
				detachStep.parentField !== attachStep.parentField ||
				detachStep.parentIndex !== attachStep.parentIndex
			) {
				break;
			}
		}
		sharedDepth += 1;
	}
	return sharedDepth;
}<|MERGE_RESOLUTION|>--- conflicted
+++ resolved
@@ -4,12 +4,8 @@
  */
 
 import { assert } from "@fluidframework/core-utils";
-<<<<<<< HEAD
+
 import { ICodecFamily } from "../../codec/index.js";
-=======
-
-import { ICodecFamily, ICodecOptions } from "../../codec/index.js";
->>>>>>> 35987a81
 import {
 	ChangeEncodingContext,
 	ChangeFamily,
@@ -38,11 +34,7 @@
 	relevantRemovedRoots as relevantModularRemovedRoots,
 } from "../modular-schema/index.js";
 import { OptionalChangeset } from "../optional-field/index.js";
-<<<<<<< HEAD
-=======
-import { TreeCompressionStrategy } from "../treeCompressionUtils.js";
-
->>>>>>> 35987a81
+
 import { fieldKinds, optional, sequence, required as valueFieldKind } from "./defaultFieldKinds.js";
 
 export type DefaultChangeset = ModularChangeset;
