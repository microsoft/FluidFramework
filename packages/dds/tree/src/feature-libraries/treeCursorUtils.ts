/*!
 * Copyright (c) Microsoft Corporation and contributors. All rights reserved.
 * Licensed under the MIT License.
 */

import { assert, oob, debugAssert, fail } from "@fluidframework/core-utils/internal";
import { UsageError } from "@fluidframework/telemetry-utils/internal";

import {
	CursorLocationType,
	CursorMarker,
	type DetachedField,
	type FieldKey,
	type FieldUpPath,
	type ITreeCursorSynchronous,
	type PathRootPrefix,
	type TreeType,
	type UpPath,
	type Value,
	detachedFieldAsKey,
	rootField,
} from "../core/index.js";

/**
 * {@link ITreeCursorSynchronous} that can return the underlying node objects.
 */
export interface CursorWithNode<TNode> extends ITreeCursorSynchronous {
	/**
	 * Gets the underlying object for the current node.
	 *
	 * Only valid when `mode` is `Nodes`.
	 */
	getNode(): TNode;

	/**
	 * Create a copy of this cursor which navigates independently,
	 * and is initially located at the same place as this one.
	 *
	 * Depending on the cursor implementation this may be significantly faster
	 * than other ways to copy the cursor
	 * (such as creating a new one and walking the path from this one).
	 */
	fork(): CursorWithNode<TNode>;
}

/**
 * Create a cursor, in `nodes` mode at the root of the provided tree.
 *
 * @returns an {@link ITreeCursorSynchronous} for a single root in `nodes` mode.
 */
export function stackTreeNodeCursor<TNode>(
	adapter: CursorAdapter<TNode>,
	root: TNode,
): CursorWithNode<TNode> {
	return new StackCursor(adapter, [], [], [root], 0);
}

/**
 * Create a cursor, in `fields` mode at the `detachedField` under the provided `root`.
 *
 * @returns an {@link ITreeCursorSynchronous} for `detachedField` of `root` in `fields` mode.
 */
export function stackTreeFieldCursor<TNode>(
	adapter: CursorAdapter<TNode>,
	root: TNode,
	detachedField: DetachedField = rootField,
): CursorWithNode<TNode> {
	const cursor = stackTreeNodeCursor(adapter, root);
	// Because the root node in `stackTreeNodeCursor` is treated as the above detached fields node,
	// using it then just entering the correct field doesn't mess up the paths reported by the cursor.
	cursor.enterField(detachedFieldAsKey(detachedField));
	return cursor;
}

export type Field<TNode> = Pick<readonly TNode[], typeof Symbol.iterator | "length" | number>;

/**
 * The representation of a field used by {@link CursorAdapter}.
 */
export type Field<TNode> = Pick<readonly TNode[], typeof Symbol.iterator | "length" | number>;

/**
 * Provides functionality to allow a {@link stackTreeNodeCursor} and {@link stackTreeFieldCursor} to implement cursors.
 */
export interface CursorAdapter<TNode> {
	/**
	 * @returns the value of the given node.
	 */
	value(node: TNode): Value;
	/**
	 * @returns the type of the given node.
	 */
	type(node: TNode): TreeType;
	/**
	 * @returns the keys for non-empty fields on the given node.
	 */
	keysFromNode(node: TNode): readonly FieldKey[];
	/**
	 * @returns the child nodes for the given node and key.
	 */
	getFieldFromNode(node: TNode, key: FieldKey): Field<TNode>;
}

type SiblingsOrKey<TNode> = Field<TNode> | readonly FieldKey[];

/**
 * A class that satisfies part of the ITreeCursorSynchronous implementation.
 */
export abstract class SynchronousCursor {
	public readonly [CursorMarker] = true;
	public readonly pending = false;

	public skipPendingFields(): boolean {
		return true;
	}
}

/**
 * A simple general purpose ITreeCursorSynchronous implementation.
 *
 * As this is a generic implementation, it's ability to optimize is limited.
 *
 * @privateRemarks
 * Note that TNode can be `null` (and we should support `undefined` as well),
 * so be careful using types like `TNode | undefined` and expressions like `TNode ??`.
 *
 * TODO:
 * 1. Unit tests for this.
 * 2. Support for cursors which are field cursors at the root.
 */
class StackCursor<TNode> extends SynchronousCursor implements CursorWithNode<TNode> {
	public override readonly [CursorMarker] = true;
	/**
	 * Might start at special root where fields are detached sequences.
	 *
	 * @param adapter - policy logic.
	 * @param siblingStack - Stack of collections of siblings along the path through the tree:
	 * does not include current level (which is stored in `siblings`).
	 * Even levels in the stack (starting from 0) are sequences of nodes and odd levels
	 * are for fields keys on a node.
	 * @param indexStack - Stack of indices into the corresponding levels in `siblingStack`.
	 * @param siblings - Siblings at the current level (not included in `siblingStack`).
	 * @param index - Index into `siblings`.
	 */
	public constructor(
		private readonly adapter: CursorAdapter<TNode>,
		private readonly siblingStack: SiblingsOrKey<TNode>[],
		private readonly indexStack: number[],
		private siblings: SiblingsOrKey<TNode>,
		private index: number,
	) {
		super();
	}

	public getFieldKey(): FieldKey {
		debugAssert(() =>
			this.mode === CursorLocationType.Fields ? true : "must be in fields mode",
		);
<<<<<<< HEAD
		// index is kept inbounds an an invariant of the class.
=======
		// index is kept inbounds as an invariant of the class.
>>>>>>> 07626602
		// eslint-disable-next-line @typescript-eslint/no-non-null-assertion
		return (this.siblings as readonly FieldKey[])[this.index]!;
	}

	private getStackedFieldKey(height: number): FieldKey {
		assert(height % 2 === 1, 0x3b8 /* must field height */);
		const siblingStack = this.siblingStack[height] ?? oob();
		const indexStack = this.indexStack[height] ?? oob();
<<<<<<< HEAD
		// index is kept inbounds an an invariant of the class.
=======
		// index is kept inbounds as an invariant of the class.
>>>>>>> 07626602
		// eslint-disable-next-line @typescript-eslint/no-non-null-assertion
		return (siblingStack as readonly FieldKey[])[indexStack]!;
	}

	private getStackedNodeIndex(height: number): number {
		// assert(height % 2 === 0, "must be node height");
		return this.indexStack[height] ?? oob();
	}

	private getStackedNode(height: number): TNode {
		const index = this.getStackedNodeIndex(height);
		// Can not use `?? oob()` since null and undefined are valid values.
<<<<<<< HEAD
		// index is kept inbounds an an invariant of the class.
=======
		// index is kept inbounds as an invariant of the class.
>>>>>>> 07626602
		// eslint-disable-next-line @typescript-eslint/no-non-null-assertion
		return (this.siblingStack[height] as Field<TNode>)[index]!;
	}

	public getFieldLength(): number {
		// assert(this.mode === CursorLocationType.Fields, "must be in fields mode");
		return this.getField().length;
	}

	public enterNode(index: number): void {
		// assert(this.mode === CursorLocationType.Fields, "must be in fields mode");
		const siblings = this.getField();
		if (!(index in siblings)) {
			throw new UsageError(
				`A child does not exist at index '${index}' in field containing ${siblings.length} nodes.`,
			);
		}
		this.siblingStack.push(this.siblings);
		this.indexStack.push(this.index);
		this.index = index;
		this.siblings = siblings;
	}

	public getPath(prefix?: PathRootPrefix): UpPath | undefined {
		assert(this.mode === CursorLocationType.Nodes, 0x3b9 /* must be in nodes mode */);
		return this.getOffsetPath(0, prefix);
	}

	public getFieldPath(prefix?: PathRootPrefix): FieldUpPath {
		assert(this.mode === CursorLocationType.Fields, 0x449 /* must be in fields mode */);
		return {
			field:
				this.indexStack.length === 1
					? (prefix?.rootFieldOverride ?? this.getFieldKey())
					: this.getFieldKey(),
			parent: this.getOffsetPath(1, prefix),
		};
	}

	private getOffsetPath(
		offset: number,
		prefix: PathRootPrefix | undefined,
	): UpPath | undefined {
		// It is more efficient to handle prefix directly in here rather than delegating to PrefixedPath.

		const length = this.indexStack.length - offset;
		if (length === 0) {
			return prefix?.parent; // At root
		}

		assert(length > 0, 0x44a /* invalid offset to above root */);
		assert(length % 2 === 0, 0x44b /* offset path must point to node not field */);

		const getIndex = (height: number): number => {
			let parentIndex: number =
				height === this.indexStack.length ? this.index : this.getStackedNodeIndex(height);
			if (prefix !== undefined && height === 2) {
				parentIndex += prefix.indexOffset ?? 0;
			}
			return parentIndex;
		};

		// Perf Note:
		// This is O(depth) in tree.
		// If many different anchors are created, this could be optimized to amortize the costs.
		// For example, the cursor could cache UpPaths from the anchorSet when creating an anchor,
		// then reuse them as a starting point when making another.
		// Could cache this at one depth, and remember the depth.
		// When navigating up, adjust cached anchor if present.

		let path: UpPath | undefined = prefix?.parent;
		// Skip top level, since root node in path is "undefined" and does not have a parent or index.
		for (let height = 2; height <= length; height += 2) {
			const fieldOverride = height === 2 ? prefix?.rootFieldOverride : undefined;
			path = {
				parent: path,
				parentIndex: getIndex(height),
				parentField: fieldOverride ?? this.getStackedFieldKey(height - 1),
			};
		}

		return path;
	}

	public fork(): StackCursor<TNode> {
		// Siblings arrays are not modified during navigation and do not need be be copied.
		// This allows this copy to be shallow, and `this.siblings` below to not be copied as all.
		return new StackCursor<TNode>(
			this.adapter,
			[...this.siblingStack],
			[...this.indexStack],
			this.siblings,
			this.index,
		);
	}

	public enterField(key: FieldKey): void {
		// assert(this.mode === CursorLocationType.Nodes, "must be in nodes mode");
		this.siblingStack.push(this.siblings);
		this.indexStack.push(this.index);

		// For fields, siblings are only used for key lookup and
		// nextField and which has arbitrary iteration order,
		// so making a array of just key here works.
		// This adds an allocation, so it's optimizing code simplicity and for the other use case (enumeration)
		// at the cost of an allocation here.
		this.index = 0;
		this.siblings = [key];
	}

	public get mode(): CursorLocationType {
		return this.siblingStack.length % 2 === 0
			? CursorLocationType.Nodes
			: CursorLocationType.Fields;
	}

	public nextField(): boolean {
		this.index += 1;
		if (this.index === (this.siblings as []).length) {
			this.exitField();
			return false;
		}
		return true;
	}

	public firstField(): boolean {
		// assert(this.mode === CursorLocationType.Nodes, "must be in nodes mode");
		const fields = this.adapter.keysFromNode(this.getNode());
		if (fields.length === 0) {
			return false;
		}

		this.siblingStack.push(this.siblings);
		this.indexStack.push(this.index);
		this.index = 0;
		this.siblings = fields;
		return true;
	}

	public seekNodes(offset: number): boolean {
		// assert(this.mode === CursorLocationType.Nodes, "can only seekNodes when in Nodes");
		this.index += offset;
		if (this.index in this.siblings) {
			return true;
		}
		this.exitNode();
		return false;
	}

	public firstNode(): boolean {
		// assert(this.mode === CursorLocationType.Fields, "firstNode only allowed in fields mode");
		const nodes = this.getField();
		if (nodes.length === 0) {
			return false;
		}
		this.siblingStack.push(this.siblings);
		this.indexStack.push(this.index);
		this.index = 0;
		this.siblings = nodes;
		return true;
	}

	public nextNode(): boolean {
		assert(
			this.mode === CursorLocationType.Nodes,
			0x406 /* can only nextNode when in Nodes */,
		);
		this.index++;
		if (this.index < (this.siblings as []).length) {
			return true;
		}
		this.exitNode();
		return false;
	}

	public exitField(): void {
		// assert(this.mode === CursorLocationType.Fields, "can only navigate up from field when in field");
		this.siblings =
			this.siblingStack.pop() ?? fail(0xac3 /* Unexpected siblingStack.length */);
		this.index = this.indexStack.pop() ?? fail(0xac4 /* Unexpected indexStack.length */);
	}

	public exitNode(): void {
		// assert(this.mode === CursorLocationType.Nodes, "can only navigate up from node when in node");
		this.siblings =
			this.siblingStack.pop() ?? fail(0xac5 /* Unexpected siblingStack.length */);
		this.index = this.indexStack.pop() ?? fail(0xac6 /* Unexpected indexStack.length */);
	}

	public getNode(): TNode {
		// assert(this.mode === CursorLocationType.Nodes, "can only get node when in node");
		// Can not use `?? oob()` since null and undefined are valid values.
<<<<<<< HEAD
		// index is kept inbounds an an invariant of the class.
=======
		// index is kept inbounds as an invariant of the class.
>>>>>>> 07626602
		// eslint-disable-next-line @typescript-eslint/no-non-null-assertion
		return (this.siblings as Field<TNode>)[this.index]!;
	}

	private getField(): Field<TNode> {
		// assert(this.mode === CursorLocationType.Fields, "can only get field when in fields");
		const parent = this.getStackedNode(this.indexStack.length - 1);
		const key: FieldKey = this.getFieldKey();
		const field = this.adapter.getFieldFromNode(parent, key);
		return field;
	}

	/**
	 * The value of the current node
	 */
	public get value(): Value {
		return this.adapter.value(this.getNode());
	}

	/**
	 * The type of the current node
	 */
	public get type(): TreeType {
		return this.adapter.type(this.getNode());
	}

	public get fieldIndex(): number {
		// assert(this.mode === CursorLocationType.Nodes, "can only node's index when in node");
		return this.index;
	}

	public get chunkStart(): number {
		return this.fieldIndex;
	}

	public readonly chunkLength = 1;
}

/**
 * Apply `prefix` to `path`.
 */
export function prefixPath(
	prefix: PathRootPrefix | undefined,
	path: UpPath | undefined,
): UpPath | undefined {
	if (prefix === undefined) {
		return path;
	}
	if (
		prefix.parent === undefined &&
		prefix.rootFieldOverride === undefined &&
		(prefix.indexOffset ?? 0) === 0
	) {
		return path;
	}
	return applyPrefix(prefix, path);
}

/**
 * Apply `prefix` to `path`.
 */
export function prefixFieldPath(
	prefix: PathRootPrefix | undefined,
	path: FieldUpPath,
): FieldUpPath {
	if (prefix === undefined) {
		return path;
	}
	if (
		prefix.parent === undefined &&
		prefix.rootFieldOverride === undefined &&
		(prefix.indexOffset ?? 0) === 0
	) {
		return path;
	}
	return {
		field: path.parent === undefined ? (prefix.rootFieldOverride ?? path.field) : path.field,
		parent: prefixPath(prefix, path.parent),
	};
}

/**
 * Compose two prefixes together.
 * `prefixFieldPath(root, prefixFieldPath(inner, path))` should be the same as `prefixFieldPath(prefixPathPrefix(root, inner), path))`
 *
 * TODO: tests for this.
 */
export function prefixPathPrefix(root: PathRootPrefix, inner: PathRootPrefix): PathRootPrefix {
	if (inner.parent !== undefined) {
		const composedPrefix: PathRootPrefix = {
			parent: new PrefixedPath(root, inner.parent),
			rootFieldOverride: inner.rootFieldOverride,
			indexOffset: inner.indexOffset,
		};
		return composedPrefix;
	} else {
		const composedPrefix: PathRootPrefix = {
			parent: root.parent,
			rootFieldOverride: root.rootFieldOverride ?? inner.rootFieldOverride,
			indexOffset: (inner.indexOffset ?? 0) + (root.indexOffset ?? 0),
		};
		return composedPrefix;
	}
}

function applyPrefix(prefix: PathRootPrefix, path: UpPath | undefined): UpPath | undefined {
	if (path === undefined) {
		return prefix.parent;
	} else {
		// As an optimization, avoid double wrapping paths with multiple prefixes
		if (path instanceof PrefixedPath) {
			const composedPrefix: PathRootPrefix = prefixPathPrefix(prefix, path.prefix);
			return new PrefixedPath(composedPrefix, path.path);
		} else {
			return new PrefixedPath(prefix, path);
		}
	}
}

/**
 * Wrapper around a path that adds a prefix to the root.
 *
 * Exported for testing: use `prefixPath` and `prefixFieldPath` to construct.
 */
export class PrefixedPath implements UpPath {
	public readonly parentField: FieldKey;
	public readonly parentIndex: number;
	public constructor(
		public readonly prefix: PathRootPrefix,
		public readonly path: UpPath,
	) {
		if (path.parent === undefined) {
			this.parentField = prefix.rootFieldOverride ?? path.parentField;
			this.parentIndex = path.parentIndex + (prefix.indexOffset ?? 0);
		} else {
			this.parentField = path.parentField;
			this.parentIndex = path.parentIndex;
		}
	}
	public get parent(): UpPath | undefined {
		return applyPrefix(this.prefix, this.path.parent);
	}
}<|MERGE_RESOLUTION|>--- conflicted
+++ resolved
@@ -72,8 +72,6 @@
 	return cursor;
 }
 
-export type Field<TNode> = Pick<readonly TNode[], typeof Symbol.iterator | "length" | number>;
-
 /**
  * The representation of a field used by {@link CursorAdapter}.
  */
@@ -156,11 +154,7 @@
 		debugAssert(() =>
 			this.mode === CursorLocationType.Fields ? true : "must be in fields mode",
 		);
-<<<<<<< HEAD
-		// index is kept inbounds an an invariant of the class.
-=======
 		// index is kept inbounds as an invariant of the class.
->>>>>>> 07626602
 		// eslint-disable-next-line @typescript-eslint/no-non-null-assertion
 		return (this.siblings as readonly FieldKey[])[this.index]!;
 	}
@@ -169,11 +163,7 @@
 		assert(height % 2 === 1, 0x3b8 /* must field height */);
 		const siblingStack = this.siblingStack[height] ?? oob();
 		const indexStack = this.indexStack[height] ?? oob();
-<<<<<<< HEAD
-		// index is kept inbounds an an invariant of the class.
-=======
 		// index is kept inbounds as an invariant of the class.
->>>>>>> 07626602
 		// eslint-disable-next-line @typescript-eslint/no-non-null-assertion
 		return (siblingStack as readonly FieldKey[])[indexStack]!;
 	}
@@ -186,11 +176,7 @@
 	private getStackedNode(height: number): TNode {
 		const index = this.getStackedNodeIndex(height);
 		// Can not use `?? oob()` since null and undefined are valid values.
-<<<<<<< HEAD
-		// index is kept inbounds an an invariant of the class.
-=======
 		// index is kept inbounds as an invariant of the class.
->>>>>>> 07626602
 		// eslint-disable-next-line @typescript-eslint/no-non-null-assertion
 		return (this.siblingStack[height] as Field<TNode>)[index]!;
 	}
@@ -383,11 +369,7 @@
 	public getNode(): TNode {
 		// assert(this.mode === CursorLocationType.Nodes, "can only get node when in node");
 		// Can not use `?? oob()` since null and undefined are valid values.
-<<<<<<< HEAD
-		// index is kept inbounds an an invariant of the class.
-=======
 		// index is kept inbounds as an invariant of the class.
->>>>>>> 07626602
 		// eslint-disable-next-line @typescript-eslint/no-non-null-assertion
 		return (this.siblings as Field<TNode>)[this.index]!;
 	}
