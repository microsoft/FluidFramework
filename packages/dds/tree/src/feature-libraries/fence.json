{
<<<<<<< HEAD
    "tags": [ "feature-libraries" ],
    "exports": [ "index"],
    // Depending on "shared-tree-core" so implementations of Indexes can be here.
    // Could move the index abstraction elsewhere instead.
    "imports": ["schema-stored","schema-view","tree","util","rebase","forest","dependency-tracking","shared-tree-core","change-family","domains","shared-tree","checkout"]
=======
  "tags": ["feature-libraries"],
  "exports": ["index"],
  // Depending on "shared-tree-core" so implementations of Indexes can be here.
  // Could move the index abstraction elsewhere instead.
  "imports": [
    "schema-stored",
    "schema-view",
    "tree",
    "util",
    "rebase",
    "forest",
    "dependency-tracking",
    "shared-tree-core",
    "change-family"
  ]
>>>>>>> 7ff52332
}<|MERGE_RESOLUTION|>--- conflicted
+++ resolved
@@ -1,11 +1,4 @@
 {
-<<<<<<< HEAD
-    "tags": [ "feature-libraries" ],
-    "exports": [ "index"],
-    // Depending on "shared-tree-core" so implementations of Indexes can be here.
-    // Could move the index abstraction elsewhere instead.
-    "imports": ["schema-stored","schema-view","tree","util","rebase","forest","dependency-tracking","shared-tree-core","change-family","domains","shared-tree","checkout"]
-=======
   "tags": ["feature-libraries"],
   "exports": ["index"],
   // Depending on "shared-tree-core" so implementations of Indexes can be here.
@@ -19,7 +12,9 @@
     "forest",
     "dependency-tracking",
     "shared-tree-core",
-    "change-family"
+    "change-family",
+    "domains",
+    "checkout",
+    "shared-tree",
   ]
->>>>>>> 7ff52332
 }