--- conflicted
+++ resolved
@@ -42,12 +42,8 @@
 	LeafNodeSchema,
 	allowedTypesSchemaSet,
 } from "./typed-schema/index.js";
-<<<<<<< HEAD
 import { allowsValue } from "./valueUtilities.js";
 import { isFluidHandle } from "@fluidframework/core-interfaces";
-=======
-import { allowsValue, isTreeValue } from "./valueUtilities.js";
->>>>>>> 7e1a9bd8
 
 /**
  * This library defines a tree data format that can infer its types from context.
