--- conflicted
+++ resolved
@@ -313,16 +313,9 @@
 	// For now, consider all not explicitly typed objects shallow compatible.
 	// This will require explicit differentiation in polymorphic cases rather than automatic structural differentiation.
 
-<<<<<<< HEAD
-	// Special case primative schema to to not be compatible with data with local fields.
-	// TODO: maybe generalize this to global fields
-	if (isPrimitive(schema)) {
-		if (Object.getOwnPropertyNames(data).length > 0) {
-=======
 	// Special case primitive schema to not be compatible with data with local fields.
 	if (isPrimitive(schema)) {
 		if (fieldKeysFromData(data).length > 0) {
->>>>>>> 881c2093
 			return false;
 		}
 	}
