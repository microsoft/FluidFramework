--- conflicted
+++ resolved
@@ -330,7 +330,7 @@
 /**
  * Construct a tree from ContextuallyTypedNodeData.
  *
- * TODO: this should probably be refactors into a `try` function which either returns a Cursor or a SchemaError with a path to the error.
+ * TODO: this should probably be refactored into a `try` function which either returns a Cursor or a SchemaError with a path to the error.
  */
 export function cursorFromContextualData(
 	schemaData: SchemaDataAndPolicy,
@@ -344,7 +344,7 @@
 /**
  * Construct a tree from ContextuallyTypedNodeData.
  *
- * TODO: this should probably be refactors into a `try` function which either returns a Cursor or a SchemaError with a path to the error.
+ * TODO: this should probably be refactored into a `try` function which either returns a Cursor or a SchemaError with a path to the error.
  * TODO: migrate APIs which take arrays of cursors to take cursors in fields mode.
  */
 export function cursorsFromContextualData(
@@ -359,16 +359,12 @@
 /**
  * Construct a MapTree from ContextuallyTypedNodeData.
  *
-<<<<<<< HEAD
- * TODO: this should probably be refactors into a `try` function which either returns a MapTree or a SchemaError with a path to the error.
+ * TODO: this should probably be refactored into a `try` function which either returns a MapTree or a SchemaError with a path to the error.
  * TODO: test suite.
  *
  * @remarks
  * This version is only exported as a more testable entry point than `cursorFromContextualData` which keeps the use of `MapTree` as an implementation detail.
  * This should not be reexported from the parent module.
-=======
- * TODO: this should probably be refactored into a `try` function which either returns a MapTree or a SchemaError with a path to the error.
->>>>>>> fa43b008
  */
 export function applyTypesFromContext(
 	schemaData: SchemaDataAndPolicy,
@@ -425,7 +421,7 @@
 /**
  * Construct a MapTree from ContextuallyTypedNodeData.
  *
- * TODO: this should probably be refactors into a `try` function which either returns a MapTree or a SchemaError with a path to the error.
+ * TODO: this should probably be refactored into a `try` function which either returns a MapTree or a SchemaError with a path to the error.
  * TODO: test suite.
  *
  * @remarks
