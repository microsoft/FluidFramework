--- conflicted
+++ resolved
@@ -9,12 +9,7 @@
 	ISharedTreeFork,
 	runSynchronous,
 	SharedTreeFactory,
-<<<<<<< HEAD
-	BranchEvents,
+	ViewEvents,
 } from "./sharedTree";
 
-export { SchematizeConfiguration, schematizeBranch } from "./schematizedTree";
-=======
-	ViewEvents,
-} from "./sharedTree";
->>>>>>> 04858a53
+export { SchematizeConfiguration, schematizeBranch } from "./schematizedTree";