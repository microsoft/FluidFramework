/*!
 * Copyright (c) Microsoft Corporation and contributors. All rights reserved.
 * Licensed under the MIT License.
 */

export {
	type ITreePrivate,
	type SharedTreeOptionsInternal,
	type SharedTreeOptions,
	SharedTreeKernel,
	getBranch,
	type ForestType,
	type SharedTreeContentSnapshot,
	type SharedTreeFormatOptions,
	SharedTreeFormatVersion,
	buildConfiguredForest,
	defaultSharedTreeOptions,
	type ForestOptions,
	type ITreeInternal,
	ForestTypeOptimized,
	ForestTypeExpensiveDebug,
	ForestTypeReference,
	exportSimpleSchema,
<<<<<<< HEAD
	type SharedTreeKernelView,
=======
	persistedToSimpleSchema,
>>>>>>> 8a4362a7
} from "./sharedTree.js";

export {
	createTreeCheckout,
	TreeCheckout,
	type ITreeCheckout,
	type CheckoutEvents,
	type ITreeCheckoutFork,
	type BranchableTree,
	type TreeBranchFork,
} from "./treeCheckout.js";

export { type TreeStoredContent } from "./schematizeTree.js";

export { SchematizingSimpleTreeView } from "./schematizingTreeView.js";

export { CheckoutFlexTreeView } from "./checkoutFlexTreeView.js";

export type {
	ISharedTreeEditor,
	ISchemaEditor,
	SharedTreeEditBuilder,
} from "./sharedTreeEditBuilder.js";

export { Tree } from "./tree.js";
export type { RunTransaction } from "./tree.js";

export { TreeAlpha } from "./treeAlpha.js";

export {
	independentInitializedView,
	type ViewContent,
	independentView,
} from "./independentView.js";

export type { SharedTreeChange } from "./sharedTreeChangeTypes.js";<|MERGE_RESOLUTION|>--- conflicted
+++ resolved
@@ -21,11 +21,8 @@
 	ForestTypeExpensiveDebug,
 	ForestTypeReference,
 	exportSimpleSchema,
-<<<<<<< HEAD
 	type SharedTreeKernelView,
-=======
 	persistedToSimpleSchema,
->>>>>>> 8a4362a7
 } from "./sharedTree.js";
 
 export {
