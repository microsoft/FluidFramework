--- conflicted
+++ resolved
@@ -812,13 +812,8 @@
 		options: { idCompressor?: IIdCompressor } & Pick<CodecWriteOptions, "minVersionForCollab">,
 	): JsonCompatible<IFluidHandle> {
 		const schema = tryGetSchema(node) ?? fail(0xacf /* invalid input */);
-<<<<<<< HEAD
 		const format = fluidVersionToFieldBatchCodecWriteVersion(options.minVersionForCollab);
-		const codec = makeFieldBatchCodec({ jsonValidator: noopValidator }, format);
-=======
-		const format = fluidVersionToFieldBatchCodecWriteVersion(options.oldestCompatibleClient);
 		const codec = makeFieldBatchCodec({ jsonValidator: FormatValidatorNoOp }, format);
->>>>>>> 4a6e792d
 		const cursor = borrowFieldCursorFromTreeNodeOrValue(node);
 		const batch: FieldBatch = [cursor];
 		// If none provided, create a compressor which will not compress anything.
