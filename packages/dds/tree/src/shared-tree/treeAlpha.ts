/*!
 * Copyright (c) Microsoft Corporation and contributors. All rights reserved.
 * Licensed under the MIT License.
 */

import { assert, fail } from "@fluidframework/core-utils/internal";
import { createIdCompressor } from "@fluidframework/id-compressor/internal";
import { UsageError } from "@fluidframework/telemetry-utils/internal";
import type { IFluidHandle } from "@fluidframework/core-interfaces";
import type { IIdCompressor } from "@fluidframework/id-compressor";

import {
	getKernel,
	type TreeNode,
	type Unhydrated,
	TreeBeta,
	tryGetSchema,
	createFromCursor,
	FieldKind,
	normalizeFieldSchema,
	type ImplicitFieldSchema,
	type InsertableField,
	type TreeFieldFromImplicitField,
	type TreeLeafValue,
	type UnsafeUnknownSchema,
	conciseFromCursor,
	type ConciseTree,
	applySchemaToParserOptions,
	cursorFromVerbose,
	verboseFromCursor,
	type TreeEncodingOptions,
	type VerboseTree,
	toStoredSchema,
	extractPersistedSchema,
	type TreeBranch,
	TreeViewConfigurationAlpha,
	getStoredKey,
	getPropertyKeyFromStoredKey,
	treeNodeApi,
	getIdentifierFromNode,
	mapTreeFromNodeData,
} from "../simple-tree/index.js";
<<<<<<< HEAD
import type { JsonCompatible } from "../util/index.js";
import type { CodecWriteOptions, ICodecOptions } from "../codec/index.js";
=======
import { extractFromOpaque, type JsonCompatible } from "../util/index.js";
import { noopValidator, type FluidClientVersion, type ICodecOptions } from "../codec/index.js";
>>>>>>> b1fe7d85
import type { ITreeCursorSynchronous } from "../core/index.js";
import {
	cursorForMapTreeField,
	defaultSchemaPolicy,
	isTreeValue,
	makeFieldBatchCodec,
	mapTreeFromCursor,
	TreeCompressionStrategy,
	type FieldBatch,
	type FieldBatchEncodingContext,
	fluidVersionToFieldBatchCodecWriteVersion,
	type LocalNodeIdentifier,
} from "../feature-libraries/index.js";
import { independentInitializedView, type ViewContent } from "./independentView.js";
import { SchematizingSimpleTreeView, ViewSlot } from "./schematizingTreeView.js";
<<<<<<< HEAD
import { currentVersion, noopValidator } from "../codec/index.js";
=======
import { currentVersion } from "../codec/index.js";
import { createFromMapTree } from "../simple-tree/index.js";

const identifier: TreeIdentifierUtils = (node: TreeNode): string | undefined => {
	const nodeIdentifier = getIdentifierFromNode(node, "uncompressed");
	if (typeof nodeIdentifier === "number") {
		throw new TypeError("identifier should be uncompressed.");
	}
	return nodeIdentifier;
};

identifier.shorten = (branch: TreeBranch, nodeIdentifier: string): number | undefined => {
	const nodeKeyManager = (branch as SchematizingSimpleTreeView<ImplicitFieldSchema>)
		.nodeKeyManager;
	const localNodeKey = nodeKeyManager.tryLocalizeNodeIdentifier(nodeIdentifier);
	return localNodeKey !== undefined ? extractFromOpaque(localNodeKey) : undefined;
};

identifier.lengthen = (branch: TreeBranch, nodeIdentifier: number): string => {
	const nodeKeyManager = (branch as SchematizingSimpleTreeView<ImplicitFieldSchema>)
		.nodeKeyManager;
	return nodeKeyManager.stabilizeNodeIdentifier(
		nodeIdentifier as unknown as LocalNodeIdentifier,
	);
};

identifier.getShort = (node: TreeNode): number | undefined => {
	const shortIdentifier = getIdentifierFromNode(node, "compressed");
	return typeof shortIdentifier === "number" ? shortIdentifier : undefined;
};

identifier.create = (branch: TreeBranch): string => {
	const nodeKeyManager = (branch as SchematizingSimpleTreeView<ImplicitFieldSchema>)
		.nodeKeyManager;
	return nodeKeyManager.stabilizeNodeIdentifier(nodeKeyManager.generateLocalNodeIdentifier());
};

Object.freeze(identifier);

/**
 * A utility interface for retrieving or converting node identifiers.
 *
 * @remarks
 * This provides methods to:
 *
 * - Retrieve long or short identifiers from nodes
 *
 * - Convert between long identifiers and short identifiers
 *
 * - Generates long identifiers
 *
 * @alpha @sealed
 */
export interface TreeIdentifierUtils {
	/**
	 * Returns the contents of a node's {@link SchemaFactory.identifier} field as a stable identifier.
	 * If the identifier field does not exist, returns undefined.
	 *
	 * @param node - The TreeNode you want to get the identifier from,
	 */
	(node: TreeNode): string | undefined;

	/**
	 * Returns the shortened identifier as a number given long identifier known by the id compressor on the branch if possible.
	 * Otherwise, it will return the original string identifier provided.
	 * If the id does not exist, or is unknown by the id compressor, it returns undefined.
	 *
	 * This method is the inverse of {@link TreeIdentifierUtils.lengthen}. If you shorten an identifier
	 * and then immediately pass it to {@link TreeIdentifierUtils.lengthen}, you will get the original string back.
	 *
	 * @param branch - TreeBranch from where you get the idCompressor to do the decompression.
	 * @param nodeIdentifier - the stable identifier that needs to be shortened.
	 */
	shorten(branch: TreeBranch, nodeIdentifier: string): number | undefined;

	/**
	 * Returns the stable id as a string if the identifier is decompressible and known by the id compressor. Otherwise, it will throw an error.
	 *
	 * This method is the inverse of {@link TreeIdentifierUtils.shorten}. If you lengthen an identifier
	 * and then immediately pass it to {@link TreeIdentifierUtils.shorten}, you will get the original short identifier back.
	 *
	 * @param branch - TreeBranch from where you want to get the id compressor to do the decompression.
	 * @param nodeIdentifier - The local identifier that needs to be expanded.
	 */
	lengthen(branch: TreeBranch, nodeIdentifier: number): string;

	/**
	 * Returns the {@link SchemaFactory.identifier | identifier} of the given node in the most compressed form possible.
	 * @remarks
	 * If the node is {@link Unhydrated | hydrated} and its identifier is a valid UUID that was automatically generated by the SharedTree it is part of (or something else using the same {@link @fluidframework/id-compressor#IIdCompressor}), then this will return a process-unique integer corresponding to that identifier.
	 * This is useful for performance-sensitive scenarios involving many nodes with identifiers that need to be compactly retained in memory or used for efficient lookup.
	 * Note that automatically generated identifiers that were accessed before the node was hydrated will return the generated UUID, not the process-unique integer.
	 *
	 * If the node's identifier is any other user-provided string, then this will return undefined.
	 *
	 * If the node has no identifier (that is, it has no {@link SchemaFactory.identifier | identifier} field), then this returns `undefined`.
	 *
	 * If the node has more than one identifier, then this will throw an error.
	 *
	 * The returned integer should not be serialized or preserved outside of the current process.
	 * Its lifetime is that of the current in-memory instance of the FF container for this client, and it is not guaranteed to be unique or stable outside of that context.
	 * The same node's identifier may, for example, be different across multiple sessions for the same client and document, or different across two clients in the same session.
	 */
	getShort(node: TreeNode): number | undefined;

	/**
	 * Creates and returns a long identifier.
	 * The long identifier is a compressible, stable identifier generated by the tree's ID compressor.
	 *
	 * @param branch - TreeBranch from where you want to get the id compressor to generate the identifier from.
	 */
	create(branch: TreeBranch): string;
}
>>>>>>> b1fe7d85

/**
 * Extensions to {@link (Tree:interface)} and {@link (TreeBeta:interface)} which are not yet stable.
 * @remarks
 * Use via the {@link (TreeAlpha:variable)} singleton.
 * @system @sealed @alpha
 */
export interface TreeAlpha {
	/**
	 * Retrieve the {@link TreeBranch | branch}, if any, for the given node.
	 * @param node - The node to query
	 * @remarks If the node has already been inserted into the tree, this will return the branch associated with that node's {@link TreeView | view}.
	 * Otherwise, it will return `undefined` (because the node has not yet been inserted and is therefore not part of a branch or view).
	 *
	 * This does not fork a new branch, but rather retrieves the _existing_ branch for the node.
	 * To create a new branch, use e.g. {@link TreeBranch.fork | `myBranch.fork()`}.
	 */
	branch(node: TreeNode): TreeBranch | undefined;

	/**
	 * Construct tree content that is compatible with the field defined by the provided `schema`.
	 * @param schema - The schema for what to construct. As this is an {@link ImplicitFieldSchema}, a {@link FieldSchema}, {@link TreeNodeSchema} or {@link AllowedTypes} array can be provided.
	 * @param data - The data used to construct the field content.
	 * @remarks
	 * When providing a {@link TreeNodeSchemaClass}, this is the same as invoking its constructor except that an unhydrated node can also be provided.
	 * This function exists as a generalization that can be used in other cases as well,
	 * such as when `undefined` might be allowed (for an optional field), or when the type should be inferred from the data when more than one type is possible.
	 * @privateRemarks
	 * There should be a way to provide a source for defaulted identifiers, either via this API or some way to add them to its output later.
	 */
	create<const TSchema extends ImplicitFieldSchema | UnsafeUnknownSchema>(
		schema: UnsafeUnknownSchema extends TSchema
			? ImplicitFieldSchema
			: TSchema & ImplicitFieldSchema,
		data: InsertableField<TSchema>,
	): Unhydrated<
		TSchema extends ImplicitFieldSchema
			? TreeFieldFromImplicitField<TSchema>
			: TreeNode | TreeLeafValue | undefined
	>;

	/**
	 * Less type safe version of {@link (TreeAlpha:interface).create}, suitable for importing data.
	 * @remarks
	 * Due to {@link ConciseTree} relying on type inference from the data, its use is somewhat limited.
	 * This does not support {@link ConciseTree|ConciseTrees} with customized handle encodings or using persisted keys.
	 * Use "compressed" or "verbose" formats for more flexibility.
	 *
	 * When using this function,
	 * it is recommend to ensure your schema is unambiguous with {@link ITreeConfigurationOptions.preventAmbiguity}.
	 * If the schema is ambiguous, consider using {@link (TreeAlpha:interface).create} and {@link Unhydrated} nodes where needed,
	 * or using {@link (TreeAlpha:interface).(importVerbose:1)} and specify all types.
	 *
	 * Documented (and thus recoverable) error handling/reporting for this is not yet implemented,
	 * but for now most invalid inputs will throw a recoverable error.
	 */
	importConcise<const TSchema extends ImplicitFieldSchema | UnsafeUnknownSchema>(
		schema: UnsafeUnknownSchema extends TSchema
			? ImplicitFieldSchema
			: TSchema & ImplicitFieldSchema,
		data: ConciseTree | undefined,
	): Unhydrated<
		TSchema extends ImplicitFieldSchema
			? TreeFieldFromImplicitField<TSchema>
			: TreeNode | TreeLeafValue | undefined
	>;

	/**
	 * Construct tree content compatible with a field defined by the provided `schema`.
	 * @param schema - The schema for what to construct. As this is an {@link ImplicitFieldSchema}, a {@link FieldSchema}, {@link TreeNodeSchema} or {@link AllowedTypes} array can be provided.
	 * @param data - The data used to construct the field content. See {@link (TreeAlpha:interface).(exportVerbose:1)}.
	 */
	importVerbose<const TSchema extends ImplicitFieldSchema>(
		schema: TSchema,
		data: VerboseTree | undefined,
		options?: Partial<TreeEncodingOptions>,
	): Unhydrated<TreeFieldFromImplicitField<TSchema>>;

	/**
	 * Copy a snapshot of the current version of a TreeNode into a {@link ConciseTree}.
	 */
	exportConcise(node: TreeNode | TreeLeafValue, options?: TreeEncodingOptions): ConciseTree;

	/**
	 * Copy a snapshot of the current version of a TreeNode into a {@link ConciseTree}, allowing undefined.
	 */
	exportConcise(
		node: TreeNode | TreeLeafValue | undefined,
		options?: TreeEncodingOptions,
	): ConciseTree | undefined;

	/**
	 * Copy a snapshot of the current version of a TreeNode into a JSON compatible plain old JavaScript Object (except for {@link @fluidframework/core-interfaces#IFluidHandle|IFluidHandles}).
	 * Uses the {@link VerboseTree} format, with an explicit type on every node.
	 *
	 * @remarks
	 * There are several cases this may be preferred to {@link (TreeAlpha:interface).(exportConcise:1)}:
	 *
	 * 1. When not using {@link ITreeConfigurationOptions.preventAmbiguity} (or when using `useStableFieldKeys`), `exportConcise` can produce ambiguous data (the type may be unclear on some nodes).
	 * `exportVerbose` will always be unambiguous and thus lossless.
	 *
	 * 2. When the data might be interpreted without access to the exact same view schema. In such cases, the types may be unknowable if not included.
	 *
	 * 3. When easy access to the type is desired.
	 */
	exportVerbose(node: TreeNode | TreeLeafValue, options?: TreeEncodingOptions): VerboseTree;

	/**
	 * Export the content of the provided `tree` in a compressed JSON compatible format.
	 * @remarks
	 * If an `idCompressor` is provided, it will be used to compress identifiers and thus will be needed to decompress the data.
	 *
	 * Always uses "stored" keys.
	 * See {@link TreeEncodingOptions.useStoredKeys} for details.
	 * @privateRemarks
	 * TODO: It is currently not clear how to work with the idCompressors correctly in the package API.
	 * Better APIs should probably be provided as there is currently no way to associate an un-hydrated tree with an idCompressor,
	 * Nor get the correct idCompressor from a subtree to use when exporting it.
	 * Additionally using `createIdCompressor` to make an idCompressor is `@legacy` and thus not intended for use in this API surface.
	 * It would probably make more sense if we provided a way to get an idCompressor from the context of a node,
	 * which could be optional (and settable if missing) for un0hydrated nodes and required for hydrated ones.
	 * Add in a stable public API for creating idCompressors, and a way to get them from a tree (without view schema), and that should address the anticipated use-cases.
	 */
	exportCompressed(
		tree: TreeNode | TreeLeafValue,
		options: { idCompressor?: IIdCompressor } & Pick<
			CodecWriteOptions,
			"oldestCompatibleClient"
		>,
	): JsonCompatible<IFluidHandle>;

	/**
	 * Import data encoded by {@link (TreeAlpha:interface).exportCompressed}.
	 *
	 * @param schema - Schema with which the data must be compatible. This compatibility is not verified and must be ensured by the caller.
	 * @param compressedData - Data compressed by {@link (TreeAlpha:interface).exportCompressed}.
	 * @param options - If {@link (TreeAlpha:interface).exportCompressed} was given an `idCompressor`, it must be provided here.
	 *
	 * @remarks
	 * If the data could have been encoded with a different schema, consider encoding the schema along side it using {@link extractPersistedSchema} and loading the data using {@link independentView}.
	 *
	 * @privateRemarks
	 * This API could be improved:
	 *
	 * 1. It could validate that the schema is compatible, and return or throw an error in the invalid case (maybe add a "try" version).
	 *
	 * 2. A "try" version of this could return an error if the data isn't in a supported format (as determined by version and/or JasonValidator).
	 *
	 * 3. Requiring the caller provide a JsonValidator isn't the most friendly API. It might be practical to provide a default.
	 */
	importCompressed<const TSchema extends ImplicitFieldSchema>(
		schema: TSchema,
		compressedData: JsonCompatible<IFluidHandle>,
		options: { idCompressor?: IIdCompressor } & ICodecOptions,
	): Unhydrated<TreeFieldFromImplicitField<TSchema>>;

	/**
	 * APIs for creating, converting, and retrieving identifiers.
	 */
	readonly identifier: TreeIdentifierUtils;

	/**
	 * The key of the given node under its parent.
	 * @remarks
	 * If `node` is an element in a {@link (TreeArrayNode:interface)}, this returns the index of `node` in the array node (a `number`).
	 * If `node` is the root node, this returns undefined.
	 * Otherwise, this returns the key of the field that it is under (a `string`).
	 */
	key2(node: TreeNode): string | number | undefined;
}

/**
 * Extensions to {@link (Tree:variable)} and {@link (TreeBeta:variable)} which are not yet stable.
 * @see {@link (TreeAlpha:interface)}.
 * @alpha
 */
export const TreeAlpha: TreeAlpha = {
	branch(node: TreeNode): TreeBranch | undefined {
		const kernel = getKernel(node);
		if (!kernel.isHydrated()) {
			return undefined;
		}
		const view = kernel.anchorNode.anchorSet.slots.get(ViewSlot);
		assert(
			view instanceof SchematizingSimpleTreeView,
			0xa5c /* Unexpected view implementation */,
		);
		return view;
	},

	create<const TSchema extends ImplicitFieldSchema | UnsafeUnknownSchema>(
		schema: UnsafeUnknownSchema extends TSchema
			? ImplicitFieldSchema
			: TSchema & ImplicitFieldSchema,
		data: InsertableField<TSchema>,
	): Unhydrated<
		TSchema extends ImplicitFieldSchema
			? TreeFieldFromImplicitField<TSchema>
			: TreeNode | TreeLeafValue | undefined
	> {
		const mapTree = mapTreeFromNodeData(data as InsertableField<UnsafeUnknownSchema>, schema);
		const result = mapTree === undefined ? undefined : createFromMapTree(schema, mapTree);
		return result as Unhydrated<
			TSchema extends ImplicitFieldSchema
				? TreeFieldFromImplicitField<TSchema>
				: TreeNode | TreeLeafValue | undefined
		>;
	},

	importConcise<TSchema extends ImplicitFieldSchema | UnsafeUnknownSchema>(
		schema: UnsafeUnknownSchema extends TSchema
			? ImplicitFieldSchema
			: TSchema & ImplicitFieldSchema,
		data: ConciseTree | undefined,
	): Unhydrated<
		TSchema extends ImplicitFieldSchema
			? TreeFieldFromImplicitField<TSchema>
			: TreeNode | TreeLeafValue | undefined
	> {
		// `importConcise` does not need to support all the formats that `create` does.
		// Perhaps it should error instead of hydrating nodes for example.
		// For now however, it is a simple wrapper around `create`.
		return this.create(schema, data as InsertableField<TSchema>);
	},

	importVerbose<const TSchema extends ImplicitFieldSchema>(
		schema: TSchema,
		data: VerboseTree | undefined,
		options?: TreeEncodingOptions,
	): Unhydrated<TreeFieldFromImplicitField<TSchema>> {
		const config: TreeEncodingOptions = { ...options };
		// Create a config which is standalone, and thus can be used without having to refer back to the schema.
		const schemalessConfig = applySchemaToParserOptions(schema, config);
		if (data === undefined) {
			const field = normalizeFieldSchema(schema);
			if (field.kind !== FieldKind.Optional) {
				throw new UsageError("undefined provided for non-optional field.");
			}
			return undefined as Unhydrated<TreeFieldFromImplicitField<TSchema>>;
		}
		const cursor = cursorFromVerbose(data, schemalessConfig);
		return createFromCursor(schema, cursor);
	},

	exportConcise,

	exportVerbose(node: TreeNode | TreeLeafValue, options?: TreeEncodingOptions): VerboseTree {
		const config: TreeEncodingOptions = { ...options };

		const cursor = borrowCursorFromTreeNodeOrValue(node);
		return verboseFromCursor(
			cursor,
			tryGetSchema(node) ?? fail(0xace /* invalid input */),
			config,
		);
	},

	exportCompressed(
		node: TreeNode | TreeLeafValue,
		options: { idCompressor?: IIdCompressor } & Pick<
			CodecWriteOptions,
			"oldestCompatibleClient"
		>,
	): JsonCompatible<IFluidHandle> {
		const schema = tryGetSchema(node) ?? fail(0xacf /* invalid input */);
		const format = fluidVersionToFieldBatchCodecWriteVersion(options.oldestCompatibleClient);
		const codec = makeFieldBatchCodec({ jsonValidator: noopValidator }, format);
		const cursor = borrowFieldCursorFromTreeNodeOrValue(node);
		const batch: FieldBatch = [cursor];
		// If none provided, create a compressor which will not compress anything.
		const idCompressor = options.idCompressor ?? createIdCompressor();
		const context: FieldBatchEncodingContext = {
			encodeType: TreeCompressionStrategy.Compressed,
			idCompressor,
			originatorId: idCompressor.localSessionId, // TODO: Why is this needed?
			schema: { schema: toStoredSchema(schema), policy: defaultSchemaPolicy },
		};
		const result = codec.encode(batch, context);
		return result;
	},

	importCompressed<const TSchema extends ImplicitFieldSchema>(
		schema: TSchema,
		compressedData: JsonCompatible<IFluidHandle>,
		options: {
			idCompressor?: IIdCompressor;
		} & ICodecOptions,
	): Unhydrated<TreeFieldFromImplicitField<TSchema>> {
		const config = new TreeViewConfigurationAlpha({ schema });
		const content: ViewContent = {
			schema: extractPersistedSchema(config, currentVersion),
			tree: compressedData,
			idCompressor: options.idCompressor ?? createIdCompressor(),
		};
		const view = independentInitializedView(config, options, content);
		return TreeBeta.clone<TSchema>(view.root);
	},

	identifier,

	key2(node: TreeNode): string | number | undefined {
		// If the parent is undefined, then this node is under the root field,
		const parent = treeNodeApi.parent(node);
		if (parent === undefined) {
			return undefined;
		}

		// The flex-domain strictly operates in terms of "stored keys".
		// To find the associated developer-facing "property key", we need to look up the field associated with
		// the stored key from the flex-domain, and get property key its simple-domain counterpart was created with.
		const storedKey = getStoredKey(node);
		const parentSchema = treeNodeApi.schema(parent);
		return getPropertyKeyFromStoredKey(parentSchema, storedKey);
	},
};

function exportConcise(
	node: TreeNode | TreeLeafValue,
	options?: TreeEncodingOptions,
): ConciseTree;

function exportConcise(
	node: TreeNode | TreeLeafValue | undefined,
	options?: TreeEncodingOptions,
): ConciseTree | undefined;

function exportConcise(
	node: TreeNode | TreeLeafValue | undefined,
	options?: TreeEncodingOptions,
): ConciseTree | undefined {
	if (node === undefined) {
		return undefined;
	}
	const config: TreeEncodingOptions = { ...options };

	const cursor = borrowCursorFromTreeNodeOrValue(node);
	return conciseFromCursor(
		cursor,
		tryGetSchema(node) ?? fail(0xacd /* invalid input */),
		config,
	);
}

/**
 * Borrow a cursor from a node.
 * @remarks
 * The cursor must be put back to its original location before the node is used again.
 */
function borrowCursorFromTreeNodeOrValue(
	node: TreeNode | TreeLeafValue,
): ITreeCursorSynchronous {
	if (isTreeValue(node)) {
		return cursorFromVerbose(node, {});
	}
	const kernel = getKernel(node);
	const cursor = kernel.getOrCreateInnerNode().borrowCursor();
	return cursor;
}

/**
 * Borrow a cursor from a field.
 * @remarks
 * The cursor must be put back to its original location before the node is used again.
 */
function borrowFieldCursorFromTreeNodeOrValue(
	node: TreeNode | TreeLeafValue | undefined,
): ITreeCursorSynchronous {
	if (node === undefined) {
		return cursorForMapTreeField([]);
	}
	const cursor = borrowCursorFromTreeNodeOrValue(node);
	// TODO: avoid copy: borrow cursor from field instead.
	const mapTree = mapTreeFromCursor(cursor);
	return cursorForMapTreeField([mapTree]);
}<|MERGE_RESOLUTION|>--- conflicted
+++ resolved
@@ -40,13 +40,8 @@
 	getIdentifierFromNode,
 	mapTreeFromNodeData,
 } from "../simple-tree/index.js";
-<<<<<<< HEAD
-import type { JsonCompatible } from "../util/index.js";
+import { extractFromOpaque, type JsonCompatible } from "../util/index.js";
 import type { CodecWriteOptions, ICodecOptions } from "../codec/index.js";
-=======
-import { extractFromOpaque, type JsonCompatible } from "../util/index.js";
-import { noopValidator, type FluidClientVersion, type ICodecOptions } from "../codec/index.js";
->>>>>>> b1fe7d85
 import type { ITreeCursorSynchronous } from "../core/index.js";
 import {
 	cursorForMapTreeField,
@@ -62,10 +57,7 @@
 } from "../feature-libraries/index.js";
 import { independentInitializedView, type ViewContent } from "./independentView.js";
 import { SchematizingSimpleTreeView, ViewSlot } from "./schematizingTreeView.js";
-<<<<<<< HEAD
 import { currentVersion, noopValidator } from "../codec/index.js";
-=======
-import { currentVersion } from "../codec/index.js";
 import { createFromMapTree } from "../simple-tree/index.js";
 
 const identifier: TreeIdentifierUtils = (node: TreeNode): string | undefined => {
@@ -178,7 +170,6 @@
 	 */
 	create(branch: TreeBranch): string;
 }
->>>>>>> b1fe7d85
 
 /**
  * Extensions to {@link (Tree:interface)} and {@link (TreeBeta:interface)} which are not yet stable.
