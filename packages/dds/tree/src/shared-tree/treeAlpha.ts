/*!
 * Copyright (c) Microsoft Corporation and contributors. All rights reserved.
 * Licensed under the MIT License.
 */

import {
	assert,
	debugAssert,
	fail,
	unreachableCase,
} from "@fluidframework/core-utils/internal";
import { createIdCompressor } from "@fluidframework/id-compressor/internal";
import { UsageError } from "@fluidframework/telemetry-utils/internal";
import type { IFluidHandle } from "@fluidframework/core-interfaces";
import type { IIdCompressor } from "@fluidframework/id-compressor";

import {
	asIndex,
	getKernel,
	TreeNode,
	type Unhydrated,
	TreeBeta,
	tryGetSchema,
	createFromCursor,
	FieldKind,
	normalizeFieldSchema,
	type ImplicitFieldSchema,
	type InsertableField,
	type TreeFieldFromImplicitField,
	type TreeLeafValue,
	type UnsafeUnknownSchema,
	applySchemaToParserOptions,
	cursorFromVerbose,
	verboseFromCursor,
	type TreeEncodingOptions,
	type VerboseTree,
	extractPersistedSchema,
	type TreeBranch,
	TreeViewConfigurationAlpha,
	getStoredKey,
	getPropertyKeyFromStoredKey,
	treeNodeApi,
	getIdentifierFromNode,
	unhydratedFlexTreeFromInsertable,
	getOrCreateNodeFromInnerNode,
	getOrCreateNodeFromInnerUnboxedNode,
	getInnerNode,
	NodeKind,
	tryGetTreeNodeForField,
	isObjectNodeSchema,
	isTreeNode,
	toInitialSchema,
	convertField,
	toUnhydratedSchema,
	type TreeParsingOptions,
	type NodeChangedData,
	type ConciseTree,
	importConcise,
	exportConcise,
	borrowCursorFromTreeNodeOrValue,
	contentSchemaSymbol,
	type TreeNodeSchema,
} from "../simple-tree/index.js";
import { brand, extractFromOpaque, type JsonCompatible } from "../util/index.js";
import {
	FluidClientVersion,
	type ICodecOptions,
	type CodecWriteOptions,
	FormatValidatorNoOp,
} from "../codec/index.js";
import { EmptyKey, type FieldKey, type ITreeCursorSynchronous } from "../core/index.js";
import {
	cursorForMapTreeField,
	defaultSchemaPolicy,
	isTreeValue,
	makeFieldBatchCodec,
	mapTreeFromCursor,
	TreeCompressionStrategy,
	type FieldBatch,
	type FieldBatchEncodingContext,
	fluidVersionToFieldBatchCodecWriteVersion,
	type LocalNodeIdentifier,
	type FlexTreeSequenceField,
	type FlexTreeNode,
	type Observer,
	withObservation,
} from "../feature-libraries/index.js";
import { independentInitializedView, type ViewContent } from "./independentView.js";
import { SchematizingSimpleTreeView, ViewSlot } from "./schematizingTreeView.js";
<<<<<<< HEAD
import type { TreeBranchAlpha } from "../simple-tree/index.js";
=======
import { isFluidHandle } from "@fluidframework/runtime-utils";
>>>>>>> 8213407b

const identifier: TreeIdentifierUtils = (node: TreeNode): string | undefined => {
	const nodeIdentifier = getIdentifierFromNode(node, "uncompressed");
	if (typeof nodeIdentifier === "number") {
		throw new TypeError("identifier should be uncompressed.");
	}
	return nodeIdentifier;
};

identifier.shorten = (branch: TreeBranch, nodeIdentifier: string): number | undefined => {
	const nodeKeyManager = (branch as SchematizingSimpleTreeView<ImplicitFieldSchema>)
		.nodeKeyManager;
	const localNodeKey = nodeKeyManager.tryLocalizeNodeIdentifier(nodeIdentifier);
	return localNodeKey !== undefined ? extractFromOpaque(localNodeKey) : undefined;
};

identifier.lengthen = (branch: TreeBranch, nodeIdentifier: number): string => {
	const nodeKeyManager = (branch as SchematizingSimpleTreeView<ImplicitFieldSchema>)
		.nodeKeyManager;
	return nodeKeyManager.stabilizeNodeIdentifier(
		nodeIdentifier as unknown as LocalNodeIdentifier,
	);
};

identifier.getShort = (node: TreeNode): number | undefined => {
	const shortIdentifier = getIdentifierFromNode(node, "compressed");
	return typeof shortIdentifier === "number" ? shortIdentifier : undefined;
};

identifier.create = (branch: TreeBranch): string => {
	const nodeKeyManager = (branch as SchematizingSimpleTreeView<ImplicitFieldSchema>)
		.nodeKeyManager;
	return nodeKeyManager.stabilizeNodeIdentifier(nodeKeyManager.generateLocalNodeIdentifier());
};

Object.freeze(identifier);

/**
 * A utility interface for retrieving or converting node identifiers.
 *
 * @remarks
 * This provides methods to:
 *
 * - Retrieve long or short identifiers from nodes
 *
 * - Convert between long identifiers and short identifiers
 *
 * - Generates long identifiers
 *
 * @alpha @sealed
 */
export interface TreeIdentifierUtils {
	/**
	 * Returns the contents of a node's {@link SchemaFactory.identifier} field as a stable identifier.
	 * If the identifier field does not exist, returns undefined.
	 *
	 * @param node - The TreeNode you want to get the identifier from,
	 */
	(node: TreeNode): string | undefined;

	/**
	 * Returns the shortened identifier as a number given long identifier known by the id compressor on the branch if possible.
	 * Otherwise, it will return the original string identifier provided.
	 * If the id does not exist, or is unknown by the id compressor, it returns undefined.
	 *
	 * This method is the inverse of {@link TreeIdentifierUtils.lengthen}. If you shorten an identifier
	 * and then immediately pass it to {@link TreeIdentifierUtils.lengthen}, you will get the original string back.
	 *
	 * @param branch - TreeBranch from where you get the idCompressor to do the decompression.
	 * @param nodeIdentifier - the stable identifier that needs to be shortened.
	 */
	shorten(branch: TreeBranch, nodeIdentifier: string): number | undefined;

	/**
	 * Returns the stable id as a string if the identifier is decompressible and known by the id compressor. Otherwise, it will throw an error.
	 *
	 * This method is the inverse of {@link TreeIdentifierUtils.shorten}. If you lengthen an identifier
	 * and then immediately pass it to {@link TreeIdentifierUtils.shorten}, you will get the original short identifier back.
	 *
	 * @param branch - TreeBranch from where you want to get the id compressor to do the decompression.
	 * @param nodeIdentifier - The local identifier that needs to be expanded.
	 */
	lengthen(branch: TreeBranch, nodeIdentifier: number): string;

	/**
	 * Returns the {@link SchemaFactory.identifier | identifier} of the given node in the most compressed form possible.
	 * @remarks
	 * If the node is {@link Unhydrated | hydrated} and its identifier is a valid UUID that was automatically generated by the SharedTree it is part of (or something else using the same {@link @fluidframework/id-compressor#IIdCompressor}), then this will return a process-unique integer corresponding to that identifier.
	 * This is useful for performance-sensitive scenarios involving many nodes with identifiers that need to be compactly retained in memory or used for efficient lookup.
	 * Note that automatically generated identifiers that were accessed before the node was hydrated will return the generated UUID, not the process-unique integer.
	 *
	 * If the node's identifier is any other user-provided string, then this will return undefined.
	 *
	 * If the node has no identifier (that is, it has no {@link SchemaFactory.identifier | identifier} field), then this returns `undefined`.
	 *
	 * If the node has more than one identifier, then this will throw an error.
	 *
	 * The returned integer should not be serialized or preserved outside of the current process.
	 * Its lifetime is that of the current in-memory instance of the FF container for this client, and it is not guaranteed to be unique or stable outside of that context.
	 * The same node's identifier may, for example, be different across multiple sessions for the same client and document, or different across two clients in the same session.
	 */
	getShort(node: TreeNode): number | undefined;

	/**
	 * Creates and returns a long identifier.
	 * The long identifier is a compressible, stable identifier generated by the tree's ID compressor.
	 *
	 * @param branch - TreeBranch from where you want to get the id compressor to generate the identifier from.
	 */
	create(branch: TreeBranch): string;
}

/**
 * Extensions to {@link (Tree:interface)} and {@link (TreeBeta:interface)} which are not yet stable.
 * @remarks
 * Use via the {@link (TreeAlpha:variable)} singleton.
 *
 * The unhydrated node creation APIs in this interface do not support {@link ObjectSchemaOptions.allowUnknownOptionalFields | unknown optional fields}.
 * This is because unknown optional fields still must have a schema: its just that the schema may come from the document's stored schema.
 * Unhydrated nodes created via this interface are not associated with any document, so there is nowhere for them to get schema for unknown optional fields.
 * Note that {@link (TreeBeta:interface).clone} can create an unhydrated node with unknown optional fields, as it uses the source node's stored schema (if any).
 *
 * Export APIs in this interface include {@link ObjectSchemaOptions.allowUnknownOptionalFields | unknown optional fields}
 * if they are using {@link KeyEncodingOptions.allStoredKeys}.
 *
 * @privateRemarks
 * TODO:
 * There should be a way to provide a source for defaulted identifiers for unhydrated node creation, either via these APIs or some way to add them to its output later.
 * If an option were added to these APIs, it could also be used to enable unknown optional fields.
 *
 * @system @sealed @alpha
 */
export interface TreeAlpha {
	/**
	 * Retrieve the {@link TreeBranch | branch}, if any, for the given node.
	 * @param node - The node to query
	 * @remarks If the node has already been inserted into the tree, this will return the branch associated with that node's {@link TreeView | view}.
	 * Otherwise, it will return `undefined` (because the node has not yet been inserted and is therefore not part of a branch or view).
	 *
	 * This does not fork a new branch, but rather retrieves the _existing_ branch for the node.
	 * To create a new branch, use e.g. {@link TreeBranch.fork | `myBranch.fork()`}.
	 */
	branch(node: TreeNode): TreeBranchAlpha | undefined;

	/**
	 * Construct tree content that is compatible with the field defined by the provided `schema`.
	 * @param schema - The schema for what to construct. As this is an {@link ImplicitFieldSchema}, a {@link FieldSchema}, {@link TreeNodeSchema} or {@link AllowedTypes} array can be provided.
	 * @param data - The data used to construct the field content.
	 * @remarks
	 * When providing a {@link TreeNodeSchemaClass}, this is the same as invoking its constructor except that an unhydrated node can also be provided.
	 * This function exists as a generalization that can be used in other cases as well,
	 * such as when `undefined` might be allowed (for an optional field), or when the type should be inferred from the data when more than one type is possible.
	 */
	create<const TSchema extends ImplicitFieldSchema | UnsafeUnknownSchema>(
		schema: UnsafeUnknownSchema extends TSchema
			? ImplicitFieldSchema
			: TSchema & ImplicitFieldSchema,
		data: InsertableField<TSchema>,
	): Unhydrated<
		TSchema extends ImplicitFieldSchema
			? TreeFieldFromImplicitField<TSchema>
			: TreeNode | TreeLeafValue | undefined
	>;

	/**
	 * {@inheritDoc (TreeBeta:interface).importConcise}
	 */
	importConcise<const TSchema extends ImplicitFieldSchema | UnsafeUnknownSchema>(
		schema: UnsafeUnknownSchema extends TSchema
			? ImplicitFieldSchema
			: TSchema & ImplicitFieldSchema,
		data: ConciseTree | undefined,
	): Unhydrated<
		TSchema extends ImplicitFieldSchema
			? TreeFieldFromImplicitField<TSchema>
			: TreeNode | TreeLeafValue | undefined
	>;

	/**
	 * {@inheritDoc (TreeBeta:interface).(exportConcise:1)}
	 * @privateRemarks Note: this was retained on this interface because {@link (TreeAlpha:interface).importConcise} exists.
	 * It should be removed if/when that is removed from this interface.
	 */
	exportConcise(node: TreeNode | TreeLeafValue, options?: TreeEncodingOptions): ConciseTree;

	/**
	 * {@inheritDoc (TreeBeta:interface).(exportConcise:2)}
	 * @privateRemarks Note: this was retained on this interface because {@link (TreeAlpha:interface).importConcise} exists.
	 * It should be removed if/when that is removed from this interface.
	 */
	exportConcise(
		node: TreeNode | TreeLeafValue | undefined,
		options?: TreeEncodingOptions,
	): ConciseTree | undefined;

	/**
	 * Construct tree content compatible with a field defined by the provided `schema`.
	 * @param schema - The schema for what to construct. As this is an {@link ImplicitFieldSchema}, a {@link FieldSchema}, {@link TreeNodeSchema} or {@link AllowedTypes} array can be provided.
	 * @param data - The data used to construct the field content. See {@link (TreeAlpha:interface).(exportVerbose:1)}.
	 * @remarks
	 * This currently does not support input containing
	 * {@link ObjectSchemaOptions.allowUnknownOptionalFields| unknown optional fields} but does support
	 * {@link SchemaStaticsAlpha.staged | staged} allowed types.
	 * Non-empty default values for fields are currently not supported (must be provided in the input).
	 * The content will be validated against the schema and an error will be thrown if out of schema.
	 */
	importVerbose<const TSchema extends ImplicitFieldSchema>(
		schema: TSchema,
		data: VerboseTree | undefined,
		options?: TreeParsingOptions,
	): Unhydrated<TreeFieldFromImplicitField<TSchema>>;

	/**
	 * Copy a snapshot of the current version of a TreeNode into a JSON compatible plain old JavaScript Object (except for {@link @fluidframework/core-interfaces#IFluidHandle|IFluidHandles}).
	 * Uses the {@link VerboseTree} format, with an explicit type on every node.
	 *
	 * @remarks
	 * There are several cases this may be preferred to {@link (TreeBeta:interface).(exportConcise:1)}:
	 *
	 * 1. When not using {@link ITreeConfigurationOptions.preventAmbiguity} (or when using `useStableFieldKeys`), `exportConcise` can produce ambiguous data (the type may be unclear on some nodes).
	 * `exportVerbose` will always be unambiguous and thus lossless.
	 *
	 * 2. When the data might be interpreted without access to the exact same view schema. In such cases, the types may be unknowable if not included.
	 *
	 * 3. When easy access to the type is desired.
	 */
	exportVerbose(node: TreeNode | TreeLeafValue, options?: TreeEncodingOptions): VerboseTree;

	/**
	 * Export the content of the provided `tree` in a compressed JSON compatible format.
	 * @remarks
	 * If an `idCompressor` is provided, it will be used to compress identifiers and thus will be needed to decompress the data.
	 *
	 * Always uses "stored" keys.
	 * See {@link KeyEncodingOptions.allStoredKeys} for details.
	 * @privateRemarks
	 * TODO: It is currently not clear how to work with the idCompressors correctly in the package API.
	 * Better APIs should probably be provided as there is currently no way to associate an un-hydrated tree with an idCompressor,
	 * Nor get the correct idCompressor from a subtree to use when exporting it.
	 * Additionally using `createIdCompressor` to make an idCompressor is `@legacy` and thus not intended for use in this API surface.
	 * It would probably make more sense if we provided a way to get an idCompressor from the context of a node,
	 * which could be optional (and settable if missing) for un0hydrated nodes and required for hydrated ones.
	 * Add in a stable public API for creating idCompressors, and a way to get them from a tree (without view schema), and that should address the anticipated use-cases.
	 */
	exportCompressed(
		tree: TreeNode | TreeLeafValue,
		options: { idCompressor?: IIdCompressor } & Pick<CodecWriteOptions, "minVersionForCollab">,
	): JsonCompatible<IFluidHandle>;

	/**
	 * Import data encoded by {@link (TreeAlpha:interface).exportCompressed}.
	 *
	 * @param schema - Schema with which the data must be compatible. This compatibility is not verified and must be ensured by the caller.
	 * @param compressedData - Data compressed by {@link (TreeAlpha:interface).exportCompressed}.
	 * @param options - If {@link (TreeAlpha:interface).exportCompressed} was given an `idCompressor`, it must be provided here.
	 *
	 * @remarks
	 * If the data could have been encoded with a different schema, consider encoding the schema along side it using {@link extractPersistedSchema} and loading the data using {@link independentView}.
	 *
	 * @privateRemarks
	 * This API could be improved:
	 *
	 * 1. It could validate that the schema is compatible, and return or throw an error in the invalid case (maybe add a "try" version).
	 *
	 * 2. A "try" version of this could return an error if the data isn't in a supported format (as determined by version and/or JasonValidator).
	 *
	 * 3. Requiring the caller provide a JsonValidator isn't the most friendly API. It might be practical to provide a default.
	 */
	importCompressed<const TSchema extends ImplicitFieldSchema>(
		schema: TSchema,
		compressedData: JsonCompatible<IFluidHandle>,
		options: { idCompressor?: IIdCompressor } & ICodecOptions,
	): Unhydrated<TreeFieldFromImplicitField<TSchema>>;

	/**
	 * APIs for creating, converting, and retrieving identifiers.
	 */
	readonly identifier: TreeIdentifierUtils;

	/**
	 * The key of the given node under its parent.
	 * @remarks
	 * If `node` is an element in a {@link (TreeArrayNode:interface)}, this returns the index of `node` in the array node (a `number`).
	 * If `node` is the root node, this returns undefined.
	 * Otherwise, this returns the key of the field that it is under (a `string`).
	 */
	key2(node: TreeNode): string | number | undefined;

	/**
	 * Gets the child of the given node with the given property key if a child exists under that key.
	 *
	 * @remarks {@link ObjectSchemaOptions.allowUnknownOptionalFields | Unknown optional fields} of Object nodes will not be returned by this method.
	 *
	 * @param node - The parent node whose child is being requested.
	 * @param key - The property key under the node under which the child is being requested.
	 * For Object nodes, this is the developer-facing "property key", not the "{@link SimpleObjectFieldSchema.storedKey | stored keys}".
	 *
	 * @returns The child node or leaf value under the given key, or `undefined` if no such child exists.
	 *
	 * @see {@link (TreeAlpha:interface).key2}
	 * @see {@link (TreeNodeApi:interface).parent}
	 */
	child(node: TreeNode, key: string | number): TreeNode | TreeLeafValue | undefined;

	/**
	 * Gets the children of the provided node, paired with their property keys under the node.
	 *
	 * @remarks
	 * No guarantees are made regarding the order of the children in the returned array.
	 *
	 * Optional properties of Object nodes with no value are not included in the result.
	 *
	 * {@link ObjectSchemaOptions.allowUnknownOptionalFields | Unknown optional fields} of Object nodes are not included in the result.
	 *
	 * @param node - The node whose children are being requested.
	 *
	 * @returns
	 * An array of pairs of the form `[propertyKey, child]`.
	 *
	 * For Array nodes, the `propertyKey` is the index of the child in the array.
	 *
	 * For Object nodes, the returned `propertyKey`s are the developer-facing "property keys", not the "{@link SimpleObjectFieldSchema.storedKey | stored keys}".
	 *
	 * @see {@link (TreeAlpha:interface).key2}
	 * @see {@link (TreeNodeApi:interface).parent}
	 */
	children(
		node: TreeNode,
	): Iterable<[propertyKey: string | number, child: TreeNode | TreeLeafValue]>;

	/**
	 * Track observations of any TreeNode content.
	 * @remarks
	 * This subscribes to changes to any nodes content observed during `trackDuring`.
	 *
	 * Currently this does not support tracking parentage (see {@link (TreeAlpha:interface).trackObservationsOnce} for a version which does):
	 * if accessing parentage during `trackDuring`, this will throw a usage error.
	 *
	 * This also does not track node status changes (e.g. whether a node is attached to a view or not).
	 * The current behavior of checking status is unspecified: future versions may track it, error, or ignore it.
	 *
	 * These subscriptions remain active until `unsubscribe` is called: `onInvalidation` may be called multiple times.
	 * See {@link (TreeAlpha:interface).trackObservationsOnce} for a version which automatically unsubscribes on the first invalidation.
	 * @privateRemarks
	 * This version, while more general than {@link (TreeAlpha:interface).trackObservationsOnce}, might be unnecessary.
	 * Maybe this should be removed and only `trackObservationsOnce` kept.
	 * Reevaluate this before stabilizing.
	 */
	trackObservations<TResult>(
		onInvalidation: () => void,
		trackDuring: () => TResult,
	): ObservationResults<TResult>;

	/**
	 * {@link (TreeAlpha:interface).trackObservations} except automatically unsubscribes when the first invalidation occurs.
	 * @remarks
	 * This also supports tracking parentage, unlike {@link (TreeAlpha:interface).trackObservations}, as long as the parent is not undefined.
	 *
	 * @example Simple cached value invalidation
	 * ```typescript
	 * // Compute and cache this "foo" value, and clear the cache when the fields read in the callback to compute it change.
	 * cachedFoo ??= TreeAlpha.trackObservationsOnce(
	 * 	() => {
	 * 		cachedFoo = undefined;
	 * 	},
	 * 	() => nodeA.someChild.bar + nodeB.someChild.baz,
	 * ).result;
	 * ```
	 *
	 * That is equivalent to doing the following:
	 * ```typescript
	 * if (cachedFoo === undefined) {
	 * 	cachedFoo = nodeA.someChild.bar + nodeB.someChild.baz;
	 * 	const invalidate = (): void => {
	 * 		cachedFoo = undefined;
	 * 		for (const u of unsubscribe) {
	 * 			u();
	 * 		}
	 * 	};
	 * 	const unsubscribe: (() => void)[] = [
	 * 		TreeBeta.on(nodeA, "nodeChanged", (data) => {
	 * 			if (data.changedProperties.has("someChild")) {
	 * 				invalidate();
	 * 			}
	 * 		}),
	 * 		TreeBeta.on(nodeB, "nodeChanged", (data) => {
	 * 			if (data.changedProperties.has("someChild")) {
	 * 				invalidate();
	 * 			}
	 * 		}),
	 * 		TreeBeta.on(nodeA.someChild, "nodeChanged", (data) => {
	 * 			if (data.changedProperties.has("bar")) {
	 * 				invalidate();
	 * 			}
	 * 		}),
	 * 		TreeBeta.on(nodeB.someChild, "nodeChanged", (data) => {
	 * 			if (data.changedProperties.has("baz")) {
	 * 				invalidate();
	 * 			}
	 * 		}),
	 * 	];
	 * }
	 * ```
	 * @example Cached derived schema property
	 * ```typescript
	 * const factory = new SchemaFactory("com.example");
	 * class Vector extends factory.object("Vector", {
	 * 	x: SchemaFactory.number,
	 * 	y: SchemaFactory.number,
	 * }) {
	 * 	#length: number | undefined = undefined;
	 * 	public length(): number {
	 * 		if (this.#length === undefined) {
	 * 			const result = TreeAlpha.trackObservationsOnce(
	 * 				() => {
	 * 					this.#length = undefined;
	 * 				},
	 * 				() => Math.hypot(this.x, this.y),
	 * 			);
	 * 			this.#length = result.result;
	 * 		}
	 * 		return this.#length;
	 * 	}
	 * }
	 * const vec = new Vector({ x: 3, y: 4 });
	 * assert.equal(vec.length(), 5);
	 * vec.x = 0;
	 * assert.equal(vec.length(), 4);
	 * ```
	 */
	trackObservationsOnce<TResult>(
		onInvalidation: () => void,
		trackDuring: () => TResult,
	): ObservationResults<TResult>;

	/**
	 * Ensures that the provided content will be interpreted as the given schema when inserting into the tree.
	 * @returns `content`, for convenience.
	 * @remarks
	 * If applicable, this will tag the given content with a {@link contentSchemaSymbol | special property} that indicates its intended schema.
	 * The `content` will be interpreted as the given `schema` when later inserted into the tree.
	 *
	 * This does not validate that the content actually conforms to the given schema (such validation will be done at insert time).
	 * If the content is not compatible with the tagged schema, an error will be thrown when the content is inserted.
	 *
	 * This is particularly useful when the content's schema cannot be inferred from its structure alone because it is compatible with multiple schemas.
	 * @example
	 * ```typescript
	 * const sf = new SchemaFactory("example");
	 * class Dog extends sf.object("Dog", { name: sf.string() }) {}
	 * class Cat extends sf.object("Cat", { name: sf.string() }) {}
	 * class Root extends sf.object("Root", { pet: [Dog, Cat] }) {}
	 * // ...
	 * const pet = { name: "Max" };
	 * view.root.pet = pet; // Error: ambiguous schema - is it a Dog or a Cat?
	 * TreeAlpha.ensureSchema(Dog, pet); // Tags `pet` as a Dog.
	 * view.root.pet = pet; // No error - it's a Dog.
	 * ```
	 */
	tagContentSchema<TSchema extends TreeNodeSchema, TContent extends InsertableField<TSchema>>(
		schema: TSchema,
		content: TContent,
	): TContent;
}

/**
 * Results from an operation with tracked observations.
 * @remarks
 * Results from {@link (TreeAlpha:interface).trackObservations} or {@link (TreeAlpha:interface).trackObservationsOnce}.
 * @sealed @alpha
 */
export interface ObservationResults<TResult> {
	/**
	 * The result of the operation which had its observations tracked.
	 */
	readonly result: TResult;

	/**
	 * Call to unsubscribe from further invalidations.
	 */
	readonly unsubscribe: () => void;
}

/**
 * Subscription to changes on a single node.
 * @remarks
 * Either tracks some set of fields, or all fields and can be updated to track more fields.
 */
class NodeSubscription {
	/**
	 * If undefined, subscribes to all keys.
	 * Otherwise only subscribes to the keys in the set.
	 */
	private keys: Set<FieldKey> | undefined;
	private readonly unsubscribe: () => void;
	private constructor(
		private readonly onInvalidation: () => void,
		flexNode: FlexTreeNode,
	) {
		// TODO:Performance: It is possible to optimize this to not use the public TreeNode API.
		const node = getOrCreateNodeFromInnerNode(flexNode);
		assert(node instanceof TreeNode, 0xc54 /* Unexpected leaf value */);

		const handler = (data: NodeChangedData): void => {
			if (this.keys === undefined || data.changedProperties === undefined) {
				this.onInvalidation();
			} else {
				let keyMap: ReadonlyMap<FieldKey, string> | undefined;
				const schema = treeNodeApi.schema(node);
				if (isObjectNodeSchema(schema)) {
					keyMap = schema.storedKeyToPropertyKey;
				}
				// TODO:Performance: Ideally this would use Set.prototype.isDisjointFrom when available.
				for (const flexKey of this.keys) {
					// TODO:Performance: doing everything at the flex tree layer could avoid this translation
					const key = keyMap?.get(flexKey) ?? flexKey;

					if (data.changedProperties.has(key)) {
						this.onInvalidation();
						return;
					}
				}
			}
		};
		this.unsubscribe = TreeBeta.on(node, "nodeChanged", handler);
	}

	/**
	 * Create an {@link Observer} which subscribes to what was observed in {@link NodeSubscription}s.
	 */
	public static createObserver(
		invalidate: () => void,
		onlyOnce = false,
	): { observer: Observer; unsubscribe: () => void } {
		const subscriptions = new Map<FlexTreeNode, NodeSubscription>();
		const observer: Observer = {
			observeNodeFields(flexNode: FlexTreeNode): void {
				if (flexNode.value !== undefined) {
					// Leaf value, nothing to observe.
					return;
				}
				const subscription = subscriptions.get(flexNode);
				if (subscription !== undefined) {
					// Already subscribed to this node.
					subscription.keys = undefined; // Now subscribed to all keys.
				} else {
					const newSubscription = new NodeSubscription(invalidate, flexNode);
					subscriptions.set(flexNode, newSubscription);
				}
			},
			observeNodeField(flexNode: FlexTreeNode, key: FieldKey): void {
				if (flexNode.value !== undefined) {
					// Leaf value, nothing to observe.
					return;
				}
				const subscription = subscriptions.get(flexNode);
				if (subscription !== undefined) {
					// Already subscribed to this node: if not subscribed to all keys, subscribe to this one.
					// TODO:Performance: due to how JavaScript set ordering works,
					// it might be faster to check `has` and only add if not present in case the same field is viewed many times.
					subscription.keys?.add(key);
				} else {
					const newSubscription = new NodeSubscription(invalidate, flexNode);
					newSubscription.keys = new Set([key]);
					subscriptions.set(flexNode, newSubscription);
				}
			},
			observeParentOf(node: FlexTreeNode): void {
				// Supporting parent tracking is more difficult that it might seem at first.
				// There are two main complicating factors:
				// 1. The parent may be undefined (the node is a root).
				// 2. If tracking this by subscribing to the parent's changes, then which events are subscribed to needs to be updated after the parent changes.
				//
				// If not supporting the first case (undefined parents), the second case gets problematic: edits which un-parent a node could error due to being unable to update the event subscription.
				// For now this is mitigated by only supporting one of tracking (non-undefined) parents or maintaining event subscriptions across edits.

				if (!onlyOnce) {
					// TODO: better APIS should be provided which make handling this case practical.
					throw new UsageError("Observation tracking for parents is currently not supported.");
				}

				const parent = withObservation(undefined, () => node.parentField.parent);

				if (parent.parent === undefined) {
					// TODO: better APIS should be provided which make handling this case practical.
					throw new UsageError(
						"Observation tracking for parents is currently not supported when parent is undefined.",
					);
				}
				observer.observeNodeField(parent.parent, parent.key);
			},
		};

		let subscribed = true;

		return {
			observer,
			unsubscribe: () => {
				if (!subscribed) {
					throw new UsageError("Already unsubscribed");
				}
				subscribed = false;
				for (const subscription of subscriptions.values()) {
					subscription.unsubscribe();
				}
			},
		};
	}
}

/**
 * Handles both {@link (TreeAlpha:interface).trackObservations} and {@link (TreeAlpha:interface).trackObservationsOnce}.
 */
function trackObservations<TResult>(
	onInvalidation: () => void,
	trackDuring: () => TResult,
	onlyOnce = false,
): ObservationResults<TResult> {
	let observing = true;

	const invalidate = (): void => {
		if (observing) {
			throw new UsageError("Cannot invalidate while tracking observations");
		}
		onInvalidation();
	};

	const { observer, unsubscribe } = NodeSubscription.createObserver(invalidate, onlyOnce);
	const result = withObservation(observer, trackDuring);
	observing = false;

	return {
		result,
		unsubscribe,
	};
}

/**
 * Extensions to {@link (Tree:variable)} and {@link (TreeBeta:variable)} which are not yet stable.
 * @see {@link (TreeAlpha:interface)}.
 * @alpha
 */
export const TreeAlpha: TreeAlpha = {
	trackObservations<TResult>(
		onInvalidation: () => void,
		trackDuring: () => TResult,
	): ObservationResults<TResult> {
		return trackObservations(onInvalidation, trackDuring);
	},

	trackObservationsOnce<TResult>(
		onInvalidation: () => void,
		trackDuring: () => TResult,
	): ObservationResults<TResult> {
		const result = trackObservations(
			() => {
				// trackObservations ensures no invalidation occurs while its running,
				// so this callback can only run after trackObservations has returns and thus result is defined.
				result.unsubscribe();
				onInvalidation();
			},
			trackDuring,
			true,
		);
		return result;
	},

	branch(node: TreeNode): TreeBranchAlpha | undefined {
		const kernel = getKernel(node);
		if (!kernel.isHydrated()) {
			return undefined;
		}
		const view = kernel.anchorNode.anchorSet.slots.get(ViewSlot);
		assert(
			view instanceof SchematizingSimpleTreeView,
			0xa5c /* Unexpected view implementation */,
		);
		return view;
	},

	create<const TSchema extends ImplicitFieldSchema | UnsafeUnknownSchema>(
		schema: UnsafeUnknownSchema extends TSchema
			? ImplicitFieldSchema
			: TSchema & ImplicitFieldSchema,
		data: InsertableField<TSchema>,
	): Unhydrated<
		TSchema extends ImplicitFieldSchema
			? TreeFieldFromImplicitField<TSchema>
			: TreeNode | TreeLeafValue | undefined
	> {
		const mapTree = unhydratedFlexTreeFromInsertable(
			data as InsertableField<UnsafeUnknownSchema>,
			schema,
		);
		const result = mapTree === undefined ? undefined : getOrCreateNodeFromInnerNode(mapTree);
		return result as Unhydrated<
			TSchema extends ImplicitFieldSchema
				? TreeFieldFromImplicitField<TSchema>
				: TreeNode | TreeLeafValue | undefined
		>;
	},

	importConcise<const TSchema extends ImplicitFieldSchema | UnsafeUnknownSchema>(
		schema: UnsafeUnknownSchema extends TSchema
			? ImplicitFieldSchema
			: TSchema & ImplicitFieldSchema,
		data: ConciseTree | undefined,
	): Unhydrated<
		TSchema extends ImplicitFieldSchema
			? TreeFieldFromImplicitField<TSchema>
			: TreeNode | TreeLeafValue | undefined
	> {
		return importConcise(schema, data);
	},

	exportConcise,

	importVerbose<const TSchema extends ImplicitFieldSchema>(
		schema: TSchema,
		data: VerboseTree | undefined,
		options?: TreeParsingOptions,
	): Unhydrated<TreeFieldFromImplicitField<TSchema>> {
		const config: TreeEncodingOptions = { ...options };
		// Create a config which is standalone, and thus can be used without having to refer back to the schema.
		const schemalessConfig = applySchemaToParserOptions(schema, config);
		if (data === undefined) {
			const field = normalizeFieldSchema(schema);
			if (field.kind !== FieldKind.Optional) {
				throw new UsageError("undefined provided for non-optional field.");
			}
			return undefined as Unhydrated<TreeFieldFromImplicitField<TSchema>>;
		}
		const cursor = cursorFromVerbose(data, schemalessConfig);
		return createFromCursor(
			schema,
			cursor,
			convertField(normalizeFieldSchema(schema), toUnhydratedSchema),
		);
	},

	exportVerbose(node: TreeNode | TreeLeafValue, options?: TreeEncodingOptions): VerboseTree {
		if (isTreeValue(node)) {
			return node;
		}
		const config: TreeEncodingOptions = { ...options };

		const cursor = borrowCursorFromTreeNodeOrValue(node);
		const kernel = getKernel(node);
		return verboseFromCursor(cursor, kernel.context, config);
	},

	exportCompressed(
		node: TreeNode | TreeLeafValue,
		options: { idCompressor?: IIdCompressor } & Pick<CodecWriteOptions, "minVersionForCollab">,
	): JsonCompatible<IFluidHandle> {
		const schema = tryGetSchema(node) ?? fail(0xacf /* invalid input */);
		const format = fluidVersionToFieldBatchCodecWriteVersion(options.minVersionForCollab);
		const codec = makeFieldBatchCodec({ jsonValidator: FormatValidatorNoOp }, format);
		const cursor = borrowFieldCursorFromTreeNodeOrValue(node);
		const batch: FieldBatch = [cursor];
		// If none provided, create a compressor which will not compress anything.
		const idCompressor = options.idCompressor ?? createIdCompressor();

		// Grabbing an existing stored schema from the node is important to ensure that unknown optional fields can be preserved.
		// Note that if the node is unhydrated, this can result in all staged allowed types being included in the schema, which might be undesired.
		const storedSchema = isTreeNode(node)
			? getKernel(node).context.flexContext.schema
			: toInitialSchema(schema);

		const context: FieldBatchEncodingContext = {
			encodeType: TreeCompressionStrategy.Compressed,
			idCompressor,
			originatorId: idCompressor.localSessionId, // TODO: Why is this needed?
			schema: { schema: storedSchema, policy: defaultSchemaPolicy },
		};
		const result = codec.encode(batch, context);
		return result;
	},

	importCompressed<const TSchema extends ImplicitFieldSchema>(
		schema: TSchema,
		compressedData: JsonCompatible<IFluidHandle>,
		options: {
			idCompressor?: IIdCompressor;
		} & ICodecOptions,
	): Unhydrated<TreeFieldFromImplicitField<TSchema>> {
		const config = new TreeViewConfigurationAlpha({ schema });
		const content: ViewContent = {
			// Always use a v1 schema codec for consistency.
			// TODO: reevaluate how staged schema should behave in schema import/export APIs before stabilizing this.
			schema: extractPersistedSchema(config.schema, FluidClientVersion.v2_0, () => true),
			tree: compressedData,
			idCompressor: options.idCompressor ?? createIdCompressor(),
		};
		const view = independentInitializedView(config, options, content);
		return TreeBeta.clone<TSchema>(view.root);
	},

	identifier,

	key2(node: TreeNode): string | number | undefined {
		// If the parent is undefined, then this node is under the root field,
		const parent = treeNodeApi.parent(node);
		if (parent === undefined) {
			return undefined;
		}

		// The flex-domain strictly operates in terms of "stored keys".
		// To find the associated developer-facing "property key", we need to look up the field associated with
		// the stored key from the flex-domain, and get property key its simple-domain counterpart was created with.
		const storedKey = getStoredKey(node);
		const parentSchema = treeNodeApi.schema(parent);
		return getPropertyKeyFromStoredKey(parentSchema, storedKey);
	},

	child: (
		node: TreeNode,
		propertyKey: string | number,
	): TreeNode | TreeLeafValue | undefined => {
		const flexNode = getInnerNode(node);
		debugAssert(
			() => !flexNode.context.isDisposed() || "The provided tree node has been disposed.",
		);

		const schema = treeNodeApi.schema(node);

		switch (schema.kind) {
			case NodeKind.Array: {
				const sequence = flexNode.tryGetField(EmptyKey) as FlexTreeSequenceField | undefined;

				// Empty sequence - cannot have children.
				if (sequence === undefined) {
					return undefined;
				}

				const index =
					typeof propertyKey === "number"
						? propertyKey
						: asIndex(propertyKey, Number.POSITIVE_INFINITY);

				// If the key is not a valid index, then there is no corresponding child.
				if (index === undefined) {
					return undefined;
				}

				const childFlexTree = sequence.at(index);

				// No child at the given index.
				if (childFlexTree === undefined) {
					return undefined;
				}

				return getOrCreateNodeFromInnerUnboxedNode(childFlexTree);
			}
			case NodeKind.Map:
				if (typeof propertyKey !== "string") {
					// Map nodes only support string keys.
					return undefined;
				}
			// Fall through
			case NodeKind.Record:
			case NodeKind.Object: {
				let storedKey: string | number = propertyKey;
				if (isObjectNodeSchema(schema)) {
					const fieldSchema = schema.fields.get(String(propertyKey));
					if (fieldSchema === undefined) {
						return undefined;
					}

					storedKey = fieldSchema.storedKey;
				}

				const field = flexNode.tryGetField(brand(String(storedKey)));
				if (field !== undefined) {
					return tryGetTreeNodeForField(field);
				}

				return undefined;
			}
			case NodeKind.Leaf: {
				fail(0xbc3 /* Leaf schema associated with non-leaf tree node. */);
			}
			default: {
				unreachableCase(schema.kind);
			}
		}
	},

	children(node: TreeNode): [propertyKey: string | number, child: TreeNode | TreeLeafValue][] {
		const flexNode = getInnerNode(node);
		debugAssert(
			() => !flexNode.context.isDisposed() || "The provided tree node has been disposed.",
		);

		const schema = treeNodeApi.schema(node);

		const result: [string | number, TreeNode | TreeLeafValue][] = [];
		switch (schema.kind) {
			case NodeKind.Array: {
				const sequence = flexNode.tryGetField(EmptyKey) as FlexTreeSequenceField | undefined;
				if (sequence === undefined) {
					break;
				}

				for (let index = 0; index < sequence.length; index++) {
					const childFlexTree = sequence.at(index);
					assert(childFlexTree !== undefined, 0xbc4 /* Sequence child was undefined. */);
					const childTree = getOrCreateNodeFromInnerUnboxedNode(childFlexTree);
					result.push([index, childTree]);
				}
				break;
			}
			case NodeKind.Map:
			case NodeKind.Record: {
				for (const [key, flexField] of flexNode.fields) {
					const childTreeNode = tryGetTreeNodeForField(flexField);
					if (childTreeNode !== undefined) {
						result.push([key, childTreeNode]);
					}
				}
				break;
			}
			case NodeKind.Object: {
				assert(isObjectNodeSchema(schema), 0xbc5 /* Expected object schema. */);
				for (const [propertyKey, fieldSchema] of schema.fields) {
					const storedKey = fieldSchema.storedKey;
					const flexField = flexNode.tryGetField(brand(String(storedKey)));
					if (flexField !== undefined) {
						const childTreeNode = tryGetTreeNodeForField(flexField);
						assert(
							childTreeNode !== undefined,
							0xbc6 /* Expected child tree node for field. */,
						);
						result.push([propertyKey, childTreeNode]);
					}
				}
				break;
			}
			case NodeKind.Leaf: {
				fail(0xbc7 /* Leaf schema associated with non-leaf tree node. */);
			}
			default: {
				unreachableCase(schema.kind);
			}
		}
		return result;
	},

	tagContentSchema<TSchema extends TreeNodeSchema, TNode extends InsertableField<TSchema>>(
		schema: TSchema,
		node: TNode,
	): TNode {
		if (typeof node === "object" && node !== null && !isFluidHandle(node)) {
			Reflect.defineProperty(node, contentSchemaSymbol, {
				configurable: false,
				enumerable: false,
				writable: true,
				value: schema.identifier,
			});
		}
		return node;
	},
};

/**
 * Borrow a cursor from a field.
 * @remarks
 * The cursor must be put back to its original location before the node is used again.
 */
function borrowFieldCursorFromTreeNodeOrValue(
	node: TreeNode | TreeLeafValue | undefined,
): ITreeCursorSynchronous {
	if (node === undefined) {
		return cursorForMapTreeField([]);
	}
	const cursor = borrowCursorFromTreeNodeOrValue(node);
	// TODO: avoid copy: borrow cursor from field instead.
	const mapTree = mapTreeFromCursor(cursor);
	return cursorForMapTreeField([mapTree]);
}<|MERGE_RESOLUTION|>--- conflicted
+++ resolved
@@ -85,13 +85,10 @@
 	type Observer,
 	withObservation,
 } from "../feature-libraries/index.js";
+import type { TreeBranchAlpha } from "../simple-tree/index.js";
 import { independentInitializedView, type ViewContent } from "./independentView.js";
 import { SchematizingSimpleTreeView, ViewSlot } from "./schematizingTreeView.js";
-<<<<<<< HEAD
-import type { TreeBranchAlpha } from "../simple-tree/index.js";
-=======
 import { isFluidHandle } from "@fluidframework/runtime-utils";
->>>>>>> 8213407b
 
 const identifier: TreeIdentifierUtils = (node: TreeNode): string | undefined => {
 	const nodeIdentifier = getIdentifierFromNode(node, "uncompressed");
