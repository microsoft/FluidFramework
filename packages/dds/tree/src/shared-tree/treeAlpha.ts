/*!
 * Copyright (c) Microsoft Corporation and contributors. All rights reserved.
 * Licensed under the MIT License.
 */

import { assert, debugAssert, fail } from "@fluidframework/core-utils/internal";
import { createIdCompressor } from "@fluidframework/id-compressor/internal";
import { UsageError } from "@fluidframework/telemetry-utils/internal";
import type { IFluidHandle } from "@fluidframework/core-interfaces";
import type { IIdCompressor } from "@fluidframework/id-compressor";

import {
	asIndex,
	getKernel,
	type TreeNode,
	type Unhydrated,
	TreeBeta,
	tryGetSchema,
	createFromCursor,
	FieldKind,
	normalizeFieldSchema,
	type ImplicitFieldSchema,
	type InsertableField,
	type TreeFieldFromImplicitField,
	type TreeLeafValue,
	type UnsafeUnknownSchema,
	conciseFromCursor,
	type ConciseTree,
	applySchemaToParserOptions,
	cursorFromVerbose,
	verboseFromCursor,
	type TreeEncodingOptions,
	type VerboseTree,
	toStoredSchema,
	extractPersistedSchema,
	type TreeBranch,
	TreeViewConfigurationAlpha,
	getStoredKey,
	getPropertyKeyFromStoredKey,
	treeNodeApi,
	getIdentifierFromNode,
	mapTreeFromNodeData,
	getOrCreateInnerNode,
	getOrCreateNodeFromInnerNode,
	tryGetTreeNodeForField,
	isArrayNodeSchema,
	type TreeNodeSchema,
	FieldSchema,
	NodeKind,
} from "../simple-tree/index.js";
<<<<<<< HEAD
import { brand, extractFromOpaque, type JsonCompatible } from "../util/index.js";
import { noopValidator, type FluidClientVersion, type ICodecOptions } from "../codec/index.js";
import { EmptyKey, type ITreeCursorSynchronous } from "../core/index.js";
=======
import { extractFromOpaque, type JsonCompatible } from "../util/index.js";
import type { CodecWriteOptions, ICodecOptions } from "../codec/index.js";
import type { ITreeCursorSynchronous } from "../core/index.js";
>>>>>>> a4e911fa
import {
	cursorForMapTreeField,
	defaultSchemaPolicy,
	isTreeValue,
	makeFieldBatchCodec,
	mapTreeFromCursor,
	TreeCompressionStrategy,
	type FieldBatch,
	type FieldBatchEncodingContext,
	fluidVersionToFieldBatchCodecWriteVersion,
	type LocalNodeIdentifier,
	type FlexTreeSequenceField,
	isFlexTreeNode,
	type FlexTreeUnknownUnboxed,
} from "../feature-libraries/index.js";
import { independentInitializedView, type ViewContent } from "./independentView.js";
import { SchematizingSimpleTreeView, ViewSlot } from "./schematizingTreeView.js";
import { currentVersion, noopValidator } from "../codec/index.js";
import { createFromMapTree } from "../simple-tree/index.js";

const identifier: TreeIdentifierUtils = (node: TreeNode): string | undefined => {
	const nodeIdentifier = getIdentifierFromNode(node, "uncompressed");
	if (typeof nodeIdentifier === "number") {
		throw new TypeError("identifier should be uncompressed.");
	}
	return nodeIdentifier;
};

identifier.shorten = (branch: TreeBranch, nodeIdentifier: string): number | undefined => {
	const nodeKeyManager = (branch as SchematizingSimpleTreeView<ImplicitFieldSchema>)
		.nodeKeyManager;
	const localNodeKey = nodeKeyManager.tryLocalizeNodeIdentifier(nodeIdentifier);
	return localNodeKey !== undefined ? extractFromOpaque(localNodeKey) : undefined;
};

identifier.lengthen = (branch: TreeBranch, nodeIdentifier: number): string => {
	const nodeKeyManager = (branch as SchematizingSimpleTreeView<ImplicitFieldSchema>)
		.nodeKeyManager;
	return nodeKeyManager.stabilizeNodeIdentifier(
		nodeIdentifier as unknown as LocalNodeIdentifier,
	);
};

identifier.getShort = (node: TreeNode): number | undefined => {
	const shortIdentifier = getIdentifierFromNode(node, "compressed");
	return typeof shortIdentifier === "number" ? shortIdentifier : undefined;
};

identifier.create = (branch: TreeBranch): string => {
	const nodeKeyManager = (branch as SchematizingSimpleTreeView<ImplicitFieldSchema>)
		.nodeKeyManager;
	return nodeKeyManager.stabilizeNodeIdentifier(nodeKeyManager.generateLocalNodeIdentifier());
};

Object.freeze(identifier);

/**
 * A utility interface for retrieving or converting node identifiers.
 *
 * @remarks
 * This provides methods to:
 *
 * - Retrieve long or short identifiers from nodes
 *
 * - Convert between long identifiers and short identifiers
 *
 * - Generates long identifiers
 *
 * @alpha @sealed
 */
export interface TreeIdentifierUtils {
	/**
	 * Returns the contents of a node's {@link SchemaFactory.identifier} field as a stable identifier.
	 * If the identifier field does not exist, returns undefined.
	 *
	 * @param node - The TreeNode you want to get the identifier from,
	 */
	(node: TreeNode): string | undefined;

	/**
	 * Returns the shortened identifier as a number given long identifier known by the id compressor on the branch if possible.
	 * Otherwise, it will return the original string identifier provided.
	 * If the id does not exist, or is unknown by the id compressor, it returns undefined.
	 *
	 * This method is the inverse of {@link TreeIdentifierUtils.lengthen}. If you shorten an identifier
	 * and then immediately pass it to {@link TreeIdentifierUtils.lengthen}, you will get the original string back.
	 *
	 * @param branch - TreeBranch from where you get the idCompressor to do the decompression.
	 * @param nodeIdentifier - the stable identifier that needs to be shortened.
	 */
	shorten(branch: TreeBranch, nodeIdentifier: string): number | undefined;

	/**
	 * Returns the stable id as a string if the identifier is decompressible and known by the id compressor. Otherwise, it will throw an error.
	 *
	 * This method is the inverse of {@link TreeIdentifierUtils.shorten}. If you lengthen an identifier
	 * and then immediately pass it to {@link TreeIdentifierUtils.shorten}, you will get the original short identifier back.
	 *
	 * @param branch - TreeBranch from where you want to get the id compressor to do the decompression.
	 * @param nodeIdentifier - The local identifier that needs to be expanded.
	 */
	lengthen(branch: TreeBranch, nodeIdentifier: number): string;

	/**
	 * Returns the {@link SchemaFactory.identifier | identifier} of the given node in the most compressed form possible.
	 * @remarks
	 * If the node is {@link Unhydrated | hydrated} and its identifier is a valid UUID that was automatically generated by the SharedTree it is part of (or something else using the same {@link @fluidframework/id-compressor#IIdCompressor}), then this will return a process-unique integer corresponding to that identifier.
	 * This is useful for performance-sensitive scenarios involving many nodes with identifiers that need to be compactly retained in memory or used for efficient lookup.
	 * Note that automatically generated identifiers that were accessed before the node was hydrated will return the generated UUID, not the process-unique integer.
	 *
	 * If the node's identifier is any other user-provided string, then this will return undefined.
	 *
	 * If the node has no identifier (that is, it has no {@link SchemaFactory.identifier | identifier} field), then this returns `undefined`.
	 *
	 * If the node has more than one identifier, then this will throw an error.
	 *
	 * The returned integer should not be serialized or preserved outside of the current process.
	 * Its lifetime is that of the current in-memory instance of the FF container for this client, and it is not guaranteed to be unique or stable outside of that context.
	 * The same node's identifier may, for example, be different across multiple sessions for the same client and document, or different across two clients in the same session.
	 */
	getShort(node: TreeNode): number | undefined;

	/**
	 * Creates and returns a long identifier.
	 * The long identifier is a compressible, stable identifier generated by the tree's ID compressor.
	 *
	 * @param branch - TreeBranch from where you want to get the id compressor to generate the identifier from.
	 */
	create(branch: TreeBranch): string;
}

/**
 * Extensions to {@link (Tree:interface)} and {@link (TreeBeta:interface)} which are not yet stable.
 * @remarks
 * Use via the {@link (TreeAlpha:variable)} singleton.
 * @system @sealed @alpha
 */
export interface TreeAlpha {
	/**
	 * Retrieve the {@link TreeBranch | branch}, if any, for the given node.
	 * @param node - The node to query
	 * @remarks If the node has already been inserted into the tree, this will return the branch associated with that node's {@link TreeView | view}.
	 * Otherwise, it will return `undefined` (because the node has not yet been inserted and is therefore not part of a branch or view).
	 *
	 * This does not fork a new branch, but rather retrieves the _existing_ branch for the node.
	 * To create a new branch, use e.g. {@link TreeBranch.fork | `myBranch.fork()`}.
	 */
	branch(node: TreeNode): TreeBranch | undefined;

	/**
	 * Construct tree content that is compatible with the field defined by the provided `schema`.
	 * @param schema - The schema for what to construct. As this is an {@link ImplicitFieldSchema}, a {@link FieldSchema}, {@link TreeNodeSchema} or {@link AllowedTypes} array can be provided.
	 * @param data - The data used to construct the field content.
	 * @remarks
	 * When providing a {@link TreeNodeSchemaClass}, this is the same as invoking its constructor except that an unhydrated node can also be provided.
	 * This function exists as a generalization that can be used in other cases as well,
	 * such as when `undefined` might be allowed (for an optional field), or when the type should be inferred from the data when more than one type is possible.
	 * @privateRemarks
	 * There should be a way to provide a source for defaulted identifiers, either via this API or some way to add them to its output later.
	 */
	create<const TSchema extends ImplicitFieldSchema | UnsafeUnknownSchema>(
		schema: UnsafeUnknownSchema extends TSchema
			? ImplicitFieldSchema
			: TSchema & ImplicitFieldSchema,
		data: InsertableField<TSchema>,
	): Unhydrated<
		TSchema extends ImplicitFieldSchema
			? TreeFieldFromImplicitField<TSchema>
			: TreeNode | TreeLeafValue | undefined
	>;

	/**
	 * Less type safe version of {@link (TreeAlpha:interface).create}, suitable for importing data.
	 * @remarks
	 * Due to {@link ConciseTree} relying on type inference from the data, its use is somewhat limited.
	 * This does not support {@link ConciseTree|ConciseTrees} with customized handle encodings or using persisted keys.
	 * Use "compressed" or "verbose" formats for more flexibility.
	 *
	 * When using this function,
	 * it is recommend to ensure your schema is unambiguous with {@link ITreeConfigurationOptions.preventAmbiguity}.
	 * If the schema is ambiguous, consider using {@link (TreeAlpha:interface).create} and {@link Unhydrated} nodes where needed,
	 * or using {@link (TreeAlpha:interface).(importVerbose:1)} and specify all types.
	 *
	 * Documented (and thus recoverable) error handling/reporting for this is not yet implemented,
	 * but for now most invalid inputs will throw a recoverable error.
	 */
	importConcise<const TSchema extends ImplicitFieldSchema | UnsafeUnknownSchema>(
		schema: UnsafeUnknownSchema extends TSchema
			? ImplicitFieldSchema
			: TSchema & ImplicitFieldSchema,
		data: ConciseTree | undefined,
	): Unhydrated<
		TSchema extends ImplicitFieldSchema
			? TreeFieldFromImplicitField<TSchema>
			: TreeNode | TreeLeafValue | undefined
	>;

	/**
	 * Construct tree content compatible with a field defined by the provided `schema`.
	 * @param schema - The schema for what to construct. As this is an {@link ImplicitFieldSchema}, a {@link FieldSchema}, {@link TreeNodeSchema} or {@link AllowedTypes} array can be provided.
	 * @param data - The data used to construct the field content. See {@link (TreeAlpha:interface).(exportVerbose:1)}.
	 */
	importVerbose<const TSchema extends ImplicitFieldSchema>(
		schema: TSchema,
		data: VerboseTree | undefined,
		options?: Partial<TreeEncodingOptions>,
	): Unhydrated<TreeFieldFromImplicitField<TSchema>>;

	/**
	 * Copy a snapshot of the current version of a TreeNode into a {@link ConciseTree}.
	 */
	exportConcise(node: TreeNode | TreeLeafValue, options?: TreeEncodingOptions): ConciseTree;

	/**
	 * Copy a snapshot of the current version of a TreeNode into a {@link ConciseTree}, allowing undefined.
	 */
	exportConcise(
		node: TreeNode | TreeLeafValue | undefined,
		options?: TreeEncodingOptions,
	): ConciseTree | undefined;

	/**
	 * Copy a snapshot of the current version of a TreeNode into a JSON compatible plain old JavaScript Object (except for {@link @fluidframework/core-interfaces#IFluidHandle|IFluidHandles}).
	 * Uses the {@link VerboseTree} format, with an explicit type on every node.
	 *
	 * @remarks
	 * There are several cases this may be preferred to {@link (TreeAlpha:interface).(exportConcise:1)}:
	 *
	 * 1. When not using {@link ITreeConfigurationOptions.preventAmbiguity} (or when using `useStableFieldKeys`), `exportConcise` can produce ambiguous data (the type may be unclear on some nodes).
	 * `exportVerbose` will always be unambiguous and thus lossless.
	 *
	 * 2. When the data might be interpreted without access to the exact same view schema. In such cases, the types may be unknowable if not included.
	 *
	 * 3. When easy access to the type is desired.
	 */
	exportVerbose(node: TreeNode | TreeLeafValue, options?: TreeEncodingOptions): VerboseTree;

	/**
	 * Export the content of the provided `tree` in a compressed JSON compatible format.
	 * @remarks
	 * If an `idCompressor` is provided, it will be used to compress identifiers and thus will be needed to decompress the data.
	 *
	 * Always uses "stored" keys.
	 * See {@link TreeEncodingOptions.useStoredKeys} for details.
	 * @privateRemarks
	 * TODO: It is currently not clear how to work with the idCompressors correctly in the package API.
	 * Better APIs should probably be provided as there is currently no way to associate an un-hydrated tree with an idCompressor,
	 * Nor get the correct idCompressor from a subtree to use when exporting it.
	 * Additionally using `createIdCompressor` to make an idCompressor is `@legacy` and thus not intended for use in this API surface.
	 * It would probably make more sense if we provided a way to get an idCompressor from the context of a node,
	 * which could be optional (and settable if missing) for un0hydrated nodes and required for hydrated ones.
	 * Add in a stable public API for creating idCompressors, and a way to get them from a tree (without view schema), and that should address the anticipated use-cases.
	 */
	exportCompressed(
		tree: TreeNode | TreeLeafValue,
		options: { idCompressor?: IIdCompressor } & Pick<
			CodecWriteOptions,
			"oldestCompatibleClient"
		>,
	): JsonCompatible<IFluidHandle>;

	/**
	 * Import data encoded by {@link (TreeAlpha:interface).exportCompressed}.
	 *
	 * @param schema - Schema with which the data must be compatible. This compatibility is not verified and must be ensured by the caller.
	 * @param compressedData - Data compressed by {@link (TreeAlpha:interface).exportCompressed}.
	 * @param options - If {@link (TreeAlpha:interface).exportCompressed} was given an `idCompressor`, it must be provided here.
	 *
	 * @remarks
	 * If the data could have been encoded with a different schema, consider encoding the schema along side it using {@link extractPersistedSchema} and loading the data using {@link independentView}.
	 *
	 * @privateRemarks
	 * This API could be improved:
	 *
	 * 1. It could validate that the schema is compatible, and return or throw an error in the invalid case (maybe add a "try" version).
	 *
	 * 2. A "try" version of this could return an error if the data isn't in a supported format (as determined by version and/or JasonValidator).
	 *
	 * 3. Requiring the caller provide a JsonValidator isn't the most friendly API. It might be practical to provide a default.
	 */
	importCompressed<const TSchema extends ImplicitFieldSchema>(
		schema: TSchema,
		compressedData: JsonCompatible<IFluidHandle>,
		options: { idCompressor?: IIdCompressor } & ICodecOptions,
	): Unhydrated<TreeFieldFromImplicitField<TSchema>>;

	/**
	 * APIs for creating, converting, and retrieving identifiers.
	 */
	readonly identifier: TreeIdentifierUtils;

	/**
	 * The key of the given node under its parent.
	 * @remarks
	 * If `node` is an element in a {@link (TreeArrayNode:interface)}, this returns the index of `node` in the array node (a `number`).
	 * If `node` is the root node, this returns undefined.
	 * Otherwise, this returns the key of the field that it is under (a `string`).
	 */
	key2(node: TreeNode): string | number | undefined;

	/**
	 * Gets the child of the given node with the given key if a child exists under that key.
	 *
	 * @param node - The parent node whose child is being requested.
	 * @param key - The key under the node under which the child is being requested.
	 *
	 * @returns The child node or leaf value under the given key, or `undefined` if no such child exists.
	 */
	child(node: TreeNode, key: string | number): TreeNode | TreeLeafValue | undefined;

	/**
	 * Gets the children of the provided node, paired with their property key under the node.
	 *
	 * @remarks
	 * No guarantees are made regarding the order of the children in the returned array.
	 *
	 * @param node - The node whose children are being requested.
	 *
	 * @returns
	 * An array of pairs of the form `[key, child]`, where `key` is the property name of the node's field, and `child`
	 * is the child node or leaf value under that field.
	 */
	children(node: TreeNode): [string | number, TreeNode | TreeLeafValue][];
}

/**
 * Extensions to {@link (Tree:variable)} and {@link (TreeBeta:variable)} which are not yet stable.
 * @see {@link (TreeAlpha:interface)}.
 * @alpha
 */
export const TreeAlpha: TreeAlpha = {
	branch(node: TreeNode): TreeBranch | undefined {
		const kernel = getKernel(node);
		if (!kernel.isHydrated()) {
			return undefined;
		}
		const view = kernel.anchorNode.anchorSet.slots.get(ViewSlot);
		assert(
			view instanceof SchematizingSimpleTreeView,
			0xa5c /* Unexpected view implementation */,
		);
		return view;
	},

	create<const TSchema extends ImplicitFieldSchema | UnsafeUnknownSchema>(
		schema: UnsafeUnknownSchema extends TSchema
			? ImplicitFieldSchema
			: TSchema & ImplicitFieldSchema,
		data: InsertableField<TSchema>,
	): Unhydrated<
		TSchema extends ImplicitFieldSchema
			? TreeFieldFromImplicitField<TSchema>
			: TreeNode | TreeLeafValue | undefined
	> {
		const mapTree = mapTreeFromNodeData(data as InsertableField<UnsafeUnknownSchema>, schema);
		const result = mapTree === undefined ? undefined : createFromMapTree(schema, mapTree);
		return result as Unhydrated<
			TSchema extends ImplicitFieldSchema
				? TreeFieldFromImplicitField<TSchema>
				: TreeNode | TreeLeafValue | undefined
		>;
	},

	importConcise<TSchema extends ImplicitFieldSchema | UnsafeUnknownSchema>(
		schema: UnsafeUnknownSchema extends TSchema
			? ImplicitFieldSchema
			: TSchema & ImplicitFieldSchema,
		data: ConciseTree | undefined,
	): Unhydrated<
		TSchema extends ImplicitFieldSchema
			? TreeFieldFromImplicitField<TSchema>
			: TreeNode | TreeLeafValue | undefined
	> {
		// `importConcise` does not need to support all the formats that `create` does.
		// Perhaps it should error instead of hydrating nodes for example.
		// For now however, it is a simple wrapper around `create`.
		return this.create(schema, data as InsertableField<TSchema>);
	},

	importVerbose<const TSchema extends ImplicitFieldSchema>(
		schema: TSchema,
		data: VerboseTree | undefined,
		options?: TreeEncodingOptions,
	): Unhydrated<TreeFieldFromImplicitField<TSchema>> {
		const config: TreeEncodingOptions = { ...options };
		// Create a config which is standalone, and thus can be used without having to refer back to the schema.
		const schemalessConfig = applySchemaToParserOptions(schema, config);
		if (data === undefined) {
			const field = normalizeFieldSchema(schema);
			if (field.kind !== FieldKind.Optional) {
				throw new UsageError("undefined provided for non-optional field.");
			}
			return undefined as Unhydrated<TreeFieldFromImplicitField<TSchema>>;
		}
		const cursor = cursorFromVerbose(data, schemalessConfig);
		return createFromCursor(schema, cursor);
	},

	exportConcise,

	exportVerbose(node: TreeNode | TreeLeafValue, options?: TreeEncodingOptions): VerboseTree {
		const config: TreeEncodingOptions = { ...options };

		const cursor = borrowCursorFromTreeNodeOrValue(node);
		return verboseFromCursor(
			cursor,
			tryGetSchema(node) ?? fail(0xace /* invalid input */),
			config,
		);
	},

	exportCompressed(
		node: TreeNode | TreeLeafValue,
		options: { idCompressor?: IIdCompressor } & Pick<
			CodecWriteOptions,
			"oldestCompatibleClient"
		>,
	): JsonCompatible<IFluidHandle> {
		const schema = tryGetSchema(node) ?? fail(0xacf /* invalid input */);
		const format = fluidVersionToFieldBatchCodecWriteVersion(options.oldestCompatibleClient);
		const codec = makeFieldBatchCodec({ jsonValidator: noopValidator }, format);
		const cursor = borrowFieldCursorFromTreeNodeOrValue(node);
		const batch: FieldBatch = [cursor];
		// If none provided, create a compressor which will not compress anything.
		const idCompressor = options.idCompressor ?? createIdCompressor();
		const context: FieldBatchEncodingContext = {
			encodeType: TreeCompressionStrategy.Compressed,
			idCompressor,
			originatorId: idCompressor.localSessionId, // TODO: Why is this needed?
			schema: { schema: toStoredSchema(schema), policy: defaultSchemaPolicy },
		};
		const result = codec.encode(batch, context);
		return result;
	},

	importCompressed<const TSchema extends ImplicitFieldSchema>(
		schema: TSchema,
		compressedData: JsonCompatible<IFluidHandle>,
		options: {
			idCompressor?: IIdCompressor;
		} & ICodecOptions,
	): Unhydrated<TreeFieldFromImplicitField<TSchema>> {
		const config = new TreeViewConfigurationAlpha({ schema });
		const content: ViewContent = {
			schema: extractPersistedSchema(config, currentVersion),
			tree: compressedData,
			idCompressor: options.idCompressor ?? createIdCompressor(),
		};
		const view = independentInitializedView(config, options, content);
		return TreeBeta.clone<TSchema>(view.root);
	},

	identifier,

	key2(node: TreeNode): string | number | undefined {
		// If the parent is undefined, then this node is under the root field,
		const parent = treeNodeApi.parent(node);
		if (parent === undefined) {
			return undefined;
		}

		// The flex-domain strictly operates in terms of "stored keys".
		// To find the associated developer-facing "property key", we need to look up the field associated with
		// the stored key from the flex-domain, and get property key its simple-domain counterpart was created with.
		const storedKey = getStoredKey(node);
		const parentSchema = treeNodeApi.schema(parent);
		return getPropertyKeyFromStoredKey(parentSchema, storedKey);
	},

	child: (node: TreeNode, key: string | number): TreeNode | TreeLeafValue | undefined => {
		const flexNode = getOrCreateInnerNode(node);
		debugAssert(
			() => !flexNode.context.isDisposed() || "The provided tree node has been disposed.",
		);

		const schema = treeNodeApi.schema(node);

		if (isArrayNodeSchema(schema)) {
			const sequence = flexNode.tryGetField(EmptyKey) as FlexTreeSequenceField | undefined;

			// Empty sequence - cannot have children.
			if (sequence === undefined) {
				return undefined;
			}

			const index = typeof key === "number" ? key : asIndex(key, Number.POSITIVE_INFINITY);

			// If the key is not a valid index, then there is no corresponding child.
			if (index === undefined) {
				return undefined;
			}

			const childFlexTree = sequence.at(index);

			// No child at the given index.
			if (childFlexTree === undefined) {
				return undefined;
			}

			return nodeFromInnerUnboxedNode(childFlexTree);
		}

		let storedKey: string | number = key;
		if (schema.kind === NodeKind.Object) {
			const fields = schema.info as Record<string, ImplicitFieldSchema>;

			const fieldSchema = fields[key];
			if (fieldSchema === undefined) {
				return undefined;
			}

			storedKey =
				fieldSchema instanceof FieldSchema && fieldSchema.props?.key !== undefined
					? fieldSchema.props.key
					: key;
		}

		const field = flexNode.tryGetField(brand(String(storedKey)));
		if (field !== undefined) {
			return tryGetTreeNodeForField(field);
		}

		return undefined;
	},

	children: (node: TreeNode): [string | number, TreeNode | TreeLeafValue][] => {
		const flexNode = getOrCreateInnerNode(node);
		debugAssert(() => !flexNode.context.isDisposed() || "FlexTreeNode is disposed");

		const schema = treeNodeApi.schema(node);

		const result: [string | number, TreeNode | TreeLeafValue][] = [];

		if (isArrayNodeSchema(schema)) {
			const sequence = flexNode.tryGetField(EmptyKey) as FlexTreeSequenceField | undefined;
			if (sequence === undefined) {
				return [];
			}

			sequence.map((childFlexTree, index) => {
				const childTree = nodeFromInnerUnboxedNode(childFlexTree);
				result.push([index, childTree]);
			});
		} else {
			for (const fieldKey of flexNode.keys()) {
				const flexField =
					flexNode.tryGetField(fieldKey) ?? fail("Field not found for reported key.");
				const childTreeNode = tryGetTreeNodeForField(flexField);
				if (childTreeNode !== undefined) {
					result.push([fieldKey, childTreeNode]);
				}
			}
		}

		return result;
	},
};

function nodeFromInnerUnboxedNode(flexTree: FlexTreeUnknownUnboxed): TreeNode | TreeLeafValue {
	return isFlexTreeNode(flexTree) ? getOrCreateNodeFromInnerNode(flexTree) : flexTree;
}

function exportConcise(
	node: TreeNode | TreeLeafValue,
	options?: TreeEncodingOptions,
): ConciseTree;

function exportConcise(
	node: TreeNode | TreeLeafValue | undefined,
	options?: TreeEncodingOptions,
): ConciseTree | undefined;

function exportConcise(
	node: TreeNode | TreeLeafValue | undefined,
	options?: TreeEncodingOptions,
): ConciseTree | undefined {
	if (node === undefined) {
		return undefined;
	}
	const config: TreeEncodingOptions = { ...options };

	const cursor = borrowCursorFromTreeNodeOrValue(node);
	return conciseFromCursor(
		cursor,
		tryGetSchema(node) ?? fail(0xacd /* invalid input */),
		config,
	);
}

/**
 * Borrow a cursor from a node.
 * @remarks
 * The cursor must be put back to its original location before the node is used again.
 */
function borrowCursorFromTreeNodeOrValue(
	node: TreeNode | TreeLeafValue,
): ITreeCursorSynchronous {
	if (isTreeValue(node)) {
		return cursorFromVerbose(node, {});
	}
	const kernel = getKernel(node);
	const cursor = kernel.getOrCreateInnerNode().borrowCursor();
	return cursor;
}

/**
 * Borrow a cursor from a field.
 * @remarks
 * The cursor must be put back to its original location before the node is used again.
 */
function borrowFieldCursorFromTreeNodeOrValue(
	node: TreeNode | TreeLeafValue | undefined,
): ITreeCursorSynchronous {
	if (node === undefined) {
		return cursorForMapTreeField([]);
	}
	const cursor = borrowCursorFromTreeNodeOrValue(node);
	// TODO: avoid copy: borrow cursor from field instead.
	const mapTree = mapTreeFromCursor(cursor);
	return cursorForMapTreeField([mapTree]);
}<|MERGE_RESOLUTION|>--- conflicted
+++ resolved
@@ -44,19 +44,17 @@
 	getOrCreateNodeFromInnerNode,
 	tryGetTreeNodeForField,
 	isArrayNodeSchema,
-	type TreeNodeSchema,
 	FieldSchema,
 	NodeKind,
 } from "../simple-tree/index.js";
-<<<<<<< HEAD
 import { brand, extractFromOpaque, type JsonCompatible } from "../util/index.js";
-import { noopValidator, type FluidClientVersion, type ICodecOptions } from "../codec/index.js";
+import {
+	type CodecWriteOptions,
+	type ICodecOptions,
+	currentVersion,
+	noopValidator,
+} from "../codec/index.js";
 import { EmptyKey, type ITreeCursorSynchronous } from "../core/index.js";
-=======
-import { extractFromOpaque, type JsonCompatible } from "../util/index.js";
-import type { CodecWriteOptions, ICodecOptions } from "../codec/index.js";
-import type { ITreeCursorSynchronous } from "../core/index.js";
->>>>>>> a4e911fa
 import {
 	cursorForMapTreeField,
 	defaultSchemaPolicy,
@@ -74,7 +72,6 @@
 } from "../feature-libraries/index.js";
 import { independentInitializedView, type ViewContent } from "./independentView.js";
 import { SchematizingSimpleTreeView, ViewSlot } from "./schematizingTreeView.js";
-import { currentVersion, noopValidator } from "../codec/index.js";
 import { createFromMapTree } from "../simple-tree/index.js";
 
 const identifier: TreeIdentifierUtils = (node: TreeNode): string | undefined => {
