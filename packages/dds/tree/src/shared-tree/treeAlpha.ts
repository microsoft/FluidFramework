--- conflicted
+++ resolved
@@ -42,13 +42,8 @@
 	getIdentifierFromNode,
 	mapTreeFromNodeData,
 } from "../simple-tree/index.js";
-<<<<<<< HEAD
-import type { JsonCompatible } from "../util/index.js";
+import { extractFromOpaque, type JsonCompatible } from "../util/index.js";
 import { FluidClientVersion, noopValidator, type ICodecOptions } from "../codec/index.js";
-=======
-import { extractFromOpaque, type JsonCompatible } from "../util/index.js";
-import { noopValidator, type FluidClientVersion, type ICodecOptions } from "../codec/index.js";
->>>>>>> 73fffe3a
 import type { ITreeCursorSynchronous } from "../core/index.js";
 import {
 	cursorForMapTreeField,
@@ -64,9 +59,6 @@
 } from "../feature-libraries/index.js";
 import { independentInitializedView, type ViewContent } from "./independentView.js";
 import { SchematizingSimpleTreeView, ViewSlot } from "./schematizingTreeView.js";
-<<<<<<< HEAD
-=======
-import { currentVersion } from "../codec/index.js";
 import { createFromMapTree } from "../simple-tree/index.js";
 
 const identifier: TreeIdentifierUtils = (node: TreeNode): string | undefined => {
@@ -177,7 +169,6 @@
 	 */
 	create(branch: TreeBranch): string;
 }
->>>>>>> 73fffe3a
 
 /**
  * Extensions to {@link (Tree:interface)} and {@link (TreeBeta:interface)} which are not yet stable.
