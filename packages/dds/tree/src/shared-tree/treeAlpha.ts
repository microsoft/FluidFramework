/*!
 * Copyright (c) Microsoft Corporation and contributors. All rights reserved.
 * Licensed under the MIT License.
 */

import {
	assert,
	debugAssert,
	fail,
	unreachableCase,
} from "@fluidframework/core-utils/internal";
import { createIdCompressor } from "@fluidframework/id-compressor/internal";
import { UsageError } from "@fluidframework/telemetry-utils/internal";
import type { IFluidHandle } from "@fluidframework/core-interfaces";
import type { IIdCompressor } from "@fluidframework/id-compressor";

import {
	asIndex,
	getKernel,
	type TreeNode,
	type Unhydrated,
	TreeBeta,
	tryGetSchema,
	createFromCursor,
	FieldKind,
	normalizeFieldSchema,
	type ImplicitFieldSchema,
	type InsertableField,
	type TreeFieldFromImplicitField,
	type TreeLeafValue,
	type UnsafeUnknownSchema,
	conciseFromCursor,
	type ConciseTree,
	applySchemaToParserOptions,
	cursorFromVerbose,
	verboseFromCursor,
	type TreeEncodingOptions,
	type VerboseTree,
	toStoredSchema,
	extractPersistedSchema,
	type TreeBranch,
	TreeViewConfigurationAlpha,
	getStoredKey,
	getPropertyKeyFromStoredKey,
	treeNodeApi,
	getIdentifierFromNode,
	unhydratedFlexTreeFromInsertable,
	getOrCreateNodeFromInnerNode,
	getOrCreateNodeFromInnerUnboxedNode,
	getOrCreateInnerNode,
	NodeKind,
	tryGetTreeNodeForField,
	isObjectNodeSchema,
} from "../simple-tree/index.js";
<<<<<<< HEAD
import { brand, extractFromOpaque, type JsonCompatible } from "../util/index.js";
import {
	type CodecWriteOptions,
	type ICodecOptions,
	currentVersion,
	noopValidator,
} from "../codec/index.js";
import { EmptyKey, type ITreeCursorSynchronous } from "../core/index.js";
=======
import { extractFromOpaque, type JsonCompatible } from "../util/index.js";
import {
	FluidClientVersion,
	noopValidator,
	type ICodecOptions,
	type CodecWriteOptions,
} from "../codec/index.js";
import type { ITreeCursorSynchronous } from "../core/index.js";
>>>>>>> 09e817bb
import {
	cursorForMapTreeField,
	defaultSchemaPolicy,
	isTreeValue,
	makeFieldBatchCodec,
	mapTreeFromCursor,
	TreeCompressionStrategy,
	type FieldBatch,
	type FieldBatchEncodingContext,
	fluidVersionToFieldBatchCodecWriteVersion,
	type LocalNodeIdentifier,
	type FlexTreeSequenceField,
} from "../feature-libraries/index.js";
import { independentInitializedView, type ViewContent } from "./independentView.js";
import { SchematizingSimpleTreeView, ViewSlot } from "./schematizingTreeView.js";

const identifier: TreeIdentifierUtils = (node: TreeNode): string | undefined => {
	const nodeIdentifier = getIdentifierFromNode(node, "uncompressed");
	if (typeof nodeIdentifier === "number") {
		throw new TypeError("identifier should be uncompressed.");
	}
	return nodeIdentifier;
};

identifier.shorten = (branch: TreeBranch, nodeIdentifier: string): number | undefined => {
	const nodeKeyManager = (branch as SchematizingSimpleTreeView<ImplicitFieldSchema>)
		.nodeKeyManager;
	const localNodeKey = nodeKeyManager.tryLocalizeNodeIdentifier(nodeIdentifier);
	return localNodeKey !== undefined ? extractFromOpaque(localNodeKey) : undefined;
};

identifier.lengthen = (branch: TreeBranch, nodeIdentifier: number): string => {
	const nodeKeyManager = (branch as SchematizingSimpleTreeView<ImplicitFieldSchema>)
		.nodeKeyManager;
	return nodeKeyManager.stabilizeNodeIdentifier(
		nodeIdentifier as unknown as LocalNodeIdentifier,
	);
};

identifier.getShort = (node: TreeNode): number | undefined => {
	const shortIdentifier = getIdentifierFromNode(node, "compressed");
	return typeof shortIdentifier === "number" ? shortIdentifier : undefined;
};

identifier.create = (branch: TreeBranch): string => {
	const nodeKeyManager = (branch as SchematizingSimpleTreeView<ImplicitFieldSchema>)
		.nodeKeyManager;
	return nodeKeyManager.stabilizeNodeIdentifier(nodeKeyManager.generateLocalNodeIdentifier());
};

Object.freeze(identifier);

/**
 * A utility interface for retrieving or converting node identifiers.
 *
 * @remarks
 * This provides methods to:
 *
 * - Retrieve long or short identifiers from nodes
 *
 * - Convert between long identifiers and short identifiers
 *
 * - Generates long identifiers
 *
 * @alpha @sealed
 */
export interface TreeIdentifierUtils {
	/**
	 * Returns the contents of a node's {@link SchemaFactory.identifier} field as a stable identifier.
	 * If the identifier field does not exist, returns undefined.
	 *
	 * @param node - The TreeNode you want to get the identifier from,
	 */
	(node: TreeNode): string | undefined;

	/**
	 * Returns the shortened identifier as a number given long identifier known by the id compressor on the branch if possible.
	 * Otherwise, it will return the original string identifier provided.
	 * If the id does not exist, or is unknown by the id compressor, it returns undefined.
	 *
	 * This method is the inverse of {@link TreeIdentifierUtils.lengthen}. If you shorten an identifier
	 * and then immediately pass it to {@link TreeIdentifierUtils.lengthen}, you will get the original string back.
	 *
	 * @param branch - TreeBranch from where you get the idCompressor to do the decompression.
	 * @param nodeIdentifier - the stable identifier that needs to be shortened.
	 */
	shorten(branch: TreeBranch, nodeIdentifier: string): number | undefined;

	/**
	 * Returns the stable id as a string if the identifier is decompressible and known by the id compressor. Otherwise, it will throw an error.
	 *
	 * This method is the inverse of {@link TreeIdentifierUtils.shorten}. If you lengthen an identifier
	 * and then immediately pass it to {@link TreeIdentifierUtils.shorten}, you will get the original short identifier back.
	 *
	 * @param branch - TreeBranch from where you want to get the id compressor to do the decompression.
	 * @param nodeIdentifier - The local identifier that needs to be expanded.
	 */
	lengthen(branch: TreeBranch, nodeIdentifier: number): string;

	/**
	 * Returns the {@link SchemaFactory.identifier | identifier} of the given node in the most compressed form possible.
	 * @remarks
	 * If the node is {@link Unhydrated | hydrated} and its identifier is a valid UUID that was automatically generated by the SharedTree it is part of (or something else using the same {@link @fluidframework/id-compressor#IIdCompressor}), then this will return a process-unique integer corresponding to that identifier.
	 * This is useful for performance-sensitive scenarios involving many nodes with identifiers that need to be compactly retained in memory or used for efficient lookup.
	 * Note that automatically generated identifiers that were accessed before the node was hydrated will return the generated UUID, not the process-unique integer.
	 *
	 * If the node's identifier is any other user-provided string, then this will return undefined.
	 *
	 * If the node has no identifier (that is, it has no {@link SchemaFactory.identifier | identifier} field), then this returns `undefined`.
	 *
	 * If the node has more than one identifier, then this will throw an error.
	 *
	 * The returned integer should not be serialized or preserved outside of the current process.
	 * Its lifetime is that of the current in-memory instance of the FF container for this client, and it is not guaranteed to be unique or stable outside of that context.
	 * The same node's identifier may, for example, be different across multiple sessions for the same client and document, or different across two clients in the same session.
	 */
	getShort(node: TreeNode): number | undefined;

	/**
	 * Creates and returns a long identifier.
	 * The long identifier is a compressible, stable identifier generated by the tree's ID compressor.
	 *
	 * @param branch - TreeBranch from where you want to get the id compressor to generate the identifier from.
	 */
	create(branch: TreeBranch): string;
}

/**
 * Extensions to {@link (Tree:interface)} and {@link (TreeBeta:interface)} which are not yet stable.
 * @remarks
 * Use via the {@link (TreeAlpha:variable)} singleton.
 * @system @sealed @alpha
 */
export interface TreeAlpha {
	/**
	 * Retrieve the {@link TreeBranch | branch}, if any, for the given node.
	 * @param node - The node to query
	 * @remarks If the node has already been inserted into the tree, this will return the branch associated with that node's {@link TreeView | view}.
	 * Otherwise, it will return `undefined` (because the node has not yet been inserted and is therefore not part of a branch or view).
	 *
	 * This does not fork a new branch, but rather retrieves the _existing_ branch for the node.
	 * To create a new branch, use e.g. {@link TreeBranch.fork | `myBranch.fork()`}.
	 */
	branch(node: TreeNode): TreeBranch | undefined;

	/**
	 * Construct tree content that is compatible with the field defined by the provided `schema`.
	 * @param schema - The schema for what to construct. As this is an {@link ImplicitFieldSchema}, a {@link FieldSchema}, {@link TreeNodeSchema} or {@link AllowedTypes} array can be provided.
	 * @param data - The data used to construct the field content.
	 * @remarks
	 * When providing a {@link TreeNodeSchemaClass}, this is the same as invoking its constructor except that an unhydrated node can also be provided.
	 * This function exists as a generalization that can be used in other cases as well,
	 * such as when `undefined` might be allowed (for an optional field), or when the type should be inferred from the data when more than one type is possible.
	 * @privateRemarks
	 * There should be a way to provide a source for defaulted identifiers, either via this API or some way to add them to its output later.
	 */
	create<const TSchema extends ImplicitFieldSchema | UnsafeUnknownSchema>(
		schema: UnsafeUnknownSchema extends TSchema
			? ImplicitFieldSchema
			: TSchema & ImplicitFieldSchema,
		data: InsertableField<TSchema>,
	): Unhydrated<
		TSchema extends ImplicitFieldSchema
			? TreeFieldFromImplicitField<TSchema>
			: TreeNode | TreeLeafValue | undefined
	>;

	/**
	 * Less type safe version of {@link (TreeAlpha:interface).create}, suitable for importing data.
	 * @remarks
	 * Due to {@link ConciseTree} relying on type inference from the data, its use is somewhat limited.
	 * This does not support {@link ConciseTree|ConciseTrees} with customized handle encodings or using persisted keys.
	 * Use "compressed" or "verbose" formats for more flexibility.
	 *
	 * When using this function,
	 * it is recommend to ensure your schema is unambiguous with {@link ITreeConfigurationOptions.preventAmbiguity}.
	 * If the schema is ambiguous, consider using {@link (TreeAlpha:interface).create} and {@link Unhydrated} nodes where needed,
	 * or using {@link (TreeAlpha:interface).(importVerbose:1)} and specify all types.
	 *
	 * Documented (and thus recoverable) error handling/reporting for this is not yet implemented,
	 * but for now most invalid inputs will throw a recoverable error.
	 */
	importConcise<const TSchema extends ImplicitFieldSchema | UnsafeUnknownSchema>(
		schema: UnsafeUnknownSchema extends TSchema
			? ImplicitFieldSchema
			: TSchema & ImplicitFieldSchema,
		data: ConciseTree | undefined,
	): Unhydrated<
		TSchema extends ImplicitFieldSchema
			? TreeFieldFromImplicitField<TSchema>
			: TreeNode | TreeLeafValue | undefined
	>;

	/**
	 * Construct tree content compatible with a field defined by the provided `schema`.
	 * @param schema - The schema for what to construct. As this is an {@link ImplicitFieldSchema}, a {@link FieldSchema}, {@link TreeNodeSchema} or {@link AllowedTypes} array can be provided.
	 * @param data - The data used to construct the field content. See {@link (TreeAlpha:interface).(exportVerbose:1)}.
	 */
	importVerbose<const TSchema extends ImplicitFieldSchema>(
		schema: TSchema,
		data: VerboseTree | undefined,
		options?: Partial<TreeEncodingOptions>,
	): Unhydrated<TreeFieldFromImplicitField<TSchema>>;

	/**
	 * Copy a snapshot of the current version of a TreeNode into a {@link ConciseTree}.
	 */
	exportConcise(node: TreeNode | TreeLeafValue, options?: TreeEncodingOptions): ConciseTree;

	/**
	 * Copy a snapshot of the current version of a TreeNode into a {@link ConciseTree}, allowing undefined.
	 */
	exportConcise(
		node: TreeNode | TreeLeafValue | undefined,
		options?: TreeEncodingOptions,
	): ConciseTree | undefined;

	/**
	 * Copy a snapshot of the current version of a TreeNode into a JSON compatible plain old JavaScript Object (except for {@link @fluidframework/core-interfaces#IFluidHandle|IFluidHandles}).
	 * Uses the {@link VerboseTree} format, with an explicit type on every node.
	 *
	 * @remarks
	 * There are several cases this may be preferred to {@link (TreeAlpha:interface).(exportConcise:1)}:
	 *
	 * 1. When not using {@link ITreeConfigurationOptions.preventAmbiguity} (or when using `useStableFieldKeys`), `exportConcise` can produce ambiguous data (the type may be unclear on some nodes).
	 * `exportVerbose` will always be unambiguous and thus lossless.
	 *
	 * 2. When the data might be interpreted without access to the exact same view schema. In such cases, the types may be unknowable if not included.
	 *
	 * 3. When easy access to the type is desired.
	 */
	exportVerbose(node: TreeNode | TreeLeafValue, options?: TreeEncodingOptions): VerboseTree;

	/**
	 * Export the content of the provided `tree` in a compressed JSON compatible format.
	 * @remarks
	 * If an `idCompressor` is provided, it will be used to compress identifiers and thus will be needed to decompress the data.
	 *
	 * Always uses "stored" keys.
	 * See {@link TreeEncodingOptions.useStoredKeys} for details.
	 * @privateRemarks
	 * TODO: It is currently not clear how to work with the idCompressors correctly in the package API.
	 * Better APIs should probably be provided as there is currently no way to associate an un-hydrated tree with an idCompressor,
	 * Nor get the correct idCompressor from a subtree to use when exporting it.
	 * Additionally using `createIdCompressor` to make an idCompressor is `@legacy` and thus not intended for use in this API surface.
	 * It would probably make more sense if we provided a way to get an idCompressor from the context of a node,
	 * which could be optional (and settable if missing) for un0hydrated nodes and required for hydrated ones.
	 * Add in a stable public API for creating idCompressors, and a way to get them from a tree (without view schema), and that should address the anticipated use-cases.
	 */
	exportCompressed(
		tree: TreeNode | TreeLeafValue,
		options: { idCompressor?: IIdCompressor } & Pick<
			CodecWriteOptions,
			"oldestCompatibleClient"
		>,
	): JsonCompatible<IFluidHandle>;

	/**
	 * Import data encoded by {@link (TreeAlpha:interface).exportCompressed}.
	 *
	 * @param schema - Schema with which the data must be compatible. This compatibility is not verified and must be ensured by the caller.
	 * @param compressedData - Data compressed by {@link (TreeAlpha:interface).exportCompressed}.
	 * @param options - If {@link (TreeAlpha:interface).exportCompressed} was given an `idCompressor`, it must be provided here.
	 *
	 * @remarks
	 * If the data could have been encoded with a different schema, consider encoding the schema along side it using {@link extractPersistedSchema} and loading the data using {@link independentView}.
	 *
	 * @privateRemarks
	 * This API could be improved:
	 *
	 * 1. It could validate that the schema is compatible, and return or throw an error in the invalid case (maybe add a "try" version).
	 *
	 * 2. A "try" version of this could return an error if the data isn't in a supported format (as determined by version and/or JasonValidator).
	 *
	 * 3. Requiring the caller provide a JsonValidator isn't the most friendly API. It might be practical to provide a default.
	 */
	importCompressed<const TSchema extends ImplicitFieldSchema>(
		schema: TSchema,
		compressedData: JsonCompatible<IFluidHandle>,
		options: { idCompressor?: IIdCompressor } & ICodecOptions,
	): Unhydrated<TreeFieldFromImplicitField<TSchema>>;

	/**
	 * APIs for creating, converting, and retrieving identifiers.
	 */
	readonly identifier: TreeIdentifierUtils;

	/**
	 * The key of the given node under its parent.
	 * @remarks
	 * If `node` is an element in a {@link (TreeArrayNode:interface)}, this returns the index of `node` in the array node (a `number`).
	 * If `node` is the root node, this returns undefined.
	 * Otherwise, this returns the key of the field that it is under (a `string`).
	 */
	key2(node: TreeNode): string | number | undefined;

	/**
	 * Gets the child of the given node with the given property key if a child exists under that key.
	 *
	 * @remarks {@link SchemaFactoryObjectOptions.allowUnknownOptionalFields | Unknown optional fields} of Object nodes will not be returned by this method.
	 *
	 * @param node - The parent node whose child is being requested.
	 * @param key - The property key under the node under which the child is being requested.
	 * For Object nodes, this is the developer-facing "property key", not the "{@link SimpleObjectFieldSchema.storedKey | stored keys}".
	 *
	 * @returns The child node or leaf value under the given key, or `undefined` if no such child exists.
	 *
	 * @see {@link (TreeAlpha:interface).key2}
	 * @see {@link (TreeNodeApi:interface).parent}
	 */
	child(node: TreeNode, key: string | number): TreeNode | TreeLeafValue | undefined;

	/**
	 * Gets the children of the provided node, paired with their property keys under the node.
	 *
	 * @remarks
	 * No guarantees are made regarding the order of the children in the returned array.
	 *
	 * Optional properties of Object nodes with no value are not included in the result.
	 *
	 * {@link SchemaFactoryObjectOptions.allowUnknownOptionalFields | Unknown optional fields} of Object nodes are not included in the result.
	 *
	 * @param node - The node whose children are being requested.
	 *
	 * @returns
	 * An array of pairs of the form `[propertyKey, child]`.
	 *
	 * For Array nodes, the `propertyKey` is the index of the child in the array.
	 *
	 * For Object nodes, the returned `propertyKey`s are the developer-facing "property keys", not the "{@link SimpleObjectFieldSchema.storedKey | stored keys}".
	 *
	 * @see {@link (TreeAlpha:interface).key2}
	 * @see {@link (TreeNodeApi:interface).parent}
	 */
	children(
		node: TreeNode,
	): Iterable<[propertyKey: string | number, child: TreeNode | TreeLeafValue]>;
}

/**
 * Extensions to {@link (Tree:variable)} and {@link (TreeBeta:variable)} which are not yet stable.
 * @see {@link (TreeAlpha:interface)}.
 * @alpha
 */
export const TreeAlpha: TreeAlpha = {
	branch(node: TreeNode): TreeBranch | undefined {
		const kernel = getKernel(node);
		if (!kernel.isHydrated()) {
			return undefined;
		}
		const view = kernel.anchorNode.anchorSet.slots.get(ViewSlot);
		assert(
			view instanceof SchematizingSimpleTreeView,
			0xa5c /* Unexpected view implementation */,
		);
		return view;
	},

	create<const TSchema extends ImplicitFieldSchema | UnsafeUnknownSchema>(
		schema: UnsafeUnknownSchema extends TSchema
			? ImplicitFieldSchema
			: TSchema & ImplicitFieldSchema,
		data: InsertableField<TSchema>,
	): Unhydrated<
		TSchema extends ImplicitFieldSchema
			? TreeFieldFromImplicitField<TSchema>
			: TreeNode | TreeLeafValue | undefined
	> {
		const mapTree = unhydratedFlexTreeFromInsertable(
			data as InsertableField<UnsafeUnknownSchema>,
			schema,
		);
		const result = mapTree === undefined ? undefined : getOrCreateNodeFromInnerNode(mapTree);
		return result as Unhydrated<
			TSchema extends ImplicitFieldSchema
				? TreeFieldFromImplicitField<TSchema>
				: TreeNode | TreeLeafValue | undefined
		>;
	},

	importConcise<TSchema extends ImplicitFieldSchema | UnsafeUnknownSchema>(
		schema: UnsafeUnknownSchema extends TSchema
			? ImplicitFieldSchema
			: TSchema & ImplicitFieldSchema,
		data: ConciseTree | undefined,
	): Unhydrated<
		TSchema extends ImplicitFieldSchema
			? TreeFieldFromImplicitField<TSchema>
			: TreeNode | TreeLeafValue | undefined
	> {
		// `importConcise` does not need to support all the formats that `create` does.
		// Perhaps it should error instead of hydrating nodes for example.
		// For now however, it is a simple wrapper around `create`.
		return this.create(schema, data as InsertableField<TSchema>);
	},

	importVerbose<const TSchema extends ImplicitFieldSchema>(
		schema: TSchema,
		data: VerboseTree | undefined,
		options?: TreeEncodingOptions,
	): Unhydrated<TreeFieldFromImplicitField<TSchema>> {
		const config: TreeEncodingOptions = { ...options };
		// Create a config which is standalone, and thus can be used without having to refer back to the schema.
		const schemalessConfig = applySchemaToParserOptions(schema, config);
		if (data === undefined) {
			const field = normalizeFieldSchema(schema);
			if (field.kind !== FieldKind.Optional) {
				throw new UsageError("undefined provided for non-optional field.");
			}
			return undefined as Unhydrated<TreeFieldFromImplicitField<TSchema>>;
		}
		const cursor = cursorFromVerbose(data, schemalessConfig);
		return createFromCursor(schema, cursor);
	},

	exportConcise,

	exportVerbose(node: TreeNode | TreeLeafValue, options?: TreeEncodingOptions): VerboseTree {
		const config: TreeEncodingOptions = { ...options };

		const cursor = borrowCursorFromTreeNodeOrValue(node);
		return verboseFromCursor(
			cursor,
			tryGetSchema(node) ?? fail(0xace /* invalid input */),
			config,
		);
	},

	exportCompressed(
		node: TreeNode | TreeLeafValue,
		options: { idCompressor?: IIdCompressor } & Pick<
			CodecWriteOptions,
			"oldestCompatibleClient"
		>,
	): JsonCompatible<IFluidHandle> {
		const schema = tryGetSchema(node) ?? fail(0xacf /* invalid input */);
		const format = fluidVersionToFieldBatchCodecWriteVersion(options.oldestCompatibleClient);
		const codec = makeFieldBatchCodec({ jsonValidator: noopValidator }, format);
		const cursor = borrowFieldCursorFromTreeNodeOrValue(node);
		const batch: FieldBatch = [cursor];
		// If none provided, create a compressor which will not compress anything.
		const idCompressor = options.idCompressor ?? createIdCompressor();
		const context: FieldBatchEncodingContext = {
			encodeType: TreeCompressionStrategy.Compressed,
			idCompressor,
			originatorId: idCompressor.localSessionId, // TODO: Why is this needed?
			schema: { schema: toStoredSchema(schema), policy: defaultSchemaPolicy },
		};
		const result = codec.encode(batch, context);
		return result;
	},

	importCompressed<const TSchema extends ImplicitFieldSchema>(
		schema: TSchema,
		compressedData: JsonCompatible<IFluidHandle>,
		options: {
			idCompressor?: IIdCompressor;
		} & ICodecOptions,
	): Unhydrated<TreeFieldFromImplicitField<TSchema>> {
		const config = new TreeViewConfigurationAlpha({ schema });
		const content: ViewContent = {
			// Always use a v1 schema codec for consistency.
			schema: extractPersistedSchema(config, FluidClientVersion.v2_0),
			tree: compressedData,
			idCompressor: options.idCompressor ?? createIdCompressor(),
		};
		const view = independentInitializedView(config, options, content);
		return TreeBeta.clone<TSchema>(view.root);
	},

	identifier,

	key2(node: TreeNode): string | number | undefined {
		// If the parent is undefined, then this node is under the root field,
		const parent = treeNodeApi.parent(node);
		if (parent === undefined) {
			return undefined;
		}

		// The flex-domain strictly operates in terms of "stored keys".
		// To find the associated developer-facing "property key", we need to look up the field associated with
		// the stored key from the flex-domain, and get property key its simple-domain counterpart was created with.
		const storedKey = getStoredKey(node);
		const parentSchema = treeNodeApi.schema(parent);
		return getPropertyKeyFromStoredKey(parentSchema, storedKey);
	},

	child: (
		node: TreeNode,
		propertyKey: string | number,
	): TreeNode | TreeLeafValue | undefined => {
		const flexNode = getOrCreateInnerNode(node);
		debugAssert(
			() => !flexNode.context.isDisposed() || "The provided tree node has been disposed.",
		);

		const schema = treeNodeApi.schema(node);

		switch (schema.kind) {
			case NodeKind.Array: {
				const sequence = flexNode.tryGetField(EmptyKey) as FlexTreeSequenceField | undefined;

				// Empty sequence - cannot have children.
				if (sequence === undefined) {
					return undefined;
				}

				const index =
					typeof propertyKey === "number"
						? propertyKey
						: asIndex(propertyKey, Number.POSITIVE_INFINITY);

				// If the key is not a valid index, then there is no corresponding child.
				if (index === undefined) {
					return undefined;
				}

				const childFlexTree = sequence.at(index);

				// No child at the given index.
				if (childFlexTree === undefined) {
					return undefined;
				}

				return getOrCreateNodeFromInnerUnboxedNode(childFlexTree);
			}
			case NodeKind.Map:
				if (typeof propertyKey !== "string") {
					// Map nodes only support string keys.
					return undefined;
				}
			// Fall through
			case NodeKind.Object: {
				let storedKey: string | number = propertyKey;
				if (isObjectNodeSchema(schema)) {
					const fieldSchema = schema.fields.get(String(propertyKey));
					if (fieldSchema === undefined) {
						return undefined;
					}

					storedKey = fieldSchema.storedKey;
				}

				const field = flexNode.tryGetField(brand(String(storedKey)));
				if (field !== undefined) {
					return tryGetTreeNodeForField(field);
				}

				return undefined;
			}
			case NodeKind.Leaf: {
				fail("Leaf schema associated with non-leaf tree node.");
			}
			default: {
				unreachableCase(schema.kind);
			}
		}
	},

	children(node: TreeNode): [propertyKey: string | number, child: TreeNode | TreeLeafValue][] {
		const flexNode = getOrCreateInnerNode(node);
		debugAssert(
			() => !flexNode.context.isDisposed() || "The provided tree node has been disposed.",
		);

		const schema = treeNodeApi.schema(node);

		const result: [string | number, TreeNode | TreeLeafValue][] = [];
		switch (schema.kind) {
			case NodeKind.Array: {
				const sequence = flexNode.tryGetField(EmptyKey) as FlexTreeSequenceField | undefined;
				if (sequence === undefined) {
					break;
				}

				for (let index = 0; index < sequence.length; index++) {
					const childFlexTree = sequence.at(index);
					assert(childFlexTree !== undefined, "Sequence child was undefined.");
					const childTree = getOrCreateNodeFromInnerUnboxedNode(childFlexTree);
					result.push([index, childTree]);
				}
				break;
			}
			case NodeKind.Map: {
				for (const [key, flexField] of flexNode.fields) {
					const childTreeNode = tryGetTreeNodeForField(flexField);
					if (childTreeNode !== undefined) {
						result.push([key, childTreeNode]);
					}
				}
				break;
			}
			case NodeKind.Object: {
				assert(isObjectNodeSchema(schema), "Expected object schema.");
				for (const [propertyKey, fieldSchema] of schema.fields) {
					const storedKey = fieldSchema.storedKey;
					const flexField = flexNode.tryGetField(brand(String(storedKey)));
					if (flexField !== undefined) {
						const childTreeNode = tryGetTreeNodeForField(flexField);
						assert(childTreeNode !== undefined, "Expected child tree node for field.");
						result.push([propertyKey, childTreeNode]);
					}
				}
				break;
			}
			case NodeKind.Leaf: {
				fail("Leaf schema associated with non-leaf tree node.");
			}
			default: {
				unreachableCase(schema.kind);
			}
		}
		return result;
	},
};

function exportConcise(
	node: TreeNode | TreeLeafValue,
	options?: TreeEncodingOptions,
): ConciseTree;

function exportConcise(
	node: TreeNode | TreeLeafValue | undefined,
	options?: TreeEncodingOptions,
): ConciseTree | undefined;

function exportConcise(
	node: TreeNode | TreeLeafValue | undefined,
	options?: TreeEncodingOptions,
): ConciseTree | undefined {
	if (node === undefined) {
		return undefined;
	}
	const config: TreeEncodingOptions = { ...options };

	const cursor = borrowCursorFromTreeNodeOrValue(node);
	return conciseFromCursor(
		cursor,
		tryGetSchema(node) ?? fail(0xacd /* invalid input */),
		config,
	);
}

/**
 * Borrow a cursor from a node.
 * @remarks
 * The cursor must be put back to its original location before the node is used again.
 */
function borrowCursorFromTreeNodeOrValue(
	node: TreeNode | TreeLeafValue,
): ITreeCursorSynchronous {
	if (isTreeValue(node)) {
		return cursorFromVerbose(node, {});
	}
	const kernel = getKernel(node);
	const cursor = kernel.getOrCreateInnerNode().borrowCursor();
	return cursor;
}

/**
 * Borrow a cursor from a field.
 * @remarks
 * The cursor must be put back to its original location before the node is used again.
 */
function borrowFieldCursorFromTreeNodeOrValue(
	node: TreeNode | TreeLeafValue | undefined,
): ITreeCursorSynchronous {
	if (node === undefined) {
		return cursorForMapTreeField([]);
	}
	const cursor = borrowCursorFromTreeNodeOrValue(node);
	// TODO: avoid copy: borrow cursor from field instead.
	const mapTree = mapTreeFromCursor(cursor);
	return cursorForMapTreeField([mapTree]);
}<|MERGE_RESOLUTION|>--- conflicted
+++ resolved
@@ -52,16 +52,6 @@
 	tryGetTreeNodeForField,
 	isObjectNodeSchema,
 } from "../simple-tree/index.js";
-<<<<<<< HEAD
-import { brand, extractFromOpaque, type JsonCompatible } from "../util/index.js";
-import {
-	type CodecWriteOptions,
-	type ICodecOptions,
-	currentVersion,
-	noopValidator,
-} from "../codec/index.js";
-import { EmptyKey, type ITreeCursorSynchronous } from "../core/index.js";
-=======
 import { extractFromOpaque, type JsonCompatible } from "../util/index.js";
 import {
 	FluidClientVersion,
@@ -69,8 +59,7 @@
 	type ICodecOptions,
 	type CodecWriteOptions,
 } from "../codec/index.js";
-import type { ITreeCursorSynchronous } from "../core/index.js";
->>>>>>> 09e817bb
+import { EmptyKey, type ITreeCursorSynchronous } from "../core/index.js";
 import {
 	cursorForMapTreeField,
 	defaultSchemaPolicy,
