/*!
 * Copyright (c) Microsoft Corporation and contributors. All rights reserved.
 * Licensed under the MIT License.
 */

import { assert, fail } from "@fluidframework/core-utils/internal";
import { createIdCompressor } from "@fluidframework/id-compressor/internal";
import { UsageError } from "@fluidframework/telemetry-utils/internal";
import type { IFluidHandle } from "@fluidframework/core-interfaces";
import type { IIdCompressor } from "@fluidframework/id-compressor";

import {
	getKernel,
	type TreeNode,
	type Unhydrated,
	TreeBeta,
	tryGetSchema,
	createFromCursor,
	createFromInsertable,
	cursorFromInsertable,
	FieldKind,
	normalizeFieldSchema,
	type ImplicitFieldSchema,
	type InsertableField,
	type TreeFieldFromImplicitField,
	type TreeLeafValue,
	type UnsafeUnknownSchema,
	conciseFromCursor,
	type ConciseTree,
	applySchemaToParserOptions,
	cursorFromVerbose,
	verboseFromCursor,
	type TreeEncodingOptions,
	type VerboseTree,
	toStoredSchema,
	extractPersistedSchema,
	type TreeBranch,
	TreeViewConfigurationAlpha,
} from "../simple-tree/index.js";
import type { JsonCompatible } from "../util/index.js";
import { noopValidator, type FluidClientVersion, type ICodecOptions } from "../codec/index.js";
import type { ITreeCursorSynchronous } from "../core/index.js";
import {
	cursorForMapTreeField,
	defaultSchemaPolicy,
	isTreeValue,
	makeFieldBatchCodec,
	mapTreeFromCursor,
	TreeCompressionStrategy,
	type FieldBatch,
	type FieldBatchEncodingContext,
} from "../feature-libraries/index.js";
import { independentInitializedView, type ViewContent } from "./independentView.js";
import { SchematizingSimpleTreeView, ViewSlot } from "./schematizingTreeView.js";
import { currentVersion } from "../codec/index.js";

/**
 * Extensions to {@link (Tree:interface)} and {@link (TreeBeta:interface)} which are not yet stable.
 * @remarks
 * Use via the {@link (TreeAlpha:variable)} singleton.
 * @system @sealed @alpha
 */
export interface TreeAlpha {
	/**
	 * Retrieve the {@link TreeBranch | branch}, if any, for the given node.
	 * @param node - The node to query
	 * @remarks If the node has already been inserted into the tree, this will return the branch associated with that node's {@link TreeView | view}.
	 * Otherwise, it will return `undefined` (because the node has not yet been inserted and is therefore not part of a branch or view).
	 *
	 * This does not fork a new branch, but rather retrieves the _existing_ branch for the node.
	 * To create a new branch, use e.g. {@link TreeBranch.fork | `myBranch.fork()`}.
	 */
	branch(node: TreeNode): TreeBranch | undefined;

	/**
	 * Construct tree content that is compatible with the field defined by the provided `schema`.
	 * @param schema - The schema for what to construct. As this is an {@link ImplicitFieldSchema}, a {@link FieldSchema}, {@link TreeNodeSchema} or {@link AllowedTypes} array can be provided.
	 * @param data - The data used to construct the field content.
	 * @remarks
	 * When providing a {@link TreeNodeSchemaClass}, this is the same as invoking its constructor except that an unhydrated node can also be provided.
	 * This function exists as a generalization that can be used in other cases as well,
	 * such as when `undefined` might be allowed (for an optional field), or when the type should be inferred from the data when more than one type is possible.
	 *
	 * Like with {@link TreeNodeSchemaClass}'s constructor, it's an error to provide an existing node to this API.
	 * For that case, use {@link (TreeBeta:interface).clone}.
	 * @privateRemarks
	 * There should be a way to provide a source for defaulted identifiers, wither via this API or some way to add them to its output later.
	 */
	create<const TSchema extends ImplicitFieldSchema | UnsafeUnknownSchema>(
		schema: UnsafeUnknownSchema extends TSchema
			? ImplicitFieldSchema
			: TSchema & ImplicitFieldSchema,
		data: InsertableField<TSchema>,
	): Unhydrated<
		TSchema extends ImplicitFieldSchema
			? TreeFieldFromImplicitField<TSchema>
			: TreeNode | TreeLeafValue | undefined
	>;

	/**
	 * Less type safe version of {@link (TreeAlpha:interface).create}, suitable for importing data.
	 * @remarks
	 * Due to {@link ConciseTree} relying on type inference from the data, its use is somewhat limited.
	 * This does not support {@link ConciseTree|ConciseTrees} with customized handle encodings or using persisted keys.
	 * Use "compressed" or "verbose" formats for more flexibility.
	 *
	 * When using this function,
	 * it is recommend to ensure your schema is unambiguous with {@link ITreeConfigurationOptions.preventAmbiguity}.
	 * If the schema is ambiguous, consider using {@link (TreeAlpha:interface).create} and {@link Unhydrated} nodes where needed,
	 * or using {@link (TreeAlpha:interface).(importVerbose:1)} and specify all types.
	 *
	 * Documented (and thus recoverable) error handling/reporting for this is not yet implemented,
	 * but for now most invalid inputs will throw a recoverable error.
	 */
	importConcise<const TSchema extends ImplicitFieldSchema | UnsafeUnknownSchema>(
		schema: UnsafeUnknownSchema extends TSchema
			? ImplicitFieldSchema
			: TSchema & ImplicitFieldSchema,
		data: ConciseTree | undefined,
	): Unhydrated<
		TSchema extends ImplicitFieldSchema
			? TreeFieldFromImplicitField<TSchema>
			: TreeNode | TreeLeafValue | undefined
	>;

	/**
	 * Construct tree content compatible with a field defined by the provided `schema`.
	 * @param schema - The schema for what to construct. As this is an {@link ImplicitFieldSchema}, a {@link FieldSchema}, {@link TreeNodeSchema} or {@link AllowedTypes} array can be provided.
	 * @param data - The data used to construct the field content. See {@link (TreeAlpha:interface).(exportVerbose:1)}.
	 */
	importVerbose<const TSchema extends ImplicitFieldSchema>(
		schema: TSchema,
		data: VerboseTree | undefined,
		options?: Partial<TreeEncodingOptions>,
	): Unhydrated<TreeFieldFromImplicitField<TSchema>>;

	/**
	 * Copy a snapshot of the current version of a TreeNode into a {@link ConciseTree}.
	 */
	exportConcise(node: TreeNode | TreeLeafValue, options?: TreeEncodingOptions): ConciseTree;

	/**
	 * Copy a snapshot of the current version of a TreeNode into a {@link ConciseTree}, allowing undefined.
	 */
	exportConcise(
		node: TreeNode | TreeLeafValue | undefined,
		options?: TreeEncodingOptions,
	): ConciseTree | undefined;

	/**
	 * Copy a snapshot of the current version of a TreeNode into a JSON compatible plain old JavaScript Object (except for {@link @fluidframework/core-interfaces#IFluidHandle|IFluidHandles}).
	 * Uses the {@link VerboseTree} format, with an explicit type on every node.
	 *
	 * @remarks
	 * There are several cases this may be preferred to {@link (TreeAlpha:interface).(exportConcise:1)}:
	 *
	 * 1. When not using {@link ITreeConfigurationOptions.preventAmbiguity} (or when using `useStableFieldKeys`), `exportConcise` can produce ambiguous data (the type may be unclear on some nodes).
	 * `exportVerbose` will always be unambiguous and thus lossless.
	 *
	 * 2. When the data might be interpreted without access to the exact same view schema. In such cases, the types may be unknowable if not included.
	 *
	 * 3. When easy access to the type is desired.
	 */
	exportVerbose(node: TreeNode | TreeLeafValue, options?: TreeEncodingOptions): VerboseTree;

	/**
	 * Export the content of the provided `tree` in a compressed JSON compatible format.
	 * @remarks
	 * If an `idCompressor` is provided, it will be used to compress identifiers and thus will be needed to decompress the data.
	 *
	 * Always uses "stored" keys.
	 * See {@link TreeEncodingOptions.useStoredKeys} for details.
	 * @privateRemarks
	 * TODO: It is currently not clear how to work with the idCompressors correctly in the package API.
	 * Better APIs should probably be provided as there is currently no way to associate an un-hydrated tree with an idCompressor,
	 * Nor get the correct idCompressor from a subtree to use when exporting it.
	 * Additionally using `createIdCompressor` to make an idCompressor is `@legacy` and thus not intended for use in this API surface.
	 * It would probably make more sense if we provided a way to get an idCompressor from the context of a node,
	 * which could be optional (and settable if missing) for un0hydrated nodes and required for hydrated ones.
	 * Add in a stable public APi for creating idCompressors, and a way to get them from a tree (without view schema), and that should address the anticipated use-cases.
	 */
	exportCompressed(
		tree: TreeNode | TreeLeafValue,
		options: { oldestCompatibleClient: FluidClientVersion; idCompressor?: IIdCompressor },
	): JsonCompatible<IFluidHandle>;

	/**
	 * Import data encoded by {@link (TreeAlpha:interface).exportCompressed}.
	 *
	 * @param schema - Schema with which the data must be compatible. This compatibility is not verified and must be ensured by the caller.
	 * @param compressedData - Data compressed by {@link (TreeAlpha:interface).exportCompressed}.
	 * @param options - If {@link (TreeAlpha:interface).exportCompressed} was given an `idCompressor`, it must be provided here.
	 *
	 * @remarks
	 * If the data could have been encoded with a different schema, consider encoding the schema along side it using {@link extractPersistedSchema} and loading the data using {@link independentView}.
	 *
	 * @privateRemarks
	 * This API could be improved:
	 *
	 * 1. It could validate that the schema is compatible, and return or throw an error in the invalid case (maybe add a "try" version).
	 *
	 * 2. A "try" version of this could return an error if the data isn't in a supported format (as determined by version and/or JasonValidator).
	 *
	 * 3. Requiring the caller provide a JsonValidator isn't the most friendly API. It might be practical to provide a default.
	 */
	importCompressed<const TSchema extends ImplicitFieldSchema>(
		schema: TSchema,
		compressedData: JsonCompatible<IFluidHandle>,
		options: { idCompressor?: IIdCompressor } & ICodecOptions,
	): Unhydrated<TreeFieldFromImplicitField<TSchema>>;
}

/**
 * Extensions to {@link (Tree:variable)} and {@link (TreeBeta:variable)} which are not yet stable.
 * @see {@link (TreeAlpha:interface)}.
 * @alpha
 */
export const TreeAlpha: TreeAlpha = {
	branch(node: TreeNode): TreeBranch | undefined {
		const kernel = getKernel(node);
		if (!kernel.isHydrated()) {
			return undefined;
		}
		const view = kernel.anchorNode.anchorSet.slots.get(ViewSlot);
		assert(
			view instanceof SchematizingSimpleTreeView,
			0xa5c /* Unexpected view implementation */,
		);
		return view;
	},

	create: createFromInsertable,

	importConcise<TSchema extends ImplicitFieldSchema | UnsafeUnknownSchema>(
		schema: UnsafeUnknownSchema extends TSchema
			? ImplicitFieldSchema
			: TSchema & ImplicitFieldSchema,
		data: ConciseTree | undefined,
	): Unhydrated<
		TSchema extends ImplicitFieldSchema
			? TreeFieldFromImplicitField<TSchema>
			: TreeNode | TreeLeafValue | undefined
	> {
		return createFromInsertable<UnsafeUnknownSchema>(
			schema,
			data as InsertableField<UnsafeUnknownSchema>,
		) as Unhydrated<
			TSchema extends ImplicitFieldSchema
				? TreeFieldFromImplicitField<TSchema>
				: TreeNode | TreeLeafValue | undefined
		>;
	},

	importVerbose<const TSchema extends ImplicitFieldSchema>(
		schema: TSchema,
		data: VerboseTree | undefined,
		options?: TreeEncodingOptions,
	): Unhydrated<TreeFieldFromImplicitField<TSchema>> {
		const config: TreeEncodingOptions = { ...options };
		// Create a config which is standalone, and thus can be used without having to refer back to the schema.
		const schemalessConfig = applySchemaToParserOptions(schema, config);
		if (data === undefined) {
			const field = normalizeFieldSchema(schema);
			if (field.kind !== FieldKind.Optional) {
				throw new UsageError("undefined provided for non-optional field.");
			}
			return undefined as Unhydrated<TreeFieldFromImplicitField<TSchema>>;
		}
		const cursor = cursorFromVerbose(data, schemalessConfig);
		return createFromCursor(schema, cursor);
	},

	exportConcise,

	exportVerbose(node: TreeNode | TreeLeafValue, options?: TreeEncodingOptions): VerboseTree {
		const config: TreeEncodingOptions = { ...options };

		const cursor = borrowCursorFromTreeNodeOrValue(node);
		return verboseFromCursor(
			cursor,
			tryGetSchema(node) ?? fail(0xace /* invalid input */),
			config,
		);
	},

	exportCompressed(
		node: TreeNode | TreeLeafValue,
		options: {
			oldestCompatibleClient: FluidClientVersion;
			idCompressor?: IIdCompressor;
		},
	): JsonCompatible<IFluidHandle> {
		const schema = tryGetSchema(node) ?? fail(0xacf /* invalid input */);
		const format = versionToFormat[options.oldestCompatibleClient];
		const codec = makeFieldBatchCodec({ jsonValidator: noopValidator }, format);
		const cursor = borrowFieldCursorFromTreeNodeOrValue(node);
		const batch: FieldBatch = [cursor];
		// If none provided, create a compressor which will not compress anything.
		const idCompressor = options.idCompressor ?? createIdCompressor();
		const context: FieldBatchEncodingContext = {
			encodeType: TreeCompressionStrategy.Compressed,
			idCompressor,
			originatorId: idCompressor.localSessionId, // TODO: Why is this needed?
			schema: { schema: toStoredSchema(schema), policy: defaultSchemaPolicy },
		};
		const result = codec.encode(batch, context);
		return result;
	},

	importCompressed<const TSchema extends ImplicitFieldSchema>(
		schema: TSchema,
		compressedData: JsonCompatible<IFluidHandle>,
		options: {
			idCompressor?: IIdCompressor;
		} & ICodecOptions,
	): Unhydrated<TreeFieldFromImplicitField<TSchema>> {
		const config = new TreeViewConfigurationAlpha({ schema });
		const content: ViewContent = {
<<<<<<< HEAD
			// TODO: Either the return type from this method cannot be persisted due to type constraints, or we need to
			// dispatch the correct schema codec based on the format version specified by the caller.
			schema: extractPersistedSchema(schema),
=======
			schema: extractPersistedSchema(config, currentVersion),
>>>>>>> 2e6b0cfd
			tree: compressedData,
			idCompressor: options.idCompressor ?? createIdCompressor(),
		};
		const view = independentInitializedView(config, options, content);
		return TreeBeta.clone<TSchema>(view.root);
	},
};

function exportConcise(
	node: TreeNode | TreeLeafValue,
	options?: TreeEncodingOptions,
): ConciseTree;

function exportConcise(
	node: TreeNode | TreeLeafValue | undefined,
	options?: TreeEncodingOptions,
): ConciseTree | undefined;

function exportConcise(
	node: TreeNode | TreeLeafValue | undefined,
	options?: TreeEncodingOptions,
): ConciseTree | undefined {
	if (node === undefined) {
		return undefined;
	}
	const config: TreeEncodingOptions = { ...options };

	const cursor = borrowCursorFromTreeNodeOrValue(node);
	return conciseFromCursor(
		cursor,
		tryGetSchema(node) ?? fail(0xacd /* invalid input */),
		config,
	);
}

function borrowCursorFromTreeNodeOrValue(
	node: TreeNode | TreeLeafValue,
): ITreeCursorSynchronous {
	if (isTreeValue(node)) {
		return cursorFromInsertable<UnsafeUnknownSchema>(
			tryGetSchema(node) ?? fail(0xad0 /* missing schema */),
			node,
		);
	}
	const kernel = getKernel(node);
	const cursor = kernel.getOrCreateInnerNode().borrowCursor();
	return cursor;
}

function borrowFieldCursorFromTreeNodeOrValue(
	node: TreeNode | TreeLeafValue,
): ITreeCursorSynchronous {
	const cursor = borrowCursorFromTreeNodeOrValue(node);
	// TODO: avoid copy
	const mapTree = mapTreeFromCursor(cursor);
	return cursorForMapTreeField([mapTree]);
}

const versionToFormat = {
	v2_0: 1,
	v2_1: 1,
	v2_2: 1,
	v2_3: 1,
};<|MERGE_RESOLUTION|>--- conflicted
+++ resolved
@@ -316,13 +316,7 @@
 	): Unhydrated<TreeFieldFromImplicitField<TSchema>> {
 		const config = new TreeViewConfigurationAlpha({ schema });
 		const content: ViewContent = {
-<<<<<<< HEAD
-			// TODO: Either the return type from this method cannot be persisted due to type constraints, or we need to
-			// dispatch the correct schema codec based on the format version specified by the caller.
-			schema: extractPersistedSchema(schema),
-=======
 			schema: extractPersistedSchema(config, currentVersion),
->>>>>>> 2e6b0cfd
 			tree: compressedData,
 			idCompressor: options.idCompressor ?? createIdCompressor(),
 		};
