/*!
 * Copyright (c) Microsoft Corporation and contributors. All rights reserved.
 * Licensed under the MIT License.
 */

import type { IFluidHandle } from "@fluidframework/core-interfaces";
import { assert } from "@fluidframework/core-utils/internal";
import {
	type IIdCompressor,
	createIdCompressor,
} from "@fluidframework/id-compressor/internal";

<<<<<<< HEAD
import {
	FluidClientVersion,
	type CodecWriteOptions,
	type ICodecOptions,
} from "../codec/index.js";
=======
import type { CodecWriteOptions } from "../codec/index.js";
>>>>>>> 89a82e0d
import {
	type RevisionTag,
	RevisionTagCodec,
	SchemaFormatVersion,
	TreeStoredSchemaRepository,
} from "../core/index.js";
import {
	createNodeIdentifierManager,
	makeFieldBatchCodec,
	makeSchemaCodec,
	type FieldBatchEncodingContext,
	defaultSchemaPolicy,
	TreeCompressionStrategy,
	defaultIncrementalEncodingPolicy,
} from "../feature-libraries/index.js";
// eslint-disable-next-line import/no-internal-modules
import type { Format } from "../feature-libraries/schema-index/formatV1.js";
import type {
	TreeViewConfiguration,
	ImplicitFieldSchema,
	TreeViewAlpha,
	ITreeAlpha,
	ViewableTree,
	TreeView,
	ReadSchema,
	VerboseTree,
	SimpleTreeSchema,
} from "../simple-tree/index.js";
import {
	type JsonCompatibleReadOnly,
	type JsonCompatible,
	Breakable,
	oneFromIterable,
	brand,
} from "../util/index.js";
import {
	buildConfiguredForest,
	defaultSharedTreeOptions,
	exportSimpleSchema,
	type ForestOptions,
} from "./sharedTree.js";
import { createTreeCheckout } from "./treeCheckout.js";
import { SchematizingSimpleTreeView } from "./schematizingTreeView.js";
import { initialize, initializerFromChunk } from "./schematizeTree.js";
import { combineChunks } from "../feature-libraries/index.js";

/**
 * Create an uninitialized {@link TreeView} that is not tied to any {@link ITree} instance.
 *
 * @remarks
 * Such a view can never experience collaboration or be persisted to to a Fluid Container.
 *
 * This can be useful for testing, as well as use-cases like working on local files instead of documents stored in some Fluid service.
 * @alpha
 */
export function independentView<const TSchema extends ImplicitFieldSchema>(
	config: TreeViewConfiguration<TSchema>,
	options: ForestOptions & { idCompressor?: IIdCompressor | undefined },
): TreeViewAlpha<TSchema> {
	return createIndependentTreeAlpha(options).viewWith(config) as TreeViewAlpha<TSchema>;
}

/**
 * Create an initialized {@link TreeView} that is not tied to any {@link ITree} instance.
 *
 * @remarks
 * Such a view can never experience collaboration or be persisted to to a Fluid Container.
 *
 * This can be useful for testing, as well as use-cases like working on local files instead of documents stored in some Fluid service.
 * @privateRemarks
 * TODO: Providing an API which generates a {@link ViewableTree} extended with export options from {@link ITreeAlpha} and maybe even branching APIs would likely be better that just exposing a {@link TreeViewAlpha}.
 * @alpha
 */
export function independentInitializedView<const TSchema extends ImplicitFieldSchema>(
	config: TreeViewConfiguration<TSchema>,
	options: ForestOptions & ICodecOptions,
	content: ViewContent,
): TreeViewAlpha<TSchema> {
<<<<<<< HEAD
	const idCompressor: IIdCompressor = content.idCompressor;
	// Any version can be passed down to `makeFieldBatchCodec` and `makeSchemaCodec` here.
	// We only use the decode part, which always dispatches to the correct codec based on the version in the data, not the `minVersionForCollab`.
	const writeOptions: CodecWriteOptions = {
		...options,
		minVersionForCollab: FluidClientVersion.v2_0,
	};
	const fieldBatchCodec = makeFieldBatchCodec(writeOptions);
	const schemaCodec = makeSchemaCodec(writeOptions);

	const schema = schemaCodec.decode(content.schema as Format);
	const context: FieldBatchEncodingContext = {
		encodeType: TreeCompressionStrategy.Compressed,
		idCompressor,
		originatorId: idCompressor.localSessionId, // Is this right? If so, why is is needed?
		schema: { schema, policy: defaultSchemaPolicy },
	};

	const fieldCursors = fieldBatchCodec.decode(content.tree as JsonCompatibleReadOnly, context);
	assert(fieldCursors.length === 1, 0xa5b /* must have exactly 1 field in batch */);

	return independentInitializedViewInternal(
=======
	return createIndependentTreeAlpha({ ...options, content }).viewWith(
>>>>>>> 89a82e0d
		config,
	) as TreeViewAlpha<TSchema>;
}

/**
 * Create a {@link ViewableTree} that is not tied to any Fluid runtimes or services.
 *
 * @remarks
 * Such a tree can never experience collaboration or be persisted to to a Fluid Container.
 *
 * This can be useful for testing, as well as use-cases like working on local files instead of documents stored in some Fluid service.
 *
 * @example
 * ```typescript
 * const tree = createIndependentTreeBeta();
 *
 * const stagedConfig = new TreeViewConfiguration({
 * 	schema: SchemaFactoryAlpha.types([
 * 		SchemaFactory.number,
 * 		SchemaFactoryAlpha.staged(SchemaFactory.string),
 * 	]),
 * });
 * const afterConfig = new TreeViewConfigurationAlpha({
 * 	schema: [SchemaFactory.number, SchemaFactory.string],
 * });
 *
 * // Initialize tree
 * {
 * 	const view = tree.viewWith(stagedConfig);
 * 	view.initialize(1);
 * 	view.dispose();
 * }
 *
 * // Do schema upgrade
 * {
 * 	const view = tree.viewWith(afterConfig);
 * 	view.upgradeSchema();
 * 	view.root = "A";
 * 	view.dispose();
 * }
 *
 * // Can still view tree with staged schema
 * {
 * 	const view = tree.viewWith(stagedConfig);
 * 	assert.equal(view.root, "A");
 * 	view.dispose();
 * }
 * ```
 * @privateRemarks
 * Before stabilizing this as public, consider if we can instead just expose a better way to create regular Fluid service based SharedTrees for tests.
 * Something like https://github.com/microsoft/FluidFramework/pull/25422 might be a better long term stable/public solution.
 * @beta
 */
export function createIndependentTreeBeta<const TSchema extends ImplicitFieldSchema>(
	options?: ForestOptions,
): ViewableTree {
	return createIndependentTreeAlpha<TSchema>(options);
}

/**
 * Alpha extensions to {@link createIndependentTreeBeta}.
 *
 * @param options - Configuration options for the independent tree.
 * This can be used to create an uninitialized tree, or `content` can be provided to create an initialized tree.
 * If content is provided, the idCompressor is a required part of it: otherwise it is optional and provided at the top level.
 *
 * @privateRemarks
 * TODO: Support more of {@link ITreeAlpha}, including branching APIs to allow for merges.
 * TODO: Better unify this logic with SharedTreeKernel and SharedTreeCore.
 *
 * Before further stabilizing: consider better ways to handle initialized vs uninitialized trees.
 * Perhaps it would be better to not allow initialize here at all, but expose the ability to load compressed tree content and stored schema via ITree or TreeView?
 * If keeping the option here, maybe a separate function of overload would be better? Or maybe flatten ViewContent inline to deduplicate the idCompressor options?
 * @alpha
 */
export function createIndependentTreeAlpha<const TSchema extends ImplicitFieldSchema>(
	options?: ForestOptions &
		(
			| ({ idCompressor?: IIdCompressor | undefined } & { content?: undefined })
			| (CodecWriteOptions & { content: ViewContent } & { idCompressor?: undefined })
		),
): ViewableTree & Pick<ITreeAlpha, "exportVerbose" | "exportSimpleSchema"> {
	const breaker = new Breakable("independentView");
	const idCompressor: IIdCompressor =
		options?.idCompressor ?? options?.content?.idCompressor ?? createIdCompressor();
	const mintRevisionTag = (): RevisionTag => idCompressor.generateCompressedId();
	const revisionTagCodec = new RevisionTagCodec(idCompressor);

	// To ensure the forest is in schema when constructed, start it with an empty schema and set the schema repository content later.
	const schemaRepository = new TreeStoredSchemaRepository();

	const forest = buildConfiguredForest(
		breaker,
		options?.forest ?? defaultSharedTreeOptions.forest,
		schemaRepository,
		idCompressor,
		defaultIncrementalEncodingPolicy,
	);

	const checkout = createTreeCheckout(idCompressor, mintRevisionTag, revisionTagCodec, {
		forest,
		schema: schemaRepository,
		breaker,
	});

	if (options?.content !== undefined) {
		const schemaCodec = makeSchemaCodec(options, brand(SchemaFormatVersion.v1));
		const fieldBatchCodec = makeFieldBatchCodec(options);
		const newSchema = schemaCodec.decode(options.content.schema as Format);

		const context: FieldBatchEncodingContext = {
			encodeType: TreeCompressionStrategy.Compressed,
			idCompressor,
			originatorId: idCompressor.localSessionId, // Is this right? If so, why is is needed?
			schema: { schema: newSchema, policy: defaultSchemaPolicy },
		};
		const fieldCursors = fieldBatchCodec.decode(
			options.content.tree as JsonCompatibleReadOnly,
			context,
		);
		assert(fieldCursors.length === 1, 0xa5b /* must have exactly 1 field in batch */);

		const fieldCursor = oneFromIterable(fieldCursors);
		assert(fieldCursor !== undefined, "expected exactly one field in batch");

		initialize(
			checkout,
			newSchema,
			initializerFromChunk(checkout, () =>
				combineChunks(checkout.forest.chunkField(fieldCursor)),
			),
		);
	}

	return {
		viewWith<TRoot extends ImplicitFieldSchema>(
			config: TreeViewConfiguration<TRoot>,
		): TreeView<TRoot> {
			const out: TreeViewAlpha<TSchema> = new SchematizingSimpleTreeView<TSchema>(
				checkout,
				config as TreeViewConfiguration as TreeViewConfiguration<ReadSchema<TSchema>>,
				createNodeIdentifierManager(idCompressor),
			);
			return out as unknown as TreeView<TRoot>;
		},

		exportVerbose(): VerboseTree | undefined {
			return checkout.exportVerbose();
		},

		exportSimpleSchema(): SimpleTreeSchema {
			return exportSimpleSchema(checkout.storedSchema);
		},
	};
}

/**
 * The portion of SharedTree data typically persisted by the container.
 * Usable with {@link independentInitializedView} to create a {@link TreeView}
 * without loading a container.
 * @alpha
 */
export interface ViewContent {
	/**
	 * Compressed tree from {@link (TreeAlpha:interface).exportCompressed}.
	 * @remarks
	 * This is an owning reference:
	 * consumers of this content might modify this data in place (for example when applying edits) to avoid copying.
	 */
	readonly tree: JsonCompatible<IFluidHandle>;
	/**
	 * Persisted schema from {@link extractPersistedSchema}.
	 */
	readonly schema: JsonCompatible;
	/**
	 * IIdCompressor which will be used to decompress any compressed identifiers in `tree`
	 * as well as for any other identifiers added to the view.
	 */
	readonly idCompressor: IIdCompressor;
}<|MERGE_RESOLUTION|>--- conflicted
+++ resolved
@@ -10,15 +10,11 @@
 	createIdCompressor,
 } from "@fluidframework/id-compressor/internal";
 
-<<<<<<< HEAD
 import {
 	FluidClientVersion,
 	type CodecWriteOptions,
 	type ICodecOptions,
 } from "../codec/index.js";
-=======
-import type { CodecWriteOptions } from "../codec/index.js";
->>>>>>> 89a82e0d
 import {
 	type RevisionTag,
 	RevisionTagCodec,
@@ -97,32 +93,7 @@
 	options: ForestOptions & ICodecOptions,
 	content: ViewContent,
 ): TreeViewAlpha<TSchema> {
-<<<<<<< HEAD
-	const idCompressor: IIdCompressor = content.idCompressor;
-	// Any version can be passed down to `makeFieldBatchCodec` and `makeSchemaCodec` here.
-	// We only use the decode part, which always dispatches to the correct codec based on the version in the data, not the `minVersionForCollab`.
-	const writeOptions: CodecWriteOptions = {
-		...options,
-		minVersionForCollab: FluidClientVersion.v2_0,
-	};
-	const fieldBatchCodec = makeFieldBatchCodec(writeOptions);
-	const schemaCodec = makeSchemaCodec(writeOptions);
-
-	const schema = schemaCodec.decode(content.schema as Format);
-	const context: FieldBatchEncodingContext = {
-		encodeType: TreeCompressionStrategy.Compressed,
-		idCompressor,
-		originatorId: idCompressor.localSessionId, // Is this right? If so, why is is needed?
-		schema: { schema, policy: defaultSchemaPolicy },
-	};
-
-	const fieldCursors = fieldBatchCodec.decode(content.tree as JsonCompatibleReadOnly, context);
-	assert(fieldCursors.length === 1, 0xa5b /* must have exactly 1 field in batch */);
-
-	return independentInitializedViewInternal(
-=======
 	return createIndependentTreeAlpha({ ...options, content }).viewWith(
->>>>>>> 89a82e0d
 		config,
 	) as TreeViewAlpha<TSchema>;
 }
@@ -202,7 +173,7 @@
 	options?: ForestOptions &
 		(
 			| ({ idCompressor?: IIdCompressor | undefined } & { content?: undefined })
-			| (CodecWriteOptions & { content: ViewContent } & { idCompressor?: undefined })
+			| (ICodecOptions & { content: ViewContent } & { idCompressor?: undefined })
 		),
 ): ViewableTree & Pick<ITreeAlpha, "exportVerbose" | "exportSimpleSchema"> {
 	const breaker = new Breakable("independentView");
@@ -229,8 +200,14 @@
 	});
 
 	if (options?.content !== undefined) {
-		const schemaCodec = makeSchemaCodec(options, brand(SchemaFormatVersion.v1));
-		const fieldBatchCodec = makeFieldBatchCodec(options);
+		// Any version can be passed down to `makeSchemaCodec` and `makeFieldBatchCodec` here.
+		// We only use the decode part, which always dispatches to the correct codec based on the version in the data, not `minVersionForCollab`.
+		const writeOptions: CodecWriteOptions = {
+			...options,
+			minVersionForCollab: FluidClientVersion.v2_0,
+		};
+		const schemaCodec = makeSchemaCodec(writeOptions, brand(SchemaFormatVersion.v1));
+		const fieldBatchCodec = makeFieldBatchCodec(writeOptions);
 		const newSchema = schemaCodec.decode(options.content.schema as Format);
 
 		const context: FieldBatchEncodingContext = {
