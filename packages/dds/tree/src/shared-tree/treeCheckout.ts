/*!
 * Copyright (c) Microsoft Corporation and contributors. All rights reserved.
 * Licensed under the MIT License.
 */

import { assert, unreachableCase, fail } from "@fluidframework/core-utils/internal";
import type { IFluidHandle, Listenable } from "@fluidframework/core-interfaces/internal";
import { createEmitter } from "@fluid-internal/client-utils";
import type { IIdCompressor, SessionId } from "@fluidframework/id-compressor";
import {
	UsageError,
	type ITelemetryLoggerExt,
} from "@fluidframework/telemetry-utils/internal";
import { FluidClientVersion, FormatValidatorNoOp } from "../codec/index.js";
import {
	type Anchor,
	type AnchorLocator,
	type AnchorNode,
	AnchorSet,
	type AnchorSetRootEvents,
	type ChangeFamily,
	CommitKind,
	type DeltaVisitor,
	type DetachedFieldIndex,
	type IEditableForest,
	type IForestSubscription,
	type JsonableTree,
	RevertibleStatus,
	type RevisionTag,
	type RevisionTagCodec,
	type TreeStoredSchema,
	TreeStoredSchemaRepository,
	type TreeStoredSchemaSubscription,
	combineVisitors,
	makeDetachedFieldIndex,
	rebaseChange,
	rootFieldKey,
	tagChange,
	visitDelta,
	type RevertibleAlphaFactory,
	type RevertibleAlpha,
	type GraphCommit,
	isAncestor,
	moveToDetachedField,
	type ITreeCursor,
	type TreeNodeSchemaIdentifier,
	type TreeNodeStoredSchema,
	LeafNodeStoredSchema,
	diffHistories,
<<<<<<< HEAD
	type ChangeMetadata,
	type ChangeEncodingContext,
=======
	type ReadOnlyDetachedFieldIndex,
>>>>>>> 0b24d031
} from "../core/index.js";
import {
	type FieldBatchCodec,
	type TreeCompressionStrategy,
	allowsRepoSuperset,
	buildForest,
	createNodeIdentifierManager,
	defaultSchemaPolicy,
	intoDelta,
	jsonableTreeFromCursor,
	makeFieldBatchCodec,
} from "../feature-libraries/index.js";
import {
	SquashingTransactionStack,
	SharedTreeBranch,
	TransactionResult,
	onForkTransitive,
	type SharedTreeBranchChange,
	type Transactor,
} from "../shared-tree-core/index.js";
import {
	Breakable,
	disposeSymbol,
	getOrCreate,
	type JsonCompatibleReadOnly,
	type WithBreakable,
} from "../util/index.js";

import { SharedTreeChangeFamily, hasSchemaChange } from "./sharedTreeChangeFamily.js";
import type { SharedTreeChange } from "./sharedTreeChangeTypes.js";
import type { ISharedTreeEditor, SharedTreeEditBuilder } from "./sharedTreeEditBuilder.js";
import type { IDisposable } from "@fluidframework/core-interfaces";
import {
	type ImplicitFieldSchema,
	type ReadSchema,
	type TreeView,
	type TreeViewConfiguration,
	type UnsafeUnknownSchema,
	type ViewableTree,
	type TreeBranch,
	type TreeChangeEvents,
	type VerboseTree,
	customFromCursorStored,
	type CustomTreeValue,
	type CustomTreeNode,
} from "../simple-tree/index.js";
import { getCheckout, SchematizingSimpleTreeView } from "./schematizingTreeView.js";
import { isStableId } from "@fluidframework/id-compressor/internal";

/**
 * Events for {@link ITreeCheckout}.
 */
export interface CheckoutEvents {
	/**
	 * The view is currently in a consistent state, but a batch of changes is about to be processed.
	 * @remarks Once this event fires, it is not safe to access the FlexTree, Forest and AnchorSet again until the corresponding {@link CheckoutEvents.afterBatch} fires.
	 * Every call to `beforeBatch` will be followed by a corresponding call to `afterBatch` (before any more calls to `beforeBatch`).
	 * @param change - The {@link SharedTreeBranchChange | change} to the checkout's active branch that is about to be processed.
	 * May be empty if the changes were produced by e.g. a rebase or the initial loading of the document.
	 */
	beforeBatch(change: SharedTreeBranchChange<SharedTreeChange>): void;

	/**
	 * A batch of changes has finished processing and the view is in a consistent state.
	 * @remarks It is once again safe to access the FlexTree, Forest and AnchorSet.
	 *
	 * While every call to `beforeBatch` will be followed by a corresponding call to `afterBatch`, the converse is not true.
	 * This event may be fired without a preceding `beforeBatch` event if the checkout's branch and forest were directly updated via e.g. a summary load rather than via normal application of changes.
	 * @remarks
	 * This is mainly useful for knowing when to do followup work scheduled during events from Anchors.
	 */
	afterBatch(): void;

	/**
	 * Fired when a change is made to the branch. Includes data about the change that is made which listeners
	 * can use to filter on changes they care about e.g. local vs remote changes.
	 *
	 * @param data - information about the change
	 * @param getRevertible - a function provided that allows users to get a revertible for the change. If not provided,
	 * this change is not revertible.
	 */
	changed(data: ChangeMetadata, getRevertible?: RevertibleAlphaFactory): void;

	/**
	 * Fired when a new branch is created from this checkout.
	 */
	fork(branch: ITreeCheckout): void;

	/**
	 * Fired when the checkout is disposed.
	 */
	dispose(): void;
}

/**
 * A "version control"-style branch of a SharedTree.
 * @remarks Branches may be used to coordinate edits to a SharedTree, e.g. via merge and rebase operations.
 * Changes applied to a branch of a branch only apply to that branch and are isolated from other branches.
 * Changes may be synchronized across branches via merge and rebase operations provided on the branch object.
 * @alpha @sealed
 */
export interface BranchableTree extends ViewableTree {
	/**
	 * Spawn a new branch which is based off of the current state of this branch.
	 * Any mutations of the new branch will not apply to this branch until the new branch is merged back into this branch via `merge()`.
	 */
	branch(): TreeBranchFork;

	/**
	 * Apply all the new changes on the given branch to this branch.
	 * @param view - a branch which was created by a call to `branch()`.
	 * It is automatically disposed after the merge completes.
	 * @remarks All ongoing transactions (if any) in `branch` will be committed before the merge.
	 * A "changed" event and a corresponding {@link Revertible} will be emitted on this branch for each new change merged from 'branch'.
	 */
	merge(branch: TreeBranchFork): void;

	/**
	 * Apply all the new changes on the given branch to this branch.
	 * @param branch - a branch which was created by a call to `branch()`.
	 * @param disposeMerged - whether or not to dispose `branch` after the merge completes.
	 * @remarks All ongoing transactions (if any) in `branch` will be committed before the merge.
	 */
	merge(branch: TreeBranchFork, disposeMerged: boolean): void;

	/**
	 * Rebase the given branch onto this branch.
	 * @param branch - a branch which was created by a call to `branch()`. It is modified by this operation.
	 */
	rebase(branch: TreeBranchFork): void;
}

/**
 * A {@link BranchableTree | branch} of a SharedTree that has merged from another branch.
 * @remarks This branch should be disposed when it is no longer needed in order to free resources.
 * @alpha @sealed
 */
export interface TreeBranchFork extends BranchableTree, IDisposable {
	/**
	 * Rebase the changes that have been applied to this branch over all the new changes in the given branch.
	 * @param branch - Either the root branch or a branch that was created by a call to `branch()`. It is not modified by this operation.
	 */
	rebaseOnto(branch: BranchableTree): void;
}

/**
 * Provides a means for interacting with a SharedTree.
 * This includes reading data from the tree and running transactions to mutate the tree.
 * @remarks This interface should not have any implementations other than those provided by the SharedTree package libraries.
 * @privateRemarks
 * API for interacting with a {@link SharedTreeBranch}.
 * Implementations of this interface must implement the {@link branchKey} property.
 */
export interface ITreeCheckout extends AnchorLocator, ViewableTree, WithBreakable {
	/**
	 * Read and Write access for schema stored in the document.
	 *
	 * These APIs are temporary and will be replaced with different abstractions (View Schema based) in a different place later.
	 *
	 * TODO:
	 * Editing of this should be moved into transactions with the rest of tree editing to they can be intermixed.
	 * This will be done after the relations between views, branches and Indexes are figured out.
	 *
	 * TODO:
	 * Public APIs for dealing with schema should be in terms of View Schema, and schema update policies.
	 * The actual stored schema should be hidden (or ar least not be the most prominent way to interact with schema).
	 *
	 * TODO:
	 * Something should ensure the document contents are always in schema.
	 */
	readonly storedSchema: TreeStoredSchemaSubscription;
	/**
	 * Current contents.
	 * Updated by edits (local and remote).
	 * Use `editor` to create a local edit.
	 */
	readonly forest: IForestSubscription;

	/**
	 * Used to edit the state of the tree. Edits will be immediately applied locally to the tree.
	 * If there is no transaction currently ongoing, then the edits will be submitted to Fluid immediately as well.
	 */
	readonly editor: ISharedTreeEditor;

	/**
	 * A collection of functions for managing transactions.
	 */
	readonly transaction: Transactor;

	branch(): ITreeCheckoutFork;

	merge(checkout: ITreeCheckoutFork): void;

	merge(checkout: ITreeCheckoutFork, disposeMerged: boolean): void;

	rebase(checkout: ITreeCheckoutFork): void;

	/**
	 * Replaces all schema with the provided schema.
	 * Can over-write preexisting schema, and removes unmentioned schema.
	 *
	 * @param newSchema - The new schema to replace the existing schema.
	 * @param allowNonSupersetSchema - Whether to allow non-superset schemas.
	 * Defaults to false.
	 * If false, an assert will be thrown if the new schema does not permit all possible documents which were permitted under the old schema.
	 */
	updateSchema(newSchema: TreeStoredSchema, allowNonSupersetSchema?: true): void;

	/**
	 * Events about this view.
	 */
	readonly events: Listenable<CheckoutEvents>;

	/**
	 * Events about the root of the tree in this view.
	 */
	readonly rootEvents: Listenable<AnchorSetRootEvents>;

	/**
	 * Returns a JsonableTree for each tree that was removed from (and not restored to) the document.
	 * This list is guaranteed to contain all nodes that are recoverable through undo/redo on this checkout.
	 * The list may also contain additional nodes.
	 *
	 * This is only intended for use in testing and exceptional code paths: it is not performant.
	 */
	getRemovedRoots(): [string | number | undefined, number, JsonableTree][];
}

/**
 * Creates a {@link TreeCheckout}.
 * @param args - an object containing optional components that will be used to build the view.
 * Any components not provided will be created by default.
 * @remarks This does not create a {@link SharedTree}, but rather a view with the minimal state
 * and functionality required to implement {@link ITreeCheckout}.
 */
export function createTreeCheckout(
	idCompressor: IIdCompressor,
	mintRevisionTag: () => RevisionTag,
	revisionTagCodec: RevisionTagCodec,
	args?: {
		branch?: SharedTreeBranch<SharedTreeEditBuilder, SharedTreeChange>;
		changeFamily?: ChangeFamily<SharedTreeEditBuilder, SharedTreeChange>;
		schema?: TreeStoredSchemaRepository;
		forest?: IEditableForest;
		fieldBatchCodec?: FieldBatchCodec;
		removedRoots?: DetachedFieldIndex;
		chunkCompressionStrategy?: TreeCompressionStrategy;
		logger?: ITelemetryLoggerExt;
		breaker?: Breakable;
		disposeForksAfterTransaction?: boolean;
	},
): TreeCheckout {
	const breaker = args?.breaker ?? new Breakable("TreeCheckout");
	const schema = args?.schema ?? new TreeStoredSchemaRepository();
	const forest = args?.forest ?? buildForest(breaker, schema);
	const defaultCodecOptions = {
		jsonValidator: FormatValidatorNoOp,
		minVersionForCollab: FluidClientVersion.v2_0,
	};
	const changeFamily =
		args?.changeFamily ??
		new SharedTreeChangeFamily(
			revisionTagCodec,
			args?.fieldBatchCodec ?? makeFieldBatchCodec(defaultCodecOptions),
			defaultCodecOptions,
			args?.chunkCompressionStrategy,
			idCompressor,
		);

	// TODO: If a branch is passed in, is it supposed to be local main?
	// Otherwise shouldn't we set `isSharedBranch` to false?
	const branch =
		args?.branch ??
		new SharedTreeBranch(
			{
				change: changeFamily.rebaser.compose([]),
				revision: "root",
			},
			changeFamily,
			() => idCompressor.generateCompressedId(),
		);

	return new TreeCheckout(
		branch,
		true,
		changeFamily,
		schema,
		forest,
		mintRevisionTag,
		revisionTagCodec,
		idCompressor,
		args?.removedRoots,
		args?.logger,
		breaker,
		args?.disposeForksAfterTransaction,
	);
}

/**
 * Branch (like in a version control system) of SharedTree.
 *
 * {@link ITreeCheckout} that has forked off of the main trunk/branch.
 */
export interface ITreeCheckoutFork extends ITreeCheckout {
	rebaseOnto(view: ITreeCheckout): void;
}

/**
 * Metrics derived from a revert operation.
 *
 * @see {@link TreeCheckout.revertRevertible}.
 */
export interface RevertMetrics {
	/**
	 * The age of the revertible commit relative to the head of the branch to which the reversion will be applied.
	 */
	readonly age: number;

	// TODO: add other stats as needed for telemetry, etc.
}

/**
 * An implementation of {@link ITreeCheckoutFork}.
 */
export class TreeCheckout implements ITreeCheckoutFork {
	public disposed = false;

	private editLock: EditLock;

	private readonly views = new Set<TreeView<ImplicitFieldSchema>>();

	/**
	 * Set of revertibles maintained for automatic disposal
	 */
	private readonly revertibles = new Set<RevertibleAlpha>();

	/**
	 * Each branch's head commit corresponds to a revertible commit.
	 * Maintaining a whole branch ensures the commit graph is not pruned in a way that would prevent the commit from
	 * being reverted.
	 */
	private readonly revertibleCommitBranches = new Map<
		RevisionTag,
		SharedTreeBranch<SharedTreeEditBuilder, SharedTreeChange>
	>();

	/**
	 * The name of the telemetry event logged for calls to {@link TreeCheckout.revertRevertible}.
	 * @privateRemarks Exposed for testing purposes.
	 */
	public static readonly revertTelemetryEventName = "RevertRevertible";

	readonly #events = createEmitter<CheckoutEvents>();
	public events: Listenable<CheckoutEvents> = this.#events;

	public constructor(
		branch: SharedTreeBranch<SharedTreeEditBuilder, SharedTreeChange>,
		/** True if and only if this checkout is for a branch which is persisted and shared with other clients. */
		public readonly isSharedBranch: boolean,
		private readonly changeFamily: ChangeFamily<SharedTreeEditBuilder, SharedTreeChange>,
		public readonly storedSchema: TreeStoredSchemaRepository,
		public readonly forest: IEditableForest,
		private readonly mintRevisionTag: () => RevisionTag,
		private readonly revisionTagCodec: RevisionTagCodec,
		private readonly idCompressor: IIdCompressor,
		private readonly _removedRoots: DetachedFieldIndex = makeDetachedFieldIndex(
			"repair",
			revisionTagCodec,
			idCompressor,
		),
		/** Optional logger for telemetry. */
		private readonly logger?: ITelemetryLoggerExt,
		public readonly breaker: Breakable = new Breakable("TreeCheckout"),
		public readonly disposeForksAfterTransaction = true,
	) {
		this.#transaction = this.createTransactionStack(branch);
		this.editLock = new EditLock(this.#transaction.activeBranchEditor);
		this.registerForBranchEvents();
	}

	public get removedRoots(): ReadOnlyDetachedFieldIndex {
		return this._removedRoots;
	}

	private registerForBranchEvents(): void {
		this.#transaction.branch.events.on("afterChange", this.onAfterBranchChange);
		this.#transaction.activeBranchEvents.on("afterChange", this.onAfterChange);
		this.#transaction.activeBranchEvents.on("ancestryTrimmed", this.onAncestryTrimmed);
	}

	private unregisterFromBranchEvents(): void {
		this.#transaction.branch.events.off("afterChange", this.onAfterBranchChange);
		this.#transaction.activeBranchEvents.off("afterChange", this.onAfterChange);
		this.#transaction.activeBranchEvents.off("ancestryTrimmed", this.onAncestryTrimmed);
	}

	private createTransactionStack(
		branch: SharedTreeBranch<SharedTreeEditBuilder, SharedTreeChange>,
	): SquashingTransactionStack<SharedTreeEditBuilder, SharedTreeChange> {
		return new SquashingTransactionStack(
			branch,
			(commits) => {
				const revision = this.mintRevisionTag();
				for (const transactionStep of commits) {
					this._removedRoots.updateMajor(transactionStep.revision, revision);
				}

				const squashedChange = this.changeFamily.rebaser.compose(commits);
				const change = this.changeFamily.rebaser.changeRevision(squashedChange, revision);
				return tagChange(change, revision);
			},
			() => {
				const disposeForks = this.disposeForksAfterTransaction
					? trackForksForDisposal(this)
					: undefined;
				// When each transaction is started, make a restorable checkpoint of the current state of removed roots
				const restoreRemovedRoots = this._removedRoots.createCheckpoint();
				return (result) => {
					switch (result) {
						case TransactionResult.Abort:
							restoreRemovedRoots();
							break;
						case TransactionResult.Commit:
							if (!this.transaction.isInProgress()) {
								// The changes in a transaction squash commit have already applied to the checkout and are known to be valid, so we can validate the squash commit automatically.
								this.validateCommit(this.#transaction.branch.getHead());
							}
							break;
						default:
							unreachableCase(result);
					}
					disposeForks?.();
				};
			},
		);
	}

	public exportVerbose(): VerboseTree | undefined {
		const cursor = this.forest.allocateCursor("contentSnapshot");
		try {
			moveToDetachedField(this.forest, cursor);
			const length = cursor.getFieldLength();
			if (length === 0) {
				return undefined;
			} else if (length === 1) {
				cursor.enterNode(0);
				return verboseFromCursor(cursor, this.storedSchema.nodeSchema);
			} else {
				fail(0xac8 /* Invalid document root length */);
			}
		} finally {
			cursor.free();
		}
	}

	private readonly onAfterBranchChange = (
		event: SharedTreeBranchChange<SharedTreeChange>,
	): void => {
		// The following logic allows revertibles to be generated for the change.
		// Currently only appends (including merges and transaction commits) are supported.
		if (event.type === "append") {
			// TODO:#20949: When the SharedTree is detached, these commits will already have been garbage collected.
			//       Figure out a way to generate revertibles before the commits are garbage collected.
			for (const commit of event.newCommits) {
				const kind = event.type === "append" ? event.kind : CommitKind.Default;
				const { change, revision } = commit;

				const getRevertible = hasSchemaChange(change)
					? undefined
					: (onRevertibleDisposed?: (revertible: RevertibleAlpha) => void) => {
							if (!withinEventContext) {
								throw new UsageError(
									"Cannot get a revertible outside of the context of a changed event.",
								);
							}
							if (this.revertibleCommitBranches.get(revision) !== undefined) {
								throw new UsageError(
									"Cannot generate the same revertible more than once. Note that this can happen when multiple changed event listeners are registered.",
								);
							}
							const revertible = this.createRevertible(
								revision,
								kind,
								this,
								onRevertibleDisposed,
							);
							this.revertibleCommitBranches.set(
								revision,
								this.#transaction.activeBranch.fork(commit),
							);
							this.revertibles.add(revertible);
							return revertible;
						};

				let withinEventContext = true;

				const metadata: ChangeMetadata = {
					kind,
					isLocal: true,
					getChange: () => {
						const context: ChangeEncodingContext = {
							idCompressor: this.idCompressor,
							originatorId: this.idCompressor.localSessionId,
							revision,
						};
						const encodedChange = this.changeFamily.codecs
							.resolve(4)
							.json.encode(change, context);

						assert(commit.parent !== undefined, "Expected applied commit to be parented");
						return {
							version: 1,
							revision,
							originatorId: this.idCompressor.localSessionId,
							change: encodedChange,
						} satisfies SerializedChange;
					},
				};

				this.#events.emit("changed", metadata, getRevertible);
				withinEventContext = false;
			}
		} else if (this.isRemoteChangeEvent(event)) {
			// TODO: figure out how to plumb through commit kind info for remote changes
			this.#events.emit("changed", { isLocal: false, kind: CommitKind.Default });
		}
	};

	private readonly onAfterChange = (event: SharedTreeBranchChange<SharedTreeChange>): void => {
		this.editLock.lock();
		this.#events.emit("beforeBatch", event);
		if (event.change !== undefined) {
			const revision =
				event.type === "rebase"
					? this.#transaction.activeBranch.getHead().revision
					: event.change.revision;

			this.applyChange(event.change.change, revision);
		}
		this.#events.emit("afterBatch");
		this.editLock.unlock();
		if (event.type === "append") {
			event.newCommits.forEach((commit) => this.validateCommit(commit));
		}
	};

	/**
	 * Applies the given serialized change (as was produced via a `"changed"` event of another checkout) to this checkout.
	 */
	public applySerializedChange(serializedChange: JsonCompatibleReadOnly): void {
		if (!isSerializedChange(serializedChange)) {
			throw new UsageError(`Cannot apply change. Invalid serialized change format.`);
		}
		const { revision, originatorId, change } = serializedChange;
		if (originatorId !== this.idCompressor.localSessionId) {
			throw new UsageError(
				`Cannot apply change. A serialized changed must be applied to the same SharedTree as it was created from.`,
			);
		}
		const context: ChangeEncodingContext = {
			idCompressor: this.idCompressor,
			originatorId: this.idCompressor.localSessionId,
			revision,
		};
		const decodedChange = this.changeFamily.codecs.resolve(4).json.decode(change, context);
		this.applyChange(decodedChange, revision);
	}

	// Revision is the revision of the commit, if any, which caused this change.
	private applyChange(change: SharedTreeChange, revision?: RevisionTag): void {
		// Conflicts due to schema will be empty and thus are not applied.
		for (const innerChange of change.changes) {
			if (innerChange.type === "data") {
				const delta = intoDelta(tagChange(innerChange.innerChange, revision));
				this.withCombinedVisitor((visitor) => {
					visitDelta(delta, visitor, this._removedRoots, revision);
				});
			} else if (innerChange.type === "schema") {
				// Schema changes from a current to a new schema are expected to be backwards compatible.
				// This guarantees that all data in the forest (which is valid before the schema change)
				// is also valid under the new schema.
				// Note however, that such schema changes may in some cases be rolled back:
				// Case 1: A transaction with a schema change may be aborted.
				// The transaction may have made some data changes that would render some trees invalid
				// under the old schema, but these changes will also be rolled back, thereby putting the forest
				// back in the state before the transaction, which is valid under the original (reinstated) schema.
				// Case 2: A branch with a schema change may be rebased such that the schema change (because
				// of a constraint) is no longer applied.
				// Such a branch may contain data changes that would render some trees invalid under the
				// original schema. These data changes may not necessarily be rolled back.
				// They will however be rebased over the rollback of the schema change. This rebasing will
				// ensure that these data changes are muted if they would render some trees invalid under the
				// original (reinstated) schema.
				this.storedSchema.apply(innerChange.innerChange.schema.new);
			} else {
				fail(0xad1 /* Unknown Shared Tree change type. */);
			}
		}
	}

	private readonly onAncestryTrimmed = (revisions: RevisionTag[]): void => {
		// When the branch is trimmed, we can garbage collect any repair data whose latest relevant revision is one of the
		// trimmed revisions.
		this.withCombinedVisitor((visitor) => {
			revisions.forEach((revision) => {
				// get all the roots last created or used by the revision
				const roots = this._removedRoots.getRootsLastTouchedByRevision(revision);

				// get the detached field for the root and delete it from the removed roots
				for (const root of roots) {
					visitor.destroy(this._removedRoots.toFieldKey(root), 1);
				}

				this._removedRoots.deleteRootsLastTouchedByRevision(revision);
			});
		});
	};

	private withCombinedVisitor(fn: (visitor: DeltaVisitor) => void): void {
		const anchorVisitor = this.forest.anchors.acquireVisitor();
		const combinedVisitor = combineVisitors([this.forest.acquireVisitor(), anchorVisitor]);
		fn(combinedVisitor);
		combinedVisitor.free();
	}

	private checkNotDisposed(usageError?: string): void {
		this.breaker.use();
		if (this.disposed) {
			if (usageError !== undefined) {
				throw new UsageError(usageError);
			}
			assert(false, 0x911 /* Invalid operation on a disposed TreeCheckout */);
		}
	}

	/**
	 * Creates a {@link RevertibleAlpha} object that can undo a specific change in the tree's history.
	 * Revision must exist in the given {@link TreeCheckout}'s branch.
	 *
	 * @param revision - The revision tag identifying the change to be made revertible.
	 * @param kind - The {@link CommitKind} that produced this revertible (e.g., Default, Undo, Redo).
	 * @param checkout - The {@link TreeCheckout} instance this revertible belongs to.
	 * @param onRevertibleDisposed - Callback function that will be called when the revertible is disposed.
	 * @returns A {@link RevertibleAlpha} object.
	 */
	private createRevertible(
		revision: RevisionTag,
		kind: CommitKind,
		checkout: TreeCheckout,
		onRevertibleDisposed: ((revertible: RevertibleAlpha) => void) | undefined,
	): RevertibleAlpha {
		const commitBranches = checkout.revertibleCommitBranches;

		const revertible: RevertibleAlpha = {
			get status(): RevertibleStatus {
				const revertibleCommit = commitBranches.get(revision);
				return revertibleCommit === undefined
					? RevertibleStatus.Disposed
					: RevertibleStatus.Valid;
			},
			revert: (release: boolean = true) => {
				if (revertible.status === RevertibleStatus.Disposed) {
					throw new UsageError("Unable to revert a revertible that has been disposed.");
				}

				const revertMetrics = checkout.revertRevertible(revision, kind);
				checkout.logger?.sendTelemetryEvent({
					eventName: TreeCheckout.revertTelemetryEventName,
					...revertMetrics,
				});

				if (release) {
					revertible.dispose();
				}
			},
			clone: (targetBranch: TreeBranch) => {
				// TODO:#23442: When a revertible is cloned for a forked branch, optimize to create a fork of a revertible branch once per revision NOT once per revision per checkout.
				const targetCheckout = getCheckout(targetBranch);

				const revertibleBranch = this.revertibleCommitBranches.get(revision);
				if (revertibleBranch === undefined) {
					throw new UsageError("Unable to clone a revertible that has been disposed.");
				}

				const commitToRevert = revertibleBranch.getHead();
				const activeBranchHead = targetCheckout.#transaction.activeBranch.getHead();

				if (isAncestor(commitToRevert, activeBranchHead, true) === false) {
					throw new UsageError(
						"Cannot clone revertible for a commit that is not present on the given branch.",
					);
				}

				targetCheckout.revertibleCommitBranches.set(revision, revertibleBranch.fork());

				return this.createRevertible(revision, kind, targetCheckout, onRevertibleDisposed);
			},
			dispose: () => {
				if (revertible.status === RevertibleStatus.Disposed) {
					throw new UsageError(
						"Unable to dispose a revertible that has already been disposed.",
					);
				}
				checkout.disposeRevertible(revertible, revision);
				onRevertibleDisposed?.(revertible);
			},
		};

		return revertible;
	}

	// For the new TreeViewAlpha API
	public viewWith<TRoot extends ImplicitFieldSchema | UnsafeUnknownSchema>(
		config: TreeViewConfiguration<ReadSchema<TRoot>>,
	): SchematizingSimpleTreeView<TRoot>;

	// For the old TreeView API
	public viewWith<TRoot extends ImplicitFieldSchema>(
		config: TreeViewConfiguration<TRoot>,
	): TreeView<TRoot>;

	public viewWith<TRoot extends ImplicitFieldSchema | UnsafeUnknownSchema>(
		config: TreeViewConfiguration<ReadSchema<TRoot>>,
	): SchematizingSimpleTreeView<TRoot> {
		const view = new SchematizingSimpleTreeView(
			this,
			config,
			createNodeIdentifierManager(this.idCompressor),
			() => {
				this.views.delete(view);
			},
		);
		this.views.add(view);
		return view;
	}

	public get rootEvents(): Listenable<AnchorSetRootEvents> {
		return this.forest.anchors.events;
	}

	public get editor(): ISharedTreeEditor {
		this.checkNotDisposed();
		return this.editLock.editor;
	}

	public locate(anchor: Anchor): AnchorNode | undefined {
		this.checkNotDisposed();
		return this.forest.anchors.locate(anchor);
	}

	public get transaction(): Transactor {
		return this.#transaction;
	}
	/**
	 * The {@link Transactor} for this checkout.
	 * @remarks In the context of a checkout, transactions allow edits to be batched into atomic units.
	 * Edits made during a transaction will update the local state of the tree immediately, but will be squashed into a single edit when the transaction is committed.
	 * If the transaction is aborted, the local state will be reset to what it was before the transaction began.
	 * Transactions may nest, meaning that a transaction may be started while a transaction is already ongoing.
	 *
	 * To avoid updating observers of the view state with intermediate results during a transaction,
	 * use {@link ITreeCheckout#branch} and {@link ISharedTreeFork#merge}.
	 */
	#transaction: SquashingTransactionStack<SharedTreeEditBuilder, SharedTreeChange>;

	public branch(): TreeCheckout {
		this.checkNotDisposed(
			"The parent branch has already been disposed and can no longer create new branches.",
		);
		this.editLock.checkUnlocked("Branching");
		const anchors = new AnchorSet();
		const branch = this.#transaction.activeBranch.fork();
		const storedSchema = this.storedSchema.clone();
		const forest = this.forest.clone(storedSchema, anchors);
		const checkout = new TreeCheckout(
			branch,
			false,
			this.changeFamily,
			storedSchema,
			forest,
			this.mintRevisionTag,
			this.revisionTagCodec,
			this.idCompressor,
			this._removedRoots.clone(),
			this.logger,
			this.breaker,
			this.disposeForksAfterTransaction,
		);
		this.#events.emit("fork", checkout);
		return checkout;
	}

	public switchBranch(
		branch: SharedTreeBranch<SharedTreeEditBuilder, SharedTreeChange>,
	): void {
		// TODO: Dispose old branch, if necessary
		assert(
			!this.#transaction.isInProgress(),
			0xc55 /* Cannot switch branches during a transaction */,
		);
		const diff = diffHistories(
			this.changeFamily.rebaser,
			this.#transaction.branch.getHead(),
			branch.getHead(),
			this.mintRevisionTag,
		);

		this.unregisterFromBranchEvents();

		this.#transaction = this.createTransactionStack(branch);
		this.editLock = new EditLock(this.#transaction.activeBranchEditor);
		this.registerForBranchEvents();

		// TODO: Rework eventing
		this.applyChange(diff);
		this.#events.emit("afterBatch");
	}

	public rebase(checkout: TreeCheckout): void {
		this.checkNotDisposed(
			"The target of the branch rebase has been disposed and cannot be rebased.",
		);
		checkout.checkNotDisposed(
			"The source of the branch rebase has been disposed and cannot be rebased.",
		);
		this.editLock.checkUnlocked("Rebasing");
		assert(
			!checkout.transaction.isInProgress(),
			0x9af /* A view cannot be rebased while it has a pending transaction */,
		);
		assert(
			!checkout.isSharedBranch,
			0xa5d /* Shared branches cannot be rebased onto another branch. */,
		);

		checkout.#transaction.activeBranch.rebaseOnto(this.#transaction.activeBranch);
	}

	public rebaseOnto(checkout: ITreeCheckout): void {
		this.checkNotDisposed(
			"The target of the branch rebase has been disposed and cannot be rebased.",
		);
		checkout.rebase(this);
	}

	public merge(checkout: TreeCheckout): void;
	public merge(checkout: TreeCheckout, disposeMerged: boolean): void;
	public merge(checkout: TreeCheckout, disposeMerged = true): void {
		this.checkNotDisposed(
			"The target of the branch merge has been disposed and cannot be merged.",
		);
		checkout.checkNotDisposed(
			"The source of the branch merge has been disposed and cannot be merged.",
		);
		this.editLock.checkUnlocked("Merging");
		assert(
			!this.transaction.isInProgress(),
			0x9b0 /* Views cannot be merged into a view while it has a pending transaction */,
		);
		while (checkout.transaction.isInProgress()) {
			checkout.transaction.commit();
		}
		this.#transaction.activeBranch.merge(checkout.#transaction.activeBranch);
		if (disposeMerged && !checkout.isSharedBranch) {
			// Dispose the merged checkout unless it is a shared branch.
			checkout[disposeSymbol]();
		}
	}

	public updateSchema(newSchema: TreeStoredSchema, allowNonSupersetSchema?: true): void {
		this.checkNotDisposed();
		if (allowNonSupersetSchema !== true) {
			assert(
				allowsRepoSuperset(defaultSchemaPolicy, this.storedSchema.clone(), newSchema),
				0xbe6 /* New schema must allow all documents allowed by old schema */,
			);
		}
		this.editor.schema.setStoredSchema(this.storedSchema.clone(), newSchema);
	}

	public dispose(): void {
		this.editLock.checkUnlocked("Disposing a view");
		this[disposeSymbol]();
	}

	public [disposeSymbol](): void {
		this.checkNotDisposed(
			"The branch has already been disposed and cannot be disposed again.",
		);
		this.disposed = true;
		this.#transaction.branch.dispose();
		this.#transaction.dispose();
		this.purgeRevertibles();
		for (const view of this.views) {
			view.dispose();
		}
		this.#events.emit("dispose");
	}

	public getRemovedRoots(): [string | number | undefined, number, JsonableTree][] {
		this.assertNoUntrackedRoots();
		const trees: [string | number | undefined, number, JsonableTree][] = [];
		const cursor = this.forest.allocateCursor("getRemovedRoots");
		for (const { id, root } of this._removedRoots.entries()) {
			const parentField = this._removedRoots.toFieldKey(root);
			this.forest.moveCursorToPath({ parent: undefined, parentField, parentIndex: 0 }, cursor);
			const tree = jsonableTreeFromCursor(cursor);
			// This method is used for tree consistency comparison.
			const { major, minor } = id;
			const finalizedMajor = major !== undefined ? this.revisionTagCodec.encode(major) : major;
			trees.push([finalizedMajor, minor, tree]);
		}
		cursor.free();
		return trees;
	}

	/**
	 * This must be called on the root/main checkout after loading from a summary.
	 * @remarks This pattern is necessary because the EditManager skips the normal process of applying commits to branches when loading a summary.
	 * Instead, it simply {@link SharedTreeBranch#setHead | mutates} the branches directly which does not propagate the typical events throughout the rest of the system.
	 */
	public load(): void {
		// Set the tip revision as the latest relevant revision for any removed roots that are loaded from a summary - this allows them to be garbage collected later.
		// When a load happens, the head of the trunk and the head of the local/main branch must be the same (this is enforced by SharedTree).
		this._removedRoots.setRevisionsForLoadedData(this.#transaction.branch.getHead().revision);
		// The content of the checkout (e.g. the forest) has (maybe) changed, so fire an afterBatch event.
		this.#events.emit("afterBatch");
	}

	private purgeRevertibles(): void {
		for (const revertible of this.revertibles) {
			revertible.dispose();
		}
	}

	private disposeRevertible(revertible: RevertibleAlpha, revision: RevisionTag): void {
		this.revertibleCommitBranches.get(revision)?.dispose();
		this.revertibleCommitBranches.delete(revision);
		this.revertibles.delete(revertible);
	}

	private revertRevertible(revision: RevisionTag, kind: CommitKind): RevertMetrics {
		this.editLock.checkUnlocked("Reverting a commit");
		if (this.transaction.isInProgress()) {
			throw new UsageError("Undo is not yet supported during transactions.");
		}

		const revertibleBranch = this.revertibleCommitBranches.get(revision);
		assert(revertibleBranch !== undefined, 0x7cc /* expected to find a revertible commit */);
		const commitToRevert = revertibleBranch.getHead();
		const revisionForInvert = this.mintRevisionTag();

		let change = tagChange(
			this.changeFamily.rebaser.invert(commitToRevert, false, revisionForInvert),
			revisionForInvert,
		);

		const headCommit = this.#transaction.activeBranch.getHead();
		// Rebase the inverted change onto any commits that occurred after the undoable commits.
		if (commitToRevert !== headCommit) {
			change = tagChange(
				rebaseChange(
					this.changeFamily.rebaser,
					change,
					commitToRevert,
					headCommit,
					this.mintRevisionTag,
				).change,
				revisionForInvert,
			);
		}

		this.#transaction.activeBranch.apply(
			change,
			kind === CommitKind.Default || kind === CommitKind.Redo
				? CommitKind.Undo
				: CommitKind.Redo,
		);

		// Derive some stats about the reversion to return to the caller.
		let revertAge = 0;
		let currentCommit = headCommit;
		while (commitToRevert.revision !== currentCommit.revision) {
			revertAge++;

			const parentCommit = currentCommit.parent;
			assert(parentCommit !== undefined, 0x9a9 /* expected to find a parent commit */);
			currentCommit = parentCommit;
		}

		return { age: revertAge };
	}

	private assertNoUntrackedRoots(): void {
		const cursor = this.forest.getCursorAboveDetachedFields();
		const rootFields = new Set([rootFieldKey]);
		for (const { root } of this._removedRoots.entries()) {
			rootFields.add(this._removedRoots.toFieldKey(root));
		}

		if (!cursor.firstField()) {
			return;
		}

		do {
			const field = cursor.getFieldKey();
			assert(
				rootFields.has(field),
				0xa22 /* Forest has a root field which is unknown to the detached field index */,
			);

			rootFields.delete(field);
		} while (cursor.nextField());
	}

	/**
	 * `true` iff the given branch change event is due to a remote change
	 */
	private isRemoteChangeEvent(event: SharedTreeBranchChange<SharedTreeChange>): boolean {
		return (
			// Remote changes are only ever applied to shared branches
			this.isSharedBranch &&
			// Remote changes are applied to the branch by rebasing it onto the trunk.
			// No other rebases are allowed on shared branches, so we can use this to detect remote changes.
			event.type === "rebase"
		);
	}

	// #region Commit Validation

	/** Used to maintain the contract of {@link onCommitValid}(). */
	readonly #validatedCommits = new WeakMap<
		GraphCommit<SharedTreeChange>,
		((commit: GraphCommit<SharedTreeChange>) => void)[] | true
	>();

	/**
	 * Registers a function to be called when the given commit is validated.
	 * @remarks A commit is validated by the checkout after it has been applied to the checkout's state (e.g. it has an effect on the forest).
	 * If the commit applies successfully (i.e. it does not raise any unexpected errors), the commit is considered valid and the registered function is called.
	 * If the commit does not apply successfully (because it causes an unexpected error), the function is not called (and the checkout will left in an error state).
	 *
	 * If the commit has already been validated when this function is called, the function is called immediately and this function returns `true`.
	 * Otherwise, the function is registered to be called later and this function returns `false`.
	 */
	public onCommitValid(
		commit: GraphCommit<SharedTreeChange>,
		fn: (commit: GraphCommit<SharedTreeChange>) => void,
	): boolean {
		const validated = getOrCreate(this.#validatedCommits, commit, () => []);
		if (validated === true) {
			fn(commit);
			return true;
		}

		validated.push(fn);
		return false;
	}

	/** Mark the given commit as "validated" according to the contract of {@link onCommitValid}(). */
	private validateCommit(commit: GraphCommit<SharedTreeChange>): void {
		const validated = getOrCreate(this.#validatedCommits, commit, () => []);
		if (validated !== true) {
			validated.forEach((fn) => fn(commit));
			this.#validatedCommits.set(commit, true);
		}
	}

	// #endregion Commit Validation
}

/**
 * A helper class that assists {@link TreeCheckout} in preventing functionality from being used while the tree is in the middle of being edited.
 */
class EditLock {
	/**
	 * Edits the tree by calling the methods of the editor passed into the {@link EditLock} constructor.
	 * @remarks Edits will throw an error if the lock is currently locked.
	 */
	public readonly editor: ISharedTreeEditor;
	private locked = false;

	/**
	 * @param editor - an editor which will be used to create a new editor that is monitored to determine if any changes are happening to the tree.
	 * Use {@link EditLock.editor} in place of the original editor to ensure that changes are monitored.
	 */
	public constructor(editor: ISharedTreeEditor) {
		const checkLock = (): void => this.checkUnlocked("Editing the tree");
		this.editor = {
			get schema() {
				return editor.schema;
			},
			valueField(...fieldArgs) {
				const valueField = editor.valueField(...fieldArgs);
				return {
					set(...editArgs) {
						checkLock();
						valueField.set(...editArgs);
					},
				};
			},
			optionalField(...fieldArgs) {
				const optionalField = editor.optionalField(...fieldArgs);
				return {
					set(...editArgs) {
						checkLock();
						optionalField.set(...editArgs);
					},
				};
			},
			sequenceField(...fieldArgs) {
				const sequenceField = editor.sequenceField(...fieldArgs);
				return {
					insert(...editArgs) {
						checkLock();
						sequenceField.insert(...editArgs);
					},
					remove(...editArgs) {
						checkLock();
						sequenceField.remove(...editArgs);
					},
				};
			},
			move(...moveArgs) {
				checkLock();
				editor.move(...moveArgs);
			},
			addNodeExistsConstraint(path) {
				editor.addNodeExistsConstraint(path);
			},
			addNodeExistsConstraintOnRevert(path) {
				editor.addNodeExistsConstraintOnRevert(path);
			},
		};
	}

	/**
	 * Prevent further changes from being made to {@link EditLock.editor} until {@link EditLock.unlock} is called.
	 * @remarks May only be called when the lock is not already locked.
	 */
	public lock(): void {
		if (this.locked) {
			debugger;
		}
		assert(!this.locked, 0xaa7 /* Checkout has already been locked */);
		this.locked = true;
	}

	/**
	 * Throws an error if the lock is currently locked.
	 * @param action - The current action being performed by the user.
	 * This must start with a capital letter, as it shows up as the first part of the error message and we want it to look nice.
	 */
	public checkUnlocked<T extends string>(action: T extends Capitalize<T> ? T : never): void {
		if (this.locked) {
			// These type assertions ensure that the event name strings used here match the actual event names
			const nodeChanged: keyof TreeChangeEvents = "nodeChanged";
			const treeChanged: keyof TreeChangeEvents = "treeChanged";
			throw new UsageError(
				`${action} is forbidden during a ${nodeChanged} or ${treeChanged} event`,
			);
		}
	}

	/**
	 * Allow changes to be made to {@link EditLock.editor} again.
	 * @remarks May only be called when the lock is currently locked.
	 */
	public unlock(): void {
		assert(this.locked, 0xaa8 /* Checkout has not been locked */);
		this.locked = false;
	}
}

/**
 * Keeps track of all new forks created until the returned function is invoked, which will dispose all of those for.
 * The returned function may only be called once.
 *
 * @param checkout - The tree checkout for which you want to monitor forks for disposal.
 * @returns a function which can be called to dispose all of the tracked forks.
 */
function trackForksForDisposal(checkout: TreeCheckout): () => void {
	const forks = new Set<TreeCheckout>();
	const onDisposeUnSubscribes: (() => void)[] = [];
	const onForkUnSubscribe = onForkTransitive(checkout, (fork) => {
		forks.add(fork);
		onDisposeUnSubscribes.push(fork.events.on("dispose", () => forks.delete(fork)));
	});
	let disposed = false;
	return () => {
		assert(!disposed, 0xaa9 /* Forks may only be disposed once */);
		forks.forEach((fork) => fork.dispose());
		onDisposeUnSubscribes.forEach((unsubscribe) => unsubscribe());
		onForkUnSubscribe();
		disposed = true;
	};
}

function verboseFromCursor(
	reader: ITreeCursor,
	schema: ReadonlyMap<TreeNodeSchemaIdentifier, TreeNodeStoredSchema>,
): VerboseTree {
	const fields = customFromCursorStored(reader, schema, verboseFromCursor);
	const nodeSchema =
		schema.get(reader.type) ?? fail(0xac9 /* missing schema for type in cursor */);
	if (nodeSchema instanceof LeafNodeStoredSchema) {
		return fields as CustomTreeValue;
	}

	return {
		type: reader.type,
		fields: fields as CustomTreeNode<IFluidHandle>,
	};
}

interface SerializedChange {
	version: 1;
	revision: RevisionTag;
	change: JsonCompatibleReadOnly;
	originatorId: SessionId;
}

function isSerializedChange(value: unknown): value is SerializedChange {
	if (typeof value !== "object" || value === null) {
		return false;
	}
	const change = value as Partial<SerializedChange>;
	return (
		change.version === 1 &&
		(change.revision === "root" || typeof change.revision === "number") &&
		typeof change.originatorId === "string" &&
		isStableId(change.originatorId) &&
		change.change !== undefined
	);
}<|MERGE_RESOLUTION|>--- conflicted
+++ resolved
@@ -47,12 +47,9 @@
 	type TreeNodeStoredSchema,
 	LeafNodeStoredSchema,
 	diffHistories,
-<<<<<<< HEAD
 	type ChangeMetadata,
 	type ChangeEncodingContext,
-=======
 	type ReadOnlyDetachedFieldIndex,
->>>>>>> 0b24d031
 } from "../core/index.js";
 import {
 	type FieldBatchCodec,
