--- conflicted
+++ resolved
@@ -297,13 +297,8 @@
 	const schema = args?.schema ?? new TreeStoredSchemaRepository();
 	const forest = args?.forest ?? buildForest(breaker, schema);
 	const defaultCodecOptions = {
-<<<<<<< HEAD
-		jsonValidator: noopValidator,
+		jsonValidator: FormatValidatorNoOp,
 		minVersionForCollab: FluidClientVersion.v2_0,
-=======
-		jsonValidator: FormatValidatorNoOp,
-		oldestCompatibleClient: FluidClientVersion.v2_0,
->>>>>>> 4a6e792d
 	};
 	const defaultFieldBatchVersion = 1;
 	const changeFamily =
