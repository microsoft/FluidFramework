/*!
 * Copyright (c) Microsoft Corporation and contributors. All rights reserved.
 * Licensed under the MIT License.
 */
import { assert } from "@fluidframework/core-utils";
import { IIdCompressor } from "@fluidframework/runtime-definitions";
import {
	AnchorLocator,
	IForestSubscription,
	AnchorSetRootEvents,
	Anchor,
	AnchorNode,
	AnchorSet,
	IEditableForest,
	TreeStoredSchemaRepository,
	combineVisitors,
	visitDelta,
	DetachedFieldIndex,
	makeDetachedFieldIndex,
	Revertible,
	ChangeFamily,
	tagChange,
	TreeStoredSchema,
	TreeStoredSchemaSubscription,
	JsonableTree,
<<<<<<< HEAD
} from "../core/index.js";
import { HasListeners, IEmitter, ISubscribable, createEmitter } from "../events/index.js";
import { buildForest, intoDelta, jsonableTreeFromCursor } from "../feature-libraries/index.js";
import { SharedTreeBranch, getChangeReplaceType } from "../shared-tree-core/index.js";
import { TransactionResult, fail } from "../util/index.js";
import { noopValidator } from "../codec/index.js";
import { SharedTreeChange } from "./sharedTreeChangeTypes.js";
import { SharedTreeChangeFamily } from "./sharedTreeChangeFamily.js";
import { ISharedTreeEditor, SharedTreeEditBuilder } from "./sharedTreeEditBuilder.js";
=======
	RevisionTagCodec,
} from "../core";
import { HasListeners, IEmitter, ISubscribable, createEmitter } from "../events";
import {
	buildForest,
	intoDelta,
	FieldBatchCodec,
	jsonableTreeFromCursor,
	makeFieldBatchCodec,
	TreeCompressionStrategy,
} from "../feature-libraries";
import { SharedTreeBranch, getChangeReplaceType } from "../shared-tree-core";
import { TransactionResult, fail } from "../util";
import { noopValidator } from "../codec";
import { SharedTreeChange } from "./sharedTreeChangeTypes";
import { SharedTreeChangeFamily } from "./sharedTreeChangeFamily";
import { ISharedTreeEditor, SharedTreeEditBuilder } from "./sharedTreeEditBuilder";
>>>>>>> 0e5f1ad2

/**
 * Events for {@link TreeView}.
 * @public
 */
export interface CheckoutEvents {
	/**
	 * A batch of changes has finished processing and the view is in a consistent state.
	 * It is once again safe to access the EditableTree, Forest and AnchorSet.
	 *
	 * @remarks
	 * This is mainly useful for knowing when to do followup work scheduled during events from Anchors.
	 */
	afterBatch(): void;

	/**
	 * A revertible change has been made to this view.
	 * Applications which subscribe to this event are expected to revert or discard revertibles they acquire, if they so choose (failure to do so will leak memory).
	 * The provided revertible is inherently bound to the view that raised the event, calling `revert` won't apply to forked views.
	 *
	 * @remarks
	 * This event provides a {@link Revertible} object that can be used to revert the change.
	 */
	revertible(revertible: Revertible): void;
}

/**
 * Provides a means for interacting with a SharedTree.
 * This includes reading data from the tree and running transactions to mutate the tree.
 * @remarks This interface should not have any implementations other than those provided by the SharedTree package libraries.
 * @privateRemarks
 * API for interacting with a {@link SharedTreeBranch}.
 * Implementations of this interface must implement the {@link branchKey} property.
 * @internal
 */
export interface ITreeCheckout extends AnchorLocator {
	/**
	 * Read and Write access for schema stored in the document.
	 *
	 * These APIs are temporary and will be replaced with different abstractions (View Schema based) in a different place later.
	 *
	 * TODO:
	 * Editing of this should be moved into transactions with the rest of tree editing to they can be intermixed.
	 * This will be done after the relations between views, branches and Indexes are figured out.
	 *
	 * TODO:
	 * Public APIs for dealing with schema should be in terms of View Schema, and schema update policies.
	 * The actual stored schema should be hidden (or ar least not be the most prominent way to interact with schema).
	 *
	 * TODO:
	 * Something should ensure the document contents are always in schema.
	 */
	readonly storedSchema: TreeStoredSchemaSubscription;
	/**
	 * Current contents.
	 * Updated by edits (local and remote).
	 * Use `editor` to create a local edit.
	 */
	readonly forest: IForestSubscription;

	/**
	 * Used to edit the state of the tree. Edits will be immediately applied locally to the tree.
	 * If there is no transaction currently ongoing, then the edits will be submitted to Fluid immediately as well.
	 */
	readonly editor: ISharedTreeEditor;

	/**
	 * A collection of functions for managing transactions.
	 */
	readonly transaction: ITransaction;

	/**
	 * Spawn a new view which is based off of the current state of this view.
	 * Any mutations of the new view will not apply to this view until the new view is merged back into this view via `merge()`.
	 */
	fork(): ITreeCheckoutFork;

	/**
	 * Apply all the new changes on the given view to this view.
	 * @param view - a view which was created by a call to `fork()`.
	 * It is automatically disposed after the merge completes.
	 * @remarks All ongoing transactions (if any) in `view` will be committed before the merge.
	 */
	merge(view: ITreeCheckoutFork): void;

	/**
	 * Apply all the new changes on the given view to this view.
	 * @param view - a view which was created by a call to `fork()`.
	 * @param disposeView - whether or not to dispose `view` after the merge completes.
	 * @remarks All ongoing transactions (if any) in `view` will be committed before the merge.
	 */
	merge(view: ITreeCheckoutFork, disposeView: boolean): void;

	/**
	 * Rebase the given view onto this view.
	 * @param view - a view which was created by a call to `fork()`. It is modified by this operation.
	 */
	rebase(view: ITreeCheckoutFork): void;

	/**
	 * Replaces all schema with the provided schema.
	 * Can over-write preexisting schema, and removes unmentioned schema.
	 */
	updateSchema(newSchema: TreeStoredSchema): void;

	/**
	 * Events about this view.
	 */
	readonly events: ISubscribable<CheckoutEvents>;

	/**
	 * Events about the root of the tree in this view.
	 */
	readonly rootEvents: ISubscribable<AnchorSetRootEvents>;

	/**
	 * Returns a JsonableTree for each tree that was removed from (and not restored to) the document.
	 * This list is guaranteed to contain all nodes that are recoverable through undo/redo on this checkout.
	 * The list may also contain additional nodes.
	 *
	 * This is only intended for use in testing and exceptional code paths: it is not performant.
	 */
	getRemovedRoots(): [string | number | undefined, number, JsonableTree][];
}

/**
 * Creates a {@link TreeCheckout}.
 * @param args - an object containing optional components that will be used to build the view.
 * Any components not provided will be created by default.
 * @remarks This does not create a {@link SharedTree}, but rather a view with the minimal state
 * and functionality required to implement {@link ITreeCheckout}.
 */
export function createTreeCheckout(
	idCompressor: IIdCompressor,
	args?: {
		branch?: SharedTreeBranch<SharedTreeEditBuilder, SharedTreeChange>;
		changeFamily?: ChangeFamily<SharedTreeEditBuilder, SharedTreeChange>;
		schema?: TreeStoredSchemaRepository;
		forest?: IEditableForest;
		fieldBatchCodec?: FieldBatchCodec;
		events?: ISubscribable<CheckoutEvents> &
			IEmitter<CheckoutEvents> &
			HasListeners<CheckoutEvents>;
		removedRoots?: DetachedFieldIndex;
	},
): TreeCheckout {
	const forest = args?.forest ?? buildForest();
	const schema = args?.schema ?? new TreeStoredSchemaRepository();
	const defaultCodecOptions = { jsonValidator: noopValidator };
	const changeFamily =
		args?.changeFamily ??
		new SharedTreeChangeFamily(
			idCompressor,
			args?.fieldBatchCodec ??
				makeFieldBatchCodec(defaultCodecOptions, {
					// TODO: provide schema here to enable schema based compression.
					encodeType: TreeCompressionStrategy.Compressed,
				}),
			{ jsonValidator: noopValidator },
		);
	const branch =
		args?.branch ??
		new SharedTreeBranch(
			{
				change: changeFamily.rebaser.compose([]),
				revision: "root",
			},
			changeFamily,
			() => idCompressor.generateCompressedId(),
		);
	const events = args?.events ?? createEmitter();

	const transaction = new Transaction(branch);

	return new TreeCheckout(
		transaction,
		branch,
		changeFamily,
		schema,
		forest,
		events,
		idCompressor,
		args?.removedRoots,
	);
}

/**
 * A collection of functions for managing transactions.
 * Transactions allow edits to be batched into atomic units.
 * Edits made during a transaction will update the local state of the tree immediately, but will be squashed into a single edit when the transaction is committed.
 * If the transaction is aborted, the local state will be reset to what it was before the transaction began.
 * Transactions may nest, meaning that a transaction may be started while a transaction is already ongoing.
 *
 * To avoid updating observers of the view state with intermediate results during a transaction,
 * use {@link ITreeCheckout#fork} and {@link ISharedTreeFork#merge}.
 * @internal
 */
export interface ITransaction {
	/**
	 * Start a new transaction.
	 * If a transaction is already in progress when this new transaction starts, then this transaction will be "nested" inside of it,
	 * i.e. the outer transaction will still be in progress after this new transaction is committed or aborted.
	 *
	 * @remarks - Asynchronous transactions are not supported on the root checkout,
	 * since it is always kept up-to-date with the latest remote edits and the results of this rebasing (which might invalidate
	 * the transaction) is not visible to the application author.
	 * Instead,
	 *
	 * 1. fork the root checkout
	 * 2. run the transaction on the fork
	 * 3. merge the fork back into the root checkout
	 *
	 * @privateRemarks - There is currently no enforcement that asynchronous transactions don't happen on the root checkout.
	 * AB#6488 tracks adding some enforcement to make it more clear to application authors that this is not supported.
	 */
	start(): void;
	/**
	 * Close this transaction by squashing its edits and committing them as a single edit.
	 * If this is the root checkout and there are no ongoing transactions remaining, the squashed edit will be submitted to Fluid.
	 */
	commit(): TransactionResult.Commit;
	/**
	 * Close this transaction and revert the state of the tree to what it was before this transaction began.
	 */
	abort(): TransactionResult.Abort;
	/**
	 * True if there is at least one transaction currently in progress on this view, otherwise false.
	 */
	inProgress(): boolean;
}

class Transaction implements ITransaction {
	public constructor(
		private readonly branch: SharedTreeBranch<SharedTreeEditBuilder, SharedTreeChange>,
	) {}

	public start(): void {
		this.branch.startTransaction();
		this.branch.editor.enterTransaction();
	}
	public commit(): TransactionResult.Commit {
		this.branch.commitTransaction();
		this.branch.editor.exitTransaction();
		return TransactionResult.Commit;
	}
	public abort(): TransactionResult.Abort {
		this.branch.abortTransaction();
		this.branch.editor.exitTransaction();
		return TransactionResult.Abort;
	}
	public inProgress(): boolean {
		return this.branch.isTransacting();
	}
}

/**
 * Branch (like in a version control system) of SharedTree.
 *
 * {@link ITreeCheckout} that has forked off of the main trunk/branch.
 * @internal
 */
export interface ITreeCheckoutFork extends ITreeCheckout {
	/**
	 * Rebase the changes that have been applied to this view over all the new changes in the given view.
	 * @param view - Either the root view or a view that was created by a call to `fork()`. It is not modified by this operation.
	 */
	rebaseOnto(view: ITreeCheckout): void;
}

/**
 * An implementation of {@link ITreeCheckoutFork}.
 */
export class TreeCheckout implements ITreeCheckoutFork {
	public constructor(
		public readonly transaction: ITransaction,
		private readonly branch: SharedTreeBranch<SharedTreeEditBuilder, SharedTreeChange>,
		private readonly changeFamily: ChangeFamily<SharedTreeEditBuilder, SharedTreeChange>,
		public readonly storedSchema: TreeStoredSchemaRepository,
		public readonly forest: IEditableForest,
		public readonly events: ISubscribable<CheckoutEvents> &
			IEmitter<CheckoutEvents> &
			HasListeners<CheckoutEvents>,
		private readonly idCompressor: IIdCompressor,
		private readonly removedRoots: DetachedFieldIndex = makeDetachedFieldIndex(
			"repair",
			idCompressor,
		),
	) {
		// We subscribe to `beforeChange` rather than `afterChange` here because it's possible that the change is invalid WRT our forest.
		// For example, a bug in the editor might produce a malformed change object and thus applying the change to the forest will throw an error.
		// In such a case we will crash here, preventing the change from being added to the commit graph, and preventing `afterChange` from firing.
		// One important consequence of this is that we will not submit the op containing the invalid change, since op submissions happens in response to `afterChange`.
		branch.on("beforeChange", (event) => {
			if (event.change !== undefined) {
				// Conflicts due to schema will be empty and thus are not applied.
				for (const change of event.change.change.changes) {
					if (change.type === "data") {
						const delta = intoDelta(
							tagChange(change.innerChange, event.change.revision),
						);
						const anchorVisitor = this.forest.anchors.acquireVisitor();
						const combinedVisitor = combineVisitors(
							[this.forest.acquireVisitor(), anchorVisitor],
							[anchorVisitor],
						);
						visitDelta(delta, combinedVisitor, this.removedRoots);
						combinedVisitor.free();
					} else if (change.type === "schema") {
						if (change.innerChange.schema !== undefined) {
							storedSchema.apply(change.innerChange.schema.new);
						}
					} else {
						fail("Unknown Shared Tree change type.");
					}
				}
				this.events.emit("afterBatch");
			}
			if (event.type === "replace" && getChangeReplaceType(event) === "transactionCommit") {
				const transactionRevision = event.newCommits[0].revision;
				for (const transactionStep of event.removedCommits) {
					this.removedRoots.updateMajor(transactionStep.revision, transactionRevision);
				}
			}
		});
		branch.on("revertible", (revertible) => {
			// if there are no listeners, discard the revertible to avoid memory leaks
			if (!this.events.hasListeners("revertible")) {
				revertible.discard();
			} else {
				this.events.emit("revertible", revertible);
			}
		});
	}

	public get rootEvents(): ISubscribable<AnchorSetRootEvents> {
		return this.forest.anchors;
	}

	public get editor(): ISharedTreeEditor {
		return this.branch.editor;
	}

	public locate(anchor: Anchor): AnchorNode | undefined {
		return this.forest.anchors.locate(anchor);
	}

	public fork(): TreeCheckout {
		const anchors = new AnchorSet();
		const branch = this.branch.fork();
		const storedSchema = this.storedSchema.clone();
		const forest = this.forest.clone(storedSchema, anchors);
		const transaction = new Transaction(branch);
		return new TreeCheckout(
			transaction,
			branch,
			this.changeFamily,
			storedSchema,
			forest,
			createEmitter(),
			this.idCompressor,
			this.removedRoots.clone(),
		);
	}

	public rebase(view: TreeCheckout): void {
		view.branch.rebaseOnto(this.branch);
	}

	public rebaseOnto(view: ITreeCheckout): void {
		view.rebase(this);
	}

	public merge(view: TreeCheckout): void;
	public merge(view: TreeCheckout, disposeView: boolean): void;
	public merge(view: TreeCheckout, disposeView = true): void {
		assert(
			!this.transaction.inProgress() || disposeView,
			0x710 /* A view that is merged into an in-progress transaction must be disposed */,
		);
		while (view.transaction.inProgress()) {
			view.transaction.commit();
		}
		this.branch.merge(view.branch);
		if (disposeView) {
			view.dispose();
		}
	}

	public updateSchema(newSchema: TreeStoredSchema): void {
		this.editor.schema.setStoredSchema(this.storedSchema.clone(), newSchema);
	}

	/**
	 * Dispose this view, freezing its state and allowing the SharedTree to release resources required by it.
	 * Attempts to further mutate or dispose this view will error.
	 */
	public dispose(): void {
		this.branch.dispose();
	}

	public getRemovedRoots(): [string | number | undefined, number, JsonableTree][] {
		const revisionTagCodec = new RevisionTagCodec(this.idCompressor);
		const trees: [string | number | undefined, number, JsonableTree][] = [];
		const cursor = this.forest.allocateCursor();
		for (const { id, root } of this.removedRoots.entries()) {
			const parentField = this.removedRoots.toFieldKey(root);
			this.forest.moveCursorToPath(
				{ parent: undefined, parentField, parentIndex: 0 },
				cursor,
			);
			const tree = jsonableTreeFromCursor(cursor);
			if (tree !== undefined) {
				// This method is used for tree consistency comparison.
				const { major, minor } = id;
				const finalizedMajor = major !== undefined ? revisionTagCodec.encode(major) : major;
				trees.push([finalizedMajor, minor, tree]);
			}
		}
		cursor.free();
		return trees;
	}
}

/**
 * Run a synchronous transaction on the given shared tree view.
 * This is a convenience helper around the {@link SharedTreeFork#transaction} APIs.
 * @param view - the view on which to run the transaction
 * @param transaction - the transaction function. This will be executed immediately. It is passed `view` as an argument for convenience.
 * If this function returns an `Abort` result then the transaction will be aborted. Otherwise, it will be committed.
 * @returns whether or not the transaction was committed or aborted
 * @internal
 */
export function runSynchronous(
	view: ITreeCheckout,
	transaction: (view: ITreeCheckout) => TransactionResult | void,
): TransactionResult {
	view.transaction.start();
	const result = transaction(view);
	return result === TransactionResult.Abort
		? view.transaction.abort()
		: view.transaction.commit();
}<|MERGE_RESOLUTION|>--- conflicted
+++ resolved
@@ -23,20 +23,9 @@
 	TreeStoredSchema,
 	TreeStoredSchemaSubscription,
 	JsonableTree,
-<<<<<<< HEAD
+	RevisionTagCodec,
 } from "../core/index.js";
 import { HasListeners, IEmitter, ISubscribable, createEmitter } from "../events/index.js";
-import { buildForest, intoDelta, jsonableTreeFromCursor } from "../feature-libraries/index.js";
-import { SharedTreeBranch, getChangeReplaceType } from "../shared-tree-core/index.js";
-import { TransactionResult, fail } from "../util/index.js";
-import { noopValidator } from "../codec/index.js";
-import { SharedTreeChange } from "./sharedTreeChangeTypes.js";
-import { SharedTreeChangeFamily } from "./sharedTreeChangeFamily.js";
-import { ISharedTreeEditor, SharedTreeEditBuilder } from "./sharedTreeEditBuilder.js";
-=======
-	RevisionTagCodec,
-} from "../core";
-import { HasListeners, IEmitter, ISubscribable, createEmitter } from "../events";
 import {
 	buildForest,
 	intoDelta,
@@ -44,14 +33,13 @@
 	jsonableTreeFromCursor,
 	makeFieldBatchCodec,
 	TreeCompressionStrategy,
-} from "../feature-libraries";
-import { SharedTreeBranch, getChangeReplaceType } from "../shared-tree-core";
-import { TransactionResult, fail } from "../util";
-import { noopValidator } from "../codec";
-import { SharedTreeChange } from "./sharedTreeChangeTypes";
-import { SharedTreeChangeFamily } from "./sharedTreeChangeFamily";
-import { ISharedTreeEditor, SharedTreeEditBuilder } from "./sharedTreeEditBuilder";
->>>>>>> 0e5f1ad2
+} from "../feature-libraries/index.js";
+import { SharedTreeBranch, getChangeReplaceType } from "../shared-tree-core/index.js";
+import { TransactionResult, fail } from "../util/index.js";
+import { noopValidator } from "../codec/index.js";
+import { SharedTreeChange } from "./sharedTreeChangeTypes.js";
+import { SharedTreeChangeFamily } from "./sharedTreeChangeFamily.js";
+import { ISharedTreeEditor, SharedTreeEditBuilder } from "./sharedTreeEditBuilder.js";
 
 /**
  * Events for {@link TreeView}.
