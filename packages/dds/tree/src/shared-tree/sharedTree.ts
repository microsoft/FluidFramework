/*!
 * Copyright (c) Microsoft Corporation and contributors. All rights reserved.
 * Licensed under the MIT License.
 */

import { IChannelAttributes, IFluidDataStoreRuntime } from "@fluidframework/datastore-definitions";
<<<<<<< HEAD
import {
    DefaultChangeSet, DefaultRebaser, defaultSchemaPolicy, ForestIndex, ObjectForest, SchemaIndex,
} from "../feature-libraries";
import { StoredSchemaRepository } from "../schema-stored";
=======
import { DefaultChangeFamily, DefaultChangeSet, ForestIndex, ObjectForest, SchemaIndex } from "../feature-libraries";
>>>>>>> 2567fa28
import { Index, SharedTreeCore } from "../shared-tree-core";
import { AnchorSet } from "../tree";

/**
 * Shared tree, configured with a good set of indexes and field kinds which will maintain compatibility over time.
 * TODO: node identifier index.
 *
 * TODO: detail compatibility requirements.
 */
export class SharedTree extends SharedTreeCore<DefaultChangeSet, DefaultChangeFamily> {
    public constructor(
        id: string,
        runtime: IFluidDataStoreRuntime,
        attributes: IChannelAttributes,
        telemetryContextPrefix: string) {
            const anchors = new AnchorSet();
            const schema = new StoredSchemaRepository(defaultSchemaPolicy);
            const forest = new ObjectForest(schema, anchors);
            const indexes: Index<DefaultChangeSet>[] = [
                new SchemaIndex(runtime, schema),
                new ForestIndex(runtime, forest),
            ];
            super(
                indexes,
                new DefaultChangeFamily(), anchors, id, runtime, attributes, telemetryContextPrefix,
                );

            // Could save a reference to this to allow use as part of a default checkout.
            // this.forest = forest;
    }
}<|MERGE_RESOLUTION|>--- conflicted
+++ resolved
@@ -4,14 +4,10 @@
  */
 
 import { IChannelAttributes, IFluidDataStoreRuntime } from "@fluidframework/datastore-definitions";
-<<<<<<< HEAD
 import {
-    DefaultChangeSet, DefaultRebaser, defaultSchemaPolicy, ForestIndex, ObjectForest, SchemaIndex,
+    DefaultChangeFamily, DefaultChangeSet, defaultSchemaPolicy, ForestIndex, ObjectForest, SchemaIndex,
 } from "../feature-libraries";
 import { StoredSchemaRepository } from "../schema-stored";
-=======
-import { DefaultChangeFamily, DefaultChangeSet, ForestIndex, ObjectForest, SchemaIndex } from "../feature-libraries";
->>>>>>> 2567fa28
 import { Index, SharedTreeCore } from "../shared-tree-core";
 import { AnchorSet } from "../tree";
 
