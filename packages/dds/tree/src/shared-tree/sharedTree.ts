--- conflicted
+++ resolved
@@ -107,30 +107,6 @@
         id: string,
         runtime: IFluidDataStoreRuntime,
         attributes: IChannelAttributes,
-<<<<<<< HEAD
-        telemetryContextPrefix: string) {
-            const anchors = new AnchorSet();
-            const schema = new InMemoryStoredSchemaRepository(defaultSchemaPolicy);
-            const forest = new ObjectForest(schema, anchors);
-            const indexes: Index<SequenceChangeset>[] = [
-                new SchemaIndex(runtime, schema),
-                new ForestIndex(runtime, forest),
-            ];
-            super(
-                indexes,
-                sequenceChangeFamily, anchors, id, runtime, attributes, telemetryContextPrefix,
-                );
-
-            this.forest = forest;
-            this.storedSchema = new SchemaEditor(schema, (op) => this.submitLocalMessage(op));
-            this.transactionCheckout = {
-                forest,
-                changeFamily: this.changeFamily,
-                submitEdit: (edit) => this.submitEdit(edit),
-            };
-
-            this.context = getEditableTreeContext(forest, this);
-=======
         telemetryContextPrefix: string,
     ) {
         const anchors = new AnchorSet();
@@ -158,8 +134,7 @@
             submitEdit: (edit) => this.submitEdit(edit),
         };
 
-        this.context = getEditableTreeContext(forest);
->>>>>>> 7ff52332
+        this.context = getEditableTreeContext(forest, this);
     }
 
     public locate(anchor: Anchor): UpPath | undefined {
