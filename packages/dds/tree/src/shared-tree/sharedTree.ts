--- conflicted
+++ resolved
@@ -11,21 +11,8 @@
 } from "@fluidframework/core-interfaces/internal";
 import type { IChannelStorageService } from "@fluidframework/datastore-definitions/internal";
 import type {
-<<<<<<< HEAD
-	IChannelAttributes,
-	IFluidDataStoreRuntime,
-	IChannelStorageService,
-} from "@fluidframework/datastore-definitions/internal";
-import {
-	SharedObject,
-	type IChannelView,
-	type IFluidSerializer,
-	type ISharedObject,
-	type SharedKernel,
-=======
 	IChannelView,
 	IFluidSerializer,
->>>>>>> 0230861f
 } from "@fluidframework/shared-object-base/internal";
 import {
 	UsageError,
@@ -200,131 +187,15 @@
 }
 
 /**
-<<<<<<< HEAD
- * Shared object wrapping {@link SharedTreeKernel}.
- * @deprecated Use the public APIs instead if a SharedObject is needed, or construct the internal types directly if not.
- */
-export class SharedTree extends SharedObject implements ISharedTree {
-	private readonly breaker: Breakable = new Breakable("Shared Tree");
-
-	public readonly kernel: SharedTreeKernel;
-
-	public constructor(
-		id: string,
-		runtime: IFluidDataStoreRuntime,
-		attributes: IChannelAttributes,
-		optionsParam: SharedTreeOptionsInternal,
-		telemetryContextPrefix: string = "fluid_sharedTree_",
-	) {
-		super(id, runtime, attributes, telemetryContextPrefix);
-		if (runtime.idCompressor === undefined) {
-			throw new UsageError("IdCompressor must be enabled to use SharedTree");
-		}
-		this.kernel = new SharedTreeKernel(
-			this.breaker,
-			this,
-			this.serializer,
-			(content, localOpMetadata) => this.submitLocalMessage(content, localOpMetadata),
-			() => this.deltaManager.lastSequenceNumber,
-			this.logger,
-			runtime.idCompressor,
-			optionsParam,
-		);
-	}
-
-	public summarizeCore(
-		serializer: IFluidSerializer,
-		telemetryContext?: ITelemetryContext,
-		incrementalSummaryContext?: IExperimentalIncrementalSummaryContext,
-	): ISummaryTreeWithStats {
-		return this.kernel.summarizeCore(serializer, telemetryContext, incrementalSummaryContext);
-	}
-
-	protected processCore(
-		message: ISequencedDocumentMessage,
-		local: boolean,
-		localOpMetadata: unknown,
-	): void {
-		fail("processCore should not be called on SharedTree");
-	}
-
-	protected override processMessagesCore(messagesCollection: IRuntimeMessageCollection): void {
-		this.kernel.processMessagesCore(messagesCollection);
-	}
-
-	protected onDisconnect(): void {
-		this.kernel.onDisconnect();
-	}
-
-	public exportVerbose(): VerboseTree | undefined {
-		return this.kernel.exportVerbose();
-	}
-
-	public exportSimpleSchema(): SimpleTreeSchema {
-		return this.kernel.exportSimpleSchema();
-	}
-
-	public contentSnapshot(): SharedTreeContentSnapshot {
-		return this.kernel.contentSnapshot();
-	}
-
-	// For the new TreeViewAlpha API
-	public viewWith<TRoot extends ImplicitFieldSchema | UnsafeUnknownSchema>(
-		config: TreeViewConfiguration<ReadSchema<TRoot>>,
-	): SchematizingSimpleTreeView<TRoot> & TreeView<ReadSchema<TRoot>>;
-
-	// For the old TreeView API
-	public viewWith<TRoot extends ImplicitFieldSchema>(
-		config: TreeViewConfiguration<TRoot>,
-	): SchematizingSimpleTreeView<TRoot> & TreeView<TRoot>;
-
-	public viewWith<TRoot extends ImplicitFieldSchema | UnsafeUnknownSchema>(
-		config: TreeViewConfiguration<ReadSchema<TRoot>>,
-	): SchematizingSimpleTreeView<TRoot> & TreeView<ReadSchema<TRoot>> {
-		return this.kernel.viewWith(config);
-	}
-
-	protected override async loadCore(services: IChannelStorageService): Promise<void> {
-		await this.kernel.loadCore(services);
-	}
-
-	protected override didAttach(): void {
-		this.kernel.didAttach();
-	}
-
-	protected override applyStashedOp(
-		...args: Parameters<
-			SharedTreeCore<SharedTreeEditBuilder, SharedTreeChange>["applyStashedOp"]
-		>
-	): void {
-		this.kernel.applyStashedOp(...args);
-	}
-
-	protected override reSubmitCore(
-		...args: Parameters<
-			SharedTreeCore<SharedTreeEditBuilder, SharedTreeChange>["reSubmitCore"]
-		>
-	): void {
-		this.kernel.reSubmitCore(...args);
-	}
-}
-
-/**
-=======
->>>>>>> 0230861f
  * SharedTreeCore, configured with a good set of indexes and field kinds which will maintain compatibility over time.
  *
  * TODO: detail compatibility requirements.
  */
 @breakingClass
-<<<<<<< HEAD
 export class SharedTreeKernel
 	extends SharedTreeCore<SharedTreeEditBuilder, SharedTreeChange>
 	implements SharedKernel
 {
-=======
-export class SharedTreeKernel extends SharedTreeCore<SharedTreeEditBuilder, SharedTreeChange> {
->>>>>>> 0230861f
 	public readonly checkout: TreeCheckout;
 	public get storedSchema(): TreeStoredSchemaRepository {
 		return this.checkout.storedSchema;
