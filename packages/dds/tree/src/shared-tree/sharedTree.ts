/*!
 * Copyright (c) Microsoft Corporation and contributors. All rights reserved.
 * Licensed under the MIT License.
 */

import { assert } from "@fluidframework/common-utils";
import {
	IChannelAttributes,
	IChannelFactory,
	IChannelServices,
	IFluidDataStoreRuntime,
} from "@fluidframework/datastore-definitions";
import { ISequencedDocumentMessage } from "@fluidframework/protocol-definitions";
import { ISharedObject } from "@fluidframework/shared-object-base";
import {
	TransactionResult,
	IForestSubscription,
	StoredSchemaRepository,
	InMemoryStoredSchemaRepository,
	TransactionCheckout,
	Anchor,
	AnchorLocator,
	AnchorSet,
	EditManager,
<<<<<<< HEAD
	AnchorNode,
=======
	IEditableForest,
	SharedTreeBranch,
>>>>>>> 10047b51
} from "../core";
import { SharedTreeCore } from "../shared-tree-core";
import {
	defaultSchemaPolicy,
	EditableTreeContext,
	ForestIndex,
	SchemaIndex,
	DefaultChangeFamily,
	defaultChangeFamily,
	DefaultEditBuilder,
	UnwrappedEditableField,
	getEditableTreeContext,
	SchemaEditor,
	DefaultChangeset,
	EditManagerIndex,
	runSynchronousTransaction,
	buildForest,
	ContextuallyTypedNodeData,
	ModularChangeset,
	IDefaultEditBuilder,
} from "../feature-libraries";

/**
 * Provides a means for interacting with a SharedTree.
 * This includes reading data from the tree and running transactions to mutate the tree.
 * @alpha
 */
export interface ISharedTreeCheckout extends AnchorLocator {
	/**
	 * Gets or sets the root field of the tree.
	 *
	 * See {@link EditableTreeContext.unwrappedRoot} on how its setter works.
	 *
	 * Currently this editable tree's fields do not update on edits,
	 * so holding onto this root object across edits will only work if its an unwrapped node.
	 * TODO: Fix this issue.
	 *
	 * Currently any access to this view of the tree may allocate cursors and thus require
	 * `context.prepareForEdit()` before editing can occur.
	 */
	// TODO: either rename this or `EditableTreeContext.unwrappedRoot` to avoid name confusion.
	get root(): UnwrappedEditableField;

	set root(data: ContextuallyTypedNodeData | undefined);

	/**
	 * Context for controlling the EditableTree nodes produced from {@link ISharedTreeCheckout.root}.
	 *
	 * TODO: Exposing access to this should be unneeded once editing APIs are finished.
	 */
	readonly context: EditableTreeContext;

	/**
	 * Read and Write access for schema stored in the document.
	 *
	 * These APIs are temporary and will be replaced with different abstractions (View Schema based) in a different place later.
	 *
	 * TODO:
	 * Editing of this should be moved into transactions with the rest of tree editing to they can be intermixed.
	 * This will be done after the relations between branches and Indexes are figured out.
	 *
	 * TODO:
	 * Public APIs for dealing with schema should be in terms of View Schema, and schema update policies.
	 * The actual stored schema should be hidden (or ar least not be the most prominent way to interact with schema).
	 *
	 * TODO:
	 * Something should ensure the document contents are always in schema.
	 */
	readonly storedSchema: StoredSchemaRepository;
	/**
	 * Current contents.
	 * Updated by edits (local and remote).
	 * Use `runTransaction` to create a local edit.
	 */
	readonly forest: IForestSubscription;

	/**
	 * Run `transaction` to edit this forest.
	 * While `transaction` is running, its intermediate states will be visible on the IForestSubscription.
	 *
	 * TODO: support nesting (perhaps via "commands"),
	 * and do this in a way where there is control over which transaction's intermediate versions are displayed.
	 */
	runTransaction(
		transaction: (
			forest: IForestSubscription,
			editor: IDefaultEditBuilder,
		) => TransactionResult,
	): TransactionResult;

	/**
	 * Spawn a new checkout which is based off of the current state of this checkout.
	 * Any mutations of the new checkout will not apply to this checkout until the new checkout is merged back in.
	 */
	fork(): ISharedTreeCheckoutFork;
}

/**
 * An `ISharedTreeCheckout` which has been forked from a pre-existing checkout.
 * @alpha
 */
export interface ISharedTreeCheckoutFork extends ISharedTreeCheckout {
	/**
	 * Rebase the changes that have been applied to this checkout over all the changes in the base checkout that have
	 * occurred since this checkout last pulled (or was forked).
	 */
	pull(): void;

	/**
	 * Apply all the changes on this checkout to the base checkout from which it was forked. If the base checkout has new
	 * changes since this checkout last pulled (or was forked), then this checkout's changes will be rebased over those first.
	 * After the merge completes, this checkout may no longer be forked or mutated.
	 */
	merge(): void;

	/**
	 * Whether or not this checkout has been merged into its base checkout via `merge()`.
	 * If it has, then it may no longer be forked or mutated.
	 */
	isMerged(): boolean;
}

/**
 * Collaboratively editable tree distributed data-structure,
 * powered by {@link @fluidframework/shared-object-base#ISharedObject}.
 *
 * See [the README](../../README.md) for details.
 * @alpha
 */
export interface ISharedTree extends ISharedObject, ISharedTreeCheckout {}

/**
 * Shared tree, configured with a good set of indexes and field kinds which will maintain compatibility over time.
 * TODO: node identifier index.
 *
 * TODO: detail compatibility requirements.
 */
class SharedTree
	extends SharedTreeCore<
		DefaultChangeset,
		DefaultChangeFamily,
		[SchemaIndex, ForestIndex, EditManagerIndex<ModularChangeset, DefaultChangeFamily>]
	>
	implements ISharedTree
{
	public readonly context: EditableTreeContext;
	public readonly forest: IForestSubscription;
	public readonly storedSchema: SchemaEditor<InMemoryStoredSchemaRepository>;
	/**
	 * Rather than implementing TransactionCheckout, have a member that implements it.
	 * This allows keeping the `IEditableForest` private.
	 */
	private readonly transactionCheckout: TransactionCheckout<DefaultEditBuilder, DefaultChangeset>;

	public constructor(
		id: string,
		runtime: IFluidDataStoreRuntime,
		attributes: IChannelAttributes,
		telemetryContextPrefix: string,
	) {
		const anchors = new AnchorSet();
		const schema = new InMemoryStoredSchemaRepository(defaultSchemaPolicy);
		const forest = buildForest(schema, anchors);
		const editManager: EditManager<DefaultChangeset, DefaultChangeFamily> = new EditManager(
			defaultChangeFamily,
			anchors,
		);
		super(
			(events) => [
				new SchemaIndex(runtime, events, schema),
				new ForestIndex(runtime, events, forest),
				new EditManagerIndex(runtime, editManager),
			],
			defaultChangeFamily,
			editManager,
			anchors,
			id,
			runtime,
			attributes,
			telemetryContextPrefix,
		);

		this.forest = forest;
		this.storedSchema = new SchemaEditor(schema, (op) => this.submitLocalMessage(op));
		this.transactionCheckout = {
			forest,
			changeFamily: this.changeFamily,
			submitEdit: (edit) => this.submitEdit(edit),
		};

		this.context = getEditableTreeContext(forest, this.transactionCheckout);
	}

	public locate(anchor: Anchor): AnchorNode | undefined {
		assert(this.editManager.anchors !== undefined, 0x407 /* editManager must have anchors */);
		return this.editManager.anchors.locate(anchor);
	}

	public get root(): UnwrappedEditableField {
		return this.context.unwrappedRoot;
	}

	public set root(data: ContextuallyTypedNodeData | undefined) {
		this.context.unwrappedRoot = data;
	}

	public runTransaction(
		transaction: (forest: IForestSubscription, editor: DefaultEditBuilder) => TransactionResult,
	): TransactionResult {
		return runSynchronousTransaction(this.transactionCheckout, transaction);
	}

	public fork(): ISharedTreeCheckoutFork {
		return new SharedTreeCheckout(
			this.createBranch(),
			this.changeFamily,
			this.storedSchema.inner.clone(),
			this.forest.clone(this.storedSchema, new AnchorSet()),
		);
	}

	/**
	 * TODO: Shared tree needs a pattern for handling non-changeset operations.
	 * Whatever pattern is adopted should probably also handle multiple versions of changeset operations.
	 * A single top level enum listing all ops (including their different versions),
	 * with at least fine grained enough detail to direct them to the correct subsystem would be a good approach.
	 * The current use-case (with an op applying to a specific index) is a temporary hack,
	 * and its not clear how it would fit into such a system if implemented in shared-tree-core:
	 * maybe op dispatch is part of the shared-tree level?
	 */
	protected processCore(
		message: ISequencedDocumentMessage,
		local: boolean,
		localOpMetadata: unknown,
	) {
		if (!this.storedSchema.tryHandleOp(message)) {
			super.processCore(message, local, localOpMetadata);
		}
	}
}

/**
 * A channel factory that creates {@link ISharedTree}s.
 * @alpha
 */
export class SharedTreeFactory implements IChannelFactory {
	public type: string = "SharedTree";

	public attributes: IChannelAttributes = {
		type: this.type,
		snapshotFormatVersion: "0.0.0",
		packageVersion: "0.0.0",
	};

	public async load(
		runtime: IFluidDataStoreRuntime,
		id: string,
		services: IChannelServices,
		channelAttributes: Readonly<IChannelAttributes>,
	): Promise<ISharedTree> {
		const tree = new SharedTree(id, runtime, channelAttributes, "SharedTree");
		await tree.load(services);
		return tree;
	}

	public create(runtime: IFluidDataStoreRuntime, id: string): ISharedTree {
		const tree = new SharedTree(id, runtime, this.attributes, "SharedTree");
		tree.initializeLocal();
		return tree;
	}
}

class SharedTreeCheckout implements ISharedTreeCheckoutFork {
	public readonly context: EditableTreeContext;
	public readonly submitEdit: TransactionCheckout<
		IDefaultEditBuilder,
		DefaultChangeset
	>["submitEdit"];

	public constructor(
		private readonly branch: SharedTreeBranch<DefaultChangeset>,
		public readonly changeFamily: DefaultChangeFamily,
		public readonly storedSchema: InMemoryStoredSchemaRepository,
		public readonly forest: IEditableForest,
	) {
		this.context = getEditableTreeContext(forest, this);
		branch.on("onChange", (change) => {
			const delta = this.changeFamily.intoDelta(change);
			this.forest.applyDelta(delta);
			this.forest.anchors.applyDelta(delta);
		});
		this.submitEdit = (edit) => this.branch.applyChange(edit);
	}

	public locate(anchor: Anchor): UpPath | undefined {
		return this.forest.anchors.locate(anchor);
	}

	public pull(): void {
		this.branch.pull();
	}

	public fork(): ISharedTreeCheckoutFork {
		const storedSchema = this.storedSchema.clone();
		return new SharedTreeCheckout(
			this.branch.fork(),
			this.changeFamily,
			storedSchema,
			this.forest.clone(storedSchema, new AnchorSet()),
		);
	}

	public merge(): void {
		this.branch.merge();
	}

	public isMerged(): boolean {
		return this.branch.isMerged();
	}

	public get root(): UnwrappedEditableField {
		return this.context.unwrappedRoot;
	}

	public set root(data: ContextuallyTypedNodeData | undefined) {
		this.context.unwrappedRoot = data;
	}

	public runTransaction(
		transaction: (
			forest: IForestSubscription,
			editor: IDefaultEditBuilder,
		) => TransactionResult,
	): TransactionResult {
		return runSynchronousTransaction(this, transaction);
	}
}<|MERGE_RESOLUTION|>--- conflicted
+++ resolved
@@ -22,12 +22,9 @@
 	AnchorLocator,
 	AnchorSet,
 	EditManager,
-<<<<<<< HEAD
 	AnchorNode,
-=======
 	IEditableForest,
 	SharedTreeBranch,
->>>>>>> 10047b51
 } from "../core";
 import { SharedTreeCore } from "../shared-tree-core";
 import {
