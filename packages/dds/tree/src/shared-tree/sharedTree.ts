--- conflicted
+++ resolved
@@ -42,19 +42,8 @@
 	makeTreeChunker,
 } from "../feature-libraries/index.js";
 import { ExplicitCoreCodecVersions, SharedTreeCore } from "../shared-tree-core/index.js";
-<<<<<<< HEAD
-import {
-	ITree,
-	ImplicitFieldSchema,
-	TreeConfiguration,
-	TreeFieldFromImplicitField,
-	TreeView,
-} from "../simple-tree/index.js";
+import { ITree, ImplicitFieldSchema, TreeConfiguration, TreeView } from "../simple-tree/index.js";
 import { brand, disposeSymbol } from "../util/index.js";
-=======
-import { ITree, ImplicitFieldSchema, TreeConfiguration, TreeView } from "../simple-tree/index.js";
-import { brand } from "../util/index.js";
->>>>>>> 4d96f336
 
 import { InitializeAndSchematizeConfiguration, ensureSchema } from "./schematizeTree.js";
 import { SchematizingSimpleTreeView, requireSchema } from "./schematizingTreeView.js";
@@ -300,17 +289,13 @@
 
 	public schematize<TRoot extends ImplicitFieldSchema>(
 		config: TreeConfiguration<TRoot>,
-<<<<<<< HEAD
-	): TreeView<TreeFieldFromImplicitField<TRoot>> {
+	): TreeView<TRoot> {
 		return this.viewWith(config);
 	}
 
 	public viewWith<TRoot extends ImplicitFieldSchema>(
 		config: TreeConfiguration<TRoot>,
-	): TreeView<TreeFieldFromImplicitField<TRoot>> {
-=======
 	): TreeView<TRoot> {
->>>>>>> 4d96f336
 		const view = new SchematizingSimpleTreeView(
 			this.checkout,
 			config,
