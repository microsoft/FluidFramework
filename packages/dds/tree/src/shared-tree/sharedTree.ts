--- conflicted
+++ resolved
@@ -299,12 +299,8 @@
 		serializer: IFluidSerializer,
 		submitLocalMessage: (content: unknown, localOpMetadata?: unknown) => void,
 		lastSequenceNumber: () => number | undefined,
-<<<<<<< HEAD
 		initialSequenceNumber: number,
-		logger: ITelemetryLoggerExt | undefined,
-=======
 		private readonly logger: ITelemetryLoggerExt | undefined,
->>>>>>> ff4e1c58
 		idCompressor: IIdCompressor,
 		optionsParam: SharedTreeOptionsInternal,
 	) {
@@ -351,12 +347,8 @@
 			encoderContext,
 			options,
 			idCompressor,
-<<<<<<< HEAD
 			initialSequenceNumber,
-			options.shouldEncodeFieldIncrementally,
-=======
 			options.shouldEncodeIncrementally,
->>>>>>> ff4e1c58
 		);
 		const removedRootsSummarizer = new DetachedFieldIndexSummarizer(removedRoots);
 		const innerChangeFamily = new SharedTreeChangeFamily(
