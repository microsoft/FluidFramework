--- conflicted
+++ resolved
@@ -3,31 +3,18 @@
  * Licensed under the MIT License.
  */
 
-<<<<<<< HEAD
 import {
     IChannel,
     IChannelAttributes,
     IChannelFactory,
     IChannelServices,
-    IFluidDataStoreRuntime,
+    IFluidDataStoreRuntime
 } from "@fluidframework/datastore-definitions";
 import {
-    ForestIndex,
-    ObjectForest,
-    SchemaIndex,
-    sequenceChangeFamily,
-    SequenceChangeFamily,
-    SequenceChangeset,
-    SequenceEditBuilder,
+    defaultSchemaPolicy, ForestIndex, ObjectForest, SchemaIndex, SequenceChangeFamily, SequenceChangeset, SequenceEditBuilder,
 } from "../feature-libraries";
 import { IEditableForest, IForestSubscription } from "../forest";
-=======
-import { IChannelAttributes, IFluidDataStoreRuntime } from "@fluidframework/datastore-definitions";
-import {
-    DefaultChangeFamily, DefaultChangeset, defaultSchemaPolicy, ForestIndex, ObjectForest, SchemaIndex,
-} from "../feature-libraries";
 import { StoredSchemaRepository } from "../schema-stored";
->>>>>>> 4750002c
 import { Index, SharedTreeCore } from "../shared-tree-core";
 import { Checkout, runSynchronousTransaction, TransactionResult } from "../transaction";
 import { AnchorSet } from "../tree";
@@ -48,16 +35,10 @@
         attributes: IChannelAttributes,
         telemetryContextPrefix: string) {
             const anchors = new AnchorSet();
-<<<<<<< HEAD
-            const forest = new ObjectForest(anchors);
-            const indexes: Index<SequenceChangeset>[] = [
-                new SchemaIndex(runtime, forest.schema),
-=======
             const schema = new StoredSchemaRepository(defaultSchemaPolicy);
             const forest = new ObjectForest(schema, anchors);
-            const indexes: Index<DefaultChangeset>[] = [
+            const indexes: Index<SequenceChangeset>[] = [
                 new SchemaIndex(runtime, schema),
->>>>>>> 4750002c
                 new ForestIndex(runtime, forest),
             ];
             super(
