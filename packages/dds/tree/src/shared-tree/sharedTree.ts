--- conflicted
+++ resolved
@@ -151,27 +151,6 @@
 	const versions = formatVersionToTopLevelCodecVersions.get(formatVersion);
 	assert(versions !== undefined, 0x90e /* Unknown format version */);
 	return versions;
-}
-
-export function buildConfiguredForest(
-	type: ForestType,
-	schema: TreeStoredSchemaSubscription,
-	idCompressor: IIdCompressor,
-): IEditableForest {
-	switch (type) {
-		case ForestType.Optimized:
-			return buildChunkedForest(
-				makeTreeChunker(schema, defaultSchemaPolicy),
-				undefined,
-				idCompressor,
-			);
-		case ForestType.Reference:
-			return buildForest();
-		case ForestType.Expensive:
-			return buildForest(undefined, true);
-		default:
-			unreachableCase(type);
-	}
 }
 
 /**
@@ -434,10 +413,7 @@
 	ForestOptions;
 
 /**
-<<<<<<< HEAD
-=======
  * Configuration options for SharedTree's internal tree storage.
->>>>>>> fba24a86
  * @alpha
  */
 export interface ForestOptions {
