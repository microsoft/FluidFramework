/*!
 * Copyright (c) Microsoft Corporation and contributors. All rights reserved.
 * Licensed under the MIT License.
 */

import { assert } from "@fluidframework/common-utils";
import {
    IChannel,
    IChannelAttributes,
    IChannelFactory,
    IChannelServices,
    IFluidDataStoreRuntime,
} from "@fluidframework/datastore-definitions";
import { ISequencedDocumentMessage } from "@fluidframework/protocol-definitions";
import { ISharedObject } from "@fluidframework/shared-object-base";
<<<<<<< HEAD
import { ICheckout, TransactionResult } from "../checkout";
import { EditManager } from "../edit-manager";
=======
import {
    ICheckout,
    TransactionResult,
    IForestSubscription,
    StoredSchemaRepository,
    InMemoryStoredSchemaRepository,
    Index,
    SharedTreeCore,
    Checkout as TransactionCheckout,
    runSynchronousTransaction,
    Anchor,
    AnchorLocator,
    AnchorSet,
    UpPath,
} from "../core";
>>>>>>> 6408df01
import {
    defaultSchemaPolicy,
    EditableTreeContext,
    ForestIndex,
    ObjectForest,
    SchemaIndex,
    DefaultChangeFamily,
    defaultChangeFamily,
    FieldChangeMap,
    DefaultEditBuilder,
    UnwrappedEditableField,
    getEditableTreeContext,
    SchemaEditor,
    DefaultChangeset,
    EditManagerIndex,
} from "../feature-libraries";

/**
 * Collaboratively editable tree distributed data-structure,
 * powered by {@link @fluidframework/shared-object-base#ISharedObject}.
 *
 * See [the README](../../README.md) for details.
 */
export interface ISharedTree extends ICheckout<DefaultEditBuilder>, ISharedObject, AnchorLocator {
    /**
     * Root field of the tree.
     *
     * Currently this editable tree's fields do not update on edits,
     * so holding onto this root object across edits will only work if its an unwrapped node.
     * TODO: Fix this issue.
     *
     * Currently any access to this view of the tree may allocate cursors and thus require
     * `context.prepareForEdit()` before editing can occur.
     * TODO: Make this happen automatically.
     */
    readonly root: UnwrappedEditableField;

    /**
     * Context for controlling the EditableTree nodes produced from {@link ISharedTree.root}.
     *
     * TODO: Exposing access to this should be unneeded once editing APIs are finished.
     */
    readonly context: EditableTreeContext;

    /**
     * Read and Write access for schema stored in the document.
     *
     * These APIs are temporary and will be replaced with different abstractions (View Schema based) in a different place later.
     *
     * TODO:
     * Editing of this should be moved into transactions with the rest of tree editing to they can be intermixed.
     * This will be done after the relations between branches and Indexes are figured out.
     *
     * TODO:
     * Public APIs for dealing with schema should be in terms of View Schema, and schema update policies.
     * The actual stored schema should be hidden (or ar least not be the most prominent way to interact with schema).
     *
     * TODO:
     * Something should ensure the document contents are always in schema.
     */
    readonly storedSchema: StoredSchemaRepository;
}

/**
 * Shared tree, configured with a good set of indexes and field kinds which will maintain compatibility over time.
 * TODO: node identifier index.
 *
 * TODO: detail compatibility requirements.
 * TODO: expose or implement Checkout.
 */
class SharedTree
    extends SharedTreeCore<FieldChangeMap, DefaultChangeFamily>
    implements ISharedTree
{
    public readonly context: EditableTreeContext;
    public readonly forest: IForestSubscription;
    public readonly storedSchema: SchemaEditor;
    /**
     * Rather than implementing TransactionCheckout, have a member that implements it.
     * This allows keeping the `IEditableForest` private.
     */
    private readonly transactionCheckout: TransactionCheckout<DefaultEditBuilder, DefaultChangeset>;

    public constructor(
        id: string,
        runtime: IFluidDataStoreRuntime,
        attributes: IChannelAttributes,
        telemetryContextPrefix: string,
    ) {
        const anchors = new AnchorSet();
        const schema = new InMemoryStoredSchemaRepository(defaultSchemaPolicy);
        const forest = new ObjectForest(schema, anchors);
        const editManager: EditManager<DefaultChangeset, DefaultChangeFamily> = new EditManager(
            defaultChangeFamily,
            anchors,
        );
        const indexes: Index<DefaultChangeset>[] = [
            new SchemaIndex(runtime, schema),
            new ForestIndex(runtime, forest),
            new EditManagerIndex(runtime, editManager),
        ];
        super(
            indexes,
            defaultChangeFamily,
            editManager,
            anchors,
            id,
            runtime,
            attributes,
            telemetryContextPrefix,
        );

        this.forest = forest;
        this.storedSchema = new SchemaEditor(schema, (op) => this.submitLocalMessage(op));
        this.transactionCheckout = {
            forest,
            changeFamily: this.changeFamily,
            submitEdit: (edit) => this.submitEdit(edit),
        };

        this.context = getEditableTreeContext(forest);
    }

    public locate(anchor: Anchor): UpPath | undefined {
        assert(this.editManager.anchors !== undefined, 0x407 /* editManager must have anchors */);
        return this.editManager.anchors?.locate(anchor);
    }

    public get root(): UnwrappedEditableField {
        return this.context.unwrappedRoot;
    }

    public runTransaction(
        transaction: (forest: IForestSubscription, editor: DefaultEditBuilder) => TransactionResult,
    ): TransactionResult {
        return runSynchronousTransaction(this.transactionCheckout, transaction);
    }

    /**
     * TODO: Shared tree needs a pattern for handling non-changeset operations.
     * Whatever pattern is adopted should probably also handle multiple versions of changeset operations.
     * A single top level enum listing all ops (including their different versions),
     * with at least fine grained enough detail to direct them to the correct subsystem would be a good approach.
     * The current use-case (with an op applying to a specific index) is a temporary hack,
     * and its not clear how it would fit into such a system if implemented in shared-tree-core:
     * maybe op dispatch is part of the shared-tree level?
     */
    protected processCore(
        message: ISequencedDocumentMessage,
        local: boolean,
        localOpMetadata: unknown,
    ) {
        if (!this.storedSchema.tryHandleOp(message)) {
            super.processCore(message, local, localOpMetadata);
        }
    }
}

/**
 * A channel factory that creates {@link ISharedTree}s.
 */
export class SharedTreeFactory implements IChannelFactory {
    public type: string = "SharedTree";

    public attributes: IChannelAttributes = {
        type: this.type,
        snapshotFormatVersion: "0.0.0",
        packageVersion: "0.0.0",
    };

    public async load(
        runtime: IFluidDataStoreRuntime,
        id: string,
        services: IChannelServices,
        channelAttributes: Readonly<IChannelAttributes>,
    ): Promise<IChannel> {
        const tree = new SharedTree(id, runtime, channelAttributes, "SharedTree");
        await tree.load(services);
        return tree;
    }

    public create(runtime: IFluidDataStoreRuntime, id: string): ISharedTree {
        const tree = new SharedTree(id, runtime, this.attributes, "SharedTree");
        tree.initializeLocal();
        return tree;
    }
}<|MERGE_RESOLUTION|>--- conflicted
+++ resolved
@@ -13,10 +13,6 @@
 } from "@fluidframework/datastore-definitions";
 import { ISequencedDocumentMessage } from "@fluidframework/protocol-definitions";
 import { ISharedObject } from "@fluidframework/shared-object-base";
-<<<<<<< HEAD
-import { ICheckout, TransactionResult } from "../checkout";
-import { EditManager } from "../edit-manager";
-=======
 import {
     ICheckout,
     TransactionResult,
@@ -32,7 +28,7 @@
     AnchorSet,
     UpPath,
 } from "../core";
->>>>>>> 6408df01
+import { EditManager } from "../edit-manager";
 import {
     defaultSchemaPolicy,
     EditableTreeContext,
