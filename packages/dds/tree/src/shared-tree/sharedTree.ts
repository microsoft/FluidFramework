/*!
 * Copyright (c) Microsoft Corporation and contributors. All rights reserved.
 * Licensed under the MIT License.
 */

import { assert } from "@fluidframework/core-utils/internal";
import type {
	IChannelAttributes,
	IChannelFactory,
	IFluidDataStoreRuntime,
	IChannelServices,
	IChannelStorageService,
} from "@fluidframework/datastore-definitions/internal";
import type { ISharedObject } from "@fluidframework/shared-object-base/internal";
import { UsageError } from "@fluidframework/telemetry-utils/internal";

import { type ICodecOptions, noopValidator } from "../codec/index.js";
import {
	type JsonableTree,
	RevisionTagCodec,
	type TreeStoredSchema,
	TreeStoredSchemaRepository,
	makeDetachedFieldIndex,
	moveToDetachedField,
} from "../core/index.js";
import {
	type HasListeners,
	type IEmitter,
	type Listenable,
	createEmitter,
} from "../events/index.js";
import {
	DetachedFieldIndexSummarizer,
	type FlexFieldSchema,
	ForestSummarizer,
	SchemaSummarizer,
	TreeCompressionStrategy,
	ViewSchema,
	buildChunkedForest,
	buildForest,
	createNodeKeyManager,
	defaultSchemaPolicy,
	jsonableTreeFromFieldCursor,
	makeFieldBatchCodec,
	makeMitigatedChangeFamily,
	makeTreeChunker,
} from "../feature-libraries/index.js";
import {
	DefaultResubmitMachine,
	type ExplicitCoreCodecVersions,
	SharedTreeCore,
} from "../shared-tree-core/index.js";
<<<<<<< HEAD
import type {
	ITree,
	ImplicitFieldSchema,
	TreeConfiguration,
	TreeView,
=======
import {
	ITree,
	ImplicitFieldSchema,
	// eslint-disable-next-line import/no-deprecated
	TreeConfiguration,
	TreeView,
	type TreeViewConfiguration,
>>>>>>> 64e5763b
} from "../simple-tree/index.js";

import { type InitializeAndSchematizeConfiguration, ensureSchema } from "./schematizeTree.js";
import { SchematizingSimpleTreeView, requireSchema } from "./schematizingTreeView.js";
import { SharedTreeReadonlyChangeEnricher } from "./sharedTreeChangeEnricher.js";
import { SharedTreeChangeFamily } from "./sharedTreeChangeFamily.js";
import type { SharedTreeChange } from "./sharedTreeChangeTypes.js";
import type { SharedTreeEditBuilder } from "./sharedTreeEditBuilder.js";
import { type CheckoutEvents, type TreeCheckout, createTreeCheckout } from "./treeCheckout.js";
import type { CheckoutFlexTreeView, FlexTreeView } from "./treeView.js";

/**
 * Copy of data from an {@link ISharedTree} at some point in time.
 * @remarks
 * This is unrelated to Fluids concept of "snapshots".
 * @internal
 */
export interface SharedTreeContentSnapshot {
	/**
	 * The schema stored in the document.
	 *
	 * @remarks
	 * Edits to the schema can mutate the schema stored of the tree which took this snapshot (but this snapshot will remain the same)
	 * This is mainly useful for debugging cases where schematize reports an incompatible view schema.
	 */
	readonly schema: TreeStoredSchema;
	/**
	 * All {@link TreeStatus#InDocument} content.
	 */
	readonly tree: JsonableTree[];
	/**
	 * All {@link TreeStatus#Removed} content.
	 */
	readonly removed: [string | number | undefined, number, JsonableTree][];
}

/**
 * Collaboratively editable tree distributed data-structure,
 * powered by {@link @fluidframework/shared-object-base#ISharedObject}.
 *
 * See [the README](../../README.md) for details.
 * @internal
 */
export interface ISharedTree extends ISharedObject, ITree {
	/**
	 * Provides a copy of the current content of the tree.
	 * This can be useful for inspecting the tree when no suitable view schema is available.
	 * This is only intended for use in testing and exceptional code paths: it is not performant.
	 *
	 * This does not include everything that is included in a tree summary, since information about how to merge future edits is omitted.
	 */
	contentSnapshot(): SharedTreeContentSnapshot;

	/**
	 * Like {@link ITree.viewWith}, but uses the flex-tree schema system and exposes the tree as a flex-tree.
	 *
	 * Returned view is disposed when the stored schema becomes incompatible with the view schema.
	 * Undefined is returned if the stored data could not be made compatible with the view schema.
	 */
	schematizeFlexTree<TRoot extends FlexFieldSchema>(
		config: InitializeAndSchematizeConfiguration<TRoot>,
		onDispose: () => void,
	): FlexTreeView<TRoot> | undefined;
}

/**
 * Has an entry for each codec which writes an explicit version into its data.
 *
 * This is used to map the single API entrypoint controlling the format {@link SharedTreeOptions.formatVersion}
 * to a list of write versions that for each codec that should be used for that format.
 *
 * Note that all explicitly versioned codecs should be using the format version from the data to read encoded data.
 *
 * TODO: Plumb these write versions into forest, schema, detached field index codec creation.
 */
interface ExplicitCodecVersions extends ExplicitCoreCodecVersions {
	forest: number;
	schema: number;
	detachedFieldIndex: number;
	fieldBatch: number;
}

const formatVersionToTopLevelCodecVersions = new Map<number, ExplicitCodecVersions>([
	[1, { forest: 1, schema: 1, detachedFieldIndex: 1, editManager: 1, message: 1, fieldBatch: 1 }],
	[2, { forest: 1, schema: 1, detachedFieldIndex: 1, editManager: 2, message: 2, fieldBatch: 1 }],
]);

function getCodecVersions(formatVersion: number): ExplicitCodecVersions {
	const versions = formatVersionToTopLevelCodecVersions.get(formatVersion);
	assert(versions !== undefined, 0x90e /* Unknown format version */);
	return versions;
}

/**
 * Shared tree, configured with a good set of indexes and field kinds which will maintain compatibility over time.
 *
 * TODO: detail compatibility requirements.
 */
export class SharedTree
	extends SharedTreeCore<SharedTreeEditBuilder, SharedTreeChange>
	implements ISharedTree
{
	private readonly _events: Listenable<CheckoutEvents> &
		IEmitter<CheckoutEvents> &
		HasListeners<CheckoutEvents>;
	public readonly checkout: TreeCheckout;
	public get storedSchema(): TreeStoredSchemaRepository {
		return this.checkout.storedSchema;
	}

	public constructor(
		id: string,
		runtime: IFluidDataStoreRuntime,
		attributes: IChannelAttributes,
		optionsParam: SharedTreeOptions,
		telemetryContextPrefix: string = "fluid_sharedTree_",
	) {
		if (runtime.idCompressor === undefined) {
			throw new UsageError("IdCompressor must be enabled to use SharedTree");
		}

		const options = { ...defaultSharedTreeOptions, ...optionsParam };
		const codecVersions = getCodecVersions(options.formatVersion);
		const schema = new TreeStoredSchemaRepository();
		const forest =
			options.forest === ForestType.Optimized
				? buildChunkedForest(makeTreeChunker(schema, defaultSchemaPolicy))
				: buildForest();
		const revisionTagCodec = new RevisionTagCodec(runtime.idCompressor);
		const removedRoots = makeDetachedFieldIndex(
			"repair",
			revisionTagCodec,
			runtime.idCompressor,
			options,
		);
		const schemaSummarizer = new SchemaSummarizer(runtime, schema, options, {
			getCurrentSeq: () => this.deltaManager.lastSequenceNumber,
		});
		const fieldBatchCodec = makeFieldBatchCodec(options, codecVersions.fieldBatch);

		const encoderContext = {
			schema: {
				schema,
				policy: defaultSchemaPolicy,
			},
			encodeType: options.treeEncodeType,
			idCompressor: runtime.idCompressor,
		};
		const forestSummarizer = new ForestSummarizer(
			forest,
			revisionTagCodec,
			fieldBatchCodec,
			encoderContext,
			options,
			runtime.idCompressor,
		);
		const removedRootsSummarizer = new DetachedFieldIndexSummarizer(removedRoots);
		const innerChangeFamily = new SharedTreeChangeFamily(
			revisionTagCodec,
			fieldBatchCodec,
			options,
			options.treeEncodeType,
		);
		const changeFamily = makeMitigatedChangeFamily(
			innerChangeFamily,
			SharedTreeChangeFamily.emptyChange,
			(error: unknown) => {
				// TODO:6344 Add telemetry for these errors.
				// Rethrowing the error has a different effect depending on the context in which the
				// ChangeFamily was invoked:
				// - If the ChangeFamily was invoked as part of incoming op processing, rethrowing the error
				// will cause the runtime to disconnect the client, log a severe error, and not reconnect.
				// This will not cause the host application to crash because it is not on the stack at that time.
				// TODO: let the host application know that the client is now disconnected.
				// - If the ChangeFamily was invoked as part of dealing with a local change, rethrowing the
				// error will cause the host application to crash. This is not ideal, but is better than
				// letting the application either send an invalid change to the server or allowing the
				// application to continue working when its local branches contain edits that cannot be
				// reflected in its views.
				// The best course of action for a host application in such a state is to restart.
				// TODO: let the host application know about this situation and provide a way to
				// programmatically reload the SharedTree container.
				throw error;
			},
		);
		const changeEnricher = new SharedTreeReadonlyChangeEnricher(forest, schema, removedRoots);
		super(
			[schemaSummarizer, forestSummarizer, removedRootsSummarizer],
			changeFamily,
			options,
			codecVersions,
			id,
			runtime,
			attributes,
			telemetryContextPrefix,
			schema,
			defaultSchemaPolicy,
			new DefaultResubmitMachine(
				changeFamily.rebaser.invert.bind(changeFamily.rebaser),
				changeEnricher,
			),
			changeEnricher,
		);
		this._events = createEmitter<CheckoutEvents>();
		const localBranch = this.getLocalBranch();
		this.checkout = createTreeCheckout(
			runtime.idCompressor,
			this.mintRevisionTag,
			revisionTagCodec,
			{
				branch: localBranch,
				changeFamily,
				schema,
				forest,
				fieldBatchCodec,
				events: this._events,
				removedRoots,
				chunkCompressionStrategy: options.treeEncodeType,
			},
		);
	}

	public contentSnapshot(): SharedTreeContentSnapshot {
		const cursor = this.checkout.forest.allocateCursor("contentSnapshot");
		try {
			moveToDetachedField(this.checkout.forest, cursor);
			return {
				schema: this.storedSchema.clone(),
				tree: jsonableTreeFromFieldCursor(cursor),
				removed: this.checkout.getRemovedRoots(),
			};
		} finally {
			cursor.free();
		}
	}

	public schematizeFlexTree<TRoot extends FlexFieldSchema>(
		config: InitializeAndSchematizeConfiguration<TRoot>,
		onDispose: () => void,
	): CheckoutFlexTreeView<TRoot> | undefined {
		const viewSchema = new ViewSchema(defaultSchemaPolicy, {}, config.schema);
		if (!ensureSchema(viewSchema, config.allowedSchemaModifications, this.checkout, config)) {
			return undefined;
		}

		return requireSchema(
			this.checkout,
			viewSchema,
			onDispose,
			createNodeKeyManager(this.runtime.idCompressor),
		);
	}

	public schematize<TRoot extends ImplicitFieldSchema>(
		// eslint-disable-next-line import/no-deprecated
		config: TreeConfiguration<TRoot>,
	): TreeView<TRoot> {
		const view = new SchematizingSimpleTreeView(
			this.checkout,
			config,
			createNodeKeyManager(this.runtime.idCompressor),
		);
		// As a subjective API design choice, we initialize the tree here if it is not already initialized.
		if (view.compatibility.canInitialize === true) {
			view.initialize(config.initialTree());
		}
		return view;
	}

	public viewWith<TRoot extends ImplicitFieldSchema>(
		config: TreeViewConfiguration<TRoot>,
	): TreeView<TRoot> {
		return new SchematizingSimpleTreeView(
			this.checkout,
			config,
			createNodeKeyManager(this.runtime.idCompressor),
		);
	}

	protected override async loadCore(services: IChannelStorageService): Promise<void> {
		await super.loadCore(services);
		this._events.emit("afterBatch");
	}
}

/**
 * Format versions supported by SharedTree.
 *
 * Each version documents a required minimum version of the \@fluidframework/tree package.
 * @internal
 */
export const SharedTreeFormatVersion = {
	/**
	 * Requires \@fluidframework/tree \>= 2.0.0.
	 *
	 * @deprecated - FF does not currently plan on supporting this format long-term.
	 * Do not write production documents using this format, as they may not be loadable in the future.
	 */
	v1: 1,

	/**
	 * Requires \@fluidframework/tree \>= 2.0.0.
	 */
	v2: 2,
} as const;

/**
 * Format versions supported by SharedTree.
 *
 * Each version documents a required minimum version of the \@fluidframework/tree package.
 * @internal
 * @privateRemarks
 * See packages/dds/tree/docs/main/compatibility.md for information on how to add support for a new format.
 */
export type SharedTreeFormatVersion = typeof SharedTreeFormatVersion;

/**
 * @internal
 */
export type SharedTreeOptions = Partial<ICodecOptions> &
	Partial<SharedTreeFormatOptions> & {
		/**
		 * The {@link ForestType} indicating which forest type should be created for the SharedTree.
		 */
		forest?: ForestType;
	};

/**
 * Options for configuring the persisted format SharedTree uses.
 * @internal
 */
export interface SharedTreeFormatOptions {
	/**
	 * See {@link TreeCompressionStrategy}.
	 * default: TreeCompressionStrategy.Compressed
	 */
	treeEncodeType: TreeCompressionStrategy;
	/**
	 * The format version SharedTree should use to persist documents.
	 *
	 * This option has compatibility implications for applications using SharedTree.
	 * Each version documents a required minimum version of \@fluidframework/tree.
	 * If this minimum version fails to be met, the SharedTree may fail to load.
	 * To be safe, application authors should verify that they have saturated this version
	 * of \@fluidframework/tree in their ecosystem before changing the format version.
	 *
	 * This option defaults to SharedTreeFormatVersion.v2.
	 */
	formatVersion: SharedTreeFormatVersion[keyof SharedTreeFormatVersion];
}

/**
 * Used to distinguish between different forest types.
 * @internal
 */
export enum ForestType {
	/**
	 * The "ObjectForest" forest type.
	 */
	Reference = 0,
	/**
	 * The "ChunkedForest" forest type.
	 */
	Optimized = 1,
}

export const defaultSharedTreeOptions: Required<SharedTreeOptions> = {
	jsonValidator: noopValidator,
	forest: ForestType.Reference,
	treeEncodeType: TreeCompressionStrategy.Compressed,
	formatVersion: SharedTreeFormatVersion.v2,
};

/**
 * A channel factory that creates {@link ISharedTree}s.
 */
export class SharedTreeFactory implements IChannelFactory<ISharedTree> {
	public readonly type: string = "https://graph.microsoft.com/types/tree";

	public readonly attributes: IChannelAttributes = {
		type: this.type,
		snapshotFormatVersion: "0.0.0",
		packageVersion: "0.0.0",
	};

	public constructor(private readonly options: SharedTreeOptions = {}) {}

	public async load(
		runtime: IFluidDataStoreRuntime,
		id: string,
		services: IChannelServices,
		channelAttributes: Readonly<IChannelAttributes>,
	): Promise<SharedTree> {
		const tree = new SharedTree(id, runtime, channelAttributes, this.options);
		await tree.load(services);
		return tree;
	}

	public create(runtime: IFluidDataStoreRuntime, id: string): SharedTree {
		const tree = new SharedTree(id, runtime, this.attributes, this.options);
		tree.initializeLocal();
		return tree;
	}
}<|MERGE_RESOLUTION|>--- conflicted
+++ resolved
@@ -50,21 +50,13 @@
 	type ExplicitCoreCodecVersions,
 	SharedTreeCore,
 } from "../shared-tree-core/index.js";
-<<<<<<< HEAD
 import type {
-	ITree,
-	ImplicitFieldSchema,
-	TreeConfiguration,
-	TreeView,
-=======
-import {
 	ITree,
 	ImplicitFieldSchema,
 	// eslint-disable-next-line import/no-deprecated
 	TreeConfiguration,
 	TreeView,
-	type TreeViewConfiguration,
->>>>>>> 64e5763b
+	TreeViewConfiguration,
 } from "../simple-tree/index.js";
 
 import { type InitializeAndSchematizeConfiguration, ensureSchema } from "./schematizeTree.js";
