--- conflicted
+++ resolved
@@ -27,6 +27,7 @@
     UnwrappedEditableField,
     getEditableTreeContext,
     SchemaEditor,
+    DefaultChangeset,
 } from "../feature-libraries";
 import { IForestSubscription } from "../forest";
 import { StoredSchemaRepository, InMemoryStoredSchemaRepository } from "../schema-stored";
@@ -87,14 +88,10 @@
  * TODO: detail compatibility requirements.
  * TODO: expose or implement Checkout.
  */
-<<<<<<< HEAD
-class SharedTree extends SharedTreeCore<FieldChangeMap, DefaultChangeFamily> implements ISharedTree {
-=======
 class SharedTree
-    extends SharedTreeCore<SequenceChangeset, SequenceChangeFamily>
+    extends SharedTreeCore<FieldChangeMap, DefaultChangeFamily>
     implements ISharedTree
 {
->>>>>>> 6210f3ea
     public readonly context: EditableTreeContext;
     public readonly forest: IForestSubscription;
     public readonly storedSchema: SchemaEditor;
@@ -102,32 +99,33 @@
      * Rather than implementing TransactionCheckout, have a member that implements it.
      * This allows keeping the `IEditableForest` private.
      */
-<<<<<<< HEAD
-    private readonly transactionCheckout: TransactionCheckout<DefaultEditBuilder, FieldChangeMap>;
-=======
     private readonly transactionCheckout: TransactionCheckout<
-        SequenceEditBuilder,
-        SequenceChangeset
+        DefaultEditBuilder,
+        DefaultChangeset
     >;
->>>>>>> 6210f3ea
 
     public constructor(
         id: string,
         runtime: IFluidDataStoreRuntime,
         attributes: IChannelAttributes,
-<<<<<<< HEAD
-        telemetryContextPrefix: string) {
-            const anchors = new AnchorSet();
-            const schema = new InMemoryStoredSchemaRepository(defaultSchemaPolicy);
-            const forest = new ObjectForest(schema, anchors);
-            const indexes: Index<FieldChangeMap>[] = [
-                new SchemaIndex(runtime, schema),
-                new ForestIndex(runtime, forest),
-            ];
-            super(
-                indexes,
-                defaultChangeFamily, anchors, id, runtime, attributes, telemetryContextPrefix,
-                );
+        telemetryContextPrefix: string,
+    ) {
+        const anchors = new AnchorSet();
+        const schema = new InMemoryStoredSchemaRepository(defaultSchemaPolicy);
+        const forest = new ObjectForest(schema, anchors);
+        const indexes: Index<DefaultChangeset>[] = [
+            new SchemaIndex(runtime, schema),
+            new ForestIndex(runtime, forest),
+        ];
+        super(
+            indexes,
+            defaultChangeFamily,
+            anchors,
+            id,
+            runtime,
+            attributes,
+            telemetryContextPrefix,
+        );
 
             this.forest = forest;
             this.storedSchema = new SchemaEditor(schema, (op) => this.submitLocalMessage(op));
@@ -138,36 +136,6 @@
             };
 
             this.context = getEditableTreeContext(forest);
-=======
-        telemetryContextPrefix: string,
-    ) {
-        const anchors = new AnchorSet();
-        const schema = new InMemoryStoredSchemaRepository(defaultSchemaPolicy);
-        const forest = new ObjectForest(schema, anchors);
-        const indexes: Index<SequenceChangeset>[] = [
-            new SchemaIndex(runtime, schema),
-            new ForestIndex(runtime, forest),
-        ];
-        super(
-            indexes,
-            sequenceChangeFamily,
-            anchors,
-            id,
-            runtime,
-            attributes,
-            telemetryContextPrefix,
-        );
-
-        this.forest = forest;
-        this.storedSchema = new SchemaEditor(schema, (op) => this.submitLocalMessage(op));
-        this.transactionCheckout = {
-            forest,
-            changeFamily: this.changeFamily,
-            submitEdit: (edit) => this.submitEdit(edit),
-        };
-
-        this.context = getEditableTreeContext(forest);
->>>>>>> 6210f3ea
     }
 
     public locate(anchor: Anchor): UpPath | undefined {
@@ -179,19 +147,12 @@
         return this.context.root;
     }
 
-<<<<<<< HEAD
-    public runTransaction(transaction: (
-        forest: IForestSubscription,
-        editor: DefaultEditBuilder,
-    ) => TransactionResult): TransactionResult {
-=======
     public runTransaction(
         transaction: (
             forest: IForestSubscription,
-            editor: SequenceEditBuilder,
+            editor: DefaultEditBuilder,
         ) => TransactionResult,
     ): TransactionResult {
->>>>>>> 6210f3ea
         return runSynchronousTransaction(this.transactionCheckout, transaction);
     }
 
