--- conflicted
+++ resolved
@@ -253,13 +253,10 @@
 		this.kernel.processCore(message, local, localOpMetadata);
 	}
 
-<<<<<<< HEAD
-=======
 	protected override processMessagesCore(messagesCollection: IRuntimeMessageCollection): void {
 		this.kernel.processMessagesCore(messagesCollection);
 	}
 
->>>>>>> 35847b5f
 	protected onDisconnect(): void {
 		this.kernel.onDisconnect();
 	}
