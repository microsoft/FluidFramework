/*!
 * Copyright (c) Microsoft Corporation and contributors. All rights reserved.
 * Licensed under the MIT License.
 */

import { assert } from "@fluidframework/core-utils/internal";
import {
	IChannelAttributes,
	IChannelFactory,
	IChannelServices,
	IChannelStorageService,
	IFluidDataStoreRuntime,
} from "@fluidframework/datastore-definitions";
import { ISharedObject } from "@fluidframework/shared-object-base";
import { UsageError } from "@fluidframework/telemetry-utils/internal";

import { ICodecOptions, noopValidator } from "../codec/index.js";
import {
	AnchorSet,
	JsonableTree,
	RevisionTagCodec,
	TreeStoredSchema,
	TreeStoredSchemaRepository,
	makeDetachedFieldIndex,
	moveToDetachedField,
} from "../core/index.js";
import { HasListeners, IEmitter, ISubscribable, createEmitter } from "../events/index.js";
import {
	DetachedFieldIndexSummarizer,
	FlexFieldSchema,
	ForestSummarizer,
	SchemaSummarizer,
	TreeCompressionStrategy,
	ViewSchema,
	buildChunkedForest,
	buildForest,
	createNodeKeyManager,
	nodeKeyFieldKey as defaultNodeKeyFieldKey,
	defaultSchemaPolicy,
	jsonableTreeFromFieldCursor,
	makeFieldBatchCodec,
	makeMitigatedChangeFamily,
	makeTreeChunker,
} from "../feature-libraries/index.js";
import { ExplicitCoreCodecVersions, SharedTreeCore } from "../shared-tree-core/index.js";
import { ITree, ImplicitFieldSchema, TreeConfiguration, TreeView } from "../simple-tree/index.js";
import { brand } from "../util/index.js";

import { DefaultCommitEnricher } from "./defaultCommitEnricher.js";
import { InitializeAndSchematizeConfiguration, ensureSchema } from "./schematizeTree.js";
import { SchematizingSimpleTreeView, requireSchema } from "./schematizingTreeView.js";
import { SharedTreeChangeEnricher } from "./sharedTreeChangeEnricher.js";
import { SharedTreeChangeFamily } from "./sharedTreeChangeFamily.js";
import { SharedTreeChange } from "./sharedTreeChangeTypes.js";
import { SharedTreeEditBuilder } from "./sharedTreeEditBuilder.js";
import { CheckoutEvents, TreeCheckout, createTreeCheckout } from "./treeCheckout.js";
import { CheckoutFlexTreeView, FlexTreeView } from "./treeView.js";

/**
 * Copy of data from an {@link ISharedTree} at some point in time.
 * @remarks
 * This is unrelated to Fluids concept of "snapshots".
 * @internal
 */
export interface SharedTreeContentSnapshot {
	/**
	 * The schema stored in the document.
	 *
	 * @remarks
	 * Edits to the schema can mutate the schema stored of the tree which took this snapshot (but this snapshot will remain the same)
	 * This is mainly useful for debugging cases where schematize reports an incompatible view schema.
	 */
	readonly schema: TreeStoredSchema;
	/**
	 * All {@link TreeStatus#InDocument} content.
	 */
	readonly tree: JsonableTree[];
	/**
	 * All {@link TreeStatus#Removed} content.
	 */
	readonly removed: [string | number | undefined, number, JsonableTree][];
}

/**
 * Collaboratively editable tree distributed data-structure,
 * powered by {@link @fluidframework/shared-object-base#ISharedObject}.
 *
 * See [the README](../../README.md) for details.
 * @internal
 */
export interface ISharedTree extends ISharedObject, ITree {
	/**
	 * Provides a copy of the current content of the tree.
	 * This can be useful for inspecting the tree when no suitable view schema is available.
	 * This is only intended for use in testing and exceptional code paths: it is not performant.
	 *
	 * This does not include everything that is included in a tree summary, since information about how to merge future edits is omitted.
	 */
	contentSnapshot(): SharedTreeContentSnapshot;

	/**
	 * Like {@link ITree.schematize}, but uses the flex-tree schema system and exposes the tree as a flex-tree.
	 *
	 * Returned view is disposed when the stored schema becomes incompatible with the view schema.
	 * Undefined is returned if the stored data could not be made compatible with the view schema.
	 */
	schematizeFlexTree<TRoot extends FlexFieldSchema>(
		config: InitializeAndSchematizeConfiguration<TRoot>,
		onDispose: () => void,
	): FlexTreeView<TRoot> | undefined;
}

/**
 * Has an entry for each codec which writes an explicit version into its data.
 *
 * This is used to map the single API entrypoint controlling the format {@link SharedTreeOptions.formatVersion}
 * to a list of write versions that for each codec that should be used for that format.
 *
 * Note that all explicitly versioned codecs should be using the format version from the data to read encoded data.
 *
 * TODO: Plumb these write versions into forest, schema, detached field index codec creation.
 */
interface ExplicitCodecVersions extends ExplicitCoreCodecVersions {
	forest: number;
	schema: number;
	detachedFieldIndex: number;
	fieldBatch: number;
}

const formatVersionToTopLevelCodecVersions = new Map<number, ExplicitCodecVersions>([
	[1, { forest: 1, schema: 1, detachedFieldIndex: 1, editManager: 1, message: 1, fieldBatch: 1 }],
	[2, { forest: 1, schema: 1, detachedFieldIndex: 1, editManager: 2, message: 2, fieldBatch: 1 }],
]);

function getCodecVersions(formatVersion: number): ExplicitCodecVersions {
	const versions = formatVersionToTopLevelCodecVersions.get(formatVersion);
	assert(versions !== undefined, 0x90e /* Unknown format version */);
	return versions;
}

/**
 * Shared tree, configured with a good set of indexes and field kinds which will maintain compatibility over time.
 *
 * TODO: detail compatibility requirements.
 */
export class SharedTree
	extends SharedTreeCore<SharedTreeEditBuilder, SharedTreeChange>
	implements ISharedTree
{
	private readonly _events: ISubscribable<CheckoutEvents> &
		IEmitter<CheckoutEvents> &
		HasListeners<CheckoutEvents>;
	public readonly checkout: TreeCheckout;
	public get storedSchema(): TreeStoredSchemaRepository {
		return this.checkout.storedSchema;
	}

	public constructor(
		id: string,
		runtime: IFluidDataStoreRuntime,
		attributes: IChannelAttributes,
		optionsParam: SharedTreeOptions,
		telemetryContextPrefix: string,
	) {
		if (runtime.idCompressor === undefined) {
			throw new UsageError("IdCompressor must be enabled to use SharedTree");
		}

		const options = { ...defaultSharedTreeOptions, ...optionsParam };
		const codecVersions = getCodecVersions(options.formatVersion);
		const schema = new TreeStoredSchemaRepository();
		const forest =
			options.forest === ForestType.Optimized
				? buildChunkedForest(makeTreeChunker(schema, defaultSchemaPolicy))
				: buildForest();
		const revisionTagCodec = new RevisionTagCodec(runtime.idCompressor);
		const removedRoots = makeDetachedFieldIndex("repair", revisionTagCodec, options);
		const schemaSummarizer = new SchemaSummarizer(runtime, schema, options, {
			getCurrentSeq: () => this.runtime.deltaManager.lastSequenceNumber,
		});
		const fieldBatchCodec = makeFieldBatchCodec(options, codecVersions.fieldBatch);

		const encoderContext = {
			schema: {
				schema,
				policy: defaultSchemaPolicy,
			},
			encodeType: options.treeEncodeType,
		};
		const forestSummarizer = new ForestSummarizer(
			forest,
			revisionTagCodec,
			fieldBatchCodec,
			encoderContext,
			options,
		);
		const removedRootsSummarizer = new DetachedFieldIndexSummarizer(removedRoots);
		const innerChangeFamily = new SharedTreeChangeFamily(
			revisionTagCodec,
			fieldBatchCodec,
			options,
			options.treeEncodeType,
		);
		const changeFamily = makeMitigatedChangeFamily(
			innerChangeFamily,
			SharedTreeChangeFamily.emptyChange,
			(error: unknown) => {
				// TODO:6344 Add telemetry for these errors.
				// Rethrowing the error has a different effect depending on the context in which the
				// ChangeFamily was invoked:
				// - If the ChangeFamily was invoked as part of incoming op processing, rethrowing the error
				// will cause the runtime to disconnect the client, log a severe error, and not reconnect.
				// This will not cause the host application to crash because it is not on the stack at that time.
				// TODO: let the host application know that the client is now disconnected.
				// - If the ChangeFamily was invoked as part of dealing with a local change, rethrowing the
				// error will cause the host application to crash. This is not ideal, but is better than
				// letting the application either send an invalid change to the server or allowing the
				// application to continue working when its local branches contain edits that cannot be
				// reflected in its views.
				// The best course of action for a host application in such a state is to restart.
				// TODO: let the host application know about this situation and provide a way to
				// programmatically reload the SharedTree container.
				throw error;
			},
		);
		super(
			[schemaSummarizer, forestSummarizer, removedRootsSummarizer],
			changeFamily,
			options,
			codecVersions,
			id,
			runtime,
			attributes,
			telemetryContextPrefix,
<<<<<<< HEAD
			{ schema, policy: defaultSchemaPolicy },
			new DefaultCommitEnricher(
				changeFamily.rebaser.invert.bind(changeFamily.rebaser),
				() => {
					return new SharedTreeChangeEnricher(
						forest.clone(schema, new AnchorSet()),
						removedRoots.clone(),
					);
				},
			),
=======
			schema,
			defaultSchemaPolicy,
>>>>>>> 7a5b8b6f
		);
		this._events = createEmitter<CheckoutEvents>();
		const localBranch = this.getLocalBranch();
		this.checkout = createTreeCheckout(
			runtime.idCompressor,
			this.mintRevisionTag,
			revisionTagCodec,
			{
				branch: localBranch,
				changeFamily,
				schema,
				forest,
				fieldBatchCodec,
				events: this._events,
				removedRoots,
				chunkCompressionStrategy: options.treeEncodeType,
			},
		);
	}

	public contentSnapshot(): SharedTreeContentSnapshot {
		const cursor = this.checkout.forest.allocateCursor();
		try {
			moveToDetachedField(this.checkout.forest, cursor);
			return {
				schema: this.storedSchema.clone(),
				tree: jsonableTreeFromFieldCursor(cursor),
				removed: this.checkout.getRemovedRoots(),
			};
		} finally {
			cursor.free();
		}
	}

	public schematizeFlexTree<TRoot extends FlexFieldSchema>(
		config: InitializeAndSchematizeConfiguration<TRoot>,
		onDispose: () => void,
	): CheckoutFlexTreeView<TRoot> | undefined {
		const viewSchema = new ViewSchema(defaultSchemaPolicy, {}, config.schema);
		if (!ensureSchema(viewSchema, config.allowedSchemaModifications, this.checkout, config)) {
			return undefined;
		}

		return requireSchema(
			this.checkout,
			viewSchema,
			onDispose,
			createNodeKeyManager(this.runtime.idCompressor),
			brand(defaultNodeKeyFieldKey),
		);
	}

	public schematize<TRoot extends ImplicitFieldSchema>(
		config: TreeConfiguration<TRoot>,
	): TreeView<TRoot> {
		const view = new SchematizingSimpleTreeView(
			this.checkout,
			config,
			createNodeKeyManager(this.runtime.idCompressor),
			brand(defaultNodeKeyFieldKey),
		);
		// As a subjective API design choice, we initialize the tree here if it is not already initialized.
		if (view.error?.canInitialize === true) {
			view.upgradeSchema();
		}
		return view;
	}

	protected override async loadCore(services: IChannelStorageService): Promise<void> {
		await super.loadCore(services);
		this._events.emit("afterBatch");
	}
}

/**
 * Format versions supported by SharedTree.
 *
 * Each version documents a required minimum version of the \@fluidframework/tree package.
 * @internal
 */
export const SharedTreeFormatVersion = {
	/**
	 * Requires \@fluidframework/tree \>= 2.0.0.
	 *
	 * @deprecated - FF does not currently plan on supporting this format long-term.
	 * Do not write production documents using this format, as they may not be loadable in the future.
	 */
	v1: 1,

	/**
	 * Requires \@fluidframework/tree \>= 2.0.0.
	 */
	v2: 2,
} as const;

/**
 * Format versions supported by SharedTree.
 *
 * Each version documents a required minimum version of the \@fluidframework/tree package.
 * @internal
 * @privateRemarks
 * See packages/dds/tree/docs/main/compatibility.md for information on how to add support for a new format.
 */
export type SharedTreeFormatVersion = typeof SharedTreeFormatVersion;

/**
 * @internal
 */
export type SharedTreeOptions = Partial<ICodecOptions> &
	Partial<SharedTreeFormatOptions> & {
		/**
		 * The {@link ForestType} indicating which forest type should be created for the SharedTree.
		 */
		forest?: ForestType;
	};

/**
 * Options for configuring the persisted format SharedTree uses.
 * @internal
 */
export interface SharedTreeFormatOptions {
	/**
	 * See {@link TreeCompressionStrategy}.
	 * default: TreeCompressionStrategy.Compressed
	 */
	treeEncodeType: TreeCompressionStrategy;
	/**
	 * The format version SharedTree should use to persist documents.
	 *
	 * This option has compatibility implications for applications using SharedTree.
	 * Each version documents a required minimum version of \@fluidframework/tree.
	 * If this minimum version fails to be met, the SharedTree may fail to load.
	 * To be safe, application authors should verify that they have saturated this version
	 * of \@fluidframework/tree in their ecosystem before changing the format version.
	 *
	 * This option defaults to SharedTreeFormatVersion.v2.
	 */
	formatVersion: SharedTreeFormatVersion[keyof SharedTreeFormatVersion];
}

/**
 * Used to distinguish between different forest types.
 * @internal
 */
export enum ForestType {
	/**
	 * The "ObjectForest" forest type.
	 */
	Reference = 0,
	/**
	 * The "ChunkedForest" forest type.
	 */
	Optimized = 1,
}

export const defaultSharedTreeOptions: Required<SharedTreeOptions> = {
	jsonValidator: noopValidator,
	forest: ForestType.Reference,
	treeEncodeType: TreeCompressionStrategy.Compressed,
	formatVersion: SharedTreeFormatVersion.v2,
};

/**
 * A channel factory that creates {@link ISharedTree}s.
 * @internal
 */
export class SharedTreeFactory implements IChannelFactory<ISharedTree> {
	public readonly type: string = "https://graph.microsoft.com/types/tree";

	public readonly attributes: IChannelAttributes = {
		type: this.type,
		snapshotFormatVersion: "0.0.0",
		packageVersion: "0.0.0",
	};

	public constructor(private readonly options: SharedTreeOptions = {}) {}

	public async load(
		runtime: IFluidDataStoreRuntime,
		id: string,
		services: IChannelServices,
		channelAttributes: Readonly<IChannelAttributes>,
	): Promise<ISharedTree> {
		const tree = new SharedTree(id, runtime, channelAttributes, this.options, "SharedTree");
		await tree.load(services);
		return tree;
	}

	public create(runtime: IFluidDataStoreRuntime, id: string): ISharedTree {
		const tree = new SharedTree(id, runtime, this.attributes, this.options, "SharedTree");
		tree.initializeLocal();
		return tree;
	}
}<|MERGE_RESOLUTION|>--- conflicted
+++ resolved
@@ -232,8 +232,8 @@
 			runtime,
 			attributes,
 			telemetryContextPrefix,
-<<<<<<< HEAD
-			{ schema, policy: defaultSchemaPolicy },
+			schema,
+			defaultSchemaPolicy,
 			new DefaultCommitEnricher(
 				changeFamily.rebaser.invert.bind(changeFamily.rebaser),
 				() => {
@@ -243,10 +243,6 @@
 					);
 				},
 			),
-=======
-			schema,
-			defaultSchemaPolicy,
->>>>>>> 7a5b8b6f
 		);
 		this._events = createEmitter<CheckoutEvents>();
 		const localBranch = this.getLocalBranch();
