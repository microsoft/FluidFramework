/*!
 * Copyright (c) Microsoft Corporation and contributors. All rights reserved.
 * Licensed under the MIT License.
 */

import {
	IChannelAttributes,
	IChannelFactory,
	IChannelServices,
	IFluidDataStoreRuntime,
} from "@fluidframework/datastore-definitions";
import { ISequencedDocumentMessage } from "@fluidframework/protocol-definitions";
import { ISharedObject } from "@fluidframework/shared-object-base";
import {
	IForestSubscription,
	StoredSchemaRepository,
	InMemoryStoredSchemaRepository,
	Anchor,
	AnchorLocator,
	AnchorSet,
	AnchorNode,
	IEditableForest,
	AnchorSetRootEvents,
	symbolFromKey,
	GlobalFieldKey,
} from "../core";
import { SharedTreeBranch, SharedTreeCore } from "../shared-tree-core";
import {
	defaultSchemaPolicy,
	EditableTreeContext,
	ForestSummarizer,
	SchemaSummarizer as SchemaSummarizer,
	DefaultChangeFamily,
	defaultChangeFamily,
	DefaultEditBuilder,
	UnwrappedEditableField,
	getEditableTreeContext,
	SchemaEditor,
	DefaultChangeset,
	buildForest,
	ContextuallyTypedNodeData,
	IDefaultEditBuilder,
	ForestRepairDataStore,
	IdentifierIndex,
	IdentifiedNode,
} from "../feature-libraries";
import { IEmitter, ISubscribable, createEmitter } from "../events";
import { brand, compareFiniteNumbers, TransactionResult } from "../util";

/**
 * Events for {@link ISharedTreeView}.
 * @alpha
 */
export interface ViewEvents {
	/**
	 * A batch of changes has finished processing and the view is in a consistent state.
	 * It is once again safe to access the EditableTree, Forest and AnchorSet.
	 *
	 * @remarks
	 * This is mainly useful for knowing when to do followup work scheduled during events from Anchors.
	 */
	afterBatch(): void;
}

/**
 * Provides a means for interacting with a SharedTree.
 * This includes reading data from the tree and running transactions to mutate the tree.
 * @alpha
 */
export interface ISharedTreeView extends AnchorLocator {
	/**
	 * Gets or sets the root field of the tree.
	 *
	 * See {@link EditableTreeContext.unwrappedRoot} on how its setter works.
	 *
	 * Currently this editable tree's fields do not update on edits,
	 * so holding onto this root object across edits will only work if its an unwrapped node.
	 * TODO: Fix this issue.
	 *
	 * Currently any access to this view of the tree may allocate cursors and thus require
	 * `context.prepareForEdit()` before editing can occur.
	 */
	// TODO: either rename this or `EditableTreeContext.unwrappedRoot` to avoid name confusion.
	get root(): UnwrappedEditableField;

	set root(data: ContextuallyTypedNodeData | undefined);

	/**
	 * Context for controlling the EditableTree nodes produced from {@link ISharedTreeView.root}.
	 *
	 * TODO: Exposing access to this should be unneeded once editing APIs are finished.
	 */
	readonly context: EditableTreeContext;

	/**
	 * Read and Write access for schema stored in the document.
	 *
	 * These APIs are temporary and will be replaced with different abstractions (View Schema based) in a different place later.
	 *
	 * TODO:
	 * Editing of this should be moved into transactions with the rest of tree editing to they can be intermixed.
	 * This will be done after the relations between views, branches and Indexes are figured out.
	 *
	 * TODO:
	 * Public APIs for dealing with schema should be in terms of View Schema, and schema update policies.
	 * The actual stored schema should be hidden (or ar least not be the most prominent way to interact with schema).
	 *
	 * TODO:
	 * Something should ensure the document contents are always in schema.
	 */
	readonly storedSchema: StoredSchemaRepository;
	/**
	 * Current contents.
	 * Updated by edits (local and remote).
	 * Use `editor` to create a local edit.
	 */
	readonly forest: IForestSubscription;

	/**
	 * Used to edit the state of the tree. Edits will be immediately applied locally to the tree.
	 * If there is no transaction currently ongoing, then the edits will be submitted to Fluid immediately as well.
	 */
	readonly editor: IDefaultEditBuilder;

	/**
	 * An collection of functions for managing transactions.
	 * Transactions allow edits to be batched into atomic units.
	 * Edits made during a transaction will update the local state of the tree immediately, but will be squashed into a single edit when the transaction is committed.
	 * If the transaction is aborted, the local state will be reset to what it was before the transaction began.
	 * Transactions may nest, meaning that a transaction may be started while a transaction is already ongoing.
	 *
	 * To avoid updating observers of the view state with intermediate results during a transaction,
	 * use {@link ISharedTreeView#fork} and {@link ISharedTreeFork#merge}.
	 */
	readonly transaction: {
		/**
		 * Start a new transaction.
		 * If a transaction is already in progress when this new transaction starts, then this transaction will be "nested" inside of it,
		 * i.e. the outer transaction will still be in progress after this new transaction is committed or aborted.
		 */
		start(): void;
		/**
		 * Close this transaction by squashing its edits and committing them as a single edit.
		 * If this is the root view and there are no ongoing transactions remaining, the squashed edit will be submitted to Fluid.
		 */
		commit(): TransactionResult.Commit;
		/**
		 * Close this transaction and revert the state of the tree to what it was before this transaction began.
		 */
		abort(): TransactionResult.Abort;
		/**
		 * True if there is at least one transaction currently in progress on this view, otherwise false.
		 */
		inProgress(): boolean;
	};

	/**
	 * Spawn a new view which is based off of the current state of this view.
	 * Any mutations of the new view will not apply to this view until the new view is merged back into this view via `merge()`.
	 */
	fork(): ISharedTreeFork;

	/**
	 * Events about this view.
	 */
	readonly events: ISubscribable<ViewEvents>;

	/**
	 * Events about the root of the tree in this view.
	 */
	readonly rootEvents: ISubscribable<AnchorSetRootEvents>;

	// TODO: doc
	readonly identifiedNodes: ReadonlyMap<number, IdentifiedNode<typeof identifierKeySymbol>>;
}

/**
 * An `ISharedTreeView` which has been forked from a pre-existing view.
 * @alpha
 */
export interface ISharedTreeFork extends ISharedTreeView {
	/**
	 * Rebase the changes that have been applied to this view over all the changes in the base view that have
	 * occurred since this view last pulled (or was forked).
	 */
	pull(): void;

	/**
	 * Apply all the changes on this view to the base view from which it was forked.
	 * If the base view has new changes since this view last pulled (or was forked),
	 * then this view's changes will be rebased over those first.
	 * After the merge completes, this view may no longer be forked or mutated.
	 */
	merge(): void;

	/**
	 * Whether or not this view has been merged into its base view via `merge()`.
	 * If it has, then it may no longer be forked or mutated.
	 */
	isMerged(): boolean;
}

/**
 * Collaboratively editable tree distributed data-structure,
 * powered by {@link @fluidframework/shared-object-base#ISharedObject}.
 *
 * See [the README](../../README.md) for details.
 * @alpha
 */
export interface ISharedTree extends ISharedObject, ISharedTreeView {}

/**
 * TODO doc
 * @alpha
 */
export const identifierKey: GlobalFieldKey = brand("identifier");
export const identifierKeySymbol = symbolFromKey(identifierKey);

/**
 * Shared tree, configured with a good set of indexes and field kinds which will maintain compatibility over time.
 * TODO: node identifier index.
 *
 * TODO: detail compatibility requirements.
 */
<<<<<<< HEAD
export class SharedTree
	extends SharedTreeCore<
		DefaultEditBuilder,
		DefaultChangeset,
		readonly [SchemaIndex, ForestIndex, EditManagerIndex<ModularChangeset>]
	>
=======
class SharedTree
	extends SharedTreeCore<DefaultEditBuilder, DefaultChangeset>
>>>>>>> 2f4cd55a
	implements ISharedTree
{
	public readonly context: EditableTreeContext;
	public readonly forest: IEditableForest;
	public readonly storedSchema: SchemaEditor<InMemoryStoredSchemaRepository>;
	public readonly identifiedNodes: IdentifierIndex<number, typeof identifierKeySymbol>;
	public readonly transaction: ISharedTreeView["transaction"];

	public readonly events: ISubscribable<ViewEvents> & IEmitter<ViewEvents>;
	public get rootEvents(): ISubscribable<AnchorSetRootEvents> {
		return this.forest.anchors;
	}

	public constructor(
		id: string,
		runtime: IFluidDataStoreRuntime,
		attributes: IChannelAttributes,
		telemetryContextPrefix: string,
	) {
		const anchors = new AnchorSet();
		const schema = new InMemoryStoredSchemaRepository(defaultSchemaPolicy);
		const forest = buildForest(schema, anchors);
		const schemaSummarizer = new SchemaSummarizer(runtime, schema);
		const forestSummarizer = new ForestSummarizer(runtime, forest);
		super(
			[schemaSummarizer, forestSummarizer],
			defaultChangeFamily,
			anchors,
			id,
			runtime,
			attributes,
			telemetryContextPrefix,
		);

		this.events = createEmitter<ViewEvents>();
		this.forest = forest;
		this.storedSchema = new SchemaEditor(schema, (op) => this.submitLocalMessage(op));

		this.transaction = {
			start: () => this.startTransaction(new ForestRepairDataStore(() => this.forest)),
			commit: () => this.commitTransaction(),
			abort: () => this.abortTransaction(),
			inProgress: () => this.isTransacting(),
		};

		this.context = getEditableTreeContext(forest, this.editor);
<<<<<<< HEAD
		this.identifiedNodes = new IdentifierIndex(
			this.context,
			identifierKeySymbol,
			(x: unknown | number): x is number => typeof x === "number",
			compareFiniteNumbers,
		);
		this.indexEventEmitter.on("newLocalState", (delta) =>
			this.identifiedNodes.applyDelta(delta),
		);
=======
		this.changeEvents.on("newLocalState", (changeDelta) => {
			this.forest.applyDelta(changeDelta);
			this.events.emit("afterBatch");
		});
>>>>>>> 2f4cd55a
	}

	public locate(anchor: Anchor): AnchorNode | undefined {
		return this.forest.anchors.locate(anchor);
	}

	public get root(): UnwrappedEditableField {
		return this.context.unwrappedRoot;
	}

	public set root(data: ContextuallyTypedNodeData | undefined) {
		this.context.unwrappedRoot = data;
	}

	public fork(): ISharedTreeFork {
		const anchors = new AnchorSet();
		return new SharedTreeFork(
			this.createBranch(anchors),
			defaultChangeFamily,
			this.storedSchema.inner.clone(),
			this.forest.clone(this.storedSchema, anchors), // TODO I think this is using the wrong schema
			this.identifiedNodes,
		);
	}

	/**
	 * TODO: Shared tree needs a pattern for handling non-changeset operations.
	 * Whatever pattern is adopted should probably also handle multiple versions of changeset operations.
	 * A single top level enum listing all ops (including their different versions),
	 * with at least fine grained enough detail to direct them to the correct subsystem would be a good approach.
	 * The current use-case (with an op applying to a specific index) is a temporary hack,
	 * and its not clear how it would fit into such a system if implemented in shared-tree-core:
	 * maybe op dispatch is part of the shared-tree level?
	 */
	protected override processCore(
		message: ISequencedDocumentMessage,
		local: boolean,
		localOpMetadata: unknown,
	) {
		if (!this.storedSchema.tryHandleOp(message)) {
			super.processCore(message, local, localOpMetadata);
		}
	}
}

/**
 * A channel factory that creates {@link ISharedTree}s.
 * @alpha
 */
export class SharedTreeFactory implements IChannelFactory {
	public type: string = "SharedTree";

	public attributes: IChannelAttributes = {
		type: this.type,
		snapshotFormatVersion: "0.0.0",
		packageVersion: "0.0.0",
	};

	public async load(
		runtime: IFluidDataStoreRuntime,
		id: string,
		services: IChannelServices,
		channelAttributes: Readonly<IChannelAttributes>,
	): Promise<ISharedTree> {
		const tree = new SharedTree(id, runtime, channelAttributes, "SharedTree");
		await tree.load(services);
		return tree;
	}

	public create(runtime: IFluidDataStoreRuntime, id: string): ISharedTree {
		const tree = new SharedTree(id, runtime, this.attributes, "SharedTree");
		tree.initializeLocal();
		return tree;
	}
}

class SharedTreeFork implements ISharedTreeFork {
	public readonly events = createEmitter<ViewEvents>();
	public readonly context: EditableTreeContext;
	public readonly identifiedNodes: IdentifierIndex<number, typeof identifierKeySymbol>;

	public constructor(
		private readonly branch: SharedTreeBranch<DefaultEditBuilder, DefaultChangeset>,
		public readonly changeFamily: DefaultChangeFamily,
		public readonly storedSchema: InMemoryStoredSchemaRepository,
		public readonly forest: IEditableForest,
		identifiedNodes: IdentifierIndex<number, typeof identifierKeySymbol>, // TODO: this is cloned _during_ construction, whereas forest/schema are cloned _before_. Make consistent. Probably pull out a separate clone function
	) {
		this.context = getEditableTreeContext(forest, this.editor);
		this.identifiedNodes = identifiedNodes.clone(this.context);
		branch.on("onChange", (change) => {
			const delta = this.changeFamily.intoDelta(change);
			this.forest.applyDelta(delta);
			this.events.emit("afterBatch");
		});
	}

	public get rootEvents(): ISubscribable<AnchorSetRootEvents> {
		return this.forest.anchors;
	}

	public get editor() {
		return this.branch.editor;
	}

	public readonly transaction: ISharedTreeView["transaction"] = {
		start: () => this.branch.startTransaction(new ForestRepairDataStore(() => this.forest)),
		commit: () => this.branch.commitTransaction(),
		abort: () => this.branch.abortTransaction(),
		inProgress: () => this.branch.isTransacting(),
	};

	public locate(anchor: Anchor): AnchorNode | undefined {
		return this.forest.anchors.locate(anchor);
	}

	public pull(): void {
		this.branch.pull();
	}

	public fork(): ISharedTreeFork {
		const storedSchema = this.storedSchema.clone();
		const anchors = new AnchorSet();
		return new SharedTreeFork(
			this.branch.fork(anchors),
			this.changeFamily,
			storedSchema,
			this.forest.clone(storedSchema, anchors),
			this.identifiedNodes,
		);
	}

	public merge(): void {
		this.branch.merge();
	}

	public isMerged(): boolean {
		return this.branch.isMerged();
	}

	public get root(): UnwrappedEditableField {
		return this.context.unwrappedRoot;
	}

	public set root(data: ContextuallyTypedNodeData | undefined) {
		this.context.unwrappedRoot = data;
	}
}

/**
 * Run a synchronous transaction on the given shared tree view.
 * This is a convenience helper around the {@link SharedTreeFork#transaction} APIs.
 * @param view - the view on which to run the transaction
 * @param transaction - the transaction function. This will be executed immediately. It is passed `view` as an argument for convenience.
 * If this function returns an `Abort` result then the transaction will be aborted. Otherwise, it will be committed.
 * @returns whether or not the transaction was committed or aborted
 * @alpha
 */
export function runSynchronous(
	view: ISharedTreeView,
	transaction: (view: ISharedTreeView) => TransactionResult | void,
): TransactionResult {
	view.transaction.start();
	const result = transaction(view);
	return result === TransactionResult.Abort
		? view.transaction.abort()
		: view.transaction.commit();
}<|MERGE_RESOLUTION|>--- conflicted
+++ resolved
@@ -222,17 +222,8 @@
  *
  * TODO: detail compatibility requirements.
  */
-<<<<<<< HEAD
 export class SharedTree
-	extends SharedTreeCore<
-		DefaultEditBuilder,
-		DefaultChangeset,
-		readonly [SchemaIndex, ForestIndex, EditManagerIndex<ModularChangeset>]
-	>
-=======
-class SharedTree
 	extends SharedTreeCore<DefaultEditBuilder, DefaultChangeset>
->>>>>>> 2f4cd55a
 	implements ISharedTree
 {
 	public readonly context: EditableTreeContext;
@@ -279,22 +270,17 @@
 		};
 
 		this.context = getEditableTreeContext(forest, this.editor);
-<<<<<<< HEAD
 		this.identifiedNodes = new IdentifierIndex(
 			this.context,
 			identifierKeySymbol,
 			(x: unknown | number): x is number => typeof x === "number",
 			compareFiniteNumbers,
 		);
-		this.indexEventEmitter.on("newLocalState", (delta) =>
-			this.identifiedNodes.applyDelta(delta),
-		);
-=======
 		this.changeEvents.on("newLocalState", (changeDelta) => {
 			this.forest.applyDelta(changeDelta);
+			this.identifiedNodes.applyDelta(changeDelta);
 			this.events.emit("afterBatch");
 		});
->>>>>>> 2f4cd55a
 	}
 
 	public locate(anchor: Anchor): AnchorNode | undefined {
