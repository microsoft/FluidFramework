/*!
 * Copyright (c) Microsoft Corporation and contributors. All rights reserved.
 * Licensed under the MIT License.
 */

import {
	IChannelAttributes,
	IChannelFactory,
	IChannelServices,
	IChannelStorageService,
	IFluidDataStoreRuntime,
} from "@fluidframework/datastore-definitions";
import { ISharedObject } from "@fluidframework/shared-object-base";
import { assert } from "@fluidframework/core-utils";
import { UsageError } from "@fluidframework/telemetry-utils";
import { ICodecOptions, noopValidator } from "../codec/index.js";
import {
	Compatibility,
	FieldKey,
	TreeStoredSchemaRepository,
	JsonableTree,
	TreeStoredSchema,
	makeDetachedFieldIndex,
	moveToDetachedField,
	rootFieldKey,
	schemaDataIsEmpty,
	RevisionTagCodec,
} from "../core/index.js";
import { SharedTreeCore } from "../shared-tree-core/index.js";
import {
	defaultSchemaPolicy,
	ForestSummarizer,
	SchemaSummarizer,
	buildForest,
	TreeFieldSchema,
	buildChunkedForest,
	makeTreeChunker,
	DetachedFieldIndexSummarizer,
	createNodeKeyManager,
	nodeKeyFieldKey as defailtNodeKeyFieldKey,
	jsonableTreeFromFieldCursor,
	TreeCompressionStrategy,
	FlexTreeSchema,
	ViewSchema,
	NodeKeyManager,
	FieldKinds,
	normalizeNewFieldContent,
	makeMitigatedChangeFamily,
	makeFieldBatchCodec,
} from "../feature-libraries/index.js";
import { HasListeners, IEmitter, ISubscribable, createEmitter } from "../events/index.js";
import { brand, disposeSymbol, fail } from "../util/index.js";
import {
	ITree,
	TreeConfiguration,
	WrapperTreeView as ClassWrapperTreeView,
	toFlexConfig,
	ImplicitFieldSchema,
	TreeFieldFromImplicitField,
	TreeView,
} from "../simple-tree/index.js";
import {
	InitializeAndSchematizeConfiguration,
	afterSchemaChanges,
	initializeContent,
	schematize,
} from "./schematizedTree.js";
import { TreeCheckout, CheckoutEvents, createTreeCheckout } from "./treeCheckout.js";
import { FlexTreeView, CheckoutFlexTreeView } from "./treeView.js";
import { SharedTreeChange } from "./sharedTreeChangeTypes.js";
import { SharedTreeChangeFamily } from "./sharedTreeChangeFamily.js";
import { SharedTreeEditBuilder } from "./sharedTreeEditBuilder.js";

/**
 * Copy of data from an {@link ISharedTree} at some point in time.
 * @remarks
 * This is unrelated to Fluids concept of "snapshots".
 * @internal
 */
export interface SharedTreeContentSnapshot {
	/**
	 * The schema stored in the document.
	 *
	 * @remarks
	 * Edits to the schema can mutate the schema stored of the tree which took this snapshot (but this snapshot will remain the same)
	 * This is mainly useful for debugging cases where schematize reports an incompatible view schema.
	 */
	readonly schema: TreeStoredSchema;
	/**
	 * All {@link TreeStatus#InDocument} content.
	 */
	readonly tree: JsonableTree[];
	/**
	 * All {@link TreeStatus#Removed} content.
	 */
	readonly removed: [string | number | undefined, number, JsonableTree][];
}

/**
 * Collaboratively editable tree distributed data-structure,
 * powered by {@link @fluidframework/shared-object-base#ISharedObject}.
 *
 * See [the README](../../README.md) for details.
 * @internal
 */
export interface ISharedTree extends ISharedObject, ITree {
	/**
	 * Provides a copy of the current content of the tree.
	 * This can be useful for inspecting the tree when no suitable view schema is available.
	 * This is only intended for use in testing and exceptional code paths: it is not performant.
	 *
	 * This does not include everything that is included in a tree summary, since information about how to merge future edits is omitted.
	 */
	contentSnapshot(): SharedTreeContentSnapshot;

	/**
	 * Like {@link ITree.schematize}, but uses the flex-tree schema system and exposes the tree as a flex-tree.
	 * @privateRemarks
	 * This has to avoid its name colliding with `schematize`.
	 * TODO: Either ITree and ISharedTree should be split into separate objects, the methods should be merged or a better convention for resolving such name conflicts should be selected.
	 */
	schematizeInternal<TRoot extends TreeFieldSchema>(
		config: InitializeAndSchematizeConfiguration<TRoot>,
	): FlexTreeView<TRoot>;

	/**
	 * Like {@link ISharedTree.schematizeInternal}, but will never modify the document.
	 *
	 * @param schema - The view schema to use.
	 * @param onSchemaIncompatible - A callback.
	 * Invoked when the returned ISharedTreeView becomes invalid to use due to a change to the stored schema which makes it incompatible with the view schema.
	 * Called at most once.
	 * @returns a view compatible with the provided schema, or undefined if the stored schema is not compatible with the provided view schema.
	 * If this becomes invalid to use due to a change in the stored schema, onSchemaIncompatible will be invoked.
	 *
	 * @privateRemarks
	 * TODO:
	 * Once views actually have a view schema, onSchemaIncompatible can become an event on the view (which ends its lifetime),
	 * instead of a separate callback.
	 */
	requireSchema<TRoot extends TreeFieldSchema>(
		schema: FlexTreeSchema<TRoot>,
		onSchemaIncompatible: () => void,
	): FlexTreeView<TRoot> | undefined;
}

/**
 * Shared tree, configured with a good set of indexes and field kinds which will maintain compatibility over time.
 *
 * TODO: detail compatibility requirements.
 */
export class SharedTree
	extends SharedTreeCore<SharedTreeEditBuilder, SharedTreeChange>
	implements ISharedTree
{
	private readonly _events: ISubscribable<CheckoutEvents> &
		IEmitter<CheckoutEvents> &
		HasListeners<CheckoutEvents>;
	public readonly checkout: TreeCheckout;
	public get storedSchema(): TreeStoredSchemaRepository {
		return this.checkout.storedSchema;
	}

	/**
	 * Creating multiple editable tree contexts for the same branch, and thus with the same underlying AnchorSet does not work due to how TreeNode caching works.
	 * This flag is used to detect if one already exists for the main branch and error if creating a second.
	 * THis should catch most accidental violations of this restriction but there are still ways to create two conflicting contexts (for example calling constructing one manually).
	 *
	 * TODO:
	 * 1. API docs need to reflect this limitation or the limitation has to be removed.
	 */
	private hasView = false;

	public constructor(
		id: string,
		runtime: IFluidDataStoreRuntime,
		attributes: IChannelAttributes,
		optionsParam: SharedTreeOptions,
		telemetryContextPrefix: string,
	) {
		assert(
			runtime.idCompressor !== undefined,
			"IdCompressor must be enabled to use SharedTree",
		);

		const options = { ...defaultSharedTreeOptions, ...optionsParam };
		const schema = new TreeStoredSchemaRepository();
		const forest =
			options.forest === ForestType.Optimized
				? buildChunkedForest(makeTreeChunker(schema, defaultSchemaPolicy))
				: buildForest();
		const revisionTagCodec = new RevisionTagCodec(runtime.idCompressor);
		const removedRoots = makeDetachedFieldIndex("repair", revisionTagCodec, options);
		const schemaSummarizer = new SchemaSummarizer(runtime, schema, options, {
			getCurrentSeq: () => this.runtime.deltaManager.lastSequenceNumber,
		});
		const fieldBatchCodec = makeFieldBatchCodec(options);

		const encoderContext = {
			schema: {
				schema,
				policy: defaultSchemaPolicy,
			},
			encodeType: options.treeEncodeType,
		};
		const forestSummarizer = new ForestSummarizer(
			forest,
			revisionTagCodec,
			fieldBatchCodec,
			encoderContext,
			options,
		);
		const removedRootsSummarizer = new DetachedFieldIndexSummarizer(removedRoots);
		const innerChangeFamily = new SharedTreeChangeFamily(
			revisionTagCodec,
			fieldBatchCodec,
			options,
		);
		const changeFamily = makeMitigatedChangeFamily(
			innerChangeFamily,
			SharedTreeChangeFamily.emptyChange,
			(error: unknown) => {
				// TODO:6344 Add telemetry for these errors.
				// Rethrowing the error has a different effect depending on the context in which the
				// ChangeFamily was invoked:
				// - If the ChangeFamily was invoked as part of incoming op processing, rethrowing the error
				// will cause the runtime to disconnect the client, log a severe error, and not reconnect.
				// This will not cause the host application to crash because it is not on the stack at that time.
				// TODO: let the host application know that the client is now disconnected.
				// - If the ChangeFamily was invoked as part of dealing with a local change, rethrowing the
				// error will cause the host application to crash. This is not ideal, but is better than
				// letting the application either send an invalid change to the server or allowing the
				// application to continue working when its local branches contain edits that cannot be
				// reflected in its views.
				// The best course of action for a host application in such a state is to restart.
				// TODO: let the host application know about this situation and provide a way to
				// programmatically reload the SharedTree container.
				throw error;
			},
		);
		super(
			[schemaSummarizer, forestSummarizer, removedRootsSummarizer],
			changeFamily,
			options,
			id,
			runtime,
			attributes,
			telemetryContextPrefix,
		);
		this._events = createEmitter<CheckoutEvents>();
		const localBranch = this.getLocalBranch();
<<<<<<< HEAD
		this.view = createTreeCheckout(runtime.idCompressor, revisionTagCodec, {
=======
		this.checkout = createTreeCheckout(runtime.idCompressor, {
>>>>>>> bf258a78
			branch: localBranch,
			changeFamily,
			schema,
			forest,
			fieldBatchCodec,
			events: this._events,
			removedRoots,
		});
	}

	public requireSchema<TRoot extends TreeFieldSchema>(
		schema: FlexTreeSchema<TRoot>,
		onSchemaIncompatible: () => void,
		nodeKeyManager?: NodeKeyManager,
		nodeKeyFieldKey?: FieldKey,
	): CheckoutFlexTreeView<TRoot> | undefined {
		assert(this.hasView === false, 0x7f1 /* Cannot create second view from tree. */);

		const viewSchema = new ViewSchema(defaultSchemaPolicy, {}, schema);
		const compatibility = viewSchema.checkCompatibility(this.storedSchema);
		if (
			compatibility.write !== Compatibility.Compatible ||
			compatibility.read !== Compatibility.Compatible
		) {
			return undefined;
		}

		this.hasView = true;
		const view = new CheckoutFlexTreeView(
			this.checkout,
			schema,
			nodeKeyManager ?? createNodeKeyManager(this.runtime.idCompressor),
			nodeKeyFieldKey ?? brand(defailtNodeKeyFieldKey),
			() => {
				assert(this.hasView, 0x7f2 /* unexpected dispose */);
				this.hasView = false;
			},
		);
		const onSchemaChange = () => {
			const compatibilityInner = viewSchema.checkCompatibility(this.storedSchema);
			if (
				compatibilityInner.write !== Compatibility.Compatible ||
				compatibilityInner.read !== Compatibility.Compatible
			) {
				view[disposeSymbol]();
				onSchemaIncompatible();
				return false;
			} else {
				return true;
			}
		};

		afterSchemaChanges(this._events, this.checkout, onSchemaChange);
		return view;
	}

	public contentSnapshot(): SharedTreeContentSnapshot {
		const cursor = this.checkout.forest.allocateCursor();
		try {
			moveToDetachedField(this.checkout.forest, cursor);
			return {
				schema: this.storedSchema.clone(),
				tree: jsonableTreeFromFieldCursor(cursor),
				removed: this.checkout.getRemovedRoots(),
			};
		} finally {
			cursor.free();
		}
	}

	public schematizeInternal<TRoot extends TreeFieldSchema>(
		config: InitializeAndSchematizeConfiguration<TRoot>,
		nodeKeyManager?: NodeKeyManager,
		nodeKeyFieldKey?: FieldKey,
	): CheckoutFlexTreeView<TRoot> {
		if (this.hasView === true) {
			throw new UsageError(
				"Only one view can be constructed from a given tree at a time. Dispose of the first before creating a second.",
			);
		}
		// TODO:
		// When this becomes a more proper out of schema adapter, editing should be made lazy.
		// This will improve support for readonly documents, cross version collaboration and attribution.

		// Check for empty.
		if (this.checkout.forest.isEmpty && schemaDataIsEmpty(this.storedSchema)) {
			this.checkout.transaction.start();
			initializeContent(this.checkout, config.schema, () => {
				const field = { field: rootFieldKey, parent: undefined };
				const content = normalizeNewFieldContent(
					{ schema: config.schema },
					config.schema.rootFieldSchema,
					config.initialTree,
				);
				switch (this.storedSchema.rootFieldSchema.kind.identifier) {
					case FieldKinds.optional.identifier: {
						const fieldEditor = this.editor.optionalField(field);
						assert(
							content.getFieldLength() <= 1,
							0x7f4 /* optional field content should normalize at most one item */,
						);
						fieldEditor.set(content.getFieldLength() === 0 ? undefined : content, true);
						break;
					}
					case FieldKinds.sequence.identifier: {
						const fieldEditor = this.editor.sequenceField(field);
						// TODO: should do an idempotent edit here.
						fieldEditor.insert(0, content);
						break;
					}
					default: {
						fail("unexpected root field kind during initialize");
					}
				}
			});
			this.checkout.transaction.commit();
		}

		schematize(this.checkout.events, this.checkout, config);

		return (
			this.requireSchema(
				config.schema,
				() => fail("schema incompatible"),
				nodeKeyManager,
				nodeKeyFieldKey,
			) ?? fail("Schematize failed")
		);
	}

	public schematize<TRoot extends ImplicitFieldSchema>(
		config: TreeConfiguration<TRoot>,
	): TreeView<TreeFieldFromImplicitField<TRoot>> {
		const flexConfig = toFlexConfig(config);
		const view = this.schematizeInternal(flexConfig);
		return new ClassWrapperTreeView(view);
	}

	protected override async loadCore(services: IChannelStorageService): Promise<void> {
		await super.loadCore(services);
		this._events.emit("afterBatch");
	}
}

/**
 * @internal
 */
export interface SharedTreeOptions extends Partial<ICodecOptions> {
	/**
	 * The {@link ForestType} indicating which forest type should be created for the SharedTree.
	 */
	forest?: ForestType;
	treeEncodeType?: TreeCompressionStrategy;
}

/**
 * Used to distinguish between different forest types.
 * @internal
 */
export enum ForestType {
	/**
	 * The "ObjectForest" forest type.
	 */
	Reference = 0,
	/**
	 * The "ChunkedForest" forest type.
	 */
	Optimized = 1,
}

// TODO: The default summaryEncodeType is set to Uncompressed as there are many out of schema tests that break when using Compressed.
// This should eventually be changed to use Compressed as the default tree compression strategy so production gets the compressed format.
export const defaultSharedTreeOptions: Required<SharedTreeOptions> = {
	jsonValidator: noopValidator,
	forest: ForestType.Reference,
	treeEncodeType: TreeCompressionStrategy.Uncompressed,
};

/**
 * A channel factory that creates {@link ISharedTree}s.
 * @internal
 */
export class SharedTreeFactory implements IChannelFactory {
	public readonly type: string = "https://graph.microsoft.com/types/tree";

	public readonly attributes: IChannelAttributes = {
		type: this.type,
		snapshotFormatVersion: "0.0.0",
		packageVersion: "0.0.0",
	};

	public constructor(private readonly options: SharedTreeOptions = {}) {}

	public async load(
		runtime: IFluidDataStoreRuntime,
		id: string,
		services: IChannelServices,
		channelAttributes: Readonly<IChannelAttributes>,
	): Promise<ISharedTree> {
		const tree = new SharedTree(id, runtime, channelAttributes, this.options, "SharedTree");
		await tree.load(services);
		return tree;
	}

	public create(runtime: IFluidDataStoreRuntime, id: string): ISharedTree {
		const tree = new SharedTree(id, runtime, this.attributes, this.options, "SharedTree");
		tree.initializeLocal();
		return tree;
	}
}<|MERGE_RESOLUTION|>--- conflicted
+++ resolved
@@ -249,11 +249,7 @@
 		);
 		this._events = createEmitter<CheckoutEvents>();
 		const localBranch = this.getLocalBranch();
-<<<<<<< HEAD
-		this.view = createTreeCheckout(runtime.idCompressor, revisionTagCodec, {
-=======
-		this.checkout = createTreeCheckout(runtime.idCompressor, {
->>>>>>> bf258a78
+		this.checkout = createTreeCheckout(runtime.idCompressor, revisionTagCodec, {
 			branch: localBranch,
 			changeFamily,
 			schema,
