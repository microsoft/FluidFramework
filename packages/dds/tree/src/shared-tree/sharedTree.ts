--- conflicted
+++ resolved
@@ -50,10 +50,6 @@
 import {
 	ITree,
 	TreeConfiguration,
-<<<<<<< HEAD
-=======
-	WrapperTreeView,
->>>>>>> 04560e93
 	toFlexConfig,
 	ImplicitFieldSchema,
 	TreeFieldFromImplicitField,
@@ -385,13 +381,7 @@
 	public schematize<TRoot extends ImplicitFieldSchema>(
 		config: TreeConfiguration<TRoot>,
 	): TreeView<TreeFieldFromImplicitField<TRoot>> {
-<<<<<<< HEAD
 		return new TrySchematizeTreeView(this, config);
-=======
-		const flexConfig = toFlexConfig(config);
-		const view = this.schematizeInternal(flexConfig);
-		return new WrapperTreeView(view);
->>>>>>> 04560e93
 	}
 
 	protected override async loadCore(services: IChannelStorageService): Promise<void> {
