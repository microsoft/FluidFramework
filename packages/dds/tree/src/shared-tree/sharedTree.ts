/*!
 * Copyright (c) Microsoft Corporation and contributors. All rights reserved.
 * Licensed under the MIT License.
 */

import { assert } from "@fluidframework/common-utils";
import {
	IChannelAttributes,
	IChannelFactory,
	IChannelServices,
	IFluidDataStoreRuntime,
} from "@fluidframework/datastore-definitions";
import { ISequencedDocumentMessage } from "@fluidframework/protocol-definitions";
import { ISharedObject } from "@fluidframework/shared-object-base";
import {
	IForestSubscription,
	StoredSchemaRepository,
	InMemoryStoredSchemaRepository,
	Anchor,
	AnchorLocator,
	AnchorSet,
	AnchorNode,
	IEditableForest,
<<<<<<< HEAD
	GraphCommit,
	EditManager,
	ChangeFamily,
=======
	AnchorSetRootEvents,
>>>>>>> 4ccbfbfb
} from "../core";
import { SharedTreeBranch, SharedTreeCore } from "../shared-tree-core";
import {
	defaultSchemaPolicy,
	EditableTreeContext,
	ForestIndex,
	SchemaIndex,
	DefaultChangeFamily,
	defaultChangeFamily,
	DefaultEditBuilder,
	UnwrappedEditableField,
	getEditableTreeContext,
	SchemaEditor,
	DefaultChangeset,
	EditManagerIndex,
	buildForest,
	ContextuallyTypedNodeData,
	ModularChangeset,
	IDefaultEditBuilder,
	ForestRepairDataStore,
} from "../feature-libraries";
import { IEmitter, ISubscribable, createEmitter } from "../events";
import { TransactionResult } from "../util";

/**
 * Events for {@link ISharedTreeBranch}.
 * @alpha
 */
export interface BranchEvents {
	/**
	 * A batch of changes has finished processing and the branch is in a consistent state.
	 * It is once again safe to access the EditableTree, Forest and AnchorSet.
	 *
	 * @remarks
	 * This is mainly useful for knowing when to do followup work scheduled during events from Anchors.
	 */
	afterBatch(): void;
}

/**
 * Provides a means for interacting with a SharedTree.
 * This includes reading data from the tree and running transactions to mutate the tree.
 * @alpha
 */
<<<<<<< HEAD
export interface ISharedTreeCheckout extends AnchorLocator {
	get headCommit(): GraphCommit<ModularChangeset>;

=======
export interface ISharedTreeBranch extends AnchorLocator {
>>>>>>> 4ccbfbfb
	/**
	 * Gets or sets the root field of the tree.
	 *
	 * See {@link EditableTreeContext.unwrappedRoot} on how its setter works.
	 *
	 * Currently this editable tree's fields do not update on edits,
	 * so holding onto this root object across edits will only work if its an unwrapped node.
	 * TODO: Fix this issue.
	 *
	 * Currently any access to this view of the tree may allocate cursors and thus require
	 * `context.prepareForEdit()` before editing can occur.
	 */
	// TODO: either rename this or `EditableTreeContext.unwrappedRoot` to avoid name confusion.
	get root(): UnwrappedEditableField;

	set root(data: ContextuallyTypedNodeData | undefined);

	/**
	 * Context for controlling the EditableTree nodes produced from {@link ISharedTreeBranch.root}.
	 *
	 * TODO: Exposing access to this should be unneeded once editing APIs are finished.
	 */
	readonly context: EditableTreeContext;

	/**
	 * Read and Write access for schema stored in the document.
	 *
	 * These APIs are temporary and will be replaced with different abstractions (View Schema based) in a different place later.
	 *
	 * TODO:
	 * Editing of this should be moved into transactions with the rest of tree editing to they can be intermixed.
	 * This will be done after the relations between branches and Indexes are figured out.
	 *
	 * TODO:
	 * Public APIs for dealing with schema should be in terms of View Schema, and schema update policies.
	 * The actual stored schema should be hidden (or ar least not be the most prominent way to interact with schema).
	 *
	 * TODO:
	 * Something should ensure the document contents are always in schema.
	 */
	readonly storedSchema: StoredSchemaRepository;
	/**
	 * Current contents.
	 * Updated by edits (local and remote).
	 * Use `editor` to create a local edit.
	 */
	readonly forest: IForestSubscription;

	/**
	 * Used to edit the state of the tree. Edits will be immediately applied locally to the tree.
	 * If there is no transaction currently ongoing, then the edits will be submitted to Fluid immediately as well.
	 */
	readonly editor: IDefaultEditBuilder;

	/**
	 * An collection of functions for managing transactions.
	 * Transactions allow edits to be batched into atomic units.
	 * Edits made during a transaction will update the local state of the tree immediately, but will be squashed into a single edit when the transaction is committed.
	 * If the transaction is aborted, the local state will be reset to what it was before the transaction began.
	 * Transactions may nest, meaning that a transaction may be started while a transaction is already ongoing.
	 *
	 * To avoid updating observers of the branch state with intermediate results during a transaction,
	 * use {@link ISharedTreeBranch#fork} and {@link ISharedTreeFork#merge}.
	 */
	readonly transaction: {
		/**
		 * Start a new transaction.
		 * If a transaction is already in progress when this new transaction starts, then this transaction will be "nested" inside of it,
		 * i.e. the outer transaction will still be in progress after this new transaction is committed or aborted.
		 */
		start(): void;
		/**
		 * Close this transaction by squashing its edits and committing them as a single edit.
		 * If this is the root local branch and there are no ongoing transactions remaining, the squashed edit will be submitted to Fluid.
		 */
		commit(): TransactionResult.Commit;
		/**
		 * Close this transaction and revert the state of the tree to what it was before this transaction began.
		 */
		abort(): TransactionResult.Abort;
		/**
		 * True if there is at least one transaction currently in progress on this branch, otherwise false.
		 */
		inProgress(): boolean;
	};

	/**
	 * Spawn a new branch which is based off of the current state of this branch.
	 * Any mutations of the new branch will not apply to this branch until the new branch is merged back in.
	 */
	fork(): ISharedTreeFork;

	/**
	 * Events about this branch.
	 */
	readonly events: ISubscribable<BranchEvents>;

	/**
	 * Events about the root of the tree on this branch.
	 */
<<<<<<< HEAD
	fork(): ISharedTreeCheckoutFork;

	importAnchor(sourceBranch: ISharedTreeCheckout, anchor: Anchor): Anchor;
=======
	readonly rootEvents: ISubscribable<AnchorSetRootEvents>;
>>>>>>> 4ccbfbfb
}

/**
 * An `ISharedTreeBranch` which has been forked from a pre-existing branch.
 * @alpha
 */
export interface ISharedTreeFork extends ISharedTreeBranch {
	/**
	 * Rebase the changes that have been applied to this branch over all the changes in the base branch that have
	 * occurred since this branch last pulled (or was forked).
	 */
	pull(): void;

	/**
	 * Apply all the changes on this branch to the base branch from which it was forked.
	 * If the base branch has new changes since this branch last pulled (or was forked),
	 * then this branch's changes will be rebased over those first.
	 * After the merge completes, this branch may no longer be forked or mutated.
	 */
	merge(): void;

	/**
	 * Whether or not this branch has been merged into its base branch via `merge()`.
	 * If it has, then it may no longer be forked or mutated.
	 */
	isMerged(): boolean;
}

/**
 * Collaboratively editable tree distributed data-structure,
 * powered by {@link @fluidframework/shared-object-base#ISharedObject}.
 *
 * See [the README](../../README.md) for details.
 * @alpha
 */
export interface ISharedTree extends ISharedObject, ISharedTreeBranch {}

/**
 * Shared tree, configured with a good set of indexes and field kinds which will maintain compatibility over time.
 * TODO: node identifier index.
 *
 * TODO: detail compatibility requirements.
 */
class SharedTree
	extends SharedTreeCore<
		DefaultEditBuilder,
		DefaultChangeset,
		readonly [SchemaIndex, ForestIndex, EditManagerIndex<ModularChangeset>]
	>
	implements ISharedTree
{
	public readonly context: EditableTreeContext;
	public readonly forest: IEditableForest;
	public readonly storedSchema: SchemaEditor<InMemoryStoredSchemaRepository>;
	public readonly transaction: ISharedTreeBranch["transaction"];

	public readonly events: ISubscribable<BranchEvents> & IEmitter<BranchEvents>;
	public get rootEvents(): ISubscribable<AnchorSetRootEvents> {
		return this.forest.anchors;
	}

	public constructor(
		id: string,
		runtime: IFluidDataStoreRuntime,
		attributes: IChannelAttributes,
		telemetryContextPrefix: string,
	) {
		const anchors = new AnchorSet();
		const schema = new InMemoryStoredSchemaRepository(defaultSchemaPolicy);
		const forest = buildForest(schema, anchors);
		super(
			(events, editManager) => {
				const indexes = [
					new SchemaIndex(runtime, events, schema),
					new ForestIndex(runtime, events, forest),
					new EditManagerIndex(runtime, editManager),
				] as const;
				events.on("newLocalState", () => this.events.emit("afterBatch"));
				return indexes;
			},
			defaultChangeFamily,
			anchors,
			id,
			runtime,
			attributes,
			telemetryContextPrefix,
		);

		this.events = createEmitter<BranchEvents>();
		this.forest = forest;
		this.storedSchema = new SchemaEditor(schema, (op) => this.submitLocalMessage(op));

		this.transaction = {
			start: () => this.startTransaction(new ForestRepairDataStore(() => this.forest)),
			commit: () => this.commitTransaction(),
			abort: () => this.abortTransaction(),
			inProgress: () => this.isTransacting(),
		};

		this.context = getEditableTreeContext(forest, this.editor);
	}

	public locate(anchor: Anchor): AnchorNode | undefined {
		return this.forest.anchors.locate(anchor);
	}

	public get root(): UnwrappedEditableField {
		return this.context.unwrappedRoot;
	}

	public set root(data: ContextuallyTypedNodeData | undefined) {
		this.context.unwrappedRoot = data;
	}

	public fork(): ISharedTreeFork {
		const anchors = new AnchorSet();
<<<<<<< HEAD
		return new SharedTreeCheckout(
			this.editManager,
=======
		return new SharedTreeFork(
>>>>>>> 4ccbfbfb
			this.createBranch(anchors),
			defaultChangeFamily,
			this.storedSchema.inner.clone(),
			this.forest.clone(this.storedSchema, anchors),
		);
	}

	public importAnchor(sourceBranch: ISharedTreeCheckout, anchor: Anchor): Anchor {
		const srcPath = sourceBranch.locate(anchor);
		// TODO: Support anchor import for dangling anchors.
		// The problem here is that our only format for exporting anchors between AnchorSet instances
		// is UpPath. This doesn't work for representing anchors that are unreachable.
		assert(
			srcPath !== undefined,
			"Anchor importing does not work for dangling or unknown anchors",
		);

		const srcCommit = sourceBranch.headCommit;
		const dstCommit = this.headCommit;
		if (srcCommit === dstCommit) {
			return this.forest.anchors.track(srcPath);
		}
		const newSet = new AnchorSet();
		const tempAnchor = newSet.track(srcPath);
		this.rebaseAnchors(newSet, srcCommit, dstCommit);
		const dstPath = newSet.locate(tempAnchor);
		// TODO: address at the same time as the assert above.
		assert(
			dstPath !== undefined,
			"Cannot import an anchor that does not refer to a valid node in the destination branch",
		);
		return this.forest.anchors.track(dstPath);
	}

	/**
	 * TODO: Shared tree needs a pattern for handling non-changeset operations.
	 * Whatever pattern is adopted should probably also handle multiple versions of changeset operations.
	 * A single top level enum listing all ops (including their different versions),
	 * with at least fine grained enough detail to direct them to the correct subsystem would be a good approach.
	 * The current use-case (with an op applying to a specific index) is a temporary hack,
	 * and its not clear how it would fit into such a system if implemented in shared-tree-core:
	 * maybe op dispatch is part of the shared-tree level?
	 */
	protected override processCore(
		message: ISequencedDocumentMessage,
		local: boolean,
		localOpMetadata: unknown,
	) {
		if (!this.storedSchema.tryHandleOp(message)) {
			super.processCore(message, local, localOpMetadata);
		}
	}
}

/**
 * A channel factory that creates {@link ISharedTree}s.
 * @alpha
 */
export class SharedTreeFactory implements IChannelFactory {
	public type: string = "SharedTree";

	public attributes: IChannelAttributes = {
		type: this.type,
		snapshotFormatVersion: "0.0.0",
		packageVersion: "0.0.0",
	};

	public async load(
		runtime: IFluidDataStoreRuntime,
		id: string,
		services: IChannelServices,
		channelAttributes: Readonly<IChannelAttributes>,
	): Promise<ISharedTree> {
		const tree = new SharedTree(id, runtime, channelAttributes, "SharedTree");
		await tree.load(services);
		return tree;
	}

	public create(runtime: IFluidDataStoreRuntime, id: string): ISharedTree {
		const tree = new SharedTree(id, runtime, this.attributes, "SharedTree");
		tree.initializeLocal();
		return tree;
	}
}

class SharedTreeFork implements ISharedTreeFork {
	public readonly events = createEmitter<BranchEvents>();
	public readonly context: EditableTreeContext;

	public constructor(
		private readonly editManager: EditManager<
			DefaultChangeset,
			ChangeFamily<unknown, DefaultChangeset>
		>,
		private readonly branch: SharedTreeBranch<DefaultEditBuilder, DefaultChangeset>,
		public readonly changeFamily: DefaultChangeFamily,
		public readonly storedSchema: InMemoryStoredSchemaRepository,
		public readonly forest: IEditableForest,
	) {
		this.context = getEditableTreeContext(forest, this.editor);
		branch.on("onChange", (change) => {
			const delta = this.changeFamily.intoDelta(change);
			this.forest.applyDelta(delta);
			this.events.emit("afterBatch");
		});
	}

	public get rootEvents(): ISubscribable<AnchorSetRootEvents> {
		return this.forest.anchors;
	}

	public get editor() {
		return this.branch.editor;
	}

<<<<<<< HEAD
	public get headCommit(): GraphCommit<ModularChangeset> {
		return this.branch.getHead();
	}

	public readonly transaction: ISharedTreeCheckout["transaction"] = {
=======
	public readonly transaction: ISharedTreeBranch["transaction"] = {
>>>>>>> 4ccbfbfb
		start: () => this.branch.startTransaction(new ForestRepairDataStore(() => this.forest)),
		commit: () => this.branch.commitTransaction(),
		abort: () => this.branch.abortTransaction(),
		inProgress: () => this.branch.isTransacting(),
	};

	public locate(anchor: Anchor): AnchorNode | undefined {
		return this.forest.anchors.locate(anchor);
	}

	public pull(): void {
		this.branch.pull();
	}

	public fork(): ISharedTreeFork {
		const storedSchema = this.storedSchema.clone();
		const anchors = new AnchorSet();
<<<<<<< HEAD
		return new SharedTreeCheckout(
			this.editManager,
=======
		return new SharedTreeFork(
>>>>>>> 4ccbfbfb
			this.branch.fork(anchors),
			this.changeFamily,
			storedSchema,
			this.forest.clone(storedSchema, anchors),
		);
	}

	public merge(): void {
		this.branch.merge();
	}

	public isMerged(): boolean {
		return this.branch.isMerged();
	}

	public get root(): UnwrappedEditableField {
		return this.context.unwrappedRoot;
	}

	public set root(data: ContextuallyTypedNodeData | undefined) {
		this.context.unwrappedRoot = data;
	}

	public importAnchor(sourceBranch: ISharedTreeCheckout, anchor: Anchor): Anchor {
		const srcPath = sourceBranch.locate(anchor);
		// TODO: Support anchor import for dangling anchors.
		// The problem here is that our only format for exporting anchors between AnchorSet instances
		// is UpPath. This doesn't work for representing anchors that are unreachable.
		assert(
			srcPath !== undefined,
			"Anchor importing does not work for dangling or unknown anchors",
		);

		const srcCommit = sourceBranch.headCommit;
		const dstCommit = this.headCommit;
		if (srcCommit === dstCommit) {
			return this.forest.anchors.track(srcPath);
		}
		const newSet = new AnchorSet();
		const tempAnchor = newSet.track(srcPath);
		this.editManager.rebaseAnchors(newSet, srcCommit, dstCommit);
		const dstPath = newSet.locate(tempAnchor);
		// TODO: address at the same time as the assert above.
		assert(
			dstPath !== undefined,
			"Cannot import an anchor that does not refer to a valid node in the destination branch",
		);
		return this.forest.anchors.track(dstPath);
	}
}

/**
 * Run a synchronous transaction on the given shared tree branch.
 * This is a convenience helper around the {@link SharedTreeFork#transaction} APIs.
 * @param branch - the branch on which to run the transaction
 * @param transaction - the transaction function. This will be executed immediately. It is passed `branch` as an argument for convenience.
 * If this function returns an `Abort` result then the transaction will be aborted. Otherwise, it will be committed.
 * @returns whether or not the transaction was committed or aborted
 * @alpha
 */
export function runSynchronous(
	branch: ISharedTreeBranch,
	transaction: (branch: ISharedTreeBranch) => TransactionResult | void,
): TransactionResult {
	branch.transaction.start();
	const result = transaction(branch);
	return result === TransactionResult.Abort
		? branch.transaction.abort()
		: branch.transaction.commit();
}<|MERGE_RESOLUTION|>--- conflicted
+++ resolved
@@ -21,13 +21,11 @@
 	AnchorSet,
 	AnchorNode,
 	IEditableForest,
-<<<<<<< HEAD
 	GraphCommit,
 	EditManager,
 	ChangeFamily,
-=======
 	AnchorSetRootEvents,
->>>>>>> 4ccbfbfb
+	ChangeFamilyEditor,
 } from "../core";
 import { SharedTreeBranch, SharedTreeCore } from "../shared-tree-core";
 import {
@@ -72,13 +70,9 @@
  * This includes reading data from the tree and running transactions to mutate the tree.
  * @alpha
  */
-<<<<<<< HEAD
-export interface ISharedTreeCheckout extends AnchorLocator {
+export interface ISharedTreeBranch extends AnchorLocator {
 	get headCommit(): GraphCommit<ModularChangeset>;
 
-=======
-export interface ISharedTreeBranch extends AnchorLocator {
->>>>>>> 4ccbfbfb
 	/**
 	 * Gets or sets the root field of the tree.
 	 *
@@ -171,6 +165,8 @@
 	 */
 	fork(): ISharedTreeFork;
 
+	importAnchor(sourceBranch: ISharedTreeBranch, anchor: Anchor): Anchor;
+
 	/**
 	 * Events about this branch.
 	 */
@@ -179,13 +175,7 @@
 	/**
 	 * Events about the root of the tree on this branch.
 	 */
-<<<<<<< HEAD
-	fork(): ISharedTreeCheckoutFork;
-
-	importAnchor(sourceBranch: ISharedTreeCheckout, anchor: Anchor): Anchor;
-=======
 	readonly rootEvents: ISubscribable<AnchorSetRootEvents>;
->>>>>>> 4ccbfbfb
 }
 
 /**
@@ -302,12 +292,8 @@
 
 	public fork(): ISharedTreeFork {
 		const anchors = new AnchorSet();
-<<<<<<< HEAD
-		return new SharedTreeCheckout(
+		return new SharedTreeFork(
 			this.editManager,
-=======
-		return new SharedTreeFork(
->>>>>>> 4ccbfbfb
 			this.createBranch(anchors),
 			defaultChangeFamily,
 			this.storedSchema.inner.clone(),
@@ -315,7 +301,7 @@
 		);
 	}
 
-	public importAnchor(sourceBranch: ISharedTreeCheckout, anchor: Anchor): Anchor {
+	public importAnchor(sourceBranch: ISharedTreeBranch, anchor: Anchor): Anchor {
 		const srcPath = sourceBranch.locate(anchor);
 		// TODO: Support anchor import for dangling anchors.
 		// The problem here is that our only format for exporting anchors between AnchorSet instances
@@ -400,7 +386,7 @@
 	public constructor(
 		private readonly editManager: EditManager<
 			DefaultChangeset,
-			ChangeFamily<unknown, DefaultChangeset>
+			ChangeFamily<ChangeFamilyEditor, DefaultChangeset>
 		>,
 		private readonly branch: SharedTreeBranch<DefaultEditBuilder, DefaultChangeset>,
 		public readonly changeFamily: DefaultChangeFamily,
@@ -423,15 +409,11 @@
 		return this.branch.editor;
 	}
 
-<<<<<<< HEAD
 	public get headCommit(): GraphCommit<ModularChangeset> {
 		return this.branch.getHead();
 	}
 
-	public readonly transaction: ISharedTreeCheckout["transaction"] = {
-=======
 	public readonly transaction: ISharedTreeBranch["transaction"] = {
->>>>>>> 4ccbfbfb
 		start: () => this.branch.startTransaction(new ForestRepairDataStore(() => this.forest)),
 		commit: () => this.branch.commitTransaction(),
 		abort: () => this.branch.abortTransaction(),
@@ -449,12 +431,8 @@
 	public fork(): ISharedTreeFork {
 		const storedSchema = this.storedSchema.clone();
 		const anchors = new AnchorSet();
-<<<<<<< HEAD
-		return new SharedTreeCheckout(
+		return new SharedTreeFork(
 			this.editManager,
-=======
-		return new SharedTreeFork(
->>>>>>> 4ccbfbfb
 			this.branch.fork(anchors),
 			this.changeFamily,
 			storedSchema,
@@ -478,7 +456,7 @@
 		this.context.unwrappedRoot = data;
 	}
 
-	public importAnchor(sourceBranch: ISharedTreeCheckout, anchor: Anchor): Anchor {
+	public importAnchor(sourceBranch: ISharedTreeBranch, anchor: Anchor): Anchor {
 		const srcPath = sourceBranch.locate(anchor);
 		// TODO: Support anchor import for dangling anchors.
 		// The problem here is that our only format for exporting anchors between AnchorSet instances
