/*!
 * Copyright (c) Microsoft Corporation and contributors. All rights reserved.
 * Licensed under the MIT License.
 */

import { assert } from "@fluidframework/common-utils";
import {
	IChannelAttributes,
	IChannelFactory,
	IChannelServices,
	IChannelStorageService,
	IFluidDataStoreRuntime,
} from "@fluidframework/datastore-definitions";
import { ISequencedDocumentMessage } from "@fluidframework/protocol-definitions";
import { ISharedObject } from "@fluidframework/shared-object-base";
import {
	IForestSubscription,
	StoredSchemaRepository,
	InMemoryStoredSchemaRepository,
	Anchor,
	AnchorLocator,
	AnchorSet,
	AnchorNode,
	IEditableForest,
	AnchorSetRootEvents,
	symbolFromKey,
	GlobalFieldKey,
	GraphCommit,
} from "../core";
import { SharedTreeBranch, SharedTreeCore } from "../shared-tree-core";
import {
	defaultSchemaPolicy,
	EditableTreeContext,
	ForestSummarizer,
	SchemaSummarizer as SchemaSummarizer,
	DefaultChangeFamily,
	defaultChangeFamily,
	DefaultEditBuilder,
	UnwrappedEditableField,
	getEditableTreeContext,
	SchemaEditor,
	DefaultChangeset,
	buildForest,
	ContextuallyTypedNodeData,
	IDefaultEditBuilder,
	IdentifierIndex,
	EditableTree,
	Identifier,
	SchemaAware,
<<<<<<< HEAD
	ForestRepairDataStoreProvider,
	repairDataStoreFromForest,
=======
	ModularChangeset,
>>>>>>> a7184f16
} from "../feature-libraries";
import { IEmitter, ISubscribable, createEmitter } from "../events";
import { brand, fail, TransactionResult } from "../util";
import { SchematizeConfiguration, schematizeView } from "./schematizedTree";

/**
 * Events for {@link ISharedTreeView}.
 * @alpha
 */
export interface ViewEvents {
	/**
	 * A batch of changes has finished processing and the view is in a consistent state.
	 * It is once again safe to access the EditableTree, Forest and AnchorSet.
	 *
	 * @remarks
	 * This is mainly useful for knowing when to do followup work scheduled during events from Anchors.
	 */
	afterBatch(): void;
}

/**
 * Provides a means for interacting with a SharedTree.
 * This includes reading data from the tree and running transactions to mutate the tree.
 * @alpha
 */
export interface ISharedTreeView extends AnchorLocator {
	/**
	 * Gets or sets the root field of the tree.
	 *
	 * See {@link EditableTreeContext.unwrappedRoot} on how its setter works.
	 *
	 * Currently this editable tree's fields do not update on edits,
	 * so holding onto this root object across edits will only work if its an unwrapped node.
	 * TODO: Fix this issue.
	 *
	 * Currently any access to this view of the tree may allocate cursors and thus require
	 * `context.prepareForEdit()` before editing can occur.
	 */
	// TODO: either rename this or `EditableTreeContext.unwrappedRoot` to avoid name confusion.
	get root(): UnwrappedEditableField;

	set root(data: ContextuallyTypedNodeData | undefined);

	/**
	 * Context for controlling the EditableTree nodes produced from {@link ISharedTreeView.root}.
	 *
	 * TODO: Exposing access to this should be unneeded once editing APIs are finished.
	 */
	readonly context: EditableTreeContext;

	/**
	 * Read and Write access for schema stored in the document.
	 *
	 * These APIs are temporary and will be replaced with different abstractions (View Schema based) in a different place later.
	 *
	 * TODO:
	 * Editing of this should be moved into transactions with the rest of tree editing to they can be intermixed.
	 * This will be done after the relations between views, branches and Indexes are figured out.
	 *
	 * TODO:
	 * Public APIs for dealing with schema should be in terms of View Schema, and schema update policies.
	 * The actual stored schema should be hidden (or ar least not be the most prominent way to interact with schema).
	 *
	 * TODO:
	 * Something should ensure the document contents are always in schema.
	 */
	readonly storedSchema: StoredSchemaRepository;
	/**
	 * Current contents.
	 * Updated by edits (local and remote).
	 * Use `editor` to create a local edit.
	 */
	readonly forest: IForestSubscription;

	/**
	 * Used to edit the state of the tree. Edits will be immediately applied locally to the tree.
	 * If there is no transaction currently ongoing, then the edits will be submitted to Fluid immediately as well.
	 */
	readonly editor: IDefaultEditBuilder;

	/**
	 * Undoes the last completed transaction made by the client.
	 * It is invalid to call it while a transaction is open (this will be supported in the future).
	 */
	undo(): void;

	/**
	 * An collection of functions for managing transactions.
	 * Transactions allow edits to be batched into atomic units.
	 * Edits made during a transaction will update the local state of the tree immediately, but will be squashed into a single edit when the transaction is committed.
	 * If the transaction is aborted, the local state will be reset to what it was before the transaction began.
	 * Transactions may nest, meaning that a transaction may be started while a transaction is already ongoing.
	 *
	 * To avoid updating observers of the view state with intermediate results during a transaction,
	 * use {@link ISharedTreeView#fork} and {@link ISharedTreeFork#merge}.
	 */
	readonly transaction: {
		/**
		 * Start a new transaction.
		 * If a transaction is already in progress when this new transaction starts, then this transaction will be "nested" inside of it,
		 * i.e. the outer transaction will still be in progress after this new transaction is committed or aborted.
		 */
		start(): void;
		/**
		 * Close this transaction by squashing its edits and committing them as a single edit.
		 * If this is the root view and there are no ongoing transactions remaining, the squashed edit will be submitted to Fluid.
		 */
		commit(): TransactionResult.Commit;
		/**
		 * Close this transaction and revert the state of the tree to what it was before this transaction began.
		 */
		abort(): TransactionResult.Abort;
		/**
		 * True if there is at least one transaction currently in progress on this view, otherwise false.
		 */
		inProgress(): boolean;
	};

	/**
	 * Spawn a new view which is based off of the current state of this view.
	 * Any mutations of the new view will not apply to this view until the new view is merged back into this view via `merge()`.
	 */
	fork(): ISharedTreeFork;

	/**
	 * Apply all the new changes on the given view to this view.
	 * @param view - a view which was created by a call to `fork()`. It is not modified by this operation.
	 */
	merge(view: ISharedTreeFork): void;

	/**
	 * Events about this view.
	 */
	readonly events: ISubscribable<ViewEvents>;

	/**
	 * Events about the root of the tree in this view.
	 */
	readonly rootEvents: ISubscribable<AnchorSetRootEvents>;

	/**
	 * A map of nodes that have been recorded by the identifier index.
	 */
	readonly identifiedNodes: ReadonlyMap<Identifier, EditableTree>;

	/**
	 * Takes in a tree and returns a view of it that conforms to the view schema.
	 * The returned view referees to and can edit the provided one: it is not a fork of it.
	 * Updates the stored schema in the tree to match the provided one if requested by config and compatible.
	 *
	 * If the tree is uninitialized (has no nodes or schema at all),
	 * it is initialized to the config's initial tree and the provided schema are stored.
	 * This is done even if `AllowedUpdateType.None`.
	 *
	 * @remarks
	 * Doing initialization here, regardless of `AllowedUpdateType`, allows a small API that is hard to use incorrectly.
	 * Other approach tend to have leave easy to make mistakes.
	 * For example, having a separate initialization function means apps can forget to call it, making an app that can only open existing document,
	 * or call it unconditionally leaving an app that can only create new documents.
	 * It also would require the schema to be passed into to separate places and could cause issues if they didn't match.
	 * Since the initialization function couldn't return a typed tree, the type checking wouldn't help catch that.
	 * Also, if an app manages to create a document, but the initialization fails to get persisted, an app that only calls the initialization function
	 * on the create code-path (for example how a schematized factory might do it),
	 * would leave the document in an unusable state which could not be repaired when it is reopened (by the same or other clients).
	 * Additionally, once out of schema content adapters are properly supported (with lazy document updates),
	 * this initialization could become just another out of schema content adapter: at tha point it clearly belong here in schematize.
	 *
	 * TODO:
	 * - Implement schema-aware API for return type.
	 * - Support adapters for handling out of schema data.
	 */
	schematize<TSchema extends SchemaAware.TypedSchemaData>(
		config: SchematizeConfiguration<TSchema>,
	): ISharedTreeView;
}

/**
 * An `ISharedTreeView` which has been forked from a pre-existing view.
 * @alpha
 */
export interface ISharedTreeFork extends ISharedTreeView {
	/**
	 * Rebase the changes that have been applied to this view over all the new changes in the given view.
	 * @param view - Either the root view or a view that was created by a call to `fork()`. It is not modified by this operation.
	 */
	rebaseOnto(view: ISharedTreeView): void;
}

/**
 * Collaboratively editable tree distributed data-structure,
 * powered by {@link @fluidframework/shared-object-base#ISharedObject}.
 *
 * See [the README](../../README.md) for details.
 * @alpha
 */
export interface ISharedTree extends ISharedObject, ISharedTreeView {}

/**
 * The key for the special identifier field, which allows nodes to be given identifiers that can be used
 * to find the nodes via the identifier index
 * @alpha
 */
export const identifierKey: GlobalFieldKey = brand("identifier");

/**
 * The global field key symbol that corresponds to {@link identifierKey}
 * @alpha
 */
export const identifierKeySymbol = symbolFromKey(identifierKey);

/**
 * Shared tree, configured with a good set of indexes and field kinds which will maintain compatibility over time.
 * TODO: node identifier index.
 *
 * TODO: detail compatibility requirements.
 */
export class SharedTree
	extends SharedTreeCore<DefaultEditBuilder, DefaultChangeset>
	implements ISharedTree
{
	public readonly context: EditableTreeContext;
	public readonly forest: IEditableForest;
	public readonly storedSchema: SchemaEditor<InMemoryStoredSchemaRepository>;
	public readonly identifiedNodes: IdentifierIndex<typeof identifierKey>;
	public readonly transaction: ISharedTreeView["transaction"];

	public readonly events: ISubscribable<ViewEvents> & IEmitter<ViewEvents>;
	public get rootEvents(): ISubscribable<AnchorSetRootEvents> {
		return this.forest.anchors;
	}

	public constructor(
		id: string,
		runtime: IFluidDataStoreRuntime,
		attributes: IChannelAttributes,
		telemetryContextPrefix: string,
	) {
		const anchors = new AnchorSet();
		const schema = new InMemoryStoredSchemaRepository(defaultSchemaPolicy);
		const forest = buildForest(schema, anchors);
		const schemaSummarizer = new SchemaSummarizer(runtime, schema);
		const forestSummarizer = new ForestSummarizer(runtime, forest);
		super(
			[schemaSummarizer, forestSummarizer],
			defaultChangeFamily,
			anchors,
			new ForestRepairDataStoreProvider(forest, schema),
			id,
			runtime,
			attributes,
			telemetryContextPrefix,
		);

		this.events = createEmitter<ViewEvents>();
		this.forest = forest;
		this.storedSchema = new SchemaEditor(schema, (op) => this.submitLocalMessage(op));

		this.transaction = {
			start: () => this.startTransaction(repairDataStoreFromForest(this.forest)),
			commit: () => this.commitTransaction(),
			abort: () => this.abortTransaction(),
			inProgress: () => this.isTransacting(),
		};

		this.context = getEditableTreeContext(forest, this.editor);
		this.identifiedNodes = new IdentifierIndex(identifierKey);
		this.changeEvents.on("newLocalState", (changeDelta) => {
			this.forest.applyDelta(changeDelta);
			this.finishBatch();
		});
	}

	public schematize<TSchema extends SchemaAware.TypedSchemaData>(
		config: SchematizeConfiguration<TSchema>,
	): ISharedTreeView {
		return schematizeView(this, config);
	}

	public locate(anchor: Anchor): AnchorNode | undefined {
		return this.forest.anchors.locate(anchor);
	}

	public get root(): UnwrappedEditableField {
		return this.context.unwrappedRoot;
	}

	public set root(data: ContextuallyTypedNodeData | undefined) {
		this.context.unwrappedRoot = data;
	}

	public fork(): ISharedTreeFork {
		const anchors = new AnchorSet();
		const schema = this.storedSchema.inner.clone();
		const forest = this.forest.clone(schema, anchors);
		const branch = this.createBranch(
			anchors,
			new ForestRepairDataStoreProvider(forest, schema),
		);
		const context = getEditableTreeContext(forest, branch.editor);
		return new SharedTreeFork(
			branch,
			defaultChangeFamily,
			schema,
			forest,
			context,
			this.identifiedNodes.clone(context),
		);
	}

	public merge(view: ISharedTreeFork): void {
		this.mergeBranch(getForkBranch(view));
	}

	public override getLocalBranchHead(): GraphCommit<ModularChangeset> {
		return super.getLocalBranchHead();
	}

	/**
	 * TODO: Shared tree needs a pattern for handling non-changeset operations.
	 * Whatever pattern is adopted should probably also handle multiple versions of changeset operations.
	 * A single top level enum listing all ops (including their different versions),
	 * with at least fine grained enough detail to direct them to the correct subsystem would be a good approach.
	 * The current use-case (with an op applying to a specific index) is a temporary hack,
	 * and its not clear how it would fit into such a system if implemented in shared-tree-core:
	 * maybe op dispatch is part of the shared-tree level?
	 */
	protected override processCore(
		message: ISequencedDocumentMessage,
		local: boolean,
		localOpMetadata: unknown,
	) {
		if (!this.storedSchema.tryHandleOp(message)) {
			super.processCore(message, local, localOpMetadata);
		}
	}

	protected override async loadCore(services: IChannelStorageService): Promise<void> {
		await super.loadCore(services);
		this.finishBatch();
	}

	/** Finish a batch (see {@link ViewEvents}) */
	private finishBatch(): void {
		this.identifiedNodes.scanIdentifiers(this.context);
		this.events.emit("afterBatch");
	}
}

/**
 * A channel factory that creates {@link ISharedTree}s.
 * @alpha
 */
export class SharedTreeFactory implements IChannelFactory {
	public type: string = "SharedTree";

	public attributes: IChannelAttributes = {
		type: this.type,
		snapshotFormatVersion: "0.0.0",
		packageVersion: "0.0.0",
	};

	public async load(
		runtime: IFluidDataStoreRuntime,
		id: string,
		services: IChannelServices,
		channelAttributes: Readonly<IChannelAttributes>,
	): Promise<ISharedTree> {
		const tree = new SharedTree(id, runtime, channelAttributes, "SharedTree");
		await tree.load(services);
		return tree;
	}

	public create(runtime: IFluidDataStoreRuntime, id: string): ISharedTree {
		const tree = new SharedTree(id, runtime, this.attributes, "SharedTree");
		tree.initializeLocal();
		return tree;
	}
}

export class SharedTreeFork implements ISharedTreeFork {
	public readonly events = createEmitter<ViewEvents>();

	public constructor(
		public readonly branch: SharedTreeBranch<DefaultEditBuilder, DefaultChangeset>,
		public readonly changeFamily: DefaultChangeFamily,
		public readonly storedSchema: InMemoryStoredSchemaRepository,
		public readonly forest: IEditableForest,
		public readonly context: EditableTreeContext,
		public readonly identifiedNodes: IdentifierIndex<typeof identifierKey>,
	) {
		branch.on("change", (change) => {
			const delta = this.changeFamily.intoDelta(change);
			this.forest.applyDelta(delta);
			this.identifiedNodes.scanIdentifiers(this.context);
			this.events.emit("afterBatch");
		});
	}

	public get rootEvents(): ISubscribable<AnchorSetRootEvents> {
		return this.forest.anchors;
	}

	public get editor() {
		return this.branch.editor;
	}

	public readonly transaction: ISharedTreeView["transaction"] = {
		start: () => this.branch.startTransaction(repairDataStoreFromForest(this.forest)),
		commit: () => this.branch.commitTransaction(),
		abort: () => this.branch.abortTransaction(),
		inProgress: () => this.branch.isTransacting(),
	};

	public undo() {
		this.branch.undo();
	}

	public schematize<TSchema extends SchemaAware.TypedSchemaData>(
		config: SchematizeConfiguration<TSchema>,
	): ISharedTreeView {
		return schematizeView(this, config);
	}

	public locate(anchor: Anchor): AnchorNode | undefined {
		return this.forest.anchors.locate(anchor);
	}

	public fork(): ISharedTreeFork {
		const anchors = new AnchorSet();
		const storedSchema = this.storedSchema.clone();
		const forest = this.forest.clone(storedSchema, anchors);
		const repairDataStoreProvider = new ForestRepairDataStoreProvider(forest, storedSchema);
		const branch = this.branch.fork(anchors, repairDataStoreProvider);
		const context = getEditableTreeContext(forest, branch.editor);
		return new SharedTreeFork(
			branch,
			this.changeFamily,
			storedSchema,
			forest,
			context,
			this.identifiedNodes.clone(context),
		);
	}

	public rebaseOnto(view: ISharedTreeView): void {
		this.branch.rebaseOnto(getHeadCommit(view));
	}

	public merge(view: ISharedTreeFork): void {
		this.branch.merge(getForkBranch(view));
	}

	public get root(): UnwrappedEditableField {
		return this.context.unwrappedRoot;
	}

	public set root(data: ContextuallyTypedNodeData | undefined) {
		this.context.unwrappedRoot = data;
	}
}

/**
 * Run a synchronous transaction on the given shared tree view.
 * This is a convenience helper around the {@link SharedTreeFork#transaction} APIs.
 * @param view - the view on which to run the transaction
 * @param transaction - the transaction function. This will be executed immediately. It is passed `view` as an argument for convenience.
 * If this function returns an `Abort` result then the transaction will be aborted. Otherwise, it will be committed.
 * @returns whether or not the transaction was committed or aborted
 * @alpha
 */
export function runSynchronous(
	view: ISharedTreeView,
	transaction: (view: ISharedTreeView) => TransactionResult | void,
): TransactionResult {
	view.transaction.start();
	const result = transaction(view);
	return result === TransactionResult.Abort
		? view.transaction.abort()
		: view.transaction.commit();
}

// #region Extraction functions
// The following two functions assume the underlying classes/implementations of `ISharedTreeView` and `ISharedTreeFork`.
// While `instanceof` checks are in general bad practice or code smell, these are justifiable because:
// 1. `SharedTree` and `SharedTreeFork` are private and meant to be the only implementations of `ISharedTreeView` and `ISharedTreeFork`.
// 2. The `ISharedTreeView` and `ISharedTreeFork` interfaces are not meant to specify input contracts, but exist solely to reduce the API provided by the underlying classes.
//    It is never expected that a user would create their own object or class which satisfies `ISharedTreeView` or `ISharedTreeFork`.
function getHeadCommit(view: ISharedTreeView): GraphCommit<DefaultChangeset> {
	if (view instanceof SharedTree) {
		return view.getLocalBranchHead();
	} else if (view instanceof SharedTreeFork) {
		return view.branch.getHead();
	}

	fail("Unsupported ISharedTreeView implementation");
}

function getForkBranch(
	fork: ISharedTreeFork,
): SharedTreeBranch<DefaultEditBuilder, DefaultChangeset> {
	assert(fork instanceof SharedTreeFork, "Unsupported ISharedTreeFork implementation");
	return fork.branch;
}
// #endregion Extraction functions<|MERGE_RESOLUTION|>--- conflicted
+++ resolved
@@ -47,12 +47,9 @@
 	EditableTree,
 	Identifier,
 	SchemaAware,
-<<<<<<< HEAD
 	ForestRepairDataStoreProvider,
 	repairDataStoreFromForest,
-=======
 	ModularChangeset,
->>>>>>> a7184f16
 } from "../feature-libraries";
 import { IEmitter, ISubscribable, createEmitter } from "../events";
 import { brand, fail, TransactionResult } from "../util";
@@ -485,7 +482,7 @@
 		const storedSchema = this.storedSchema.clone();
 		const forest = this.forest.clone(storedSchema, anchors);
 		const repairDataStoreProvider = new ForestRepairDataStoreProvider(forest, storedSchema);
-		const branch = this.branch.fork(anchors, repairDataStoreProvider);
+		const branch = this.branch.fork(repairDataStoreProvider, anchors);
 		const context = getEditableTreeContext(forest, branch.editor);
 		return new SharedTreeFork(
 			branch,
