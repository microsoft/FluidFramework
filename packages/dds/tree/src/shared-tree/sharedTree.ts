--- conflicted
+++ resolved
@@ -63,8 +63,6 @@
 	makeSchemaCodec,
 	makeTreeChunker,
 } from "../feature-libraries/index.js";
-// eslint-disable-next-line import/no-internal-modules
-import type { Format } from "../feature-libraries/schema-index/index.js";
 import {
 	type ClonableSchemaAndPolicy,
 	DefaultResubmitMachine,
@@ -92,12 +90,6 @@
 	type ITreeAlpha,
 	type SimpleObjectFieldSchema,
 } from "../simple-tree/index.js";
-import {
-	type Breakable,
-	breakingClass,
-	type JsonCompatible,
-	throwIfBroken,
-} from "../util/index.js";
 
 import { SchematizingSimpleTreeView } from "./schematizingTreeView.js";
 import { SharedTreeReadonlyChangeEnricher } from "./sharedTreeChangeEnricher.js";
@@ -105,7 +97,6 @@
 import type { SharedTreeChange } from "./sharedTreeChangeTypes.js";
 import type { SharedTreeEditBuilder } from "./sharedTreeEditBuilder.js";
 import { type TreeCheckout, type BranchableTree, createTreeCheckout } from "./treeCheckout.js";
-<<<<<<< HEAD
 import {
 	type Breakable,
 	breakingClass,
@@ -114,8 +105,6 @@
 } from "../util/index.js";
 // eslint-disable-next-line import/no-internal-modules
 import type { FormatV1 } from "../feature-libraries/schema-index/index.js";
-=======
->>>>>>> 8a2d212d
 
 /**
  * Copy of data from an {@link ITreePrivate} at some point in time.
