/*!
 * Copyright (c) Microsoft Corporation and contributors. All rights reserved.
 * Licensed under the MIT License.
 */

import { assert, unreachableCase } from "@fluidframework/core-utils/internal";
import type {
<<<<<<< HEAD
=======
	HasListeners,
	IEmitter,
	IFluidHandle,
	Listenable,
} from "@fluidframework/core-interfaces/internal";
import { createEmitter } from "@fluid-internal/client-utils";
import type {
>>>>>>> 939abde2
	IChannelAttributes,
	IChannelFactory,
	IFluidDataStoreRuntime,
	IChannelServices,
	IChannelStorageService,
} from "@fluidframework/datastore-definitions/internal";
import type { ISharedObject } from "@fluidframework/shared-object-base/internal";
import { UsageError } from "@fluidframework/telemetry-utils/internal";

import { type ICodecOptions, noopValidator } from "../codec/index.js";
import {
	type GraphCommit,
	type IEditableForest,
	type ITreeCursor,
	type JsonableTree,
	LeafNodeStoredSchema,
	MapNodeStoredSchema,
	ObjectNodeStoredSchema,
	RevisionTagCodec,
	type TaggedChange,
	type TreeFieldStoredSchema,
	type TreeNodeSchemaIdentifier,
	type TreeNodeStoredSchema,
	type TreeStoredSchema,
	TreeStoredSchemaRepository,
	type TreeStoredSchemaSubscription,
	makeDetachedFieldIndex,
	moveToDetachedField,
} from "../core/index.js";

import {
	DetachedFieldIndexSummarizer,
	FieldKinds,
	ForestSummarizer,
	SchemaSummarizer,
	TreeCompressionStrategy,
	buildChunkedForest,
	buildForest,
	defaultSchemaPolicy,
	jsonableTreeFromFieldCursor,
	makeFieldBatchCodec,
	makeMitigatedChangeFamily,
	makeTreeChunker,
} from "../feature-libraries/index.js";
import {
	type ClonableSchemaAndPolicy,
	DefaultResubmitMachine,
	type ExplicitCoreCodecVersions,
	SharedTreeCore,
} from "../shared-tree-core/index.js";
import {
	type ITree,
	type ImplicitFieldSchema,
	NodeKind,
	type ReadSchema,
	type SimpleFieldSchema,
	type SimpleTreeSchema,
	type TreeView,
	type TreeViewAlpha,
	type TreeViewConfiguration,
	type UnsafeUnknownSchema,
	type VerboseTree,
	tryStoredSchemaAsArray,
	type SimpleNodeSchema,
	customFromCursorStored,
	FieldKind,
	type CustomTreeNode,
	type CustomTreeValue,
} from "../simple-tree/index.js";

import { SchematizingSimpleTreeView } from "./schematizingTreeView.js";
import { SharedTreeReadonlyChangeEnricher } from "./sharedTreeChangeEnricher.js";
import { SharedTreeChangeFamily } from "./sharedTreeChangeFamily.js";
import type { SharedTreeChange } from "./sharedTreeChangeTypes.js";
import type { SharedTreeEditBuilder } from "./sharedTreeEditBuilder.js";
<<<<<<< HEAD
import { type TreeCheckout, type BranchableTree, createTreeCheckout } from "./treeCheckout.js";
import { breakingClass, throwIfBroken } from "../util/index.js";
=======
import {
	type CheckoutEvents,
	type TreeCheckout,
	type BranchableTree,
	createTreeCheckout,
} from "./treeCheckout.js";
import { breakingClass, fail, throwIfBroken } from "../util/index.js";
>>>>>>> 939abde2
import type { IIdCompressor } from "@fluidframework/id-compressor";

/**
 * Copy of data from an {@link ISharedTree} at some point in time.
 * @remarks
 * This is unrelated to Fluids concept of "snapshots".
 */
export interface SharedTreeContentSnapshot {
	/**
	 * The schema stored in the document.
	 *
	 * @remarks
	 * Edits to the schema can mutate the schema stored of the tree which took this snapshot (but this snapshot will remain the same)
	 * This is mainly useful for debugging cases where schematize reports an incompatible view schema.
	 */
	readonly schema: TreeStoredSchema;
	/**
	 * All {@link TreeStatus.InDocument} content.
	 */
	readonly tree: JsonableTree[];
	/**
	 * All {@link TreeStatus.Removed} content.
	 */
	readonly removed: [string | number | undefined, number, JsonableTree][];
}

/**
 * {@link ITree} extended with some non-public APIs.
 * @internal
 */
export interface ITreeInternal extends ISharedObject, ITree {
	/**
	 * Exports root in the same format as {@link TreeAlpha.(exportVerbose:1)} using stored keys.
	 * @privateRemarks
	 * TODO:
	 * This should probably get promoted to a public API on ITree eventually.
	 */
	exportVerbose(): VerboseTree | undefined;

	/**
	 * Exports the SimpleTreeSchema that is stored in the tree, using stored keys for object fields.
	 * @remarks
	 * To get the schema using property keys, use {@link getSimpleSchema} on the view schema.
	 */
	exportSimpleSchema(): SimpleTreeSchema;
}

/**
 * {@link ITreeInternal} extended with some non-exported APIs.
 */
export interface ISharedTree extends ISharedObject, ITreeInternal {
	/**
	 * Provides a copy of the current content of the tree.
	 * This can be useful for inspecting the tree when no suitable view schema is available.
	 * This is only intended for use in testing and exceptional code paths: it is not performant.
	 *
	 * This does not include everything that is included in a tree summary, since information about how to merge future edits is omitted.
	 */
	contentSnapshot(): SharedTreeContentSnapshot;
}

/**
 * Has an entry for each codec which writes an explicit version into its data.
 *
 * This is used to map the single API entrypoint controlling the format {@link SharedTreeOptions.formatVersion}
 * to a list of write versions that for each codec that should be used for that format.
 *
 * Note that all explicitly versioned codecs should be using the format version from the data to read encoded data.
 *
 * TODO: Plumb these write versions into forest, schema, detached field index codec creation.
 */
interface ExplicitCodecVersions extends ExplicitCoreCodecVersions {
	forest: number;
	schema: number;
	detachedFieldIndex: number;
	fieldBatch: number;
}

const formatVersionToTopLevelCodecVersions = new Map<number, ExplicitCodecVersions>([
	[
		1,
		{ forest: 1, schema: 1, detachedFieldIndex: 1, editManager: 1, message: 1, fieldBatch: 1 },
	],
	[
		2,
		{ forest: 1, schema: 1, detachedFieldIndex: 1, editManager: 2, message: 2, fieldBatch: 1 },
	],
	[
		3,
		{ forest: 1, schema: 1, detachedFieldIndex: 1, editManager: 3, message: 3, fieldBatch: 1 },
	],
	[
		4,
		{ forest: 1, schema: 1, detachedFieldIndex: 1, editManager: 4, message: 4, fieldBatch: 1 },
	],
]);

function getCodecVersions(formatVersion: number): ExplicitCodecVersions {
	const versions = formatVersionToTopLevelCodecVersions.get(formatVersion);
	assert(versions !== undefined, 0x90e /* Unknown format version */);
	return versions;
}

/**
 * Build and return a forest of the requested type.
 */
export function buildConfiguredForest(
	type: ForestType,
	schema: TreeStoredSchemaSubscription,
	idCompressor: IIdCompressor,
): IEditableForest {
	switch (type) {
		case ForestType.Optimized:
			return buildChunkedForest(
				makeTreeChunker(schema, defaultSchemaPolicy),
				undefined,
				idCompressor,
			);
		case ForestType.Reference:
			return buildForest();
		case ForestType.Expensive:
			return buildForest(undefined, true);
		default:
			unreachableCase(type);
	}
}

/**
 * Shared tree, configured with a good set of indexes and field kinds which will maintain compatibility over time.
 *
 * TODO: detail compatibility requirements.
 */
@breakingClass
export class SharedTree
	extends SharedTreeCore<SharedTreeEditBuilder, SharedTreeChange>
	implements ISharedTree
{
	public readonly checkout: TreeCheckout;
	public get storedSchema(): TreeStoredSchemaRepository {
		return this.checkout.storedSchema;
	}

	public constructor(
		id: string,
		runtime: IFluidDataStoreRuntime,
		attributes: IChannelAttributes,
		optionsParam: SharedTreeOptions,
		telemetryContextPrefix: string = "fluid_sharedTree_",
	) {
		if (runtime.idCompressor === undefined) {
			throw new UsageError("IdCompressor must be enabled to use SharedTree");
		}

		const options = { ...defaultSharedTreeOptions, ...optionsParam };
		const codecVersions = getCodecVersions(options.formatVersion);
		const schema = new TreeStoredSchemaRepository();
		const forest = buildConfiguredForest(options.forest, schema, runtime.idCompressor);
		const revisionTagCodec = new RevisionTagCodec(runtime.idCompressor);
		const removedRoots = makeDetachedFieldIndex(
			"repair",
			revisionTagCodec,
			runtime.idCompressor,
			options,
		);
		const schemaSummarizer = new SchemaSummarizer(runtime, schema, options, {
			getCurrentSeq: () => this.deltaManager.lastSequenceNumber,
		});
		const fieldBatchCodec = makeFieldBatchCodec(options, codecVersions.fieldBatch);

		const encoderContext = {
			schema: {
				schema,
				policy: defaultSchemaPolicy,
			},
			encodeType: options.treeEncodeType,
			originatorId: runtime.idCompressor.localSessionId,
			idCompressor: runtime.idCompressor,
		};
		const forestSummarizer = new ForestSummarizer(
			forest,
			revisionTagCodec,
			fieldBatchCodec,
			encoderContext,
			options,
			runtime.idCompressor,
		);
		const removedRootsSummarizer = new DetachedFieldIndexSummarizer(removedRoots);
		const innerChangeFamily = new SharedTreeChangeFamily(
			revisionTagCodec,
			fieldBatchCodec,
			options,
			options.treeEncodeType,
			runtime.idCompressor,
		);
		const changeFamily = makeMitigatedChangeFamily(
			innerChangeFamily,
			SharedTreeChangeFamily.emptyChange,
			(error: unknown) => {
				// TODO:6344 Add telemetry for these errors.
				// Rethrowing the error has a different effect depending on the context in which the
				// ChangeFamily was invoked:
				// - If the ChangeFamily was invoked as part of incoming op processing, rethrowing the error
				// will cause the runtime to disconnect the client, log a severe error, and not reconnect.
				// This will not cause the host application to crash because it is not on the stack at that time.
				// TODO: let the host application know that the client is now disconnected.
				// - If the ChangeFamily was invoked as part of dealing with a local change, rethrowing the
				// error will cause the host application to crash. This is not ideal, but is better than
				// letting the application either send an invalid change to the server or allowing the
				// application to continue working when its local branches contain edits that cannot be
				// reflected in its views.
				// The best course of action for a host application in such a state is to restart.
				// TODO: let the host application know about this situation and provide a way to
				// programmatically reload the SharedTree container.
				throw error;
			},
		);
		const changeEnricher = new SharedTreeReadonlyChangeEnricher(forest, schema, removedRoots);
		super(
			[schemaSummarizer, forestSummarizer, removedRootsSummarizer],
			changeFamily,
			options,
			codecVersions,
			id,
			runtime,
			attributes,
			telemetryContextPrefix,
			schema,
			defaultSchemaPolicy,
			new DefaultResubmitMachine(
				(change: TaggedChange<SharedTreeChange>) =>
					changeFamily.rebaser.invert(change, true, this.mintRevisionTag()),
				changeEnricher,
			),
			changeEnricher,
		);
		const localBranch = this.getLocalBranch();
		this.checkout = createTreeCheckout(
			runtime.idCompressor,
			this.mintRevisionTag,
			revisionTagCodec,
			{
				branch: localBranch,
				changeFamily,
				schema,
				forest,
				fieldBatchCodec,
				removedRoots,
				chunkCompressionStrategy: options.treeEncodeType,
				logger: this.logger,
				breaker: this.breaker,
			},
		);

		this.checkout.transaction.events.on("started", () => {
			if (this.isAttached()) {
				// It is currently forbidden to attach during a transaction, so transaction state changes can be ignored until after attaching.
				this.commitEnricher.startTransaction();
			}
		});
		this.checkout.transaction.events.on("aborting", () => {
			if (this.isAttached()) {
				// It is currently forbidden to attach during a transaction, so transaction state changes can be ignored until after attaching.
				this.commitEnricher.abortTransaction();
			}
		});
		this.checkout.transaction.events.on("committing", () => {
			if (this.isAttached()) {
				// It is currently forbidden to attach during a transaction, so transaction state changes can be ignored until after attaching.
				this.commitEnricher.commitTransaction();
			}
		});
		this.checkout.events.on("beforeBatch", (event) => {
			if (event.type === "append" && this.isAttached()) {
				if (this.checkout.transaction.isInProgress()) {
					this.commitEnricher.addTransactionCommits(event.newCommits);
				}
			}
		});
	}

	public exportVerbose(): VerboseTree | undefined {
		const cursor = this.checkout.forest.allocateCursor("contentSnapshot");
		try {
			moveToDetachedField(this.checkout.forest, cursor);
			const length = cursor.getFieldLength();
			if (length === 0) {
				return undefined;
			} else if (length === 1) {
				cursor.enterNode(0);
				return verboseFromCursor(cursor, this.storedSchema.nodeSchema);
			} else {
				fail("Invalid document root length");
			}
		} finally {
			cursor.free();
		}
	}

	public exportSimpleSchema(): SimpleTreeSchema {
		return {
			...exportSimpleFieldSchemaStored(this.storedSchema.rootFieldSchema),
			definitions: new Map(
				[...this.storedSchema.nodeSchema].map(([key, schema]) => {
					return [key, exportSimpleNodeSchemaStored(schema)];
				}),
			),
		};
	}

	@throwIfBroken
	public contentSnapshot(): SharedTreeContentSnapshot {
		const cursor = this.checkout.forest.allocateCursor("contentSnapshot");
		try {
			moveToDetachedField(this.checkout.forest, cursor);
			return {
				schema: this.storedSchema.clone(),
				tree: jsonableTreeFromFieldCursor(cursor),
				removed: this.checkout.getRemovedRoots(),
			};
		} finally {
			cursor.free();
		}
	}

	// For the new TreeViewAlpha API
	public viewWith<TRoot extends ImplicitFieldSchema | UnsafeUnknownSchema>(
		config: TreeViewConfiguration<ReadSchema<TRoot>>,
	): SchematizingSimpleTreeView<TRoot> & TreeView<ReadSchema<TRoot>>;

	// For the old TreeView API
	public viewWith<TRoot extends ImplicitFieldSchema>(
		config: TreeViewConfiguration<TRoot>,
	): SchematizingSimpleTreeView<TRoot> & TreeView<TRoot>;

	public viewWith<TRoot extends ImplicitFieldSchema | UnsafeUnknownSchema>(
		config: TreeViewConfiguration<ReadSchema<TRoot>>,
	): SchematizingSimpleTreeView<TRoot> & TreeView<ReadSchema<TRoot>> {
		return this.checkout.viewWith(config) as SchematizingSimpleTreeView<TRoot> &
			TreeView<ReadSchema<TRoot>>;
	}

	protected override async loadCore(services: IChannelStorageService): Promise<void> {
		await super.loadCore(services);
		this.checkout.load();
	}

	protected override didAttach(): void {
		if (this.checkout.transaction.isInProgress()) {
			// Attaching during a transaction is not currently supported.
			// At least part of of the system is known to not handle this case correctly - commit enrichment - and there may be others.
			throw new UsageError(
				"Cannot attach while a transaction is in progress. Commit or abort the transaction before attaching.",
			);
		}
		super.didAttach();
	}

	protected override applyStashedOp(
		...args: Parameters<
			SharedTreeCore<SharedTreeEditBuilder, SharedTreeChange>["applyStashedOp"]
		>
	): void {
		assert(
			!this.checkout.transaction.isInProgress(),
			0x674 /* Unexpected transaction is open while applying stashed ops */,
		);
		super.applyStashedOp(...args);
	}

	protected override submitCommit(
		commit: GraphCommit<SharedTreeChange>,
		schemaAndPolicy: ClonableSchemaAndPolicy,
		isResubmit: boolean,
	): void {
		assert(
			!this.checkout.transaction.isInProgress(),
			"Cannot submit a commit while a transaction is in progress",
		);
		if (isResubmit) {
			return super.submitCommit(commit, schemaAndPolicy, isResubmit);
		}

		// Refrain from submitting new commits until they are validated by the checkout.
		// This is not a strict requirement for correctness in our system, but in the event that there is a bug when applying commits to the checkout
		// that causes a crash (e.g. in the forest), this will at least prevent this client from sending the problematic commit to any other clients.
		this.checkout.onCommitValid(commit, () =>
			super.submitCommit(commit, schemaAndPolicy, isResubmit),
		);
	}
}

/**
 * Get a {@link BranchableTree} from a {@link ITree}.
 * @remarks The branch can be used for "version control"-style coordination of edits on the tree.
 * @privateRemarks This function will be removed if/when the branching API becomes public,
 * but it (or something like it) is necessary in the meantime to prevent the alpha types from being exposed as public.
 * @alpha
 * @deprecated This API is superseded by {@link TreeBranch}, which should be used instead.
 */
export function getBranch(tree: ITree): BranchableTree;
/**
 * Get a {@link BranchableTree} from a {@link TreeView}.
 * @remarks The branch can be used for "version control"-style coordination of edits on the tree.
 * Branches are currently an unstable "alpha" API and are subject to change in the future.
 * @privateRemarks This function will be removed if/when the branching API becomes public,
 * but it (or something like it) is necessary in the meantime to prevent the alpha types from being exposed as public.
 * @alpha
 * @deprecated This API is superseded by {@link TreeBranch}, which should be used instead.
 */
export function getBranch<T extends ImplicitFieldSchema | UnsafeUnknownSchema>(
	view: TreeViewAlpha<T>,
): BranchableTree;
export function getBranch<T extends ImplicitFieldSchema | UnsafeUnknownSchema>(
	treeOrView: ITree | TreeViewAlpha<T>,
): BranchableTree {
	assert(
		treeOrView instanceof SharedTree || treeOrView instanceof SchematizingSimpleTreeView,
		0xa48 /* Unsupported implementation */,
	);
	const checkout: TreeCheckout = treeOrView.checkout;
	// This cast is safe so long as TreeCheckout supports all the operations on the branch interface.
	return checkout as unknown as BranchableTree;
}

/**
 * Format versions supported by SharedTree.
 *
 * Each version documents a required minimum version of the \@fluidframework/tree package.
 * @alpha
 */
export const SharedTreeFormatVersion = {
	/**
	 * Requires \@fluidframework/tree \>= 2.0.0.
	 *
	 * @deprecated - FF does not currently plan on supporting this format long-term.
	 * Do not write production documents using this format, as they may not be loadable in the future.
	 */
	v1: 1,

	/**
	 * Requires \@fluidframework/tree \>= 2.0.0.
	 */
	v2: 2,

	/**
	 * Requires \@fluidframework/tree \>= 2.0.0.
	 */
	v3: 3,
} as const;

/**
 * Format versions supported by SharedTree.
 *
 * Each version documents a required minimum version of the \@fluidframework/tree package.
 * @alpha
 * @privateRemarks
 * See packages/dds/tree/docs/main/compatibility.md for information on how to add support for a new format.
 *
 * TODO: Before this gets promoted past Alpha,
 * a separate abstraction more suited for use in the public API should be adopted rather than reusing the same types used internally.
 * Such an abstraction should probably be in the form of a Fluid-Framework wide compatibility enum.
 */
export type SharedTreeFormatVersion = typeof SharedTreeFormatVersion;

/**
 * Configuration options for SharedTree.
 * @alpha
 */
export type SharedTreeOptions = Partial<ICodecOptions> &
	Partial<SharedTreeFormatOptions> &
	ForestOptions;

/**
 * Configuration options for SharedTree's internal tree storage.
 * @alpha
 */
export interface ForestOptions {
	/**
	 * The {@link ForestType} indicating which forest type should be created for the SharedTree.
	 */
	readonly forest?: ForestType;
}

/**
 * Options for configuring the persisted format SharedTree uses.
 * @alpha
 */
export interface SharedTreeFormatOptions {
	/**
	 * See {@link TreeCompressionStrategy}.
	 * default: TreeCompressionStrategy.Compressed
	 */
	treeEncodeType: TreeCompressionStrategy;
	/**
	 * The format version SharedTree should use to persist documents.
	 *
	 * This option has compatibility implications for applications using SharedTree.
	 * Each version documents a required minimum version of \@fluidframework/tree.
	 * If this minimum version fails to be met, the SharedTree may fail to load.
	 * To be safe, application authors should verify that they have saturated this version
	 * of \@fluidframework/tree in their ecosystem before changing the format version.
	 *
	 * This option defaults to SharedTreeFormatVersion.v2.
	 */
	formatVersion: SharedTreeFormatVersion[keyof SharedTreeFormatVersion];
}

/**
 * Used to distinguish between different forest types.
 * @alpha
 */
export enum ForestType {
	/**
	 * The "ObjectForest" forest type.
	 */
	Reference = 0,
	/**
	 * The "ChunkedForest" forest type.
	 */
	Optimized = 1,
	/**
	 * The "ObjectForest" forest type with expensive asserts for debugging.
	 */
	Expensive = 2,
}

export const defaultSharedTreeOptions: Required<SharedTreeOptions> = {
	jsonValidator: noopValidator,
	forest: ForestType.Reference,
	treeEncodeType: TreeCompressionStrategy.Compressed,
	formatVersion: SharedTreeFormatVersion.v3,
};

/**
 * A channel factory that creates {@link ISharedTree}s.
 */
export class SharedTreeFactory implements IChannelFactory<ISharedTree> {
	public readonly type: string = "https://graph.microsoft.com/types/tree";

	public readonly attributes: IChannelAttributes = {
		type: this.type,
		snapshotFormatVersion: "0.0.0",
		packageVersion: "0.0.0",
	};

	public constructor(private readonly options: SharedTreeOptions = {}) {}

	public async load(
		runtime: IFluidDataStoreRuntime,
		id: string,
		services: IChannelServices,
		channelAttributes: Readonly<IChannelAttributes>,
	): Promise<SharedTree> {
		const tree = new SharedTree(id, runtime, channelAttributes, this.options);
		await tree.load(services);
		return tree;
	}

	public create(runtime: IFluidDataStoreRuntime, id: string): SharedTree {
		const tree = new SharedTree(id, runtime, this.attributes, this.options);
		tree.initializeLocal();
		return tree;
	}
}

function verboseFromCursor(
	reader: ITreeCursor,
	schema: ReadonlyMap<TreeNodeSchemaIdentifier, TreeNodeStoredSchema>,
): VerboseTree {
	const fields = customFromCursorStored(reader, schema, verboseFromCursor);
	const nodeSchema = schema.get(reader.type) ?? fail("missing schema for type in cursor");
	if (nodeSchema instanceof LeafNodeStoredSchema) {
		return fields as CustomTreeValue<IFluidHandle>;
	}

	return {
		type: reader.type,
		fields: fields as CustomTreeNode<IFluidHandle>,
	};
}

function exportSimpleFieldSchemaStored(schema: TreeFieldStoredSchema): SimpleFieldSchema {
	let kind: FieldKind;
	switch (schema.kind) {
		case FieldKinds.identifier.identifier:
			kind = FieldKind.Identifier;
			break;
		case FieldKinds.optional.identifier:
			kind = FieldKind.Optional;
			break;
		case FieldKinds.required.identifier:
			kind = FieldKind.Required;
			break;
		case FieldKinds.forbidden.identifier:
			kind = FieldKind.Optional;
			assert(schema.types.size === 0, 0xa94 /* invalid forbidden field */);
			break;
		default:
			fail("invalid field kind");
	}
	return { kind, allowedTypes: schema.types };
}

function exportSimpleNodeSchemaStored(schema: TreeNodeStoredSchema): SimpleNodeSchema {
	const arrayTypes = tryStoredSchemaAsArray(schema);
	if (arrayTypes !== undefined) {
		return { kind: NodeKind.Array, allowedTypes: arrayTypes };
	}
	if (schema instanceof ObjectNodeStoredSchema) {
		const fields: Record<string, SimpleFieldSchema> = {};
		for (const [key, field] of schema.objectNodeFields) {
			fields[key] = exportSimpleFieldSchemaStored(field);
		}
		return { kind: NodeKind.Object, fields };
	}
	if (schema instanceof MapNodeStoredSchema) {
		assert(
			schema.mapFields.kind === FieldKinds.optional.identifier,
			0xa95 /* Invalid map schema */,
		);
		return { kind: NodeKind.Map, allowedTypes: schema.mapFields.types };
	}
	if (schema instanceof LeafNodeStoredSchema) {
		return { kind: NodeKind.Leaf, leafKind: schema.leafValue };
	}
	fail("invalid schema kind");
}<|MERGE_RESOLUTION|>--- conflicted
+++ resolved
@@ -4,17 +4,8 @@
  */
 
 import { assert, unreachableCase } from "@fluidframework/core-utils/internal";
+import type { IFluidHandle } from "@fluidframework/core-interfaces/internal";
 import type {
-<<<<<<< HEAD
-=======
-	HasListeners,
-	IEmitter,
-	IFluidHandle,
-	Listenable,
-} from "@fluidframework/core-interfaces/internal";
-import { createEmitter } from "@fluid-internal/client-utils";
-import type {
->>>>>>> 939abde2
 	IChannelAttributes,
 	IChannelFactory,
 	IFluidDataStoreRuntime,
@@ -90,18 +81,8 @@
 import { SharedTreeChangeFamily } from "./sharedTreeChangeFamily.js";
 import type { SharedTreeChange } from "./sharedTreeChangeTypes.js";
 import type { SharedTreeEditBuilder } from "./sharedTreeEditBuilder.js";
-<<<<<<< HEAD
 import { type TreeCheckout, type BranchableTree, createTreeCheckout } from "./treeCheckout.js";
-import { breakingClass, throwIfBroken } from "../util/index.js";
-=======
-import {
-	type CheckoutEvents,
-	type TreeCheckout,
-	type BranchableTree,
-	createTreeCheckout,
-} from "./treeCheckout.js";
 import { breakingClass, fail, throwIfBroken } from "../util/index.js";
->>>>>>> 939abde2
 import type { IIdCompressor } from "@fluidframework/id-compressor";
 
 /**
