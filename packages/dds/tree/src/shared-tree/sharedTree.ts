/*!
 * Copyright (c) Microsoft Corporation and contributors. All rights reserved.
 * Licensed under the MIT License.
 */

import { IChannelAttributes, IFluidDataStoreRuntime } from "@fluidframework/datastore-definitions";
<<<<<<< HEAD
import {
    DefaultChangeFamily, DefaultChangeSet, defaultSchemaPolicy, ForestIndex, ObjectForest, SchemaIndex,
} from "../feature-libraries";
import { StoredSchemaRepository } from "../schema-stored";
=======
import { DefaultChangeFamily, DefaultChangeset, ForestIndex, ObjectForest, SchemaIndex } from "../feature-libraries";
>>>>>>> e471dda3
import { Index, SharedTreeCore } from "../shared-tree-core";
import { AnchorSet } from "../tree";

/**
 * Shared tree, configured with a good set of indexes and field kinds which will maintain compatibility over time.
 * TODO: node identifier index.
 *
 * TODO: detail compatibility requirements.
 */
export class SharedTree extends SharedTreeCore<DefaultChangeset, DefaultChangeFamily> {
    public constructor(
        id: string,
        runtime: IFluidDataStoreRuntime,
        attributes: IChannelAttributes,
        telemetryContextPrefix: string) {
            const anchors = new AnchorSet();
<<<<<<< HEAD
            const schema = new StoredSchemaRepository(defaultSchemaPolicy);
            const forest = new ObjectForest(schema, anchors);
            const indexes: Index<DefaultChangeSet>[] = [
                new SchemaIndex(runtime, schema),
=======
            const forest = new ObjectForest(anchors);
            const indexes: Index<DefaultChangeset>[] = [
                new SchemaIndex(runtime, forest.schema),
>>>>>>> e471dda3
                new ForestIndex(runtime, forest),
            ];
            super(
                indexes,
                new DefaultChangeFamily(), anchors, id, runtime, attributes, telemetryContextPrefix,
                );

            // Could save a reference to this to allow use as part of a default checkout.
            // this.forest = forest;
    }
}<|MERGE_RESOLUTION|>--- conflicted
+++ resolved
@@ -4,14 +4,10 @@
  */
 
 import { IChannelAttributes, IFluidDataStoreRuntime } from "@fluidframework/datastore-definitions";
-<<<<<<< HEAD
 import {
-    DefaultChangeFamily, DefaultChangeSet, defaultSchemaPolicy, ForestIndex, ObjectForest, SchemaIndex,
+    DefaultChangeFamily, DefaultChangeset, defaultSchemaPolicy, ForestIndex, ObjectForest, SchemaIndex,
 } from "../feature-libraries";
 import { StoredSchemaRepository } from "../schema-stored";
-=======
-import { DefaultChangeFamily, DefaultChangeset, ForestIndex, ObjectForest, SchemaIndex } from "../feature-libraries";
->>>>>>> e471dda3
 import { Index, SharedTreeCore } from "../shared-tree-core";
 import { AnchorSet } from "../tree";
 
@@ -28,16 +24,10 @@
         attributes: IChannelAttributes,
         telemetryContextPrefix: string) {
             const anchors = new AnchorSet();
-<<<<<<< HEAD
             const schema = new StoredSchemaRepository(defaultSchemaPolicy);
             const forest = new ObjectForest(schema, anchors);
-            const indexes: Index<DefaultChangeSet>[] = [
+            const indexes: Index<DefaultChangeset>[] = [
                 new SchemaIndex(runtime, schema),
-=======
-            const forest = new ObjectForest(anchors);
-            const indexes: Index<DefaultChangeset>[] = [
-                new SchemaIndex(runtime, forest.schema),
->>>>>>> e471dda3
                 new ForestIndex(runtime, forest),
             ];
             super(
