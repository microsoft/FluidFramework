/*!
 * Copyright (c) Microsoft Corporation and contributors. All rights reserved.
 * Licensed under the MIT License.
 */

import {
	IChannelAttributes,
	IChannelFactory,
	IChannelServices,
	IChannelStorageService,
	IFluidDataStoreRuntime,
} from "@fluidframework/datastore-definitions";
import { ISharedObject } from "@fluidframework/shared-object-base";
import { assert } from "@fluidframework/core-utils";
import { UsageError } from "@fluidframework/telemetry-utils";
import { ICodecOptions, noopValidator } from "../codec/index.js";
import {
	Compatibility,
	FieldKey,
	TreeStoredSchemaRepository,
	JsonableTree,
	TreeStoredSchema,
	makeDetachedFieldIndex,
	moveToDetachedField,
	rootFieldKey,
	schemaDataIsEmpty,
<<<<<<< HEAD
} from "../core/index.js";
import { RevisionTagCodec, SharedTreeCore } from "../shared-tree-core/index.js";
=======
} from "../core";
import { SharedTreeCore } from "../shared-tree-core";
>>>>>>> 0e5f1ad2
import {
	defaultSchemaPolicy,
	ForestSummarizer,
	SchemaSummarizer,
	buildForest,
	TreeFieldSchema,
	buildChunkedForest,
	makeTreeChunker,
	DetachedFieldIndexSummarizer,
	createNodeKeyManager,
	nodeKeyFieldKey as defailtNodeKeyFieldKey,
	jsonableTreeFromFieldCursor,
	TreeCompressionStrategy,
	FlexTreeSchema,
	ViewSchema,
	NodeKeyManager,
	FieldKinds,
	normalizeNewFieldContent,
	makeMitigatedChangeFamily,
	makeFieldBatchCodec,
} from "../feature-libraries/index.js";
import { HasListeners, IEmitter, ISubscribable, createEmitter } from "../events/index.js";
import { brand, disposeSymbol, fail } from "../util/index.js";
import {
	ITree,
	TreeConfiguration,
	WrapperTreeView as ClassWrapperTreeView,
	toFlexConfig,
	ImplicitFieldSchema,
	TreeFieldFromImplicitField,
	TreeView,
} from "../class-tree/index.js";
import {
	InitializeAndSchematizeConfiguration,
	afterSchemaChanges,
	initializeContent,
	schematize,
} from "./schematizedTree.js";
import { TreeCheckout, CheckoutEvents, createTreeCheckout } from "./treeCheckout.js";
import { FlexTreeView, CheckoutFlexTreeView } from "./treeView.js";
import { SharedTreeChange } from "./sharedTreeChangeTypes.js";
import { SharedTreeChangeFamily } from "./sharedTreeChangeFamily.js";
import { SharedTreeEditBuilder } from "./sharedTreeEditBuilder.js";

/**
 * Copy of data from an {@link ISharedTree} at some point in time.
 * @remarks
 * This is unrelated to Fluids concept of "snapshots".
 * @internal
 */
export interface SharedTreeContentSnapshot {
	/**
	 * The schema stored in the document.
	 *
	 * @remarks
	 * Edits to the schema can mutate the schema stored of the tree which took this snapshot (but this snapshot will remain the same)
	 * This is mainly useful for debugging cases where schematize reports an incompatible view schema.
	 */
	readonly schema: TreeStoredSchema;
	/**
	 * All {@link TreeStatus#InDocument} content.
	 */
	readonly tree: JsonableTree[];
	/**
	 * All {@link TreeStatus#Removed} content.
	 */
	readonly removed: [string | number | undefined, number, JsonableTree][];
}

/**
 * Collaboratively editable tree distributed data-structure,
 * powered by {@link @fluidframework/shared-object-base#ISharedObject}.
 *
 * See [the README](../../README.md) for details.
 * @internal
 */
export interface ISharedTree extends ISharedObject, ITree {
	/**
	 * Provides a copy of the current content of the tree.
	 * This can be useful for inspecting the tree when no suitable view schema is available.
	 * This is only intended for use in testing and exceptional code paths: it is not performant.
	 *
	 * This does not include everything that is included in a tree summary, since information about how to merge future edits is omitted.
	 */
	contentSnapshot(): SharedTreeContentSnapshot;

	/**
	 * Like {@link ITree.schematize}, but uses the flex-tree schema system and exposes the tree as a flex-tree.
	 * @privateRemarks
	 * This has to avoid its name colliding with `schematize`.
	 * TODO: Either ITree and ISharedTree should be split into separate objects, the methods should be merged or a better convention for resolving such name conflicts should be selected.
	 */
	schematizeInternal<TRoot extends TreeFieldSchema>(
		config: InitializeAndSchematizeConfiguration<TRoot>,
	): FlexTreeView<TRoot>;

	/**
	 * Like {@link ISharedTree.schematizeInternal}, but will never modify the document.
	 *
	 * @param schema - The view schema to use.
	 * @param onSchemaIncompatible - A callback.
	 * Invoked when the returned ISharedTreeView becomes invalid to use due to a change to the stored schema which makes it incompatible with the view schema.
	 * Called at most once.
	 * @returns a view compatible with the provided schema, or undefined if the stored schema is not compatible with the provided view schema.
	 * If this becomes invalid to use due to a change in the stored schema, onSchemaIncompatible will be invoked.
	 *
	 * @privateRemarks
	 * TODO:
	 * Once views actually have a view schema, onSchemaIncompatible can become an event on the view (which ends its lifetime),
	 * instead of a separate callback.
	 */
	requireSchema<TRoot extends TreeFieldSchema>(
		schema: FlexTreeSchema<TRoot>,
		onSchemaIncompatible: () => void,
	): FlexTreeView<TRoot> | undefined;
}

/**
 * Shared tree, configured with a good set of indexes and field kinds which will maintain compatibility over time.
 *
 * TODO: detail compatibility requirements.
 */
export class SharedTree
	extends SharedTreeCore<SharedTreeEditBuilder, SharedTreeChange>
	implements ISharedTree
{
	private readonly _events: ISubscribable<CheckoutEvents> &
		IEmitter<CheckoutEvents> &
		HasListeners<CheckoutEvents>;
	public readonly view: TreeCheckout;
	public get storedSchema(): TreeStoredSchemaRepository {
		return this.view.storedSchema;
	}

	/**
	 * Creating multiple editable tree contexts for the same branch, and thus with the same underlying AnchorSet does not work due to how TreeNode caching works.
	 * This flag is used to detect if one already exists for the main branch and error if creating a second.
	 * THis should catch most accidental violations of this restriction but there are still ways to create two conflicting contexts (for example calling constructing one manually).
	 *
	 * TODO:
	 * 1. API docs need to reflect this limitation or the limitation has to be removed.
	 */
	private hasView2 = false;

	public constructor(
		id: string,
		runtime: IFluidDataStoreRuntime,
		attributes: IChannelAttributes,
		optionsParam: SharedTreeOptions,
		telemetryContextPrefix: string,
	) {
		assert(
			runtime.idCompressor !== undefined,
			"IdCompressor must be enabled to use SharedTree",
		);

		const options = { ...defaultSharedTreeOptions, ...optionsParam };
		const schema = new TreeStoredSchemaRepository();
		const forest =
			options.forest === ForestType.Optimized
				? buildChunkedForest(makeTreeChunker(schema, defaultSchemaPolicy))
				: buildForest();
		const removedRoots = makeDetachedFieldIndex("repair", runtime.idCompressor, options);
		const schemaSummarizer = new SchemaSummarizer(runtime, schema, options, {
			getCurrentSeq: () => this.runtime.deltaManager.lastSequenceNumber,
		});
		const fieldBatchCodec = makeFieldBatchCodec(options, {
			// TODO: provide schema here to enable schema based compression.
			// schema: {
			// 	schema,
			// 	policy: defaultSchemaPolicy,
			// },
			encodeType: TreeCompressionStrategy.Compressed,
		});
		const forestSummarizer = new ForestSummarizer(
			forest,
			runtime.idCompressor,
			fieldBatchCodec,
			options,
		);
		const removedRootsSummarizer = new DetachedFieldIndexSummarizer(removedRoots);
		const innerChangeFamily = new SharedTreeChangeFamily(
			runtime.idCompressor,
			fieldBatchCodec,
			options,
		);
		const changeFamily = makeMitigatedChangeFamily(
			innerChangeFamily,
			SharedTreeChangeFamily.emptyChange,
			(error: unknown) => {
				// TODO:6344 Add telemetry for these errors.
				// Rethrowing the error has a different effect depending on the context in which the
				// ChangeFamily was invoked:
				// - If the ChangeFamily was invoked as part of incoming op processing, rethrowing the error
				// will cause the runtime to disconnect the client, log a severe error, and not reconnect.
				// This will not cause the host application to crash because it is not on the stack at that time.
				// TODO: let the host application know that the client is now disconnected.
				// - If the ChangeFamily was invoked as part of dealing with a local change, rethrowing the
				// error will cause the host application to crash. This is not ideal, but is better than
				// letting the application either send an invalid change to the server or allowing the
				// application to continue working when its local branches contain edits that cannot be
				// reflected in its views.
				// The best course of action for a host application in such a state is to restart.
				// TODO: let the host application know about this situation and provide a way to
				// programmatically reload the SharedTree container.
				throw error;
			},
		);
		super(
			[schemaSummarizer, forestSummarizer, removedRootsSummarizer],
			changeFamily,
			options,
			id,
			runtime,
			attributes,
			telemetryContextPrefix,
		);
		this._events = createEmitter<CheckoutEvents>();
		const localBranch = this.getLocalBranch();
		this.view = createTreeCheckout(runtime.idCompressor, {
			branch: localBranch,
			changeFamily,
			schema,
			forest,
			fieldBatchCodec,
			events: this._events,
			removedRoots,
		});
	}

	public requireSchema<TRoot extends TreeFieldSchema>(
		schema: FlexTreeSchema<TRoot>,
		onSchemaIncompatible: () => void,
		nodeKeyManager?: NodeKeyManager,
		nodeKeyFieldKey?: FieldKey,
	): CheckoutFlexTreeView<TRoot> | undefined {
		assert(this.hasView2 === false, 0x7f1 /* Cannot create second view from tree. */);

		const viewSchema = new ViewSchema(defaultSchemaPolicy, {}, schema);
		const compatibility = viewSchema.checkCompatibility(this.storedSchema);
		if (
			compatibility.write !== Compatibility.Compatible ||
			compatibility.read !== Compatibility.Compatible
		) {
			return undefined;
		}

		this.hasView2 = true;
		const view2 = new CheckoutFlexTreeView(
			this.view,
			schema,
			nodeKeyManager ?? createNodeKeyManager(this.runtime.idCompressor),
			nodeKeyFieldKey ?? brand(defailtNodeKeyFieldKey),
			() => {
				assert(this.hasView2, 0x7f2 /* unexpected dispose */);
				this.hasView2 = false;
			},
		);
		const onSchemaChange = () => {
			const compatibilityInner = viewSchema.checkCompatibility(this.storedSchema);
			if (
				compatibilityInner.write !== Compatibility.Compatible ||
				compatibilityInner.read !== Compatibility.Compatible
			) {
				view2[disposeSymbol]();
				onSchemaIncompatible();
				return false;
			} else {
				return true;
			}
		};

		afterSchemaChanges(this._events, this.view, onSchemaChange);
		return view2;
	}

	public contentSnapshot(): SharedTreeContentSnapshot {
		const cursor = this.view.forest.allocateCursor();
		try {
			moveToDetachedField(this.view.forest, cursor);
			return {
				schema: this.storedSchema.clone(),
				tree: jsonableTreeFromFieldCursor(cursor),
				removed: this.view.getRemovedRoots(),
			};
		} finally {
			cursor.free();
		}
	}

	public schematizeInternal<TRoot extends TreeFieldSchema>(
		config: InitializeAndSchematizeConfiguration<TRoot>,
		nodeKeyManager?: NodeKeyManager,
		nodeKeyFieldKey?: FieldKey,
	): CheckoutFlexTreeView<TRoot> {
		if (this.hasView2 === true) {
			throw new UsageError(
				"Only one view can be constructed from a given tree at a time. Dispose of the first before creating a second.",
			);
		}
		// TODO:
		// When this becomes a more proper out of schema adapter, editing should be made lazy.
		// This will improve support for readonly documents, cross version collaboration and attribution.

		// Check for empty.
		if (this.view.forest.isEmpty && schemaDataIsEmpty(this.storedSchema)) {
			this.view.transaction.start();
			initializeContent(this.view, config.schema, () => {
				const field = { field: rootFieldKey, parent: undefined };
				const content = normalizeNewFieldContent(
					{ schema: config.schema },
					config.schema.rootFieldSchema,
					config.initialTree,
				);
				switch (this.storedSchema.rootFieldSchema.kind.identifier) {
					case FieldKinds.optional.identifier: {
						const fieldEditor = this.editor.optionalField(field);
						assert(
							content.length <= 1,
							0x7f4 /* optional field content should normalize at most one item */,
						);
						fieldEditor.set(content.length === 0 ? undefined : content[0], true);
						break;
					}
					case FieldKinds.sequence.identifier: {
						const fieldEditor = this.editor.sequenceField(field);
						// TODO: should do an idempotent edit here.
						fieldEditor.insert(0, content);
						break;
					}
					default: {
						fail("unexpected root field kind during initialize");
					}
				}
			});
			this.view.transaction.commit();
		}

		schematize(this.view.events, this.view, config);

		return (
			this.requireSchema(
				config.schema,
				() => fail("schema incompatible"),
				nodeKeyManager,
				nodeKeyFieldKey,
			) ?? fail("Schematize failed")
		);
	}

	public schematize<TRoot extends ImplicitFieldSchema>(
		config: TreeConfiguration<TRoot>,
	): TreeView<TreeFieldFromImplicitField<TRoot>> {
		const flexConfig = toFlexConfig(config);
		const view = this.schematizeInternal(flexConfig);
		return new ClassWrapperTreeView(view);
	}

	protected override async loadCore(services: IChannelStorageService): Promise<void> {
		await super.loadCore(services);
		this._events.emit("afterBatch");
	}
}

/**
 * @internal
 */
export interface SharedTreeOptions extends Partial<ICodecOptions> {
	/**
	 * The {@link ForestType} indicating which forest type should be created for the SharedTree.
	 */
	forest?: ForestType;
	summaryEncodeType?: TreeCompressionStrategy;
}

/**
 * Used to distinguish between different forest types.
 * @internal
 */
export enum ForestType {
	/**
	 * The "ObjectForest" forest type.
	 */
	Reference = 0,
	/**
	 * The "ChunkedForest" forest type.
	 */
	Optimized = 1,
}

// TODO: The default summaryEncodeType is set to Uncompressed as there are many out of schema tests that break when using Compressed.
// This should eventually be changed to use Compressed as the default tree compression strategy so production gets the compressed format.
export const defaultSharedTreeOptions: Required<SharedTreeOptions> = {
	jsonValidator: noopValidator,
	forest: ForestType.Reference,
	summaryEncodeType: TreeCompressionStrategy.Uncompressed,
};

/**
 * A channel factory that creates {@link ISharedTree}s.
 * @internal
 */
export class SharedTreeFactory implements IChannelFactory {
	public readonly type: string = "https://graph.microsoft.com/types/tree";

	public readonly attributes: IChannelAttributes = {
		type: this.type,
		snapshotFormatVersion: "0.0.0",
		packageVersion: "0.0.0",
	};

	public constructor(private readonly options: SharedTreeOptions = {}) {}

	public async load(
		runtime: IFluidDataStoreRuntime,
		id: string,
		services: IChannelServices,
		channelAttributes: Readonly<IChannelAttributes>,
	): Promise<ISharedTree> {
		const tree = new SharedTree(id, runtime, channelAttributes, this.options, "SharedTree");
		await tree.load(services);
		return tree;
	}

	public create(runtime: IFluidDataStoreRuntime, id: string): ISharedTree {
		const tree = new SharedTree(id, runtime, this.attributes, this.options, "SharedTree");
		tree.initializeLocal();
		return tree;
	}
}<|MERGE_RESOLUTION|>--- conflicted
+++ resolved
@@ -24,13 +24,8 @@
 	moveToDetachedField,
 	rootFieldKey,
 	schemaDataIsEmpty,
-<<<<<<< HEAD
 } from "../core/index.js";
-import { RevisionTagCodec, SharedTreeCore } from "../shared-tree-core/index.js";
-=======
-} from "../core";
-import { SharedTreeCore } from "../shared-tree-core";
->>>>>>> 0e5f1ad2
+import { SharedTreeCore } from "../shared-tree-core/index.js";
 import {
 	defaultSchemaPolicy,
 	ForestSummarizer,
