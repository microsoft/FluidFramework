--- conflicted
+++ resolved
@@ -41,8 +41,8 @@
 	IDefaultEditBuilder,
 	ForestRepairDataStore,
 } from "../feature-libraries";
-<<<<<<< HEAD
 import { IEmitter, ISubscribable, createEmitter } from "../events";
+import { TransactionResult } from "../util";
 
 /**
  * Events for {@link ISharedTreeCheckout}.
@@ -58,9 +58,6 @@
 	 */
 	afterBatch(): void;
 }
-=======
-import { TransactionResult } from "../util";
->>>>>>> feef45a6
 
 /**
  * Provides a means for interacting with a SharedTree.
@@ -220,17 +217,8 @@
 	public readonly storedSchema: SchemaEditor<InMemoryStoredSchemaRepository>;
 	public readonly transaction: ISharedTreeCheckout["transaction"];
 
-<<<<<<< HEAD
-	/**
-	 * Rather than implementing TransactionCheckout, have a member that implements it.
-	 * This allows keeping the `IEditableForest` private.
-	 */
-	private readonly transactionCheckout: TransactionCheckout<DefaultEditBuilder, DefaultChangeset>;
-
 	public readonly events: ISubscribable<CheckoutEvents> & IEmitter<CheckoutEvents>;
 
-=======
->>>>>>> feef45a6
 	public constructor(
 		id: string,
 		runtime: IFluidDataStoreRuntime,
