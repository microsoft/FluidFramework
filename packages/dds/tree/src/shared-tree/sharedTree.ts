--- conflicted
+++ resolved
@@ -50,21 +50,13 @@
 	type ExplicitCoreCodecVersions,
 	SharedTreeCore,
 } from "../shared-tree-core/index.js";
-<<<<<<< HEAD
-import {
-=======
 import type {
->>>>>>> d8a35805
 	ITree,
 	ImplicitFieldSchema,
 	// eslint-disable-next-line import/no-deprecated
 	TreeConfiguration,
 	TreeView,
-<<<<<<< HEAD
-	type TreeViewConfiguration,
-=======
 	TreeViewConfiguration,
->>>>>>> d8a35805
 } from "../simple-tree/index.js";
 
 import { type InitializeAndSchematizeConfiguration, ensureSchema } from "./schematizeTree.js";
