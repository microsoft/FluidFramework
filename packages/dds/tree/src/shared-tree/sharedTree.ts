--- conflicted
+++ resolved
@@ -51,11 +51,7 @@
 	ModularChangeset,
 } from "../feature-libraries";
 import { IEmitter, ISubscribable, createEmitter } from "../events";
-<<<<<<< HEAD
-import { brand, JsonCompatibleReadOnly, TransactionResult } from "../util";
-=======
-import { brand, fail, TransactionResult } from "../util";
->>>>>>> 6e70f900
+import { brand, fail, JsonCompatibleReadOnly, TransactionResult } from "../util";
 import { SchematizeConfiguration, schematizeView } from "./schematizedTree";
 
 /**
