/*!
 * Copyright (c) Microsoft Corporation and contributors. All rights reserved.
 * Licensed under the MIT License.
 */

import { assert } from "@fluidframework/core-utils";
<<<<<<< HEAD
import { ICodecFamily, ICodecOptions } from "../codec/index.js";
=======
import { IIdCompressor } from "@fluidframework/id-compressor";
import { ICodecFamily, ICodecOptions } from "../codec";
>>>>>>> 0e5f1ad2
import {
	ChangeEncodingContext,
	ChangeFamily,
	ChangeRebaser,
	RevisionMetadataSource,
	TaggedChange,
	mapTaggedChange,
<<<<<<< HEAD
} from "../core/index.js";
import { fieldKinds, ModularChangeFamily, ModularChangeset } from "../feature-libraries/index.js";
import { Mutable, fail } from "../util/index.js";
import { RevisionTagCodec } from "../shared-tree-core/index.js";
import { makeSharedTreeChangeCodecFamily } from "./sharedTreeChangeCodecs.js";
import { SharedTreeChange } from "./sharedTreeChangeTypes.js";
import { SharedTreeEditBuilder } from "./sharedTreeEditBuilder.js";
=======
} from "../core";
import {
	fieldKinds,
	ModularChangeFamily,
	ModularChangeset,
	FieldBatchCodec,
} from "../feature-libraries";
import { Mutable, fail } from "../util";
import { makeSharedTreeChangeCodecFamily } from "./sharedTreeChangeCodecs";
import { SharedTreeChange } from "./sharedTreeChangeTypes";
import { SharedTreeEditBuilder } from "./sharedTreeEditBuilder";
>>>>>>> 0e5f1ad2

/**
 * Implementation of {@link ChangeFamily} that combines edits to fields and schema changes.
 *
 * @sealed
 */
export class SharedTreeChangeFamily
	implements
		ChangeFamily<SharedTreeEditBuilder, SharedTreeChange>,
		ChangeRebaser<SharedTreeChange>
{
	public static readonly emptyChange: SharedTreeChange = {
		changes: [],
	};

	public readonly codecs: ICodecFamily<SharedTreeChange, ChangeEncodingContext>;
	private readonly modularChangeFamily: ModularChangeFamily;

	public constructor(
		idCompressor: IIdCompressor,
		fieldBatchCodec: FieldBatchCodec,
		codecOptions: ICodecOptions,
	) {
		this.modularChangeFamily = new ModularChangeFamily(
			fieldKinds,
			idCompressor,
			fieldBatchCodec,
			codecOptions,
		);
		this.codecs = makeSharedTreeChangeCodecFamily(
			this.modularChangeFamily.latestCodec,
			codecOptions,
		);
	}

	public buildEditor(changeReceiver: (change: SharedTreeChange) => void): SharedTreeEditBuilder {
		return new SharedTreeEditBuilder(this.modularChangeFamily, changeReceiver);
	}

	public compose(changes: TaggedChange<SharedTreeChange>[]): SharedTreeChange {
		const newChanges: Mutable<SharedTreeChange["changes"]> = [];
		const dataChangeRun: TaggedChange<ModularChangeset>[] = [];

		const flushDataChangeRun = (): void => {
			if (dataChangeRun.length > 0) {
				newChanges.push({
					type: "data",
					innerChange: this.modularChangeFamily.compose(dataChangeRun),
				});
				dataChangeRun.length = 0;
			}
		};

		for (const topChange of changes) {
			for (const change of topChange.change.changes) {
				if (change.type === "schema") {
					flushDataChangeRun();
					newChanges.push(change);
				} else {
					dataChangeRun.push(mapTaggedChange(topChange, change.innerChange));
				}
			}
		}

		flushDataChangeRun();
		return { changes: newChanges };
	}

	public invert(change: TaggedChange<SharedTreeChange>, isRollback: boolean): SharedTreeChange {
		const invertInnerChange: (
			innerChange: SharedTreeChange["changes"][number],
		) => SharedTreeChange["changes"][number] = (innerChange) => {
			switch (innerChange.type) {
				case "data":
					return {
						type: "data",
						innerChange: this.modularChangeFamily.invert(
							mapTaggedChange(change, innerChange.innerChange),
							isRollback,
						),
					};
				case "schema": {
					return {
						type: "schema",
						innerChange: {
							schema: {
								new: innerChange.innerChange.schema.old,
								old: innerChange.innerChange.schema.new,
							},
						},
					};
				}
				default:
					fail("Unknown SharedTree change type.");
			}
		};
		return {
			changes: change.change.changes.map(invertInnerChange).reverse(),
		};
	}

	public rebase(
		change: SharedTreeChange,
		over: TaggedChange<SharedTreeChange>,
		revisionMetadata: RevisionMetadataSource,
	): SharedTreeChange {
		if (change.changes.length === 0 || over.change.changes.length === 0) {
			return change;
		}

		if (hasSchemaChange(change) || hasSchemaChange(over.change)) {
			// Any SharedTreeChange (a list of sub-changes) that contains a schema change will cause ANY change that rebases over it to conflict.
			// Similarly, any SharedTreeChange containing a schema change will fail to rebase over ANY change.
			// Those two combine to mean: no concurrency with schema changes is supported.
			// This is fine because it's an open problem. Example: a tree with an A at the root and a schema that allows an A | B at the root will
			// become out of schema if a schema changes to restrict root types to just A is concurrent with a data change that sets it to a B.
			// We don't have an efficient way to detect this document-wide and there are varying opinions on restricting schema changes to prevent this.
			// A SharedTreeChange containing a schema change will NOT conflict in a non-concurrency case, as the "meatless sandwich" optimization
			// will result in rebase never being called.
			return SharedTreeChangeFamily.emptyChange;
		}
		assert(
			change.changes.length === 1 && over.change.changes.length === 1,
			"SharedTreeChange should have exactly one inner change if no schema change is present.",
		);

		const dataChangeIntention = change.changes[0];
		const dataChangeOver = over.change.changes[0];
		assert(
			dataChangeIntention.type === "data" && dataChangeOver.type === "data",
			"Data change should be present.",
		);

		return {
			changes: [
				{
					type: "data",
					innerChange: this.modularChangeFamily.rebase(
						dataChangeIntention.innerChange,
						mapTaggedChange(over, dataChangeOver.innerChange),
						revisionMetadata,
					),
				},
			],
		};
	}

	public get rebaser(): ChangeRebaser<SharedTreeChange> {
		return this;
	}
}

function hasSchemaChange(change: SharedTreeChange): boolean {
	return change.changes.some((innerChange) => innerChange.type === "schema");
}<|MERGE_RESOLUTION|>--- conflicted
+++ resolved
@@ -4,12 +4,8 @@
  */
 
 import { assert } from "@fluidframework/core-utils";
-<<<<<<< HEAD
+import { IIdCompressor } from "@fluidframework/id-compressor";
 import { ICodecFamily, ICodecOptions } from "../codec/index.js";
-=======
-import { IIdCompressor } from "@fluidframework/id-compressor";
-import { ICodecFamily, ICodecOptions } from "../codec";
->>>>>>> 0e5f1ad2
 import {
 	ChangeEncodingContext,
 	ChangeFamily,
@@ -17,27 +13,17 @@
 	RevisionMetadataSource,
 	TaggedChange,
 	mapTaggedChange,
-<<<<<<< HEAD
 } from "../core/index.js";
-import { fieldKinds, ModularChangeFamily, ModularChangeset } from "../feature-libraries/index.js";
-import { Mutable, fail } from "../util/index.js";
-import { RevisionTagCodec } from "../shared-tree-core/index.js";
-import { makeSharedTreeChangeCodecFamily } from "./sharedTreeChangeCodecs.js";
-import { SharedTreeChange } from "./sharedTreeChangeTypes.js";
-import { SharedTreeEditBuilder } from "./sharedTreeEditBuilder.js";
-=======
-} from "../core";
 import {
 	fieldKinds,
 	ModularChangeFamily,
 	ModularChangeset,
 	FieldBatchCodec,
-} from "../feature-libraries";
-import { Mutable, fail } from "../util";
-import { makeSharedTreeChangeCodecFamily } from "./sharedTreeChangeCodecs";
-import { SharedTreeChange } from "./sharedTreeChangeTypes";
-import { SharedTreeEditBuilder } from "./sharedTreeEditBuilder";
->>>>>>> 0e5f1ad2
+} from "../feature-libraries/index.js";
+import { Mutable, fail } from "../util/index.js";
+import { makeSharedTreeChangeCodecFamily } from "./sharedTreeChangeCodecs.js";
+import { SharedTreeChange } from "./sharedTreeChangeTypes.js";
+import { SharedTreeEditBuilder } from "./sharedTreeEditBuilder.js";
 
 /**
  * Implementation of {@link ChangeFamily} that combines edits to fields and schema changes.
