--- conflicted
+++ resolved
@@ -4,12 +4,8 @@
  */
 
 import { Static, Type } from "@sinclair/typebox";
-<<<<<<< HEAD
+
 import { JsonCompatibleReadOnlySchema } from "../util/index.js";
-=======
-
-import { EncodedModularChangeset, EncodedSchemaChange } from "../feature-libraries/index.js";
->>>>>>> 35987a81
 
 export const EncodedSharedTreeInnerChange = Type.Object({
 	schema: Type.Optional(JsonCompatibleReadOnlySchema),
