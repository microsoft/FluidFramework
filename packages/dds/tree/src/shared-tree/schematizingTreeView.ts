--- conflicted
+++ resolved
@@ -64,9 +64,8 @@
 	private readonly viewSchema: ViewSchema;
 
 	private readonly unregisterCallbacks = new Set<() => void>();
-<<<<<<< HEAD
-
-	private disposed = false;
+
+	public disposed = false;
 	/**
 	 * This is set to true while an edit impacting the document schema is in progress.
 	 * This allows suppressing extra rootChanged / schemaChanged events until the edit concludes.
@@ -74,9 +73,6 @@
 	 * which are implementation details and should not be exposed to the user.
 	 */
 	private midUpgrade = false;
-=======
-	public disposed = false;
->>>>>>> 5ff83eb5
 
 	private readonly rootFieldSchema: FieldSchema;
 
@@ -293,13 +289,7 @@
 		return this.currentCompatibility;
 	}
 
-<<<<<<< HEAD
-	public [disposeSymbol](): void {
-		this.ensureUndisposed();
-=======
 	public dispose(): void {
-		this.getViewOrError();
->>>>>>> 5ff83eb5
 		this.disposed = true;
 		this.disposeView();
 		this.currentCompatibility = undefined;
