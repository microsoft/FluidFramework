/*!
 * Copyright (c) Microsoft Corporation and contributors. All rights reserved.
 * Licensed under the MIT License.
 */

import type {
	HasListeners,
	IEmitter,
	Listenable,
} from "@fluidframework/core-interfaces/internal";
import { createEmitter } from "@fluid-internal/client-utils";
import { assert, unreachableCase } from "@fluidframework/core-utils/internal";
import { UsageError } from "@fluidframework/telemetry-utils/internal";

import { anchorSlot, type SchemaPolicy } from "../core/index.js";
import {
	type NodeIdentifierManager,
	defaultSchemaPolicy,
	ContextSlot,
	cursorForMapTreeNode,
	type FullSchemaPolicy,
	TreeStatus,
} from "../feature-libraries/index.js";
import {
	type FieldSchema,
	type ImplicitFieldSchema,
	type SchemaCompatibilityStatus,
	type TreeView,
	type TreeViewEvents,
	getTreeNodeForField,
	setField,
	normalizeFieldSchema,
	SchemaCompatibilityTester,
	type InsertableContent,
	type TreeViewConfiguration,
	type TreeViewAlpha,
	type InsertableField,
	type ReadableField,
	type ReadSchema,
	type UnsafeUnknownSchema,
	type TreeBranch,
	type TreeBranchEvents,
	getOrCreateInnerNode,
	getKernel,
	type VoidTransactionCallbackStatus,
	type TransactionCallbackStatus,
	type TransactionResult,
	type TransactionResultExt,
	type RunTransactionParams,
	type TransactionConstraint,
	HydratedContext,
	SimpleContextSlot,
	areImplicitFieldSchemaEqual,
	createUnknownOptionalFieldPolicy,
	prepareForInsertionContextless,
} from "../simple-tree/index.js";
import {
	type Breakable,
	breakingClass,
	disposeSymbol,
	type WithBreakable,
} from "../util/index.js";

import { canInitialize, ensureSchema, initialize } from "./schematizeTree.js";
import type { ITreeCheckout, TreeCheckout } from "./treeCheckout.js";
import { CheckoutFlexTreeView } from "./checkoutFlexTreeView.js";

/**
 * Creating multiple tree views from the same checkout is not supported. This slot is used to detect if one already
 * exists and error if creating a second.
 */
export const ViewSlot = anchorSlot<TreeView<ImplicitFieldSchema>>();

/**
 * Implementation of TreeView wrapping a FlexTreeView.
 */
@breakingClass
export class SchematizingSimpleTreeView<
	in out TRootSchema extends ImplicitFieldSchema | UnsafeUnknownSchema,
> implements TreeBranch, TreeViewAlpha<TRootSchema>, WithBreakable
{
	/**
	 * The view is set to undefined when this object is disposed or the view schema does not support viewing the document's stored schema.
	 *
	 * The view schema may be incompatible with the stored schema. Use `compatibility` to check.
	 */
	private view: CheckoutFlexTreeView | undefined;

	/**
	 * Undefined iff uninitialized or disposed.
	 */
	private currentCompatibility: SchemaCompatibilityStatus | undefined;
	private readonly schemaPolicy: SchemaPolicy;
	public readonly events: Listenable<TreeViewEvents & TreeBranchEvents> &
		IEmitter<TreeViewEvents & TreeBranchEvents> &
		HasListeners<TreeViewEvents & TreeBranchEvents> = createEmitter();

	private readonly viewSchema: SchemaCompatibilityTester;

	/**
	 * Events to unregister upon disposal.
	 */
	private readonly unregisterCallbacks = new Set<() => void>();

	public disposed = false;
	/**
	 * This is set to true while an edit impacting the document schema is in progress.
	 * This allows suppressing extra rootChanged / schemaChanged events until the edit concludes.
	 * This is useful especially for some initialization edits, since document initialization can involve transient schemas
	 * which are implementation details and should not be exposed to the user.
	 */
	private midUpgrade = false;

	private readonly rootFieldSchema: FieldSchema;
	public readonly breaker: Breakable;

	public constructor(
		public readonly checkout: TreeCheckout,
		public readonly config: TreeViewConfiguration<ReadSchema<TRootSchema>>,
		public readonly nodeKeyManager: NodeIdentifierManager,
		private readonly onDispose?: () => void,
	) {
		this.breaker = checkout.breaker;
		if (checkout.forest.anchors.slots.has(ViewSlot)) {
			throw new UsageError("Cannot create a second tree view from the same checkout");
		}
		checkout.forest.anchors.slots.set(ViewSlot, this);

		this.rootFieldSchema = normalizeFieldSchema(config.schema);
		this.schemaPolicy = {
			...defaultSchemaPolicy,
			validateSchema: config.enableSchemaValidation,
			allowUnknownOptionalFields: createUnknownOptionalFieldPolicy(this.rootFieldSchema),
		};

		this.viewSchema = new SchemaCompatibilityTester(
			this.schemaPolicy,
			{},
			this.rootFieldSchema,
		);
		// This must be initialized before `update` can be called.
		this.currentCompatibility = {
			canView: false,
			canUpgrade: true,
			isEquivalent: false,
			canInitialize: true,
		};
		this.update();

		this.unregisterCallbacks.add(
			this.checkout.events.on("changed", (data, getRevertible) => {
				this.events.emit("changed", data, getRevertible);
				this.events.emit("commitApplied", data, getRevertible);
			}),
		);
	}

	public hasRootSchema<TSchema extends ImplicitFieldSchema>(
		schema: TSchema,
	): this is TreeViewAlpha<TSchema> {
		return areImplicitFieldSchemaEqual(this.rootFieldSchema, schema);
	}

	public get schema(): ReadSchema<TRootSchema> {
		return this.config.schema;
	}

	public initialize(content: InsertableField<TRootSchema>): void {
		this.ensureUndisposed();

		const compatibility = this.compatibility;
		if (!compatibility.canInitialize) {
			throw new UsageError("Tree cannot be initialized more than once.");
		}

		this.runSchemaEdit(() => {
			const schema = this.viewSchema.viewSchemaAsStored;
			const mapTree = prepareForInsertionContextless(
				content as InsertableContent | undefined,
				this.rootFieldSchema,
				{
<<<<<<< HEAD
					context: this.nodeKeyManager,
					schemaValidationPolicy: {
						schema: this.checkout.storedSchema,
						policy: this.schemaPolicy,
					},
					// this allows enablable allowed types to be loaded into a tree
					allowNonEnabledTypes: true,
=======
					schema,
					policy: this.schemaPolicy,
>>>>>>> d93a3e40
				},
				this,
			);

			initialize(this.checkout, {
				schema,
				initialTree: mapTree === undefined ? undefined : cursorForMapTreeNode(mapTree),
			});
		});
	}

	public upgradeSchema(): void {
		this.ensureUndisposed();

		const compatibility = this.compatibility;
		if (compatibility.isEquivalent) {
			// No-op
			return;
		}

		if (!compatibility.canUpgrade) {
			throw new UsageError(
				"Existing stored schema can not be upgraded (see TreeView.compatibility.canUpgrade).",
			);
		}

		this.runSchemaEdit(() => {
			const result = ensureSchema(this.viewSchema, this.checkout);
			assert(result, 0x8bf /* Schema upgrade should always work if canUpgrade is set. */);
		});
	}

	/**
	 * Gets the view. Throws when disposed.
	 */
	public getView(): CheckoutFlexTreeView {
		this.ensureUndisposed();
		assert(this.view !== undefined, 0x8c0 /* unexpected getViewOrError */);
		return this.view;
	}

	/**
	 * {@inheritDoc @fluidframework/shared-tree#TreeViewAlpha.runTransaction}
	 */
	public runTransaction<TSuccessValue, TFailureValue>(
		transaction: () => TransactionCallbackStatus<TSuccessValue, TFailureValue>,
		params?: RunTransactionParams,
	): TransactionResultExt<TSuccessValue, TFailureValue>;
	/**
	 * {@inheritDoc @fluidframework/shared-tree#TreeViewAlpha.runTransaction}
	 */
	public runTransaction(
		transaction: () => VoidTransactionCallbackStatus | void,
		params?: RunTransactionParams,
	): TransactionResult;
	public runTransaction<TSuccessValue, TFailureValue>(
		transaction: () =>
			| TransactionCallbackStatus<TSuccessValue, TFailureValue>
			| VoidTransactionCallbackStatus
			| void,
		params?: RunTransactionParams,
	): TransactionResultExt<TSuccessValue, TFailureValue> | TransactionResult {
		const addConstraints = (
			constraintsOnRevert: boolean,
			constraints: readonly TransactionConstraint[] = [],
		): void => {
			for (const constraint of constraints) {
				switch (constraint.type) {
					case "nodeInDocument": {
						const node = getOrCreateInnerNode(constraint.node);
						const nodeStatus = getKernel(constraint.node).getStatus();
						if (nodeStatus !== TreeStatus.InDocument) {
							const revertText = constraintsOnRevert ? " on revert" : "";
							throw new UsageError(
								`Attempted to add a "nodeInDocument" constraint${revertText}, but the node is not currently in the document. Node status: ${nodeStatus}`,
							);
						}
						if (constraintsOnRevert) {
							this.checkout.editor.addNodeExistsConstraintOnRevert(node.anchorNode);
						} else {
							this.checkout.editor.addNodeExistsConstraint(node.anchorNode);
						}
						break;
					}
					default:
						unreachableCase(constraint.type);
				}
			}
		};

		this.checkout.transaction.start();

		// Validate preconditions before running the transaction callback.
		addConstraints(false /* constraintsOnRevert */, params?.preconditions);
		const transactionCallbackStatus = transaction();
		const rollback = transactionCallbackStatus?.rollback;
		const value = (
			transactionCallbackStatus as TransactionCallbackStatus<TSuccessValue, TFailureValue>
		)?.value;

		if (rollback === true) {
			this.checkout.transaction.abort();
			return value !== undefined
				? { success: false, value: value as TFailureValue }
				: { success: false };
		}

		// Validate preconditions on revert after running the transaction callback and was successful.
		addConstraints(
			true /* constraintsOnRevert */,
			transactionCallbackStatus?.preconditionsOnRevert,
		);

		this.checkout.transaction.commit();
		return value !== undefined
			? { success: true, value: value as TSuccessValue }
			: { success: true };
	}

	private ensureUndisposed(): void {
		if (this.disposed) {
			this.failDisposed();
		}
	}

	private failDisposed(): never {
		throw new UsageError("Accessed a disposed TreeView.");
	}

	/**
	 * Updates `this.view` and the current compatibility status.
	 * Invoked during initialization and when `this.view` needs to be replaced due to stored schema changes.
	 * Handles re-registering for events to call update in the future.
	 * @remarks
	 * This does not check if the view needs to be replaced, it replaces it unconditionally:
	 * callers should do any checking to detect if it's really needed before calling `update`.
	 * @privateRemarks
	 * This implementation avoids making any edits, which prevents it from being invoked reentrantly.
	 * If implicit initialization (or some other edit) is desired, it should be done outside of this method.
	 */
	private update(): void {
		this.disposeView();

		const compatibility = this.viewSchema.checkCompatibility(this.checkout.storedSchema);

		let lastRoot =
			this.compatibility.canView && this.view !== undefined ? this.root : undefined;
		this.currentCompatibility = {
			...compatibility,
			canInitialize: canInitialize(this.checkout),
		};

		if (compatibility.canView) {
			// Trigger "rootChanged" if the root changes in the future.
			// Currently there is no good way to do this as FlexTreeField has no events for changes.
			// this.view.flexTree.on(????)
			// As a workaround for the above, trigger "rootChanged" in "afterBatch"
			// which isn't the correct time since we normally do events during the batch when the forest is modified, but its better than nothing.
			// TODO: provide a better event: this.view.flexTree.on(????)
			const cleanupCheckOutEvents = this.checkout.events.on("afterBatch", () => {
				// In the initialization flow, this event is raised before the correct compatibility w.r.t the new schema is calculated.
				// Accessing `this.root` in that case can throw. It's OK to ignore this because:
				// - The rootChanged event will already be raised at the end of the current upgrade
				// - It doesn't matter that `lastRoot` isn't updated in this case, because `update` will be called again before the upgrade
				//   completes (at which point this callback and the `lastRoot` captured here will be out of scope anyway)
				if (!this.midUpgrade && lastRoot !== this.root) {
					lastRoot = this.root;
					this.events.emit("rootChanged");
				}
			});

			const onViewDispose = (): void => {
				cleanupCheckOutEvents();
				this.view = undefined;
				if (!this.disposed) {
					this.update();
				}
			};

			const view = requireSchema(
				this.checkout,
				this.viewSchema,
				onViewDispose,
				this.nodeKeyManager,
				this.schemaPolicy,
			);
			this.view = view;
			assert(
				!this.checkout.forest.anchors.slots.has(SimpleContextSlot),
				0xa47 /* extra simple tree context */,
			);
			this.checkout.forest.anchors.slots.set(
				SimpleContextSlot,
				new HydratedContext(this.rootFieldSchema.allowedTypeSet, view.context),
			);

			const unregister = this.checkout.storedSchema.events.on("afterSchemaChange", () => {
				unregister();
				this.unregisterCallbacks.delete(unregister);
				view[disposeSymbol]();
			});
			this.unregisterCallbacks.add(unregister);
		} else {
			this.view = undefined;
			this.checkout.forest.anchors.slots.delete(SimpleContextSlot);

			const unregister = this.checkout.storedSchema.events.on("afterSchemaChange", () => {
				unregister();
				this.unregisterCallbacks.delete(unregister);
				this.update();
			});
			this.unregisterCallbacks.add(unregister);
		}

		if (!this.midUpgrade) {
			this.events.emit("schemaChanged");
			this.events.emit("rootChanged");
		}
	}

	private runSchemaEdit(edit: () => void): void {
		this.midUpgrade = true;
		try {
			edit();
		} finally {
			this.midUpgrade = false;
		}
		this.events.emit("schemaChanged");
		this.events.emit("rootChanged");
	}

	private disposeView(): void {
		if (this.view !== undefined) {
			this.view[disposeSymbol]();
			this.view = undefined;
			this.checkout.forest.anchors.slots.delete(SimpleContextSlot);
			this.unregisterCallbacks.forEach((unregister) => unregister());
		}
		this.checkout.forest.anchors.slots.delete(SimpleContextSlot);
	}

	public get compatibility(): SchemaCompatibilityStatus {
		if (!this.currentCompatibility) {
			this.failDisposed();
		}
		return this.currentCompatibility;
	}

	public dispose(): void {
		this.disposed = true;
		this.disposeView();
		this.checkout.forest.anchors.slots.delete(ViewSlot);
		this.currentCompatibility = undefined;
		this.onDispose?.();
		if (this.checkout.isBranch && !this.checkout.disposed) {
			// All (non-main) branches are 1:1 with views, so if a user manually disposes a view, we should also dispose the checkout/branch.
			this.checkout.dispose();
		}
	}

	public get root(): ReadableField<TRootSchema> {
		this.breaker.use();
		if (!this.compatibility.canView) {
			throw new UsageError(
				"Document is out of schema. Check TreeView.compatibility before accessing TreeView.root.",
			);
		}
		const view = this.getView();
		return getTreeNodeForField(view.flexTree) as ReadableField<TRootSchema>;
	}

	public set root(newRoot: InsertableField<TRootSchema>) {
		this.breaker.use();
		if (!this.compatibility.canView) {
			throw new UsageError(
				"Document is out of schema. Check TreeView.compatibility before accessing TreeView.root.",
			);
		}
		const view = this.getView();
		setField(
			view.context.root,
			normalizeFieldSchema(this.rootFieldSchema),
			newRoot as InsertableContent | undefined,
		);
	}

	// #region Branching

	public fork(): ReturnType<TreeBranch["fork"]> & SchematizingSimpleTreeView<TRootSchema> {
		return this.checkout.branch().viewWith(this.config);
	}

	public merge(context: TreeBranch, disposeMerged = true): void {
		this.checkout.merge(getCheckout(context), disposeMerged);
	}

	public rebaseOnto(context: TreeBranch): void {
		getCheckout(context).rebase(this.checkout);
	}

	// #endregion Branching
}

/**
 * Get the {@link TreeCheckout} associated with a given {@link TreeBranch}.
 * @remarks Currently, all contexts are also {@link SchematizingSimpleTreeView}s.
 * Other checkout implementations (e.g. not associated with a view) may be supported in the future.
 */
export function getCheckout(context: TreeBranch): TreeCheckout {
	if (context instanceof SchematizingSimpleTreeView) {
		return context.checkout;
	}
	throw new UsageError("Unsupported context implementation");
}

/**
 * Creates a view that self-disposes whenever the stored schema changes.
 * This may only be called when the schema is already known to be compatible (typically via ensureSchema).
 */
export function requireSchema(
	checkout: ITreeCheckout,
	viewSchema: SchemaCompatibilityTester,
	onDispose: () => void,
	nodeKeyManager: NodeIdentifierManager,
	schemaPolicy: FullSchemaPolicy,
): CheckoutFlexTreeView {
	const slots = checkout.forest.anchors.slots;
	assert(!slots.has(ContextSlot), 0x8c2 /* Cannot create second view from checkout */);

	{
		const compatibility = viewSchema.checkCompatibility(checkout.storedSchema);
		assert(compatibility.canView, 0x8c3 /* requireSchema invoked with incompatible schema */);
	}

	const view = new CheckoutFlexTreeView(checkout, schemaPolicy, nodeKeyManager, onDispose);
	assert(slots.has(ContextSlot), 0x90d /* Context should be tracked in slot */);

	return view;
}<|MERGE_RESOLUTION|>--- conflicted
+++ resolved
@@ -179,20 +179,12 @@
 				content as InsertableContent | undefined,
 				this.rootFieldSchema,
 				{
-<<<<<<< HEAD
-					context: this.nodeKeyManager,
-					schemaValidationPolicy: {
-						schema: this.checkout.storedSchema,
-						policy: this.schemaPolicy,
-					},
-					// this allows enablable allowed types to be loaded into a tree
-					allowNonEnabledTypes: true,
-=======
 					schema,
 					policy: this.schemaPolicy,
->>>>>>> d93a3e40
 				},
 				this,
+				// this allows enablable allowed types to be loaded into a tree
+				true,
 			);
 
 			initialize(this.checkout, {
