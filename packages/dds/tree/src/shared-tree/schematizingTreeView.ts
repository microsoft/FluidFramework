/*!
 * Copyright (c) Microsoft Corporation and contributors. All rights reserved.
 * Licensed under the MIT License.
 */

import { assert } from "@fluidframework/core-utils/internal";
import { UsageError } from "@fluidframework/telemetry-utils/internal";

import { AllowedUpdateType, Compatibility } from "../core/index.js";
import { HasListeners, IEmitter, Listenable, createEmitter } from "../events/index.js";
import {
	FlexFieldSchema,
	NodeKeyManager,
	ViewSchema,
	defaultSchemaPolicy,
	ContextSlot,
} from "../feature-libraries/index.js";
import {
	FieldSchema,
	ImplicitFieldSchema,
	SchemaCompatibilityStatus,
	InsertableTreeFieldFromImplicitField,
	// eslint-disable-next-line import/no-deprecated
	TreeConfiguration,
	TreeFieldFromImplicitField,
	TreeView,
	TreeViewEvents,
	getProxyForField,
	toFlexConfig,
	setField,
	normalizeFieldSchema,
	InsertableContent,
	cursorFromUnhydratedRoot,
	type TreeViewConfiguration,
} from "../simple-tree/index.js";
import { disposeSymbol } from "../util/index.js";

import { TreeContent, canInitialize, ensureSchema, initialize } from "./schematizeTree.js";
import { TreeCheckout } from "./treeCheckout.js";
import { CheckoutFlexTreeView } from "./treeView.js";

/**
 * Implementation of TreeView wrapping a FlexTreeView.
 */
export class SchematizingSimpleTreeView<in out TRootSchema extends ImplicitFieldSchema>
	implements TreeView<TRootSchema>
{
	/**
	 * The view is set to undefined when this object is disposed or the view schema does not support viewing the document's stored schema.
	 *
	 * The view schema may be incompatible with the stored schema. Use `compatibility` to check.
	 */
	private view: CheckoutFlexTreeView<FlexFieldSchema> | undefined;

	/**
	 * Undefined iff uninitialized or disposed.
	 */
	private currentCompatibility: SchemaCompatibilityStatus | undefined;
	private readonly flexConfig: TreeContent;
	public readonly events: Listenable<TreeViewEvents> &
		IEmitter<TreeViewEvents> &
		HasListeners<TreeViewEvents> = createEmitter();

	private readonly viewSchema: ViewSchema;

	private readonly unregisterCallbacks = new Set<() => void>();

	public disposed = false;
	/**
	 * This is set to true while an edit impacting the document schema is in progress.
	 * This allows suppressing extra rootChanged / schemaChanged events until the edit concludes.
	 * This is useful especially for some initialization edits, since document initialization can involve transient schemas
	 * which are implementation details and should not be exposed to the user.
	 */
	private midUpgrade = false;

	private readonly rootFieldSchema: FieldSchema;

	public constructor(
		public readonly checkout: TreeCheckout,
		// eslint-disable-next-line import/no-deprecated
		public readonly config: TreeConfiguration<TRootSchema> | TreeViewConfiguration<TRootSchema>,
		public readonly nodeKeyManager: NodeKeyManager,
	) {
		const policy = {
			...defaultSchemaPolicy,
			validateSchema: config.enableSchemaValidation,
		};
		this.rootFieldSchema = normalizeFieldSchema(config.schema);
		this.flexConfig = toFlexConfig(config, nodeKeyManager, {
			schema: checkout.storedSchema,
			policy,
		});
		this.viewSchema = new ViewSchema(policy, {}, this.flexConfig.schema);
		// This must be initialized before `update` can be called.
		this.currentCompatibility = {
			canView: false,
			canUpgrade: true,
			isEquivalent: false,
			canInitialize: true,
		};
		this.update();

		this.unregisterCallbacks.add(
			this.checkout.events.on("commitApplied", (data, getRevertible) =>
				this.events.emit("commitApplied", data, getRevertible),
			),
		);
	}

	public initialize(content: InsertableTreeFieldFromImplicitField<TRootSchema>): void {
		this.ensureUndisposed();

		const compatibility = this.compatibility;
		if (!compatibility.canInitialize) {
			throw new UsageError("Tree cannot be initialized more than once.");
		}

		this.runSchemaEdit(() => {
			initialize(this.checkout, {
				schema: this.flexConfig.schema,
				initialTree:
					content === undefined
						? undefined
						: cursorFromUnhydratedRoot(
								this.config.schema,
								content,
								this.nodeKeyManager,
						  ),
			});
		});
	}

	public upgradeSchema(): void {
		this.ensureUndisposed();

		const compatibility = this.compatibility;
		if (compatibility.isEquivalent) {
			// No-op
			return;
		}

		if (!compatibility.canUpgrade) {
			throw new UsageError(
				"Existing stored schema can not be upgraded (see TreeView.compatibility.canUpgrade).",
			);
		}

		this.runSchemaEdit(() => {
			const result = ensureSchema(
				this.viewSchema,
				// eslint-disable-next-line no-bitwise
				AllowedUpdateType.SchemaCompatible | AllowedUpdateType.Initialize,
				this.checkout,
				this.flexConfig,
			);
			assert(result, 0x8bf /* Schema upgrade should always work if canUpgrade is set. */);
		});
	}

	/**
	 * Gets the view. Throws when disposed.
	 */
	public getView(): CheckoutFlexTreeView<FlexFieldSchema> {
		this.ensureUndisposed();
		assert(this.view !== undefined, 0x8c0 /* unexpected getViewOrError */);
		return this.view;
	}

	private ensureUndisposed(): void {
		if (this.disposed) {
			this.failDisposed();
		}
	}

	private failDisposed(): never {
		throw new UsageError("Accessed a disposed TreeView.");
	}

	/**
	 * Updates `this.view` and the current compatibility status.
	 * Invoked during initialization and when `this.view` needs to be replaced due to stored schema changes.
	 * Handles re-registering for events to call update in the future.
	 * @remarks
	 * This does not check if the view needs to be replaced, it replaces it unconditionally:
	 * callers should do any checking to detect if it's really needed before calling `update`.
	 * @privateRemarks
	 * This implementation avoids making any edits, which prevents it from being invoked reentrantly.
	 * If implicit initialization (or some other edit) is desired, it should be done outside of this method.
	 */
	private update(): void {
		this.disposeView();

		const result = this.viewSchema.checkCompatibility(this.checkout.storedSchema);

		// TODO: AB#8121: Weaken this check to support viewing under additional circumstances.
		// In the near term, this should support viewing documents with additional optional fields in their schema on object types.
		// Longer-term (as demand arises), we could also add APIs to constructing view schema to allow for more flexibility
		// (e.g. out-of-schema content handlers could allow support for viewing docs which have extra allowed types in a particular field)
		const canView =
			result.write === Compatibility.Compatible && result.read === Compatibility.Compatible;
		const canUpgrade = result.read === Compatibility.Compatible;
		const isEquivalent = canView && canUpgrade;
		const compatibility: SchemaCompatibilityStatus = {
			canView,
			canUpgrade,
			isEquivalent,
			canInitialize: canInitialize(this.checkout),
		};
		let lastRoot =
			this.compatibility.canView && this.view !== undefined ? this.root : undefined;
		this.currentCompatibility = compatibility;

		if (compatibility.canView) {
			// Trigger "rootChanged" if the root changes in the future.
			// Currently there is no good way to do this as FlexTreeField has no events for changes.
			// this.view.flexTree.on(????)
			// As a workaround for the above, trigger "rootChanged" in "afterBatch"
			// which isn't the correct time since we normally do events during the batch when the forest is modified, but its better than nothing.
			// TODO: provide a better event: this.view.flexTree.on(????)
			const cleanupCheckOutEvents = this.checkout.events.on("afterBatch", () => {
				// In the initialization flow, this event is raised before the correct compatibility w.r.t the new schema is calculated.
				// Accessing `this.root` in that case can throw. It's OK to ignore this because:
				// - The rootChanged event will already be raised at the end of the current upgrade
				// - It doesn't matter that `lastRoot` isn't updated in this case, because `update` will be called again before the upgrade
				//   completes (at which point this callback and the `lastRoot` captured here will be out of scope anyway)
				if (!this.midUpgrade && lastRoot !== this.root) {
					lastRoot = this.root;
					this.events.emit("rootChanged");
				}

				this.events.emit("afterBatch");
			});

			const onViewDispose = (): void => {
				cleanupCheckOutEvents();
				this.view = undefined;
				if (!this.disposed) {
					this.update();
				}
			};

			this.view = requireSchema(
				this.checkout,
				this.viewSchema,
				onViewDispose,
				this.nodeKeyManager,
			);
		} else {
			this.view = undefined;

			const unregister = this.checkout.storedSchema.on("afterSchemaChange", () => {
				unregister();
				this.unregisterCallbacks.delete(unregister);
				this.update();
			});
			this.unregisterCallbacks.add(unregister);
		}

		if (!this.midUpgrade) {
			this.events.emit("schemaChanged");
			this.events.emit("rootChanged");
		}
	}

	private runSchemaEdit(edit: () => void): void {
		this.midUpgrade = true;
		try {
			edit();
		} finally {
			this.midUpgrade = false;
		}
		this.events.emit("schemaChanged");
		this.events.emit("rootChanged");
	}

	private disposeView(): void {
		if (this.view !== undefined) {
			this.view[disposeSymbol]();
			this.view = undefined;
			this.unregisterCallbacks.forEach((unregister) => unregister());
		}
	}

	public get compatibility(): SchemaCompatibilityStatus {
		if (!this.currentCompatibility) {
			this.failDisposed();
		}
		return this.currentCompatibility;
	}

	public dispose(): void {
		this.disposed = true;
		this.disposeView();
		this.currentCompatibility = undefined;
	}

	public get root(): TreeFieldFromImplicitField<TRootSchema> {
		if (!this.compatibility.canView) {
			throw new UsageError(
				"Document is out of schema. Check TreeView.compatibility before accessing TreeView.root.",
			);
		}
		const view = this.getView();
		return getProxyForField(view.flexTree) as TreeFieldFromImplicitField<TRootSchema>;
	}

	public set root(newRoot: InsertableTreeFieldFromImplicitField<TRootSchema>) {
		if (!this.compatibility.canView) {
			throw new UsageError(
				"Document is out of schema. Check TreeView.compatibility before accessing TreeView.root.",
			);
		}
<<<<<<< HEAD
		const view = this.getView();
		setField(
			view.context.root,
			this.rootFieldSchema,
			newRoot as InsertableContent,
			view.context.nodeKeyManager,
		);
=======

		setField(view.context.root, this.rootFieldSchema, newRoot as InsertableContent);
>>>>>>> 8a7107b7
	}
}

/**
 * Creates a view that self-disposes whenenever the stored schema changes.
 * This may only be called when the schema is already known to be compatible (typically via ensureSchema).
 */
export function requireSchema<TRoot extends FlexFieldSchema>(
	checkout: TreeCheckout,
	viewSchema: ViewSchema<TRoot>,
	onDispose: () => void,
	nodeKeyManager: NodeKeyManager,
): CheckoutFlexTreeView<TRoot> {
	const slots = checkout.forest.anchors.slots;
	assert(!slots.has(ContextSlot), 0x8c2 /* Cannot create second view from checkout */);

	{
		const compatibility = viewSchema.checkCompatibility(checkout.storedSchema);
		assert(
			compatibility.write === Compatibility.Compatible &&
				compatibility.read === Compatibility.Compatible,
			0x8c3 /* requireSchema invoked with incompatible schema */,
		);
	}

	const view = new CheckoutFlexTreeView(checkout, viewSchema.schema, nodeKeyManager, onDispose);
	assert(slots.has(ContextSlot), 0x90d /* Context should be tracked in slot */);

	const unregister = checkout.storedSchema.on("afterSchemaChange", () => {
		unregister();
		view[disposeSymbol]();
	});

	return view;
}<|MERGE_RESOLUTION|>--- conflicted
+++ resolved
@@ -311,18 +311,8 @@
 				"Document is out of schema. Check TreeView.compatibility before accessing TreeView.root.",
 			);
 		}
-<<<<<<< HEAD
 		const view = this.getView();
-		setField(
-			view.context.root,
-			this.rootFieldSchema,
-			newRoot as InsertableContent,
-			view.context.nodeKeyManager,
-		);
-=======
-
 		setField(view.context.root, this.rootFieldSchema, newRoot as InsertableContent);
->>>>>>> 8a7107b7
 	}
 }
 
