--- conflicted
+++ resolved
@@ -42,13 +42,8 @@
 import { Breakable, breakingClass, disposeSymbol, type WithBreakable } from "../util/index.js";
 
 import { canInitialize, ensureSchema, initialize } from "./schematizeTree.js";
-<<<<<<< HEAD
 import type { ITreeCheckout, TreeCheckout } from "./treeCheckout.js";
-import { CheckoutFlexTreeView } from "./treeView.js";
-=======
-import type { ITreeCheckout } from "./treeCheckout.js";
 import { CheckoutFlexTreeView } from "./checkoutFlexTreeView.js";
->>>>>>> 3f3aeef1
 /**
  * Creating multiple tree views from the same checkout is not supported. This slot is used to detect if one already
  * exists and error if creating a second.
