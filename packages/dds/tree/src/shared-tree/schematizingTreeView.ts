/*!
 * Copyright (c) Microsoft Corporation and contributors. All rights reserved.
 * Licensed under the MIT License.
 */

import { assert, unreachableCase } from "@fluidframework/core-utils/internal";
import { UsageError } from "@fluidframework/telemetry-utils/internal";

import { AllowedUpdateType, Compatibility } from "../core/index.js";
import { HasListeners, IEmitter, ISubscribable, createEmitter } from "../events/index.js";
import {
	FlexFieldSchema,
	NodeKeyManager,
	ViewSchema,
	defaultSchemaPolicy,
	ContextSlot,
} from "../feature-libraries/index.js";
import {
	FieldSchema,
	ImplicitFieldSchema,
	InsertableTreeFieldFromImplicitField,
	SchemaIncompatible,
	TreeConfiguration,
	TreeFieldFromImplicitField,
	TreeView,
	TreeViewEvents,
	getProxyForField,
	toFlexConfig,
	setField,
	normalizeFieldSchema,
	InsertableContent,
} from "../simple-tree/index.js";
import { disposeSymbol } from "../util/index.js";

import { TreeContent, UpdateType, ensureSchema, evaluateUpdate } from "./schematizeTree.js";
import { TreeCheckout } from "./treeCheckout.js";
import { CheckoutFlexTreeView } from "./treeView.js";

/**
 * Implementation of TreeView wrapping a FlexTreeView.
 */
export class SchematizingSimpleTreeView<in out TRootSchema extends ImplicitFieldSchema>
	implements TreeView<TRootSchema>
{
	/**
	 * In one of three states:
	 * 1. Valid: A checkout is present, not disposed, and it's stored schema and view schema are compatible.
	 * 2. SchematizeError: stored schema and view schema are not compatible.
	 * 3. disposed: `view` is undefined, and using this object will error. Some methods also transiently leave view undefined.
	 */
	private view: CheckoutFlexTreeView<FlexFieldSchema> | SchematizeError | undefined;
	private readonly flexConfig: TreeContent;
	public readonly events: ISubscribable<TreeViewEvents> &
		IEmitter<TreeViewEvents> &
		HasListeners<TreeViewEvents> = createEmitter();

	private readonly viewSchema: ViewSchema;

	private readonly unregisterCallbacks = new Set<() => void>();
	private disposed = false;

	private readonly rootFieldSchema: FieldSchema;

	public constructor(
		public readonly checkout: TreeCheckout,
		public readonly config: TreeConfiguration<TRootSchema>,
		public readonly nodeKeyManager: NodeKeyManager,
	) {
		const policy = {
			...defaultSchemaPolicy,
			validateSchema: config.options.enableSchemaValidation,
		};
		this.rootFieldSchema = normalizeFieldSchema(config.schema);
<<<<<<< HEAD
		this.flexConfig = toFlexConfig(config, {
			schema: checkout.storedSchema,
			policy,
		});
		this.viewSchema = new ViewSchema(policy, {}, this.flexConfig.schema);
=======
		this.flexConfig = toFlexConfig(config, nodeKeyManager);
		this.viewSchema = new ViewSchema(defaultSchemaPolicy, {}, this.flexConfig.schema);
>>>>>>> f8a24df1
		this.update();

		this.unregisterCallbacks.add(
			this.checkout.events.on("commitApplied", (data, getRevertible) =>
				this.events.emit("commitApplied", data, getRevertible),
			),
		);
	}

	public upgradeSchema(): void {
		// Errors if disposed.
		const error = this.error;

		// No-op non error state.
		if (error === undefined) {
			return;
		}

		if (this.error?.canUpgrade !== true) {
			throw new UsageError(
				"Existing stored schema can not be upgraded (see TreeView.canUpgrade).",
			);
		}

		const result = ensureSchema(
			this.viewSchema,
			// eslint-disable-next-line no-bitwise
			AllowedUpdateType.SchemaCompatible | AllowedUpdateType.Initialize,
			this.checkout,
			this.flexConfig,
		);
		assert(result, 0x8bf /* Schema upgrade should always work if canUpgrade is set. */);
	}

	/**
	 * Gets the view is the stored schema is compatible with the view schema,
	 * otherwise returns an error detailing the schema incompatibility.
	 */
	public getViewOrError(): CheckoutFlexTreeView<FlexFieldSchema> | SchematizeError {
		if (this.disposed) {
			throw new UsageError("Accessed a disposed TreeView.");
		}
		assert(this.view !== undefined, 0x8c0 /* unexpected getViewOrError */);
		return this.view;
	}

	/**
	 * Updates `this.view`.
	 * Invoked during initialization and when `this.view` needs to be replaced due to stored schema changes.
	 * Handled re-registering for events to call update in the future.
	 * @remarks
	 * This does not check if the view needs to be replaced, it replaces it unconditionally:
	 * callers should do any checking to detect if its really needed before calling `update`.
	 */
	private update(): void {
		// This implementation avoids making any edits, which prevents it from being invoked reentrantly.
		// If implicit initialization (or some other edit) is desired, it should be done outside of this method.

		const compatibility = evaluateUpdate(
			this.viewSchema,
			// eslint-disable-next-line no-bitwise
			AllowedUpdateType.SchemaCompatible | AllowedUpdateType.Initialize,
			this.checkout,
		);
		this.disposeView();
		switch (compatibility) {
			case UpdateType.None: {
				// Remove event from checkout when view is disposed
				this.view = requireSchema(
					this.checkout,
					this.viewSchema,
					() => {
						assert(cleanupCheckOutEvents !== undefined, 0x8c1 /* missing cleanup */);
						cleanupCheckOutEvents();
						this.view = undefined;
						if (!this.disposed) {
							this.update();
						}
					},
					this.nodeKeyManager,
				);

				// Trigger "rootChanged" if the root changes in the future.
				// Currently there is no good way to do this as FlexTreeField has no events for changes.
				// this.view.flexTree.on(????)
				// As a workaround for the above, trigger "rootChanged" in "afterBatch"
				// which isn't the correct time since we normally do events during the batch when the forest is modified, but its better than nothing.
				// TODO: provide a better event: this.view.flexTree.on(????)
				let lastRoot = this.root;
				const cleanupCheckOutEvents = this.checkout.events.on("afterBatch", () => {
					if (lastRoot !== this.root) {
						lastRoot = this.root;
						this.events.emit("rootChanged");
					}
				});
				break;
			}
			case UpdateType.Incompatible:
			case UpdateType.Initialize:
			case UpdateType.SchemaCompatible: {
				this.view = new SchematizeError(compatibility);
				const unregister = this.checkout.storedSchema.on("afterSchemaChange", () => {
					unregister();
					this.unregisterCallbacks.delete(unregister);
					this.update();
				});
				this.unregisterCallbacks.add(unregister);
				break;
			}
			default: {
				unreachableCase(compatibility);
			}
		}
		this.events.emit("rootChanged");
	}

	private disposeView(): void {
		if (this.view !== undefined && !(this.view instanceof SchematizeError)) {
			this.view[disposeSymbol]();
			this.view = undefined;
			this.unregisterCallbacks.forEach((unregister) => unregister());
		}
	}

	public get error(): SchematizeError | undefined {
		const view = this.getViewOrError();
		return view instanceof SchematizeError ? view : undefined;
	}

	public [disposeSymbol](): void {
		this.getViewOrError();
		this.disposed = true;
		this.disposeView();
	}

	public get root(): TreeFieldFromImplicitField<TRootSchema> {
		const view = this.getViewOrError();
		if (view instanceof SchematizeError) {
			throw new UsageError(
				"Document is out of schema. Check TreeView.error before accessing TreeView.root.",
			);
		}
		return getProxyForField(view.flexTree) as TreeFieldFromImplicitField<TRootSchema>;
	}

	public set root(newRoot: InsertableTreeFieldFromImplicitField<TRootSchema>) {
		const view = this.getViewOrError();
		if (view instanceof SchematizeError) {
			throw new UsageError(
				"Document is out of schema. Check TreeView.error before accessing TreeView.root.",
			);
		}

		setField(
			view.context.root,
			this.rootFieldSchema,
			newRoot as InsertableContent,
			view.context.nodeKeyManager,
		);
	}
}

export class SchematizeError implements SchemaIncompatible {
	public constructor(public readonly updateType: UpdateType) {}

	public get canUpgrade(): boolean {
		return (
			this.updateType === UpdateType.Initialize ||
			this.updateType === UpdateType.SchemaCompatible
		);
	}

	public get canInitialize(): boolean {
		return this.updateType === UpdateType.Initialize;
	}
}

/**
 * Flex-Tree schematizing layer.
 * Creates a view that self-disposes when stored schema becomes incompatible.
 * This may only be called when the schema is already known to be compatible (typically via ensureSchema).
 */
export function requireSchema<TRoot extends FlexFieldSchema>(
	checkout: TreeCheckout,
	viewSchema: ViewSchema<TRoot>,
	onDispose: () => void,
	nodeKeyManager: NodeKeyManager,
): CheckoutFlexTreeView<TRoot> {
	const slots = checkout.forest.anchors.slots;
	assert(!slots.has(ContextSlot), 0x8c2 /* Cannot create second view from checkout */);

	{
		const compatibility = viewSchema.checkCompatibility(checkout.storedSchema);
		assert(
			compatibility.write === Compatibility.Compatible &&
				compatibility.read === Compatibility.Compatible,
			0x8c3 /* requireSchema invoked with incompatible schema */,
		);
	}

	const view = new CheckoutFlexTreeView(checkout, viewSchema.schema, nodeKeyManager, onDispose);
	assert(slots.has(ContextSlot), 0x90d /* Context should be tracked in slot */);

	const unregister = checkout.storedSchema.on("afterSchemaChange", () => {
		const compatibility = viewSchema.checkCompatibility(checkout.storedSchema);
		if (
			compatibility.write !== Compatibility.Compatible ||
			compatibility.read !== Compatibility.Compatible
		) {
			unregister();
			view[disposeSymbol]();
		}
	});

	return view;
}<|MERGE_RESOLUTION|>--- conflicted
+++ resolved
@@ -71,16 +71,11 @@
 			validateSchema: config.options.enableSchemaValidation,
 		};
 		this.rootFieldSchema = normalizeFieldSchema(config.schema);
-<<<<<<< HEAD
-		this.flexConfig = toFlexConfig(config, {
+		this.flexConfig = toFlexConfig(config, nodeKeyManager, {
 			schema: checkout.storedSchema,
 			policy,
 		});
 		this.viewSchema = new ViewSchema(policy, {}, this.flexConfig.schema);
-=======
-		this.flexConfig = toFlexConfig(config, nodeKeyManager);
-		this.viewSchema = new ViewSchema(defaultSchemaPolicy, {}, this.flexConfig.schema);
->>>>>>> f8a24df1
 		this.update();
 
 		this.unregisterCallbacks.add(
