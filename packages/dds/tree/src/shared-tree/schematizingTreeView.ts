/*!
 * Copyright (c) Microsoft Corporation and contributors. All rights reserved.
 * Licensed under the MIT License.
 */

import { assert } from "@fluidframework/core-utils/internal";
import { UsageError } from "@fluidframework/telemetry-utils/internal";

import { AllowedUpdateType, Compatibility } from "../core/index.js";
import { HasListeners, IEmitter, ISubscribable, createEmitter } from "../events/index.js";
import {
	FlexFieldSchema,
	NodeKeyManager,
	ViewSchema,
	defaultSchemaPolicy,
	ContextSlot,
} from "../feature-libraries/index.js";
import {
	FieldSchema,
	ImplicitFieldSchema,
	SchemaCompatibilityStatus,
	InsertableTreeFieldFromImplicitField,
	TreeConfiguration,
	TreeFieldFromImplicitField,
	TreeView,
	TreeViewEvents,
	getProxyForField,
	toFlexConfig,
	setField,
	normalizeFieldSchema,
	InsertableContent,
	cursorFromUnhydratedRoot,
	type TreeViewConfiguration,
} from "../simple-tree/index.js";
import { disposeSymbol } from "../util/index.js";

import { TreeContent, canInitialize, ensureSchema, initialize } from "./schematizeTree.js";
import { TreeCheckout } from "./treeCheckout.js";
import { CheckoutFlexTreeView } from "./treeView.js";

/**
 * Implementation of TreeView wrapping a FlexTreeView.
 */
export class SchematizingSimpleTreeView<in out TRootSchema extends ImplicitFieldSchema>
	implements TreeView<TRootSchema>
{
	/**
	 * The view is set to undefined when this object is disposed or the view schema does not support viewing the document's stored schema.
	 *
	 * The view schema may be incompatible with the stored schema. Use `compatibility` to check.
	 */
	private view: CheckoutFlexTreeView<FlexFieldSchema> | undefined;

	/**
	 * Undefined iff uninitialized or disposed.
	 */
	private currentCompatibility: SchemaCompatibilityStatus | undefined;
	private readonly flexConfig: TreeContent;
	public readonly events: ISubscribable<TreeViewEvents> &
		IEmitter<TreeViewEvents> &
		HasListeners<TreeViewEvents> = createEmitter();

	private readonly viewSchema: ViewSchema;

	private readonly unregisterCallbacks = new Set<() => void>();

	private disposed = false;
	/**
	 * This is set to true while an edit impacting the document schema is in progress.
	 * This allows suppressing extra rootChanged / schemaChanged events until the edit concludes.
	 * This is useful especially for some initialization edits, since document initialization can involve transient schemas
	 * which are implementation details and should not be exposed to the user.
	 */
	private midUpgrade = false;

	private readonly rootFieldSchema: FieldSchema;

	public constructor(
		public readonly checkout: TreeCheckout,
		public readonly config: TreeConfiguration<TRootSchema> | TreeViewConfiguration<TRootSchema>,
		public readonly nodeKeyManager: NodeKeyManager,
	) {
		const policy = {
			...defaultSchemaPolicy,
			validateSchema: config.options.enableSchemaValidation,
		};
		this.rootFieldSchema = normalizeFieldSchema(config.schema);
<<<<<<< HEAD
		this.flexConfig = toFlexConfig(config, nodeKeyManager);
		this.viewSchema = new ViewSchema(defaultSchemaPolicy, {}, this.flexConfig.schema);
		// This must be initialized before `update` can be called.
		this.currentCompatibility = {
			canView: false,
			canUpgrade: true,
			isExactMatch: false,
			canInitialize: true,
		};
=======
		this.flexConfig = toFlexConfig(config, nodeKeyManager, {
			schema: checkout.storedSchema,
			policy,
		});
		this.viewSchema = new ViewSchema(policy, {}, this.flexConfig.schema);
>>>>>>> 4e99d30e
		this.update();

		this.unregisterCallbacks.add(
			this.checkout.events.on("commitApplied", (data, getRevertible) =>
				this.events.emit("commitApplied", data, getRevertible),
			),
		);
	}

	public initialize(content: InsertableTreeFieldFromImplicitField<TRootSchema>): void {
		this.ensureUndisposed();

		const compatibility = this.compatibility;
		if (!compatibility.canInitialize) {
			throw new UsageError("Tree cannot be initialized more than once.");
		}

		this.runSchemaEdit(() => {
			initialize(this.checkout, {
				schema: this.flexConfig.schema,
				initialTree:
					content === undefined
						? undefined
						: cursorFromUnhydratedRoot(
								this.config.schema,
								content,
								this.nodeKeyManager,
						  ),
			});
		});
	}

	public upgradeSchema(): void {
		this.ensureUndisposed();

		const compatibility = this.compatibility;
		if (compatibility.isExactMatch) {
			// No-op
			return;
		}

		if (!compatibility.canUpgrade) {
			throw new UsageError(
				"Existing stored schema can not be upgraded (see TreeView.compatibility.canUpgrade).",
			);
		}

		this.runSchemaEdit(() => {
			const result = ensureSchema(
				this.viewSchema,
				// eslint-disable-next-line no-bitwise
				AllowedUpdateType.SchemaCompatible | AllowedUpdateType.Initialize,
				this.checkout,
				this.flexConfig,
			);
			assert(result, 0x8bf /* Schema upgrade should always work if canUpgrade is set. */);
		});
	}

	/**
	 * Gets the view. Throws when disposed.
	 */
	public getView(): CheckoutFlexTreeView<FlexFieldSchema> {
		this.ensureUndisposed();
		assert(this.view !== undefined, 0x8c0 /* unexpected getViewOrError */);
		return this.view;
	}

	private ensureUndisposed(): void {
		if (this.disposed) {
			this.failDisposed();
		}
	}

	private failDisposed(): never {
		throw new UsageError("Accessed a disposed TreeView.");
	}

	/**
	 * Updates `this.view` and the current compatibility status.
	 * Invoked during initialization and when `this.view` needs to be replaced due to stored schema changes.
	 * Handles re-registering for events to call update in the future.
	 * @remarks
	 * This does not check if the view needs to be replaced, it replaces it unconditionally:
	 * callers should do any checking to detect if it's really needed before calling `update`.
	 * @privateRemarks
	 * This implementation avoids making any edits, which prevents it from being invoked reentrantly.
	 * If implicit initialization (or some other edit) is desired, it should be done outside of this method.
	 */
	private update(): void {
		this.disposeView();
<<<<<<< HEAD

		const result = this.viewSchema.checkCompatibility(this.checkout.storedSchema);

		const canView = result.write === Compatibility.Compatible;
		const canUpgrade = result.read === Compatibility.Compatible;
		const isExactMatch = canView && canUpgrade;
		const compatibility: SchemaCompatibilityStatus = {
			canView,
			canUpgrade,
			isExactMatch,
			canInitialize: canInitialize(this.checkout),
		};
		let lastRoot =
			this.compatibility.canView && this.view !== undefined ? this.root : undefined;
		this.currentCompatibility = compatibility;

		if (compatibility.canView) {
			// Trigger "rootChanged" if the root changes in the future.
			// Currently there is no good way to do this as FlexTreeField has no events for changes.
			// this.view.flexTree.on(????)
			// As a workaround for the above, trigger "rootChanged" in "afterBatch"
			// which isn't the correct time since we normally do events during the batch when the forest is modified, but its better than nothing.
			// TODO: provide a better event: this.view.flexTree.on(????)
			const cleanupCheckOutEvents = this.checkout.events.on("afterBatch", () => {
				// In the initialization flow, this event is raised before the correct compatibility w.r.t the new schema is calculated.
				// Accessing `this.root` in that case can throw. It's OK to ignore this because:
				// - The rootChanged event will already be raised at the end of the current upgrade
				// - It doesn't matter that `lastRoot` isn't updated in this case, because `update` will be called again before the upgrade
				//   completes (at which point this callback and the `lastRoot` captured here will be out of scope anyway)
				if (!this.midUpgrade && lastRoot !== this.root) {
					lastRoot = this.root;
					this.events.emit("rootChanged");
				}
			});

			const onViewDispose = () => {
				cleanupCheckOutEvents();
				this.view = undefined;
				if (!this.disposed) {
=======
		switch (compatibility) {
			case UpdateType.None: {
				// Remove event from checkout when view is disposed
				this.view = requireSchema(
					this.checkout,
					this.viewSchema,
					() => {
						assert(cleanupCheckOutEvents !== undefined, 0x8c1 /* missing cleanup */);
						cleanupCheckOutEvents();
						this.view = undefined;
						if (!this.disposed) {
							this.update();
						}
					},
					this.nodeKeyManager,
				);

				// Trigger "rootChanged" if the root changes in the future.
				// Currently there is no good way to do this as FlexTreeField has no events for changes.
				// this.view.flexTree.on(????)
				// As a workaround for the above, trigger "rootChanged" in "afterBatch"
				// which isn't the correct time since we normally do events during the batch when the forest is modified, but its better than nothing.
				// TODO: provide a better event: this.view.flexTree.on(????)
				let lastRoot = this.root;
				const cleanupCheckOutEvents = this.checkout.events.on("afterBatch", () => {
					if (lastRoot !== this.root) {
						lastRoot = this.root;
						this.events.emit("rootChanged");
					}
					this.events.emit("afterBatch");
				});
				break;
			}
			case UpdateType.Incompatible:
			case UpdateType.Initialize:
			case UpdateType.SchemaCompatible: {
				this.view = new SchematizeError(compatibility);
				const unregister = this.checkout.storedSchema.on("afterSchemaChange", () => {
					unregister();
					this.unregisterCallbacks.delete(unregister);
>>>>>>> 4e99d30e
					this.update();
				}
			};

			this.view = requireSchema(
				this.checkout,
				this.viewSchema,
				onViewDispose,
				this.nodeKeyManager,
			);
		} else {
			this.view = undefined;

			const unregister = this.checkout.storedSchema.on("afterSchemaChange", () => {
				unregister();
				this.unregisterCallbacks.delete(unregister);
				this.update();
			});
			this.unregisterCallbacks.add(unregister);
		}

		if (!this.midUpgrade) {
			this.events.emit("schemaChanged");
			this.events.emit("rootChanged");
		}
	}

	private runSchemaEdit(edit: () => void): void {
		this.midUpgrade = true;
		try {
			edit();
		} finally {
			this.midUpgrade = false;
		}
		this.events.emit("schemaChanged");
		this.events.emit("rootChanged");
	}

	private disposeView(): void {
		if (this.view !== undefined) {
			this.view[disposeSymbol]();
			this.view = undefined;
			this.unregisterCallbacks.forEach((unregister) => unregister());
		}
	}

	public get compatibility(): SchemaCompatibilityStatus {
		if (!this.currentCompatibility) {
			this.failDisposed();
		}
		return this.currentCompatibility;
	}

	public [disposeSymbol](): void {
		this.ensureUndisposed();
		this.disposed = true;
		this.disposeView();
		this.currentCompatibility = undefined;
	}

	public get root(): TreeFieldFromImplicitField<TRootSchema> {
		if (!this.compatibility.canView) {
			throw new UsageError(
				"Document is out of schema. Check TreeView.compatibility before accessing TreeView.root.",
			);
		}
		const view = this.getView();
		return getProxyForField(view.flexTree) as TreeFieldFromImplicitField<TRootSchema>;
	}

	public set root(newRoot: InsertableTreeFieldFromImplicitField<TRootSchema>) {
		if (!this.compatibility.canView) {
			throw new UsageError(
				"Document is out of schema. Check TreeView.compatibility before accessing TreeView.root.",
			);
		}
		const view = this.getView();
		setField(
			view.context.root,
			this.rootFieldSchema,
			newRoot as InsertableContent,
			view.context.nodeKeyManager,
		);
	}
}

/**
 * Creates a view that self-disposes whenenever the stored schema changes.
 * This may only be called when the schema is already known to be read-compatible (typically via ensureSchema).
 */
export function requireSchema<TRoot extends FlexFieldSchema>(
	checkout: TreeCheckout,
	viewSchema: ViewSchema<TRoot>,
	onDispose: () => void,
	nodeKeyManager: NodeKeyManager,
): CheckoutFlexTreeView<TRoot> {
	const slots = checkout.forest.anchors.slots;
	assert(!slots.has(ContextSlot), 0x8c2 /* Cannot create second view from checkout */);

	{
		const compatibility = viewSchema.checkCompatibility(checkout.storedSchema);
		assert(
			compatibility.write === Compatibility.Compatible,
			0x8c3 /* requireSchema invoked with incompatible schema */,
		);
	}

	const view = new CheckoutFlexTreeView(checkout, viewSchema.schema, nodeKeyManager, onDispose);
	assert(slots.has(ContextSlot), 0x90d /* Context should be tracked in slot */);

	const unregister = checkout.storedSchema.on("afterSchemaChange", () => {
		unregister();
		view[disposeSymbol]();
	});

	return view;
}<|MERGE_RESOLUTION|>--- conflicted
+++ resolved
@@ -82,12 +82,16 @@
 	) {
 		const policy = {
 			...defaultSchemaPolicy,
-			validateSchema: config.options.enableSchemaValidation,
+			// TODO: Sort out option spec policy here while deciding API for TreeConfiguration / TreeViewConfiguration.
+			// This is duped with a default constant right now.
+			validateSchema: config.options?.enableSchemaValidation ?? false,
 		};
 		this.rootFieldSchema = normalizeFieldSchema(config.schema);
-<<<<<<< HEAD
-		this.flexConfig = toFlexConfig(config, nodeKeyManager);
-		this.viewSchema = new ViewSchema(defaultSchemaPolicy, {}, this.flexConfig.schema);
+		this.flexConfig = toFlexConfig(config, nodeKeyManager, {
+			schema: checkout.storedSchema,
+			policy,
+		});
+		this.viewSchema = new ViewSchema(policy, {}, this.flexConfig.schema);
 		// This must be initialized before `update` can be called.
 		this.currentCompatibility = {
 			canView: false,
@@ -95,13 +99,6 @@
 			isExactMatch: false,
 			canInitialize: true,
 		};
-=======
-		this.flexConfig = toFlexConfig(config, nodeKeyManager, {
-			schema: checkout.storedSchema,
-			policy,
-		});
-		this.viewSchema = new ViewSchema(policy, {}, this.flexConfig.schema);
->>>>>>> 4e99d30e
 		this.update();
 
 		this.unregisterCallbacks.add(
@@ -193,7 +190,6 @@
 	 */
 	private update(): void {
 		this.disposeView();
-<<<<<<< HEAD
 
 		const result = this.viewSchema.checkCompatibility(this.checkout.storedSchema);
 
@@ -233,48 +229,6 @@
 				cleanupCheckOutEvents();
 				this.view = undefined;
 				if (!this.disposed) {
-=======
-		switch (compatibility) {
-			case UpdateType.None: {
-				// Remove event from checkout when view is disposed
-				this.view = requireSchema(
-					this.checkout,
-					this.viewSchema,
-					() => {
-						assert(cleanupCheckOutEvents !== undefined, 0x8c1 /* missing cleanup */);
-						cleanupCheckOutEvents();
-						this.view = undefined;
-						if (!this.disposed) {
-							this.update();
-						}
-					},
-					this.nodeKeyManager,
-				);
-
-				// Trigger "rootChanged" if the root changes in the future.
-				// Currently there is no good way to do this as FlexTreeField has no events for changes.
-				// this.view.flexTree.on(????)
-				// As a workaround for the above, trigger "rootChanged" in "afterBatch"
-				// which isn't the correct time since we normally do events during the batch when the forest is modified, but its better than nothing.
-				// TODO: provide a better event: this.view.flexTree.on(????)
-				let lastRoot = this.root;
-				const cleanupCheckOutEvents = this.checkout.events.on("afterBatch", () => {
-					if (lastRoot !== this.root) {
-						lastRoot = this.root;
-						this.events.emit("rootChanged");
-					}
-					this.events.emit("afterBatch");
-				});
-				break;
-			}
-			case UpdateType.Incompatible:
-			case UpdateType.Initialize:
-			case UpdateType.SchemaCompatible: {
-				this.view = new SchematizeError(compatibility);
-				const unregister = this.checkout.storedSchema.on("afterSchemaChange", () => {
-					unregister();
-					this.unregisterCallbacks.delete(unregister);
->>>>>>> 4e99d30e
 					this.update();
 				}
 			};
