/*!
 * Copyright (c) Microsoft Corporation and contributors. All rights reserved.
 * Licensed under the MIT License.
 */

/**
 * Example schema for a json domain.
 *
 * Note this is written using the "Example internal schema representation types":
 * this is not intended to show what authoring a schema would look like,
 * but rather just show what data a schema needs to capture.
 */

import { emptyField, FieldKinds } from "../../feature-libraries";
import {
    ValueSchema,
    FieldSchema,
    TreeSchemaIdentifier,
    NamedTreeSchema,
    fieldSchema,
    namedTreeSchema,
} from "../../schema-stored";
import { EmptyKey } from "../../tree";
import { brand } from "../../util";

export const jsonTypeSchema: Map<TreeSchemaIdentifier, NamedTreeSchema> = new Map();

const jsonTypes: Set<TreeSchemaIdentifier> = new Set();

const json: NamedTreeSchema[] = [];

export const jsonObject: NamedTreeSchema = namedTreeSchema({
    name: brand("Json.Object"),
    extraLocalFields: emptyField,
});

export const jsonArray: NamedTreeSchema = namedTreeSchema({
    name: brand("Json.Array"),
    extraLocalFields: emptyField,
<<<<<<< HEAD
    extraGlobalFields: false,
    localFields: new Map([
        [
            EmptyKey,
            fieldSchema(FieldKinds.sequence, jsonTypes),
        ],
    ]),
    value: ValueSchema.Nothing,
};
=======
    localFields: { [EmptyKey]: fieldSchema(FieldKinds.sequence, jsonTypes) },
});
>>>>>>> 096f1d13

export const jsonNumber: NamedTreeSchema = namedTreeSchema({
    name: brand("Json.Number"),
    extraLocalFields: emptyField,
    value: ValueSchema.Number,
});

export const jsonString: NamedTreeSchema = namedTreeSchema({
    name: brand("Json.String"),
    extraLocalFields: emptyField,
    value: ValueSchema.String,
});

export const jsonNull: NamedTreeSchema = namedTreeSchema({
    name: brand("Json.Null"),
    extraLocalFields: emptyField,
    value: ValueSchema.Nothing,
});

export const jsonBoolean: NamedTreeSchema = namedTreeSchema({
    name: brand("Json.Boolean"),
    extraLocalFields: emptyField,
    value: ValueSchema.Boolean,
});

json.push(jsonObject, jsonArray, jsonNumber, jsonString, jsonNull, jsonBoolean);
for (const named of json) {
    jsonTypes.add(named.name);
    jsonTypeSchema.set(named.name, named);
}

export const jsonRoot: FieldSchema = fieldSchema(FieldKinds.value, jsonTypes);<|MERGE_RESOLUTION|>--- conflicted
+++ resolved
@@ -37,20 +37,8 @@
 export const jsonArray: NamedTreeSchema = namedTreeSchema({
     name: brand("Json.Array"),
     extraLocalFields: emptyField,
-<<<<<<< HEAD
-    extraGlobalFields: false,
-    localFields: new Map([
-        [
-            EmptyKey,
-            fieldSchema(FieldKinds.sequence, jsonTypes),
-        ],
-    ]),
-    value: ValueSchema.Nothing,
-};
-=======
     localFields: { [EmptyKey]: fieldSchema(FieldKinds.sequence, jsonTypes) },
 });
->>>>>>> 096f1d13
 
 export const jsonNumber: NamedTreeSchema = namedTreeSchema({
     name: brand("Json.Number"),
