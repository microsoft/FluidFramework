/*!
 * Copyright (c) Microsoft Corporation and contributors. All rights reserved.
 * Licensed under the MIT License.
 */

export {
<<<<<<< HEAD
	EmptyKey,
	FieldKey,
	TreeType,
	ChildLocation,
	DetachedRange,
	ChildCollection,
	RootRange,
	Value,
	TreeValue,
=======
    EmptyKey,
    FieldKey,
    TreeType,
    ChildLocation,
    DetachedField,
    ChildCollection,
    RootField,
    Value,
    TreeValue,
>>>>>>> c4e111fe
} from "./types";

export * from "./pathTree";
export * from "./anchorSet";
export * from "./treeTextFormat";
export * from "./visitDelta";

// Split this up into separate import and export for compatibility with API-Extractor.
import * as Delta from "./delta";
export { Delta };<|MERGE_RESOLUTION|>--- conflicted
+++ resolved
@@ -4,27 +4,15 @@
  */
 
 export {
-<<<<<<< HEAD
 	EmptyKey,
 	FieldKey,
 	TreeType,
 	ChildLocation,
-	DetachedRange,
+	DetachedField,
 	ChildCollection,
-	RootRange,
+	RootField,
 	Value,
 	TreeValue,
-=======
-    EmptyKey,
-    FieldKey,
-    TreeType,
-    ChildLocation,
-    DetachedField,
-    ChildCollection,
-    RootField,
-    Value,
-    TreeValue,
->>>>>>> c4e111fe
 } from "./types";
 
 export * from "./pathTree";
