/*!
 * Copyright (c) Microsoft Corporation and contributors. All rights reserved.
 * Licensed under the MIT License.
 */

import { unreachableCase } from "@fluidframework/common-utils";
import { Brand, fail, OffsetListFactory, Opaque } from "../util";
import { ITreeCursorSynchronous } from "./cursor";
import { JsonableTree } from "./treeTextFormat";
import { FieldKey, Value } from "./types";

/**
 * This format describes changes that must be applied to a document tree in order to update it.
 * Instances of this format are generated based on incoming changesets and consumed by a view layer (e.g., Forest) to
 * update itself.
 *
 * Because this format is only meant for updating document state, it does not fully represent user intentions.
 * For example, if some edit A inserts content and some subsequent edit B deletes that content, then a Delta that
 * represents the state update for these two edits would not include the insertion and deletion.
 * For the same reason, this format is also not fit to be rebased in the face of concurrent changes.
 * Instead this format is used to describe the end product of rebasing user intentions over concurrent edits.
 *
 * This format is self-contained in the following ways:
 *
 * 1. It uses integer indices (offsets, technically) to describe necessary changes.
 * As such, it does not rely on document nodes being randomly accessible by ID.
 *
 * 2. This format does not require historical information in order to apply the changes it describes.
 * For example, if a user undoes the deletion of a subtree, then the Delta generated for the undo edit will contain all
 * information necessary to re-create the subtree from scratch.
 *
 * This format can be generated from any Changeset without having access to the current document state.
 *
 * This format is meant to serve as the lowest common denominator to represent state changes resulting from any kind
 * of operation on any kind of field.
 * This means all such operations must be expressible in terms of this format.
 *
 * Future work:
 * - Define where and how field-specific and operation-specific metadata is meant to be represented.
 * - Add a move table to describe the src and dst paths of move operations.
 *
 * Within the above design constrains, this format is designed with the following goals in mind:
 *
 * 1. Make it easy to walk both a document tree and the delta tree to apply the changes described in the delta
 * with a minimum amount of backtracking over the contents of the tree.
 * This a boon for both code simplicity and performance.
 *
 * 2. Make the format terse.
 *
 * 3. Make the format uniform.
 *
 * These goals are reflected in the following design choices (this is very much optional reading for users of this
 * format):
 *
 * 1. All marks that apply to field elements are represented in a single linear structure where marks that affect later
 * element of the document field appear after marks that affect earlier elements of the document field.
 *
 * If the marks were not ordered in this fashion then a consumer would need to backtrack within the document field.
 *
 * If the marks were represented in multiple such linear structures then it would be necessary to either:
 * - backtrack when iterating over one structure fully, then the next
 * - maintain a pointer within each such linear structure and advance them in lock-step (like in a k-way merge-sort but
 * more fiddly because of the offsets).
 *
 * The drawback of this design choice is that it relies heavily on polymorphism:
 * for each mark encountered a reader has to check which kind of mark it is.
 * This is a source of code and time complexity in the reader code and adds a memory overhead to the format since each
 * mark has to carry a tag field to announce what kind of mark it is.
 *
 * 2. `MoveIn` marks in inserted portions of the document are inlined in their corresponding `ProtoField`.
 *
 * If the MoveIn marks were represented in a separate sub-structure (like they are under moved-in portions of the tree)
 * then the representation would forced to describe the path to them (in the form field keys and field offsets) from
 * the root of the inserted portion of the tree.
 * This would have two adverse effects:
 * - It would make the format less terse since this same path information would be redundant (it is already included in
 * the ProtoTree).
 * - It would lead the consumer of the format first build the inserted subtree, then traverse it again from its root to
 * apply the relevant `MoveIn` marks.
 *
 *
 * 3. Modifications of deleted and moved-out nodes are represented using modify marks within `Delete` and `MoveOut`
 * marks.
 * This is in opposition to a structure where the fact that a modified node is being deleted or moved-out would
 * be represented a `Modify` mark like so:
 * ```typescript
 * interface ModifyAndDelete {
 *   type: typeof MarkType.ModifyAndDelete;
 *   fields: FieldMap<PositionedMarks<ModifyDeleted | MoveOut>>;
 * }
 * interface ModifyAndMoveOut {
 *   type: typeof MarkType.ModifyAndMoveOut;
 *   moveId: MoveId;
 *   fields: FieldMap<PositionedMarks<ModifyMovedOut | MoveOut>>;
 * }
 * export interface Delete {
 *   type: typeof MarkType.Delete;
 *   count: number;
 * }
 * export interface MoveOut {
 *   type: typeof MarkType.MoveOut;
 *   count: number;
 *   moveId: MoveId;
 * }
 * ```
 * Note the absence of modify information in `Delete` and `MoveOut` above.
 *
 * The benefit of the chosen representation over the alternative are two-fold:
 * - It leads to less splitting of moved and deleted ranges of nodes.
 * - It makes the format more uniform since modifications to moved-in subtrees must be represented with modifications
 * marks within a `MoveIn` mark.
 *
 * 4. `MoveIn` marks are represented in the location where the content being moved resides in the input context that
 * the delta is applied to, and `MoveOut` marks are represented in the location where the content being moved should
 * reside after the delta is applied.
 *
 * The alternative would be to allow such marks to appear in temporary locations (e.g., in field "bar" for a
 * transaction that moves content from "foo" to "bar" then moves that same content from "bar" to "baz").
 * This makes the format less terse and harder to reason about.
 *
 * 5. MoveIn marks are not inlined within `ProtoField`s.
 *
 * Inlining them would force the consuming code to detect `MoveIn` marks within the `ProtoField` and handle them
 * within the context of the insert.
 * This would be cumbersome because either the code that is responsible for consuming the `ProtoField` would need to
 * be aware of and have the context to handle `MoveIn`, or some caller of that code would need to find and extract such
 * `MoveIn` marks ahead to calling that code.
 */

/**
 * Represents the change made to a document.
 */
export type Root = FieldMarks;
export const empty: Root = new Map();

/**
 * Represents a change being made to a part of the tree.
 */
export type Mark =
    | Skip
    | Modify
    | Delete
    | MoveOut
    | MoveIn
    | Insert
    | ModifyAndDelete
    | ModifyAndMoveOut
    | MoveInAndModify
    | InsertAndModify;

/**
 * Represents a list of changes to some range of nodes. The index of each mark within the range of nodes, before
 * applying any of the changes, is not represented explicitly.
 * It corresponds to the sum of `inputLength(mark)` for all previous marks.
 */
export type MarkList = Mark[];

/**
 * Represents a range of contiguous nodes that is unaffected by changes.
 * The value represents the length of the range.
 */
export type Skip = number;

/**
 * Describes modifications made to a subtree.
 */
export interface Modify {
    type: typeof MarkType.Modify;
    setValue?: Value;
    fields?: FieldMarks;
}

/**
 * Describes the deletion of a contiguous range of node.
 */
export interface Delete {
    type: typeof MarkType.Delete;
    count: number;
}

/**
 * Describes the deletion of a single node.
 * Includes descriptions of the modifications the node.
 */
export interface ModifyAndDelete {
    type: typeof MarkType.ModifyAndDelete;
    fields: FieldMarks;
}

/**
 * Describes the moving out of a contiguous range of node.
 */
export interface MoveOut {
    type: typeof MarkType.MoveOut;
    count: number;
    /**
     * The delta should carry exactly one `MoveIn` mark with the same move ID.
     */
    moveId: MoveId;
}

/**
 * Describes the moving out of a single node.
 * Includes descriptions of the modifications made to the node.
 */
export interface ModifyAndMoveOut {
    type: typeof MarkType.ModifyAndMoveOut;
    /**
     * The delta should carry exactly one `MoveIn` mark with the same move ID.
     */
    moveId: MoveId;
    setValue?: Value;
    fields?: FieldMarks;
}

/**
 * Describes the moving in of a contiguous range of node.
 */
export interface MoveIn {
    type: typeof MarkType.MoveIn;
    /**
     * The delta should carry exactly one `MoveOut` mark with the same move ID.
     */
    moveId: MoveId;
}

/**
 * Describes the moving in of a single node.
 * Includes descriptions of the modifications made to the node.
 */
export interface MoveInAndModify {
    type: typeof MarkType.MoveInAndModify;
    /**
     * The delta should carry exactly one `MoveOut` mark with the same move ID.
     */
    moveId: MoveId;
    fields: FieldMarks;
}

/**
 * Describes the insertion of a contiguous range of node.
 */
export interface Insert {
    type: typeof MarkType.Insert;
    // TODO: use a single cursor with multiple nodes instead of array of cursors.
    content: ProtoNode[];
}

/**
 * Describes the insertion of a single node.
 * Includes descriptions of the modifications made to the nodes.
 */
export interface InsertAndModify {
    type: typeof MarkType.InsertAndModify;
    content: ProtoNode;
    fields: FieldMarks;
}

/**
 * The contents of a subtree to be created.
 *
 * TODO: eventually we should support "pending" data here via using just `ITreeCursor`.
 */
export type ProtoNode = ITreeCursorSynchronous;

/**
 * Uniquely identifies a MoveOut/MoveIn pair within a delta.
 */
export interface MoveId extends Opaque<Brand<number, "delta.MoveId">> {}

export type Offset = number;

export type FieldMap<T> = Map<FieldKey, T>;
export type FieldMarks = FieldMap<MarkList>;

export const MarkType = {
    Modify: 0,
    Insert: 1,
    InsertAndModify: 2,
    MoveIn: 3,
    MoveInAndModify: 4,
    Delete: 5,
    ModifyAndDelete: 6,
    MoveOut: 7,
    ModifyAndMoveOut: 8,
} as const;

/**
 * Returns the number of nodes in the input tree that the mark affects or skips.
 */
export function inputLength(mark: Mark): number {
    if (typeof mark === "number") {
        return mark;
    }
    // Inline into `switch(mark.type)` once we upgrade to TS 4.7
    const type = mark.type;
    switch (type) {
        case MarkType.Delete:
        case MarkType.MoveOut:
            return mark.count;
        case MarkType.Modify:
        case MarkType.ModifyAndDelete:
        case MarkType.ModifyAndMoveOut:
            return 1;
        case MarkType.Insert:
        case MarkType.InsertAndModify:
        case MarkType.MoveIn:
        case MarkType.MoveInAndModify:
            return 0;
        default: unreachableCase(type);
    }
}

/**
 * Converts inserted content into the format expected in Delta instances.
 * This involves applying the following changes:
 *
 * - Updating node values
 *
 * - Inserting new subtrees within the inserted content
 *
 * - Deleting parts of the inserted content
 *
 * The only kind of change that is not applied by this function is MoveIn.
 *
 * @param node - The subtree to apply modifications to. Updated in place.
 * @param modify - The modifications to either apply or collect.
 * @returns The remaining modifications that the consumer of the Delta will apply on the given node.
 * May be empty if all modifications are applied by the function.
 */
<<<<<<< HEAD
export function applyModifyToInsert(
    node: ProtoNode,
=======
 export function applyModifyToInsert(
    node: JsonableTree,
>>>>>>> 8425983d
    modify: Modify,
): Map<FieldKey, MarkList> {
    const outFieldsMarks: Map<FieldKey, MarkList> = new Map();
    // Use `hasOwnProperty` to detect when setValue is set to `undefined`.
    if (Object.prototype.hasOwnProperty.call(modify, "setValue")) {
        node.value = modify.setValue;
    }
    if (modify.fields !== undefined) {
        const protoFields = node.fields ?? {};
        const modifyFields = modify.fields;
        for (const brandedKey of modifyFields.keys()) {
            const key = brandedKey as string;
            const outNodes = protoFields[key] ?? fail("Missing field");
            const outMarks = new OffsetListFactory<Mark>();
            let index = 0;
            // eslint-disable-next-line @typescript-eslint/no-non-null-assertion
            for (const mark of modifyFields.get(brandedKey)!) {
                if (isSkipMark(mark)) {
                    index += mark;
                    outMarks.pushOffset(mark);
                } else {
                    // Inline into `switch(mark.type)` once we upgrade to TS 4.7
                    const type = mark.type;
                    switch (type) {
                        case MarkType.Insert: {
                            outNodes.splice(index, 0, ...mark.content);
                            index += mark.content.length;
                            outMarks.pushOffset(mark.content.length);
                            break;
                        }
                        case MarkType.InsertAndModify: {
                            if (mark.fields.size > 0) {
                                outMarks.pushContent({
                                    type: MarkType.Modify,
                                    fields: mark.fields,
                                });
                            }
                            outNodes.splice(index, 0, mark.content);
                            index += 1;
                            break;
                        }
                        case MarkType.MoveIn:
                        case MarkType.MoveInAndModify:
                            // TODO: convert into a MoveIn/MoveInAndModify
                            fail("Not implemented");
                        case MarkType.Modify: {
                            const clonedFields = applyModifyToInsert(outNodes[index], mark);
                            if (clonedFields.size > 0) {
                                outMarks.pushContent({
                                    type: MarkType.Modify,
                                    fields: clonedFields,
                                });
                            }
                            index += 1;
                            break;
                        }
                        case MarkType.Delete: {
                            outNodes.splice(index, mark.count);
                            break;
                        }
                        case MarkType.ModifyAndDelete: {
                            // TODO: convert move-out of inserted content into insert at the destination
                            fail("Not implemented");
                        }
                        case MarkType.MoveOut:
                        case MarkType.ModifyAndMoveOut:
                            // TODO: convert move-out of inserted content into insert at the destination
                            fail("Not implemented");
                        default: unreachableCase(type);
                    }
                }
            }
            if (outMarks.list.length > 0) {
                outFieldsMarks.set(brandedKey, outMarks.list);
            }
            if (outNodes.length === 0) {
                // eslint-disable-next-line @typescript-eslint/no-dynamic-delete
                delete protoFields[key];
            }
        }
        if (Object.keys(protoFields).length === 0) {
            delete node.fields;
        }
    }

    return outFieldsMarks;
}

function isSkipMark(mark: Mark): mark is Skip {
    return typeof mark === "number";
}<|MERGE_RESOLUTION|>--- conflicted
+++ resolved
@@ -328,13 +328,8 @@
  * @returns The remaining modifications that the consumer of the Delta will apply on the given node.
  * May be empty if all modifications are applied by the function.
  */
-<<<<<<< HEAD
 export function applyModifyToInsert(
-    node: ProtoNode,
-=======
- export function applyModifyToInsert(
     node: JsonableTree,
->>>>>>> 8425983d
     modify: Modify,
 ): Map<FieldKey, MarkList> {
     const outFieldsMarks: Map<FieldKey, MarkList> = new Map();
