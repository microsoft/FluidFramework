/*!
 * Copyright (c) Microsoft Corporation and contributors. All rights reserved.
 * Licensed under the MIT License.
 */

import { unreachableCase } from "@fluidframework/common-utils";
<<<<<<< HEAD
import { brand, clone, fail } from "../util";
=======
import { brand, fail, OffsetListFactory } from "../util";
>>>>>>> 26cfd4fa
import { FieldKey, Value } from "../tree";
import * as Delta from "./delta";
import { ProtoNode, Transposed as T } from "./format";

/**
 * Converts a Changeset into a Delta.
 * @param changeset - The Changeset to convert
 * @returns A Delta for applying the changes described in the given Changeset.
 */
export function toDelta(changeset: T.Changeset): Delta.Root {
    return convertMarkList<Delta.OuterMark>(changeset.marks);
}

function convertMarkList<TMarks>(marks: T.MarkList): Delta.MarkList<TMarks> {
    const out = new OffsetListFactory<Delta.Mark>();
    for (const mark of marks) {
        if (typeof mark === "number") {
            out.pushOffset(mark);
        } else if (Array.isArray(mark)) {
            for (const attach of mark) {
                // Inline into `switch(attach.type)` once we upgrade to TS 4.7
                const type = attach.type;
                switch (type) {
                    case "Insert": {
                        const insertMark: Delta.Insert = {
                            type: Delta.MarkType.Insert,
                            content: cloneTreeContent(attach.content),
                        };
                        out.pushContent(insertMark);
                        break;
                    }
                    case "MInsert": {
                        const clone = cloneAndModify(attach);
                        if (clone.fields.size > 0) {
                            const insertMark: Delta.InsertAndModify = {
                                type: Delta.MarkType.InsertAndModify,
                                ...clone,
                            };
                            out.pushContent(insertMark);
                        } else {
                            const insertMark: Delta.Insert = {
                                type: Delta.MarkType.Insert,
                                content: [clone.content],
                            };
                            out.pushContent(insertMark);
                        }
                        break;
                    }
                    case "MoveIn":
                    case "MMoveIn":
                        fail(ERR_NOT_IMPLEMENTED);
                    case "Bounce":
                    case "Intake":
                        // These have no impacts on the document state.
                        break;
                    default: unreachableCase(type);
                }
            }
        } else {
            // Inline into `switch(mark.type)` once we upgrade to TS 4.7
            const type = mark.type;
            switch (type) {
                case "Modify": {
                    if (mark.tomb === undefined) {
                        out.pushContent({
                            type: Delta.MarkType.Modify,
                            ...convertModify<Delta.OuterMark>(mark),
                        });
                    }
                    break;
                }
                case "Delete": {
                    const deleteMark: Delta.Delete = {
                        type: Delta.MarkType.Delete,
                        count: mark.count,
                    };
                    out.pushContent(deleteMark);
                    break;
                }
                case "MDelete": {
                    const fields = convertModify<Delta.ModifyDeleted | Delta.MoveOut>(mark).fields;
                    if (fields !== undefined) {
                        const deleteMark: Delta.ModifyAndDelete = {
                            type: Delta.MarkType.ModifyAndDelete,
                            fields,
                        };
                        out.pushContent(deleteMark);
                    } else {
                        const deleteMark: Delta.Delete = {
                            type: Delta.MarkType.Delete,
                            count: 1,
                        };
                        out.pushContent(deleteMark);
                    }
                    break;
                }
                case "MoveOut":
                case "MMoveOut":
                case "Revive":
                case "MRevive":
                case "Return":
                case "MReturn":
                case "Gap":
                    fail(ERR_NOT_IMPLEMENTED);
                case "Tomb": {
                    // These tombs are only used to precisely describe the location of other attaches.
                    // They have no impact on the current state.
                    break;
                }
                default: unreachableCase(type);
            }
        }
    }
    // TODO: add runtime checks
    return out.list as unknown as Delta.MarkList<TMarks>;
}

/**
 * Clones the content described by a Changeset into tree content expected by Delta.
 */
function cloneTreeContent(content: ProtoNode[]): Delta.ProtoNode[] {
    // The changeset and Delta format currently use the same interface to represent inserted content.
    // This is an implementation detail that may not remain true.
    return clone(content);
}

/**
 * Converts inserted content into the format expected in Delta instances.
 * This involves applying all except MoveIn changes.
 *
 * The returned `fields` map may be empty if all modifications are applied by the function.
 */
function cloneAndModify(insert: T.ModifyInsert): DeltaInsertModification {
    // TODO: consider processing modifications at the same time as cloning to avoid unnecessary cloning
    const outNode = cloneTreeContent([insert.content])[0];
    const outModifications = applyOrCollectModifications(outNode, insert);
    return { content: outNode, fields: outModifications };
}

/**
 * Modifications to be applied to an inserted tree in a Delta.
 */
interface DeltaInsertModification {
    /**
     * The subtree to be inserted.
     */
    content: Delta.ProtoNode;
    /**
     * The modifications to make to the inserted subtree.
     * May be empty.
     */
    fields: InsertedFieldsMarksMap;
}

/**
 * A map of marks to be applied to inserted fields.
 */
type InsertedFieldsMarksMap = Delta.FieldMarks<InsertedFieldsMark>;
type InsertedFieldsMark = Delta.Skip | Delta.ModifyInserted | Delta.MoveIn | Delta.MoveInAndModify;

/**
 * Converts inserted content into the format expected in Delta instances.
 * This involves applying the following changes:
 * - Updating node values
 * - Inserting new subtrees within the inserted content
 * - Deleting parts of the inserted content
 *
 * The only kind of change that is not applied by this function is MoveIn.
 *
 * @param node - The subtree to apply modifications to. Updated in place.
 * @param modify - The modifications to either apply or collect.
 * @returns The remaining modifications that the consumer of the Delta will apply on the given node. May be empty if
 *   all modifications are applied by the function.
 */
function applyOrCollectModifications(
    node: Delta.ProtoNode,
    modify: ChangesetMods,
): InsertedFieldsMarksMap {
    const outFieldsMarks: InsertedFieldsMarksMap = new Map();
    if (modify.value !== undefined) {
        const type = modify.value.type;
        switch (type) {
            case "Set":
                node.value = modify.value.value;
                break;
            case "Revert":
                fail(ERR_REVERT_ON_INSERT);
            default: unreachableCase(type);
        }
    }
    if (modify.fields !== undefined) {
        const protoFields = node.fields ?? {};
        const modifyFields = modify.fields;
        for (const key of Object.keys(modifyFields)) {
            const brandedKey = brand<FieldKey>(key);
<<<<<<< HEAD
            const outNodes = protoFields[key] ?? fail(ERR_MOD_ON_MISSING_FIELD);
            const outMarks: InsertedFieldsMarks = [];
=======
            const outNodes = protoFields.get(brandedKey) ?? fail(ERR_MOD_ON_MISSING_FIELD);
            const outMarks = new OffsetListFactory<InsertedFieldsMark>();
>>>>>>> 26cfd4fa
            let index = 0;
            for (const mark of modifyFields[key]) {
                if (typeof mark === "number") {
                    index += mark;
                    outMarks.pushOffset(mark);
                } else if (Array.isArray(mark)) {
                    for (const attach of mark) {
                        // Inline into `switch(attach.type)` once we upgrade to TS 4.7
                        const type = attach.type;
                        switch (type) {
                            case "Insert": {
                                const content = cloneTreeContent(attach.content);
                                outNodes.splice(index, 0, ...content);
                                index += content.length;
                                outMarks.pushOffset(content.length);
                                break;
                            }
                            case "MInsert": {
                                const cloned = cloneAndModify(attach);
                                if (cloned.fields.size > 0) {
                                    outMarks.pushContent({
                                        type: Delta.MarkType.Modify,
                                        fields: cloned.fields,
                                    });
                                }
                                outNodes.splice(index, 0, cloned.content);
                                index += 1;
                                break;
                            }
                            case "MoveIn":
                            case "MMoveIn":
                                // TODO: convert into a Delta.MoveIn/MoveInAndModify
                                fail(ERR_NOT_IMPLEMENTED);
                            case "Bounce":
                                fail(ERR_BOUNCE_ON_INSERT);
                            case "Intake":
                                fail(ERR_INTAKE_ON_INSERT);
                            default: unreachableCase(type);
                        }
                    }
                } else {
                    // Inline into `switch(mark.type)` once we upgrade to TS 4.7
                    const type = mark.type;
                    switch (type) {
                        case "Modify": {
                            if ("tomb" in mark) {
                                continue;
                            }
                            const clonedFields = applyOrCollectModifications(outNodes[index], mark);
                            if (clonedFields.size > 0) {
                                outMarks.pushContent({
                                    type: Delta.MarkType.Modify,
                                    fields: clonedFields,
                                });
                            }
                            index += 1;
                            break;
                        }
                        case "Delete": {
                            if ("tomb" in mark) {
                                continue;
                            }
                            outNodes.splice(index, mark.count);
                            break;
                        }
                        case "MDelete": {
                            if ("tomb" in mark) {
                                continue;
                            }
                            // TODO: convert move-out of inserted content into insert at the destination
                            fail(ERR_NOT_IMPLEMENTED);
                        }
                        case "MoveOut":
                        case "MMoveOut":
                            // TODO: convert move-out of inserted content into insert at the destination
                            fail(ERR_NOT_IMPLEMENTED);
                        case "Gap":
                            // Gap marks have no effect on the document state
                            break;
                        case "Tomb":
                            fail(ERR_TOMB_IN_INSERT);
                        case "Revive":
                        case "MRevive":
                            fail(ERR_REVIVE_ON_INSERT);
                        case "Return":
                        case "MReturn":
                            fail(ERR_RETURN_ON_INSERT);
                        default: unreachableCase(type);
                    }
                }
            }
            if (outMarks.list.length > 0) {
                outFieldsMarks.set(brandedKey, outMarks.list);
            }
            if (outNodes.length === 0) {
                delete protoFields[key];
            }
        }
        if (Object.keys(protoFields).length === 0) {
            delete node.fields;
        }
    }
    return outFieldsMarks;
}

const ERR_NOT_IMPLEMENTED = "Not implemented";
const ERR_TOMB_IN_INSERT = "Encountered a concurrent deletion in inserted content";
const ERR_MOD_ON_MISSING_FIELD = "Encountered a modification that targets a non-existent field on an inserted tree";
const ERR_REVERT_ON_INSERT = "Encountered a revert operation on an inserted node";
const ERR_BOUNCE_ON_INSERT = "Encountered a Bounce mark in an inserted field";
const ERR_INTAKE_ON_INSERT = "Encountered an Intake mark in an inserted field";
const ERR_REVIVE_ON_INSERT = "Encountered a Revive mark in an inserted field";
const ERR_RETURN_ON_INSERT = "Encountered a Return mark in an inserted field";

/**
 * Modifications to a subtree as described by a Changeset.
 */
interface ChangesetMods {
    value?: T.ValueMark;
    fields?: T.FieldMarks;
}

/**
 * Modifications to a subtree as described by a Delta.
 */
 interface DeltaMods<TMark> {
    fields?: Delta.FieldMarks<TMark>;
    setValue?: Value;
}

/**
 * Converts tree modifications from the Changeset to the Delta format.
 */
function convertModify<TMarks>(modify: ChangesetMods): DeltaMods<TMarks> {
    const out: DeltaMods<TMarks> = {};
    if (modify.value !== undefined) {
        const type = modify.value.type;
        switch (type) {
            case "Set":
                out.setValue = modify.value.value;
                break;
            case "Revert":
                fail(ERR_NOT_IMPLEMENTED);
            default: unreachableCase(type);
        }
    }
    const fields = modify.fields;
    if (fields !== undefined) {
        const outFields: Delta.FieldMarks<TMarks> = new Map();
        for (const key of Object.keys(fields)) {
            const marks = convertMarkList<TMarks>(fields[key]);
            const brandedKey = brand<FieldKey>(key);
            outFields.set(brandedKey, marks);
        }
        out.fields = outFields;
    }
    return out;
}<|MERGE_RESOLUTION|>--- conflicted
+++ resolved
@@ -4,11 +4,7 @@
  */
 
 import { unreachableCase } from "@fluidframework/common-utils";
-<<<<<<< HEAD
-import { brand, clone, fail } from "../util";
-=======
-import { brand, fail, OffsetListFactory } from "../util";
->>>>>>> 26cfd4fa
+import { brand, clone, fail, OffsetListFactory } from "../util";
 import { FieldKey, Value } from "../tree";
 import * as Delta from "./delta";
 import { ProtoNode, Transposed as T } from "./format";
@@ -41,17 +37,17 @@
                         break;
                     }
                     case "MInsert": {
-                        const clone = cloneAndModify(attach);
-                        if (clone.fields.size > 0) {
+                        const cloned = cloneAndModify(attach);
+                        if (cloned.fields.size > 0) {
                             const insertMark: Delta.InsertAndModify = {
                                 type: Delta.MarkType.InsertAndModify,
-                                ...clone,
+                                ...cloned,
                             };
                             out.pushContent(insertMark);
                         } else {
                             const insertMark: Delta.Insert = {
                                 type: Delta.MarkType.Insert,
-                                content: [clone.content],
+                                content: [cloned.content],
                             };
                             out.pushContent(insertMark);
                         }
@@ -204,13 +200,8 @@
         const modifyFields = modify.fields;
         for (const key of Object.keys(modifyFields)) {
             const brandedKey = brand<FieldKey>(key);
-<<<<<<< HEAD
             const outNodes = protoFields[key] ?? fail(ERR_MOD_ON_MISSING_FIELD);
-            const outMarks: InsertedFieldsMarks = [];
-=======
-            const outNodes = protoFields.get(brandedKey) ?? fail(ERR_MOD_ON_MISSING_FIELD);
             const outMarks = new OffsetListFactory<InsertedFieldsMark>();
->>>>>>> 26cfd4fa
             let index = 0;
             for (const mark of modifyFields[key]) {
                 if (typeof mark === "number") {
@@ -306,6 +297,7 @@
                 outFieldsMarks.set(brandedKey, outMarks.list);
             }
             if (outNodes.length === 0) {
+                // eslint-disable-next-line @typescript-eslint/no-dynamic-delete
                 delete protoFields[key];
             }
         }
