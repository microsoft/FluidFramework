--- conflicted
+++ resolved
@@ -1,9 +1,5 @@
 {
     "tags": [ "changeset" ],
     "exports": [ "index"],
-<<<<<<< HEAD
-    "imports": ["schema","tree", "util"]
-=======
     "imports": ["schema","tree","util"]
->>>>>>> f6a957e0
 }