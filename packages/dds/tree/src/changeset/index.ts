--- conflicted
+++ resolved
@@ -10,9 +10,6 @@
 export * from "./common";
 export * as Delta from "./delta";
 export * from "./format";
-<<<<<<< HEAD
 export * from "./progressiveEditBuilder";
-=======
 export * from "./toDelta";
->>>>>>> 4361bd84
 export * from "./visit";