/*!
 * Copyright (c) Microsoft Corporation and contributors. All rights reserved.
 * Licensed under the MIT License.
 */

/**
 * This module contains the changeset format and related operations.
 */

<<<<<<< HEAD
import * as Delta from "./delta";

export * from "./common";
export { Delta };
=======
export * as Delta from "./delta";
>>>>>>> b3ddc2b1
export * from "./format";
export * from "./toDelta";
export * from "./visit";<|MERGE_RESOLUTION|>--- conflicted
+++ resolved
@@ -7,14 +7,10 @@
  * This module contains the changeset format and related operations.
  */
 
-<<<<<<< HEAD
+// Split this up into seperate import and export for compatibility with API-Extractor.
 import * as Delta from "./delta";
+export { Delta };
 
-export * from "./common";
-export { Delta };
-=======
-export * as Delta from "./delta";
->>>>>>> b3ddc2b1
 export * from "./format";
 export * from "./toDelta";
 export * from "./visit";