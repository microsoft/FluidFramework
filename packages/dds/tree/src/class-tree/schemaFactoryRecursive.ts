/*!
 * Copyright (c) Microsoft Corporation and contributors. All rights reserved.
 * Licensed under the MIT License.
 */

import { FlexTreeNode, isFlexTreeNode } from "../feature-libraries";
import { TreeArrayNode } from "../simple-tree";
import { RestrictiveReadonlyRecord } from "../util";
import {
	ImplicitAllowedTypes,
	ImplicitFieldSchema,
	InsertableObjectFromSchemaRecord,
	InsertableTreeNodeFromImplicitAllowedTypes,
	NodeKind,
	ObjectFromSchemaRecord,
	TreeMapNode,
	TreeNodeSchemaClass,
} from "./schemaTypes";
import { SchemaFactory } from "./schemaFactory";

/**
 * Extends SchemaFactory with utilities for recursive types.
 *
 * @remarks This is separated from SchemaFactory as these APIs are more experimental, and may be stabilized independently.
 *
 * @sealed @internal
 */
export class SchemaFactoryRecursive<
	TScope extends string,
	TName extends number | string = string,
> extends SchemaFactory<TScope, TName> {
	/**
<<<<<<< HEAD
	 * {@link SchemaFactory.object} except tweaked to work better for recursive types.
	 * @remarks
	 * For unknown reasons, recursive objects work better (compile in more cases)
	 * if they their insertable types and node types are not required to be an object.
	 * This reduces type safety a bit, but is worth it to make the recursive types actually work at all.
	 */
	public objectRecursive<
		const Name extends TName,
		const T extends RestrictiveReadonlyRecord<string, ImplicitFieldSchema>,
	>(
		name: Name,
		t: T,
	): TreeNodeSchemaClass<
		`${TScope}.${Name}`,
		NodeKind.Object,
		ObjectFromSchemaRecord<T>,
		InsertableObjectFromSchemaRecord<T>,
		true
	> {
		return this.object(name, t);
	}

	/**
	 * For unknown reasons, recursive lists work better (compile in more cases)
=======
	 * For unknown reasons, recursive arrays work better (compile in more cases)
>>>>>>> 646263ab
	 * if their constructor takes in an object with a member containing the iterable,
	 * rather than taking the iterable as a parameter directly.
	 *
	 * This version of `array` leverages this fact, and has a constructor that requires its data be passed in like:
	 * ```typescript
	 * new MyRecursiveArray({x: theData});
	 * ```
	 */
	public arrayRecursive<const Name extends TName, const T extends ImplicitAllowedTypes>(
		name: Name,
		allowedTypes: T,
	) {
		class RecursiveArray extends this.namedArray_internal(name, allowedTypes, true, false) {
			public constructor(
				data: { x: Iterable<InsertableTreeNodeFromImplicitAllowedTypes<T>> } | FlexTreeNode,
			) {
				if (isFlexTreeNode(data)) {
					super(data as any);
				} else {
					super(data.x);
				}
			}
		}

		return RecursiveArray as unknown as TreeNodeSchemaClass<
			`${TScope}.${string}`,
			NodeKind.Array,
			TreeArrayNode<T>,
			{ x: Iterable<InsertableTreeNodeFromImplicitAllowedTypes<T>> },
			false
		>;
	}

	/**
	 * For unknown reasons, recursive maps work better (compile in more cases)
	 * if their constructor does not take in the desired type.
	 *
	 * This version of `map` leverages this fact and takes in undefined instead.
	 * Unfortunately this means all maps created this way must be created empty then filled later.
	 * @privateRemarks
	 * TODO:
	 * Figure out a way to make recursive prefilled maps work.
	 */
	public mapRecursive<Name extends TName, const T extends ImplicitAllowedTypes>(
		name: Name,
		allowedTypes: T,
	) {
		class MapSchema extends this.namedMap_internal(name, allowedTypes, true, false) {
			public constructor(data?: undefined | FlexTreeNode) {
				if (isFlexTreeNode(data)) {
					super(data as any);
				} else {
					super(new Map());
				}
			}
		}

		return MapSchema as TreeNodeSchemaClass<
			`${TScope}.${Name}`,
			NodeKind.Map,
			TreeMapNode<T>,
			undefined,
			false
		>;
	}
}<|MERGE_RESOLUTION|>--- conflicted
+++ resolved
@@ -30,7 +30,6 @@
 	TName extends number | string = string,
 > extends SchemaFactory<TScope, TName> {
 	/**
-<<<<<<< HEAD
 	 * {@link SchemaFactory.object} except tweaked to work better for recursive types.
 	 * @remarks
 	 * For unknown reasons, recursive objects work better (compile in more cases)
@@ -54,10 +53,7 @@
 	}
 
 	/**
-	 * For unknown reasons, recursive lists work better (compile in more cases)
-=======
 	 * For unknown reasons, recursive arrays work better (compile in more cases)
->>>>>>> 646263ab
 	 * if their constructor takes in an object with a member containing the iterable,
 	 * rather than taking the iterable as a parameter directly.
 	 *
