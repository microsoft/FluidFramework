--- conflicted
+++ resolved
@@ -358,120 +358,6 @@
 		return [startCommit, commits];
 	}
 
-<<<<<<< HEAD
-	public revertibleCommits(): IterableIterator<RevisionTag> {
-		return this._revertibleCommits.keys();
-	}
-
-	public purgeRevertibles(): void {
-		for (const revertible of this.revertibles) {
-			revertible.dispose();
-		}
-	}
-
-	/**
-	 * Associate a revertible with a new commit of the same revision.
-	 * This is applicable when a commit is replaced by a rebase or a local commit is sequenced.
-	 */
-	public updateRevertibleCommit(commit: GraphCommit<TChange>) {
-		if (this._revertibleCommits.get(commit.revision) !== undefined) {
-			this._revertibleCommits.set(commit.revision, commit);
-		}
-	}
-
-	private emitCommitApplied(commit: GraphCommit<TChange>, data: CommitMetadata): void {
-		const { revision } = commit;
-		let withinEventContext = true;
-
-		const getRevertible = () => {
-			assert(
-				withinEventContext,
-				0x902 /* cannot get a revertible outside of the context of a commitApplied event */,
-			);
-			assert(
-				this._revertibleCommits.get(revision) === undefined,
-				0x903 /* cannot get the revertible more than once */,
-			);
-
-			const revertibleCommits = this._revertibleCommits;
-			const revertible: DisposableRevertible = {
-				get status(): RevertibleStatus {
-					const revertibleCommit = revertibleCommits.get(revision);
-					return revertibleCommit === undefined
-						? RevertibleStatus.Disposed
-						: RevertibleStatus.Valid;
-				},
-				revert: (release: boolean) => {
-					assert(
-						revertible.status === RevertibleStatus.Valid,
-						0x904 /* a disposed revertible cannot be reverted */,
-					);
-					this.revertRevertible(revision, data.kind);
-					if (release) {
-						revertible.release();
-					}
-				},
-				release: () => revertible.dispose(),
-				dispose: () => {
-					assert(
-						revertible.status === RevertibleStatus.Valid,
-						0x905 /* a disposed revertible cannot be reverted */,
-					);
-					this.disposeRevertible(revertible, revision);
-				},
-			};
-
-			this._revertibleCommits.set(revision, commit);
-			this.revertibles.add(revertible);
-			return revertible;
-		};
-
-		this.emit("commitApplied", data, getRevertible);
-		withinEventContext = false;
-		// if no one has acquired the revertible within the context of the event callback, garbage collect the revertible data
-		if (!this._revertibleCommits.has(revision)) {
-			// TODO: delete the repair data from the forest
-		}
-	}
-
-	private disposeRevertible(revertible: DisposableRevertible, revision: RevisionTag): void {
-		// TODO: delete the repair data from the forest
-		this._revertibleCommits.delete(revision);
-		this.revertibles.delete(revertible);
-		this.emit("revertibleDisposed", revertible, revision);
-	}
-
-	private revertRevertible(revision: RevisionTag, kind: CommitKind): void {
-		assert(!this.isTransacting(), 0x7cb /* Undo is not yet supported during transactions */);
-
-		const commit = this._revertibleCommits.get(revision);
-		assert(commit !== undefined, 0x7cc /* expected to find a revertible commit */);
-
-		let change = this.changeFamily.rebaser.invert(tagChange(commit.change, revision), false);
-
-		const headCommit = this.getHead();
-		// Rebase the inverted change onto any commits that occurred after the undoable commits.
-		if (revision !== headCommit.revision) {
-			const pathAfterUndoable: GraphCommit<TChange>[] = [];
-			const ancestor = findCommonAncestor([commit], [headCommit, pathAfterUndoable]);
-			assert(
-				ancestor === commit,
-				0x677 /* The head commit should be based off the undoable commit. */,
-			);
-			change = rebaseChangeOverChanges(this.changeFamily.rebaser, change, pathAfterUndoable);
-		}
-
-		this.applyChange(
-			change,
-			this.mintRevisionTag(),
-			kind === CommitKind.Default || kind === CommitKind.Redo
-				? CommitKind.Undo
-				: CommitKind.Redo,
-		);
-	}
-
-=======
->>>>>>> a27b6516
 	/**
 	 * Spawn a new branch that is based off of the current state of this branch.
 	 * Changes made to the new branch will not be applied to this branch until the new branch is merged back in.
