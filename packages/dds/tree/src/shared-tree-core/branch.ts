/*!
 * Copyright (c) Microsoft Corporation and contributors. All rights reserved.
 * Licensed under the MIT License.
 */

import { assert } from "@fluidframework/common-utils";
import {
	AnchorSet,
	ChangeFamily,
	ChangeFamilyEditor,
	findAncestor,
	GraphCommit,
	GraphCommitType,
	IRepairDataStoreProvider,
	mintCommit,
	mintRevisionTag,
	Rebaser,
	RepairDataStore,
<<<<<<< HEAD
	UndoRedoManager,
=======
	tagChange,
	TaggedChange,
>>>>>>> a7184f16
} from "../core";
import { EventEmitter } from "../events";
import { TransactionResult } from "../util";
import { TransactionStack } from "./transactionStack";

/**
 * The events emitted by a `SharedTreeBranch`
 */
export interface SharedTreeBranchEvents<TChange> {
	/**
	 * Fired anytime the head of this branch changes.
	 * @param change - the cumulative change to this branch's state.
	 * This may be a composition of changes from multiple commits at once (e.g. after a rebase or merge).
	 */
	change(change: TChange): void;
}

/**
 * A branch of changes that can be applied to a SharedTree.
 */
export class SharedTreeBranch<TEditor extends ChangeFamilyEditor, TChange> extends EventEmitter<
	SharedTreeBranchEvents<TChange>
> {
	public readonly editor: TEditor;
	private readonly transactions = new TransactionStack();

	/**
<<<<<<< HEAD
	 * @param getBaseBranch - a function which retrieves the head of the base branch
	 * @param mergeIntoBase - a function which describes how to merge this branch into the base branch which created it.
	 * It is responsible for rebasing the changes properly across branches and updating the head of the base branch.
	 * It returns the net change to the child branch.
	 * @param sessionId - the session ID used to author commits made by to this branch
	 * @param rebaser - a rebaser to rebase this branch's changes when it pulls or merges
	 * @param parentUndoRedoManager - the {@link UndoRedoManager} to clone off of
=======
	 * Construct a new branch.
	 * @param head - the head of the branch
	 * @param sessionId - the session ID used to author commits made by this branch
	 * @param rebaser - the rebaser used for rebasing and merging commits across branches
	 * @param changeFamily - determines the set of changes that this branch can commit
	 * @param anchors - an optional set of anchors that this branch will rebase whenever the branch head changes
>>>>>>> a7184f16
	 */
	public constructor(
		private head: GraphCommit<TChange>,
		private readonly sessionId: string,
		private readonly rebaser: Rebaser<TChange>,
<<<<<<< HEAD
		private readonly changeFamily: ChangeFamily<TEditor, TChange>,
		private readonly anchors: AnchorSet,
		private readonly undoRedoManager: UndoRedoManager<TChange, TEditor>,
=======
		public readonly changeFamily: ChangeFamily<TEditor, TChange>,
		private readonly anchors?: AnchorSet,
>>>>>>> a7184f16
	) {
		super();
		this.editor = this.changeFamily.buildEditor(
<<<<<<< HEAD
			(change) => this.applyChange(change, undefined, false),
			anchors,
		);
	}

	public applyChange(change: TChange, type?: GraphCommitType, rebaseAnchors = true): void {
=======
			(change) => this.applyChange(change),
			new AnchorSet(), // This branch class handles the anchor rebasing, so we don't want the editor to do any rebasing; so pass it a dummy anchor set.
		);
	}

	private applyChange(change: TChange): void {
>>>>>>> a7184f16
		const revision = mintRevisionTag();
		this.head = mintCommit(this.head, {
			revision,
			sessionId: this.sessionId,
			change,
			type,
		});

		const delta = this.changeFamily.intoDelta(change);
		this.transactions.repairStore?.capture(delta, this.head.revision);

		// If this is not part of a transaction, add it to the undo commit tree
		if (this.transactions.size === 0) {
			this.undoRedoManager.trackCommit(this.head);
		}

		this.emitAndRebaseAnchors(change);
	}

	/**
	 * @returns the commit at the head of this branch.
	 */
	public getHead(): GraphCommit<TChange> {
		return this.head;
	}

	public startTransaction(repairStore?: RepairDataStore): void {
		if (this.transactions.size === 0) {
			// If this is the start of a transaction stack, freeze the undo redo manager's
			// repair data store provider so that repair data can be captured based on the
			// state of the branch at the start of the transaction.
			this.undoRedoManager.repairDataStoreProvider.freeze();
		}
		this.transactions.push(this.head.revision, repairStore);
		this.editor.enterTransaction();
	}

	public commitTransaction(): TransactionResult.Commit {
		const [startCommit, commits, _repairStore] = this.popTransaction();
		this.editor.exitTransaction();

		// Anonymize the commits from this transaction by stripping their revision tags.
		// Otherwise, the change rebaser will record their tags and those tags no longer exist.
		const anonymousCommits = commits.map(({ change }) => ({ change, revision: undefined }));

		{
			// Squash the changes and make the squash commit the new head of this branch
			const change = this.changeFamily.rebaser.compose(anonymousCommits);
			this.head = mintCommit(startCommit, {
				revision: mintRevisionTag(),
				sessionId: this.sessionId,
				change,
			});

			// If this transaction is not nested, add it to the undo commit tree
			if (this.transactions.size === 0) {
				this.undoRedoManager.trackCommit(this.head);
			}

			// If there is still an ongoing transaction (because this transaction was nested inside of an outer transaction)
			// then update the repair data store for that transaction
			this.transactions.repairStore?.capture(
				this.changeFamily.intoDelta(change),
				this.head.revision,
			);
		}
		return TransactionResult.Commit;
	}

	public abortTransaction(): TransactionResult.Abort {
		const [startCommit, commits, repairStore] = this.popTransaction();
		this.editor.exitTransaction();
		this.head = startCommit;
		const inverses: TaggedChange<TChange>[] = [];
		for (let i = commits.length - 1; i >= 0; i--) {
			const inverse = this.changeFamily.rebaser.invert(commits[i], false, repairStore);
			inverses.push(tagChange(inverse, mintRevisionTag()));
		}
		this.emitAndRebaseAnchors(inverses);
		return TransactionResult.Abort;
	}

	public isTransacting(): boolean {
		return this.transactions.size !== 0;
	}

	private popTransaction(): [
		GraphCommit<TChange>,
		GraphCommit<TChange>[],
		RepairDataStore | undefined,
	] {
		const { startRevision, repairStore } = this.transactions.pop();
		const commits: GraphCommit<TChange>[] = [];
		const startCommit = findAncestor([this.head, commits], (c) => c.revision === startRevision);
		assert(
			startCommit !== undefined,
			0x593 /* Expected branch to be ahead of transaction start revision */,
		);
		return [startCommit, commits, repairStore];
	}

	/**
<<<<<<< HEAD
	 * Undoes the last completed transaction made by the client.
	 * It is invalid to call it while a transaction is open (this will be supported in the future).
	 */
	public undo(): void {
		// TODO: allow this once it becomes possible to compose the changesets created by edits made
		// within transactions and edits that represent completed transactions.
		assert(!this.isTransacting(), "Undo is not yet supported during transactions");

		const undoChange = this.undoRedoManager.undo();
		if (undoChange !== undefined) {
			this.applyChange(undoChange, GraphCommitType.Undo);
		}
	}

	/**
	 * Rebase the changes that have been applied to this branch over all the changes in the base branch that have
	 * occurred since this branch last pulled (or was forked).
	 * @returns the net change to this branch
	 */
	public pull(): TChange {
		const baseBranch = this.getBaseBranch();
		if (this.head === baseBranch) {
			// Not necessary for correctness, but skips needless rebase and event firing below
			return this.rebaser.changeRebaser.compose([]);
		}

		const [newBranch, change] = this.rebaser.rebaseBranch(this.head, baseBranch);
		this.head = newBranch;
		this.changeFamily.rebaser.rebaseAnchors(this.anchors, change);
		this.emit("onChange", change);
		return change;
	}

	/**
=======
>>>>>>> a7184f16
	 * Spawn a new branch that is based off of the current state of this branch.
	 * Changes made to the new branch will not be applied to this branch until the new branch is merged back in.
	 * @param anchors - an optional set of anchors that the new branch is responsible for rebasing
	 */
<<<<<<< HEAD
	public fork(
		anchors: AnchorSet,
		repairDataStoreProvider: IRepairDataStoreProvider,
	): SharedTreeBranch<TEditor, TChange> {
		const fork = new SharedTreeBranch(
			() => this.head,
			(forked) => {
				// In this function, `this` is the base and `forked` is the fork being merged in
				const changeToForked = forked.pull();
				assert(
					forked.getBaseBranch() === this.head,
					0x594 /* Expected merging checkout branches to be related */,
				);
				const commits: GraphCommit<TChange>[] = [];
				const ancestor = findAncestor([forked.head, commits], (c) => c === this.head);
				assert(
					ancestor === this.head,
					0x595 /* Expected merging checkout branches to be related */,
				);
				this.head = forked.head;
				assert(this.forks.delete(forked), 0x596 /* Invalid checkout merge */);
				const change = this.rebaser.changeRebaser.compose(commits);
				this.changeFamily.rebaser.rebaseAnchors(this.anchors, change);
				this.emit("onChange", change);
				return changeToForked;
			},
=======
	public fork(anchors?: AnchorSet): SharedTreeBranch<TEditor, TChange> {
		return new SharedTreeBranch(
			this.head,
>>>>>>> a7184f16
			this.sessionId,
			this.rebaser,
			this.changeFamily,
			anchors,
			this.undoRedoManager.clone(repairDataStoreProvider),
		);
	}

	/**
	 * Rebase the changes that have been applied to this branch over all the divergent changes in the given branch.
	 * After this operation completes, this branch will be based off of `branch`.
	 * @param branch - the head of the branch to rebase onto
	 * @returns the net change to this branch
	 */
	public rebaseOnto(branch: GraphCommit<TChange>): TChange {
		// Rebase this branch onto the given branch
		const rebaseResult = this.rebaseBranch(this.head, branch);
		if (rebaseResult === undefined) {
			return this.noChange;
		}

		// The net change to this branch is provided by the `rebaseBranch` API
		const [newHead, change] = rebaseResult;
		this.head = newHead;
		return this.emitAndRebaseAnchors(change);
	}

	/**
	 * Apply all the divergent changes on the given branch to this branch.
	 * @returns the net change to this branch
	 */
	public merge(branch: SharedTreeBranch<TEditor, TChange>): TChange {
		assert(
			!branch.isTransacting(),
			0x597 /* Branch may not be merged while transaction is in progress */,
		);

		// Rebase the given branch onto this branch
		const rebaseResult = this.rebaseBranch(branch.head, this.head);
		if (rebaseResult === undefined) {
			return this.noChange;
		}

		// Compute the net change to this branch
		const [newHead] = rebaseResult;
		const changes: GraphCommit<TChange>[] = [];
		findAncestor([newHead, changes], (c) => c === this.head);
		this.head = newHead;
		return this.emitAndRebaseAnchors(changes);
	}

	/** Rebase `branchHead` onto `onto`, but return undefined if nothing changed */
	private rebaseBranch(
		branchHead: GraphCommit<TChange>,
		onto: GraphCommit<TChange>,
	): ReturnType<Rebaser<TChange>["rebaseBranch"]> | undefined {
		if (branchHead === onto) {
			return undefined;
		}

		const rebaseResult = this.rebaser.rebaseBranch(branchHead, onto);
		const [rebasedHead] = rebaseResult;
		if (this.head === rebasedHead) {
			return undefined;
		}

		return rebaseResult;
	}

	private emitAndRebaseAnchors(change: TChange | TaggedChange<TChange>[]): TChange {
		let composedChange: TChange;
		if (Array.isArray(change)) {
			if (change.length === 0) {
				return this.noChange;
			}
			composedChange = this.rebaser.changeRebaser.compose(change);
		} else {
			composedChange = change;
		}

		if (this.anchors !== undefined) {
			this.changeFamily.rebaser.rebaseAnchors(this.anchors, composedChange);
		}

		this.emit("change", composedChange);
		return composedChange;
	}

	private get noChange() {
		return this.changeFamily.rebaser.compose([]);
	}
}<|MERGE_RESOLUTION|>--- conflicted
+++ resolved
@@ -16,12 +16,9 @@
 	mintRevisionTag,
 	Rebaser,
 	RepairDataStore,
-<<<<<<< HEAD
 	UndoRedoManager,
-=======
 	tagChange,
 	TaggedChange,
->>>>>>> a7184f16
 } from "../core";
 import { EventEmitter } from "../events";
 import { TransactionResult } from "../util";
@@ -49,53 +46,30 @@
 	private readonly transactions = new TransactionStack();
 
 	/**
-<<<<<<< HEAD
-	 * @param getBaseBranch - a function which retrieves the head of the base branch
-	 * @param mergeIntoBase - a function which describes how to merge this branch into the base branch which created it.
-	 * It is responsible for rebasing the changes properly across branches and updating the head of the base branch.
-	 * It returns the net change to the child branch.
-	 * @param sessionId - the session ID used to author commits made by to this branch
-	 * @param rebaser - a rebaser to rebase this branch's changes when it pulls or merges
-	 * @param parentUndoRedoManager - the {@link UndoRedoManager} to clone off of
-=======
 	 * Construct a new branch.
 	 * @param head - the head of the branch
 	 * @param sessionId - the session ID used to author commits made by this branch
 	 * @param rebaser - the rebaser used for rebasing and merging commits across branches
 	 * @param changeFamily - determines the set of changes that this branch can commit
+	 * @param undoRedoManager - the undo/redo manager used to track undoable commits
 	 * @param anchors - an optional set of anchors that this branch will rebase whenever the branch head changes
->>>>>>> a7184f16
 	 */
 	public constructor(
 		private head: GraphCommit<TChange>,
 		private readonly sessionId: string,
 		private readonly rebaser: Rebaser<TChange>,
-<<<<<<< HEAD
-		private readonly changeFamily: ChangeFamily<TEditor, TChange>,
-		private readonly anchors: AnchorSet,
+		public readonly changeFamily: ChangeFamily<TEditor, TChange>,
 		private readonly undoRedoManager: UndoRedoManager<TChange, TEditor>,
-=======
-		public readonly changeFamily: ChangeFamily<TEditor, TChange>,
 		private readonly anchors?: AnchorSet,
->>>>>>> a7184f16
 	) {
 		super();
 		this.editor = this.changeFamily.buildEditor(
-<<<<<<< HEAD
-			(change) => this.applyChange(change, undefined, false),
-			anchors,
-		);
-	}
-
-	public applyChange(change: TChange, type?: GraphCommitType, rebaseAnchors = true): void {
-=======
 			(change) => this.applyChange(change),
 			new AnchorSet(), // This branch class handles the anchor rebasing, so we don't want the editor to do any rebasing; so pass it a dummy anchor set.
 		);
 	}
 
-	private applyChange(change: TChange): void {
->>>>>>> a7184f16
+	private applyChange(change: TChange, type?: GraphCommitType): void {
 		const revision = mintRevisionTag();
 		this.head = mintCommit(this.head, {
 			revision,
@@ -198,7 +172,6 @@
 	}
 
 	/**
-<<<<<<< HEAD
 	 * Undoes the last completed transaction made by the client.
 	 * It is invalid to call it while a transaction is open (this will be supported in the future).
 	 */
@@ -214,68 +187,21 @@
 	}
 
 	/**
-	 * Rebase the changes that have been applied to this branch over all the changes in the base branch that have
-	 * occurred since this branch last pulled (or was forked).
-	 * @returns the net change to this branch
-	 */
-	public pull(): TChange {
-		const baseBranch = this.getBaseBranch();
-		if (this.head === baseBranch) {
-			// Not necessary for correctness, but skips needless rebase and event firing below
-			return this.rebaser.changeRebaser.compose([]);
-		}
-
-		const [newBranch, change] = this.rebaser.rebaseBranch(this.head, baseBranch);
-		this.head = newBranch;
-		this.changeFamily.rebaser.rebaseAnchors(this.anchors, change);
-		this.emit("onChange", change);
-		return change;
-	}
-
-	/**
-=======
->>>>>>> a7184f16
 	 * Spawn a new branch that is based off of the current state of this branch.
 	 * Changes made to the new branch will not be applied to this branch until the new branch is merged back in.
 	 * @param anchors - an optional set of anchors that the new branch is responsible for rebasing
 	 */
-<<<<<<< HEAD
 	public fork(
-		anchors: AnchorSet,
-		repairDataStoreProvider: IRepairDataStoreProvider,
+		repairDataStoreProvider?: IRepairDataStoreProvider,
+		anchors?: AnchorSet,
 	): SharedTreeBranch<TEditor, TChange> {
-		const fork = new SharedTreeBranch(
-			() => this.head,
-			(forked) => {
-				// In this function, `this` is the base and `forked` is the fork being merged in
-				const changeToForked = forked.pull();
-				assert(
-					forked.getBaseBranch() === this.head,
-					0x594 /* Expected merging checkout branches to be related */,
-				);
-				const commits: GraphCommit<TChange>[] = [];
-				const ancestor = findAncestor([forked.head, commits], (c) => c === this.head);
-				assert(
-					ancestor === this.head,
-					0x595 /* Expected merging checkout branches to be related */,
-				);
-				this.head = forked.head;
-				assert(this.forks.delete(forked), 0x596 /* Invalid checkout merge */);
-				const change = this.rebaser.changeRebaser.compose(commits);
-				this.changeFamily.rebaser.rebaseAnchors(this.anchors, change);
-				this.emit("onChange", change);
-				return changeToForked;
-			},
-=======
-	public fork(anchors?: AnchorSet): SharedTreeBranch<TEditor, TChange> {
 		return new SharedTreeBranch(
 			this.head,
->>>>>>> a7184f16
 			this.sessionId,
 			this.rebaser,
 			this.changeFamily,
+			this.undoRedoManager.clone(repairDataStoreProvider),
 			anchors,
-			this.undoRedoManager.clone(repairDataStoreProvider),
 		);
 	}
 
