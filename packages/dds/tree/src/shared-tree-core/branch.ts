--- conflicted
+++ resolved
@@ -21,11 +21,7 @@
 	tagRollbackInverse,
 	type RebaseStatsWithDuration,
 } from "../core/index.js";
-<<<<<<< HEAD
-import { EventEmitter, type Listenable } from "@fluidframework/core-interfaces";
-=======
 import { createEmitter, type Listenable } from "../events/index.js";
->>>>>>> c59225db
 
 import { TransactionStack } from "./transactionStack.js";
 import { fail } from "../util/index.js";
