/*!
 * Copyright (c) Microsoft Corporation and contributors. All rights reserved.
 * Licensed under the MIT License.
 */

import type { SessionId } from "@fluidframework/id-compressor";
import { type ObjectOptions, type Static, type TSchema, Type } from "@sinclair/typebox";

import {
	type EncodedRevisionTag,
	type RevisionTag,
	RevisionTagSchema,
	SessionIdSchema,
} from "../core/index.js";
import { type Brand, brandedNumberType, strictEnum, type Values } from "../util/index.js";
import type { EncodedBranchId } from "./branch.js";

/**
 * Contains a single change to the `SharedTree` and associated metadata.
 *
 * TODO: if this type is not used in the encoded format, move it out of this file, and stop using it in EncodedEditManager.
 * If this is an encoded format, clarify the difference between it and EncodedCommit.
 */
export interface Commit<TChangeset> {
	readonly revision: RevisionTag;
	readonly change: TChangeset;
	/** An identifier representing the session/user/client that made this commit */
	readonly sessionId: SessionId;
}

// eslint-disable-next-line @typescript-eslint/consistent-type-definitions
export type EncodedCommit<TChangeset> = {
	readonly revision: EncodedRevisionTag;
	readonly change: TChangeset;
	readonly sessionId: SessionId;
};

const noAdditionalProps: ObjectOptions = { additionalProperties: false };

// Many of the return types in this module are intentionally derived, rather than explicitly specified.
/* eslint-disable @typescript-eslint/explicit-function-return-type */

const CommitBase = <ChangeSchema extends TSchema>(tChange: ChangeSchema) =>
	Type.Object({
		revision: RevisionTagSchema,
		change: tChange,
		sessionId: SessionIdSchema,
	});
/**
 * @privateRemarks Commits are generally encoded from `GraphCommit`s, which often contain extra data.
 * This `noAdditionalProps` is especially important in that light.
 */
const Commit = <ChangeSchema extends TSchema>(tChange: ChangeSchema) =>
	Type.Composite([CommitBase(tChange)], noAdditionalProps);

export type SeqNumber = Brand<number, "edit-manager.SeqNumber">;
const SeqNumber = brandedNumberType<SeqNumber>({ multipleOf: 1 });

const SequenceId = Type.Object({
	sequenceNumber: SeqNumber,
	indexInBatch: Type.Optional(Type.Number({ multipleOf: 1, minimum: 0 })),
});

export type SequenceId = Static<typeof SequenceId>;

/**
 * A commit with a sequence number but no parentage; used for serializing the `EditManager` into a summary
 */
export interface SequencedCommit<TChangeset> extends Commit<TChangeset>, SequenceId {}

export const SequencedCommit = <ChangeSchema extends TSchema>(tChange: ChangeSchema) =>
	Type.Composite([CommitBase(tChange), SequenceId], noAdditionalProps);

/**
 * A branch off of the trunk for use in summaries.
 *
 * TODO: if this type is not used in the encoded format, move it out of this file, and stop using it in EncodedEditManager.
 * If this is an encoded format, use EncodedCommit instead of Commit or clarify that Commit is also an encoded format.
 */
export interface SummarySessionBranch<TChangeset> {
	readonly base: RevisionTag;
	readonly commits: Commit<TChangeset>[];
}

export interface EncodedSummarySessionBranch<TChangeset> {
	readonly base: EncodedRevisionTag;
	readonly commits: Commit<TChangeset>[];
}

export const SummarySessionBranch = <ChangeSchema extends TSchema>(tChange: ChangeSchema) =>
	Type.Object(
		{
			base: RevisionTagSchema,
			commits: Type.Array(Commit(tChange)),
		},
		noAdditionalProps,
	);

export interface EncodedSharedBranch<TChangeset> {
	readonly id?: EncodedBranchId;
	readonly name?: string;
	readonly author?: string;
	readonly session?: SessionId;
	readonly base?: EncodedRevisionTag;
	readonly trunk: readonly Readonly<SequencedCommit<TChangeset>>[];
	readonly peers: readonly [SessionId, Readonly<EncodedSummarySessionBranch<TChangeset>>][];
}

export const EncodedSharedBranch = <ChangeSchema extends TSchema>(tChange: ChangeSchema) =>
	Type.Object(
		{
			id: Type.Optional(Type.Number()),
			name: Type.Optional(Type.String()),
			session: Type.Optional(SessionIdSchema),
			author: Type.Optional(Type.String()),
			base: Type.Optional(RevisionTagSchema),
			trunk: Type.Array(SequencedCommit(tChange)),
			peers: Type.Array(Type.Tuple([SessionIdSchema, SummarySessionBranch(tChange)])),
		},
		noAdditionalProps,
	);

/**
 * The format version for the EditManager.
 */
export const EditManagerFormatVersion = strictEnum("editManager.FormatVersion", {
	/**
	 * Introduced and retired prior to 2.0.
	 * Reading and writing capability removed in 2.73.0.
	 */
	v1: 1,
	/**
	 * Introduced and retired prior to 2.0.
	 * Reading and writing capability removed in 2.73.0.
	 */
	v2: 2,
	/**
	 * Introduced prior to 2.0 and used beyond.
	 * Reading capability must be maintained for backwards compatibility.
	 * Writing capability needs to be maintained so long as {@link lowestMinVersionForCollab} is less than 2.2.0.
	 */
	v3: 3,
	/**
	 * Introduced in 2.2.0.
	 * Was inadvertently made usable for writing in 2.43.0 (through configuredSharedTree) and remains available.
	 * Reading capability must be maintained for backwards compatibility.
	 * Writing capability could be dropped in favor of {@link EditManagerFormatVersion.v3},
	 * but doing so would make the pattern of writable versions more complex and gain little
	 * because most of the logic for this format is shared with {@link EditManagerFormatVersion.v3}.
	 */
	v4: 4,
	/**
	 * This version number was used internally for testing shared branches.
	 * This format was never made stable.
	 * This version number is kept here solely to avoid reusing the number: it is not supported for either reading or writing.
	 * @deprecated Use {@link EditManagerFormatVersion.vSharedBranches} for testing shared branches.
	 */
	v5: 5,
	/**
	 * Not yet released.
	 * Only used for testing shared branches.
	 */
	vSharedBranches: "shared-branches|v0.1",
<<<<<<< HEAD
	/**
	 * Not yet released.
	 * Used for new constraints.
	 */
	vAlphaConstraints: "alphaconstraints|v0.1",
} as const;
export type EditManagerFormatVersion = Brand<
	(typeof EditManagerFormatVersion)[keyof typeof EditManagerFormatVersion],
	"EditManagerFormatVersion"
>;
=======
});
export type EditManagerFormatVersion = Values<typeof EditManagerFormatVersion>;
>>>>>>> 1c07ca1a
export const supportedEditManagerFormatVersions: ReadonlySet<EditManagerFormatVersion> =
	new Set([
		EditManagerFormatVersion.v3,
		EditManagerFormatVersion.v4,
		EditManagerFormatVersion.vSharedBranches,
<<<<<<< HEAD
		EditManagerFormatVersion.vAlphaConstraints,
	] as EditManagerFormatVersion[]);
=======
	]);
>>>>>>> 1c07ca1a
export const editManagerFormatVersions: ReadonlySet<EditManagerFormatVersion> = new Set(
	Object.values(EditManagerFormatVersion),
);
/* eslint-enable @typescript-eslint/explicit-function-return-type */<|MERGE_RESOLUTION|>--- conflicted
+++ resolved
@@ -161,32 +161,20 @@
 	 * Only used for testing shared branches.
 	 */
 	vSharedBranches: "shared-branches|v0.1",
-<<<<<<< HEAD
 	/**
 	 * Not yet released.
 	 * Used for new constraints.
 	 */
 	vAlphaConstraints: "alphaconstraints|v0.1",
-} as const;
-export type EditManagerFormatVersion = Brand<
-	(typeof EditManagerFormatVersion)[keyof typeof EditManagerFormatVersion],
-	"EditManagerFormatVersion"
->;
-=======
 });
 export type EditManagerFormatVersion = Values<typeof EditManagerFormatVersion>;
->>>>>>> 1c07ca1a
 export const supportedEditManagerFormatVersions: ReadonlySet<EditManagerFormatVersion> =
 	new Set([
 		EditManagerFormatVersion.v3,
 		EditManagerFormatVersion.v4,
 		EditManagerFormatVersion.vSharedBranches,
-<<<<<<< HEAD
 		EditManagerFormatVersion.vAlphaConstraints,
 	] as EditManagerFormatVersion[]);
-=======
-	]);
->>>>>>> 1c07ca1a
 export const editManagerFormatVersions: ReadonlySet<EditManagerFormatVersion> = new Set(
 	Object.values(EditManagerFormatVersion),
 );
