/*!
 * Copyright (c) Microsoft Corporation and contributors. All rights reserved.
 * Licensed under the MIT License.
 */

import { unreachableCase } from "@fluidframework/core-utils/internal";
import type { MinimumVersionForCollab } from "@fluidframework/runtime-definitions/internal";
import {
	type CodecTree,
	type CodecWriteOptions,
	type DependentFormatVersion,
	type FormatVersion,
	type ICodecFamily,
	type ICodecOptions,
	type IJsonCodec,
	makeCodecFamily,
	makeVersionDispatchingCodec,
} from "../codec/index.js";
import type {
	ChangeEncodingContext,
	EncodedRevisionTag,
	RevisionTag,
	SchemaAndPolicy,
} from "../core/index.js";
import type { JsonCompatibleReadOnly } from "../util/index.js";

import type { DecodedMessage } from "./messageTypes.js";
import type { IIdCompressor } from "@fluidframework/id-compressor";
import { makeV1ToV4CodecWithVersion } from "./messageCodecV1ToV4.js";
import { makeV5CodecWithVersion } from "./messageCodecV5.js";
import { MessageFormatVersion, messageFormatVersions } from "./messageFormat.js";

export interface MessageEncodingContext {
	idCompressor: IIdCompressor;
	schema?: SchemaAndPolicy;
}

/**
 * Convert a MinimumVersionForCollab to a MessageFormatVersion.
 * @param clientVersion - The MinimumVersionForCollab to convert.
 * @returns The MessageFormatVersion that corresponds to the provided MinimumVersionForCollab.
 */
export function clientVersionToMessageFormatVersion(
	clientVersion: MinimumVersionForCollab,
	writeVersionOverride?: MessageFormatVersion,
): MessageFormatVersion {
<<<<<<< HEAD
	// Currently, version 3 is the only approved format for writing in production.
	return writeVersionOverride ?? brand(MessageVersion.v3);
}

export interface MessageCodecOptions {
	readonly messageFormatSelector?: (
		minVersionForCollab: MinimumVersionForCollab,
	) => MessageFormatVersion;
}

function messageFormatVersionFromOptions(
	options: MessageCodecOptions & CodecWriteOptions,
): MessageFormatVersion {
	const selector = options.messageFormatSelector ?? clientVersionToMessageFormatVersion;
	return selector(options.minVersionForCollab);
}

/**
 * Returns the version that should be used for testing shared branches.
 */
export function messageFormatVersionSelectorForSharedBranches(
	clientVersion: MinimumVersionForCollab,
): MessageFormatVersion {
	return brand(MessageVersion.v5);
=======
	// Currently, message codec only writes in version 3.
	return MessageFormatVersion.v3;
>>>>>>> 176c8ec3
}

export function makeMessageCodec<TChangeset>(
	changeCodecs: ICodecFamily<TChangeset, ChangeEncodingContext>,
	dependentChangeFormatVersion: DependentFormatVersion<MessageFormatVersion>,
	revisionTagCodec: IJsonCodec<
		RevisionTag,
		EncodedRevisionTag,
		EncodedRevisionTag,
		ChangeEncodingContext
	>,
	options: MessageCodecOptions & CodecWriteOptions,
): IJsonCodec<
	DecodedMessage<TChangeset>,
	JsonCompatibleReadOnly,
	JsonCompatibleReadOnly,
	MessageEncodingContext
> {
	const family = makeMessageCodecs(
		changeCodecs,
		dependentChangeFormatVersion,
		revisionTagCodec,
		options,
	);
	const writeVersion = messageFormatVersionFromOptions(options);
	return makeVersionDispatchingCodec(family, { ...options, writeVersion });
}

/**
 * @privateRemarks Exported for testing.
 */
export function makeMessageCodecs<TChangeset>(
	changeCodecs: ICodecFamily<TChangeset, ChangeEncodingContext>,
	dependentChangeFormatVersion: DependentFormatVersion<MessageFormatVersion>,
	revisionTagCodec: IJsonCodec<
		RevisionTag,
		EncodedRevisionTag,
		EncodedRevisionTag,
		ChangeEncodingContext
	>,
	options: ICodecOptions,
): ICodecFamily<DecodedMessage<TChangeset>, MessageEncodingContext> {
	const registry: [
		FormatVersion,
		IJsonCodec<
			DecodedMessage<TChangeset>,
			JsonCompatibleReadOnly,
			JsonCompatibleReadOnly,
			MessageEncodingContext
		>,
	][] = Array.from(messageFormatVersions).map((version) => {
		const changeCodec = changeCodecs.resolve(
			dependentChangeFormatVersion.lookup(version),
		).json;
		switch (version) {
<<<<<<< HEAD
			case MessageVersion.v0:
			case MessageVersion.v1:
			case MessageVersion.v2:
			case MessageVersion.v3:
			case MessageVersion.v4:
				return [
					// The v0 message format version is equivalent to v1 except that the version field is omitted.
					version === MessageVersion.v0 ? undefined : version,
=======
			case MessageFormatVersion.undefined:
			case MessageFormatVersion.v1:
			case MessageFormatVersion.v2:
			case MessageFormatVersion.v3:
			case MessageFormatVersion.v4:
				return [
					version,
>>>>>>> 176c8ec3
					makeV1ToV4CodecWithVersion(
						changeCodec,
						revisionTagCodec,
						options,
<<<<<<< HEAD
						// The v0 message format version is equivalent to v1 except that the version field is omitted.
						version === MessageVersion.v0 ? undefined : version,
					),
				];
			case MessageVersion.v5:
				return [
					version,
					makeV5CodecWithVersion(changeCodec, revisionTagCodec, options, version),
=======
						version ?? MessageFormatVersion.v1,
					),
>>>>>>> 176c8ec3
				];
			case MessageFormatVersion.v5:
				return [version, makeV5CodecWithVersion(changeCodec, revisionTagCodec, options)];
			default:
				unreachableCase(version as never);
		}
	});
	return makeCodecFamily(registry);
}

<<<<<<< HEAD
/**
 * The format version for the message.
 */
export enum MessageVersion {
	/**
	 * NOTE: this is written as `undefined` rather than `0` in the wire format.
	 * Introduced and retired prior to 2.0.
	 * Reading capability is currently maintained for backwards compatibility, but it could be removed in the future.
	 * Writing capability need not be maintained.
	 */
	v0 = 0,
	/**
	 * Introduced and retired prior to 2.0.
	 * Reading capability is currently maintained for backwards compatibility, but it could be removed in the future.
	 * Writing capability need not be maintained.
	 */
	v1 = 1,
	/**
	 * Introduced and retired prior to 2.0.
	 * Reading capability is currently maintained for backwards compatibility, but it could be removed in the future.
	 * Writing capability need not be maintained.
	 */
	v2 = 2,
	/**
	 * Introduced prior to 2.0 and used beyond.
	 * Reading capability is currently maintained for backwards compatibility, but it could be removed in the future.
	 * Writing capability needs to be maintained.
	 */
	v3 = 3,
	/**
	 * Was inadvertently released in 2.43.0 (through usages of configuredSharedTree) and remained available as a write format until 2.71.
	 * Reading capability must be maintained for backwards compatibility.
	 * Writing capability need not be maintained.
	 */
	v4 = 4,
	/**
	 * Not yet released.
	 * Only used for testing shared branches.
	 */
	v5 = 5,
}
export type MessageFormatVersion = Brand<undefined | MessageVersion, "MessageFormatVersion">;
export const messageFormatVersions: ReadonlySet<MessageFormatVersion> = new Set([
	brand(MessageVersion.v0),
	brand(MessageVersion.v1),
	brand(MessageVersion.v2),
	brand(MessageVersion.v3),
	brand(MessageVersion.v4),
	brand(MessageVersion.v5),
]);

=======
>>>>>>> 176c8ec3
export function getCodecTreeForMessageFormatWithChange(
	clientVersion: MinimumVersionForCollab,
	changeFormat: CodecTree,
): CodecTree {
	return {
		name: "Message",
		version: clientVersionToMessageFormatVersion(clientVersion),
		children: [changeFormat],
	};
}<|MERGE_RESOLUTION|>--- conflicted
+++ resolved
@@ -44,9 +44,8 @@
 	clientVersion: MinimumVersionForCollab,
 	writeVersionOverride?: MessageFormatVersion,
 ): MessageFormatVersion {
-<<<<<<< HEAD
 	// Currently, version 3 is the only approved format for writing in production.
-	return writeVersionOverride ?? brand(MessageVersion.v3);
+	return writeVersionOverride ?? MessageFormatVersion.v3;
 }
 
 export interface MessageCodecOptions {
@@ -68,11 +67,7 @@
 export function messageFormatVersionSelectorForSharedBranches(
 	clientVersion: MinimumVersionForCollab,
 ): MessageFormatVersion {
-	return brand(MessageVersion.v5);
-=======
-	// Currently, message codec only writes in version 3.
-	return MessageFormatVersion.v3;
->>>>>>> 176c8ec3
+	return MessageFormatVersion.v5;
 }
 
 export function makeMessageCodec<TChangeset>(
@@ -128,16 +123,6 @@
 			dependentChangeFormatVersion.lookup(version),
 		).json;
 		switch (version) {
-<<<<<<< HEAD
-			case MessageVersion.v0:
-			case MessageVersion.v1:
-			case MessageVersion.v2:
-			case MessageVersion.v3:
-			case MessageVersion.v4:
-				return [
-					// The v0 message format version is equivalent to v1 except that the version field is omitted.
-					version === MessageVersion.v0 ? undefined : version,
-=======
 			case MessageFormatVersion.undefined:
 			case MessageFormatVersion.v1:
 			case MessageFormatVersion.v2:
@@ -145,24 +130,12 @@
 			case MessageFormatVersion.v4:
 				return [
 					version,
->>>>>>> 176c8ec3
 					makeV1ToV4CodecWithVersion(
 						changeCodec,
 						revisionTagCodec,
 						options,
-<<<<<<< HEAD
-						// The v0 message format version is equivalent to v1 except that the version field is omitted.
-						version === MessageVersion.v0 ? undefined : version,
-					),
-				];
-			case MessageVersion.v5:
-				return [
-					version,
-					makeV5CodecWithVersion(changeCodec, revisionTagCodec, options, version),
-=======
 						version ?? MessageFormatVersion.v1,
 					),
->>>>>>> 176c8ec3
 				];
 			case MessageFormatVersion.v5:
 				return [version, makeV5CodecWithVersion(changeCodec, revisionTagCodec, options)];
@@ -173,60 +146,6 @@
 	return makeCodecFamily(registry);
 }
 
-<<<<<<< HEAD
-/**
- * The format version for the message.
- */
-export enum MessageVersion {
-	/**
-	 * NOTE: this is written as `undefined` rather than `0` in the wire format.
-	 * Introduced and retired prior to 2.0.
-	 * Reading capability is currently maintained for backwards compatibility, but it could be removed in the future.
-	 * Writing capability need not be maintained.
-	 */
-	v0 = 0,
-	/**
-	 * Introduced and retired prior to 2.0.
-	 * Reading capability is currently maintained for backwards compatibility, but it could be removed in the future.
-	 * Writing capability need not be maintained.
-	 */
-	v1 = 1,
-	/**
-	 * Introduced and retired prior to 2.0.
-	 * Reading capability is currently maintained for backwards compatibility, but it could be removed in the future.
-	 * Writing capability need not be maintained.
-	 */
-	v2 = 2,
-	/**
-	 * Introduced prior to 2.0 and used beyond.
-	 * Reading capability is currently maintained for backwards compatibility, but it could be removed in the future.
-	 * Writing capability needs to be maintained.
-	 */
-	v3 = 3,
-	/**
-	 * Was inadvertently released in 2.43.0 (through usages of configuredSharedTree) and remained available as a write format until 2.71.
-	 * Reading capability must be maintained for backwards compatibility.
-	 * Writing capability need not be maintained.
-	 */
-	v4 = 4,
-	/**
-	 * Not yet released.
-	 * Only used for testing shared branches.
-	 */
-	v5 = 5,
-}
-export type MessageFormatVersion = Brand<undefined | MessageVersion, "MessageFormatVersion">;
-export const messageFormatVersions: ReadonlySet<MessageFormatVersion> = new Set([
-	brand(MessageVersion.v0),
-	brand(MessageVersion.v1),
-	brand(MessageVersion.v2),
-	brand(MessageVersion.v3),
-	brand(MessageVersion.v4),
-	brand(MessageVersion.v5),
-]);
-
-=======
->>>>>>> 176c8ec3
 export function getCodecTreeForMessageFormatWithChange(
 	clientVersion: MinimumVersionForCollab,
 	changeFormat: CodecTree,
