{
	"tags": ["shared-tree-core"],
	"exports": ["index"],
<<<<<<< HEAD
	"imports": ["codec", "core", "events", "util", "rebase"]
=======
	"imports": ["core", "events", "util", "rebase", "id-compressor"]
>>>>>>> 6dee4ffb
}<|MERGE_RESOLUTION|>--- conflicted
+++ resolved
@@ -1,9 +1,5 @@
 {
 	"tags": ["shared-tree-core"],
 	"exports": ["index"],
-<<<<<<< HEAD
-	"imports": ["codec", "core", "events", "util", "rebase"]
-=======
-	"imports": ["core", "events", "util", "rebase", "id-compressor"]
->>>>>>> 6dee4ffb
+	"imports": ["codec", "core", "events", "util", "rebase", "id-compressor"]
 }