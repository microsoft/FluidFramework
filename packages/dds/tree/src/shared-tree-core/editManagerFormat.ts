/*!
 * Copyright (c) Microsoft Corporation and contributors. All rights reserved.
 * Licensed under the MIT License.
 */

import { TSchema, Type, ObjectOptions } from "@sinclair/typebox";
<<<<<<< HEAD
import { Brand, brand, brandedNumberType } from "../util/index.js";
import {
	SessionId,
	SessionIdSchema,
	RevisionTag,
	RevisionTagSchema,
	EncodedRevisionTag,
} from "../core/index.js";
=======
import { SessionId } from "@fluidframework/id-compressor";
import { Brand, brand, brandedNumberType } from "../util";
import { SessionIdSchema, RevisionTag, RevisionTagSchema, EncodedRevisionTag } from "../core";
>>>>>>> 0e5f1ad2

/**
 * Contains a single change to the `SharedTree` and associated metadata.
 */
export interface Commit<TChangeset> {
	readonly revision: RevisionTag;
	readonly change: TChangeset;
	/** An identifier representing the session/user/client that made this commit */
	readonly sessionId: SessionId;
}

// eslint-disable-next-line @typescript-eslint/consistent-type-definitions
export type EncodedCommit<TChangeset> = {
	readonly revision: EncodedRevisionTag;
	readonly change: TChangeset;
	readonly sessionId: SessionId;
};

const noAdditionalProps: ObjectOptions = { additionalProperties: false };

const CommitBase = <ChangeSchema extends TSchema>(tChange: ChangeSchema) =>
	Type.Object({
		revision: RevisionTagSchema,
		change: tChange,
		sessionId: SessionIdSchema,
	});
/**
 * @privateRemarks Commits are generally encoded from `GraphCommit`s, which often contain extra data.
 * This `noAdditionalProps` is especially important in that light.
 */
const Commit = <ChangeSchema extends TSchema>(tChange: ChangeSchema) =>
	Type.Composite([CommitBase(tChange)], noAdditionalProps);

export type SeqNumber = Brand<number, "edit-manager.SeqNumber">;
const SeqNumber = brandedNumberType<SeqNumber>();

export interface SequenceId {
	readonly sequenceNumber: SeqNumber;
	readonly indexInBatch?: number;
}
export const sequenceIdComparator = (a: SequenceId, b: SequenceId) =>
	a.sequenceNumber !== b.sequenceNumber
		? a.sequenceNumber - b.sequenceNumber
		: (a.indexInBatch ?? 0) - (b.indexInBatch ?? 0);
export const equalSequenceIds = (a: SequenceId, b: SequenceId) => sequenceIdComparator(a, b) === 0;
export const minSequenceId = (a: SequenceId, b: SequenceId) =>
	sequenceIdComparator(a, b) < 0 ? a : b;
export const maxSequenceId = (a: SequenceId, b: SequenceId) =>
	sequenceIdComparator(a, b) > 0 ? a : b;
export const decrementSequenceId = (sequenceId: SequenceId): SequenceId => {
	return sequenceId.indexInBatch !== undefined
		? {
				sequenceNumber: brand(sequenceId.sequenceNumber),
				indexInBatch: sequenceId.indexInBatch - 1,
		  }
		: { sequenceNumber: brand(sequenceId.sequenceNumber - 1) };
};

/**
 * A commit with a sequence number but no parentage; used for serializing the `EditManager` into a summary
 */
export interface SequencedCommit<TChangeset> extends Commit<TChangeset> {
	sequenceNumber: SeqNumber;
	indexInBatch?: number;
}
const SequencedCommit = <ChangeSchema extends TSchema>(tChange: ChangeSchema) =>
	Type.Composite(
		[
			CommitBase(tChange),
			Type.Object({
				sequenceNumber: SeqNumber,
				indexInBatch: Type.Optional(Type.Number()),
			}),
		],
		noAdditionalProps,
	);

/**
 * A branch off of the trunk for use in summaries
 */
export interface SummarySessionBranch<TChangeset> {
	readonly base: RevisionTag;
	readonly commits: Commit<TChangeset>[];
}

export interface EncodedSummarySessionBranch<TChangeset> {
	readonly base: EncodedRevisionTag;
	readonly commits: Commit<TChangeset>[];
}
const SummarySessionBranch = <ChangeSchema extends TSchema>(tChange: ChangeSchema) =>
	Type.Object(
		{
			base: RevisionTagSchema,
			commits: Type.Array(Commit(tChange)),
		},
		noAdditionalProps,
	);

export interface EncodedEditManager<TChangeset> {
	readonly trunk: readonly Readonly<SequencedCommit<TChangeset>>[];
	readonly branches: readonly [SessionId, Readonly<EncodedSummarySessionBranch<TChangeset>>][];
}
export const EncodedEditManager = <ChangeSchema extends TSchema>(tChange: ChangeSchema) =>
	Type.Object(
		{
			trunk: Type.Array(SequencedCommit(tChange)),
			branches: Type.Array(Type.Tuple([SessionIdSchema, SummarySessionBranch(tChange)])),
		},
		noAdditionalProps,
	);<|MERGE_RESOLUTION|>--- conflicted
+++ resolved
@@ -4,20 +4,14 @@
  */
 
 import { TSchema, Type, ObjectOptions } from "@sinclair/typebox";
-<<<<<<< HEAD
+import { SessionId } from "@fluidframework/id-compressor";
 import { Brand, brand, brandedNumberType } from "../util/index.js";
 import {
-	SessionId,
 	SessionIdSchema,
 	RevisionTag,
 	RevisionTagSchema,
 	EncodedRevisionTag,
 } from "../core/index.js";
-=======
-import { SessionId } from "@fluidframework/id-compressor";
-import { Brand, brand, brandedNumberType } from "../util";
-import { SessionIdSchema, RevisionTag, RevisionTagSchema, EncodedRevisionTag } from "../core";
->>>>>>> 0e5f1ad2
 
 /**
  * Contains a single change to the `SharedTree` and associated metadata.
