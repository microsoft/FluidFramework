/*!
 * Copyright (c) Microsoft Corporation and contributors. All rights reserved.
 * Licensed under the MIT License.
 */

import { TSchema, Type, ObjectOptions, Static } from "@sinclair/typebox";
import { SessionId } from "@fluidframework/id-compressor";
<<<<<<< HEAD
import { Brand, brand, brandedNumberType } from "../util/index.js";
import {
	SessionIdSchema,
	RevisionTag,
	RevisionTagSchema,
	EncodedRevisionTag,
} from "../core/index.js";
=======
import { Brand, brandedNumberType } from "../util";
import { SessionIdSchema, RevisionTag, RevisionTagSchema, EncodedRevisionTag } from "../core";
>>>>>>> d15e85b3

/**
 * Contains a single change to the `SharedTree` and associated metadata.
 *
 * TODO: if this type is not used in the encoded format, move it out of this file, and stop using it in EncodedEditManager.
 * If this is an encoded format, clarify the difference between it and EncodedCommit.
 */
export interface Commit<TChangeset> {
	readonly revision: RevisionTag;
	readonly change: TChangeset;
	/** An identifier representing the session/user/client that made this commit */
	readonly sessionId: SessionId;
}

// eslint-disable-next-line @typescript-eslint/consistent-type-definitions
export type EncodedCommit<TChangeset> = {
	readonly revision: EncodedRevisionTag;
	readonly change: TChangeset;
	readonly sessionId: SessionId;
};

const noAdditionalProps: ObjectOptions = { additionalProperties: false };

const CommitBase = <ChangeSchema extends TSchema>(tChange: ChangeSchema) =>
	Type.Object({
		revision: RevisionTagSchema,
		change: tChange,
		sessionId: SessionIdSchema,
	});
/**
 * @privateRemarks Commits are generally encoded from `GraphCommit`s, which often contain extra data.
 * This `noAdditionalProps` is especially important in that light.
 */
const Commit = <ChangeSchema extends TSchema>(tChange: ChangeSchema) =>
	Type.Composite([CommitBase(tChange)], noAdditionalProps);

export type SeqNumber = Brand<number, "edit-manager.SeqNumber">;
const SeqNumber = brandedNumberType<SeqNumber>({ multipleOf: 1 });

const SequenceId = Type.Object({
	sequenceNumber: SeqNumber,
	indexInBatch: Type.Optional(Type.Number({ multipleOf: 1, minimum: 0 })),
});

export type SequenceId = Static<typeof SequenceId>;

/**
 * A commit with a sequence number but no parentage; used for serializing the `EditManager` into a summary
 */
export interface SequencedCommit<TChangeset> extends Commit<TChangeset>, SequenceId {}

const SequencedCommit = <ChangeSchema extends TSchema>(tChange: ChangeSchema) =>
	Type.Composite([CommitBase(tChange), SequenceId], noAdditionalProps);

/**
 * A branch off of the trunk for use in summaries.
 *
 * TODO: if this type is not used in the encoded format, move it out of this file, and stop using it in EncodedEditManager.
 * If this is an encoded format, use EncodedCommit instead of Commit or clarify that Commit is also an encoded format.
 */
export interface SummarySessionBranch<TChangeset> {
	readonly base: RevisionTag;
	readonly commits: Commit<TChangeset>[];
}

export interface EncodedSummarySessionBranch<TChangeset> {
	readonly base: EncodedRevisionTag;
	readonly commits: Commit<TChangeset>[];
}
const SummarySessionBranch = <ChangeSchema extends TSchema>(tChange: ChangeSchema) =>
	Type.Object(
		{
			base: RevisionTagSchema,
			commits: Type.Array(Commit(tChange)),
		},
		noAdditionalProps,
	);

export interface EncodedEditManager<TChangeset> {
	readonly trunk: readonly Readonly<SequencedCommit<TChangeset>>[];
	readonly branches: readonly [SessionId, Readonly<EncodedSummarySessionBranch<TChangeset>>][];
	readonly version: typeof version;
}

export const version = 1.0;

export const EncodedEditManager = <ChangeSchema extends TSchema>(tChange: ChangeSchema) =>
	Type.Object(
		{
			version: Type.Literal(version),
			trunk: Type.Array(SequencedCommit(tChange)),
			branches: Type.Array(Type.Tuple([SessionIdSchema, SummarySessionBranch(tChange)])),
		},
		noAdditionalProps,
	);<|MERGE_RESOLUTION|>--- conflicted
+++ resolved
@@ -5,18 +5,13 @@
 
 import { TSchema, Type, ObjectOptions, Static } from "@sinclair/typebox";
 import { SessionId } from "@fluidframework/id-compressor";
-<<<<<<< HEAD
-import { Brand, brand, brandedNumberType } from "../util/index.js";
+import { Brand, brandedNumberType } from "../util/index.js";
 import {
 	SessionIdSchema,
 	RevisionTag,
 	RevisionTagSchema,
 	EncodedRevisionTag,
 } from "../core/index.js";
-=======
-import { Brand, brandedNumberType } from "../util";
-import { SessionIdSchema, RevisionTag, RevisionTagSchema, EncodedRevisionTag } from "../core";
->>>>>>> d15e85b3
 
 /**
  * Contains a single change to the `SharedTree` and associated metadata.
