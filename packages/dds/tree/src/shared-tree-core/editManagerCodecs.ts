/*!
 * Copyright (c) Microsoft Corporation and contributors. All rights reserved.
 * Licensed under the MIT License.
 */

import type { IIdCompressor } from "@fluidframework/id-compressor";
import { unreachableCase } from "@fluidframework/core-utils/internal";

import {
	type CodecTree,
	type CodecWriteOptions,
	type DependentFormatVersion,
	type FormatVersion,
	type ICodecFamily,
	type ICodecOptions,
	type IJsonCodec,
	makeCodecFamily,
} from "../codec/index.js";
import { makeVersionDispatchingCodec } from "../codec/index.js";
import type {
	ChangeEncodingContext,
	EncodedRevisionTag,
	RevisionTag,
	SchemaAndPolicy,
} from "../core/index.js";
import type { JsonCompatibleReadOnly } from "../util/index.js";

import type { SummaryData } from "./editManager.js";
import { makeV1CodecWithVersion } from "./editManagerCodecsV1toV4.js";
import { makeV5CodecWithVersion } from "./editManagerCodecsV5.js";
import type { MinimumVersionForCollab } from "@fluidframework/runtime-definitions/internal";
import {
	EditManagerFormatVersion,
	editManagerFormatVersions,
} from "./editManagerFormatCommons.js";

export interface EditManagerEncodingContext {
	idCompressor: IIdCompressor;
	readonly schema?: SchemaAndPolicy;
}

/**
 * Convert a MinimumVersionForCollab to an EditManagerFormatVersion.
 * @param clientVersion - The MinimumVersionForCollab to convert.
 * @returns The EditManagerFormatVersion that corresponds to the provided MinimumVersionForCollab.
 */
export function clientVersionToEditManagerFormatVersion(
	clientVersion: MinimumVersionForCollab,
	writeVersionOverride?: EditManagerFormatVersion,
): EditManagerFormatVersion {
<<<<<<< HEAD
	// Currently, version 3 is the only approved format for writing in production.
	return writeVersionOverride ?? brand(EditManagerVersion.v3);
}

/**
 * Returns the version that should be used for testing shared branches.
 */
export function editManagerFormatVersionSelectorForSharedBranches(
	clientVersion: MinimumVersionForCollab,
): EditManagerFormatVersion {
	return brand(EditManagerVersion.v5);
}

export interface EditManagerCodecOptions {
	readonly editManagerFormatSelector?: (
		minVersionForCollab: MinimumVersionForCollab,
	) => EditManagerFormatVersion;
}

function editManagerFormatVersionFromOptions(
	options: EditManagerCodecOptions & CodecWriteOptions,
): EditManagerFormatVersion {
	const selector =
		options.editManagerFormatSelector ?? clientVersionToEditManagerFormatVersion;
	return selector(options.minVersionForCollab);
=======
	// Currently, edit manager codec only writes in version 3.
	return EditManagerFormatVersion.v3;
>>>>>>> 176c8ec3
}

export function makeEditManagerCodec<TChangeset>(
	changeCodecs: ICodecFamily<TChangeset, ChangeEncodingContext>,
	dependentChangeFormatVersion: DependentFormatVersion<EditManagerFormatVersion>,
	revisionTagCodec: IJsonCodec<
		RevisionTag,
		EncodedRevisionTag,
		EncodedRevisionTag,
		ChangeEncodingContext
	>,
	options: EditManagerCodecOptions & CodecWriteOptions,
): IJsonCodec<
	SummaryData<TChangeset>,
	JsonCompatibleReadOnly,
	JsonCompatibleReadOnly,
	EditManagerEncodingContext
> {
	const family = makeEditManagerCodecs(
		changeCodecs,
		dependentChangeFormatVersion,
		revisionTagCodec,
		options,
	);
	const writeVersion = editManagerFormatVersionFromOptions(options);
	return makeVersionDispatchingCodec(family, { ...options, writeVersion });
}

export function makeEditManagerCodecs<TChangeset>(
	changeCodecs: ICodecFamily<TChangeset, ChangeEncodingContext>,
	dependentChangeFormatVersion: DependentFormatVersion<EditManagerFormatVersion>,
	revisionTagCodec: IJsonCodec<
		RevisionTag,
		EncodedRevisionTag,
		EncodedRevisionTag,
		ChangeEncodingContext
	>,
	options: ICodecOptions,
): ICodecFamily<SummaryData<TChangeset>, EditManagerEncodingContext> {
	const registry: [
		FormatVersion,
		IJsonCodec<
			SummaryData<TChangeset>,
			JsonCompatibleReadOnly,
			JsonCompatibleReadOnly,
			EditManagerEncodingContext
		>,
	][] = Array.from(editManagerFormatVersions, (version) => {
		const changeCodec = changeCodecs.resolve(dependentChangeFormatVersion.lookup(version));
		switch (version) {
			case EditManagerFormatVersion.v1:
			case EditManagerFormatVersion.v2:
			case EditManagerFormatVersion.v3:
			case EditManagerFormatVersion.v4:
				return [
					version,
					makeV1CodecWithVersion(changeCodec, revisionTagCodec, options, version),
				];
			case EditManagerFormatVersion.v5:
				return [
					version,
					makeV5CodecWithVersion(changeCodec, revisionTagCodec, options, version),
				];
			default:
				unreachableCase(version as never);
		}
	});
	return makeCodecFamily(registry);
}

<<<<<<< HEAD
/**
 * The format version for the EditManager.
 */
export enum EditManagerVersion {
	/**
	 * Introduced and retired prior to 2.0.
	 * Reading capability is currently maintained for backwards compatibility, but it could be removed in the future.
	 * Writing capability need not be maintained.
	 */
	v1 = 1,
	/**
	 * Introduced and retired prior to 2.0.
	 * Reading capability is currently maintained for backwards compatibility, but it could be removed in the future.
	 * Writing capability need not be maintained.
	 */
	v2 = 2,
	/**
	 * Introduced prior to 2.0 and used beyond.
	 * Reading capability is currently maintained for backwards compatibility, but it could be removed in the future.
	 * Writing capability needs to be maintained.
	 */
	v3 = 3,
	/**
	 * Was inadvertently released in 2.43.0 (through usages of configuredSharedTree) and remained available as a write format until 2.71.
	 * Reading capability must be maintained for backwards compatibility.
	 * Writing capability need not be maintained.
	 */
	v4 = 4,
	/**
	 * Not yet released.
	 * Only used for testing shared branches.
	 */
	v5 = 5,
}
export type EditManagerFormatVersion = Brand<EditManagerVersion, "EditManagerFormatVersion">;
export const editManagerFormatVersions: ReadonlySet<EditManagerFormatVersion> = new Set([
	brand(EditManagerVersion.v1),
	brand(EditManagerVersion.v2),
	brand(EditManagerVersion.v3),
	brand(EditManagerVersion.v4),
	brand(EditManagerVersion.v5),
]);

=======
>>>>>>> 176c8ec3
export function getCodecTreeForEditManagerFormatWithChange(
	clientVersion: MinimumVersionForCollab,
	changeFormat: CodecTree,
): CodecTree {
	return {
		name: "EditManager",
		version: clientVersionToEditManagerFormatVersion(clientVersion),
		children: [changeFormat],
	};
}<|MERGE_RESOLUTION|>--- conflicted
+++ resolved
@@ -48,9 +48,8 @@
 	clientVersion: MinimumVersionForCollab,
 	writeVersionOverride?: EditManagerFormatVersion,
 ): EditManagerFormatVersion {
-<<<<<<< HEAD
 	// Currently, version 3 is the only approved format for writing in production.
-	return writeVersionOverride ?? brand(EditManagerVersion.v3);
+	return writeVersionOverride ?? EditManagerFormatVersion.v3;
 }
 
 /**
@@ -59,7 +58,7 @@
 export function editManagerFormatVersionSelectorForSharedBranches(
 	clientVersion: MinimumVersionForCollab,
 ): EditManagerFormatVersion {
-	return brand(EditManagerVersion.v5);
+	return EditManagerFormatVersion.v5;
 }
 
 export interface EditManagerCodecOptions {
@@ -74,10 +73,6 @@
 	const selector =
 		options.editManagerFormatSelector ?? clientVersionToEditManagerFormatVersion;
 	return selector(options.minVersionForCollab);
-=======
-	// Currently, edit manager codec only writes in version 3.
-	return EditManagerFormatVersion.v3;
->>>>>>> 176c8ec3
 }
 
 export function makeEditManagerCodec<TChangeset>(
@@ -148,52 +143,6 @@
 	return makeCodecFamily(registry);
 }
 
-<<<<<<< HEAD
-/**
- * The format version for the EditManager.
- */
-export enum EditManagerVersion {
-	/**
-	 * Introduced and retired prior to 2.0.
-	 * Reading capability is currently maintained for backwards compatibility, but it could be removed in the future.
-	 * Writing capability need not be maintained.
-	 */
-	v1 = 1,
-	/**
-	 * Introduced and retired prior to 2.0.
-	 * Reading capability is currently maintained for backwards compatibility, but it could be removed in the future.
-	 * Writing capability need not be maintained.
-	 */
-	v2 = 2,
-	/**
-	 * Introduced prior to 2.0 and used beyond.
-	 * Reading capability is currently maintained for backwards compatibility, but it could be removed in the future.
-	 * Writing capability needs to be maintained.
-	 */
-	v3 = 3,
-	/**
-	 * Was inadvertently released in 2.43.0 (through usages of configuredSharedTree) and remained available as a write format until 2.71.
-	 * Reading capability must be maintained for backwards compatibility.
-	 * Writing capability need not be maintained.
-	 */
-	v4 = 4,
-	/**
-	 * Not yet released.
-	 * Only used for testing shared branches.
-	 */
-	v5 = 5,
-}
-export type EditManagerFormatVersion = Brand<EditManagerVersion, "EditManagerFormatVersion">;
-export const editManagerFormatVersions: ReadonlySet<EditManagerFormatVersion> = new Set([
-	brand(EditManagerVersion.v1),
-	brand(EditManagerVersion.v2),
-	brand(EditManagerVersion.v3),
-	brand(EditManagerVersion.v4),
-	brand(EditManagerVersion.v5),
-]);
-
-=======
->>>>>>> 176c8ec3
 export function getCodecTreeForEditManagerFormatWithChange(
 	clientVersion: MinimumVersionForCollab,
 	changeFormat: CodecTree,
