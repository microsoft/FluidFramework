/*!
 * Copyright (c) Microsoft Corporation and contributors. All rights reserved.
 * Licensed under the MIT License.
 */

import { assert } from "@fluidframework/core-utils";
<<<<<<< HEAD
import { ICodecOptions, IJsonCodec, IMultiFormatCodec } from "../codec/index.js";
import { EncodedRevisionTag, RevisionTag } from "../core/index.js";
import {
	JsonCompatibleReadOnly,
	JsonCompatibleReadOnlySchema,
	mapIterable,
} from "../util/index.js";
import { SummaryData } from "./editManager.js";
import { Commit, EncodedCommit, EncodedEditManager } from "./editManagerFormat.js";
=======
import { ICodecOptions, IJsonCodec, IMultiFormatCodec, SessionAwareCodec } from "../codec";
import { ChangeEncodingContext, EncodedRevisionTag, RevisionTag } from "../core";
import { JsonCompatibleReadOnly, JsonCompatibleReadOnlySchema, mapIterable } from "../util";
import { SummaryData } from "./editManager";
import { Commit, EncodedCommit, EncodedEditManager } from "./editManagerFormat";
>>>>>>> 0e5f1ad2

export function makeEditManagerCodec<TChangeset>(
	changeCodec: IMultiFormatCodec<
		TChangeset,
		JsonCompatibleReadOnly,
		JsonCompatibleReadOnly,
		ChangeEncodingContext
	>,
	revisionTagCodec: SessionAwareCodec<RevisionTag, EncodedRevisionTag>,
	{ jsonValidator: validator }: ICodecOptions,
): IJsonCodec<SummaryData<TChangeset>> {
	const format = validator.compile(
		EncodedEditManager(changeCodec.json.encodedSchema ?? JsonCompatibleReadOnlySchema),
	);

	const encodeCommit = <T extends Commit<TChangeset>>(
		commit: T,
		context: ChangeEncodingContext,
	) => ({
		...commit,
		revision: revisionTagCodec.encode(commit.revision, commit.sessionId),
		change: changeCodec.json.encode(commit.change, context),
	});

	const decodeCommit = <T extends EncodedCommit<JsonCompatibleReadOnly>>(
		commit: T,
		context: ChangeEncodingContext,
	) => ({
		...commit,
		revision: revisionTagCodec.decode(commit.revision, commit.sessionId),
		change: changeCodec.json.decode(commit.change, context),
	});

	return {
		encode: (data) => {
			const json: EncodedEditManager<TChangeset> = {
				trunk: data.trunk.map((commit) =>
					encodeCommit(commit, { originatorId: commit.sessionId }),
				),
				branches: Array.from(data.branches.entries(), ([sessionId, branch]) => [
					sessionId,
					{
						base: revisionTagCodec.encode(branch.base, sessionId),
						commits: branch.commits.map((commit) =>
							encodeCommit(commit, { originatorId: commit.sessionId }),
						),
					},
				]),
			};
			assert(format.check(json), 0x6cc /* Encoded schema should validate */);
			return json as unknown as JsonCompatibleReadOnly;
		},
		decode: (json) => {
			assert(format.check(json), 0x6cd /* Encoded schema should validate */);
			return {
				trunk: json.trunk.map((commit) =>
					decodeCommit(commit, { originatorId: commit.sessionId }),
				),
				branches: new Map(
					mapIterable(json.branches, ([sessionId, branch]) => [
						sessionId,
						{
							base: revisionTagCodec.decode(branch.base, sessionId),
							commits: branch.commits.map((commit) =>
								decodeCommit(commit, {
									originatorId: commit.sessionId,
								}),
							),
						},
					]),
				),
			};
		},
	};
}<|MERGE_RESOLUTION|>--- conflicted
+++ resolved
@@ -4,9 +4,8 @@
  */
 
 import { assert } from "@fluidframework/core-utils";
-<<<<<<< HEAD
-import { ICodecOptions, IJsonCodec, IMultiFormatCodec } from "../codec/index.js";
-import { EncodedRevisionTag, RevisionTag } from "../core/index.js";
+import { ICodecOptions, IJsonCodec, IMultiFormatCodec, SessionAwareCodec } from "../codec/index.js";
+import { ChangeEncodingContext, EncodedRevisionTag, RevisionTag } from "../core/index.js";
 import {
 	JsonCompatibleReadOnly,
 	JsonCompatibleReadOnlySchema,
@@ -14,13 +13,6 @@
 } from "../util/index.js";
 import { SummaryData } from "./editManager.js";
 import { Commit, EncodedCommit, EncodedEditManager } from "./editManagerFormat.js";
-=======
-import { ICodecOptions, IJsonCodec, IMultiFormatCodec, SessionAwareCodec } from "../codec";
-import { ChangeEncodingContext, EncodedRevisionTag, RevisionTag } from "../core";
-import { JsonCompatibleReadOnly, JsonCompatibleReadOnlySchema, mapIterable } from "../util";
-import { SummaryData } from "./editManager";
-import { Commit, EncodedCommit, EncodedEditManager } from "./editManagerFormat";
->>>>>>> 0e5f1ad2
 
 export function makeEditManagerCodec<TChangeset>(
 	changeCodec: IMultiFormatCodec<
