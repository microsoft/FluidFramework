/*!
 * Copyright (c) Microsoft Corporation and contributors. All rights reserved.
 * Licensed under the MIT License.
 */

<<<<<<< HEAD
import { assert } from "@fluidframework/core-utils";
import { ICodecOptions, IJsonCodec, IMultiFormatCodec, SessionAwareCodec } from "../codec/index.js";
import { ChangeEncodingContext, EncodedRevisionTag, RevisionTag } from "../core/index.js";
import {
	JsonCompatibleReadOnly,
	JsonCompatibleReadOnlySchema,
	mapIterable,
} from "../util/index.js";
import { SummaryData } from "./editManager.js";
import { Commit, EncodedCommit, EncodedEditManager } from "./editManagerFormat.js";
=======
import {
	ICodecOptions,
	IJsonCodec,
	IMultiFormatCodec,
	SessionAwareCodec,
	makeVersionedValidatedCodec,
} from "../codec";
import { ChangeEncodingContext, EncodedRevisionTag, RevisionTag } from "../core";
import { JsonCompatibleReadOnly, JsonCompatibleReadOnlySchema, mapIterable } from "../util";
import { SummaryData } from "./editManager";
import {
	Commit,
	EncodedCommit,
	EncodedEditManager,
	SequencedCommit,
	version,
} from "./editManagerFormat";
>>>>>>> d15e85b3

export function makeEditManagerCodec<TChangeset>(
	changeCodec: IMultiFormatCodec<
		TChangeset,
		JsonCompatibleReadOnly,
		JsonCompatibleReadOnly,
		ChangeEncodingContext
	>,
	revisionTagCodec: SessionAwareCodec<RevisionTag, EncodedRevisionTag>,
	options: ICodecOptions,
): IJsonCodec<SummaryData<TChangeset>> {
	const format = EncodedEditManager(
		changeCodec.json.encodedSchema ?? JsonCompatibleReadOnlySchema,
	);

	const encodeCommit = <T extends Commit<TChangeset>>(
		commit: T,
		context: ChangeEncodingContext,
	) => ({
		...commit,
		revision: revisionTagCodec.encode(commit.revision, commit.sessionId),
		change: changeCodec.json.encode(commit.change, context),
	});

	const decodeCommit = <T extends EncodedCommit<JsonCompatibleReadOnly>>(
		commit: T,
		context: ChangeEncodingContext,
	) => ({
		...commit,
		revision: revisionTagCodec.decode(commit.revision, commit.sessionId),
		change: changeCodec.json.decode(commit.change, context),
	});

	const codec: IJsonCodec<
		SummaryData<TChangeset>,
		EncodedEditManager<TChangeset>
	> = makeVersionedValidatedCodec(options, new Set([version]), format, {
		encode: (data) => {
			const json: EncodedEditManager<TChangeset> = {
				trunk: data.trunk.map((commit) =>
					encodeCommit(commit, { originatorId: commit.sessionId }),
				),
				branches: Array.from(data.branches.entries(), ([sessionId, branch]) => [
					sessionId,
					{
						base: revisionTagCodec.encode(branch.base, sessionId),
						commits: branch.commits.map((commit) =>
							encodeCommit(commit, { originatorId: commit.sessionId }),
						),
					},
				]),
				version,
			};
			return json;
		},
		decode: (json: EncodedEditManager<TChangeset>): SummaryData<TChangeset> => {
			// TODO: sort out EncodedCommit vs Commit, and make this type check without `any`.
			const trunk: readonly any[] = json.trunk;
			return {
				trunk: trunk.map(
					(commit): SequencedCommit<TChangeset> =>
						// TODO: sort out EncodedCommit vs Commit, and make this type check without `as`.
						// eslint-disable-next-line @typescript-eslint/no-unsafe-return
						decodeCommit(commit, {
							originatorId: commit.sessionId,
						}),
				),
				branches: new Map(
					mapIterable(json.branches, ([sessionId, branch]) => [
						sessionId,
						{
							base: revisionTagCodec.decode(branch.base, sessionId),
							commits: branch.commits.map((commit) =>
								// TODO: sort out EncodedCommit vs Commit, and make this type check without `as`.
								decodeCommit(commit as EncodedCommit<JsonCompatibleReadOnly>, {
									originatorId: commit.sessionId,
								}),
							),
						},
					]),
				),
			};
		},
	});
	// TODO: makeVersionedValidatedCodec and withSchemaValidation should allow the codec to decode JsonCompatibleReadOnly, or Versioned or something like that,
	// and not leak the internal encoded format in the API surface.
	// Fixing that would remove the need for this cast.
	return codec as unknown as IJsonCodec<SummaryData<TChangeset>>;
}<|MERGE_RESOLUTION|>--- conflicted
+++ resolved
@@ -3,9 +3,13 @@
  * Licensed under the MIT License.
  */
 
-<<<<<<< HEAD
-import { assert } from "@fluidframework/core-utils";
-import { ICodecOptions, IJsonCodec, IMultiFormatCodec, SessionAwareCodec } from "../codec/index.js";
+import {
+	ICodecOptions,
+	IJsonCodec,
+	IMultiFormatCodec,
+	SessionAwareCodec,
+	makeVersionedValidatedCodec,
+} from "../codec/index.js";
 import { ChangeEncodingContext, EncodedRevisionTag, RevisionTag } from "../core/index.js";
 import {
 	JsonCompatibleReadOnly,
@@ -13,26 +17,13 @@
 	mapIterable,
 } from "../util/index.js";
 import { SummaryData } from "./editManager.js";
-import { Commit, EncodedCommit, EncodedEditManager } from "./editManagerFormat.js";
-=======
-import {
-	ICodecOptions,
-	IJsonCodec,
-	IMultiFormatCodec,
-	SessionAwareCodec,
-	makeVersionedValidatedCodec,
-} from "../codec";
-import { ChangeEncodingContext, EncodedRevisionTag, RevisionTag } from "../core";
-import { JsonCompatibleReadOnly, JsonCompatibleReadOnlySchema, mapIterable } from "../util";
-import { SummaryData } from "./editManager";
 import {
 	Commit,
 	EncodedCommit,
 	EncodedEditManager,
 	SequencedCommit,
 	version,
-} from "./editManagerFormat";
->>>>>>> d15e85b3
+} from "./editManagerFormat.js";
 
 export function makeEditManagerCodec<TChangeset>(
 	changeCodec: IMultiFormatCodec<
