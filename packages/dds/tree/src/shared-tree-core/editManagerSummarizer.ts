--- conflicted
+++ resolved
@@ -12,20 +12,9 @@
 	ITelemetryContext,
 } from "@fluidframework/runtime-definitions";
 import { createSingleBlobSummary } from "@fluidframework/shared-object-base";
-<<<<<<< HEAD
+
 import { IJsonCodec } from "../codec/index.js";
 import { ChangeFamily, ChangeFamilyEditor } from "../core/index.js";
-=======
-
-import { ICodecOptions, IJsonCodec } from "../codec/index.js";
-import {
-	ChangeEncodingContext,
-	ChangeFamily,
-	ChangeFamilyEditor,
-	EncodedRevisionTag,
-	RevisionTag,
-} from "../core/index.js";
->>>>>>> 35987a81
 import { SchemaAndPolicy } from "../feature-libraries/index.js";
 import { JsonCompatibleReadOnly } from "../util/index.js";
 
