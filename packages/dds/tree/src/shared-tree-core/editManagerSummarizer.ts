/*!
 * Copyright (c) Microsoft Corporation and contributors. All rights reserved.
 * Licensed under the MIT License.
 */

import { bufferToString } from "@fluid-internal/client-utils";
import { assert } from "@fluidframework/core-utils";
import { IChannelStorageService } from "@fluidframework/datastore-definitions";
import {
	IGarbageCollectionData,
	ISummaryTreeWithStats,
	ITelemetryContext,
} from "@fluidframework/runtime-definitions";
import { createSingleBlobSummary } from "@fluidframework/shared-object-base";
<<<<<<< HEAD
import { ICodecOptions, IJsonCodec } from "../codec/index.js";
import {
	ChangeFamily,
	ChangeFamilyEditor,
	EncodedRevisionTag,
	RevisionTag,
} from "../core/index.js";
import { JsonCompatibleReadOnly } from "../util/index.js";
import { Summarizable, SummaryElementParser, SummaryElementStringifier } from "./sharedTreeCore.js";
import { EditManager, SummaryData } from "./editManager.js";
import { makeEditManagerCodec } from "./editManagerCodecs.js";
=======
import { ICodecOptions, IJsonCodec, SessionAwareCodec } from "../codec";
import { ChangeFamily, ChangeFamilyEditor, EncodedRevisionTag, RevisionTag } from "../core";
import { JsonCompatibleReadOnly } from "../util";
import { Summarizable, SummaryElementParser, SummaryElementStringifier } from "./sharedTreeCore";
import { EditManager, SummaryData } from "./editManager";
import { makeEditManagerCodec } from "./editManagerCodecs";
>>>>>>> 0e5f1ad2

const stringKey = "String";

const formatVersion = 0;

/**
 * Provides methods for summarizing and loading an `EditManager`
 */
export class EditManagerSummarizer<TChangeset> implements Summarizable {
	public readonly key = "EditManager";

	// Note: since there is only one format, this can just be cached on the class.
	// With more write formats active, it may make sense to keep around the "usual" format codec
	// (the one for the current persisted configuration) and resolve codecs for different versions
	// as necessary (e.g. an upgrade op came in, or the configuration changed within the collab window
	// and an op needs to be interpreted which isn't written with the current configuration).
	private readonly codec: IJsonCodec<SummaryData<TChangeset>>;
	public constructor(
		private readonly editManager: EditManager<
			ChangeFamilyEditor,
			TChangeset,
			ChangeFamily<ChangeFamilyEditor, TChangeset>
		>,
		revisionTagCodec: SessionAwareCodec<RevisionTag, EncodedRevisionTag>,
		options: ICodecOptions,
	) {
		const changesetCodec = this.editManager.changeFamily.codecs.resolve(formatVersion);
		this.codec = makeEditManagerCodec(changesetCodec, revisionTagCodec, options);
	}

	public getAttachSummary(
		stringify: SummaryElementStringifier,
		fullTree?: boolean,
		trackState?: boolean,
		telemetryContext?: ITelemetryContext,
	): ISummaryTreeWithStats {
		return this.summarizeCore(stringify);
	}

	public async summarize(
		stringify: SummaryElementStringifier,
		fullTree?: boolean,
		trackState?: boolean,
		telemetryContext?: ITelemetryContext,
	): Promise<ISummaryTreeWithStats> {
		return this.summarizeCore(stringify);
	}

	private summarizeCore(stringify: SummaryElementStringifier): ISummaryTreeWithStats {
		const jsonCompatible = this.codec.encode(this.editManager.getSummaryData());
		const dataString = stringify(jsonCompatible);
		return createSingleBlobSummary(stringKey, dataString);
	}

	public getGCData(fullGC?: boolean): IGarbageCollectionData {
		// TODO: Properly implement garbage collection. Right now, garbage collection is performed automatically
		// by the code in SharedObject (from which SharedTreeCore extends). The `runtime.uploadBlob` API delegates
		// to the `BlobManager`, which automatically populates the summary with ISummaryAttachment entries for each
		// blob.
		return {
			gcNodes: {},
		};
	}

	public async load(
		services: IChannelStorageService,
		parse: SummaryElementParser,
	): Promise<void> {
		const schemaBuffer: ArrayBufferLike = await services.readBlob(stringKey);

		// After the awaits, validate that the data is in a clean state.
		// This detects any data that could have been accidentally added through
		// invalid means and is about to be overwritten.
		assert(
			this.editManager.isEmpty(),
			0x42c /* There should not already be stored EditManager data when loading from summary */,
		);

		const summary = parse(bufferToString(schemaBuffer, "utf-8")) as JsonCompatibleReadOnly;
		const data = this.codec.decode(summary);
		this.editManager.loadSummaryData(data);
	}
}<|MERGE_RESOLUTION|>--- conflicted
+++ resolved
@@ -12,8 +12,7 @@
 	ITelemetryContext,
 } from "@fluidframework/runtime-definitions";
 import { createSingleBlobSummary } from "@fluidframework/shared-object-base";
-<<<<<<< HEAD
-import { ICodecOptions, IJsonCodec } from "../codec/index.js";
+import { ICodecOptions, IJsonCodec, SessionAwareCodec } from "../codec/index.js";
 import {
 	ChangeFamily,
 	ChangeFamilyEditor,
@@ -24,14 +23,6 @@
 import { Summarizable, SummaryElementParser, SummaryElementStringifier } from "./sharedTreeCore.js";
 import { EditManager, SummaryData } from "./editManager.js";
 import { makeEditManagerCodec } from "./editManagerCodecs.js";
-=======
-import { ICodecOptions, IJsonCodec, SessionAwareCodec } from "../codec";
-import { ChangeFamily, ChangeFamilyEditor, EncodedRevisionTag, RevisionTag } from "../core";
-import { JsonCompatibleReadOnly } from "../util";
-import { Summarizable, SummaryElementParser, SummaryElementStringifier } from "./sharedTreeCore";
-import { EditManager, SummaryData } from "./editManager";
-import { makeEditManagerCodec } from "./editManagerCodecs";
->>>>>>> 0e5f1ad2
 
 const stringKey = "String";
 
