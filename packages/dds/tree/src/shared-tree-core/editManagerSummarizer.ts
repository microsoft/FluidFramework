/*!
 * Copyright (c) Microsoft Corporation and contributors. All rights reserved.
 * Licensed under the MIT License.
 */

import { bufferToString } from "@fluid-internal/client-utils";
import { assert } from "@fluidframework/core-utils/internal";
import { IChannelStorageService } from "@fluidframework/datastore-definitions";
import {
	IGarbageCollectionData,
	ISummaryTreeWithStats,
	ITelemetryContext,
} from "@fluidframework/runtime-definitions";
import { createSingleBlobSummary } from "@fluidframework/shared-object-base/internal";

<<<<<<< HEAD
import { ICodecOptions, IJsonCodec } from "../codec/index.js";
import {
	ChangeEncodingContext,
	ChangeFamily,
	ChangeFamilyEditor,
	EncodedRevisionTag,
	RevisionTag,
	SchemaAndPolicy,
} from "../core/index.js";
=======
import { IJsonCodec } from "../codec/index.js";
import { ChangeFamily, ChangeFamilyEditor } from "../core/index.js";
import { SchemaAndPolicy } from "../feature-libraries/index.js";
>>>>>>> c6c41690
import { JsonCompatibleReadOnly } from "../util/index.js";

import { EditManager, SummaryData } from "./editManager.js";
import { EditManagerEncodingContext } from "./editManagerCodecs.js";
import { Summarizable, SummaryElementParser, SummaryElementStringifier } from "./sharedTreeCore.js";

const stringKey = "String";

/**
 * Provides methods for summarizing and loading an `EditManager`
 */
export class EditManagerSummarizer<TChangeset> implements Summarizable {
	public readonly key = "EditManager";

	public constructor(
		private readonly editManager: EditManager<
			ChangeFamilyEditor,
			TChangeset,
			ChangeFamily<ChangeFamilyEditor, TChangeset>
		>,
		private readonly codec: IJsonCodec<
			SummaryData<TChangeset>,
			JsonCompatibleReadOnly,
			JsonCompatibleReadOnly,
			EditManagerEncodingContext
		>,
		private readonly schemaAndPolicy?: SchemaAndPolicy,
	) {}

	public getAttachSummary(
		stringify: SummaryElementStringifier,
		fullTree?: boolean,
		trackState?: boolean,
		telemetryContext?: ITelemetryContext,
	): ISummaryTreeWithStats {
		return this.summarizeCore(stringify);
	}

	public async summarize(
		stringify: SummaryElementStringifier,
		fullTree?: boolean,
		trackState?: boolean,
		telemetryContext?: ITelemetryContext,
	): Promise<ISummaryTreeWithStats> {
		return this.summarizeCore(stringify);
	}

	private summarizeCore(stringify: SummaryElementStringifier): ISummaryTreeWithStats {
		const context: EditManagerEncodingContext =
			this.schemaAndPolicy !== undefined ? { schema: this.schemaAndPolicy } : {};
		const jsonCompatible = this.codec.encode(this.editManager.getSummaryData(), context);
		const dataString = stringify(jsonCompatible);
		return createSingleBlobSummary(stringKey, dataString);
	}

	public getGCData(fullGC?: boolean): IGarbageCollectionData {
		// TODO: Properly implement garbage collection. Right now, garbage collection is performed automatically
		// by the code in SharedObject (from which SharedTreeCore extends). The `runtime.uploadBlob` API delegates
		// to the `BlobManager`, which automatically populates the summary with ISummaryAttachment entries for each
		// blob.
		return {
			gcNodes: {},
		};
	}

	public async load(
		services: IChannelStorageService,
		parse: SummaryElementParser,
	): Promise<void> {
		const schemaBuffer: ArrayBufferLike = await services.readBlob(stringKey);

		// After the awaits, validate that the data is in a clean state.
		// This detects any data that could have been accidentally added through
		// invalid means and is about to be overwritten.
		assert(
			this.editManager.isEmpty(),
			0x42c /* There should not already be stored EditManager data when loading from summary */,
		);

		const summary = parse(bufferToString(schemaBuffer, "utf-8")) as JsonCompatibleReadOnly;
		const data = this.codec.decode(summary, {});
		this.editManager.loadSummaryData(data);
	}
}<|MERGE_RESOLUTION|>--- conflicted
+++ resolved
@@ -13,21 +13,8 @@
 } from "@fluidframework/runtime-definitions";
 import { createSingleBlobSummary } from "@fluidframework/shared-object-base/internal";
 
-<<<<<<< HEAD
-import { ICodecOptions, IJsonCodec } from "../codec/index.js";
-import {
-	ChangeEncodingContext,
-	ChangeFamily,
-	ChangeFamilyEditor,
-	EncodedRevisionTag,
-	RevisionTag,
-	SchemaAndPolicy,
-} from "../core/index.js";
-=======
 import { IJsonCodec } from "../codec/index.js";
-import { ChangeFamily, ChangeFamilyEditor } from "../core/index.js";
-import { SchemaAndPolicy } from "../feature-libraries/index.js";
->>>>>>> c6c41690
+import { ChangeFamily, ChangeFamilyEditor, SchemaAndPolicy } from "../core/index.js";
 import { JsonCompatibleReadOnly } from "../util/index.js";
 
 import { EditManager, SummaryData } from "./editManager.js";
