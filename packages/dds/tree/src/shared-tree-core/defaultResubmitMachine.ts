--- conflicted
+++ resolved
@@ -60,13 +60,6 @@
 	}
 
 	public onCommitRollback(commit: GraphCommit<TChange>): void {
-<<<<<<< HEAD
-		if (this.latestInFlightCommitWithStaleEnrichments === this.inFlightQueue.length - 1) {
-			this.latestInFlightCommitWithStaleEnrichments -= 1;
-		}
-		const tip = this.inFlightQueue.pop();
-		assert(commit.revision === tip?.revision, "must rollback from the tip");
-=======
 		assert(
 			this.inFlightQueue.length > 0 &&
 				commit.revision === this.inFlightQueue[this.inFlightQueue.length - 1]?.revision,
@@ -77,7 +70,6 @@
 			this.latestInFlightCommitWithStaleEnrichments -= 1;
 		}
 		this.inFlightQueue.pop();
->>>>>>> 34d54e3c
 	}
 
 	public prepareForResubmit(toResubmit: readonly GraphCommit<TChange>[]): void {
