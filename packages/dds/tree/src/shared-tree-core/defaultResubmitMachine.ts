/*!
 * Copyright (c) Microsoft Corporation and contributors. All rights reserved.
 * Licensed under the MIT License.
 */

import {
	assert,
	DoublyLinkedList,
	oob,
	type ListNode,
	type ListNodeRange,
} from "@fluidframework/core-utils/internal";

import type { GraphCommit, TaggedChange } from "../core/index.js";
import { disposeSymbol, hasSome } from "../util/index.js";

import type { ChangeEnricherReadonlyCheckout, ResubmitMachine } from "./index.js";

interface PendingChange<TChange> {
	commit: GraphCommit<TChange>;
	lastEnrichment: number;
}
type PendingChangeNode<TChange> = ListNode<PendingChange<TChange>>;

/**
 * Default implementation of {@link ResubmitMachine}.
 */
export class DefaultResubmitMachine<TChange> implements ResubmitMachine<TChange> {
	/**
	 * The list of commits (from oldest to most recent) that have been submitted but not sequenced.
	 */
	private readonly inFlightQueue: DoublyLinkedList<PendingChange<TChange>> =
		new DoublyLinkedList();

	/**
	 * The range of in-flight commits that are currently being resubmitted.
	 * Defined only during the resubmit phase.
	 */
	private pendingResubmitRange: ListNodeRange<PendingChange<TChange>> | undefined;

	/**
	 * The current enrichment version for in-flight commits.
	 * Incremented when a peer commit is sequenced.
	 */
	private currentEnrichment: number = 0;

	public constructor(
		/**
		 * A function that can create a rollback for a given change.
		 */
		private readonly makeRollback: (change: TaggedChange<TChange>) => TChange,
		/**
		 * Change enricher that represent the tip of the top-level local branch (i.e., the branch on which in-flight
		 * commits are applied and automatically rebased).
		 */
		private readonly tip: ChangeEnricherReadonlyCheckout<TChange>,
	) {}

	public onCommitSubmitted(commit: GraphCommit<TChange>): void {
		if (this.pendingResubmitRange !== undefined) {
			const toResubmit = this.pendingResubmitRange?.first;
			assert(
				toResubmit?.data.commit === commit,
				0x981 /* Unexpected commit submitted during resubmit phase */,
			);
			// If we are not at the last commit to resubmit, advance the range to the next node.
			// Otherwise, clear the resubmit range as we are done resubmitting.
			if (toResubmit !== this.pendingResubmitRange.last) {
				assert(toResubmit.next !== undefined, "must be more in the list");
				this.pendingResubmitRange.first = toResubmit.next;
			} else {
				this.pendingResubmitRange = undefined;
			}
			toResubmit.remove();
		}
		this.inFlightQueue.push({ commit, lastEnrichment: this.currentEnrichment });
	}

	public onCommitRollback(commit: GraphCommit<TChange>): void {
		assert(
			commit.revision === this.inFlightQueue.last?.data.commit.revision,
			"must rollback latest commit in the in flight queue",
		);
		this.inFlightQueue.pop();
	}

	public prepareForResubmit(toResubmit: readonly GraphCommit<TChange>[]): void {
		assert(
			!this.isInResubmitPhase,
			0x957 /* Invalid resubmit phase start during incomplete resubmit phase */,
		);

		if (!hasSome(toResubmit)) {
			return;
		}

		assert(
			toResubmit.length <= this.inFlightQueue.length,
<<<<<<< HEAD
			0x958 /* Unexpected resubmit of more or fewer commits than are in flight */,
=======
			"Unexpected resubmit of more commits than are in flight",
>>>>>>> b510e395
		);

		// Find the first in-flight commit to resubmit.
		const first = this.inFlightQueue.find(
			(v) => v.data.commit.revision === toResubmit[0].revision,
		);
		// Always resubmit to the end of all outstanding ops, but the list may grow during resubmit,
		// so we must track the current end at the start of the phase.
		const last = this.inFlightQueue.last;
		assert(
			first !== undefined && last !== undefined,
			"there must be inflight commits to resubmit",
		);

		this.pendingResubmitRange = { first, last };
		// If any in-flight commits have stale enrichments, recompute them.
		if (first.data.lastEnrichment < this.currentEnrichment) {
			const checkout = this.tip.fork();

			// Roll back the checkout to the state before the oldest commit
			for (let iCommit = toResubmit.length - 1; iCommit >= 0; iCommit -= 1) {
				const commit = toResubmit[iCommit] ?? oob();
				const rollback = this.makeRollback(commit);
				// WARNING: it's not currently possible to roll back past a schema change (see AB#7265).
				// Either we have to make it possible to do so, or this logic will have to change to work
				// forwards from an earlier fork instead of backwards.
				checkout.applyTipChange(rollback);
			}

			// Update the enrichments of the stale commits in the in-flight queue.
			let current: PendingChangeNode<TChange> | undefined = first;
			for (const commit of toResubmit) {
				assert(
					current !== undefined,
					"there must be an inflight commit for each resubmit commit",
				);
				current.data.commit = commit;
				if (current.data.lastEnrichment < this.currentEnrichment) {
					const enrichedChange = checkout.updateChangeEnrichments(
						commit.change,
						commit.revision,
					);
					const enrichedCommit = { ...commit, change: enrichedChange };

					// Optimization: only apply the enriched change if the next commit also needs enrichment.
					if (
						current.next !== undefined &&
						current.next.data.lastEnrichment < this.currentEnrichment
					) {
						checkout.applyTipChange(enrichedChange, commit.revision);
					}

					current.data.commit = enrichedCommit;
					current.data.lastEnrichment = this.currentEnrichment;
				}
				current = current.next;
			}
			checkout[disposeSymbol]();
		}
	}

	public peekNextCommit(): GraphCommit<TChange> {
		assert(
			this.isInResubmitPhase,
			0x982 /* No available commit to resubmit outside of resubmit phase */,
		);
		assert(
			this.pendingResubmitRange !== undefined,
			0xa87 /* Expected resubmit queue to be non-empty */,
		);
		return this.pendingResubmitRange.first.data.commit;
	}

	public get isInResubmitPhase(): boolean {
		return this.pendingResubmitRange !== undefined;
	}

	public onSequencedCommitApplied(isLocal: boolean): void {
		if (isLocal) {
			// The oldest in-flight commit has been sequenced
			assert(this.inFlightQueue.length > 0, 0x959 /* Sequencing of unknown local commit */);
			this.inFlightQueue.shift();
		} else {
			// A peer commit has been sequenced
			this.currentEnrichment++;
		}
	}
}<|MERGE_RESOLUTION|>--- conflicted
+++ resolved
@@ -96,11 +96,7 @@
 
 		assert(
 			toResubmit.length <= this.inFlightQueue.length,
-<<<<<<< HEAD
-			0x958 /* Unexpected resubmit of more or fewer commits than are in flight */,
-=======
 			"Unexpected resubmit of more commits than are in flight",
->>>>>>> b510e395
 		);
 
 		// Find the first in-flight commit to resubmit.
