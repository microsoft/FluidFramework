--- conflicted
+++ resolved
@@ -66,11 +66,7 @@
 			// If we are not at the last commit to resubmit, advance the range to the next node.
 			// Otherwise, clear the resubmit range as we are done resubmitting.
 			if (toResubmit !== this.pendingResubmitRange.last) {
-<<<<<<< HEAD
-				assert(toResubmit.next !== undefined, "must be more in the list");
-=======
 				assert(toResubmit.next !== undefined, 0xbd6 /* must be more in the list */);
->>>>>>> e7f50ae5
 				this.pendingResubmitRange.first = toResubmit.next;
 			} else {
 				this.pendingResubmitRange = undefined;
@@ -83,11 +79,7 @@
 	public onCommitRollback(commit: GraphCommit<TChange>): void {
 		assert(
 			commit.revision === this.inFlightQueue.last?.data.commit.revision,
-<<<<<<< HEAD
-			"must rollback latest commit in the in flight queue",
-=======
 			0xbd7 /* must rollback latest commit in the in flight queue */,
->>>>>>> e7f50ae5
 		);
 		this.inFlightQueue.pop();
 	}
@@ -104,11 +96,7 @@
 
 		assert(
 			toResubmit.length <= this.inFlightQueue.length,
-<<<<<<< HEAD
-			0x958 /* Unexpected resubmit of more or fewer commits than are in flight */,
-=======
 			0xbd8 /* Unexpected resubmit of more commits than are in flight */,
->>>>>>> e7f50ae5
 		);
 
 		// Find the first in-flight commit to resubmit.
@@ -120,11 +108,7 @@
 		const last = this.inFlightQueue.last;
 		assert(
 			first !== undefined && last !== undefined,
-<<<<<<< HEAD
-			"there must be inflight commits to resubmit",
-=======
 			0xbd9 /* there must be inflight commits to resubmit */,
->>>>>>> e7f50ae5
 		);
 
 		this.pendingResubmitRange = { first, last };
@@ -147,11 +131,7 @@
 			for (const commit of toResubmit) {
 				assert(
 					current !== undefined,
-<<<<<<< HEAD
-					"there must be an inflight commit for each resubmit commit",
-=======
 					0xbda /* there must be an inflight commit for each resubmit commit */,
->>>>>>> e7f50ae5
 				);
 				current.data.commit = commit;
 				if (current.data.lastEnrichment < this.currentEnrichment) {
