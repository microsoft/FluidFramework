/*!
 * Copyright (c) Microsoft Corporation and contributors. All rights reserved.
 * Licensed under the MIT License.
 */

import {
	assert,
	DoublyLinkedList,
	type ListNodeRange,
} from "@fluidframework/core-utils/internal";

import type { GraphCommit, RevisionTag, TaggedChange } from "../core/index.js";
import { disposeSymbol } from "../util/index.js";

import type { ChangeEnricherReadonlyCheckout, ResubmitMachine } from "./index.js";

/**
 * Default implementation of {@link ResubmitMachine}.
 */
export class DefaultResubmitMachine<TChange> implements ResubmitMachine<TChange> {
	/**
	 * The list of commits (from oldest to most recent) that have been submitted but not sequenced.
	 */
	private readonly inFlightQueue: DoublyLinkedList<{
		commit: GraphCommit<TChange>;
		refSeq: number;
	}> = new DoublyLinkedList();

	private pendingResubmitRange:
		| ListNodeRange<{ commit: GraphCommit<TChange>; refSeq: number }>
		| undefined;

	private staleEnrichmentsBeforeSeq: number = 0;

	public constructor(
		/**
		 * A function that can create a rollback for a given change.
		 */
		private readonly makeRollback: (change: TaggedChange<TChange>) => TChange,
		/**
		 * Change enricher that represent the tip of the top-level local branch (i.e., the branch on which in-flight
		 * commits are applied and automatically rebased).
		 */
		private readonly tip: ChangeEnricherReadonlyCheckout<TChange>,
	) {}

	public onCommitSubmitted(commit: GraphCommit<TChange>): void {
		if (this.pendingResubmitRange !== undefined) {
			const toResubmit = this.pendingResubmitRange?.first;
			if (toResubmit !== this.pendingResubmitRange.last) {
				assert(this.pendingResubmitRange.first.next !== undefined, "must be more in the list");
				this.pendingResubmitRange.first = this.pendingResubmitRange.first.next;
			} else {
				this.pendingResubmitRange = undefined;
			}
			toResubmit.remove();

			assert(
				toResubmit?.data.commit === commit,
				0x981 /* Unexpected commit submitted during resubmit phase */,
			);
		}
		this.inFlightQueue.push({ commit, refSeq: this.staleEnrichmentsBeforeSeq });
	}

<<<<<<< HEAD
	public prepareForResubmit(revision: RevisionTag): void {
=======
	public onCommitRollback(commit: GraphCommit<TChange>): void {
		assert(
			this.inFlightQueue.length > 0 &&
				commit.revision === this.inFlightQueue[this.inFlightQueue.length - 1]?.revision,
			"must rollback latest commit in the in flight queue",
		);

		if (this.latestInFlightCommitWithStaleEnrichments === this.inFlightQueue.length - 1) {
			this.latestInFlightCommitWithStaleEnrichments -= 1;
		}
		this.inFlightQueue.pop();
	}

	public prepareForResubmit(toResubmit: readonly GraphCommit<TChange>[]): void {
>>>>>>> 34d54e3c
		assert(
			!this.isInResubmitPhase,
			0x957 /* Invalid resubmit phase start during incomplete resubmit phase */,
		);
		const first = this.inFlightQueue.find((v) => v.data.commit.revision === revision);
		const last = this.inFlightQueue.last;
		assert(
			first !== undefined && last !== undefined,
			"there must be inflight commits to resubmit",
		);
		// No in-flight commits have stale enrichments, so we can resubmit them as is
		this.pendingResubmitRange = { first, last };
		if (first.data.refSeq < this.staleEnrichmentsBeforeSeq) {
			const checkout = this.tip.fork();

			for (
				let iCommit = this.inFlightQueue.last;
				iCommit !== undefined && iCommit !== first.prev;
				iCommit = iCommit?.prev
			) {
				const { commit } = iCommit.data;
				const rollback = this.makeRollback(commit);
				// WARNING: it's not currently possible to roll back past a schema change (see AB#7265).
				// Either we have to make it possible to do so, or this logic will have to change to work
				// forwards from an earlier fork instead of backwards.
				checkout.applyTipChange(rollback);
			}

			// Update the enrichments of the stale commits
			for (
				let iCommit = first;
				iCommit !== undefined && iCommit.data.refSeq < this.staleEnrichmentsBeforeSeq;
				// eslint-disable-next-line @typescript-eslint/no-non-null-assertion
				iCommit = iCommit.next!
			) {
				const { commit } = iCommit.data;
				const enrichedChange = checkout.updateChangeEnrichments(
					commit.change,
					commit.revision,
				);
				const enrichedCommit = { ...commit, change: enrichedChange };
				// this is an optimization to avoid applying changes that will
				// never be leveraged. specifically, we only apply if
				// subsequent commits also need enrichment
				if (
					iCommit.next !== undefined &&
					iCommit.next.data.refSeq < this.staleEnrichmentsBeforeSeq
				) {
					checkout.applyTipChange(enrichedChange, commit.revision);
				}
				iCommit.data.commit = enrichedCommit;
				iCommit.data.refSeq = this.staleEnrichmentsBeforeSeq;
			}
			checkout[disposeSymbol]();
		}
	}

	public peekNextCommit(): GraphCommit<TChange> {
		assert(
			this.isInResubmitPhase,
			0x982 /* No available commit to resubmit outside of resubmit phase */,
		);
		assert(
			this.pendingResubmitRange !== undefined,
			0xa87 /* Expected resubmit queue to be non-empty */,
		);
		return this.pendingResubmitRange.first.data.commit;
	}

	public get isInResubmitPhase(): boolean {
		return this.pendingResubmitRange !== undefined;
	}

	public onSequencedCommitApplied(isLocal: boolean): void {
		if (isLocal) {
			// The oldest in-flight commit has been sequenced
			assert(this.inFlightQueue.length > 0, 0x959 /* Sequencing of unknown local commit */);
			this.inFlightQueue.shift();
		} else {
			// A peer commit has been sequenced
			this.staleEnrichmentsBeforeSeq++;
		}
	}
}<|MERGE_RESOLUTION|>--- conflicted
+++ resolved
@@ -63,24 +63,15 @@
 		this.inFlightQueue.push({ commit, refSeq: this.staleEnrichmentsBeforeSeq });
 	}
 
-<<<<<<< HEAD
-	public prepareForResubmit(revision: RevisionTag): void {
-=======
 	public onCommitRollback(commit: GraphCommit<TChange>): void {
 		assert(
-			this.inFlightQueue.length > 0 &&
-				commit.revision === this.inFlightQueue[this.inFlightQueue.length - 1]?.revision,
+			commit.revision === this.inFlightQueue.last?.data.commit.revision,
 			"must rollback latest commit in the in flight queue",
 		);
-
-		if (this.latestInFlightCommitWithStaleEnrichments === this.inFlightQueue.length - 1) {
-			this.latestInFlightCommitWithStaleEnrichments -= 1;
-		}
 		this.inFlightQueue.pop();
 	}
 
-	public prepareForResubmit(toResubmit: readonly GraphCommit<TChange>[]): void {
->>>>>>> 34d54e3c
+	public prepareForResubmit(revision: RevisionTag): void {
 		assert(
 			!this.isInResubmitPhase,
 			0x957 /* Invalid resubmit phase start during incomplete resubmit phase */,
