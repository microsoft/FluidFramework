--- conflicted
+++ resolved
@@ -5,11 +5,7 @@
 
 import { assert } from "@fluidframework/core-utils";
 import { SessionId } from "@fluidframework/id-compressor";
-<<<<<<< HEAD
-import { brand, fail, getOrCreate, mapIterable, Mutable } from "../util/index.js";
-=======
 import { BTree } from "@tylerbu/sorted-btree-es6";
->>>>>>> 2822c6b8
 import {
 	ChangeFamily,
 	ChangeFamilyEditor,
@@ -21,14 +17,7 @@
 	mintCommit,
 	rebaseChange,
 } from "../core/index.js";
-import {
-	Mutable,
-	RecursiveReadonly,
-	brand,
-	fail,
-	getOrCreate,
-	mapIterable,
-} from "../util/index.js";
+import { Mutable, brand, fail, getOrCreate, mapIterable } from "../util/index.js";
 import { SharedTreeBranch, getChangeReplaceType, onForkTransitive } from "./branch.js";
 import {
 	Commit,
