/*!
 * Copyright (c) Microsoft Corporation and contributors. All rights reserved.
 * Licensed under the MIT License.
 */

<<<<<<< HEAD
import { BTree } from "sorted-btree";
=======
import { BTree } from "@tylerbu/sorted-btree-es6";
>>>>>>> 6a16a5d5
import { assert } from "@fluidframework/core-utils";
import { SessionId } from "@fluidframework/id-compressor";
import { brand, fail, getOrCreate, mapIterable, Mutable, RecursiveReadonly } from "../util";
import {
	ChangeFamily,
	ChangeFamilyEditor,
	findAncestor,
	findCommonAncestor,
	GraphCommit,
	mintCommit,
	rebaseChange,
	RevisionTag,
} from "../core";
import { getChangeReplaceType, onForkTransitive, SharedTreeBranch } from "./branch";
import {
	Commit,
	SequenceId,
	SummarySessionBranch,
	SeqNumber,
	SequencedCommit,
} from "./editManagerFormat";
import {
	sequenceIdComparator,
	equalSequenceIds,
	minSequenceId,
	decrementSequenceId,
	maxSequenceId,
} from "./sequenceIdUtils";

export const minimumPossibleSequenceNumber: SeqNumber = brand(Number.MIN_SAFE_INTEGER);
const minimumPossibleSequenceId: SequenceId = {
	sequenceNumber: minimumPossibleSequenceNumber,
};

/**
 * Represents a local branch of a document and interprets the effect on the document of adding sequenced changes,
 * which were based on a given session's branch, to the document history
 */
// TODO: Try to reduce this to a single type parameter
export class EditManager<
	TEditor extends ChangeFamilyEditor,
	TChangeset,
	TChangeFamily extends ChangeFamily<TEditor, TChangeset>,
> {
	/** The "trunk" branch. The trunk represents the list of received sequenced changes. */
	private readonly trunk: SharedTreeBranch<TEditor, TChangeset>;

	/**
	 * Records extra data associated with commits in the {@link trunk}.
	 * This does not include an entry for the {@link trunkBase}.
	 */
	private readonly trunkMetadata = new Map<
		RevisionTag,
		{ sequenceId: SequenceId; sessionId: SessionId }
	>();
	/**
	 * A map from a sequence id to the commit in the {@link trunk} which has that sequence id.
	 * This also includes an entry for the {@link trunkBase} which always has the lowest key in the map.
	 */
	private readonly sequenceMap = new BTree<SequenceId, GraphCommit<TChangeset>>(
		undefined,
		sequenceIdComparator,
	);

	/**
	 * Branches are maintained to represent the local change list that the issuing client had
	 * at the time of submitting the latest known edit on the branch.
	 * This means the head commit of each branch is always in its original (non-rebased) form.
	 */
	// TODO:#4593: Add test to ensure that peer branches are never initialized with a repairDataStoreProvider
	private readonly peerLocalBranches: Map<SessionId, SharedTreeBranch<TEditor, TChangeset>> =
		new Map();

	/**
	 * This branch holds the changes made by this client which have not yet been confirmed as sequenced changes.
	 */
	public readonly localBranch: SharedTreeBranch<TEditor, TChangeset>;

	/**
	 * Tracks where on the trunk all registered branches are based. Each key is the sequence id of a commit on
	 * the trunk, and the value is the set of all branches who have that commit as their common ancestor with the trunk.
	 */
	private readonly trunkBranches = new BTree<
		SequenceId,
		Set<SharedTreeBranch<TEditor, TChangeset>>
	>(undefined, sequenceIdComparator);

	/**
	 * The sequence number of the newest commit on the trunk that has been received by all peers.
	 * Defaults to {@link minimumPossibleSequenceNumber} if no commits have been received.
	 *
	 * @remarks If there are more than one commit with the same sequence number we assume this refers to the last commit in the batch.
	 */
	private minimumSequenceNumber = minimumPossibleSequenceNumber;

	/**
	 * The sequence ID corresponding to the oldest revertible commit owned by the local branch. This is used
	 * to prevent the trunk from trimming this commit or commits after it as they're needed for undo.
	 */
	private _oldestRevertibleSequenceId?: SequenceId;

	/**
	 * A special commit that is a "base" (tail) of the trunk, though not part of the trunk itself.
	 * This makes it possible to model the trunk in the same way as any other branch (it branches off of a base commit)
	 * which allows it to use branching APIs to interact with the other branches.
	 * Each time trunk eviction occurs, the most recent evicted commit becomes the new `trunkBase`.
	 */
	private trunkBase: GraphCommit<TChangeset>;

	/**
	 * @param changeFamily - the change family of changes on the trunk and local branch
	 * @param localSessionId - the id of the local session that will be used for local commits
	 */
	public constructor(
		public readonly changeFamily: TChangeFamily,
		public readonly localSessionId: SessionId,
		private readonly mintRevisionTag: () => RevisionTag,
	) {
		this.trunkBase = {
			revision: "root",
			change: changeFamily.rebaser.compose([]),
		};
		this.sequenceMap.set(minimumPossibleSequenceId, this.trunkBase);
		this.trunk = new SharedTreeBranch(this.trunkBase, changeFamily, mintRevisionTag);
		this.localBranch = new SharedTreeBranch(
			this.trunk.getHead(),
			changeFamily,
			mintRevisionTag,
		);

		this.localBranch.on("revertibleDispose", this.onRevertibleDisposed());

		// Track all forks of the local branch for purposes of trunk eviction. Unlike the local branch, they have
		// an unknown lifetime and rebase frequency, so we can not make any assumptions about which trunk commits
		// they require and therefore we monitor them explicitly.
		onForkTransitive(this.localBranch, (fork) => this.registerBranch(fork));
	}

	/**
	 * Make the given branch known to the `EditManager`. The `EditManager` will ensure that all registered
	 * branches remain usable even as the minimum sequence number advances.
	 */
	private registerBranch(branch: SharedTreeBranch<TEditor, TChangeset>): void {
		const trackBranch = (b: SharedTreeBranch<TEditor, TChangeset>): SequenceId => {
			const trunkCommit =
				findCommonAncestor(this.trunk.getHead(), b.getHead()) ??
				fail("Expected branch to be related to trunk");
			const sequenceId =
				this.trunkMetadata.get(trunkCommit.revision)?.sequenceId ??
				minimumPossibleSequenceId;
			const branches = getOrCreate(this.trunkBranches, sequenceId, () => new Set());

			assert(!branches.has(b), 0x670 /* Branch was registered more than once */);
			branches.add(b);
			return sequenceId;
		};

		const untrackBranch = (
			b: SharedTreeBranch<TEditor, TChangeset>,
			sequenceId: SequenceId,
		): void => {
			const branches =
				this.trunkBranches.get(sequenceId) ?? fail("Expected branch to be tracked");

			assert(branches.delete(b), 0x671 /* Expected branch to be tracked */);
			if (branches.size === 0) {
				this.trunkBranches.delete(sequenceId);
			}
		};

		// Record the sequence id of the branch's base commit on the trunk
		const trunkBase = { sequenceId: trackBranch(branch) };
		// Whenever the branch is rebased, update our record of its base trunk commit
		const offRebase = branch.on("afterChange", (args) => {
			if (args.type === "replace" && getChangeReplaceType(args) === "rebase") {
				untrackBranch(branch, trunkBase.sequenceId);
				trunkBase.sequenceId = trackBranch(branch);
				this.trimTrunk();
			}
		});
		// When the branch is disposed, update our branch set and trim the trunk
		const offDispose = branch.on("dispose", () => {
			untrackBranch(branch, trunkBase.sequenceId);
			this.trimTrunk();
			offRebase();
			offDispose();
		});
	}

	/**
	 * Returns the sequence id of the oldest sequenced revertible commit on the local branch.
	 *
	 * TODO: may be more performant to maintain the oldest revertible on the branches themselves
	 * this should be tested and revisited once branches are supported
	 */
	private getOldestRevertibleSequenceId(): SequenceId | undefined {
		if (this._oldestRevertibleSequenceId === undefined) {
			let oldest: SequenceId | undefined;
			for (const revision of this.localBranch.revertibleCommits()) {
				if (oldest === undefined) {
					oldest = this.trunkMetadata.get(revision)?.sequenceId;
				} else {
					const current = this.trunkMetadata.get(revision)?.sequenceId;
					if (current !== undefined) {
						oldest = minSequenceId(oldest, current);
					}
				}
			}
			this._oldestRevertibleSequenceId = oldest;
		}

		return this._oldestRevertibleSequenceId;
	}

	private onRevertibleDisposed(): (revision: RevisionTag) => void {
		return (revision: RevisionTag) => {
			const metadata = this.trunkMetadata.get(revision);

			// if this revision hasn't been sequenced, it won't be evicted
			if (metadata !== undefined) {
				const { sequenceId: id } = metadata;
				// if this revision corresponds with the current oldest revertible sequence id, replace it with the new oldest
				if (id === this._oldestRevertibleSequenceId) {
					this._oldestRevertibleSequenceId = undefined;
				}
			}
		};
	}

	/**
	 * Advances the minimum sequence number, and removes all commits from the trunk which lie outside the collaboration window.
	 * @param minimumSequenceNumber - the sequence number of the newest commit that all peers (including this one) have received and applied to their trunks.
	 *
	 * @remarks If there are more than one commit with the same sequence number we assume this refers to the last commit in the batch.
	 */
	public advanceMinimumSequenceNumber(minimumSequenceNumber: SeqNumber): void {
		if (minimumSequenceNumber === this.minimumSequenceNumber) {
			return;
		}

		assert(
			minimumSequenceNumber > this.minimumSequenceNumber,
			0x476 /* number must be larger or equal to current minimumSequenceNumber. */,
		);

		this.minimumSequenceNumber = minimumSequenceNumber;
		this.trimTrunk();
	}

	/**
	 * Examines the latest known minimum sequence number and the trunk bases of any registered branches to determine
	 * if any commits on the trunk are unreferenced and unneeded for future computation; those found are evicted from the trunk.
	 * @returns the number of commits that were removed from the trunk
	 */
	private trimTrunk(): void {
		/** The sequence id of the oldest commit on the trunk that will be retained */
		let trunkTailSequenceId: SequenceId = {
			sequenceNumber: this.minimumSequenceNumber,
			indexInBatch: Number.POSITIVE_INFINITY,
		};
		// If there are any outstanding registered branches, get the one that is the oldest (has the "most behind" trunk base)
		const minimumBranchBaseSequenceId = this.trunkBranches.minKey();
		if (minimumBranchBaseSequenceId !== undefined) {
			// If that branch is behind the minimum sequence id, we only want to evict commits older than it,
			// even if those commits are behind the minimum sequence id
			const sequenceIdBeforeMinimumBranchBase = decrementSequenceId(
				minimumBranchBaseSequenceId,
			);
			trunkTailSequenceId = minSequenceId(
				trunkTailSequenceId,
				sequenceIdBeforeMinimumBranchBase,
			);
		}

		// TODO get the oldest revertible sequence id from all registered branches, not just the local branch
		const oldestRevertibleSequenceId = this.getOldestRevertibleSequenceId();
		if (oldestRevertibleSequenceId !== undefined) {
			// use a smaller sequence number so that the oldest revertible is not trimmed
			const sequenceIdBeforeOldestRevertible = decrementSequenceId(
				oldestRevertibleSequenceId,
			);
			trunkTailSequenceId = minSequenceId(
				trunkTailSequenceId,
				sequenceIdBeforeOldestRevertible,
			);
		}

		const [sequenceId, latestEvicted] = this.getClosestTrunkCommit(
			maxSequenceId(
				trunkTailSequenceId,
				this.sequenceMap.minKey() ?? minimumPossibleSequenceId,
			),
		);

		// Don't do any work if the commit found by the search is already the tail of the trunk
		if (latestEvicted !== this.trunkBase) {
			// The minimum sequence number informs us that all peer branches are at least caught up to the tail commit,
			// so rebase them accordingly. This is necessary to prevent peer branches from referencing any evicted commits.
			for (const [, branch] of this.peerLocalBranches) {
				branch.rebaseOnto(this.trunk, latestEvicted);
			}

			// This mutation is a performance hack. If commits are truly immutable, then changing the trunk's tail requires
			// regenerating the entire commit graph. Instead, we can simply chop off the tail like this if we're certain
			// that there are no outstanding references to any of the commits being removed (other than the references via
			// the trunk). The peer branches have been rebased to the head of the trunk, the local branch is already rebased
			// to the head of the trunk, and all other branches are tracked by `trunkBranches` and known to be ahead of or at
			// `newTrunkBase`. Therefore, no branches should have unique references to any of the commits being evicted here.
			// We mutate the most recent of the evicted commits to become the new trunk base. That way, any other commits that
			// have parent pointers to the latest evicted commit will stay linked, even though that it is no longer part of the trunk.
			const newTrunkBase = latestEvicted as Mutable<typeof latestEvicted>;
			// The metadata for new trunk base revision needs to be deleted before modifying it.
			this.trunkMetadata.delete(newTrunkBase.revision);
			// Copying the revision of the old trunk base into the new trunk base means we don't need to write out the original
			// revision to summaries. All clients agree that the trunk base always has the same hardcoded revision.
			newTrunkBase.revision = this.trunkBase.revision;
			// Overwriting the change is not strictly necessary, but done here for consistency (so all trunk bases are deeply equal).
			newTrunkBase.change = this.trunkBase.change;
			// Dropping the parent field removes (transitively) all references to the evicted commits so they can be garbage collected.
			delete newTrunkBase.parent;
			this.trunkBase = newTrunkBase;

			// Update any state that is derived from trunk commits
			this.sequenceMap.editRange(
				minimumPossibleSequenceId,
				sequenceId,
				true,
				(s, { revision }) => {
					// Cleanup look-aside data for each evicted commit
					this.trunkMetadata.delete(revision);
					// Delete all evicted commits from `sequenceMap` except for the latest one, which is the new `trunkBase`
					if (equalSequenceIds(s, sequenceId)) {
						assert(
							revision === newTrunkBase.revision,
							0x729 /* Expected last evicted commit to be new trunk base */,
						);
					} else {
						return { delete: true };
					}
				},
			);

			const trunkSize = getPathFromBase(this.trunk.getHead(), this.trunkBase).length;
			assert(
				this.sequenceMap.size === trunkSize + 1,
				0x744 /* The size of the sequenceMap must have one element more than the trunk */,
			);
			assert(
				this.trunkMetadata.size === trunkSize,
				0x745 /* The size of the trunkMetadata must be the same as the trunk */,
			);
		}
	}

	public isEmpty(): boolean {
		return (
			this.trunk.getHead() === this.trunkBase &&
			this.peerLocalBranches.size === 0 &&
			this.localBranch.getHead() === this.trunk.getHead() &&
			this.minimumSequenceNumber === minimumPossibleSequenceNumber
		);
	}

	public getSummaryData(): SummaryData<TChangeset> {
		// The assert below is acceptable at present because summarization only ever occurs on a client with no
		// local/in-flight changes.
		// In the future we may wish to relax this constraint. For that to work, the current implementation of
		// `EditManager` would have to be amended in one of two ways:
		// A) Changes made by the local session should be represented by a branch in `EditManager.branches`.
		// B) The contents of such a branch should be computed on demand based on the trunk.
		// Note that option (A) would be a simple change to `addSequencedChange` whereas (B) would likely require
		// rebasing trunk changes over the inverse of trunk changes.
		assert(
			this.localBranch.getHead() === this.trunk.getHead(),
			0x428 /* Clients with local changes cannot be used to generate summaries */,
		);

		const trunk = getPathFromBase(this.trunk.getHead(), this.trunkBase).map((c) => {
			const metadata =
				this.trunkMetadata.get(c.revision) ?? fail("Expected metadata for trunk commit");
			const commit: SequencedCommit<TChangeset> = {
				change: c.change,
				revision: c.revision,
				sequenceNumber: metadata.sequenceId.sequenceNumber,
				sessionId: metadata.sessionId,
			};
			if (metadata.sequenceId.indexInBatch !== undefined) {
				commit.indexInBatch = metadata.sequenceId.indexInBatch;
			}
			return commit;
		});

		const branches = new Map<SessionId, SummarySessionBranch<TChangeset>>(
			mapIterable(this.peerLocalBranches.entries(), ([sessionId, branch]) => {
				const branchPath: GraphCommit<TChangeset>[] = [];
				const ancestor =
					findCommonAncestor([branch.getHead(), branchPath], this.trunk.getHead()) ??
					fail("Expected branch to be based on trunk");

				return [
					sessionId,
					{
						base: ancestor.revision,
						commits: branchPath.map((c) => {
							const commit: Commit<TChangeset> = {
								change: c.change,
								revision: c.revision,
								sessionId,
							};
							return commit;
						}),
					},
				];
			}),
		);

		return { trunk, branches };
	}

	public loadSummaryData(data: SummaryData<TChangeset>): void {
		assert(
			this.isEmpty(),
			0x68a /* Attempted to load from summary after edit manager was already mutated */,
		);
		// Record the tags of each trunk commit as we generate the trunk so they can be looked up quickly
		// when hydrating the peer branches below
		const trunkRevisionCache = new Map<RevisionTag, GraphCommit<TChangeset>>();
		trunkRevisionCache.set(this.trunkBase.revision, this.trunkBase);
		this.trunk.setHead(
			data.trunk.reduce((base, c) => {
				const sequenceId: SequenceId =
					c.indexInBatch === undefined
						? {
								sequenceNumber: c.sequenceNumber,
						  }
						: {
								sequenceNumber: c.sequenceNumber,
								indexInBatch: c.indexInBatch,
						  };
				const commit = mintCommit(base, c);
				this.sequenceMap.set(sequenceId, commit);
				this.trunkMetadata.set(c.revision, {
					sequenceId,
					sessionId: c.sessionId,
				});
				trunkRevisionCache.set(c.revision, commit);
				return commit;
			}, this.trunkBase),
		);

		this.localBranch.setHead(this.trunk.getHead());

		for (const [sessionId, branch] of data.branches) {
			const commit =
				trunkRevisionCache.get(branch.base) ??
				fail("Expected summary branch to be based off of a revision in the trunk");

			this.peerLocalBranches.set(
				sessionId,
				new SharedTreeBranch(
					branch.commits.reduce(mintCommit, commit),
					this.changeFamily,
					this.mintRevisionTag,
				),
			);
		}
	}

	public getTrunkChanges(): readonly RecursiveReadonly<TChangeset>[] {
		return getPathFromBase(this.trunk.getHead(), this.trunkBase).map((c) => c.change);
	}

	public getTrunkHead(): GraphCommit<TChangeset> {
		return this.trunk.getHead();
	}

	public getLocalChanges(): readonly RecursiveReadonly<TChangeset>[] {
		return getPathFromBase(this.localBranch.getHead(), this.trunk.getHead()).map(
			(c) => c.change,
		);
	}

	/**
	 * @returns The length of the longest branch maintained by this EditManager.
	 * This may be the length of a peer branch or the local branch.
	 * The length is counted from the lowest common ancestor with the trunk such that a fully sequenced branch would
	 * have length zero.
	 */
	public getLongestBranchLength(): number {
		let max = 0;
		const trunkHead = this.trunk.getHead();
		for (const branch of this.peerLocalBranches.values()) {
			const branchPath = getPathFromBase(branch.getHead(), trunkHead);
			if (branchPath.length > max) {
				max = branchPath.length;
			}
		}
		const localPath = getPathFromBase(this.localBranch.getHead(), trunkHead);
		return Math.max(max, localPath.length);
	}

	public addSequencedChange(
		newCommit: Commit<TChangeset>,
		sequenceNumber: SeqNumber,
		referenceSequenceNumber: SeqNumber,
	): void {
		assert(
			sequenceNumber > this.minimumSequenceNumber,
			0x713 /* Expected change sequence number to exceed the last known minimum sequence number */,
		);

		const commitsSequenceNumber = this.getBatch(sequenceNumber);
		const sequenceId: SequenceId =
			commitsSequenceNumber.length === 0
				? {
						sequenceNumber,
				  }
				: {
						sequenceNumber,
						indexInBatch: commitsSequenceNumber.length,
				  };

		if (newCommit.sessionId === this.localSessionId) {
			const [firstLocalCommit] = getPathFromBase(
				this.localBranch.getHead(),
				this.trunk.getHead(),
			);
			assert(
				firstLocalCommit !== undefined,
				0x6b5 /* Received a sequenced change from the local session despite having no local changes */,
			);

			// The first local branch commit is already rebased over the trunk, so we can push it directly to the trunk.
			this.pushToTrunk(
				sequenceId,
				{ ...firstLocalCommit, sessionId: this.localSessionId },
				true,
			);
			this.localBranch.rebaseOnto(this.trunk);
			return;
		}

		// Get the revision that the remote change is based on
		const [, baseRevisionInTrunk] = this.getClosestTrunkCommit(referenceSequenceNumber);
		// Rebase that branch over the part of the trunk up to the base revision
		// This will be a no-op if the sending client has not advanced since the last time we received an edit from it
		const peerLocalBranch = getOrCreate(
			this.peerLocalBranches,
			newCommit.sessionId,
			() =>
				new SharedTreeBranch(baseRevisionInTrunk, this.changeFamily, this.mintRevisionTag),
		);
		peerLocalBranch.rebaseOnto(this.trunk, baseRevisionInTrunk);

		if (peerLocalBranch.getHead() === this.trunk.getHead()) {
			// If the branch is fully caught up and empty after being rebased, then push to the trunk directly
			this.pushToTrunk(sequenceId, newCommit);
			peerLocalBranch.setHead(this.trunk.getHead());
		} else {
			// Otherwise, rebase the change over the trunk and append it, and append the original change to the peer branch.
			const newChangeFullyRebased = rebaseChange(
				this.changeFamily.rebaser,
				newCommit.change,
				peerLocalBranch.getHead(),
				this.trunk.getHead(),
				this.mintRevisionTag,
			);

			peerLocalBranch.apply(newCommit.change, newCommit.revision);
			this.pushToTrunk(sequenceId, {
				...newCommit,
				change: newChangeFullyRebased,
			});
		}

		this.localBranch.rebaseOnto(this.trunk);
	}

	public findLocalCommit(
		revision: RevisionTag,
	): [commit: GraphCommit<TChangeset>, commitsAfter: GraphCommit<TChangeset>[]] {
		const commits: GraphCommit<TChangeset>[] = [];
		const commit = findAncestor(
			[this.localBranch.getHead(), commits],
			(c) => c.revision === revision,
		);
		assert(commit !== undefined, 0x599 /* Expected local branch to contain revision */);
		return [commit, commits];
	}

	private pushToTrunk(sequenceId: SequenceId, commit: Commit<TChangeset>, local = false): void {
		const mintedCommit = mintCommit(this.trunk.getHead(), commit);
		this.trunk.setHead(mintedCommit);
		this.localBranch.updateRevertibleCommit(mintedCommit);
		const trunkHead = this.trunk.getHead();
		this.sequenceMap.set(sequenceId, trunkHead);
		this.trunkMetadata.set(trunkHead.revision, { sequenceId, sessionId: commit.sessionId });
	}

	/**
	 * Finds the most recent trunk commit that was sequenced at or before the given point.
	 * @param searchBy - the sequence number or the sequence id to search for
	 * @remarks Fails if there is no eligible commit.
	 * @returns the closest commit and its sequence id
	 */
	private getClosestTrunkCommit(searchBy: SeqNumber): [SequenceId, GraphCommit<TChangeset>];
	private getClosestTrunkCommit(searchBy: SequenceId): [SequenceId, GraphCommit<TChangeset>];
	private getClosestTrunkCommit(
		searchBy: SeqNumber | SequenceId,
	): [SequenceId, GraphCommit<TChangeset>] {
		const sequenceId: SequenceId =
			typeof searchBy === "number"
				? {
						// This is to make sure that the correct commit is selected in this 2 scenarios:
						// 1) The commit is unique for that sequence number
						// 2) There are more than one commit for the same sequence number, in this case we need to select the last one.
						sequenceNumber: searchBy,
						indexInBatch: Number.POSITIVE_INFINITY,
				  }
				: searchBy;

		const commit = this.sequenceMap.getPairOrNextLower(sequenceId);
		assert(commit !== undefined, 0x746 /* sequence id has been evicted */);
		return commit;
	}

	private getBatch(sequenceNumber: SeqNumber): [SequenceId, GraphCommit<TChangeset>][] {
		const startSequenceId: SequenceId = {
			sequenceNumber,
		};
		const endSequenceId: SequenceId = {
			sequenceNumber: brand((sequenceNumber as number) + 1),
		};

		return this.sequenceMap.getRange(startSequenceId, endSequenceId, false);
	}
}

/**
 * The in-memory data that summaries contain
 */
export interface SummaryData<TChangeset> {
	readonly trunk: readonly SequencedCommit<TChangeset>[];
	readonly branches: ReadonlyMap<SessionId, SummarySessionBranch<TChangeset>>;
}

/**
 * @returns the path from the base of a branch to its head
 */
function getPathFromBase<TCommit extends { parent?: TCommit }>(
	branchHead: TCommit,
	baseBranchHead: TCommit,
): TCommit[] {
	const path: TCommit[] = [];
	assert(
		findCommonAncestor([branchHead, path], baseBranchHead) !== undefined,
		0x573 /* Expected branches to be related */,
	);
	return path;
}<|MERGE_RESOLUTION|>--- conflicted
+++ resolved
@@ -3,11 +3,7 @@
  * Licensed under the MIT License.
  */
 
-<<<<<<< HEAD
 import { BTree } from "sorted-btree";
-=======
-import { BTree } from "@tylerbu/sorted-btree-es6";
->>>>>>> 6a16a5d5
 import { assert } from "@fluidframework/core-utils";
 import { SessionId } from "@fluidframework/id-compressor";
 import { brand, fail, getOrCreate, mapIterable, Mutable, RecursiveReadonly } from "../util";
