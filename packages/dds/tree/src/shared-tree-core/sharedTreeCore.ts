--- conflicted
+++ resolved
@@ -263,19 +263,7 @@
 		local: boolean,
 		localOpMetadata: unknown,
 	) {
-<<<<<<< HEAD
-		const { revision, originatorId: stableClientId, changeset } = message.contents as Message;
-		const changes = this.changeCodec.json.decode(changeset);
-		const commit: Commit<TChange> = {
-			revision,
-			sessionId: stableClientId,
-			change: changes,
-		};
-=======
-		const decoder = (format: number, encodedChange: JsonCompatibleReadOnly) =>
-			this.changeFamily.encoder.decodeJson(format, encodedChange);
-		const commit = parseCommit(message.contents, decoder);
->>>>>>> 6dee4ffb
+		const commit = parseCommit(message.contents, this.changeCodec);
 
 		const delta = this.editManager.addSequencedChange(
 			commit,
@@ -375,17 +363,13 @@
 	}
 
 	protected override reSubmitCore(content: JsonCompatibleReadOnly, localOpMetadata: unknown) {
-		const decoder = (format: number, encodedChange: JsonCompatibleReadOnly) =>
-			this.changeFamily.encoder.decodeJson(format, encodedChange);
-		const { revision } = parseCommit(content, decoder);
+		const { revision } = parseCommit(content, this.changeCodec);
 		const [commit] = this.editManager.findLocalCommit(revision);
 		this.submitCommit(commit);
 	}
 
 	protected applyStashedOp(content: JsonCompatibleReadOnly): undefined {
-		const decoder = (format: number, encodedChange: JsonCompatibleReadOnly) =>
-			this.changeFamily.encoder.decodeJson(format, encodedChange);
-		const { revision, change } = parseCommit(content, decoder);
+		const { revision, change } = parseCommit(content, this.changeCodec);
 		this.addLocalChange(change, revision);
 		return;
 	}
@@ -512,7 +496,7 @@
  */
 function parseCommit<TChange>(
 	content: JsonCompatibleReadOnly,
-	decoder: (format: number, changeContent: JsonCompatibleReadOnly) => TChange,
+	codec: IMultiFormatCodec<TChange>,
 ): Commit<TChange> {
 	assert(isJsonObject(content), "expected content to be an object");
 	assert(
@@ -521,6 +505,6 @@
 	);
 	assert(content.changeset !== undefined, "expected changeset to be defined");
 	assert(typeof content.originatorId === "string", "expected changeset to be defined");
-	const change = decoder(formatVersion, content.changeset);
+	const change = codec.json.decode(content.changeset);
 	return { revision: content.revision, sessionId: content.originatorId, change };
 }