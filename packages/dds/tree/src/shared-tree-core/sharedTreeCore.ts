--- conflicted
+++ resolved
@@ -248,27 +248,14 @@
 			// If we are detached but loading from a summary, then we need to update our detached revision to ensure that it is ahead of all detached revisions in the summary.
 			// First, finish loading the edit manager so that we can inspect the sequence numbers of the commits on the trunk.
 			await loadEditManager;
-<<<<<<< HEAD
-			// Find the most recent detached revision in the summary trunk...
+
 			const latestDetachedSequenceNumber = this.editManager.getLatestSequenceNumber();
-			assert(
-				latestDetachedSequenceNumber === undefined || latestDetachedSequenceNumber < 0,
-				"Unexpected non-detached commit",
-			);
-
-			// ...and set our detached revision to be as it would be if we had been already created that revision.
-			this.detachedRevision = latestDetachedSequenceNumber ?? this.detachedRevision;
-=======
-
-			const head = this.editManager.getTrunkHead();
-			const latestDetachedSequenceNumber = this.editManager.getSequenceNumber(head);
 			// When we load a summary for a tree that was never attached,
 			// latestDetachedSequenceNumber is either undefined (no commits in summary) or negative (all commits in summary were made while detached).
 			// We only need to update `this.detachedRevision` in the latter case.
 			if (latestDetachedSequenceNumber !== undefined && latestDetachedSequenceNumber < 0) {
 				this.detachedRevision = latestDetachedSequenceNumber;
 			}
->>>>>>> 64ed9722
 			await Promise.all(loadSummarizables);
 		} else {
 			await Promise.all([loadEditManager, ...loadSummarizables]);
