/*!
 * Copyright (c) Microsoft Corporation and contributors. All rights reserved.
 * Licensed under the MIT License.
 */

import { assert } from "@fluidframework/core-utils/internal";
import {
	IChannelAttributes,
	IChannelStorageService,
	IFluidDataStoreRuntime,
} from "@fluidframework/datastore-definitions";
import { IIdCompressor } from "@fluidframework/id-compressor";
import { ISequencedDocumentMessage } from "@fluidframework/protocol-definitions";
import {
	IExperimentalIncrementalSummaryContext,
	IGarbageCollectionData,
	ISummaryTreeWithStats,
	ITelemetryContext,
} from "@fluidframework/runtime-definitions";
import { SummaryTreeBuilder } from "@fluidframework/runtime-utils/internal";
import { IFluidSerializer } from "@fluidframework/shared-object-base";
import { SharedObject } from "@fluidframework/shared-object-base/internal";

import { ICodecOptions, IJsonCodec } from "../codec/index.js";
import {
	ChangeFamily,
	ChangeFamilyEditor,
	GraphCommit,
<<<<<<< HEAD
	RevisionTag,
	RevisionTagCodec,
} from "../core/index.js";
import { SchemaAndPolicy } from "../feature-libraries/index.js";
=======
	RevisionTagCodec,
	SchemaAndPolicy,
} from "../core/index.js";
>>>>>>> f0974b8c
import { JsonCompatibleReadOnly, brand } from "../util/index.js";

import { SharedTreeBranch, getChangeReplaceType } from "./branch.js";
import { EditManager, minimumPossibleSequenceNumber } from "./editManager.js";
import { makeEditManagerCodec } from "./editManagerCodecs.js";
import { SeqNumber } from "./editManagerFormat.js";
import { EditManagerSummarizer } from "./editManagerSummarizer.js";
import { MessageEncodingContext, makeMessageCodec } from "./messageCodecs.js";
import { DecodedMessage } from "./messageTypes.js";

// TODO: Organize this to be adjacent to persisted types.
const summarizablesTreeKey = "indexes";

export interface ExplicitCoreCodecVersions {
	editManager: number;
	message: number;
}

/**
 * Generic shared tree, which needs to be configured with indexes, field kinds and a history policy to be used.
 *
 * TODO: actually implement
 * TODO: is history policy a detail of what indexes are used, or is there something else to it?
 */
export class SharedTreeCore<TEditor extends ChangeFamilyEditor, TChange> extends SharedObject {
	private readonly editManager: EditManager<TEditor, TChange, ChangeFamily<TEditor, TChange>>;
	private readonly summarizables: readonly Summarizable[];

	/**
	 * The sequence number that this instance is at.
	 * This number is artificial in that it is made up by this instance as opposed to being provided by the runtime.
	 * Is `undefined` after (and only after) this instance is attached.
	 */
	private detachedRevision: SeqNumber | undefined = minimumPossibleSequenceNumber;

	/**
	 * Used to edit the state of the tree. Edits will be immediately applied locally to the tree.
	 * If there is no transaction currently ongoing, then the edits will be submitted to Fluid immediately as well.
	 */
	public get editor(): TEditor {
		return this.getLocalBranch().editor;
	}

	/**
	 * Used to encode/decode messages sent to/received from the Fluid runtime.
	 *
	 * @remarks Since there is currently only one format, this can just be cached on the class.
	 * With more write formats active, it may make sense to keep around the "usual" format codec
	 * (the one for the current persisted configuration) and resolve codecs for different versions
	 * as necessary (e.g. an upgrade op came in, or the configuration changed within the collab window
	 * and an op needs to be interpreted which isn't written with the current configuration).
	 */
	private readonly messageCodec: IJsonCodec<
		DecodedMessage<TChange>,
		unknown,
		unknown,
		MessageEncodingContext
	>;

	private readonly idCompressor: IIdCompressor;

	private readonly schemaAndPolicy: SchemaAndPolicy;

	protected readonly mintRevisionTag: () => RevisionTag;

	/**
	 * @param summarizables - Summarizers for all indexes used by this tree
	 * @param changeFamily - The change family
	 * @param editManager - The edit manager
	 * @param id - The id of the shared object
	 * @param runtime - The IFluidDataStoreRuntime which contains the shared object
	 * @param attributes - Attributes of the shared object
	 * @param telemetryContextPrefix - the context for any telemetry logs/errors emitted
	 */
	public constructor(
		summarizables: readonly Summarizable[],
		changeFamily: ChangeFamily<TEditor, TChange>,
		options: ICodecOptions,
		formatOptions: ExplicitCoreCodecVersions,
		// Base class arguments
		id: string,
		runtime: IFluidDataStoreRuntime,
		attributes: IChannelAttributes,
		telemetryContextPrefix: string,
		schemaAndPolicy: SchemaAndPolicy,
	) {
		super(id, runtime, attributes, telemetryContextPrefix);

		this.schemaAndPolicy = schemaAndPolicy;

		assert(
			runtime.idCompressor !== undefined,
			0x886 /* IdCompressor must be enabled to use SharedTree */,
		);
		this.idCompressor = runtime.idCompressor;
		this.mintRevisionTag = () => this.idCompressor.generateCompressedId();
		/**
		 * A random ID that uniquely identifies this client in the collab session.
		 * This is sent alongside every op to identify which client the op originated from.
		 * This is used rather than the Fluid client ID because the Fluid client ID is not stable across reconnections.
		 */
		const localSessionId = runtime.idCompressor.localSessionId;
		this.editManager = new EditManager(changeFamily, localSessionId, this.mintRevisionTag);
		this.editManager.localBranch.on("afterChange", (args) => {
			if (this.getLocalBranch().isTransacting()) {
				// Avoid submitting ops for changes that are part of a transaction.
				return;
			}
			switch (args.type) {
				case "append":
					for (const c of args.newCommits) {
						this.submitCommit(c);
					}
					break;
				case "replace":
					if (getChangeReplaceType(args) === "transactionCommit") {
						this.submitCommit(args.newCommits[0]);
					}
					break;
				default:
					break;
			}
		});

		const revisionTagCodec = new RevisionTagCodec(runtime.idCompressor);
		const editManagerCodec = makeEditManagerCodec(
			this.editManager.changeFamily.codecs,
			revisionTagCodec,
			options,
			formatOptions.editManager,
		);
		this.summarizables = [
			new EditManagerSummarizer(this.editManager, editManagerCodec, this.schemaAndPolicy),
			...summarizables,
		];
		assert(
			new Set(this.summarizables.map((e) => e.key)).size === this.summarizables.length,
			0x350 /* Index summary element keys must be unique */,
		);

		this.messageCodec = makeMessageCodec(
			changeFamily.codecs,
			new RevisionTagCodec(runtime.idCompressor),
			options,
			formatOptions.message,
		);
	}

	// TODO: SharedObject's merging of the two summary methods into summarizeCore is not what we want here:
	// We might want to not subclass it, or override/reimplement most of its functionality.
	protected summarizeCore(
		serializer: IFluidSerializer,
		telemetryContext?: ITelemetryContext,
		incrementalSummaryContext?: IExperimentalIncrementalSummaryContext,
	): ISummaryTreeWithStats {
		const builder = new SummaryTreeBuilder();
		const summarizableBuilder = new SummaryTreeBuilder();
		// Merge the summaries of all summarizables together under a single ISummaryTree
		for (const s of this.summarizables) {
			summarizableBuilder.addWithStats(
				s.key,
				s.getAttachSummary(
					(contents) => serializer.stringify(contents, this.handle),
					undefined,
					undefined,
					telemetryContext,
					incrementalSummaryContext,
				),
			);
		}

		builder.addWithStats(summarizablesTreeKey, summarizableBuilder.getSummaryTree());
		return builder.getSummaryTree();
	}

	protected async loadCore(services: IChannelStorageService): Promise<void> {
		const loadSummaries = this.summarizables.map(async (summaryElement) =>
			summaryElement.load(
				scopeStorageService(services, summarizablesTreeKey, summaryElement.key),
				(contents) => this.serializer.parse(contents),
			),
		);

		await Promise.all(loadSummaries);
	}

	/**
	 * Submits an op to the Fluid runtime containing the given commit
	 * @param commit - the commit to submit
	 */
	private submitCommit(commit: GraphCommit<TChange>, isResubmit = false): void {
		// Edits should not be submitted until all transactions finish
		assert(
			!this.getLocalBranch().isTransacting() || isResubmit,
			0x68b /* Unexpected edit submitted during transaction */,
		);

		// Edits submitted before the first attach are treated as sequenced because they will be included
		// in the attach summary that is uploaded to the service.
		// Until this attach workflow happens, this instance essentially behaves as a centralized data structure.
		if (this.detachedRevision !== undefined) {
			const newRevision: SeqNumber = brand((this.detachedRevision as number) + 1);
			this.detachedRevision = newRevision;
			this.editManager.addSequencedChange(
				{ ...commit, sessionId: this.editManager.localSessionId },
				newRevision,
				this.detachedRevision,
			);
			this.editManager.advanceMinimumSequenceNumber(newRevision);
		}

		// Don't submit the op if it is not attached
		if (!this.isAttached()) {
			return;
		}

		const message = this.messageCodec.encode(
			{
				commit,
				sessionId: this.editManager.localSessionId,
			},
			{
				schema: this.schemaAndPolicy ?? undefined,
			},
		);
		this.submitLocalMessage(message);
	}

	protected processCore(
		message: ISequencedDocumentMessage,
		local: boolean,
		localOpMetadata: unknown,
	) {
		// Empty context object is passed in, as our decode function is schema-agnostic.
		const { commit, sessionId } = this.messageCodec.decode(message.contents, {});

		this.editManager.addSequencedChange(
			{ ...commit, sessionId },
			brand(message.sequenceNumber),
			brand(message.referenceSequenceNumber),
		);

		this.editManager.advanceMinimumSequenceNumber(brand(message.minimumSequenceNumber));
	}

	/**
	 * @returns the head commit of the root local branch
	 */
	protected getLocalBranch(): SharedTreeBranch<TEditor, TChange> {
		return this.editManager.localBranch;
	}

	protected onDisconnect() {}

	protected override didAttach(): void {
		if (this.detachedRevision !== undefined) {
			this.detachedRevision = undefined;
		}
	}

	protected override reSubmitCore(content: JsonCompatibleReadOnly, localOpMetadata: unknown) {
		// Empty context object is passed in, as our decode function is schema-agnostic.
		const {
			commit: { revision },
		} = this.messageCodec.decode(content, {});
		const [commit] = this.editManager.findLocalCommit(revision);
		this.submitCommit(commit, true);
	}

	protected applyStashedOp(content: JsonCompatibleReadOnly): void {
		assert(
			!this.getLocalBranch().isTransacting(),
			0x674 /* Unexpected transaction is open while applying stashed ops */,
		);
		// Empty context object is passed in, as our decode function is schema-agnostic.
		const {
			commit: { revision, change },
		} = this.messageCodec.decode(content, {});
		this.editManager.localBranch.apply(change, revision);
	}

	public override getGCData(fullGC?: boolean): IGarbageCollectionData {
		const gcNodes: IGarbageCollectionData["gcNodes"] = super.getGCData(fullGC).gcNodes;
		for (const s of this.summarizables) {
			for (const [id, routes] of Object.entries(s.getGCData(fullGC).gcNodes)) {
				gcNodes[id] ??= [];
				for (const route of routes) {
					gcNodes[id].push(route);
				}
			}
		}

		return {
			gcNodes,
		};
	}
}

/**
 * Specifies the behavior of a component that puts data in a summary.
 */
export interface Summarizable {
	/**
	 * Field name in summary json under which this element stores its data.
	 */
	readonly key: string;

	/**
	 * {@inheritDoc @fluidframework/datastore-definitions#(IChannel:interface).getAttachSummary}
	 * @param stringify - Serializes the contents of the component (including {@link (IFluidHandle:interface)}s) for storage.
	 */
	getAttachSummary(
		stringify: SummaryElementStringifier,
		fullTree?: boolean,
		trackState?: boolean,
		telemetryContext?: ITelemetryContext,
		incrementalSummaryContext?: IExperimentalIncrementalSummaryContext,
	): ISummaryTreeWithStats;

	/**
	 * {@inheritDoc @fluidframework/datastore-definitions#(IChannel:interface).summarize}
	 * @param stringify - Serializes the contents of the component (including {@link (IFluidHandle:interface)}s) for storage.
	 */
	summarize(
		stringify: SummaryElementStringifier,
		fullTree?: boolean,
		trackState?: boolean,
		telemetryContext?: ITelemetryContext,
	): Promise<ISummaryTreeWithStats>;

	/**
	 * {@inheritDoc (ISharedObject:interface).getGCData}
	 */
	// TODO: Change this interface (and the one in ISharedObject, if necessary) to support "handles within handles".
	// Consider the case of a document with history; the return value here currently grows unboundedly.
	getGCData(fullGC?: boolean): IGarbageCollectionData;

	/**
	 * Allows the component to perform custom loading. The storage service is scoped to this component and therefore
	 * paths in this component will not collide with those in other components, even if they are the same string.
	 * @param service - Storage used by the component
	 * @param parse - Parses serialized data from storage into runtime objects for the component
	 */
	load(service: IChannelStorageService, parse: SummaryElementParser): Promise<void>;
}

/**
 * Serializes the given contents into a string acceptable for storing in summaries, i.e. all
 * Fluid handles have been replaced appropriately by an IFluidSerializer
 */
export type SummaryElementStringifier = (contents: unknown) => string;

/**
 * Parses a serialized/summarized string into an object, rehydrating any Fluid handles as necessary
 */
export type SummaryElementParser = (contents: string) => unknown;

/**
 * Compose an {@link IChannelStorageService} which prefixes all paths before forwarding them to the original service
 */
function scopeStorageService(
	service: IChannelStorageService,
	...pathElements: string[]
): IChannelStorageService {
	const scope = `${pathElements.join("/")}/`;

	return {
		async readBlob(path: string): Promise<ArrayBufferLike> {
			return service.readBlob(`${scope}${path}`);
		},
		async contains(path) {
			return service.contains(`${scope}${path}`);
		},
		async list(path) {
			return service.list(`${scope}${path}`);
		},
	};
}<|MERGE_RESOLUTION|>--- conflicted
+++ resolved
@@ -26,16 +26,10 @@
 	ChangeFamily,
 	ChangeFamilyEditor,
 	GraphCommit,
-<<<<<<< HEAD
 	RevisionTag,
-	RevisionTagCodec,
-} from "../core/index.js";
-import { SchemaAndPolicy } from "../feature-libraries/index.js";
-=======
 	RevisionTagCodec,
 	SchemaAndPolicy,
 } from "../core/index.js";
->>>>>>> f0974b8c
 import { JsonCompatibleReadOnly, brand } from "../util/index.js";
 
 import { SharedTreeBranch, getChangeReplaceType } from "./branch.js";
