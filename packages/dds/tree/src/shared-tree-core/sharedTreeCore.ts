/*!
 * Copyright (c) Microsoft Corporation and contributors. All rights reserved.
 * Licensed under the MIT License.
 */

import { assert } from "@fluidframework/common-utils";
import {
	IChannelAttributes,
	IChannelStorageService,
	IFluidDataStoreRuntime,
} from "@fluidframework/datastore-definitions";
import { ISequencedDocumentMessage } from "@fluidframework/protocol-definitions";
import {
	ITelemetryContext,
	ISummaryTreeWithStats,
	IGarbageCollectionData,
} from "@fluidframework/runtime-definitions";
import { SummaryTreeBuilder } from "@fluidframework/runtime-utils";
import {
	IFluidSerializer,
	ISharedObjectEvents,
	SharedObject,
} from "@fluidframework/shared-object-base";
import { v4 as uuid } from "uuid";
import { IMultiFormatCodec } from "../codec";
import {
	ChangeFamily,
	AnchorSet,
	Delta,
	RevisionTag,
	mintRevisionTag,
	Rebaser,
	findAncestor,
	GraphCommit,
	RepairDataStore,
	ChangeFamilyEditor,
	UndoRedoManager,
	IRepairDataStoreProvider,
	UndoRedoManagerCommitType,
	markCommits,
} from "../core";
import { brand, isJsonObject, JsonCompatibleReadOnly, TransactionResult } from "../util";
import { createEmitter, TransformEvents } from "../events";
import { isStableId } from "../id-compressor";
import { TransactionStack } from "./transactionStack";
import { SharedTreeBranch } from "./branch";
import { EditManagerSummarizer } from "./editManagerSummarizer";
import { Commit, EditManager, SeqNumber, minimumPossibleSequenceNumber } from "./editManager";

/**
 * The events emitted by a {@link SharedTreeCore}
 *
 * TODO: Add/remove events
 */
export interface ISharedTreeCoreEvents {
	updated: () => void;
}

// TODO: How should the format version be determined?
const formatVersion = 0;
// TODO: Organize this to be adjacent to persisted types.
const summarizablesTreeKey = "indexes";

/**
 * Events which result from the state of the tree changing.
 * These are for internal use by the tree.
 */
export interface ChangeEvents<TChangeset> {
	/**
	 * @param change - change that was just sequenced.
	 * @param derivedFromLocal - iff provided, change was a local change (from this session)
	 * which is now sequenced (and thus no longer local).
	 */
	newSequencedChange: (change: TChangeset, derivedFromLocal?: TChangeset) => void;

	/**
	 * @param change - change that was just applied locally.
	 */
	newLocalChange: (change: TChangeset) => void;

	/**
	 * @param changeDelta - composed changeset from previous local state
	 * (state after all sequenced then local changes are accounted for) to current local state.
	 * May involve effects of a new sequenced change (including rebasing of local changes onto it),
	 * or a new local change. Called after either sequencedChange or newLocalChange.
	 */
	newLocalState: (changeDelta: Delta.Root) => void;
}

/**
 * Generic shared tree, which needs to be configured with indexes, field kinds and a history policy to be used.
 *
 * TODO: actually implement
 * TODO: is history policy a detail of what indexes are used, or is there something else to it?
 */
export class SharedTreeCore<TEditor extends ChangeFamilyEditor, TChange> extends SharedObject<
	TransformEvents<ISharedTreeCoreEvents, ISharedObjectEvents>
> {
	private readonly editManager: EditManager<TChange, ChangeFamily<TEditor, TChange>>;
	private readonly undoRedoManager: UndoRedoManager<TChange, TEditor>;
	private readonly summarizables: readonly Summarizable[];

	/**
	 * The sequence number that this instance is at.
	 * This is number is artificial in that it is made up by this instance as opposed to being provided by the runtime.
	 * Is `undefined` after (and only after) this instance is attached.
	 */
	private detachedRevision: SeqNumber | undefined = minimumPossibleSequenceNumber;

	/**
	 * Provides internal events that result from changes to the tree
	 */
	protected readonly changeEvents = createEmitter<ChangeEvents<TChange>>();

	/**
	 * Used to edit the state of the tree. Edits will be immediately applied locally to the tree.
	 * If there is no transaction currently ongoing, then the edits will be submitted to Fluid immediately as well.
	 */
	public readonly editor: TEditor;
	private readonly transactions = new TransactionStack();

	/**
	 * Used to encode and decode changes.
	 *
	 * @remarks - Since there is currently only one format, this can just be cached on the class.
	 * With more write formats active, it may make sense to keep around the "usual" format codec
	 * (the one for the current persisted configuration) and resolve codecs for different versions
	 * as necessary (e.g. an upgrade op came in, or the configuration changed within the collab window
	 * and an op needs to be interpreted which isn't written with the current configuration).
	 */
	private readonly changeCodec: IMultiFormatCodec<TChange>;

	/**
	 * @param summarizables - Summarizers for all indexes used by this tree
	 * @param changeFamily - The change family
	 * @param editManager - The edit manager
	 * @param anchors - The anchor set
	 * @param id - The id of the shared object
	 * @param runtime - The IFluidDataStoreRuntime which contains the shared object
	 * @param attributes - Attributes of the shared object
	 * @param telemetryContextPrefix - the context for any telemetry logs/errors emitted
	 */
	public constructor(
		summarizables: readonly Summarizable[],
		private readonly changeFamily: ChangeFamily<TEditor, TChange>,
		private readonly anchors: AnchorSet,
		repairDataStoreProvider: IRepairDataStoreProvider,
		// Base class arguments
		id: string,
		runtime: IFluidDataStoreRuntime,
		attributes: IChannelAttributes,
		telemetryContextPrefix: string,
	) {
		super(id, runtime, attributes, telemetryContextPrefix);

		/**
		 * A random ID that uniquely identifies this client in the collab session.
		 * This is sent alongside every op to identify which client the op originated from.
		 * This is used rather than the Fluid client ID because the Fluid client ID is not stable across reconnections.
		 */
		const localSessionId = uuid();
		this.editManager = new EditManager(changeFamily, localSessionId, anchors);
		this.undoRedoManager = new UndoRedoManager(repairDataStoreProvider, changeFamily);
		this.summarizables = [
			new EditManagerSummarizer(runtime, this.editManager),
			...summarizables,
		];
		assert(
			new Set(this.summarizables.map((e) => e.key)).size === this.summarizables.length,
			0x350 /* Index summary element keys must be unique */,
		);

		this.changeCodec = changeFamily.codecs.resolve(formatVersion);
		this.editor = this.changeFamily.buildEditor((change) => this.applyChange(change), anchors);
	}

	// TODO: SharedObject's merging of the two summary methods into summarizeCore is not what we want here:
	// We might want to not subclass it, or override/reimplement most of its functionality.
	protected summarizeCore(
		serializer: IFluidSerializer,
		telemetryContext?: ITelemetryContext,
	): ISummaryTreeWithStats {
		const builder = new SummaryTreeBuilder();
		const summarizableBuilder = new SummaryTreeBuilder();
		// Merge the summaries of all summarizables together under a single ISummaryTree
		for (const s of this.summarizables) {
			summarizableBuilder.addWithStats(
				s.key,
				s.getAttachSummary(
					(contents) => serializer.stringify(contents, this.handle),
					undefined,
					undefined,
					telemetryContext,
				),
			);
		}

		builder.addWithStats(summarizablesTreeKey, summarizableBuilder.getSummaryTree());
		return builder.getSummaryTree();
	}

	protected async loadCore(services: IChannelStorageService): Promise<void> {
		const loadSummaries = this.summarizables.map(async (summaryElement) =>
			summaryElement.load(
				scopeStorageService(services, summarizablesTreeKey, summaryElement.key),
				(contents) => this.serializer.parse(contents),
			),
		);

		await Promise.all(loadSummaries);
	}

	private submitCommit(
		commit: Commit<TChange>,
		isUndoRedoCommit?: UndoRedoManagerCommitType,
		skipUndoRedoManagerTracking = false,
	): void {
		// Nested transactions are tracked as part of the outermost transaction
		if (!this.isTransacting() && !skipUndoRedoManagerTracking) {
			this.undoRedoManager.trackCommit(commit, isUndoRedoCommit);
		}

		// Edits submitted before the first attach are treated as sequenced because they will be included
		// in the attach summary that is uploaded to the service.
		// Until this attach workflow happens, this instance essentially behaves as a centralized data structure.
		if (this.detachedRevision !== undefined) {
			const newRevision: SeqNumber = brand((this.detachedRevision as number) + 1);
			this.detachedRevision = newRevision;
			this.editManager.addSequencedChange(commit, newRevision, this.detachedRevision);
		}
		const message: Message = {
			revision: commit.revision,
			originatorId: this.editManager.localSessionId,
			changeset: this.changeCodec.json.encode(commit.change),
		};
		this.submitLocalMessage(message);
	}

	/**
	 * Update the state of the tree (including all indexes) according to the given change.
	 * If there is not currently a transaction open, the change will be submitted to Fluid.
	 * @param change - The change to apply.
	 * @param revision - The revision to associate with the change.
	 * Defaults to a new, randomly generated, revision if not provided.
	 */
	protected applyChange(
		change: TChange,
		revision?: RevisionTag,
		undoRedoManagerCommitType?: UndoRedoManagerCommitType,
		skipUndoRedoManagerTracking?: boolean,
	): GraphCommit<TChange> {
		const [commit, delta] = this.addLocalChange(
			change,
			revision ?? mintRevisionTag(),
			undoRedoManagerCommitType,
			skipUndoRedoManagerTracking,
			false,
		);

		// submitCommit should not be called for stashed ops so this is kept separate from
		// addLocalChange
		if (!this.isTransacting()) {
			this.submitCommit(commit, undoRedoManagerCommitType, skipUndoRedoManagerTracking);
		}

		this.emitLocalChange(change, delta);
		return commit;
	}

	/**
	 * Adds the local change to the editmanager and returns the commit with the given change.
	 * @param change - The change to apply
	 * @param revision - The revision to associate with the change.
	 * @returns Commit object with the change, revision and localsessionid
	 */
	private addLocalChange(
		change: TChange,
		revision: RevisionTag,
		undoRedoManagerCommitType?: UndoRedoManagerCommitType,
		skipUndoRedoManagerTracking = false,
		shouldEmitChange = true,
	): [Commit<TChange>, Delta.Root] {
		const commit = {
			change,
			revision,
			sessionId: this.editManager.localSessionId,
		};
		const delta = this.editManager.addLocalChange(revision, change, false);
		this.transactions.repairStore?.capture(this.changeFamily.intoDelta(change), revision);

		if (shouldEmitChange) {
			// If this change should be emitted, track the commit in the undo redo manager
			// before the local change is applied
			if (!this.isTransacting() && !skipUndoRedoManagerTracking) {
				this.undoRedoManager.trackCommit(commit, undoRedoManagerCommitType);
			}
			this.emitLocalChange(change, delta);
		}

		return [commit, delta];
	}

	private emitLocalChange(change: TChange, delta: Delta.Root) {
		this.changeEvents.emit("newLocalChange", change);
		this.changeEvents.emit("newLocalState", delta);
	}

	protected processCore(
		message: ISequencedDocumentMessage,
		local: boolean,
		localOpMetadata: unknown,
	) {
		const commit = parseCommit(message.contents, this.changeCodec);

		const delta = this.editManager.addSequencedChange(
			commit,
			brand(message.sequenceNumber),
			brand(message.referenceSequenceNumber),
		);
		const sequencedChange = this.editManager.getLastSequencedChange();
		this.changeEvents.emit("newSequencedChange", sequencedChange);
		this.changeEvents.emit("newLocalState", delta);
		this.editManager.advanceMinimumSequenceNumber(brand(message.minimumSequenceNumber));
	}

<<<<<<< HEAD
	protected startTransaction(repairStore?: RepairDataStore): void {
=======
	public startTransaction(repairStore?: RepairDataStore): void {
		if (!this.isTransacting()) {
			// If this is the start of a transaction stack, freeze the undo redo manager's
			// repair data store provider so that repair data can be captured based on the
			// state of the branch at the start of the transaction.
			this.undoRedoManager.repairDataStoreProvider.freeze();
		}
>>>>>>> 0dfa5c2f
		this.transactions.push(this.editManager.getLocalBranchHead().revision, repairStore);
		this.editor.enterTransaction();
	}

	protected commitTransaction(): TransactionResult.Commit {
		const { startRevision } = this.transactions.pop();
		this.editor.exitTransaction();
		const squashCommit = this.editManager.squashLocalChanges(startRevision);
		if (!this.isTransacting()) {
			this.submitCommit(squashCommit);
		}
		return TransactionResult.Commit;
	}

	protected abortTransaction(): TransactionResult.Abort {
		const { startRevision, repairStore } = this.transactions.pop();
		this.editor.exitTransaction();
		const delta = this.editManager.rollbackLocalChanges(startRevision, repairStore);
		this.changeEvents.emit("newLocalState", delta);
		return TransactionResult.Abort;
	}

	protected isTransacting(): boolean {
		return this.transactions.size !== 0;
	}

	/**
	 * Undoes the last completed transaction made by the client.
	 * It is invalid to call it while a transaction is open (this will be supported in the future).
	 */
	public undo(): void {
		// TODO: allow this once it becomes possible to compose the changesets created by edits made
		// within transactions and edits that represent completed transactions.
		assert(!this.isTransacting(), "Undo is not yet supported during transactions");

		const undoChange = this.undoRedoManager.undo();
		if (undoChange !== undefined) {
			this.applyChange(undoChange, undefined, UndoRedoManagerCommitType.Undo);
		}
	}

	/**
	 * Spawns a `SharedTreeBranch` that is based on the current state of the tree.
	 * This can be used to support asynchronous checkouts of the tree.
	 * @remarks
	 * Branches are valid until they are disposed. Branches should be disposed when
	 * they are no longer needed because it allows `SharedTreeCore` to free memory.
	 * Branches are no longer guaranteed to be based off of the trunk once disposed.
	 */
<<<<<<< HEAD
	protected createBranch(anchors?: AnchorSet): SharedTreeBranch<TEditor, TChange> {
=======
	protected createBranch(
		anchors: AnchorSet,
		repairDataStoreProvider: IRepairDataStoreProvider,
	): SharedTreeBranch<TEditor, TChange> {
>>>>>>> 0dfa5c2f
		const branch = new SharedTreeBranch(
			this.editManager.getLocalBranchHead(),
			this.editManager.localSessionId,
			new Rebaser(this.changeFamily.rebaser),
			this.changeFamily,
			this.undoRedoManager.clone(repairDataStoreProvider),
			anchors,
		);
		this.editManager.registerBranch(branch);
		return branch;
	}

	/**
	 * Merges the commits of the given branch into the root local branch.
	 * This behaves as if all divergent commits on the branch were applied to the root local branch one at a time.
	 * @param branch - the branch to merge
	 */
	protected mergeBranch(branch: SharedTreeBranch<TEditor, TChange>): void {
		assert(
			!branch.isTransacting(),
			0x5cb /* Branch may not be merged while transaction is in progress */,
		);

		const commits: GraphCommit<TChange>[] = [];
		const localBranchHead = this.editManager.getLocalBranchHead();
		const ancestor = findAncestor([branch.getHead(), commits], (c) => c === localBranchHead);
		if (ancestor === localBranchHead) {
			this.applyPathFromBranch(branch, commits);
		} else {
			const rebaser = new Rebaser(this.changeFamily.rebaser);
			const [newHead] = rebaser.rebaseBranch(branch.getHead(), this.getLocalBranchHead());
			const changes: GraphCommit<TChange>[] = [];
			findAncestor([newHead, changes], (c) => c === this.getLocalBranchHead());
			this.applyPathFromBranch(branch, changes);
		}
	}

	private applyPathFromBranch(
		branch: SharedTreeBranch<TEditor, TChange>,
		path: GraphCommit<TChange>[],
	): void {
		const markedCommits = markCommits(path, branch.undoRedoManager.headUndoable);
		for (const {
			commit: { change, revision },
			isUndoable,
		} of markedCommits) {
			// Only track commits that are undoable.
			const commitType = isUndoable ? UndoRedoManagerCommitType.Undoable : undefined;
			this.applyChange(change, revision, commitType, !isUndoable);
			this.changeFamily.rebaser.rebaseAnchors(this.anchors, change);
		}
	}

	/**
	 * @returns the head commit of the root local branch
	 */
	protected getLocalBranchHead(): GraphCommit<TChange> {
		return this.editManager.getLocalBranchHead();
	}

	protected onDisconnect() {}

	protected override didAttach(): void {
		if (this.detachedRevision !== undefined) {
			this.detachedRevision = undefined;
		}
	}

	protected override reSubmitCore(content: JsonCompatibleReadOnly, localOpMetadata: unknown) {
		const { revision } = parseCommit(content, this.changeCodec);
		const [commit] = this.editManager.findLocalCommit(revision);
		// Skip tracking commits as undoable during resubmit.
		this.submitCommit(commit, undefined, true);
	}

	protected applyStashedOp(content: JsonCompatibleReadOnly): undefined {
		const { revision, change } = parseCommit(content, this.changeCodec);
		this.addLocalChange(change, revision);
		return;
	}

	public override getGCData(fullGC?: boolean): IGarbageCollectionData {
		const gcNodes: IGarbageCollectionData["gcNodes"] = {};
		for (const s of this.summarizables) {
			for (const [id, routes] of Object.entries(s.getGCData(fullGC).gcNodes)) {
				gcNodes[id] ??= [];
				for (const route of routes) {
					gcNodes[id].push(route);
				}
			}
		}

		return {
			gcNodes,
		};
	}
}

/**
 * The format of messages that SharedTree sends and receives.
 */
interface Message {
	/**
	 * The revision tag for the change in this message
	 */
	readonly revision: RevisionTag;
	/**
	 * The stable ID that identifies the originator of the message.
	 */
	readonly originatorId: string;
	/**
	 * The changeset to be applied.
	 */
	readonly changeset: JsonCompatibleReadOnly;
}

/**
 * Specifies the behavior of a component that puts data in a summary.
 */
export interface Summarizable {
	/**
	 * Field name in summary json under which this element stores its data.
	 */
	readonly key: string;

	/**
	 * {@inheritDoc @fluidframework/datastore-definitions#(IChannel:interface).getAttachSummary}
	 * @param stringify - Serializes the contents of the component (including {@link IFluidHandle}s) for storage.
	 */
	getAttachSummary(
		stringify: SummaryElementStringifier,
		fullTree?: boolean,
		trackState?: boolean,
		telemetryContext?: ITelemetryContext,
	): ISummaryTreeWithStats;

	/**
	 * {@inheritDoc @fluidframework/datastore-definitions#(IChannel:interface).summarize}
	 * @param stringify - Serializes the contents of the component (including {@link IFluidHandle}s) for storage.
	 */
	summarize(
		stringify: SummaryElementStringifier,
		fullTree?: boolean,
		trackState?: boolean,
		telemetryContext?: ITelemetryContext,
	): Promise<ISummaryTreeWithStats>;

	/**
	 * {@inheritDoc (ISharedObject:interface).getGCData}
	 */
	// TODO: Change this interface (and the one in ISharedObject, if necessary) to support "handles within handles".
	// Consider the case of a document with history; the return value here currently grows unboundedly.
	getGCData(fullGC?: boolean): IGarbageCollectionData;

	/**
	 * Allows the component to perform custom loading. The storage service is scoped to this component and therefore
	 * paths in this component will not collide with those in other components, even if they are the same string.
	 * @param service - Storage used by the component
	 * @param parse - Parses serialized data from storage into runtime objects for the component
	 */
	load(service: IChannelStorageService, parse: SummaryElementParser): Promise<void>;
}

/**
 * Serializes the given contents into a string acceptable for storing in summaries, i.e. all
 * Fluid handles have been replaced appropriately by an IFluidSerializer
 */
export type SummaryElementStringifier = (contents: unknown) => string;

/**
 * Parses a serialized/summarized string into an object, rehydrating any Fluid handles as necessary
 */
export type SummaryElementParser = (contents: string) => unknown;

/**
 * Compose an {@link IChannelStorageService} which prefixes all paths before forwarding them to the original service
 */
function scopeStorageService(
	service: IChannelStorageService,
	...pathElements: string[]
): IChannelStorageService {
	const scope = `${pathElements.join("/")}/`;

	return {
		async readBlob(path: string): Promise<ArrayBufferLike> {
			return service.readBlob(`${scope}${path}`);
		},
		async contains(path) {
			return service.contains(`${scope}${path}`);
		},
		async list(path) {
			return service.list(`${scope}${path}`);
		},
	};
}

/**
 * validates that the message contents is an object which contains valid revisionId, sessionId, and changeset and returns a Commit
 * @param content - message contents
 * @returns a Commit object
 */
function parseCommit<TChange>(
	content: JsonCompatibleReadOnly,
	codec: IMultiFormatCodec<TChange>,
): Commit<TChange> {
	assert(isJsonObject(content), 0x5e4 /* expected content to be an object */);
	assert(
		typeof content.revision === "string" && isStableId(content.revision),
		0x5e5 /* expected revision id to be valid stable id */,
	);
	assert(content.changeset !== undefined, 0x5e7 /* expected changeset to be defined */);
	assert(typeof content.originatorId === "string", 0x5e8 /* expected changeset to be defined */);
	const change = codec.json.decode(content.changeset);
	return { revision: content.revision, sessionId: content.originatorId, change };
}<|MERGE_RESOLUTION|>--- conflicted
+++ resolved
@@ -323,17 +323,13 @@
 		this.editManager.advanceMinimumSequenceNumber(brand(message.minimumSequenceNumber));
 	}
 
-<<<<<<< HEAD
 	protected startTransaction(repairStore?: RepairDataStore): void {
-=======
-	public startTransaction(repairStore?: RepairDataStore): void {
 		if (!this.isTransacting()) {
 			// If this is the start of a transaction stack, freeze the undo redo manager's
 			// repair data store provider so that repair data can be captured based on the
 			// state of the branch at the start of the transaction.
 			this.undoRedoManager.repairDataStoreProvider.freeze();
 		}
->>>>>>> 0dfa5c2f
 		this.transactions.push(this.editManager.getLocalBranchHead().revision, repairStore);
 		this.editor.enterTransaction();
 	}
@@ -383,14 +379,10 @@
 	 * they are no longer needed because it allows `SharedTreeCore` to free memory.
 	 * Branches are no longer guaranteed to be based off of the trunk once disposed.
 	 */
-<<<<<<< HEAD
-	protected createBranch(anchors?: AnchorSet): SharedTreeBranch<TEditor, TChange> {
-=======
 	protected createBranch(
-		anchors: AnchorSet,
 		repairDataStoreProvider: IRepairDataStoreProvider,
+		anchors?: AnchorSet,
 	): SharedTreeBranch<TEditor, TChange> {
->>>>>>> 0dfa5c2f
 		const branch = new SharedTreeBranch(
 			this.editManager.getLocalBranchHead(),
 			this.editManager.localSessionId,
