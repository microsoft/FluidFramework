--- conflicted
+++ resolved
@@ -4,14 +4,10 @@
  */
 
 import { assert } from "@fluidframework/core-utils/internal";
-<<<<<<< HEAD
-import type { IChannelStorageService } from "@fluidframework/datastore-definitions/internal";
-=======
 import type {
 	IFluidDataStoreRuntime,
 	IChannelStorageService,
 } from "@fluidframework/datastore-definitions/internal";
->>>>>>> 8c11bdc6
 import type { IIdCompressor } from "@fluidframework/id-compressor";
 import type { ISequencedDocumentMessage } from "@fluidframework/driver-definitions/internal";
 import type {
@@ -20,15 +16,7 @@
 	ITelemetryContext,
 } from "@fluidframework/runtime-definitions/internal";
 import { SummaryTreeBuilder } from "@fluidframework/runtime-utils/internal";
-<<<<<<< HEAD
-import type {
-	IFluidSerializer,
-	KernelArgs,
-	SharedKernel,
-} from "@fluidframework/shared-object-base/internal";
-=======
 import type { IFluidSerializer } from "@fluidframework/shared-object-base/internal";
->>>>>>> 8c11bdc6
 
 import type { ICodecOptions, IJsonCodec } from "../codec/index.js";
 import {
@@ -84,11 +72,7 @@
  */
 @breakingClass
 export class SharedTreeCore<TEditor extends ChangeFamilyEditor, TChange>
-<<<<<<< HEAD
-	implements SharedKernel, WithBreakable
-=======
 	implements WithBreakable
->>>>>>> 8c11bdc6
 {
 	private readonly editManager: EditManager<TEditor, TChange, ChangeFamily<TEditor, TChange>>;
 	private readonly summarizables: readonly [EditManagerSummarizer<TChange>, ...Summarizable[]];
@@ -133,24 +117,16 @@
 	 * If there is no transaction currently ongoing, then the edits will be submitted to Fluid immediately as well.
 	 */
 	public constructor(
-<<<<<<< HEAD
-		private readonly kernelArgs: KernelArgs,
-=======
 		public readonly breaker: Breakable,
 		public readonly sharedObject: IChannelView & IFluidLoadable,
 		public readonly serializer: IFluidSerializer,
 		public readonly submitLocalMessage: (content: unknown, localOpMetadata?: unknown) => void,
 		logger: ITelemetryBaseLogger | undefined,
->>>>>>> 8c11bdc6
 		summarizables: readonly Summarizable[],
 		changeFamily: ChangeFamily<TEditor, TChange>,
 		options: ICodecOptions,
 		formatOptions: ExplicitCoreCodecVersions,
-<<<<<<< HEAD
-		idCompressor: IIdCompressor,
-=======
 		runtime: IFluidDataStoreRuntime,
->>>>>>> 8c11bdc6
 		schema: TreeStoredSchemaRepository,
 		schemaPolicy: SchemaPolicy,
 		resubmitMachine?: ResubmitMachine<TChange>,
@@ -163,11 +139,7 @@
 		};
 
 		const rebaseLogger = createChildLogger({
-<<<<<<< HEAD
-			logger: this.kernelArgs.logger,
-=======
 			logger,
->>>>>>> 8c11bdc6
 			namespace: "Rebase",
 		});
 
@@ -256,11 +228,7 @@
 			summarizableBuilder.addWithStats(
 				s.key,
 				s.getAttachSummary(
-<<<<<<< HEAD
-					(contents) => serializer.stringify(contents, this.kernelArgs.handle),
-=======
 					(contents) => serializer.stringify(contents, this.sharedObject.handle),
->>>>>>> 8c11bdc6
 					undefined,
 					undefined,
 					telemetryContext,
@@ -328,11 +296,7 @@
 		isResubmit: boolean,
 	): void {
 		assert(
-<<<<<<< HEAD
-			this.kernelArgs.isAttached() === (this.detachedRevision === undefined),
-=======
 			this.sharedObject.isAttached() === (this.detachedRevision === undefined),
->>>>>>> 8c11bdc6
 			0x95a /* Detached revision should only be set when not attached */,
 		);
 
@@ -397,17 +361,8 @@
 		return this.editManager.localBranch;
 	}
 
-<<<<<<< HEAD
-	public onDisconnect(): void {}
-
-	protected didAttach(): void {
-		if (this.detachedRevision !== undefined) {
-			this.detachedRevision = undefined;
-		}
-=======
 	public didAttach(): void {
 		this.detachedRevision = undefined;
->>>>>>> 8c11bdc6
 	}
 
 	public reSubmitCore(content: JsonCompatibleReadOnly, localOpMetadata: unknown): void {
