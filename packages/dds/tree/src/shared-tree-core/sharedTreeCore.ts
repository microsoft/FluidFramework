/*!
 * Copyright (c) Microsoft Corporation and contributors. All rights reserved.
 * Licensed under the MIT License.
 */

import { assert } from "@fluidframework/core-utils/internal";
import type {
	IChannelAttributes,
	IFluidDataStoreRuntime,
	IChannelStorageService,
} from "@fluidframework/datastore-definitions/internal";
import type { IIdCompressor } from "@fluidframework/id-compressor";
import type { ISequencedDocumentMessage } from "@fluidframework/driver-definitions/internal";
import type {
	IExperimentalIncrementalSummaryContext,
	IGarbageCollectionData,
	ISummaryTreeWithStats,
	ITelemetryContext,
} from "@fluidframework/runtime-definitions/internal";
import { SummaryTreeBuilder } from "@fluidframework/runtime-utils/internal";
import {
	type IFluidSerializer,
	SharedObject,
} from "@fluidframework/shared-object-base/internal";

import type { ICodecOptions, IJsonCodec } from "../codec/index.js";
import {
	type ChangeFamily,
	type ChangeFamilyEditor,
	type GraphCommit,
	type RevisionTag,
	RevisionTagCodec,
	type SchemaAndPolicy,
	type SchemaPolicy,
	type TreeStoredSchemaRepository,
} from "../core/index.js";
<<<<<<< HEAD
import { type JsonCompatibleReadOnly, brand, fail } from "../util/index.js";
=======
import {
	type JsonCompatibleReadOnly,
	brand,
	Breakable,
	type WithBreakable,
	throwIfBroken,
	breakingClass,
} from "../util/index.js";
>>>>>>> 2cb1e358

import { type SharedTreeBranch, getChangeReplaceType } from "./branch.js";
import { EditManager, minimumPossibleSequenceNumber } from "./editManager.js";
import { makeEditManagerCodec } from "./editManagerCodecs.js";
import type { SeqNumber } from "./editManagerFormat.js";
import { EditManagerSummarizer } from "./editManagerSummarizer.js";
import { type MessageEncodingContext, makeMessageCodec } from "./messageCodecs.js";
import type { DecodedMessage } from "./messageTypes.js";
import { type ChangeEnricherReadonlyCheckout, NoOpChangeEnricher } from "./changeEnricher.js";
import type { ResubmitMachine } from "./resubmitMachine.js";
import { DefaultResubmitMachine } from "./defaultResubmitMachine.js";
import { BranchCommitEnricher } from "./branchCommitEnricher.js";
import { createChildLogger } from "@fluidframework/telemetry-utils/internal";

// TODO: Organize this to be adjacent to persisted types.
const summarizablesTreeKey = "indexes";

export interface ExplicitCoreCodecVersions {
	editManager: number;
	message: number;
}

export interface ClonableSchemaAndPolicy extends SchemaAndPolicy {
	schema: TreeStoredSchemaRepository;
}

/**
 * Generic shared tree, which needs to be configured with indexes, field kinds and other configuration.
 */
@breakingClass
export class SharedTreeCore<TEditor extends ChangeFamilyEditor, TChange>
	extends SharedObject
	implements WithBreakable
{
	public readonly breaker: Breakable = new Breakable("Shared Tree");

	private readonly editManager: EditManager<TEditor, TChange, ChangeFamily<TEditor, TChange>>;
	private readonly summarizables: readonly Summarizable[];
	/**
	 * The sequence number that this instance is at.
	 * This number is artificial in that it is made up by this instance as opposed to being provided by the runtime.
	 * Is `undefined` after (and only after) this instance is attached.
	 */
	private detachedRevision: SeqNumber | undefined = minimumPossibleSequenceNumber;

	/**
	 * Used to edit the state of the tree. Edits will be immediately applied locally to the tree.
	 * If there is no transaction currently ongoing, then the edits will be submitted to Fluid immediately as well.
	 */
	public get editor(): TEditor {
		return this.getLocalBranch().editor;
	}

	/**
	 * Used to encode/decode messages sent to/received from the Fluid runtime.
	 *
	 * @remarks Since there is currently only one format, this can just be cached on the class.
	 * With more write formats active, it may make sense to keep around the "usual" format codec
	 * (the one for the current persisted configuration) and resolve codecs for different versions
	 * as necessary (e.g. an upgrade op came in, or the configuration changed within the collab window
	 * and an op needs to be interpreted which isn't written with the current configuration).
	 */
	private readonly messageCodec: IJsonCodec<
		DecodedMessage<TChange>,
		unknown,
		unknown,
		MessageEncodingContext
	>;

	private readonly idCompressor: IIdCompressor;

	private readonly resubmitMachine: ResubmitMachine<TChange>;
	protected readonly commitEnricher: BranchCommitEnricher<TChange>;

	protected readonly mintRevisionTag: () => RevisionTag;

	private readonly schemaAndPolicy: ClonableSchemaAndPolicy;

	/**
	 * @param summarizables - Summarizers for all indexes used by this tree
	 * @param changeFamily - The change family
	 * @param editManager - The edit manager
	 * @param id - The id of the shared object
	 * @param runtime - The IFluidDataStoreRuntime which contains the shared object
	 * @param attributes - Attributes of the shared object
	 * @param telemetryContextPrefix - The property prefix for telemetry pertaining to this object. See {@link ITelemetryContext}
	 */
	public constructor(
		summarizables: readonly Summarizable[],
		changeFamily: ChangeFamily<TEditor, TChange>,
		options: ICodecOptions,
		formatOptions: ExplicitCoreCodecVersions,
		// Base class arguments
		id: string,
		runtime: IFluidDataStoreRuntime,
		attributes: IChannelAttributes,
		telemetryContextPrefix: string,
		schema: TreeStoredSchemaRepository,
		schemaPolicy: SchemaPolicy,
		resubmitMachine?: ResubmitMachine<TChange>,
		enricher?: ChangeEnricherReadonlyCheckout<TChange>,
	) {
		super(id, runtime, attributes, telemetryContextPrefix);

		this.schemaAndPolicy = {
			schema,
			policy: schemaPolicy,
		};

		const rebaseLogger = createChildLogger({
			logger: this.logger,
			namespace: "Rebase",
		});

		assert(
			runtime.idCompressor !== undefined,
			0x886 /* IdCompressor must be enabled to use SharedTree */,
		);
		this.idCompressor = runtime.idCompressor;
		this.mintRevisionTag = () => this.idCompressor.generateCompressedId();
		/**
		 * A random ID that uniquely identifies this client in the collab session.
		 * This is sent alongside every op to identify which client the op originated from.
		 * This is used rather than the Fluid client ID because the Fluid client ID is not stable across reconnections.
		 */
		const localSessionId = runtime.idCompressor.localSessionId;
		this.editManager = new EditManager(
			changeFamily,
			localSessionId,
			this.mintRevisionTag,
			rebaseLogger,
		);
		this.editManager.localBranch.on("transactionStarted", () => {
			this.commitEnricher.startNewTransaction();
		});
		this.editManager.localBranch.on("transactionAborted", () => {
			this.commitEnricher.abortCurrentTransaction();
		});
		this.editManager.localBranch.on("transactionCommitted", () => {
			this.commitEnricher.commitCurrentTransaction();
		});
		this.editManager.localBranch.on("beforeChange", (change) => {
			// Ensure that any previously prepared commits that have not been sent are purged.
			this.commitEnricher.purgePreparedCommits();
			if (this.detachedRevision !== undefined) {
				// Edits submitted before the first attach do not need enrichment because they will not be applied by peers.
			} else if (change.type === "append") {
				if (this.getLocalBranch().isTransacting()) {
					for (const newCommit of change.newCommits) {
						this.commitEnricher.ingestTransactionCommit(newCommit);
					}
				} else {
					for (const newCommit of change.newCommits) {
						this.commitEnricher.prepareCommit(newCommit, false);
					}
				}
			} else if (
				change.type === "replace" &&
				getChangeReplaceType(change) === "transactionCommit" &&
				!this.getLocalBranch().isTransacting()
			) {
				assert(
					change.newCommits.length === 1,
					0x983 /* Unexpected number of commits when committing transaction */,
				);
				this.commitEnricher.prepareCommit(
					change.newCommits[0] ?? fail("This wont run due to the length check above"),
					true,
				);
			}
		});
		this.editManager.localBranch.on("afterChange", (change) => {
			if (this.getLocalBranch().isTransacting()) {
				// We do not submit ops for changes that are part of a transaction.
				return;
			}
			if (
				change.type === "append" ||
				(change.type === "replace" && getChangeReplaceType(change) === "transactionCommit")
			) {
				if (this.detachedRevision !== undefined) {
					for (const newCommit of change.newCommits) {
						this.submitCommit(newCommit, this.schemaAndPolicy);
					}
				} else {
					for (const newCommit of change.newCommits) {
						const prepared = this.commitEnricher.getPreparedCommit(newCommit);
						this.submitCommit(prepared, this.schemaAndPolicy);
					}
				}
			}
		});

		const revisionTagCodec = new RevisionTagCodec(runtime.idCompressor);
		const editManagerCodec = makeEditManagerCodec(
			this.editManager.changeFamily.codecs,
			revisionTagCodec,
			options,
			formatOptions.editManager,
		);
		this.summarizables = [
			new EditManagerSummarizer(
				this.editManager,
				editManagerCodec,
				this.idCompressor,
				this.schemaAndPolicy,
			),
			...summarizables,
		];
		assert(
			new Set(this.summarizables.map((e) => e.key)).size === this.summarizables.length,
			0x350 /* Index summary element keys must be unique */,
		);

		this.messageCodec = makeMessageCodec(
			changeFamily.codecs,
			new RevisionTagCodec(runtime.idCompressor),
			options,
			formatOptions.message,
		);

		const changeEnricher = enricher ?? new NoOpChangeEnricher();
		this.resubmitMachine =
			resubmitMachine ??
			new DefaultResubmitMachine(
				changeFamily.rebaser.invert.bind(changeFamily.rebaser),
				changeEnricher,
			);
		this.commitEnricher = new BranchCommitEnricher(changeFamily.rebaser, changeEnricher);
	}

	// TODO: SharedObject's merging of the two summary methods into summarizeCore is not what we want here:
	// We might want to not subclass it, or override/reimplement most of its functionality.
	@throwIfBroken
	protected summarizeCore(
		serializer: IFluidSerializer,
		telemetryContext?: ITelemetryContext,
		incrementalSummaryContext?: IExperimentalIncrementalSummaryContext,
	): ISummaryTreeWithStats {
		const builder = new SummaryTreeBuilder();
		const summarizableBuilder = new SummaryTreeBuilder();
		// Merge the summaries of all summarizables together under a single ISummaryTree
		for (const s of this.summarizables) {
			summarizableBuilder.addWithStats(
				s.key,
				s.getAttachSummary(
					(contents) => serializer.stringify(contents, this.handle),
					undefined,
					undefined,
					telemetryContext,
					incrementalSummaryContext,
				),
			);
		}

		builder.addWithStats(summarizablesTreeKey, summarizableBuilder.getSummaryTree());
		return builder.getSummaryTree();
	}

	protected async loadCore(services: IChannelStorageService): Promise<void> {
		const loadSummaries = this.summarizables.map(async (summaryElement) =>
			summaryElement.load(
				scopeStorageService(services, summarizablesTreeKey, summaryElement.key),
				(contents) => this.serializer.parse(contents),
			),
		);

		await Promise.all(loadSummaries);
	}

	/**
	 * Submits an op to the Fluid runtime containing the given commit
	 * @param commit - the commit to submit
	 * @returns the submitted commit. This is undefined if the underlying `SharedObject` is not attached,
	 * and may differ from `commit` due to enrichments like detached tree refreshers.
	 */

	private submitCommit(
		commit: GraphCommit<TChange>,
		schemaAndPolicy: ClonableSchemaAndPolicy,
		isResubmit = false,
	): void {
		assert(
			// Edits should not be submitted until all transactions finish
			!this.getLocalBranch().isTransacting() || isResubmit,
			0x68b /* Unexpected edit submitted during transaction */,
		);
		assert(
			this.isAttached() === (this.detachedRevision === undefined),
			0x95a /* Detached revision should only be set when not attached */,
		);

		// Edits submitted before the first attach are treated as sequenced because they will be included
		// in the attach summary that is uploaded to the service.
		// Until this attach workflow happens, this instance essentially behaves as a centralized data structure.
		if (this.detachedRevision !== undefined) {
			const newRevision: SeqNumber = brand((this.detachedRevision as number) + 1);
			this.detachedRevision = newRevision;
			this.editManager.addSequencedChange(
				{ ...commit, sessionId: this.editManager.localSessionId },
				newRevision,
				this.detachedRevision,
			);
			this.editManager.advanceMinimumSequenceNumber(newRevision);
			return undefined;
		}
		const message = this.messageCodec.encode(
			{
				commit,
				sessionId: this.editManager.localSessionId,
			},
			{
				idCompressor: this.idCompressor,
				schema: schemaAndPolicy,
			},
		);
		this.submitLocalMessage(message, {
			// Clone the schema to ensure that during resubmit the schema has not been mutated by later changes
			schema: schemaAndPolicy.schema.clone(),
			policy: schemaAndPolicy.policy,
		});
		this.resubmitMachine.onCommitSubmitted(commit);
	}

	protected processCore(
		message: ISequencedDocumentMessage,
		local: boolean,
		localOpMetadata: unknown,
	): void {
		// Empty context object is passed in, as our decode function is schema-agnostic.
		const { commit, sessionId } = this.messageCodec.decode(message.contents, {
			idCompressor: this.idCompressor,
		});

		this.editManager.addSequencedChange(
			{ ...commit, sessionId },
			brand(message.sequenceNumber),
			brand(message.referenceSequenceNumber),
		);
		this.resubmitMachine.onSequencedCommitApplied(local);

		this.editManager.advanceMinimumSequenceNumber(brand(message.minimumSequenceNumber));
	}

	/**
	 * @returns the head commit of the root local branch
	 */
	protected getLocalBranch(): SharedTreeBranch<TEditor, TChange> {
		return this.editManager.localBranch;
	}

	protected onDisconnect(): void {}

	protected override didAttach(): void {
		if (this.detachedRevision !== undefined) {
			this.detachedRevision = undefined;
		}
	}

	protected override reSubmitCore(
		content: JsonCompatibleReadOnly,
		localOpMetadata: unknown,
	): void {
		// Empty context object is passed in, as our decode function is schema-agnostic.
		const {
			commit: { revision },
		} = this.messageCodec.decode(this.serializer.decode(content), {
			idCompressor: this.idCompressor,
		});
		const [commit] = this.editManager.findLocalCommit(revision);
		// If a resubmit phase is not already in progress, then this must be the first commit of a new resubmit phase.
		if (this.resubmitMachine.isInResubmitPhase === false) {
			const toResubmit = this.editManager.getLocalCommits();
			assert(
				commit === toResubmit[0],
				0x95d /* Resubmit phase should start with the oldest local commit */,
			);
			this.resubmitMachine.prepareForResubmit(toResubmit);
		}
		assert(
			isClonableSchemaPolicy(localOpMetadata),
			0x95e /* Local metadata must contain schema and policy. */,
		);
		assert(
			this.resubmitMachine.isInResubmitPhase !== false,
			0x984 /* Invalid resubmit outside of resubmit phase */,
		);
		const enrichedCommit = this.resubmitMachine.peekNextCommit();
		this.submitCommit(enrichedCommit, localOpMetadata, true);
	}

	protected applyStashedOp(content: JsonCompatibleReadOnly): void {
		assert(
			!this.getLocalBranch().isTransacting(),
			0x674 /* Unexpected transaction is open while applying stashed ops */,
		);
		// Empty context object is passed in, as our decode function is schema-agnostic.
		const {
			commit: { revision, change },
		} = this.messageCodec.decode(content, { idCompressor: this.idCompressor });
		this.editManager.localBranch.apply(change, revision);
	}

	public override getGCData(fullGC?: boolean): IGarbageCollectionData {
		const gcNodes: IGarbageCollectionData["gcNodes"] = super.getGCData(fullGC).gcNodes;
		for (const s of this.summarizables) {
			for (const [id, routes] of Object.entries(s.getGCData(fullGC).gcNodes)) {
				gcNodes[id] ??= [];
				for (const route of routes) {
					// Non null asserting here because we are creating an array at gcNodes[id] if it is undefined
					// eslint-disable-next-line @typescript-eslint/no-non-null-assertion
					gcNodes[id]!.push(route);
				}
			}
		}

		return {
			gcNodes,
		};
	}
}

function isClonableSchemaPolicy(
	maybeSchemaPolicy: unknown,
): maybeSchemaPolicy is ClonableSchemaAndPolicy {
	const schemaAndPolicy = maybeSchemaPolicy as ClonableSchemaAndPolicy;
	return schemaAndPolicy.schema !== undefined && schemaAndPolicy.policy !== undefined;
}

/**
 * Specifies the behavior of a component that puts data in a summary.
 */
export interface Summarizable {
	/**
	 * Field name in summary json under which this element stores its data.
	 */
	readonly key: string;

	/**
	 * {@inheritDoc @fluidframework/datastore-definitions#(IChannel:interface).getAttachSummary}
	 * @param stringify - Serializes the contents of the component (including {@link (IFluidHandle:interface)}s) for storage.
	 */
	getAttachSummary(
		stringify: SummaryElementStringifier,
		fullTree?: boolean,
		trackState?: boolean,
		telemetryContext?: ITelemetryContext,
		incrementalSummaryContext?: IExperimentalIncrementalSummaryContext,
	): ISummaryTreeWithStats;

	/**
	 * {@inheritDoc @fluidframework/datastore-definitions#(IChannel:interface).summarize}
	 * @param stringify - Serializes the contents of the component (including {@link (IFluidHandle:interface)}s) for storage.
	 */
	summarize(
		stringify: SummaryElementStringifier,
		fullTree?: boolean,
		trackState?: boolean,
		telemetryContext?: ITelemetryContext,
	): Promise<ISummaryTreeWithStats>;

	/**
	 * {@inheritDoc (ISharedObject:interface).getGCData}
	 */
	// TODO: Change this interface (and the one in ISharedObject, if necessary) to support "handles within handles".
	// Consider the case of a document with history; the return value here currently grows unboundedly.
	getGCData(fullGC?: boolean): IGarbageCollectionData;

	/**
	 * Allows the component to perform custom loading. The storage service is scoped to this component and therefore
	 * paths in this component will not collide with those in other components, even if they are the same string.
	 * @param service - Storage used by the component
	 * @param parse - Parses serialized data from storage into runtime objects for the component
	 */
	load(service: IChannelStorageService, parse: SummaryElementParser): Promise<void>;
}

/**
 * Serializes the given contents into a string acceptable for storing in summaries, i.e. all
 * Fluid handles have been replaced appropriately by an IFluidSerializer
 */
export type SummaryElementStringifier = (contents: unknown) => string;

/**
 * Parses a serialized/summarized string into an object, rehydrating any Fluid handles as necessary
 */
export type SummaryElementParser = (contents: string) => unknown;

/**
 * Compose an {@link IChannelStorageService} which prefixes all paths before forwarding them to the original service
 */
function scopeStorageService(
	service: IChannelStorageService,
	...pathElements: string[]
): IChannelStorageService {
	const scope = `${pathElements.join("/")}/`;

	return {
		async readBlob(path: string): Promise<ArrayBufferLike> {
			return service.readBlob(`${scope}${path}`);
		},
		async contains(path) {
			return service.contains(`${scope}${path}`);
		},
		async list(path) {
			return service.list(`${scope}${path}`);
		},
	};
}<|MERGE_RESOLUTION|>--- conflicted
+++ resolved
@@ -34,9 +34,6 @@
 	type SchemaPolicy,
 	type TreeStoredSchemaRepository,
 } from "../core/index.js";
-<<<<<<< HEAD
-import { type JsonCompatibleReadOnly, brand, fail } from "../util/index.js";
-=======
 import {
 	type JsonCompatibleReadOnly,
 	brand,
@@ -44,8 +41,8 @@
 	type WithBreakable,
 	throwIfBroken,
 	breakingClass,
+	fail,
 } from "../util/index.js";
->>>>>>> 2cb1e358
 
 import { type SharedTreeBranch, getChangeReplaceType } from "./branch.js";
 import { EditManager, minimumPossibleSequenceNumber } from "./editManager.js";
