/*!
 * Copyright (c) Microsoft Corporation and contributors. All rights reserved.
 * Licensed under the MIT License.
 */

import { assert } from "@fluidframework/core-utils/internal";
import {
	IChannelAttributes,
	IChannelStorageService,
	IFluidDataStoreRuntime,
} from "@fluidframework/datastore-definitions";
import { IIdCompressor } from "@fluidframework/id-compressor";
import { ISequencedDocumentMessage } from "@fluidframework/protocol-definitions";
import {
	IExperimentalIncrementalSummaryContext,
	IGarbageCollectionData,
	ISummaryTreeWithStats,
	ITelemetryContext,
} from "@fluidframework/runtime-definitions";
import { SummaryTreeBuilder } from "@fluidframework/runtime-utils/internal";
import { IFluidSerializer } from "@fluidframework/shared-object-base";
import { SharedObject } from "@fluidframework/shared-object-base/internal";

import { ICodecOptions, IJsonCodec } from "../codec/index.js";
import {
	ChangeFamily,
	ChangeFamilyEditor,
	GraphCommit,
	RevisionTag,
	RevisionTagCodec,
	SchemaAndPolicy,
} from "../core/index.js";
import { JsonCompatibleReadOnly, brand } from "../util/index.js";

import { SharedTreeBranch, getChangeReplaceType } from "./branch.js";
import { CommitEnricher } from "./commitEnricher.js";
import { EditManager, minimumPossibleSequenceNumber } from "./editManager.js";
import { makeEditManagerCodec } from "./editManagerCodecs.js";
import { SeqNumber } from "./editManagerFormat.js";
import { EditManagerSummarizer } from "./editManagerSummarizer.js";
import { MessageEncodingContext, makeMessageCodec } from "./messageCodecs.js";
import { DecodedMessage } from "./messageTypes.js";

// TODO: Organize this to be adjacent to persisted types.
const summarizablesTreeKey = "indexes";

export interface ExplicitCoreCodecVersions {
	editManager: number;
	message: number;
}

/**
 * Generic shared tree, which needs to be configured with indexes, field kinds and a history policy to be used.
 *
 * TODO: actually implement
 * TODO: is history policy a detail of what indexes are used, or is there something else to it?
 */
export class SharedTreeCore<TEditor extends ChangeFamilyEditor, TChange> extends SharedObject {
	private readonly editManager: EditManager<TEditor, TChange, ChangeFamily<TEditor, TChange>>;
	private readonly summarizables: readonly Summarizable[];

	/**
	 * The sequence number that this instance is at.
	 * This number is artificial in that it is made up by this instance as opposed to being provided by the runtime.
	 * Is `undefined` after (and only after) this instance is attached.
	 */
	private detachedRevision: SeqNumber | undefined = minimumPossibleSequenceNumber;

	/**
	 * Used to edit the state of the tree. Edits will be immediately applied locally to the tree.
	 * If there is no transaction currently ongoing, then the edits will be submitted to Fluid immediately as well.
	 */
	public get editor(): TEditor {
		return this.getLocalBranch().editor;
	}

	/**
	 * Used to encode/decode messages sent to/received from the Fluid runtime.
	 *
	 * @remarks Since there is currently only one format, this can just be cached on the class.
	 * With more write formats active, it may make sense to keep around the "usual" format codec
	 * (the one for the current persisted configuration) and resolve codecs for different versions
	 * as necessary (e.g. an upgrade op came in, or the configuration changed within the collab window
	 * and an op needs to be interpreted which isn't written with the current configuration).
	 */
	private readonly messageCodec: IJsonCodec<
		DecodedMessage<TChange>,
		unknown,
		unknown,
		MessageEncodingContext
	>;

	private readonly idCompressor: IIdCompressor;

	private readonly schemaAndPolicy: SchemaAndPolicy;

<<<<<<< HEAD
	private readonly commitEnricher?: CommitEnricher<TChange>;
=======
	protected readonly mintRevisionTag: () => RevisionTag;
>>>>>>> 427ff44f

	/**
	 * @param summarizables - Summarizers for all indexes used by this tree
	 * @param changeFamily - The change family
	 * @param editManager - The edit manager
	 * @param id - The id of the shared object
	 * @param runtime - The IFluidDataStoreRuntime which contains the shared object
	 * @param attributes - Attributes of the shared object
	 * @param telemetryContextPrefix - the context for any telemetry logs/errors emitted
	 */
	public constructor(
		summarizables: readonly Summarizable[],
		changeFamily: ChangeFamily<TEditor, TChange>,
		options: ICodecOptions,
		formatOptions: ExplicitCoreCodecVersions,
		// Base class arguments
		id: string,
		runtime: IFluidDataStoreRuntime,
		attributes: IChannelAttributes,
		telemetryContextPrefix: string,
		schemaAndPolicy: SchemaAndPolicy,
		enricher?: CommitEnricher<TChange>,
	) {
		super(id, runtime, attributes, telemetryContextPrefix);

		this.schemaAndPolicy = schemaAndPolicy;

		assert(
			runtime.idCompressor !== undefined,
			0x886 /* IdCompressor must be enabled to use SharedTree */,
		);
		this.idCompressor = runtime.idCompressor;
		this.mintRevisionTag = () => this.idCompressor.generateCompressedId();
		/**
		 * A random ID that uniquely identifies this client in the collab session.
		 * This is sent alongside every op to identify which client the op originated from.
		 * This is used rather than the Fluid client ID because the Fluid client ID is not stable across reconnections.
		 */
		const localSessionId = runtime.idCompressor.localSessionId;
		this.editManager = new EditManager(changeFamily, localSessionId, this.mintRevisionTag);
		this.editManager.localBranch.on("afterChange", (args) => {
			if (this.getLocalBranch().isTransacting()) {
				// Avoid submitting ops for changes that are part of a transaction.
				return;
			}
			switch (args.type) {
				case "append":
					for (const c of args.newCommits) {
						this.submitCommit(c);
					}
					break;
				case "replace":
					if (getChangeReplaceType(args) === "transactionCommit") {
						this.submitCommit(args.newCommits[0]);
					}
					break;
				default:
					break;
			}
		});

		const revisionTagCodec = new RevisionTagCodec(runtime.idCompressor);
		const editManagerCodec = makeEditManagerCodec(
			this.editManager.changeFamily.codecs,
			revisionTagCodec,
			options,
			formatOptions.editManager,
		);
		this.summarizables = [
			new EditManagerSummarizer(this.editManager, editManagerCodec, this.schemaAndPolicy),
			...summarizables,
		];
		assert(
			new Set(this.summarizables.map((e) => e.key)).size === this.summarizables.length,
			0x350 /* Index summary element keys must be unique */,
		);

		this.messageCodec = makeMessageCodec(
			changeFamily.codecs,
			new RevisionTagCodec(runtime.idCompressor),
			options,
			formatOptions.message,
		);

		this.commitEnricher = enricher;
	}

	// TODO: SharedObject's merging of the two summary methods into summarizeCore is not what we want here:
	// We might want to not subclass it, or override/reimplement most of its functionality.
	protected summarizeCore(
		serializer: IFluidSerializer,
		telemetryContext?: ITelemetryContext,
		incrementalSummaryContext?: IExperimentalIncrementalSummaryContext,
	): ISummaryTreeWithStats {
		const builder = new SummaryTreeBuilder();
		const summarizableBuilder = new SummaryTreeBuilder();
		// Merge the summaries of all summarizables together under a single ISummaryTree
		for (const s of this.summarizables) {
			summarizableBuilder.addWithStats(
				s.key,
				s.getAttachSummary(
					(contents) => serializer.stringify(contents, this.handle),
					undefined,
					undefined,
					telemetryContext,
					incrementalSummaryContext,
				),
			);
		}

		builder.addWithStats(summarizablesTreeKey, summarizableBuilder.getSummaryTree());
		return builder.getSummaryTree();
	}

	protected async loadCore(services: IChannelStorageService): Promise<void> {
		const loadSummaries = this.summarizables.map(async (summaryElement) =>
			summaryElement.load(
				scopeStorageService(services, summarizablesTreeKey, summaryElement.key),
				(contents) => this.serializer.parse(contents),
			),
		);

		await Promise.all(loadSummaries);
	}

	/**
	 * Submits an op to the Fluid runtime containing the given commit
	 * @param commit - the commit to submit
	 */
	private submitCommit(commit: GraphCommit<TChange>, isResubmit = false): void {
		// Edits should not be submitted until all transactions finish
		assert(
			!this.getLocalBranch().isTransacting() || isResubmit,
			0x68b /* Unexpected edit submitted during transaction */,
		);

		// Edits submitted before the first attach are treated as sequenced because they will be included
		// in the attach summary that is uploaded to the service.
		// Until this attach workflow happens, this instance essentially behaves as a centralized data structure.
		if (this.detachedRevision !== undefined) {
			const newRevision: SeqNumber = brand((this.detachedRevision as number) + 1);
			this.detachedRevision = newRevision;
			this.editManager.addSequencedChange(
				{ ...commit, sessionId: this.editManager.localSessionId },
				newRevision,
				this.detachedRevision,
			);
			this.editManager.advanceMinimumSequenceNumber(newRevision);
		}

		// Don't submit the op if it is not attached
		if (!this.isAttached()) {
			return;
		}

		const enrichedCommit = this.commitEnricher?.enrichCommit(commit, isResubmit) ?? commit;
		const message = this.messageCodec.encode(
			{
				commit: enrichedCommit,
				sessionId: this.editManager.localSessionId,
			},
			{
				schema: this.schemaAndPolicy ?? undefined,
			},
		);
		this.submitLocalMessage(message);
		this.onCommitSubmitted(enrichedCommit, isResubmit);
	}

	protected onCommitSubmitted(commit: GraphCommit<TChange>, isResubmit: boolean): void {}

	protected processCore(
		message: ISequencedDocumentMessage,
		local: boolean,
		localOpMetadata: unknown,
	) {
		// Empty context object is passed in, as our decode function is schema-agnostic.
		const { commit, sessionId } = this.messageCodec.decode(message.contents, {});

		this.editManager.addSequencedChange(
			{ ...commit, sessionId },
			brand(message.sequenceNumber),
			brand(message.referenceSequenceNumber),
		);
		this.commitEnricher?.onSequencedCommitApplied(local);

		this.editManager.advanceMinimumSequenceNumber(brand(message.minimumSequenceNumber));
	}

	/**
	 * @returns the head commit of the root local branch
	 */
	protected getLocalBranch(): SharedTreeBranch<TEditor, TChange> {
		return this.editManager.localBranch;
	}

	protected onDisconnect() {}

	protected override didAttach(): void {
		if (this.detachedRevision !== undefined) {
			this.detachedRevision = undefined;
		}
	}

	protected override reSubmitCore(content: JsonCompatibleReadOnly, localOpMetadata: unknown) {
		// Empty context object is passed in, as our decode function is schema-agnostic.
		const {
			commit: { revision },
		} = this.messageCodec.decode(content, {});
		const [commit] = this.editManager.findLocalCommit(revision);
		if (this.commitEnricher !== undefined) {
			// If a resubmit phase is not already in progress, then this must be the first commit of a new resubmit phase.
			if (!this.commitEnricher.isInResubmitPhase) {
				const toResubmit = this.editManager.getLocalCommits();
				assert(
					commit === toResubmit[0],
					"Resubmit phase should start with the oldest local commit",
				);
				this.commitEnricher.startResubmitPhase(toResubmit);
			}
		}
		this.submitCommit(commit, true);
	}

	protected applyStashedOp(content: JsonCompatibleReadOnly): void {
		assert(
			!this.getLocalBranch().isTransacting(),
			0x674 /* Unexpected transaction is open while applying stashed ops */,
		);
		// Empty context object is passed in, as our decode function is schema-agnostic.
		const {
			commit: { revision, change },
		} = this.messageCodec.decode(content, {});
		this.editManager.localBranch.apply(change, revision);
	}

	public override getGCData(fullGC?: boolean): IGarbageCollectionData {
		const gcNodes: IGarbageCollectionData["gcNodes"] = super.getGCData(fullGC).gcNodes;
		for (const s of this.summarizables) {
			for (const [id, routes] of Object.entries(s.getGCData(fullGC).gcNodes)) {
				gcNodes[id] ??= [];
				for (const route of routes) {
					gcNodes[id].push(route);
				}
			}
		}

		return {
			gcNodes,
		};
	}
}

/**
 * Specifies the behavior of a component that puts data in a summary.
 */
export interface Summarizable {
	/**
	 * Field name in summary json under which this element stores its data.
	 */
	readonly key: string;

	/**
	 * {@inheritDoc @fluidframework/datastore-definitions#(IChannel:interface).getAttachSummary}
	 * @param stringify - Serializes the contents of the component (including {@link (IFluidHandle:interface)}s) for storage.
	 */
	getAttachSummary(
		stringify: SummaryElementStringifier,
		fullTree?: boolean,
		trackState?: boolean,
		telemetryContext?: ITelemetryContext,
		incrementalSummaryContext?: IExperimentalIncrementalSummaryContext,
	): ISummaryTreeWithStats;

	/**
	 * {@inheritDoc @fluidframework/datastore-definitions#(IChannel:interface).summarize}
	 * @param stringify - Serializes the contents of the component (including {@link (IFluidHandle:interface)}s) for storage.
	 */
	summarize(
		stringify: SummaryElementStringifier,
		fullTree?: boolean,
		trackState?: boolean,
		telemetryContext?: ITelemetryContext,
	): Promise<ISummaryTreeWithStats>;

	/**
	 * {@inheritDoc (ISharedObject:interface).getGCData}
	 */
	// TODO: Change this interface (and the one in ISharedObject, if necessary) to support "handles within handles".
	// Consider the case of a document with history; the return value here currently grows unboundedly.
	getGCData(fullGC?: boolean): IGarbageCollectionData;

	/**
	 * Allows the component to perform custom loading. The storage service is scoped to this component and therefore
	 * paths in this component will not collide with those in other components, even if they are the same string.
	 * @param service - Storage used by the component
	 * @param parse - Parses serialized data from storage into runtime objects for the component
	 */
	load(service: IChannelStorageService, parse: SummaryElementParser): Promise<void>;
}

/**
 * Serializes the given contents into a string acceptable for storing in summaries, i.e. all
 * Fluid handles have been replaced appropriately by an IFluidSerializer
 */
export type SummaryElementStringifier = (contents: unknown) => string;

/**
 * Parses a serialized/summarized string into an object, rehydrating any Fluid handles as necessary
 */
export type SummaryElementParser = (contents: string) => unknown;

/**
 * Compose an {@link IChannelStorageService} which prefixes all paths before forwarding them to the original service
 */
function scopeStorageService(
	service: IChannelStorageService,
	...pathElements: string[]
): IChannelStorageService {
	const scope = `${pathElements.join("/")}/`;

	return {
		async readBlob(path: string): Promise<ArrayBufferLike> {
			return service.readBlob(`${scope}${path}`);
		},
		async contains(path) {
			return service.contains(`${scope}${path}`);
		},
		async list(path) {
			return service.list(`${scope}${path}`);
		},
	};
}<|MERGE_RESOLUTION|>--- conflicted
+++ resolved
@@ -94,11 +94,9 @@
 
 	private readonly schemaAndPolicy: SchemaAndPolicy;
 
-<<<<<<< HEAD
 	private readonly commitEnricher?: CommitEnricher<TChange>;
-=======
+
 	protected readonly mintRevisionTag: () => RevisionTag;
->>>>>>> 427ff44f
 
 	/**
 	 * @param summarizables - Summarizers for all indexes used by this tree
