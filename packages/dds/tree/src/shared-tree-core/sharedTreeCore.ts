--- conflicted
+++ resolved
@@ -288,12 +288,7 @@
 		// Empty context object is passed in, as our decode function is schema-agnostic.
 		const {
 			commit: { revision, change },
-<<<<<<< HEAD
-		} = this.messageCodec.decode(content);
-=======
 		} = this.messageCodec.decode(content, {});
-		this.submitOps = false;
->>>>>>> 8b2dca1c
 		this.editManager.localBranch.apply(change, revision);
 	}
 
