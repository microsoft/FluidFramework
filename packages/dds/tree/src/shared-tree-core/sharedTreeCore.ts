--- conflicted
+++ resolved
@@ -324,34 +324,12 @@
 		repairDataStoreProvider: IRepairDataStoreProvider,
 	): SharedTreeBranch<TEditor, TChange> {
 		const branch = new SharedTreeBranch(
-<<<<<<< HEAD
-			() => this.editManager.getLocalBranchHead(),
-			(forked) => {
-				const changeToForked = forked.pull();
-				const changes: GraphCommit<TChange>[] = [];
-				const localBranchHead = this.editManager.getLocalBranchHead();
-				const ancestor = findAncestor(
-					[forked.getHead(), changes],
-					(c) => c === localBranchHead,
-				);
-				assert(
-					ancestor === localBranchHead,
-					0x598 /* Expected merging checkout branches to be related */,
-				);
-				for (const { change, type, revision } of changes) {
-					this.applyChange(change, type, revision);
-					this.changeFamily.rebaser.rebaseAnchors(this.anchors, change);
-				}
-				return changeToForked;
-			},
-=======
 			this.editManager.getLocalBranchHead(),
->>>>>>> a7184f16
 			this.editManager.localSessionId,
 			new Rebaser(this.changeFamily.rebaser),
 			this.changeFamily,
+			this.undoRedoManager.clone(repairDataStoreProvider),
 			anchors,
-			this.undoRedoManager.clone(repairDataStoreProvider),
 		);
 		return branch;
 	}
@@ -371,8 +349,8 @@
 		const localBranchHead = this.editManager.getLocalBranchHead();
 		const ancestor = findAncestor([branch.getHead(), commits], (c) => c === localBranchHead);
 		if (ancestor === localBranchHead) {
-			for (const { change, revision } of commits) {
-				this.applyChange(change, revision);
+			for (const { change, type, revision } of commits) {
+				this.applyChange(change, type, revision);
 				this.changeFamily.rebaser.rebaseAnchors(this.anchors, change);
 			}
 		} else {
@@ -380,8 +358,8 @@
 			const [newHead] = rebaser.rebaseBranch(branch.getHead(), this.getLocalBranchHead());
 			const changes: GraphCommit<TChange>[] = [];
 			findAncestor([newHead, changes], (c) => c === this.getLocalBranchHead());
-			for (const { change, revision } of changes) {
-				this.applyChange(change, revision);
+			for (const { change, type, revision } of changes) {
+				this.applyChange(change, type, revision);
 				this.changeFamily.rebaser.rebaseAnchors(this.anchors, change);
 			}
 		}
