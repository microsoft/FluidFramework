/*!
 * Copyright (c) Microsoft Corporation and contributors. All rights reserved.
 * Licensed under the MIT License.
 */

import type { IChannelStorageService } from "@fluidframework/datastore-definitions/internal";

import type { SharedObjectKind } from "@fluidframework/shared-object-base";
import {
	type ISharedObject,
	type ISharedObjectKind,
	makeSharedObjectKind,
	type KernelArgs,
	type SharedKernelFactory,
	type SharedObjectOptions,
	type FactoryOut,
} from "@fluidframework/shared-object-base/internal";

import {
	SharedTreeKernel,
	type ITreePrivate,
	type SharedTreeOptions,
	type SharedTreeOptionsInternal,
	type SharedTreeKernelView,
} from "./shared-tree/index.js";
import type { ITree } from "./simple-tree/index.js";

import { Breakable } from "./util/index.js";
import { UsageError } from "@fluidframework/telemetry-utils/internal";
import { SharedTreeFactoryType, SharedTreeAttributes } from "./sharedTreeAttributes.js";

/**
 * {@link ITreePrivate} extended with ISharedObject.
 * @remarks
 * This is used when integration testing this package with the Fluid runtime as it exposes the APIs the runtime consumes to manipulate the tree.
 */
export interface ISharedTree extends ISharedObject, ITreePrivate {}

<<<<<<< HEAD
	public async load(
		runtime: IFluidDataStoreRuntime,
		id: string,
		services: IChannelServices,
		channelAttributes: Readonly<IChannelAttributes>,
	): Promise<SharedTreeImpl> {
		const tree = this.createInner(runtime, id, channelAttributes);
		await tree.load(services);
		return tree;
	}

	public create(runtime: IFluidDataStoreRuntime, id: string): SharedTreeImpl {
		const tree = this.createInner(runtime, id);
		tree.initializeLocal();
		return tree;
	}

	private createInner(
		runtime: IFluidDataStoreRuntime,
		id: string,
		channelAttributes?: Readonly<IChannelAttributes>,
	): SharedTreeImpl {
		const options = { ...this.options };
		// TODO: make this exist
		options.minimumSupportedVersion ??= runtime.minimumSupportedVersion;
		return new SharedTreeImpl(id, runtime, channelAttributes ?? this.attributes, options);
	}
=======
/**
 * Creates a factory for shared tree kernels with the given options.
 * @remarks
 * Exposes {@link ITreePrivate} to allow access to internals in tests without a cast.
 * Code exposing this beyond this package will need to update to a more public type.
 */
function treeKernelFactory(
	options: SharedTreeOptionsInternal,
): SharedKernelFactory<SharedTreeKernelView> {
	function treeFromKernelArgs(args: KernelArgs): SharedTreeKernel {
		if (args.idCompressor === undefined) {
			throw new UsageError("IdCompressor must be enabled to use SharedTree");
		}
		return new SharedTreeKernel(
			new Breakable("SharedTree"),
			args.sharedObject,
			args.serializer,
			args.submitLocalMessage,
			args.lastSequenceNumber,
			args.logger,
			args.idCompressor,
			options,
		);
	}

	return {
		create: (args: KernelArgs): FactoryOut<SharedTreeKernelView> => {
			const k = treeFromKernelArgs(args);
			return { kernel: k, view: k.view };
		},

		async loadCore(
			args: KernelArgs,
			storage: IChannelStorageService,
		): Promise<FactoryOut<SharedTreeKernelView>> {
			const k = treeFromKernelArgs(args);
			await k.loadCore(storage);
			return { kernel: k, view: k.view };
		},
	};
>>>>>>> e86c9913
}

/**
 * SharedTree is a hierarchical data structure for collaboratively editing strongly typed JSON-like trees
 * of objects, arrays, and other data types.
 * @legacy
 * @alpha
 */
export const SharedTree = configuredSharedTree({});

/**
 * {@link SharedTree} but allowing a non-default configuration.
 * @remarks
 * This is useful for debugging and testing to opt into extra validation or see if opting out of some optimizations fixes an issue.
 * @example
 * ```typescript
 * import {
 * 	ForestType,
 * 	TreeCompressionStrategy,
 * 	configuredSharedTree,
 * 	typeboxValidator,
 * 	// eslint-disable-next-line import/no-internal-modules
 * } from "@fluidframework/tree/internal";
 * const SharedTree = configuredSharedTree({
 * 	forest: ForestType.Reference,
 * 	jsonValidator: typeboxValidator,
 * 	treeEncodeType: TreeCompressionStrategy.Uncompressed,
 * });
 * ```
 * @privateRemarks
 * This should be legacy, but has to be internal due to limitations of API tagging preventing it from being both alpha and alpha+legacy.
 * TODO:
 * Expose Ajv validator for better error message quality somehow.
 * Maybe as part of a test utils or dev-tool package?
 * @internal
 */
export function configuredSharedTree(
	options: SharedTreeOptions,
): ISharedObjectKind<ITree> & SharedObjectKind<ITree> {
	const sharedObjectOptions: SharedObjectOptions<ITree> = {
		type: SharedTreeFactoryType,
		attributes: SharedTreeAttributes,
		telemetryContextPrefix: "fluid_sharedTree_",
		factory: treeKernelFactory(options),
	};

	return makeSharedObjectKind<ITree>(sharedObjectOptions);
}<|MERGE_RESOLUTION|>--- conflicted
+++ resolved
@@ -28,6 +28,7 @@
 import { Breakable } from "./util/index.js";
 import { UsageError } from "@fluidframework/telemetry-utils/internal";
 import { SharedTreeFactoryType, SharedTreeAttributes } from "./sharedTreeAttributes.js";
+import { FluidClientVersion } from "./codec/index.js";
 
 /**
  * {@link ITreePrivate} extended with ISharedObject.
@@ -36,35 +37,6 @@
  */
 export interface ISharedTree extends ISharedObject, ITreePrivate {}
 
-<<<<<<< HEAD
-	public async load(
-		runtime: IFluidDataStoreRuntime,
-		id: string,
-		services: IChannelServices,
-		channelAttributes: Readonly<IChannelAttributes>,
-	): Promise<SharedTreeImpl> {
-		const tree = this.createInner(runtime, id, channelAttributes);
-		await tree.load(services);
-		return tree;
-	}
-
-	public create(runtime: IFluidDataStoreRuntime, id: string): SharedTreeImpl {
-		const tree = this.createInner(runtime, id);
-		tree.initializeLocal();
-		return tree;
-	}
-
-	private createInner(
-		runtime: IFluidDataStoreRuntime,
-		id: string,
-		channelAttributes?: Readonly<IChannelAttributes>,
-	): SharedTreeImpl {
-		const options = { ...this.options };
-		// TODO: make this exist
-		options.minimumSupportedVersion ??= runtime.minimumSupportedVersion;
-		return new SharedTreeImpl(id, runtime, channelAttributes ?? this.attributes, options);
-	}
-=======
 /**
  * Creates a factory for shared tree kernels with the given options.
  * @remarks
@@ -78,6 +50,10 @@
 		if (args.idCompressor === undefined) {
 			throw new UsageError("IdCompressor must be enabled to use SharedTree");
 		}
+		const adjustedOptions = { ...options };
+		// TODO: get default from runtime once something like runtime.minimumSupportedVersion exists.
+		// Using default of 2.0 since that is the oldest version that supports SharedTree.
+		adjustedOptions.minimumSupportedVersion ??= FluidClientVersion.v2_0;
 		return new SharedTreeKernel(
 			new Breakable("SharedTree"),
 			args.sharedObject,
@@ -86,7 +62,7 @@
 			args.lastSequenceNumber,
 			args.logger,
 			args.idCompressor,
-			options,
+			adjustedOptions,
 		);
 	}
 
@@ -105,7 +81,6 @@
 			return { kernel: k, view: k.view };
 		},
 	};
->>>>>>> e86c9913
 }
 
 /**
