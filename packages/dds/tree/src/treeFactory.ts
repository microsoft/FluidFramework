/*!
 * Copyright (c) Microsoft Corporation and contributors. All rights reserved.
 * Licensed under the MIT License.
 */

import type {
	IChannelAttributes,
	IChannelFactory,
	IFluidDataStoreRuntime,
	IChannelServices,
	IChannelStorageService,
} from "@fluidframework/datastore-definitions/internal";
import type { SharedObjectKind } from "@fluidframework/shared-object-base";
import {
	type ISharedObjectKind,
	makeSharedObjectKind,
	type KernelArgs,
	type SharedKernelFactory,
	type SharedObjectOptions,
	type FactoryOut,
} from "@fluidframework/shared-object-base/internal";

import {
	// eslint-disable-next-line import/no-deprecated
	SharedTree as SharedTreeImpl,
	type ITreeInternal,
	type ITreePrivate,
	type SharedTreeOptions,
	type SharedTreeOptionsInternal,
} from "./shared-tree/index.js";
import type { ITree } from "./simple-tree/index.js";

<<<<<<< HEAD
import { pkgVersion } from "./packageVersion.js";
import { SharedTreeKernel } from "./shared-tree/index.js";
import { Breakable } from "./util/index.js";
import { UsageError } from "@fluidframework/telemetry-utils/internal";

/**
 * {@inheritDoc @fluidframework/shared-object-base#ISharedObjectFactory."type"}
 * @alpha
 * @legacy
 */
export const SharedTreeFactoryType = "https://graph.microsoft.com/types/tree";

/**
 * {@inheritDoc @fluidframework/shared-object-base#ISharedObjectFactory.attributes}
 * @alpha
 * @legacy
 */
export const SharedTreeAttributes: IChannelAttributes = {
	type: SharedTreeFactoryType,
	snapshotFormatVersion: "0.0.0",
	packageVersion: pkgVersion,
};
=======
import { SharedTreeFactoryType, SharedTreeAttributes } from "./sharedTreeAttributes.js";
>>>>>>> a0ca7e09

/**
 * Creates a factory for shared tree kernels with the given options.
 * @remarks
 * Exposes {@link ITreePrivate} to allow access to internals in tests without a cast.
 */
function treeKernelFactoryPrivate(
	options: SharedTreeOptionsInternal,
): SharedKernelFactory<ITreePrivate> {
	function treeFromKernelArgs(args: KernelArgs): SharedTreeKernel {
		if (args.idCompressor === undefined) {
			throw new UsageError("IdCompressor must be enabled to use SharedTree");
		}
		return new SharedTreeKernel(
			new Breakable("Shared Tree"),
			args.sharedObject,
			args.serializer,
			args.submitLocalMessage,
			args.lastSequenceNumber,
			args.logger,
			args.idCompressor,
			options,
		);
	}

	return {
		create: (args: KernelArgs): FactoryOut<ITreePrivate> => {
			if (args.idCompressor === undefined) {
				throw new UsageError("IdCompressor must be enabled to use SharedTree");
			}
			const k = treeFromKernelArgs(args);
			return { kernel: k, view: k.view };
		},

		async loadCore(
			args: KernelArgs,
			storage: IChannelStorageService,
		): Promise<FactoryOut<ITreePrivate>> {
			const k = treeFromKernelArgs(args);
			await k.loadCore(storage);
			return { kernel: k, view: k.view };
		},
	};
}

/**
 * Creates a factory for shared tree kernels with the given options.
 * @internal
 */
export const treeKernelFactory: (
	options: SharedTreeOptions,
) => SharedKernelFactory<ITreeInternal> = treeKernelFactoryPrivate;

/**
 * A channel factory that creates an {@link ITree}.
 * @deprecated Use the public APIs instead if a SHaredObject is needed, or construct the internal types directly if not.
 */
/* eslint-disable import/no-deprecated */
export class TreeFactory implements IChannelFactory<SharedTreeImpl> {
	public static Type: string = SharedTreeFactoryType;
	public readonly type: string = SharedTreeFactoryType;

	public readonly attributes: IChannelAttributes = SharedTreeAttributes;

	public constructor(private readonly options: SharedTreeOptionsInternal) {}

	public async load(
		runtime: IFluidDataStoreRuntime,
		id: string,
		services: IChannelServices,
		channelAttributes: Readonly<IChannelAttributes>,
	): Promise<SharedTreeImpl> {
		const tree = new SharedTreeImpl(id, runtime, channelAttributes, this.options);
		await tree.load(services);
		return tree;
	}

	public create(runtime: IFluidDataStoreRuntime, id: string): SharedTreeImpl {
		const tree = new SharedTreeImpl(id, runtime, this.attributes, this.options);
		tree.initializeLocal();
		return tree;
	}
}
/* eslint-enable import/no-deprecated */

/**
 * SharedTree is a hierarchical data structure for collaboratively editing strongly typed JSON-like trees
 * of objects, arrays, and other data types.
 * @legacy
 * @alpha
 */
export const SharedTree = configuredSharedTree({});

/**
 * {@link SharedTree} but allowing a non-default configuration.
 * @remarks
 * This is useful for debugging and testing to opt into extra validation or see if opting out of some optimizations fixes an issue.
 * @example
 * ```typescript
 * import {
 * 	ForestType,
 * 	TreeCompressionStrategy,
 * 	configuredSharedTree,
 * 	typeboxValidator,
 * 	// eslint-disable-next-line import/no-internal-modules
 * } from "@fluidframework/tree/internal";
 * const SharedTree = configuredSharedTree({
 * 	forest: ForestType.Reference,
 * 	jsonValidator: typeboxValidator,
 * 	treeEncodeType: TreeCompressionStrategy.Uncompressed,
 * });
 * ```
 * @privateRemarks
 * This should be legacy, but has to be internal due to limitations of API tagging preventing it from being both alpha and alpha+legacy.
 * TODO:
 * Expose Ajv validator for better error message quality somehow.
 * Maybe as part of a test utils or dev-tool package?
 * @internal
 */
export function configuredSharedTree(
	options: SharedTreeOptions,
): ISharedObjectKind<ITree> & SharedObjectKind<ITree> {
	return makeSharedObjectKind<ITree>(configuredSharedTreeOptions(options));
}

export function configuredSharedTreeOptions(
	options: SharedTreeOptions,
): SharedObjectOptions<ITree> {
	return {
		type: SharedTreeFactoryType,
		attributes: SharedTreeAttributes,
		telemetryContextPrefix: "fluid_sharedTree_",
		factory: treeKernelFactory(options),
	};
}<|MERGE_RESOLUTION|>--- conflicted
+++ resolved
@@ -30,32 +30,11 @@
 } from "./shared-tree/index.js";
 import type { ITree } from "./simple-tree/index.js";
 
-<<<<<<< HEAD
 import { pkgVersion } from "./packageVersion.js";
 import { SharedTreeKernel } from "./shared-tree/index.js";
 import { Breakable } from "./util/index.js";
 import { UsageError } from "@fluidframework/telemetry-utils/internal";
-
-/**
- * {@inheritDoc @fluidframework/shared-object-base#ISharedObjectFactory."type"}
- * @alpha
- * @legacy
- */
-export const SharedTreeFactoryType = "https://graph.microsoft.com/types/tree";
-
-/**
- * {@inheritDoc @fluidframework/shared-object-base#ISharedObjectFactory.attributes}
- * @alpha
- * @legacy
- */
-export const SharedTreeAttributes: IChannelAttributes = {
-	type: SharedTreeFactoryType,
-	snapshotFormatVersion: "0.0.0",
-	packageVersion: pkgVersion,
-};
-=======
 import { SharedTreeFactoryType, SharedTreeAttributes } from "./sharedTreeAttributes.js";
->>>>>>> a0ca7e09
 
 /**
  * Creates a factory for shared tree kernels with the given options.
