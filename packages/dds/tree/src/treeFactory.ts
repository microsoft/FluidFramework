--- conflicted
+++ resolved
@@ -9,11 +9,7 @@
 	IFluidDataStoreRuntime,
 	IChannelServices,
 } from "@fluidframework/datastore-definitions/internal";
-<<<<<<< HEAD
-import { createAlwaysFinalizedIdCompressor } from "@fluidframework/id-compressor/internal";
-=======
 import { createIdCompressor } from "@fluidframework/id-compressor/internal";
->>>>>>> 23651793
 
 import type { SharedObjectKind } from "@fluidframework/shared-object-base";
 import {
@@ -26,10 +22,7 @@
 	buildConfiguredForest,
 	createTreeCheckout,
 	SharedTree as SharedTreeImpl,
-<<<<<<< HEAD
-=======
 	type ForestOptions,
->>>>>>> 23651793
 	type SharedTreeOptions,
 } from "./shared-tree/index.js";
 import type {
@@ -126,34 +119,19 @@
 }
 
 /**
-<<<<<<< HEAD
- * Create a {@link TreeView} that is not tied to any {@link SharedTree} instance.
-=======
  * Create a {@link TreeView} that is not tied to any {@link ITree} instance.
->>>>>>> 23651793
  *
  * @remarks
  * Such a view can never experience collaboration or be persisted to to a Fluid Container.
  *
-<<<<<<< HEAD
- * This can be useful for testing, as well as use-cases like working on local files instead of documents stored in some fluid service.
-=======
  * This can be useful for testing, as well as use-cases like working on local files instead of documents stored in some Fluid service.
->>>>>>> 23651793
  * @alpha
  */
 export function independentView<TSchema extends ImplicitFieldSchema>(
 	config: TreeViewConfiguration<TSchema>,
-<<<<<<< HEAD
-	options: SharedTreeOptions & { idCompressor?: IIdCompressor | undefined },
-): TreeView<TSchema> {
-	const idCompressor: IIdCompressor =
-		options.idCompressor ?? createAlwaysFinalizedIdCompressor();
-=======
 	options: ForestOptions & { idCompressor?: IIdCompressor | undefined },
 ): TreeView<TSchema> {
 	const idCompressor: IIdCompressor = options.idCompressor ?? createIdCompressor();
->>>>>>> 23651793
 	const mintRevisionTag = (): RevisionTag => idCompressor.generateCompressedId();
 	const revisionTagCodec = new RevisionTagCodec(idCompressor);
 	const schema = new TreeStoredSchemaRepository();
