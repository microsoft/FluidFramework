/*!
 * Copyright (c) Microsoft Corporation and contributors. All rights reserved.
 * Licensed under the MIT License.
 */

import type {
	IChannelAttributes,
	IChannelFactory,
	IFluidDataStoreRuntime,
	IChannelServices,
	IChannelStorageService,
} from "@fluidframework/datastore-definitions/internal";
import type {
	ITelemetryContext,
	IExperimentalIncrementalSummaryContext,
	ISummaryTreeWithStats,
	IRuntimeMessageCollection,
} from "@fluidframework/runtime-definitions/internal";

import type { ISequencedDocumentMessage } from "@fluidframework/driver-definitions/internal";
import type { SharedObjectKind } from "@fluidframework/shared-object-base";
import {
	type IFluidSerializer,
	type ISharedObject,
	type ISharedObjectKind,
<<<<<<< HEAD
	makeSharedObjectKind,
	type KernelArgs,
	type SharedKernelFactory,
	type SharedObjectOptions,
	type FactoryOut,
} from "@fluidframework/shared-object-base/internal";

import {
	// eslint-disable-next-line import/no-deprecated
	SharedTree as SharedTreeImpl,
	type ITreeInternal,
	type ITreePrivate,
	type SharedTreeOptions,
	type SharedTreeOptionsInternal,
} from "./shared-tree/index.js";
import type { ITree } from "./simple-tree/index.js";

import { SharedTreeKernel } from "./shared-tree/index.js";
import { Breakable } from "./util/index.js";
import { UsageError } from "@fluidframework/telemetry-utils/internal";
=======
	SharedObject,
	createSharedObjectKind,
} from "@fluidframework/shared-object-base/internal";

import type {
	SchematizingSimpleTreeView,
	SharedTreeContentSnapshot,
	SharedTreeOptions,
	SharedTreeOptionsInternal,
	SharedTreeEditBuilder,
	SharedTreeChange,
	ITreePrivate,
} from "./shared-tree/index.js";
import type {
	ImplicitFieldSchema,
	ITree,
	ReadSchema,
	SimpleTreeSchema,
	TreeView,
	TreeViewConfiguration,
	UnsafeUnknownSchema,
	VerboseTree,
} from "./simple-tree/index.js";
>>>>>>> 0230861f
import { SharedTreeFactoryType, SharedTreeAttributes } from "./sharedTreeAttributes.js";
import { Breakable } from "./util/index.js";
import { SharedTreeKernel } from "./shared-tree/index.js";
import { UsageError } from "@fluidframework/telemetry-utils/internal";
import { fail } from "@fluidframework/core-utils/internal";
import type { SharedTreeCore } from "./shared-tree-core/index.js";

/**
 * {@link ITreePrivate} extended with ISharedObject.
 * @remarks
 * This is used when integration testing this package with the Fluid runtime as it exposes the APIs the runtime consumes to manipulate the tree.
 */
export interface ISharedTree extends ISharedObject, ITreePrivate {}

/**
 * Shared object wrapping {@link SharedTreeKernel}.
 */
class SharedTreeImpl extends SharedObject implements ISharedTree {
	private readonly breaker: Breakable = new Breakable("Shared Tree");

	public readonly kernel: SharedTreeKernel;

	public constructor(
		id: string,
		runtime: IFluidDataStoreRuntime,
		attributes: IChannelAttributes,
		optionsParam: SharedTreeOptionsInternal,
		telemetryContextPrefix: string = "fluid_sharedTree_",
	) {
		super(id, runtime, attributes, telemetryContextPrefix);
		if (runtime.idCompressor === undefined) {
			throw new UsageError("IdCompressor must be enabled to use SharedTree");
		}
		this.kernel = new SharedTreeKernel(
			this.breaker,
			this,
			this.serializer,
			(content, localOpMetadata) => this.submitLocalMessage(content, localOpMetadata),
			() => this.deltaManager.lastSequenceNumber,
			this.logger,
			runtime.idCompressor,
			optionsParam,
		);
	}

	public summarizeCore(
		serializer: IFluidSerializer,
		telemetryContext?: ITelemetryContext,
		incrementalSummaryContext?: IExperimentalIncrementalSummaryContext,
	): ISummaryTreeWithStats {
		return this.kernel.summarizeCore(serializer, telemetryContext, incrementalSummaryContext);
	}

	protected processCore(
		message: ISequencedDocumentMessage,
		local: boolean,
		localOpMetadata: unknown,
	): void {
		fail(0xb75 /* processCore should not be called on SharedTree */);
	}

	protected override processMessagesCore(messagesCollection: IRuntimeMessageCollection): void {
		this.kernel.processMessagesCore(messagesCollection);
	}

	protected onDisconnect(): void {
		this.kernel.onDisconnect();
	}

	public exportVerbose(): VerboseTree | undefined {
		return this.kernel.exportVerbose();
	}

	public exportSimpleSchema(): SimpleTreeSchema {
		return this.kernel.exportSimpleSchema();
	}

	public contentSnapshot(): SharedTreeContentSnapshot {
		return this.kernel.contentSnapshot();
	}

	// For the new TreeViewAlpha API
	public viewWith<TRoot extends ImplicitFieldSchema | UnsafeUnknownSchema>(
		config: TreeViewConfiguration<ReadSchema<TRoot>>,
	): SchematizingSimpleTreeView<TRoot> & TreeView<ReadSchema<TRoot>>;

	// For the old TreeView API
	public viewWith<TRoot extends ImplicitFieldSchema>(
		config: TreeViewConfiguration<TRoot>,
	): SchematizingSimpleTreeView<TRoot> & TreeView<TRoot>;

	public viewWith<TRoot extends ImplicitFieldSchema | UnsafeUnknownSchema>(
		config: TreeViewConfiguration<ReadSchema<TRoot>>,
	): SchematizingSimpleTreeView<TRoot> & TreeView<ReadSchema<TRoot>> {
		return this.kernel.viewWith(config);
	}

	protected override async loadCore(services: IChannelStorageService): Promise<void> {
		await this.kernel.loadCore(services);
	}

	protected override didAttach(): void {
		this.kernel.didAttach();
	}

	protected override applyStashedOp(
		...args: Parameters<
			SharedTreeCore<SharedTreeEditBuilder, SharedTreeChange>["applyStashedOp"]
		>
	): void {
		this.kernel.applyStashedOp(...args);
	}

	protected override reSubmitCore(
		...args: Parameters<
			SharedTreeCore<SharedTreeEditBuilder, SharedTreeChange>["reSubmitCore"]
		>
	): void {
		this.kernel.reSubmitCore(...args);
	}
}

/**
 * Creates a factory for shared tree kernels with the given options.
 * @remarks
 * Exposes {@link ITreePrivate} to allow access to internals in tests without a cast.
 */
function treeKernelFactoryPrivate(
	options: SharedTreeOptionsInternal,
): SharedKernelFactory<ITreePrivate> {
	function treeFromKernelArgs(args: KernelArgs): SharedTreeKernel {
		if (args.idCompressor === undefined) {
			throw new UsageError("IdCompressor must be enabled to use SharedTree");
		}
		return new SharedTreeKernel(
			new Breakable("Shared Tree"),
			args.sharedObject,
			args.serializer,
			args.submitLocalMessage,
			args.lastSequenceNumber,
			args.logger,
			args.idCompressor,
			options,
		);
	}

	return {
		create: (args: KernelArgs): FactoryOut<ITreePrivate> => {
			if (args.idCompressor === undefined) {
				throw new UsageError("IdCompressor must be enabled to use SharedTree");
			}
			const k = treeFromKernelArgs(args);
			return { kernel: k, view: k.view };
		},

		async loadCore(
			args: KernelArgs,
			storage: IChannelStorageService,
		): Promise<FactoryOut<ITreePrivate>> {
			const k = treeFromKernelArgs(args);
			await k.loadCore(storage);
			return { kernel: k, view: k.view };
		},
	};
}

/**
 * Creates a factory for shared tree kernels with the given options.
 * @internal
 */
export const treeKernelFactory: (
	options: SharedTreeOptions,
) => SharedKernelFactory<ITreeInternal> = treeKernelFactoryPrivate;

/**
 * A channel factory that creates an {@link ITree}.
 * @deprecated Use the public APIs instead if a SharedObject is needed, or construct the internal types directly if not.
 */
<<<<<<< HEAD
/* eslint-disable import/no-deprecated */
export class TreeFactory implements IChannelFactory<SharedTreeImpl> {
=======
class TreeFactory implements IChannelFactory<ISharedTree> {
>>>>>>> 0230861f
	public static Type: string = SharedTreeFactoryType;
	public readonly type: string = SharedTreeFactoryType;

	public readonly attributes: IChannelAttributes = SharedTreeAttributes;

	public constructor(private readonly options: SharedTreeOptionsInternal) {}

	public async load(
		runtime: IFluidDataStoreRuntime,
		id: string,
		services: IChannelServices,
		channelAttributes: Readonly<IChannelAttributes>,
	): Promise<ISharedTree> {
		const tree = new SharedTreeImpl(id, runtime, channelAttributes, this.options);
		await tree.load(services);
		return tree;
	}

	public create(runtime: IFluidDataStoreRuntime, id: string): ISharedTree {
		const tree = new SharedTreeImpl(id, runtime, this.attributes, this.options);
		tree.initializeLocal();
		return tree;
	}
}
/* eslint-enable import/no-deprecated */

/**
 * SharedTree is a hierarchical data structure for collaboratively editing strongly typed JSON-like trees
 * of objects, arrays, and other data types.
 * @legacy
 * @alpha
 */
export const SharedTree = configuredSharedTree({});

/**
 * {@link SharedTree} but allowing a non-default configuration.
 * @remarks
 * This is useful for debugging and testing to opt into extra validation or see if opting out of some optimizations fixes an issue.
 * @example
 * ```typescript
 * import {
 * 	ForestType,
 * 	TreeCompressionStrategy,
 * 	configuredSharedTree,
 * 	typeboxValidator,
 * 	// eslint-disable-next-line import/no-internal-modules
 * } from "@fluidframework/tree/internal";
 * const SharedTree = configuredSharedTree({
 * 	forest: ForestType.Reference,
 * 	jsonValidator: typeboxValidator,
 * 	treeEncodeType: TreeCompressionStrategy.Uncompressed,
 * });
 * ```
 * @privateRemarks
 * This should be legacy, but has to be internal due to limitations of API tagging preventing it from being both alpha and alpha+legacy.
 * TODO:
 * Expose Ajv validator for better error message quality somehow.
 * Maybe as part of a test utils or dev-tool package?
 * @internal
 */
export function configuredSharedTree(
	options: SharedTreeOptions,
): ISharedObjectKind<ITree> & SharedObjectKind<ITree> {
	return makeSharedObjectKind<ITree>(configuredSharedTreeOptions(options));
}

export function configuredSharedTreeOptions(
	options: SharedTreeOptions,
): SharedObjectOptions<ITree> {
	return {
		type: SharedTreeFactoryType,
		attributes: SharedTreeAttributes,
		telemetryContextPrefix: "fluid_sharedTree_",
		factory: treeKernelFactory(options),
	};
}<|MERGE_RESOLUTION|>--- conflicted
+++ resolved
@@ -3,27 +3,11 @@
  * Licensed under the MIT License.
  */
 
-import type {
-	IChannelAttributes,
-	IChannelFactory,
-	IFluidDataStoreRuntime,
-	IChannelServices,
-	IChannelStorageService,
-} from "@fluidframework/datastore-definitions/internal";
-import type {
-	ITelemetryContext,
-	IExperimentalIncrementalSummaryContext,
-	ISummaryTreeWithStats,
-	IRuntimeMessageCollection,
-} from "@fluidframework/runtime-definitions/internal";
+import type { IChannelStorageService } from "@fluidframework/datastore-definitions/internal";
 
-import type { ISequencedDocumentMessage } from "@fluidframework/driver-definitions/internal";
 import type { SharedObjectKind } from "@fluidframework/shared-object-base";
 import {
-	type IFluidSerializer,
-	type ISharedObject,
 	type ISharedObjectKind,
-<<<<<<< HEAD
 	makeSharedObjectKind,
 	type KernelArgs,
 	type SharedKernelFactory,
@@ -32,8 +16,7 @@
 } from "@fluidframework/shared-object-base/internal";
 
 import {
-	// eslint-disable-next-line import/no-deprecated
-	SharedTree as SharedTreeImpl,
+	SharedTreeKernel,
 	type ITreeInternal,
 	type ITreePrivate,
 	type SharedTreeOptions,
@@ -41,155 +24,9 @@
 } from "./shared-tree/index.js";
 import type { ITree } from "./simple-tree/index.js";
 
-import { SharedTreeKernel } from "./shared-tree/index.js";
 import { Breakable } from "./util/index.js";
 import { UsageError } from "@fluidframework/telemetry-utils/internal";
-=======
-	SharedObject,
-	createSharedObjectKind,
-} from "@fluidframework/shared-object-base/internal";
-
-import type {
-	SchematizingSimpleTreeView,
-	SharedTreeContentSnapshot,
-	SharedTreeOptions,
-	SharedTreeOptionsInternal,
-	SharedTreeEditBuilder,
-	SharedTreeChange,
-	ITreePrivate,
-} from "./shared-tree/index.js";
-import type {
-	ImplicitFieldSchema,
-	ITree,
-	ReadSchema,
-	SimpleTreeSchema,
-	TreeView,
-	TreeViewConfiguration,
-	UnsafeUnknownSchema,
-	VerboseTree,
-} from "./simple-tree/index.js";
->>>>>>> 0230861f
 import { SharedTreeFactoryType, SharedTreeAttributes } from "./sharedTreeAttributes.js";
-import { Breakable } from "./util/index.js";
-import { SharedTreeKernel } from "./shared-tree/index.js";
-import { UsageError } from "@fluidframework/telemetry-utils/internal";
-import { fail } from "@fluidframework/core-utils/internal";
-import type { SharedTreeCore } from "./shared-tree-core/index.js";
-
-/**
- * {@link ITreePrivate} extended with ISharedObject.
- * @remarks
- * This is used when integration testing this package with the Fluid runtime as it exposes the APIs the runtime consumes to manipulate the tree.
- */
-export interface ISharedTree extends ISharedObject, ITreePrivate {}
-
-/**
- * Shared object wrapping {@link SharedTreeKernel}.
- */
-class SharedTreeImpl extends SharedObject implements ISharedTree {
-	private readonly breaker: Breakable = new Breakable("Shared Tree");
-
-	public readonly kernel: SharedTreeKernel;
-
-	public constructor(
-		id: string,
-		runtime: IFluidDataStoreRuntime,
-		attributes: IChannelAttributes,
-		optionsParam: SharedTreeOptionsInternal,
-		telemetryContextPrefix: string = "fluid_sharedTree_",
-	) {
-		super(id, runtime, attributes, telemetryContextPrefix);
-		if (runtime.idCompressor === undefined) {
-			throw new UsageError("IdCompressor must be enabled to use SharedTree");
-		}
-		this.kernel = new SharedTreeKernel(
-			this.breaker,
-			this,
-			this.serializer,
-			(content, localOpMetadata) => this.submitLocalMessage(content, localOpMetadata),
-			() => this.deltaManager.lastSequenceNumber,
-			this.logger,
-			runtime.idCompressor,
-			optionsParam,
-		);
-	}
-
-	public summarizeCore(
-		serializer: IFluidSerializer,
-		telemetryContext?: ITelemetryContext,
-		incrementalSummaryContext?: IExperimentalIncrementalSummaryContext,
-	): ISummaryTreeWithStats {
-		return this.kernel.summarizeCore(serializer, telemetryContext, incrementalSummaryContext);
-	}
-
-	protected processCore(
-		message: ISequencedDocumentMessage,
-		local: boolean,
-		localOpMetadata: unknown,
-	): void {
-		fail(0xb75 /* processCore should not be called on SharedTree */);
-	}
-
-	protected override processMessagesCore(messagesCollection: IRuntimeMessageCollection): void {
-		this.kernel.processMessagesCore(messagesCollection);
-	}
-
-	protected onDisconnect(): void {
-		this.kernel.onDisconnect();
-	}
-
-	public exportVerbose(): VerboseTree | undefined {
-		return this.kernel.exportVerbose();
-	}
-
-	public exportSimpleSchema(): SimpleTreeSchema {
-		return this.kernel.exportSimpleSchema();
-	}
-
-	public contentSnapshot(): SharedTreeContentSnapshot {
-		return this.kernel.contentSnapshot();
-	}
-
-	// For the new TreeViewAlpha API
-	public viewWith<TRoot extends ImplicitFieldSchema | UnsafeUnknownSchema>(
-		config: TreeViewConfiguration<ReadSchema<TRoot>>,
-	): SchematizingSimpleTreeView<TRoot> & TreeView<ReadSchema<TRoot>>;
-
-	// For the old TreeView API
-	public viewWith<TRoot extends ImplicitFieldSchema>(
-		config: TreeViewConfiguration<TRoot>,
-	): SchematizingSimpleTreeView<TRoot> & TreeView<TRoot>;
-
-	public viewWith<TRoot extends ImplicitFieldSchema | UnsafeUnknownSchema>(
-		config: TreeViewConfiguration<ReadSchema<TRoot>>,
-	): SchematizingSimpleTreeView<TRoot> & TreeView<ReadSchema<TRoot>> {
-		return this.kernel.viewWith(config);
-	}
-
-	protected override async loadCore(services: IChannelStorageService): Promise<void> {
-		await this.kernel.loadCore(services);
-	}
-
-	protected override didAttach(): void {
-		this.kernel.didAttach();
-	}
-
-	protected override applyStashedOp(
-		...args: Parameters<
-			SharedTreeCore<SharedTreeEditBuilder, SharedTreeChange>["applyStashedOp"]
-		>
-	): void {
-		this.kernel.applyStashedOp(...args);
-	}
-
-	protected override reSubmitCore(
-		...args: Parameters<
-			SharedTreeCore<SharedTreeEditBuilder, SharedTreeChange>["reSubmitCore"]
-		>
-	): void {
-		this.kernel.reSubmitCore(...args);
-	}
-}
 
 /**
  * Creates a factory for shared tree kernels with the given options.
@@ -244,42 +81,6 @@
 ) => SharedKernelFactory<ITreeInternal> = treeKernelFactoryPrivate;
 
 /**
- * A channel factory that creates an {@link ITree}.
- * @deprecated Use the public APIs instead if a SharedObject is needed, or construct the internal types directly if not.
- */
-<<<<<<< HEAD
-/* eslint-disable import/no-deprecated */
-export class TreeFactory implements IChannelFactory<SharedTreeImpl> {
-=======
-class TreeFactory implements IChannelFactory<ISharedTree> {
->>>>>>> 0230861f
-	public static Type: string = SharedTreeFactoryType;
-	public readonly type: string = SharedTreeFactoryType;
-
-	public readonly attributes: IChannelAttributes = SharedTreeAttributes;
-
-	public constructor(private readonly options: SharedTreeOptionsInternal) {}
-
-	public async load(
-		runtime: IFluidDataStoreRuntime,
-		id: string,
-		services: IChannelServices,
-		channelAttributes: Readonly<IChannelAttributes>,
-	): Promise<ISharedTree> {
-		const tree = new SharedTreeImpl(id, runtime, channelAttributes, this.options);
-		await tree.load(services);
-		return tree;
-	}
-
-	public create(runtime: IFluidDataStoreRuntime, id: string): ISharedTree {
-		const tree = new SharedTreeImpl(id, runtime, this.attributes, this.options);
-		tree.initializeLocal();
-		return tree;
-	}
-}
-/* eslint-enable import/no-deprecated */
-
-/**
  * SharedTree is a hierarchical data structure for collaboratively editing strongly typed JSON-like trees
  * of objects, arrays, and other data types.
  * @legacy
