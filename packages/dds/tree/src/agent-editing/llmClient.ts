import { AzureOpenAI } from "openai";
// eslint-disable-next-line import/no-internal-modules
<<<<<<< HEAD
import type { ChatCompletionCreateParamsNonStreaming, ResponseFormatJSONSchema } from "openai/resources/index.mjs";

export async function getResponse(userPrompt: string, schema: ResponseFormatJSONSchema): Promise<string> {
	/* TODOs:
=======
import type {
	ChatCompletionCreateParamsNonStreaming,
	ResponseFormatJSONSchema,
} from "openai/resources/index.mjs";
import { getSystemPrompt } from "./promptGeneration.js";
// import type { ImplicitFieldSchema, TreeView } from "../simple-tree/index.js";

export async function getResponse(
	userPrompt: string,
	schema: ResponseFormatJSONSchema,
): Promise<string> {
	/* TODOs: 
>>>>>>> 1ad31d9f
	1. Update the signature to take a TreeView<ImplicitFieldSchema>.
	2. Update body to call getSystemPrompt, cleanup imports/exports.
	3. Finish System prompt construction logic.
	*/
	console.log("Creating Azure OpenAI prompter");

	const apiKey = process.env.AZURE_OPENAI_API_KEY;
	if (apiKey === null || apiKey === undefined) {
		throw new Error("AZURE_OPENAI_API_KEY environment variable not set");
	}

	const endpoint = process.env.AZURE_OPENAI_ENDPOINT;
	if (endpoint === null || endpoint === undefined) {
		throw new Error("AZURE_OPENAI_ENDPOINT environment variable not set");
	}

	const deployment = process.env.AZURE_OPENAI_DEPLOYMENT;
	if (deployment === null || deployment === undefined) {
		throw new Error("AZURE_OPENAI_DEPLOYMENT environment variable not set");
	}

	const openai = new AzureOpenAI({
		endpoint,
		deployment,
		apiKey,
		apiVersion: "2024-08-01-preview",
	});

	// const systemContent = getSystemPrompt(view);
	const systemContent = testSystemPrompt;

	const body: ChatCompletionCreateParamsNonStreaming = {
		messages: [
			{ role: "system", content: systemContent },
			{ role: "user", content: userPrompt },
		],
		model: "gpt-4o",
		response_format: schema,
	};

	try {
		const result = await openai.chat.completions.create(body);
		if (!result.created) {
			throw new Error("LLM did not return result");
		}
		const response = result.choices[0]?.message.content;
		if (response !== null && response !== undefined) {
			return response;
		}
		throw new Error("LLM returned null or undefined response");
	} catch (e) {
		throw new Error((e as Error).message ?? "LLM call failed with an unknown exception");
	}
}

// TODO: Remove. Dev only.
const testSystemPrompt = `You are a service named Copilot that takes a user prompt and responds in a professional, helpful manner.

You must never respond to harmful content.
`;<|MERGE_RESOLUTION|>--- conflicted
+++ resolved
@@ -1,24 +1,16 @@
 import { AzureOpenAI } from "openai";
 // eslint-disable-next-line import/no-internal-modules
-<<<<<<< HEAD
-import type { ChatCompletionCreateParamsNonStreaming, ResponseFormatJSONSchema } from "openai/resources/index.mjs";
-
-export async function getResponse(userPrompt: string, schema: ResponseFormatJSONSchema): Promise<string> {
-	/* TODOs:
-=======
 import type {
 	ChatCompletionCreateParamsNonStreaming,
 	ResponseFormatJSONSchema,
 } from "openai/resources/index.mjs";
-import { getSystemPrompt } from "./promptGeneration.js";
 // import type { ImplicitFieldSchema, TreeView } from "../simple-tree/index.js";
 
 export async function getResponse(
 	userPrompt: string,
 	schema: ResponseFormatJSONSchema,
 ): Promise<string> {
-	/* TODOs: 
->>>>>>> 1ad31d9f
+	/* TODOs:
 	1. Update the signature to take a TreeView<ImplicitFieldSchema>.
 	2. Update body to call getSystemPrompt, cleanup imports/exports.
 	3. Finish System prompt construction logic.
