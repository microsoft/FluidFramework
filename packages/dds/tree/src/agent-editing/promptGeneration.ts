--- conflicted
+++ resolved
@@ -50,22 +50,6 @@
 	const promptFriendlySchema = getPromptFriendlyTreeSchema(getJsonSchema(view.schema));
 	const decoratedJson = toDecoratedJson(view.root);
 
-<<<<<<< HEAD
-	/*
-	-- Dynamic pieces:
-	1. Description of the schema of the tree.
-	2. Tree content (current state) -- output of toDecoratedJson.
-	3.? TypeScripty version of the edits it's allowed to make (Json schema); depends on Structured Output requirements.
-	4.? If it performs poorly, potentially dynamically generate some examples based on the passed schema.
-	*/
-	return `${baseSystemPrompt} 
-	object schema: ${promptFriendlySchema}
-	object state: ${decoratedJson.stringified}`;
-}
-
-export function getBaseSystemPrompt(): string {
-	return baseSystemPrompt;
-=======
 	const systemPrompt = `
 	You are a collaborative agent who interacts with a tree. 
 	You should make the minimum number of edits to the tree to achieve the desired outcome, and do it in as granular a way as possible to ensure good merge outcomes.
@@ -74,7 +58,6 @@
 	The allowed edits are defined by the following schema: ${"TODO"}. 
 	Example edits: ${"TODO"}.`;
 	return systemPrompt;
->>>>>>> f7f36ed1
 }
 
 export function getPromptFriendlyTreeSchema(jsonSchema: JsonTreeSchema): string {
