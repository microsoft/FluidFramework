--- conflicted
+++ resolved
@@ -39,13 +39,10 @@
 } from "../simple-tree/index.js";
 // eslint-disable-next-line import/no-internal-modules
 import { LeafNodeSchema } from "../simple-tree/leafNodeSchema.js";
-<<<<<<< HEAD
 import { UsageError } from "@fluidframework/telemetry-utils/internal";
-=======
 import type { JsonValue } from "../json-handler/jsonParser.js";
 import type { SimpleNodeSchema } from "../simple-tree/api/simpleSchema.js";
 import { typeField } from "./handlers.js";
->>>>>>> af404877
 
 // The first case here covers the esm mode, and the second the cjs one.
 // Getting correct typing for the cjs case without breaking esm compilation proved to be difficult, so that case uses `any`
@@ -98,6 +95,36 @@
 	}
 }
 
+function populateDefaults(
+	json: JsonValue,
+	definitionMap: ReadonlyMap<string, SimpleNodeSchema>,
+): void {
+	if (typeof json === "object") {
+		if (json === null) {
+			return;
+		}
+		if (Array.isArray(json)) {
+			for (const element of json) {
+				populateDefaults(element, definitionMap);
+			}
+		} else {
+			assert(typeof json[typeField] === "string", "missing or invalid type field");
+			const nodeSchema = definitionMap.get(json[typeField]);
+			assert(nodeSchema?.kind === NodeKind.Object, "Expected object schema");
+
+			for (const [key, value] of Object.entries(json)) {
+				const defaulter = nodeSchema.fields[key]?.metadata?.llmDefault;
+				if (defaulter !== undefined) {
+					// TODO: Properly type. The input `json` is a JsonValue, but the output can contain nodes (from the defaulters) amidst the json.
+					// eslint-disable-next-line @typescript-eslint/no-explicit-any
+					json[key] = defaulter() as any;
+				}
+				populateDefaults(value, definitionMap);
+			}
+		}
+	}
+}
+
 export function applyAgentEdit<TSchema extends ImplicitFieldSchema>(
 	tree: TreeView<TSchema>,
 	treeEdit: TreeEdit,
@@ -106,7 +133,10 @@
 ): void {
 	switch (treeEdit.type) {
 		case "setRoot": {
-<<<<<<< HEAD
+			const { simpleNodeSchema } = getSimpleNodeSchema(tree.root as TreeNode);
+			populateDefaults(treeEdit.content, definitionMap);
+			const rootNode = new simpleNodeSchema(treeEdit.content);
+			tree.root = rootNode as InsertableTreeFieldFromImplicitField<TSchema>;
 			const treeSchema = tree.schema;
 			const validator = getJsonValidator(tree.schema);
 			// If it's a primitive, just validate the content and set
@@ -157,12 +187,6 @@
 				}
 			}
 
-=======
-			const { simpleNodeSchema } = getSimpleNodeSchema(tree.root as TreeNode);
-			populateDefaults(treeEdit.content, definitionMap);
-			const rootNode = new simpleNodeSchema(treeEdit.content);
-			tree.root = rootNode as InsertableTreeFieldFromImplicitField<TSchema>;
->>>>>>> af404877
 			break;
 		}
 		case "insert": {
@@ -171,22 +195,14 @@
 			assert(parentNode !== undefined, "parent node must exist");
 
 			const parentNodeSchema = Tree.schema(parentNode);
-
+			populateDefaults(treeEdit.content, definitionMap);
 			// We assume that the parentNode for inserts edits are guaranteed to be an arrayNode.
 			const allowedTypes = parentNodeSchema.info;
 
-<<<<<<< HEAD
 			// eslint-disable-next-line @typescript-eslint/no-explicit-any
 			const schemaIdentifier = (treeEdit.content as any).schemaType;
 			// eslint-disable-next-line @typescript-eslint/no-explicit-any
 			delete (treeEdit.content as any).schemaType;
-=======
-			populateDefaults(treeEdit.content, definitionMap);
-			const jsonSchema = getJsonSchema(treeNodeSchema);
-			const validator = getJsonValidator(jsonSchema);
-			validator(treeEdit.content);
-			const insertNode = new simpleNodeSchema(treeEdit.content);
->>>>>>> af404877
 
 			if (Array.isArray(allowedTypes)) {
 				for (const allowedType of allowedTypes) {
@@ -245,13 +261,8 @@
 			// If the fieldSchema is a function we can grab the constructor and make an instance of that node.
 			else if (typeof fieldSchema === "function") {
 				const simpleSchema = fieldSchema as unknown as new (dummy: unknown) => TreeNode;
-<<<<<<< HEAD
+				populateDefaults(modification, definitionMap);
 				const validator = getJsonValidator(fieldSchema);
-=======
-				populateDefaults(modification, definitionMap);
-				const jsonSchema = getJsonSchema(fieldSchema);
-				const validator = getJsonValidator(jsonSchema);
->>>>>>> af404877
 				validator(modification);
 
 				if (Array.isArray(modification)) {
@@ -300,7 +311,6 @@
 	}
 }
 
-<<<<<<< HEAD
 function isPrimitive(content: unknown): boolean {
 	return (
 		typeof content === "number" ||
@@ -309,28 +319,6 @@
 		typeof content === "undefined"
 	);
 }
-=======
-function isValidContent(content: unknown, validator: (data: unknown) => void): boolean {
-	try {
-		validator(content);
-	} catch (error) {
-		return false;
-	}
-	return true;
-}
-
-// TODO: remove?
-//
-// export function agentEditReducer<TSchema extends ImplicitFieldSchema>(
-// 	tree: SchematizingSimpleTreeView<TSchema>,
-// 	editWrapper: EditWrapper,
-// 	nodeMap: Map<number, TreeNode>,
-// ): void {
-// 	for (const treeEdit of editWrapper.edits) {
-// 		applyAgentEdit(tree, treeEdit, nodeMap);
-// 	}
-// }
->>>>>>> af404877
 
 function isTarget(selection: Selection): selection is Target {
 	return "objectId" in selection;
