--- conflicted
+++ resolved
@@ -436,13 +436,9 @@
 	if (place.type === "arrayPlace") {
 		const parent = idGenerator.getNode(place.parentId) ?? fail("Expected parent node");
 		const child = (parent as unknown as Record<string, unknown>)[place.field];
-<<<<<<< HEAD
 		if (child === undefined) {
-			throw new UsageError(`No child under field ${place.field}`);
-		}
-=======
-		assert(child !== undefined, `No child under field field`);
->>>>>>> a2921b1b
+			throw new UsageError(`No child under field field`);
+		}
 		const schema = Tree.schema(child as TreeNode);
 		if (schema.kind !== NodeKind.Array) {
 			throw new UsageError("Expected child to be in an array node");
