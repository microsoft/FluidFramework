/*!
 * Copyright (c) Microsoft Corporation and contributors. All rights reserved.
 * Licensed under the MIT License.
 */

import { assert } from "@fluidframework/core-utils/internal";

// eslint-disable-next-line import/no-internal-modules
import { fail } from "../util/utils.js";

// eslint-disable-next-line import/no-extraneous-dependencies
import ajvModuleOrClass from "ajv";
import {
	type TreeEdit,
	type ObjectTarget,
	type Selection,
	type Range,
	type ObjectPlace,
	objectIdKey,
	type ArrayPlace,
	type TreeEditObject,
	// eslint-disable-next-line import/no-internal-modules
} from "../agent-editing/agentEditTypes.js";
import {
	getJsonSchema,
	getOrCreateInnerNode,
	NodeKind,
	type ImplicitAllowedTypes,
	type TreeArrayNode,
	type TreeNode,
	type TreeNodeSchema,
	type TreeView,
} from "../simple-tree/index.js";
// eslint-disable-next-line import/no-internal-modules
import type { JsonValue } from "../json-handler/jsonParser.js";
// eslint-disable-next-line import/no-internal-modules
import type { SimpleNodeSchema } from "../simple-tree/api/simpleSchema.js";
import {
	FieldKind,
	FieldSchema,
	normalizeAllowedTypes,
	type ImplicitFieldSchema,
	// eslint-disable-next-line import/no-internal-modules
} from "../simple-tree/schemaTypes.js";
import { Tree } from "../shared-tree/index.js";
import { UsageError } from "@fluidframework/telemetry-utils/internal";
import { toDecoratedJson } from "./promptGeneration.js";
import type { IdGenerator } from "./idGenerator.js";

export const typeField = "__fluid_type";

// The first case here covers the esm mode, and the second the cjs one.
// Getting correct typing for the cjs case without breaking esm compilation proved to be difficult, so that case uses `any`
const Ajv =
	(ajvModuleOrClass as typeof ajvModuleOrClass & { default: unknown }).default ??
	// eslint-disable-next-line @typescript-eslint/no-explicit-any
	(ajvModuleOrClass as any);

/**
 * Creates a JSON Schema validator for the provided schema, using `ajv`.
 */
export function getJsonValidator<TSchema extends ImplicitFieldSchema>(
	schema: TSchema,
): (data: unknown) => data is TSchema {
	const jsonSchema = getJsonSchema(schema);
	const ajv = new Ajv({
		strict: false,
		allErrors: true,
	});
	return ajv.compile(jsonSchema);
}

export function assertValidContent(content: JsonValue, schema: ImplicitFieldSchema): void {
	const validator = getJsonValidator(schema);
	if (!validator(content)) {
		throw new UsageError(`invalid data provided for schema`);
	}
}

function populateDefaults(
	json: JsonValue,
	definitionMap: ReadonlyMap<string, SimpleNodeSchema>,
): void {
	if (typeof json === "object") {
		if (json === null) {
			return;
		}
		if (Array.isArray(json)) {
			for (const element of json) {
				populateDefaults(element, definitionMap);
			}
		} else {
			assert(typeof json[typeField] === "string", "missing or invalid type field");
			const nodeSchema = definitionMap.get(json[typeField]);
			assert(nodeSchema?.kind === NodeKind.Object, "Expected object schema");

			for (const [key, fieldSchema] of Object.entries(nodeSchema.fields)) {
				const defaulter = fieldSchema?.metadata?.llmDefault;
				if (defaulter !== undefined) {
					// TODO: Properly type. The input `json` is a JsonValue, but the output can contain nodes (from the defaulters) amidst the json.
					// eslint-disable-next-line @typescript-eslint/no-explicit-any
					json[key] = defaulter() as any;
				}
			}

			for (const value of Object.values(json)) {
				populateDefaults(value, definitionMap);
			}
		}
	}
}

function contentWithIds(content: TreeNode, idGenerator: IdGenerator): TreeEditObject {
	return JSON.parse(toDecoratedJson(idGenerator, content)) as TreeEditObject;
}

export function applyAgentEdit<TSchema extends ImplicitFieldSchema>(
	tree: TreeView<TSchema>,
	treeEdit: TreeEdit,
	idGenerator: IdGenerator,
	definitionMap: ReadonlyMap<string, SimpleNodeSchema>,
<<<<<<< HEAD
): void {
	const logLength = log.length;
	objectIdsExist(treeEdit, idGenerator);
=======
): TreeEdit {
>>>>>>> 0df28673
	switch (treeEdit.type) {
		case "setRoot": {
			populateDefaults(treeEdit.content, definitionMap);

			const treeSchema = tree.schema;
			// eslint-disable-next-line @typescript-eslint/no-explicit-any
			const schemaIdentifier = (treeEdit.content as any)[typeField];
			// eslint-disable-next-line @typescript-eslint/no-dynamic-delete, @typescript-eslint/no-explicit-any
			delete (treeEdit.content as any)[typeField];

			let insertedObject: TreeNode | undefined;
			// If it's a primitive, just validate the content and set
			if (isPrimitive(treeEdit.content)) {
				// eslint-disable-next-line @typescript-eslint/no-explicit-any
				(tree as any).root = treeEdit.content;
			} else if (treeSchema instanceof FieldSchema) {
				if (treeSchema.kind === FieldKind.Optional && treeEdit.content === undefined) {
					// eslint-disable-next-line @typescript-eslint/no-explicit-any
					(tree as any).root = treeEdit.content;
				} else {
					for (const allowedType of treeSchema.allowedTypeSet.values()) {
						assertValidContent(treeEdit.content, allowedType);
						if (schemaIdentifier === allowedType.identifier) {
							if (typeof allowedType === "function") {
								const simpleNodeSchema = allowedType as unknown as new (
									dummy: unknown,
								) => TreeNode;
								const rootNode = new simpleNodeSchema(treeEdit.content);
								// eslint-disable-next-line @typescript-eslint/no-explicit-any
								(tree as any).root = rootNode;
								insertedObject = rootNode;
							} else {
								// eslint-disable-next-line @typescript-eslint/no-explicit-any
								(tree as any).root = treeEdit.content;
							}
						}
					}
				}
			} else if (Array.isArray(treeSchema)) {
				for (const allowedType of treeSchema) {
					if (schemaIdentifier === allowedType.identifier) {
						assertValidContent(treeEdit.content, allowedType);
						if (typeof allowedType === "function") {
							const simpleNodeSchema = allowedType as unknown as new (
								dummy: unknown,
							) => TreeNode;
							const rootNode = new simpleNodeSchema(treeEdit.content);
							// eslint-disable-next-line @typescript-eslint/no-explicit-any
							(tree as any).root = rootNode;
							insertedObject = rootNode;
						} else {
							// eslint-disable-next-line @typescript-eslint/no-explicit-any
							(tree as any).root = treeEdit.content;
						}
					}
				}
			}

			return insertedObject !== undefined
				? {
						...treeEdit,
						content: contentWithIds(insertedObject, idGenerator),
					}
				: treeEdit;
		}
		case "insert": {
			const { array, index } = getObjectPlaceInfo(treeEdit.destination, idGenerator);

			const parentNodeSchema = Tree.schema(array);
			populateDefaults(treeEdit.content, definitionMap);

			// eslint-disable-next-line @typescript-eslint/no-explicit-any
			const schemaIdentifier = (treeEdit.content as any)[typeField];
			// eslint-disable-next-line @typescript-eslint/no-dynamic-delete, @typescript-eslint/no-explicit-any
			delete (treeEdit.content as any)[typeField];

			// We assume that the parentNode for inserts edits are guaranteed to be an arrayNode.
			const allowedTypes = Array.from(
				normalizeAllowedTypes(parentNodeSchema.info as ImplicitAllowedTypes),
			);

<<<<<<< HEAD
			let applied = false;
			for (const allowedType of allowedTypes.values()) {
				if (allowedType.identifier === schemaIdentifier) {
					if (typeof allowedType === "function") {
						assertValidContent(treeEdit.content, allowedType);
						applied = true;
=======
			const schemaIdentifier = treeEdit.content.__fluid_type;

			for (const allowedType of allowedTypes.values()) {
				if (allowedType.identifier === schemaIdentifier) {
					if (typeof allowedType === "function") {
>>>>>>> 0df28673
						const simpleNodeSchema = allowedType as unknown as new (
							dummy: unknown,
						) => TreeNode;
						const insertNode = new simpleNodeSchema(treeEdit.content);
						array.insertAt(index, insertNode);
						return {
							...treeEdit,
							content: contentWithIds(insertNode, idGenerator),
						};
					}
				}
			}
			fail("inserted node must be of an allowed type");
		}
		case "remove": {
			const source = treeEdit.source;
			if (isObjectTarget(source)) {
				const { node, parentIndex } = getTargetInfo(source, idGenerator);
				const parentNode = Tree.parent(node) as TreeArrayNode;
				parentNode.removeAt(parentIndex);
			} else if (isRange(source)) {
				const { array, startIndex, endIndex } = getRangeInfo(source, idGenerator);
				array.removeRange(startIndex, endIndex);
			}
			return treeEdit;
		}
		case "modify": {
			const { node } = getTargetInfo(treeEdit.target, idGenerator);
			const { treeNodeSchema } = getSimpleNodeSchema(node);

			const fieldSchema =
				(treeNodeSchema.info as Record<string, ImplicitFieldSchema>)[treeEdit.field] ??
				fail("Expected field schema");

			const modification = treeEdit.modification;

			// eslint-disable-next-line @typescript-eslint/no-explicit-any
			const schemaIdentifier = (modification as any)[typeField];
			// eslint-disable-next-line @typescript-eslint/no-dynamic-delete, @typescript-eslint/no-explicit-any
			delete (modification as any)[typeField];

			let insertedObject: TreeNode | undefined;
			// if fieldSchema is a LeafnodeSchema, we can check that it's a valid type and set the field.
			if (isPrimitive(modification)) {
				// eslint-disable-next-line @typescript-eslint/no-explicit-any
				(node as any)[treeEdit.field] = modification;
			}
			// If the fieldSchema is a function we can grab the constructor and make an instance of that node.
			else if (typeof fieldSchema === "function") {
				const simpleSchema = fieldSchema as unknown as new (dummy: unknown) => TreeNode;
				populateDefaults(modification, definitionMap);
				const constructedModification = new simpleSchema(modification);
				insertedObject = constructedModification;

				if (Array.isArray(modification)) {
					for (const modificationNode of modification) {
						// eslint-disable-next-line @typescript-eslint/no-explicit-any, @typescript-eslint/no-dynamic-delete
						delete (modificationNode as any)[typeField];
					}
					assertValidContent(treeEdit.modification, fieldSchema);
					// eslint-disable-next-line @typescript-eslint/no-explicit-any
					const field = (node as any)[treeEdit.field] as TreeArrayNode;
					assert(Array.isArray(field), "the field must be an array node");
					assert(
						Array.isArray(constructedModification),
						"the modification must be an array node",
					);
					field.removeRange(0);
					// eslint-disable-next-line @typescript-eslint/no-explicit-any
					(node as any)[treeEdit.field] = constructedModification;
				} else {
					assertValidContent(treeEdit.modification, fieldSchema);
					// eslint-disable-next-line @typescript-eslint/no-explicit-any
					(node as any)[treeEdit.field] = constructedModification;
				}
			}
			// If the fieldSchema is of type FieldSchema, we can check its allowed types and set the field.
			else if (fieldSchema instanceof FieldSchema) {
				if (fieldSchema.kind === FieldKind.Optional && modification === undefined) {
					// eslint-disable-next-line @typescript-eslint/no-explicit-any
					(node as any)[treeEdit.field] = undefined;
				} else {
					for (const allowedType of fieldSchema.allowedTypeSet.values()) {
						if (allowedType.identifier === schemaIdentifier) {
							assertValidContent(treeEdit.modification, allowedType);
							if (typeof allowedType === "function") {
								const simpleSchema = allowedType as unknown as new (
									dummy: unknown,
								) => TreeNode;
								const constructedObject = new simpleSchema(modification);
								insertedObject = constructedObject;
								// eslint-disable-next-line @typescript-eslint/no-explicit-any
								(node as any)[treeEdit.field] = constructedObject;
							} else {
								// eslint-disable-next-line @typescript-eslint/no-explicit-any
								(node as any)[treeEdit.field] = modification;
							}
						}
					}
				}
			}
			return insertedObject !== undefined
				? {
						...treeEdit,
						modification: contentWithIds(insertedObject, idGenerator),
					}
				: treeEdit;
		}
		case "move": {
			// TODO: need to add schema check for valid moves
			const source = treeEdit.source;
			const destination = treeEdit.destination;
			const { array: destinationArrayNode, index: destinationIndex } = getObjectPlaceInfo(
				destination,
				idGenerator,
			);

			if (isObjectTarget(source)) {
				const { node: sourceNode, parentIndex: sourceIndex } = getTargetInfo(
					source,
					idGenerator,
				);
				const sourceArrayNode = Tree.parent(sourceNode) as TreeArrayNode;
				// assert(Array.isArray(sourceArrayNode), "the source node must be within an arrayNode");
				const destinationArraySchema = Tree.schema(destinationArrayNode);
				const allowedTypes = Array.from(
					normalizeAllowedTypes(destinationArraySchema.info as ImplicitAllowedTypes),
				);
				const nodeToMove = sourceArrayNode.at(sourceIndex);
				assert(nodeToMove !== undefined, "node to move must exist");
				if (isNodeAllowedType(nodeToMove as TreeNode, allowedTypes)) {
					destinationArrayNode.moveRangeToIndex(
						destinationIndex,
						sourceIndex,
						sourceIndex + 1,
						sourceArrayNode,
					);
				} else {
					throw new UsageError("Illegal node type in destination array");
				}
			} else if (isRange(source)) {
				const {
					array,
					startIndex: sourceStartIndex,
					endIndex: sourceEndIndex,
				} = getRangeInfo(source, idGenerator);
				const destinationArraySchema = Tree.schema(destinationArrayNode);
				const allowedTypes = Array.from(
					normalizeAllowedTypes(destinationArraySchema.info as ImplicitAllowedTypes),
				);
				for (let i = sourceStartIndex; i < sourceEndIndex; i++) {
					const nodeToMove = array.at(i);
					assert(nodeToMove !== undefined, "node to move must exist");
					if (!isNodeAllowedType(nodeToMove as TreeNode, allowedTypes)) {
						throw new UsageError("Illegal node type in destination array");
					}
				}
				destinationArrayNode.moveRangeToIndex(
					destinationIndex,
					sourceStartIndex,
					sourceEndIndex,
					array,
				);
			}
			return treeEdit;
		}
		default:
			fail("invalid tree edit");
	}
}

function isNodeAllowedType(node: TreeNode, allowedTypes: TreeNodeSchema[]): boolean {
	for (const allowedType of allowedTypes) {
		if (Tree.is(node, allowedType)) {
			return true;
		}
	}
	return false;
}

function isPrimitive(content: unknown): boolean {
	return (
		typeof content === "number" ||
		typeof content === "string" ||
		typeof content === "boolean" ||
		typeof content === "undefined" ||
		content === null
	);
}

function isObjectTarget(selection: Selection): selection is ObjectTarget {
	return Object.keys(selection).length === 1 && "__fluid_objectId" in selection;
}

function isRange(selection: Selection): selection is Range {
	return "from" in selection && "to" in selection;
}

interface RangeInfo {
	array: TreeArrayNode;
	startIndex: number;
	endIndex: number;
}

function getRangeInfo(range: Range, idGenerator: IdGenerator): RangeInfo {
	const { array: arrayFrom, index: startIndex } = getObjectPlaceInfo(range.from, idGenerator);
	const { array: arrayTo, index: endIndex } = getObjectPlaceInfo(range.to, idGenerator);

	assert(
		arrayFrom === arrayTo,
		'The "from" node and "to" nodes of the range must be in the same parent array.',
	);

	return { array: arrayFrom, startIndex, endIndex };
}

function getObjectPlaceInfo(
	place: ObjectPlace | ArrayPlace,
	idGenerator: IdGenerator,
): {
	array: TreeArrayNode;
	index: number;
} {
	if (place.type === "arrayPlace") {
		const parent = idGenerator.getNode(place.parentId) ?? fail("Expected parent node");
		const child = (parent as unknown as Record<string, unknown>)[place.field];
		assert(child !== undefined, `No child under field ${place.field}`);
		const schema = Tree.schema(child as TreeNode);
		assert(schema.kind === NodeKind.Array, "Expected child to be an array node");
		return {
			array: child as TreeArrayNode,
			index: place.location === "start" ? 0 : (child as TreeArrayNode).length,
		};
	} else {
		const { node, parentIndex } = getTargetInfo(place, idGenerator);
		const parent = Tree.parent(node);
		assert(parent !== undefined, "TODO: root node target not supported");
		const schema = Tree.schema(parent);
		assert(schema.kind === NodeKind.Array, "Expected child to be an array node");
		return {
			array: parent as unknown as TreeArrayNode,
			index: place.place === "before" ? parentIndex : parentIndex + 1,
		};
	}
}

function getTargetInfo(
	target: ObjectTarget,
	idGenerator: IdGenerator,
): {
	node: TreeNode;
	parentIndex: number;
} {
	const node = idGenerator.getNode(target[objectIdKey]);
	assert(node !== undefined, "objectId does not exist in nodeMap");

	const parentIndex = getOrCreateInnerNode(node).anchorNode.parentIndex;
	return { node, parentIndex };
}

function objectIdsExist(treeEdit: TreeEdit, idGenerator: IdGenerator): void {
	switch (treeEdit.type) {
		case "setRoot":
			break;
		case "insert":
			if (treeEdit.destination.type === "objectPlace") {
				if (idGenerator.getNode(treeEdit.destination[objectIdKey]) === undefined) {
					throw new UsageError(
						`objectIdKey ${treeEdit.destination[objectIdKey]} does not exist`,
					);
				}
			} else {
				if (idGenerator.getNode(treeEdit.destination.parentId) === undefined) {
					throw new UsageError(`objectIdKey ${treeEdit.destination.parentId} does not exist`);
				}
			}
			break;
		case "remove":
			if (isRange(treeEdit.source)) {
				const missingObjectIds = [
					treeEdit.source.from[objectIdKey],
					treeEdit.source.to[objectIdKey],
				].filter((id) => !idGenerator.getNode(id));

				if (missingObjectIds.length > 0) {
					throw new UsageError(`objectIdKeys [${missingObjectIds}] does not exist`);
				}
			} else if (isObjectTarget(treeEdit.source)) {
				if (idGenerator.getNode(treeEdit.source[objectIdKey]) === undefined) {
					throw new UsageError(`objectIdKey ${treeEdit.source[objectIdKey]} does not exist`);
				}
			}
			break;
		case "modify":
			if (idGenerator.getNode(treeEdit.target[objectIdKey]) === undefined) {
				throw new UsageError(`objectIdKey ${treeEdit.target[objectIdKey]} does not exist`);
			}
			break;
		case "move": {
			const invalidObjectIds = [];
			// check the source
			if (isRange(treeEdit.source)) {
				const missingObjectIds = [
					treeEdit.source.from[objectIdKey],
					treeEdit.source.to[objectIdKey],
				].filter((id) => !idGenerator.getNode(id));

				if (missingObjectIds.length > 0) {
					invalidObjectIds.push(...missingObjectIds);
				}
			} else if (isObjectTarget(treeEdit.source)) {
				if (idGenerator.getNode(treeEdit.source[objectIdKey]) === undefined) {
					invalidObjectIds.push(treeEdit.source[objectIdKey]);
				}
			}

			// check the destination
			if (treeEdit.destination.type === "objectPlace") {
				if (idGenerator.getNode(treeEdit.destination[objectIdKey]) === undefined) {
					invalidObjectIds.push(treeEdit.destination[objectIdKey]);
				}
			} else {
				if (idGenerator.getNode(treeEdit.destination.parentId) === undefined) {
					invalidObjectIds.push(treeEdit.destination.parentId);
				}
			}
			if (invalidObjectIds.length > 0) {
				throw new UsageError(`objectIdKeys [${invalidObjectIds}] does not exist`);
			}
			break;
		}
		default:
			break;
	}
}

interface SchemaInfo {
	treeNodeSchema: TreeNodeSchema;
	simpleNodeSchema: new (dummy: unknown) => TreeNode;
}

function getSimpleNodeSchema(node: TreeNode): SchemaInfo {
	const treeNodeSchema = Tree.schema(node);
	const simpleNodeSchema = treeNodeSchema as unknown as new (dummy: unknown) => TreeNode;
	return { treeNodeSchema, simpleNodeSchema };
}<|MERGE_RESOLUTION|>--- conflicted
+++ resolved
@@ -119,13 +119,8 @@
 	treeEdit: TreeEdit,
 	idGenerator: IdGenerator,
 	definitionMap: ReadonlyMap<string, SimpleNodeSchema>,
-<<<<<<< HEAD
-): void {
-	const logLength = log.length;
+): TreeEdit {
 	objectIdsExist(treeEdit, idGenerator);
-=======
-): TreeEdit {
->>>>>>> 0df28673
 	switch (treeEdit.type) {
 		case "setRoot": {
 			populateDefaults(treeEdit.content, definitionMap);
@@ -207,20 +202,10 @@
 				normalizeAllowedTypes(parentNodeSchema.info as ImplicitAllowedTypes),
 			);
 
-<<<<<<< HEAD
-			let applied = false;
 			for (const allowedType of allowedTypes.values()) {
 				if (allowedType.identifier === schemaIdentifier) {
 					if (typeof allowedType === "function") {
 						assertValidContent(treeEdit.content, allowedType);
-						applied = true;
-=======
-			const schemaIdentifier = treeEdit.content.__fluid_type;
-
-			for (const allowedType of allowedTypes.values()) {
-				if (allowedType.identifier === schemaIdentifier) {
-					if (typeof allowedType === "function") {
->>>>>>> 0df28673
 						const simpleNodeSchema = allowedType as unknown as new (
 							dummy: unknown,
 						) => TreeNode;
