/* eslint-disable @typescript-eslint/no-unnecessary-type-assertion */
/*!
 * Copyright (c) Microsoft Corporation and contributors. All rights reserved.
 * Licensed under the MIT License.
 */

import { assert } from "@fluidframework/core-utils/internal";

// eslint-disable-next-line import/no-internal-modules
import { fail } from "../util/utils.js";

import {
	FieldKind,
	FieldSchema,
	getJsonSchema,
	Tree,
	type ImplicitFieldSchema,
	type TreeArrayNode,
	type TreeNode,
} from "../index.js";

// eslint-disable-next-line import/no-extraneous-dependencies
import ajvModuleOrClass from "ajv";
// eslint-disable-next-line import/no-internal-modules
import { valueSchemaAllows } from "../feature-libraries/valueUtilities.js";
import type { Value } from "../core/index.js";
import type {
	TreeEdit,
	Target,
	Selection,
	Range,
	Place,
	// eslint-disable-next-line import/no-internal-modules
} from "../agent-editing/agentEditTypes.js";
import {
	getOrCreateInnerNode,
	NodeKind,
	type ImplicitAllowedTypes,
	type TreeNodeSchema,
	type TreeView,
} from "../simple-tree/index.js";
// eslint-disable-next-line import/no-internal-modules
import { LeafNodeSchema } from "../simple-tree/leafNodeSchema.js";
// eslint-disable-next-line import/no-internal-modules
import type { JsonValue } from "../json-handler/jsonParser.js";
// eslint-disable-next-line import/no-internal-modules
import type { SimpleNodeSchema } from "../simple-tree/api/simpleSchema.js";
<<<<<<< HEAD
import { typeField } from "./handlers.js";
// eslint-disable-next-line import/no-internal-modules
import { normalizeAllowedTypes } from "../simple-tree/schemaTypes.js";
=======

export const typeField = "__fluid_type";
>>>>>>> 51c1fbbc

// The first case here covers the esm mode, and the second the cjs one.
// Getting correct typing for the cjs case without breaking esm compilation proved to be difficult, so that case uses `any`
const Ajv =
	(ajvModuleOrClass as typeof ajvModuleOrClass & { default: unknown }).default ??
	// eslint-disable-next-line @typescript-eslint/no-explicit-any
	(ajvModuleOrClass as any);

/**
 * Creates a JSON Schema validator for the provided schema, using `ajv`.
 */
export function getJsonValidator<TSchema extends ImplicitFieldSchema>(
	schema: TSchema,
): (data: unknown) => data is TSchema {
	const jsonSchema = getJsonSchema(schema);
	const ajv = new Ajv({
		strict: false,
		allErrors: true,
	});
	return ajv.compile(jsonSchema);
}

function populateDefaults(
	json: JsonValue,
	definitionMap: ReadonlyMap<string, SimpleNodeSchema>,
): void {
	if (typeof json === "object") {
		if (json === null) {
			return;
		}
		if (Array.isArray(json)) {
			for (const element of json) {
				populateDefaults(element, definitionMap);
			}
		} else {
			assert(typeof json[typeField] === "string", "missing or invalid type field");
			const nodeSchema = definitionMap.get(json[typeField]);
			assert(nodeSchema?.kind === NodeKind.Object, "Expected object schema");

			for (const [key, value] of Object.entries(json)) {
				const defaulter = nodeSchema.fields[key]?.metadata?.llmDefault;
				if (defaulter !== undefined) {
					// TODO: Properly type. The input `json` is a JsonValue, but the output can contain nodes (from the defaulters) amidst the json.
					// eslint-disable-next-line @typescript-eslint/no-explicit-any
					json[key] = defaulter() as any;
				}
				populateDefaults(value, definitionMap);
			}
		}
	}
}

export function applyAgentEdit<TSchema extends ImplicitFieldSchema>(
	tree: TreeView<TSchema>,
	treeEdit: TreeEdit,
	nodeMap: Map<number, TreeNode>,
	definitionMap: ReadonlyMap<string, SimpleNodeSchema>,
): void {
	switch (treeEdit.type) {
		case "setRoot": {
			populateDefaults(treeEdit.content, definitionMap);

			const treeSchema = tree.schema;
			const validator = getJsonValidator(tree.schema);
			// If it's a primitive, just validate the content and set
			if (isPrimitive(treeEdit.content)) {
				if (validator(treeEdit.content)) {
					// eslint-disable-next-line @typescript-eslint/no-explicit-any
					(tree as any).root = treeEdit.content;
				}
			} else if (treeSchema instanceof FieldSchema) {
				if (treeSchema.kind === FieldKind.Optional && treeEdit.content === undefined) {
					// eslint-disable-next-line @typescript-eslint/no-explicit-any
					(tree as any).root = treeEdit.content;
				} else {
					for (const allowedType of treeSchema.allowedTypeSet.values()) {
						// eslint-disable-next-line @typescript-eslint/no-explicit-any
						if ((treeEdit.content as any)[typeField] === allowedType.identifier) {
							if (typeof allowedType === "function") {
								const simpleNodeSchema = allowedType as unknown as new (
									dummy: unknown,
								) => TreeNode;
								const rootNode = new simpleNodeSchema(treeEdit.content);
								if (validator(rootNode)) {
									// eslint-disable-next-line @typescript-eslint/no-explicit-any
									(tree as any).root = rootNode;
								}
							} else {
								// eslint-disable-next-line @typescript-eslint/no-explicit-any
								(tree as any).root = treeEdit.content;
							}
						}
					}
				}
			} else if (Array.isArray(treeSchema)) {
				for (const allowedType of treeSchema) {
					// eslint-disable-next-line @typescript-eslint/no-explicit-any
					if ((treeEdit.content as any)[typeField] === allowedType.identifier) {
						if (typeof allowedType === "function") {
							const simpleNodeSchema = allowedType as unknown as new (
								dummy: unknown,
							) => TreeNode;
							// eslint-disable-next-line @typescript-eslint/no-explicit-any
							(tree as any).root = new simpleNodeSchema(treeEdit.content);
						} else {
							// eslint-disable-next-line @typescript-eslint/no-explicit-any
							(tree as any).root = treeEdit.content;
						}
					}
				}
			}

			break;
		}
		case "insert": {
			const { node, index } = getPlaceInfo(treeEdit.destination, nodeMap);
			const parentNode = Tree.parent(node);
			assert(parentNode !== undefined, "parent node must exist");

			const parentNodeSchema = Tree.schema(parentNode);
			populateDefaults(treeEdit.content, definitionMap);
			// We assume that the parentNode for inserts edits are guaranteed to be an arrayNode.
			const allowedTypes = normalizeAllowedTypes(
				parentNodeSchema.info as ImplicitAllowedTypes,
			);

			// eslint-disable-next-line @typescript-eslint/no-explicit-any
			const schemaIdentifier = (treeEdit.content as any)[typeField];

			for (const allowedType of allowedTypes.values()) {
				if (allowedType.identifier === schemaIdentifier) {
					if (typeof allowedType === "function") {
						const simpleNodeSchema = allowedType as unknown as new (
							dummy: unknown,
						) => TreeNode;
						const insertNode = new simpleNodeSchema(treeEdit.content);
						(parentNode as TreeArrayNode).insertAt(index, insertNode);
					}
				}
			}
			break;
		}
		case "remove": {
			const source = treeEdit.source;
			if (isTarget(source)) {
				const { node, parentIndex } = getTargetInfo(source, nodeMap);
				const parentNode = Tree.parent(node) as TreeArrayNode;
				parentNode.removeAt(parentIndex);
			} else if (isRange(source)) {
				const { startNode, startIndex, endNode, endIndex } = getRangeInfo(source, nodeMap);
				const parentNode = Tree.parent(startNode) as TreeArrayNode;
				const endParentNode = Tree.parent(endNode) as TreeArrayNode;

				assert(
					parentNode === endParentNode,
					"the two nodes of the range must be from the same parent",
				);

				parentNode.removeRange(startIndex, endIndex);
			}
			break;
		}
		case "modify": {
			const { node } = getTargetInfo(treeEdit.target, nodeMap);
			const { treeNodeSchema } = getSimpleNodeSchema(node);

			const fieldSchema =
				(treeNodeSchema.info as Record<string, ImplicitFieldSchema>)[treeEdit.field] ??
				fail("Expected field schema");

			const modification = treeEdit.modification;

			// if fieldSchema is a LeafnodeSchema, we can check that it's a valid type and set the field.
			if (isPrimitive(modification)) {
				const validator = getJsonValidator(fieldSchema);
				validator(modification);
				// eslint-disable-next-line @typescript-eslint/no-explicit-any
				(node as any)[treeEdit.field] = modification;
			}
			// If the fieldSchema is a function we can grab the constructor and make an instance of that node.
			else if (typeof fieldSchema === "function") {
				const simpleSchema = fieldSchema as unknown as new (dummy: unknown) => TreeNode;
				populateDefaults(modification, definitionMap);
				const validator = getJsonValidator(fieldSchema);
				validator(modification);

				if (Array.isArray(modification)) {
					// eslint-disable-next-line @typescript-eslint/no-explicit-any
					const field = (node as any)[treeEdit.field] as TreeArrayNode;
					assert(Array.isArray(field), "the field must be an array node");
					const modificationArrayNode = new simpleSchema(modification);
					assert(
						Array.isArray(modificationArrayNode),
						"the modification must be an array node",
					);
					field.removeRange(0);
					// eslint-disable-next-line @typescript-eslint/no-explicit-any
					(node as any)[treeEdit.field] = modificationArrayNode;
				} else {
					const modificationNode = new simpleSchema(modification);

					// eslint-disable-next-line @typescript-eslint/no-explicit-any
					(node as any)[treeEdit.field] = modificationNode;
				}
			}
			// If the fieldSchema is of type FieldSchema, we can check its allowed types and set the field.
			else if (fieldSchema instanceof FieldSchema) {
				if (fieldSchema.kind === FieldKind.Optional && modification === undefined) {
					// eslint-disable-next-line @typescript-eslint/no-explicit-any
					(node as any)[treeEdit.field] = undefined;
				}
				// eslint-disable-next-line @typescript-eslint/no-explicit-any
				const schemaIdentifier = (modification as any)[typeField];

				for (const allowedType of fieldSchema.allowedTypeSet.values()) {
					if (allowedType.identifier === schemaIdentifier) {
						if (typeof allowedType === "function") {
							const simpleSchema = allowedType as unknown as new (dummy: unknown) => TreeNode;
							// eslint-disable-next-line @typescript-eslint/no-explicit-any
							(node as any)[treeEdit.field] = new simpleSchema(modification);
						} else {
							// eslint-disable-next-line @typescript-eslint/no-explicit-any
							(node as any)[treeEdit.field] = modification;
						}
					}
				}
			}
			break;
		}
		case "move": {
			break;
		}
		default:
			fail("invalid tree edit");
	}
}

function isPrimitive(content: unknown): boolean {
	return (
		typeof content === "number" ||
		typeof content === "string" ||
		typeof content === "boolean" ||
		typeof content === "undefined" ||
		content === null
	);
}

function isTarget(selection: Selection): selection is Target {
	return "objectId" in selection;
}

function isRange(selection: Selection): selection is Range {
	return "from" in selection && "to" in selection;
}

interface RangeInfo {
	startNode: TreeNode;
	startIndex: number;
	endNode: TreeNode;
	endIndex: number;
}

function getRangeInfo(range: Range, nodeMap: Map<number, TreeNode>): RangeInfo {
	const { node: startNode, index: startIndex } = getPlaceInfo(range.from, nodeMap);
	const { node: endNode, index: endIndex } = getPlaceInfo(range.to, nodeMap);

	return { startNode, startIndex, endNode, endIndex };
}

interface PlaceInfo {
	node: TreeNode;
	index: number;
}

function getPlaceInfo(place: Place, nodeMap: Map<number, TreeNode>): PlaceInfo {
	const { node, parentIndex } = getTargetInfo(place, nodeMap);
	return { node, index: place.place === "before" ? parentIndex : parentIndex + 1 };
}

interface TargetInfo {
	node: TreeNode;
	parentIndex: number;
}

function getTargetInfo(target: Target, nodeMap: Map<number, TreeNode>): TargetInfo {
	const node = nodeMap.get(target.objectId);
	assert(node !== undefined, "objectId does not exist in nodeMap");

	const parentIndex = getOrCreateInnerNode(node).anchorNode.parentIndex;
	return { node, parentIndex };
}

interface SchemaInfo {
	treeNodeSchema: TreeNodeSchema;
	simpleNodeSchema: new (dummy: unknown) => TreeNode;
}

export function isValidContent(content: unknown, validator: (data: unknown) => void): boolean {
	try {
		validator(content);
	} catch (error) {
		return false;
	}
	return true;
}

function getSimpleNodeSchema(node: TreeNode): SchemaInfo {
	const treeNodeSchema = Tree.schema(node);
	const simpleNodeSchema = treeNodeSchema as unknown as new (dummy: unknown) => TreeNode;
	return { treeNodeSchema, simpleNodeSchema };
}<|MERGE_RESOLUTION|>--- conflicted
+++ resolved
@@ -45,14 +45,10 @@
 import type { JsonValue } from "../json-handler/jsonParser.js";
 // eslint-disable-next-line import/no-internal-modules
 import type { SimpleNodeSchema } from "../simple-tree/api/simpleSchema.js";
-<<<<<<< HEAD
-import { typeField } from "./handlers.js";
+
+export const typeField = "__fluid_type";
 // eslint-disable-next-line import/no-internal-modules
 import { normalizeAllowedTypes } from "../simple-tree/schemaTypes.js";
-=======
-
-export const typeField = "__fluid_type";
->>>>>>> 51c1fbbc
 
 // The first case here covers the esm mode, and the second the cjs one.
 // Getting correct typing for the cjs case without breaking esm compilation proved to be difficult, so that case uses `any`
