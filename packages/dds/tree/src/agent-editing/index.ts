--- conflicted
+++ resolved
@@ -78,7 +78,6 @@
 
 export let KLUDGE = "";
 
-<<<<<<< HEAD
 /**
  * Creates an OpenAI Client session.
  * Depends on the following environment variables:
@@ -92,18 +91,6 @@
  * @internal
  */
 export function initializeOpenAIClient(): AzureOpenAI {
-	/* TODOs:
-	1. Update the signature to take a TreeView<ImplicitFieldSchema>.
-	2. Update body to call getSystemPrompt, cleanup imports/exports.
-	3. Finish System prompt construction logic.
-	*/
-	console.log("Creating Azure OpenAI prompter");
-
-=======
-export function initializeOpenAIClient<TSchema extends ImplicitFieldSchema>(
-	tree: TreeView<TSchema>,
-): OpenAIContext<TSchema> {
->>>>>>> e61faf7c
 	const apiKey = process.env.AZURE_OPENAI_API_KEY;
 	if (apiKey === null || apiKey === undefined) {
 		throw new Error("AZURE_OPENAI_API_KEY environment variable not set");
