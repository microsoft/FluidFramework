/*!
 * Copyright (c) Microsoft Corporation and contributors. All rights reserved.
 * Licensed under the MIT License.
 */

/* eslint-disable import/no-internal-modules */
import { assert, unreachableCase } from "@fluidframework/core-utils";
import { ITreeCursorSynchronous, TreeNodeSchemaIdentifier } from "../core/index.js";
import {
	FieldKinds,
	FlexAllowedTypes,
	FlexFieldKind,
	FlexFieldNodeSchema,
	FlexFieldSchema,
	FlexMapNodeSchema,
	FlexObjectNodeSchema,
	FlexTreeNodeSchema,
	FlexTreeSchema,
	TreeNodeSchemaBase,
	defaultSchemaPolicy,
	schemaIsLeaf,
} from "../feature-libraries/index.js";
import { normalizeFlexListEager } from "../feature-libraries/typed-schema/flexList.js";
import { TreeContent } from "../shared-tree/index.js";
import { brand, fail, isReadonlyArray, mapIterable } from "../util/index.js";
import {
	InsertableContent,
<<<<<<< HEAD
	prepareContentForInsert,
	simpleNodeSchemaSymbol,
	tryGetSimpleNodeSchema,
=======
	extractFactoryContent,
	getSimpleSchema,
	simpleSchemaSymbol,
>>>>>>> d4dc89c0
} from "./proxies.js";
import {
	FieldKind,
	FieldSchema,
	ImplicitAllowedTypes,
	ImplicitFieldSchema,
	InsertableTreeNodeFromImplicitAllowedTypes,
	NodeKind,
	TreeNodeSchema,
} from "./schemaTypes.js";
import { cursorFromNodeData } from "./toMapTree.js";
import { TreeConfiguration } from "./tree.js";

/**
 * Returns a cursor (in nodes mode) for the root node.
 *
 * @privateRemarks
 * Ideally this would work on any node, not just the root,
 * and the schema would come from the unhydrated node.
 * For now though, this is the only case that's needed, and we do have the data to make it work, so this is fine.
 */
function cursorFromUnhydratedRoot(
	schema: ImplicitFieldSchema,
	tree: InsertableTreeNodeFromImplicitAllowedTypes,
): ITreeCursorSynchronous {
<<<<<<< HEAD
	const data = prepareContentForInsert(tree as InsertableContent, forest);

	// TODO: cache this
	const normalizedFieldSchema = FieldSchema.normalize(schema);
=======
	const data = extractFactoryContent(tree as InsertableContent);
>>>>>>> d4dc89c0
	return (
		cursorFromNodeData(data, normalizedFieldSchema.allowedTypes) ??
		fail("failed to decode tree")
	);
}

<<<<<<< HEAD
export function toFlexConfig(config: TreeConfiguration, forest: IForestSubscription): TreeContent {
	const unhydrated = config.initialTree();
	const initialTree =
		unhydrated === undefined
			? undefined
			: [cursorFromUnhydratedRoot(config.schema, unhydrated, forest)];
=======
export function toFlexConfig(config: TreeConfiguration): TreeContent {
	const schema = toFlexSchema(config.schema);
	const unhydrated = config.initialTree();
	const initialTree =
		unhydrated === undefined ? undefined : [cursorFromUnhydratedRoot(schema, unhydrated)];
>>>>>>> d4dc89c0
	return {
		schema: toFlexSchema(config.schema),
		initialTree,
	};
}

interface SchemaInfo {
	toFlex: () => FlexTreeNodeSchema;
	original: TreeNodeSchema;
}

type SchemaMap = Map<TreeNodeSchemaIdentifier, SchemaInfo>;

/**
 * Generate a {@link FlexTreeSchema} with `root` as the root field.
 *
 * This also has the side effect of populating the cached view schema on the class-based schema.
 */
export function toFlexSchema(root: ImplicitFieldSchema): FlexTreeSchema {
	const schemaMap: SchemaMap = new Map();
	const field = convertField(schemaMap, root);
	const nodeSchema = new Map(
		mapIterable(schemaMap, ([key, value]) => {
			const schema = value.toFlex();
			const classSchema = tryGetSimpleNodeSchema(schema);
			if (classSchema === undefined) {
				assert(schemaIsLeaf(schema), 0x83e /* invalid leaf */);
			} else {
				assert(
					cachedFlexSchemaFromClassSchema(classSchema) === schema,
					0x83f /* mismatched schema */,
				);
			}
			return [key, schema];
		}),
	);

	const typed: FlexTreeSchema = {
		nodeSchema,
		adapters: {},
		rootFieldSchema: field,
		policy: defaultSchemaPolicy,
	};
	return typed;
}

/**
 * Return a flex schema for the provided class schema.
 *
 * This also has the side effect of populating the cached view schema on the class based schema.
 */
export function getFlexSchema(root: TreeNodeSchema): FlexTreeNodeSchema {
	const treeSchema = toFlexSchema(root);
	return treeSchema.rootFieldSchema.monomorphicChildType ?? fail("root should be monomorphic");
}

/**
 * Normalizes an {@link ImplicitFieldSchema} into a {@link TreeFieldSchema}.
 */
export function convertField(schemaMap: SchemaMap, schema: ImplicitFieldSchema): FlexFieldSchema {
	let kind: FlexFieldKind;
	let types: ImplicitAllowedTypes;
	if (schema instanceof FieldSchema) {
		kind = convertFieldKind.get(schema.kind) ?? fail("Invalid field kind");
		types = schema.allowedTypes;
	} else {
		kind = FieldKinds.required;
		types = schema;
	}
	const allowedTypes = convertAllowedTypes(schemaMap, types);
	return FlexFieldSchema.create(kind, allowedTypes);
}

const convertFieldKind = new Map<FieldKind, FlexFieldKind>([
	[FieldKind.Optional, FieldKinds.optional],
	[FieldKind.Required, FieldKinds.required],
]);

/**
 * Normalizes an {@link ImplicitAllowedTypes} into an {@link AllowedTypes}.
 */
export function convertAllowedTypes(
	schemaMap: SchemaMap,
	schema: ImplicitAllowedTypes,
): FlexAllowedTypes {
	if (isReadonlyArray(schema)) {
		return normalizeFlexListEager(schema).map((item) => convertNodeSchema(schemaMap, item));
	}
	return [convertNodeSchema(schemaMap, schema)];
}

const builder = { name: "simple schema" };

/**
 * Converts a {@link TreeNodeSchema} into a {@link FlexTreeNodeSchema}.
 * Ensures all types reachable from `schema` are included in `schemaMap`.
 *
 * Return value (and entries in map) are lazy to allow recursive types to work.
 * This laziness does NOT extend to adding entries to `schemaMap`:
 * all referenced types are added to it before this function returns.
 */
export function convertNodeSchema(
	schemaMap: SchemaMap,
	schema: TreeNodeSchema,
): () => FlexTreeNodeSchema {
	const fromMap = schemaMap.get(brand(schema.identifier));
	if (fromMap !== undefined) {
		if (fromMap.original !== schema) {
			// Use JSON.stringify to quote and escape string.
			throw new Error(
				`Multiple schema encountered with the identifier ${JSON.stringify(
					schema.identifier,
				)}. Remove or rename them to avoid the collision.`,
			);
		}
		return fromMap.toFlex;
	}

	const toFlex = () => {
		let out: FlexTreeNodeSchema;
		const kind = schema.kind;
		switch (kind) {
			case NodeKind.Leaf: {
				const cached =
					cachedFlexSchemaFromClassSchema(schema) ??
					fail("leaf schema should be pre-cached");
				assert(schemaIsLeaf(cached), 0x840 /* expected leaf */);
				return cached;
			}
			case NodeKind.Map: {
				const fieldInfo = schema.info as ImplicitAllowedTypes;
				const field = FlexFieldSchema.create(
					FieldKinds.optional,
					convertAllowedTypes(schemaMap, fieldInfo),
				);
				// Lookup of cached schema is done here instead of before since walking the schema recursively to populate schemaMap is still required.
				const cached = cachedFlexSchemaFromClassSchema(schema);
				out = cached ?? FlexMapNodeSchema.create(builder, brand(schema.identifier), field);
				break;
			}
			case NodeKind.Array: {
				const fieldInfo = schema.info as ImplicitAllowedTypes;
				const field = FlexFieldSchema.create(
					FieldKinds.sequence,
					convertAllowedTypes(schemaMap, fieldInfo),
				);
				const cached = cachedFlexSchemaFromClassSchema(schema);
				out =
					cached ?? FlexFieldNodeSchema.create(builder, brand(schema.identifier), field);
				break;
			}
			case NodeKind.Object: {
				const info = schema.info as Record<string, ImplicitFieldSchema>;
				const fields: Record<string, FlexFieldSchema> = Object.create(null);
				for (const [key, value] of Object.entries(info)) {
					// This code has to be careful to avoid assigning to __proto__ or similar built-in fields.
					Object.defineProperty(fields, key, {
						enumerable: true,
						configurable: false,
						writable: false,
						value: convertField(schemaMap, value),
					});
				}
				const cached = cachedFlexSchemaFromClassSchema(schema);
				out =
					cached ??
					FlexObjectNodeSchema.create(builder, brand(schema.identifier), fields);
				break;
			}
			default:
				unreachableCase(kind);
		}
		assert(out instanceof TreeNodeSchemaBase, 0x841 /* invalid schema produced */);
		{
			const cached = cachedFlexSchemaFromClassSchema(schema);
			if (cached !== undefined) {
				assert(
					cachedFlexSchemaFromClassSchema(schema) === out,
					0x842 /* incorrect flexSchemaSymbol */,
				);
			} else {
				setFlexSchemaFromClassSchema(schema, out);
			}
		}
		return out;
	};
	schemaMap.set(brand(schema.identifier), { original: schema, toFlex });
	return toFlex;
}

/**
 * A symbol for storing FlexTreeSchema on TreeNodeSchema.
 * Eagerly set on leaves, and lazily set for other cases.
 */
export const flexSchemaSymbol: unique symbol = Symbol(`flexSchema`);

export function cachedFlexSchemaFromClassSchema(
	schema: TreeNodeSchema,
): TreeNodeSchemaBase | undefined {
	return (schema as any)[flexSchemaSymbol] as TreeNodeSchemaBase | undefined;
}

export function setFlexSchemaFromClassSchema(
	simple: TreeNodeSchema,
	flex: TreeNodeSchemaBase,
): void {
	assert(!(flexSchemaSymbol in simple), "simple schema already marked");
	assert(!(simpleNodeSchemaSymbol in flex), "flex schema already marked");
	(simple as any)[flexSchemaSymbol] = flex;
	(flex as any)[simpleNodeSchemaSymbol] = simple;
}<|MERGE_RESOLUTION|>--- conflicted
+++ resolved
@@ -25,15 +25,9 @@
 import { brand, fail, isReadonlyArray, mapIterable } from "../util/index.js";
 import {
 	InsertableContent,
-<<<<<<< HEAD
-	prepareContentForInsert,
+	extractFactoryContent,
 	simpleNodeSchemaSymbol,
 	tryGetSimpleNodeSchema,
-=======
-	extractFactoryContent,
-	getSimpleSchema,
-	simpleSchemaSymbol,
->>>>>>> d4dc89c0
 } from "./proxies.js";
 import {
 	FieldKind,
@@ -59,34 +53,20 @@
 	schema: ImplicitFieldSchema,
 	tree: InsertableTreeNodeFromImplicitAllowedTypes,
 ): ITreeCursorSynchronous {
-<<<<<<< HEAD
-	const data = prepareContentForInsert(tree as InsertableContent, forest);
-
-	// TODO: cache this
+	const data = extractFactoryContent(tree as InsertableContent);
 	const normalizedFieldSchema = FieldSchema.normalize(schema);
-=======
-	const data = extractFactoryContent(tree as InsertableContent);
->>>>>>> d4dc89c0
 	return (
 		cursorFromNodeData(data, normalizedFieldSchema.allowedTypes) ??
 		fail("failed to decode tree")
 	);
 }
 
-<<<<<<< HEAD
-export function toFlexConfig(config: TreeConfiguration, forest: IForestSubscription): TreeContent {
+export function toFlexConfig(config: TreeConfiguration): TreeContent {
 	const unhydrated = config.initialTree();
 	const initialTree =
 		unhydrated === undefined
 			? undefined
-			: [cursorFromUnhydratedRoot(config.schema, unhydrated, forest)];
-=======
-export function toFlexConfig(config: TreeConfiguration): TreeContent {
-	const schema = toFlexSchema(config.schema);
-	const unhydrated = config.initialTree();
-	const initialTree =
-		unhydrated === undefined ? undefined : [cursorFromUnhydratedRoot(schema, unhydrated)];
->>>>>>> d4dc89c0
+			: [cursorFromUnhydratedRoot(config.schema, unhydrated)];
 	return {
 		schema: toFlexSchema(config.schema),
 		initialTree,
