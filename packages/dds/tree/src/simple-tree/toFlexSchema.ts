/*!
 * Copyright (c) Microsoft Corporation and contributors. All rights reserved.
 * Licensed under the MIT License.
 */

/* eslint-disable import/no-internal-modules */
import { assert, unreachableCase } from "@fluidframework/core-utils/internal";

import {
	ITreeCursorSynchronous,
	TreeNodeSchemaIdentifier,
	type SchemaAndPolicy,
} from "../core/index.js";
import {
	FieldKinds,
	FlexAllowedTypes,
	FlexFieldKind,
	FlexFieldNodeSchema,
	FlexFieldSchema,
	FlexMapNodeSchema,
	FlexObjectNodeSchema,
	FlexTreeNodeSchema,
	FlexTreeSchema,
	NodeKeyManager,
	TreeNodeSchemaBase,
	defaultSchemaPolicy,
	schemaIsLeaf,
} from "../feature-libraries/index.js";
import { normalizeFlexListEager } from "../feature-libraries/typed-schema/flexList.js";
import { TreeContent } from "../shared-tree/index.js";
import { brand, fail, isReadonlyArray, mapIterable } from "../util/index.js";

import { InsertableContent, extractFactoryContent } from "./proxies.js";
import {
	cachedFlexSchemaFromClassSchema,
	setFlexSchemaFromClassSchema,
	tryGetSimpleNodeSchema,
} from "./schemaCaching.js";
import {
	FieldKind,
	FieldSchema,
	ImplicitAllowedTypes,
	ImplicitFieldSchema,
	InsertableTreeNodeFromImplicitAllowedTypes,
	NodeKind,
	TreeNodeSchema,
	normalizeFieldSchema,
	getStoredKey,
} from "./schemaTypes.js";
import { cursorFromNodeData } from "./toMapTree.js";
import { TreeConfiguration, type TreeViewConfiguration } from "./tree.js";

/**
 * Returns a cursor (in nodes mode) for the root node.
 *
 * @privateRemarks
 * Ideally this would work on any node, not just the root,
 * and the schema would come from the unhydrated node.
 * For now though, this is the only case that's needed, and we do have the data to make it work, so this is fine.
 */
export function cursorFromUnhydratedRoot(
	schema: ImplicitFieldSchema,
	tree: InsertableTreeNodeFromImplicitAllowedTypes,
	nodeKeyManager: NodeKeyManager,
	schemaValidationPolicy: SchemaAndPolicy | undefined = undefined,
): ITreeCursorSynchronous {
	const data = extractFactoryContent(tree as InsertableContent);
	const normalizedFieldSchema = normalizeFieldSchema(schema);
	return (
		cursorFromNodeData(
			data,
			normalizedFieldSchema.allowedTypes,
			nodeKeyManager,
			schemaValidationPolicy,
		) ?? fail("failed to decode tree")
	);
}

<<<<<<< HEAD
function isTreeConfiguration(
	config: TreeViewConfiguration | TreeConfiguration,
): config is TreeConfiguration {
	return (
		(config as TreeConfiguration).initialTree !== undefined &&
		typeof (config as TreeConfiguration).initialTree === "function"
	);
}

=======
/**
 * Generates a configuration object (schema + initial tree) for a FlexTree.
 * @param config - Configuration for how to {@link ITree.schematize|schematize} a tree.
 * @param nodeKeyManager - See {@link NodeKeyManager}.
 * @param schemaValidationPolicy - Stored schema and policy for the tree. If the policy specifies
 * `{@link SchemaPolicy.validateSchema} === true`, new content inserted into the tree will be validated using this
 * object.
 * @returns A configuration object for a FlexTree.
 *
 * @privateremarks
 * I wrote these docs without a ton of context, they can probably be improved.
 */
>>>>>>> 4e99d30e
export function toFlexConfig(
	config: TreeViewConfiguration | TreeConfiguration,
	nodeKeyManager: NodeKeyManager,
	schemaValidationPolicy: SchemaAndPolicy | undefined = undefined,
): TreeContent {
	const unhydrated = isTreeConfiguration(config) ? config.initialTree() : undefined;
	const initialTree =
		unhydrated === undefined
			? undefined
			: [
					cursorFromUnhydratedRoot(
						config.schema,
						unhydrated,
						nodeKeyManager,
						schemaValidationPolicy,
					),
			  ];
	return {
		schema: toFlexSchema(config.schema),
		initialTree,
	};
}

interface SchemaInfo {
	toFlex: () => FlexTreeNodeSchema;
	original: TreeNodeSchema;
}

type SchemaMap = Map<TreeNodeSchemaIdentifier, SchemaInfo>;

/**
 * Generate a {@link FlexTreeSchema} with `root` as the root field.
 *
 * This also has the side effect of populating the cached view schema on the class-based schema.
 */
export function toFlexSchema(root: ImplicitFieldSchema): FlexTreeSchema {
	const schemaMap: SchemaMap = new Map();
	const field = convertField(schemaMap, root);
	const nodeSchema = new Map(
		mapIterable(schemaMap, ([key, value]) => {
			const schema = value.toFlex();
			const classSchema = tryGetSimpleNodeSchema(schema);
			if (classSchema === undefined) {
				assert(schemaIsLeaf(schema), 0x83e /* invalid leaf */);
			} else {
				assert(
					cachedFlexSchemaFromClassSchema(classSchema) === schema,
					0x83f /* mismatched schema */,
				);
			}
			return [key, schema];
		}),
	);

	const typed: FlexTreeSchema = {
		nodeSchema,
		adapters: {},
		rootFieldSchema: field,
		policy: defaultSchemaPolicy,
	};
	return typed;
}

/**
 * Return a flex schema for the provided class schema.
 *
 * This also has the side effect of populating the cached view schema on the class based schema.
 */
export function getFlexSchema(root: TreeNodeSchema): FlexTreeNodeSchema {
	const treeSchema = toFlexSchema(root);
	return treeSchema.rootFieldSchema.monomorphicChildType ?? fail("root should be monomorphic");
}

/**
 * Normalizes an {@link ImplicitFieldSchema} into a {@link TreeFieldSchema}.
 */
export function convertField(schemaMap: SchemaMap, schema: ImplicitFieldSchema): FlexFieldSchema {
	let kind: FlexFieldKind;
	let types: ImplicitAllowedTypes;
	if (schema instanceof FieldSchema) {
		kind = convertFieldKind.get(schema.kind) ?? fail("Invalid field kind");
		types = schema.allowedTypes;
	} else {
		kind = FieldKinds.required;
		types = schema;
	}
	const allowedTypes = convertAllowedTypes(schemaMap, types);
	return FlexFieldSchema.create(kind, allowedTypes);
}

const convertFieldKind = new Map<FieldKind, FlexFieldKind>([
	[FieldKind.Optional, FieldKinds.optional],
	[FieldKind.Required, FieldKinds.required],
	[FieldKind.Identifier, FieldKinds.identifier],
]);

/**
 * Normalizes an {@link ImplicitAllowedTypes} into an {@link AllowedTypes}.
 */
export function convertAllowedTypes(
	schemaMap: SchemaMap,
	schema: ImplicitAllowedTypes,
): FlexAllowedTypes {
	if (isReadonlyArray(schema)) {
		return normalizeFlexListEager(schema).map((item) => convertNodeSchema(schemaMap, item));
	}
	return [convertNodeSchema(schemaMap, schema)];
}

const builder = { name: "simple schema" };

/**
 * Converts a {@link TreeNodeSchema} into a {@link FlexTreeNodeSchema}.
 * Ensures all types reachable from `schema` are included in `schemaMap`.
 *
 * Return value (and entries in map) are lazy to allow recursive types to work.
 * This laziness does NOT extend to adding entries to `schemaMap`:
 * all referenced types are added to it before this function returns.
 */
export function convertNodeSchema(
	schemaMap: SchemaMap,
	schema: TreeNodeSchema,
): () => FlexTreeNodeSchema {
	const fromMap = schemaMap.get(brand(schema.identifier));
	if (fromMap !== undefined) {
		if (fromMap.original !== schema) {
			// Use JSON.stringify to quote and escape string.
			throw new Error(
				`Multiple schema encountered with the identifier ${JSON.stringify(
					schema.identifier,
				)}. Remove or rename them to avoid the collision.`,
			);
		}
		return fromMap.toFlex;
	}

	const toFlex = (): FlexTreeNodeSchema => {
		let out: FlexTreeNodeSchema;
		const kind = schema.kind;
		switch (kind) {
			case NodeKind.Leaf: {
				const cached =
					cachedFlexSchemaFromClassSchema(schema) ??
					fail("leaf schema should be pre-cached");
				assert(schemaIsLeaf(cached), 0x840 /* expected leaf */);
				return cached;
			}
			case NodeKind.Map: {
				const fieldInfo = schema.info as ImplicitAllowedTypes;
				const field = FlexFieldSchema.create(
					FieldKinds.optional,
					convertAllowedTypes(schemaMap, fieldInfo),
				);
				// Lookup of cached schema is done here instead of before since walking the schema recursively to populate schemaMap is still required.
				const cached = cachedFlexSchemaFromClassSchema(schema);
				out = cached ?? FlexMapNodeSchema.create(builder, brand(schema.identifier), field);
				break;
			}
			case NodeKind.Array: {
				const fieldInfo = schema.info as ImplicitAllowedTypes;
				const field = FlexFieldSchema.create(
					FieldKinds.sequence,
					convertAllowedTypes(schemaMap, fieldInfo),
				);
				const cached = cachedFlexSchemaFromClassSchema(schema);
				out =
					cached ?? FlexFieldNodeSchema.create(builder, brand(schema.identifier), field);
				break;
			}
			case NodeKind.Object: {
				const info = schema.info as Record<string, ImplicitFieldSchema>;
				const fields: Record<string, FlexFieldSchema> = Object.create(null);
				for (const [viewKey, implicitFieldSchema] of Object.entries(info)) {
					// If a `stored key` was provided, use it as the key in the flex schema.
					// Otherwise, use the view key.
					const flexKey = getStoredKey(viewKey, implicitFieldSchema);

					// This code has to be careful to avoid assigning to __proto__ or similar built-in fields.
					Object.defineProperty(fields, flexKey, {
						enumerable: true,
						configurable: false,
						writable: false,
						value: convertField(schemaMap, implicitFieldSchema),
					});
				}
				const cached = cachedFlexSchemaFromClassSchema(schema);
				out =
					cached ??
					FlexObjectNodeSchema.create(builder, brand(schema.identifier), fields);
				break;
			}
			default:
				unreachableCase(kind);
		}
		assert(out instanceof TreeNodeSchemaBase, 0x841 /* invalid schema produced */);
		{
			const cached = cachedFlexSchemaFromClassSchema(schema);
			if (cached !== undefined) {
				assert(
					cachedFlexSchemaFromClassSchema(schema) === out,
					0x842 /* incorrect flexSchemaSymbol */,
				);
			} else {
				setFlexSchemaFromClassSchema(schema, out);
			}
		}
		return out;
	};
	schemaMap.set(brand(schema.identifier), { original: schema, toFlex });
	return toFlex;
}<|MERGE_RESOLUTION|>--- conflicted
+++ resolved
@@ -76,7 +76,6 @@
 	);
 }
 
-<<<<<<< HEAD
 function isTreeConfiguration(
 	config: TreeViewConfiguration | TreeConfiguration,
 ): config is TreeConfiguration {
@@ -86,7 +85,6 @@
 	);
 }
 
-=======
 /**
  * Generates a configuration object (schema + initial tree) for a FlexTree.
  * @param config - Configuration for how to {@link ITree.schematize|schematize} a tree.
@@ -99,7 +97,6 @@
  * @privateremarks
  * I wrote these docs without a ton of context, they can probably be improved.
  */
->>>>>>> 4e99d30e
 export function toFlexConfig(
 	config: TreeViewConfiguration | TreeConfiguration,
 	nodeKeyManager: NodeKeyManager,
