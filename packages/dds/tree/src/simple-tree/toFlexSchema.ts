/*!
 * Copyright (c) Microsoft Corporation and contributors. All rights reserved.
 * Licensed under the MIT License.
 */

/* eslint-disable import/no-internal-modules */
import { assert, unreachableCase } from "@fluidframework/core-utils/internal";

import { ITreeCursorSynchronous, TreeNodeSchemaIdentifier } from "../core/index.js";
import {
	FieldKinds,
	FlexAllowedTypes,
	FlexFieldKind,
	FlexFieldNodeSchema,
	FlexFieldSchema,
	FlexMapNodeSchema,
	FlexObjectNodeSchema,
	FlexTreeNodeSchema,
	FlexTreeSchema,
	NodeKeyManager,
	TreeNodeSchemaBase,
	defaultSchemaPolicy,
	schemaIsLeaf,
} from "../feature-libraries/index.js";
import { normalizeFlexListEager } from "../feature-libraries/typed-schema/flexList.js";
import { TreeContent } from "../shared-tree/index.js";
import { brand, fail, isReadonlyArray, mapIterable } from "../util/index.js";

import { InsertableContent, extractFactoryContent } from "./proxies.js";
import {
	cachedFlexSchemaFromClassSchema,
	setFlexSchemaFromClassSchema,
	tryGetSimpleNodeSchema,
} from "./schemaCaching.js";
import {
	FieldKind,
	FieldSchema,
	ImplicitAllowedTypes,
	ImplicitFieldSchema,
	InsertableTreeNodeFromImplicitAllowedTypes,
	NodeKind,
	TreeNodeSchema,
	normalizeFieldSchema,
	getStoredKey,
} from "./schemaTypes.js";
import { cursorFromNodeData } from "./toMapTree.js";
import { TreeConfiguration, type TreeViewConfiguration } from "./tree.js";

/**
 * Returns a cursor (in nodes mode) for the root node.
 *
 * @privateRemarks
 * Ideally this would work on any node, not just the root,
 * and the schema would come from the unhydrated node.
 * For now though, this is the only case that's needed, and we do have the data to make it work, so this is fine.
 */
export function cursorFromUnhydratedRoot(
	schema: ImplicitFieldSchema,
	tree: InsertableTreeNodeFromImplicitAllowedTypes,
	nodeKeyManager: NodeKeyManager,
): ITreeCursorSynchronous {
	const data = extractFactoryContent(tree as InsertableContent);
	const normalizedFieldSchema = normalizeFieldSchema(schema);
	return (
		cursorFromNodeData(data, normalizedFieldSchema.allowedTypes, nodeKeyManager) ??
		fail("failed to decode tree")
	);
}

<<<<<<< HEAD
function isTreeConfiguration(
	config: TreeViewConfiguration | TreeConfiguration,
): config is TreeConfiguration {
	return (
		(config as TreeConfiguration).initialTree !== undefined &&
		typeof (config as TreeConfiguration).initialTree === "function"
	);
}

export function toFlexConfig(config: TreeViewConfiguration | TreeConfiguration): TreeContent {
	const unhydrated = isTreeConfiguration(config) ? config.initialTree() : undefined;
=======
export function toFlexConfig(
	config: TreeConfiguration,
	nodeKeyManager: NodeKeyManager,
): TreeContent {
	const unhydrated = config.initialTree();
>>>>>>> 202babaf
	const initialTree =
		unhydrated === undefined
			? undefined
			: [cursorFromUnhydratedRoot(config.schema, unhydrated, nodeKeyManager)];
	return {
		schema: toFlexSchema(config.schema),
		initialTree,
	};
}

interface SchemaInfo {
	toFlex: () => FlexTreeNodeSchema;
	original: TreeNodeSchema;
}

type SchemaMap = Map<TreeNodeSchemaIdentifier, SchemaInfo>;

/**
 * Generate a {@link FlexTreeSchema} with `root` as the root field.
 *
 * This also has the side effect of populating the cached view schema on the class-based schema.
 */
export function toFlexSchema(root: ImplicitFieldSchema): FlexTreeSchema {
	const schemaMap: SchemaMap = new Map();
	const field = convertField(schemaMap, root);
	const nodeSchema = new Map(
		mapIterable(schemaMap, ([key, value]) => {
			const schema = value.toFlex();
			const classSchema = tryGetSimpleNodeSchema(schema);
			if (classSchema === undefined) {
				assert(schemaIsLeaf(schema), 0x83e /* invalid leaf */);
			} else {
				assert(
					cachedFlexSchemaFromClassSchema(classSchema) === schema,
					0x83f /* mismatched schema */,
				);
			}
			return [key, schema];
		}),
	);

	const typed: FlexTreeSchema = {
		nodeSchema,
		adapters: {},
		rootFieldSchema: field,
		policy: defaultSchemaPolicy,
	};
	return typed;
}

/**
 * Return a flex schema for the provided class schema.
 *
 * This also has the side effect of populating the cached view schema on the class based schema.
 */
export function getFlexSchema(root: TreeNodeSchema): FlexTreeNodeSchema {
	const treeSchema = toFlexSchema(root);
	return treeSchema.rootFieldSchema.monomorphicChildType ?? fail("root should be monomorphic");
}

/**
 * Normalizes an {@link ImplicitFieldSchema} into a {@link TreeFieldSchema}.
 */
export function convertField(schemaMap: SchemaMap, schema: ImplicitFieldSchema): FlexFieldSchema {
	let kind: FlexFieldKind;
	let types: ImplicitAllowedTypes;
	if (schema instanceof FieldSchema) {
		kind = convertFieldKind.get(schema.kind) ?? fail("Invalid field kind");
		types = schema.allowedTypes;
	} else {
		kind = FieldKinds.required;
		types = schema;
	}
	const allowedTypes = convertAllowedTypes(schemaMap, types);
	return FlexFieldSchema.create(kind, allowedTypes);
}

const convertFieldKind = new Map<FieldKind, FlexFieldKind>([
	[FieldKind.Optional, FieldKinds.optional],
	[FieldKind.Required, FieldKinds.required],
	[FieldKind.Identifier, FieldKinds.identifier],
]);

/**
 * Normalizes an {@link ImplicitAllowedTypes} into an {@link AllowedTypes}.
 */
export function convertAllowedTypes(
	schemaMap: SchemaMap,
	schema: ImplicitAllowedTypes,
): FlexAllowedTypes {
	if (isReadonlyArray(schema)) {
		return normalizeFlexListEager(schema).map((item) => convertNodeSchema(schemaMap, item));
	}
	return [convertNodeSchema(schemaMap, schema)];
}

const builder = { name: "simple schema" };

/**
 * Converts a {@link TreeNodeSchema} into a {@link FlexTreeNodeSchema}.
 * Ensures all types reachable from `schema` are included in `schemaMap`.
 *
 * Return value (and entries in map) are lazy to allow recursive types to work.
 * This laziness does NOT extend to adding entries to `schemaMap`:
 * all referenced types are added to it before this function returns.
 */
export function convertNodeSchema(
	schemaMap: SchemaMap,
	schema: TreeNodeSchema,
): () => FlexTreeNodeSchema {
	const fromMap = schemaMap.get(brand(schema.identifier));
	if (fromMap !== undefined) {
		if (fromMap.original !== schema) {
			// Use JSON.stringify to quote and escape string.
			throw new Error(
				`Multiple schema encountered with the identifier ${JSON.stringify(
					schema.identifier,
				)}. Remove or rename them to avoid the collision.`,
			);
		}
		return fromMap.toFlex;
	}

	const toFlex = () => {
		let out: FlexTreeNodeSchema;
		const kind = schema.kind;
		switch (kind) {
			case NodeKind.Leaf: {
				const cached =
					cachedFlexSchemaFromClassSchema(schema) ??
					fail("leaf schema should be pre-cached");
				assert(schemaIsLeaf(cached), 0x840 /* expected leaf */);
				return cached;
			}
			case NodeKind.Map: {
				const fieldInfo = schema.info as ImplicitAllowedTypes;
				const field = FlexFieldSchema.create(
					FieldKinds.optional,
					convertAllowedTypes(schemaMap, fieldInfo),
				);
				// Lookup of cached schema is done here instead of before since walking the schema recursively to populate schemaMap is still required.
				const cached = cachedFlexSchemaFromClassSchema(schema);
				out = cached ?? FlexMapNodeSchema.create(builder, brand(schema.identifier), field);
				break;
			}
			case NodeKind.Array: {
				const fieldInfo = schema.info as ImplicitAllowedTypes;
				const field = FlexFieldSchema.create(
					FieldKinds.sequence,
					convertAllowedTypes(schemaMap, fieldInfo),
				);
				const cached = cachedFlexSchemaFromClassSchema(schema);
				out =
					cached ?? FlexFieldNodeSchema.create(builder, brand(schema.identifier), field);
				break;
			}
			case NodeKind.Object: {
				const info = schema.info as Record<string, ImplicitFieldSchema>;
				const fields: Record<string, FlexFieldSchema> = Object.create(null);
				for (const [viewKey, implicitFieldSchema] of Object.entries(info)) {
					// If a `stored key` was provided, use it as the key in the flex schema.
					// Otherwise, use the view key.
					const flexKey = getStoredKey(viewKey, implicitFieldSchema);

					// This code has to be careful to avoid assigning to __proto__ or similar built-in fields.
					Object.defineProperty(fields, flexKey, {
						enumerable: true,
						configurable: false,
						writable: false,
						value: convertField(schemaMap, implicitFieldSchema),
					});
				}
				const cached = cachedFlexSchemaFromClassSchema(schema);
				out =
					cached ??
					FlexObjectNodeSchema.create(builder, brand(schema.identifier), fields);
				break;
			}
			default:
				unreachableCase(kind);
		}
		assert(out instanceof TreeNodeSchemaBase, 0x841 /* invalid schema produced */);
		{
			const cached = cachedFlexSchemaFromClassSchema(schema);
			if (cached !== undefined) {
				assert(
					cachedFlexSchemaFromClassSchema(schema) === out,
					0x842 /* incorrect flexSchemaSymbol */,
				);
			} else {
				setFlexSchemaFromClassSchema(schema, out);
			}
		}
		return out;
	};
	schemaMap.set(brand(schema.identifier), { original: schema, toFlex });
	return toFlex;
}<|MERGE_RESOLUTION|>--- conflicted
+++ resolved
@@ -67,7 +67,6 @@
 	);
 }
 
-<<<<<<< HEAD
 function isTreeConfiguration(
 	config: TreeViewConfiguration | TreeConfiguration,
 ): config is TreeConfiguration {
@@ -77,15 +76,11 @@
 	);
 }
 
-export function toFlexConfig(config: TreeViewConfiguration | TreeConfiguration): TreeContent {
-	const unhydrated = isTreeConfiguration(config) ? config.initialTree() : undefined;
-=======
 export function toFlexConfig(
-	config: TreeConfiguration,
+	config: TreeViewConfiguration | TreeConfiguration,
 	nodeKeyManager: NodeKeyManager,
 ): TreeContent {
-	const unhydrated = config.initialTree();
->>>>>>> 202babaf
+	const unhydrated = isTreeConfiguration(config) ? config.initialTree() : undefined;
 	const initialTree =
 		unhydrated === undefined
 			? undefined
