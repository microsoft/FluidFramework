/*!
 * Copyright (c) Microsoft Corporation and contributors. All rights reserved.
 * Licensed under the MIT License.
 */

import { UsageError } from "@fluidframework/telemetry-utils/internal";

import type { EmptyObject } from "../feature-libraries/index.js";
import { fail } from "../util/index.js";
<<<<<<< HEAD
import { SchemaFactory, type ScopedSchemaName } from "./schemaFactory.js";
import { NodeFromSchema, NodeKind, TreeNodeSchemaClass } from "./schemaTypes.js";
import { TreeNode } from "./types.js";
=======

import type { SchemaFactory, ScopedSchemaName } from "./schemaFactory.js";
import type { NodeFromSchema, NodeKind, TreeNodeSchemaClass } from "./schemaTypes.js";
import type { TreeNode } from "./types.js";
import type {
	InsertableObjectFromSchemaRecord,
	ObjectFromSchemaRecord,
} from "./objectNode.js";
>>>>>>> a97d2a19

/*
 * This file does two things:
 *
 * 1. Provides tools for making schema for cases like enums.
 *
 * 2. Demonstrates the kinds of schema utilities apps can write.
 * Nothing in here needs access to package internal APIs.
 * TODO:
 * Typing around overloaded constructors (hiding that flex nodes can be passed in)
 * for schema currently leads to needing inside knowledge to implement the correctly.
 * That should be fixed.
 */

/**
 * Create a schema for a node with no state.
 * @remarks
 * This is commonly used in unions when the only information needed is which kind of node the value is.
 * Enums are a common example of this pattern.
 * @see {@link adaptEnum}
 * @beta
 */
// Return type is intentionally derived.
// eslint-disable-next-line @typescript-eslint/explicit-function-return-type
export function singletonSchema<TScope extends string, TName extends string | number>(
	factory: SchemaFactory<TScope, TName>,
	name: TName,
) {
	class SingletonSchema extends factory.object(name, {}) {
		public constructor(data?: unknown) {
			super(data ?? {});
		}
		public get value(): TName {
			return name;
		}
	}

	type NodeType = TreeNode & { readonly value: TName };

	// Returning SingletonSchema without a type conversion results in TypeScript generating something like `readonly "__#124291@#brand": unknown;`
	// for the private brand field of TreeNode.
	// This numeric id doesn't seem to be stable over incremental builds, and thus causes diffs in the API extractor reports.
	// This is avoided by doing this type conversion.
	// The conversion is done via assignment instead of `as` to get stronger type safety.
	const toReturn: TreeNodeSchemaClass<
		ScopedSchemaName<TScope, TName>,
		NodeKind.Object,
		NodeType,
		never,
		true
	> &
		(new () => NodeType) = SingletonSchema;

	return toReturn;
}

/**
 * Converts an enum into a collection of schema which can be used in a union.
 * @remarks
 * Currently only supports `string` enums.
 * The string value of the enum is used as the name of the schema: ensure that its stable and unique.
 * Consider making a dedicated schema factory with a nested scope to avoid the enum members colliding with other schema.
 * @example
 * ```typescript
 * const schemaFactory = new SchemaFactory("com.myApp");
 * // An enum for use in the tree. Must have string keys.
 * export enum Mode {
 * 	a = "A",
 * 	b = "B",
 * }
 * // Define the schema for each member of the enum using a nested scope to group them together.
 * export const ModeNodes = adaptEnum(new SchemaFactory(`${schemaFactory.scope}.Mode`), Mode);
 * // Defined the types of the nodes which correspond to this the schema.
 * export type ModeNodes = NodeFromSchema<(typeof ModeNodes)[keyof typeof ModeNodes]>;
 * // An example schema which has an enum as a child.
 * export class Parent extends schemaFactory.object("Parent", {
 * 	// typedObjectValues extracts a list of all the fields of ModeNodes, which are the schema for each enum member.
 * 	// This means any member of the enum is allowed in this field.
 * 	mode: typedObjectValues(ModeNodes),
 * }) {}
 *
 * // Example constructing a tree containing an enum node from an enum value.
 * // The syntax `new ModeNodes.a()` is also supported.
 * export const config = new TreeConfiguration(Parent, () => ({
 * 	mode: ModeNodes(Mode.a),
 * }));
 *
 * // Example usage of enum based nodes, showing what type to use and that `.value` can be used to read out the enum value.
 * export function getValue(node: ModeNodes): Mode {
 * 	return node.value;
 * }
 * ```
 * @privateRemarks
 * TODO:
 * Extend this to support numeric enums.
 * Maybe provide `SchemaFactory.nested` to ease creating nested scopes?
 * @see {@link enumFromStrings} for a similar function that works on arrays of strings instead of an enum.
 * @beta
 */
<<<<<<< HEAD
export function adaptEnum<
	TScope extends string,
	const TEnum extends Record<string, string | number>,
>(factory: SchemaFactory<TScope>, members: TEnum) {
=======
// eslint-disable-next-line @typescript-eslint/explicit-function-return-type
export function adaptEnum<TScope extends string, const TEnum extends Record<string, string>>(
	factory: SchemaFactory<TScope>,
	members: TEnum,
) {
>>>>>>> a97d2a19
	type Values = TEnum[keyof TEnum];
	const values = Object.values(members) as Values[];
	const inverse = new Map(Object.entries(members).map(([key, value]) => [value, key])) as Map<
		Values,
		keyof TEnum
	>;

	if (inverse.size !== values.length) {
		throw new UsageError("All members of enums must have distinct values.");
	}

	type TOut = {
		readonly [Property in keyof TEnum]: ReturnType<
			typeof singletonSchema<TScope, TEnum[Property]>
		>;
	};
	// eslint-disable-next-line @typescript-eslint/explicit-function-return-type
	const factoryOut = <TValue extends Values>(value: TValue) => {
		return new out[inverse.get(value) ?? fail("missing enum value")]() as NodeFromSchema<
			ReturnType<typeof singletonSchema<TScope, TValue>>
		>;
	};
	const out = factoryOut as typeof factoryOut & TOut;
	for (const [key, value] of Object.entries(members)) {
		Object.defineProperty(out, key, {
			enumerable: true,
			configurable: false,
			writable: false,
			value: singletonSchema(factory, value),
		});
	}

	return out;
}

/**
 * `Object.values`, but with more specific types.
 * @remarks
 * Useful with collections of schema, like those returned by {@link adaptEnum} or {@link enumFromStrings}.
 * @beta
 */
export function typedObjectValues<TKey extends string, TValues>(
	object: Record<TKey, TValues>,
): TValues[] {
	return Object.values(object);
}

/**
 * Converts an array of distinct strings into a collection of schema which can be used like an enum style union.
 * @remarks
 * The returned collection is also a function which can be used to convert strings into {@link Unhydrated} nodes in the union.
 * Each node type has a `.value` getter which returns the associated string.
 *
 * The produced nodes use the provided strings as their `name`, and don't store any data beyond that.
 * @example
 * ```typescript
 * const Mode = enumFromStrings(schemaFactory, ["Fun", "Cool"]);
 * type Mode = NodeFromSchema<(typeof Mode)[keyof typeof Mode]>;
 * const nodeFromString: Mode = Mode("Fun");
 * const nodeFromSchema: Mode = new Mode.Fun();
 * const nameFromNode = nodeFromSchema.value;
 *
 * class Parent extends schemaFactory.object("Parent", { mode: typedObjectValues(Mode) }) {}
 * ```
 * @see {@link adaptEnum} for a similar function that works on enums instead of arrays of strings.
 * @beta
 */
// eslint-disable-next-line @typescript-eslint/explicit-function-return-type
export function enumFromStrings<TScope extends string, const Members extends string>(
	factory: SchemaFactory<TScope>,
	members: readonly Members[],
) {
	const names = new Set(members);
	if (names.size !== members.length) {
		throw new UsageError("All members of enums must have distinct names");
	}

	type TOut = Record<Members, ReturnType<typeof singletonSchema<TScope, Members>>>;
	// eslint-disable-next-line @typescript-eslint/explicit-function-return-type
	const factoryOut = <TValue extends Members>(value: TValue) => {
		return new out[value]() as NodeFromSchema<
			ReturnType<typeof singletonSchema<TScope, TValue>>
		>;
	};
	const out = factoryOut as typeof factoryOut & TOut;
	for (const name of members) {
		Object.defineProperty(out, name, {
			enumerable: true,
			configurable: false,
			writable: false,
			value: singletonSchema(factory, name),
		});
	}

	return out;
}

<<<<<<< HEAD
// TODO: This generates an invalid d.ts file if exported due to a bug https://github.com/microsoft/TypeScript/issues/56718 which is fixed in TypeScript 5.4.
// TODO: replace enumFromStrings above with this simpler implementation when we require at least TypeScript 5.4 to use this package.
=======
// TODO: Why does this one generate an invalid d.ts file if exported?
// Tracked by https://github.com/microsoft/TypeScript/issues/58688
// TODO: replace enumFromStrings above with this simpler implementation when the TypeScript bug is resolved.
// eslint-disable-next-line @typescript-eslint/explicit-function-return-type
>>>>>>> a97d2a19
function _enumFromStrings2<TScope extends string, const Members extends readonly string[]>(
	factory: SchemaFactory<TScope>,
	members: Members,
) {
	const enumObject: {
		[key in keyof Members as Members[key] extends string
			? Members[key]
			: string]: Members[key] extends string ? Members[key] : string;
	} = Object.create(null);
	for (const name of members) {
		Object.defineProperty(enumObject, name, {
			enumerable: true,
			configurable: false,
			writable: false,
			value: name,
		});
	}

	return adaptEnum(factory, enumObject);
}<|MERGE_RESOLUTION|>--- conflicted
+++ resolved
@@ -7,20 +7,10 @@
 
 import type { EmptyObject } from "../feature-libraries/index.js";
 import { fail } from "../util/index.js";
-<<<<<<< HEAD
-import { SchemaFactory, type ScopedSchemaName } from "./schemaFactory.js";
-import { NodeFromSchema, NodeKind, TreeNodeSchemaClass } from "./schemaTypes.js";
-import { TreeNode } from "./types.js";
-=======
 
 import type { SchemaFactory, ScopedSchemaName } from "./schemaFactory.js";
 import type { NodeFromSchema, NodeKind, TreeNodeSchemaClass } from "./schemaTypes.js";
 import type { TreeNode } from "./types.js";
-import type {
-	InsertableObjectFromSchemaRecord,
-	ObjectFromSchemaRecord,
-} from "./objectNode.js";
->>>>>>> a97d2a19
 
 /*
  * This file does two things:
@@ -120,18 +110,11 @@
  * @see {@link enumFromStrings} for a similar function that works on arrays of strings instead of an enum.
  * @beta
  */
-<<<<<<< HEAD
+// eslint-disable-next-line @typescript-eslint/explicit-function-return-type
 export function adaptEnum<
 	TScope extends string,
 	const TEnum extends Record<string, string | number>,
 >(factory: SchemaFactory<TScope>, members: TEnum) {
-=======
-// eslint-disable-next-line @typescript-eslint/explicit-function-return-type
-export function adaptEnum<TScope extends string, const TEnum extends Record<string, string>>(
-	factory: SchemaFactory<TScope>,
-	members: TEnum,
-) {
->>>>>>> a97d2a19
 	type Values = TEnum[keyof TEnum];
 	const values = Object.values(members) as Values[];
 	const inverse = new Map(Object.entries(members).map(([key, value]) => [value, key])) as Map<
@@ -229,15 +212,8 @@
 	return out;
 }
 
-<<<<<<< HEAD
-// TODO: This generates an invalid d.ts file if exported due to a bug https://github.com/microsoft/TypeScript/issues/56718 which is fixed in TypeScript 5.4.
-// TODO: replace enumFromStrings above with this simpler implementation when we require at least TypeScript 5.4 to use this package.
-=======
-// TODO: Why does this one generate an invalid d.ts file if exported?
-// Tracked by https://github.com/microsoft/TypeScript/issues/58688
+// TODO: This generates an invalid d.ts file if exported due to a bug https://github.com/microsoft/TypeScript/issues/58688.
 // TODO: replace enumFromStrings above with this simpler implementation when the TypeScript bug is resolved.
-// eslint-disable-next-line @typescript-eslint/explicit-function-return-type
->>>>>>> a97d2a19
 function _enumFromStrings2<TScope extends string, const Members extends readonly string[]>(
 	factory: SchemaFactory<TScope>,
 	members: Members,
