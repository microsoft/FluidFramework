--- conflicted
+++ resolved
@@ -128,11 +128,8 @@
 	): void;
 }
 
-<<<<<<< HEAD
-=======
 // TreeMapNode is invariant over schema type, so for this handler to work with all schema, the only possible type for the schema is `any`.
 // This is not ideal, but no alternatives are possible.
->>>>>>> 7405cf5a
 // eslint-disable-next-line @typescript-eslint/no-explicit-any
 const handler: ProxyHandler<TreeMapNode<any>> = {
 	getPrototypeOf: () => {
