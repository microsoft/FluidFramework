/*!
 * Copyright (c) Microsoft Corporation and contributors. All rights reserved.
 * Licensed under the MIT License.
 */

import { Lazy } from "@fluidframework/core-utils/internal";
import type {
	FlexTreeNode,
	FlexTreeOptionalField,
	OptionalFieldEditBuilder,
} from "../feature-libraries/index.js";
import { getTreeNodeForField } from "./getTreeNodeForField.js";
import {
	createFieldSchema,
	FieldKind,
	normalizeAllowedTypes,
	unannotateImplicitAllowedTypes,
	type ImplicitAllowedTypes,
	type ImplicitAnnotatedAllowedTypes,
	type InsertableTreeNodeFromImplicitAllowedTypes,
	type NodeSchemaMetadata,
	type TreeNodeFromImplicitAllowedTypes,
	type UnannotateImplicitAllowedTypes,
} from "./schemaTypes.js";
import {
	getKernel,
	type InnerNode,
	NodeKind,
	type TreeNodeSchema,
	// eslint-disable-next-line import/no-deprecated
	typeNameSymbol,
	type TreeNode,
	typeSchemaSymbol,
	type Context,
	UnhydratedFlexTreeNode,
	getOrCreateInnerNode,
	type InternalTreeNode,
} from "./core/index.js";
import {
	mapTreeFromNodeData,
	type FactoryContent,
	type InsertableContent,
} from "./toMapTree.js";
import { prepareForInsertion } from "./prepareForInsertion.js";
import { brand, count, type RestrictiveStringRecord } from "../util/index.js";
import { TreeNodeValid, type MostDerivedData } from "./treeNodeValid.js";
import type { ExclusiveMapTree } from "../core/index.js";
import { getUnhydratedContext } from "./createContext.js";
import type { MapNodeCustomizableSchema, MapNodePojoEmulationSchema } from "./mapNodeTypes.js";

/**
 * A map of string keys to tree objects.
 *
 * @privateRemarks
 * Add support for `clear` once we have established merge semantics for it.
 *
 * @sealed @public
 */
export interface TreeMapNode<T extends ImplicitAllowedTypes = ImplicitAllowedTypes>
	extends ReadonlyMap<string, TreeNodeFromImplicitAllowedTypes<T>>,
		TreeNode {
	/**
	 * Adds or updates an entry in the map with a specified `key` and a `value`.
	 *
	 * @param key - The key of the element to add to the map.
	 * @param value - The value of the element to add to the map.
	 *
	 * @remarks
	 * Setting the value at a key to `undefined` is equivalent to calling {@link TreeMapNode.delete} with that key.
	 */
	set(key: string, value: InsertableTreeNodeFromImplicitAllowedTypes<T> | undefined): void;

	/**
	 * Removes the specified element from this map by its `key`.
	 *
	 * @remarks
	 * Note: unlike JavaScript's Map API, this method does not return a flag indicating whether or not the value was
	 * deleted.
	 *
	 * @privateRemarks
	 * Regarding the choice to not return a boolean: Since this data structure is distributed in nature, it isn't
	 * possible to tell whether or not the item was deleted as a result of this method call. Returning a "best guess"
	 * is more likely to create issues / promote bad usage patterns than offer useful information.
	 *
	 * @param key - The key of the element to remove from the map.
	 */
	delete(key: string): void;

	/**
	 * Returns an iterable of keys in the map.
	 *
	 * @remarks
	 * Note: no guarantees are made regarding the order of the keys returned.
	 * If your usage scenario depends on consistent ordering, you will need to sort these yourself.
	 */
	keys(): IterableIterator<string>;

	/**
	 * Returns an iterable of values in the map.
	 *
	 * @remarks
	 * Note: no guarantees are made regarding the order of the values returned.
	 * If your usage scenario depends on consistent ordering, you will need to sort these yourself.
	 */
	values(): IterableIterator<TreeNodeFromImplicitAllowedTypes<T>>;

	/**
	 * Returns an iterable of key, value pairs for every entry in the map.
	 *
	 * @remarks
	 * Note: no guarantees are made regarding the order of the entries returned.
	 * If your usage scenario depends on consistent ordering, you will need to sort these yourself.
	 */
	entries(): IterableIterator<[string, TreeNodeFromImplicitAllowedTypes<T>]>;

	/**
	 * Executes the provided function once per each key/value pair in this map.
	 *
	 * @remarks
	 * Note: no guarantees are made regarding the order in which the function is called with respect to the map's entries.
	 * If your usage scenario depends on consistent ordering, you will need to account for this.
	 */
	forEach(
		callbackfn: (
			value: TreeNodeFromImplicitAllowedTypes<T>,
			key: string,
			map: ReadonlyMap<string, TreeNodeFromImplicitAllowedTypes<T>>,
		) => void,
		// Typing inherited from `ReadonlyMap`.
		// eslint-disable-next-line @typescript-eslint/no-explicit-any
		thisArg?: any,
	): void;
}

// TreeMapNode is invariant over schema type, so for this handler to work with all schema, the only possible type for the schema is `any`.
// This is not ideal, but no alternatives are possible.
// eslint-disable-next-line @typescript-eslint/no-explicit-any
const handler: ProxyHandler<TreeMapNode<any>> = {
	getPrototypeOf: () => {
		return Map.prototype;
	},
};

abstract class CustomMapNodeBase<const T extends ImplicitAllowedTypes> extends TreeNodeValid<
	MapNodeInsertableData<T>
> {
	public static readonly kind = NodeKind.Map;

	public constructor(input?: InternalTreeNode | MapNodeInsertableData<T> | undefined) {
		super(input ?? []);
	}

	public [Symbol.iterator](): IterableIterator<[string, TreeNodeFromImplicitAllowedTypes<T>]> {
		return this.entries();
	}

	private get innerNode(): InnerNode {
		return getOrCreateInnerNode(this);
	}

	private editor(key: string): OptionalFieldEditBuilder<ExclusiveMapTree> {
		const field = this.innerNode.getBoxed(brand(key)) as FlexTreeOptionalField;
		return field.editor;
	}

	public delete(key: string): void {
		const field = this.innerNode.getBoxed(brand(key));
		this.editor(key).set(undefined, field.length === 0);
	}
	public *entries(): IterableIterator<[string, TreeNodeFromImplicitAllowedTypes<T>]> {
		const node = this.innerNode;
		for (const key of node.keys()) {
			yield [
				key,
				getTreeNodeForField(node.getBoxed(key)) as TreeNodeFromImplicitAllowedTypes<T>,
			];
		}
	}
	public get(key: string): TreeNodeFromImplicitAllowedTypes<T> {
		const node = this.innerNode;
		const field = node.getBoxed(brand(key));
		return getTreeNodeForField(field) as TreeNodeFromImplicitAllowedTypes<T>;
	}
	public has(key: string): boolean {
		return this.innerNode.tryGetField(brand(key)) !== undefined;
	}
	public keys(): IterableIterator<string> {
		const node = this.innerNode;
		return node.keys();
	}
	public set(key: string, value: InsertableTreeNodeFromImplicitAllowedTypes<T>): this {
		const kernel = getKernel(this);
		const node = this.innerNode;
		const mapTree = prepareForInsertion(
			value as InsertableContent | undefined,
			createFieldSchema(FieldKind.Optional, kernel.schema.info as ImplicitAllowedTypes),
<<<<<<< HEAD
			{
				context: node.context.isHydrated() ? node.context.nodeKeyManager : undefined,
				schemaValidationPolicy: getSchemaAndPolicy(node),
			},
=======
			node.context,
>>>>>>> d93a3e40
		);

		const field = node.getBoxed(brand(key));

		this.editor(key).set(mapTree, field.length === 0);
		return this;
	}
	public get size(): number {
		return count(this.innerNode.keys());
	}
	public *values(): IterableIterator<TreeNodeFromImplicitAllowedTypes<T>> {
		for (const [, value] of this.entries()) {
			yield value;
		}
	}
	public forEach<TThis extends TreeMapNode<T>>(
		this: TThis,
		callbackFn: (value: TreeNodeFromImplicitAllowedTypes<T>, key: string, map: TThis) => void,
		thisArg?: unknown,
	): void {
		for (const field of getOrCreateInnerNode(this).boxedIterator()) {
			const node = getTreeNodeForField(field) as TreeNodeFromImplicitAllowedTypes<T>;
			callbackFn.call(thisArg, node, field.key, this);
		}
	}
	// TODO: add `clear` once we have established merge semantics for it.
}

/**
 * Define a {@link TreeNodeSchema} for a {@link (TreeArrayNode:interface)}.
 *
 * @param base - base schema type to extend.
 * @param useMapPrototype - should this type emulate a ES6 Map object (by faking its prototype with a proxy).
 */
// eslint-disable-next-line @typescript-eslint/explicit-function-return-type
export function mapSchema<
	TName extends string,
	const T extends ImplicitAnnotatedAllowedTypes,
	const ImplicitlyConstructable extends boolean,
	const TCustomMetadata = unknown,
>(
	identifier: TName,
	info: T,
	implicitlyConstructable: ImplicitlyConstructable,
	useMapPrototype: boolean,
	metadata?: NodeSchemaMetadata<TCustomMetadata>,
) {
	const lazyChildTypes = new Lazy(() =>
		normalizeAllowedTypes(unannotateImplicitAllowedTypes(info)),
	);
	const lazyAllowedTypesIdentifiers = new Lazy(
		() => new Set([...lazyChildTypes.value].map((type) => type.identifier)),
	);

	let unhydratedContext: Context;

	class Schema
		extends CustomMapNodeBase<UnannotateImplicitAllowedTypes<T>>
		implements TreeMapNode<UnannotateImplicitAllowedTypes<T>>
	{
		public static override prepareInstance<T2>(
			this: typeof TreeNodeValid<T2>,
			instance: TreeNodeValid<T2>,
			flexNode: FlexTreeNode,
		): TreeNodeValid<T2> {
			if (useMapPrototype) {
				return new Proxy<Schema>(instance as Schema, handler as ProxyHandler<Schema>);
			}
			return instance;
		}

		public static override buildRawNode<T2>(
			this: typeof TreeNodeValid<T2>,
			instance: TreeNodeValid<T2>,
			input: T2,
		): UnhydratedFlexTreeNode {
			return UnhydratedFlexTreeNode.getOrCreate(
				unhydratedContext,
				mapTreeFromNodeData(
					input as FactoryContent,
					this as unknown as ImplicitAnnotatedAllowedTypes,
				),
			);
		}

		public static get allowedTypesIdentifiers(): ReadonlySet<string> {
			return lazyAllowedTypesIdentifiers.value;
		}

		protected static override constructorCached: MostDerivedData | undefined = undefined;

		protected static override oneTimeSetup<T2>(this: typeof TreeNodeValid<T2>): Context {
			const schema = this as unknown as TreeNodeSchema;
			unhydratedContext = getUnhydratedContext(schema);
			return unhydratedContext;
		}

		public static readonly identifier = identifier;
		public static readonly info = info;
		public static readonly implicitlyConstructable: ImplicitlyConstructable =
			implicitlyConstructable;
		public static get childTypes(): ReadonlySet<TreeNodeSchema> {
			return lazyChildTypes.value;
		}
		public static readonly metadata: NodeSchemaMetadata<TCustomMetadata> = metadata ?? {};

		// eslint-disable-next-line import/no-deprecated
		public get [typeNameSymbol](): TName {
			return identifier;
		}
		public get [typeSchemaSymbol](): typeof schemaErased {
			return Schema.constructorCached?.constructor as unknown as typeof schemaErased;
		}
	}
	const schemaErased: MapNodeCustomizableSchema<
		TName,
		T,
		ImplicitlyConstructable,
		TCustomMetadata
	> &
		MapNodePojoEmulationSchema<TName, T, ImplicitlyConstructable, TCustomMetadata> = Schema;
	return schemaErased;
}

/**
 * Content which can be used to construct a Map node, explicitly or implicitly.
 * @system @public
 */
export type MapNodeInsertableData<T extends ImplicitAllowedTypes> =
	| Iterable<readonly [string, InsertableTreeNodeFromImplicitAllowedTypes<T>]>
	| RestrictiveStringRecord<InsertableTreeNodeFromImplicitAllowedTypes<T>>;<|MERGE_RESOLUTION|>--- conflicted
+++ resolved
@@ -194,14 +194,7 @@
 		const mapTree = prepareForInsertion(
 			value as InsertableContent | undefined,
 			createFieldSchema(FieldKind.Optional, kernel.schema.info as ImplicitAllowedTypes),
-<<<<<<< HEAD
-			{
-				context: node.context.isHydrated() ? node.context.nodeKeyManager : undefined,
-				schemaValidationPolicy: getSchemaAndPolicy(node),
-			},
-=======
 			node.context,
->>>>>>> d93a3e40
 		);
 
 		const field = node.getBoxed(brand(key));
