/*!
 * Copyright (c) Microsoft Corporation and contributors. All rights reserved.
 * Licensed under the MIT License.
 */

import { FieldKey, TreeNodeSchemaIdentifier } from "../core/index.js";
import {
	FlexMapNodeSchema,
	FlexTreeMapNode,
	FlexTreeNode,
	FlexTreeNodeSchema,
	FlexTreeTypedField,
	FlexTreeUnboxField,
	FlexibleFieldContent,
	getSchemaAndPolicy,
} from "../feature-libraries/index.js";
import {
	InsertableContent,
	getProxyForField,
	markContentType,
	prepareContentForInsert,
} from "./proxies.js";
import { getFlexNode } from "./proxyBinding.js";
import { getSimpleNodeSchema } from "./schemaCaching.js";
import {
	NodeKind,
	type ImplicitAllowedTypes,
	type InsertableTreeNodeFromImplicitAllowedTypes,
	TreeNodeSchemaClass,
	WithType,
	TreeNodeSchema,
	TreeNodeFromImplicitAllowedTypes,
	type,
} from "./schemaTypes.js";
import { cursorFromNodeData } from "./toMapTree.js";
import { TreeNode, TreeNodeValid } from "./types.js";
import { getFlexSchema } from "./toFlexSchema.js";
import { RawTreeNode, nodeContent, rawError } from "./rawNode.js";

/**
 * A map of string keys to tree objects.
 *
 * @privateRemarks
 * Add support for `clear` once we have established merge semantics for it.
 *
 * @public
 */
export interface TreeMapNode<T extends ImplicitAllowedTypes = ImplicitAllowedTypes>
	extends ReadonlyMap<string, TreeNodeFromImplicitAllowedTypes<T>>,
		TreeNode {
	/**
	 * Adds or updates an entry in the map with a specified `key` and a `value`.
	 *
	 * @param key - The key of the element to add to the map.
	 * @param value - The value of the element to add to the map.
	 *
	 * @remarks
	 * Setting the value at a key to `undefined` is equivalent to calling {@link TreeMapNode.delete} with that key.
	 */
	set(key: string, value: InsertableTreeNodeFromImplicitAllowedTypes<T> | undefined): void;

	/**
	 * Removes the specified element from this map by its `key`.
	 *
	 * @remarks
	 * Note: unlike JavaScript's Map API, this method does not return a flag indicating whether or not the value was
	 * deleted.
	 *
	 * @privateRemarks
	 * Regarding the choice to not return a boolean: Since this data structure is distributed in nature, it isn't
	 * possible to tell whether or not the item was deleted as a result of this method call. Returning a "best guess"
	 * is more likely to create issues / promote bad usage patterns than offer useful information.
	 *
	 * @param key - The key of the element to remove from the map.
	 */
	delete(key: string): void;
}

const handler: ProxyHandler<TreeMapNode> = {
	getPrototypeOf: () => {
		return Map.prototype;
	},
};

abstract class CustomMapNodeBase<const T extends ImplicitAllowedTypes> extends TreeNodeValid<
	Iterable<[string, InsertableTreeNodeFromImplicitAllowedTypes<T>]>
> {
	public static readonly kind = NodeKind.Map;

	public [Symbol.iterator]() {
		return this.entries();
	}
	public delete(key: string): void {
		const node = getFlexNode(this);
		node.delete(key);
	}
	public *entries(): IterableIterator<[string, TreeNodeFromImplicitAllowedTypes<T>]> {
		const node = getFlexNode(this);
		for (const key of node.keys()) {
			yield [
				key,
				getProxyForField(node.getBoxed(key)) as TreeNodeFromImplicitAllowedTypes<T>,
			];
		}
	}
	public get(key: string): TreeNodeFromImplicitAllowedTypes<T> {
		const node = getFlexNode(this);
		const field = node.getBoxed(key);
		return getProxyForField(field) as TreeNodeFromImplicitAllowedTypes<T>;
	}
	public has(key: string): boolean {
		const node = getFlexNode(this);
		return node.has(key);
	}
	public keys(): IterableIterator<string> {
		const node = getFlexNode(this);
		return node.keys();
	}
	public set(key: string, value: InsertableTreeNodeFromImplicitAllowedTypes<T>): TreeMapNode {
		const node = getFlexNode(this);
		const content = prepareContentForInsert(
			value as InsertableContent,
			node.context.checkout.forest,
		);

		const classSchema = getSimpleNodeSchema(node.schema);
		const cursor = cursorFromNodeData(
			content,
			classSchema.info as ImplicitAllowedTypes,
<<<<<<< HEAD
			getSchemaAndPolicy(node),
=======
			node.context.nodeKeyManager,
>>>>>>> f8a24df1
		);

		node.set(key, cursor);
		return this;
	}
	public get size(): number {
		return getFlexNode(this).size;
	}
	public *values(): IterableIterator<TreeNodeFromImplicitAllowedTypes<T>> {
		for (const [, value] of this.entries()) {
			yield value;
		}
	}
	public forEach<TThis extends TreeMapNode<T>>(
		this: TThis,
		callbackFn: (value: TreeNodeFromImplicitAllowedTypes<T>, key: string, map: TThis) => void,
		thisArg?: any,
	): void {
		for (const field of getFlexNode(this).boxedIterator()) {
			const node = getProxyForField(field) as TreeNodeFromImplicitAllowedTypes<T>;
			callbackFn.call(thisArg, node, field.key, this);
		}
	}
	// TODO: add `clear` once we have established merge semantics for it.
}

/**
 * Define a {@link TreeNodeSchema} for a {@link (TreeArrayNode:interface)}.
 *
 * @param base - base schema type to extend.
 * @param useMapPrototype - should this type emulate a ES6 Map object (by faking its prototype with a proxy).
 */
export function mapSchema<
	TName extends string,
	const T extends ImplicitAllowedTypes,
	const ImplicitlyConstructable extends boolean,
>(
	identifier: TName,
	info: T,
	implicitlyConstructable: ImplicitlyConstructable,
	useMapPrototype: boolean,
) {
	let flexSchema: FlexMapNodeSchema;

	class schema extends CustomMapNodeBase<T> implements TreeMapNode<T> {
		public static override prepareInstance<T2>(
			this: typeof TreeNodeValid<T2>,
			instance: TreeNodeValid<T2>,
			flexNode: FlexTreeNode,
		): TreeNodeValid<T2> {
			if (useMapPrototype) {
				return new Proxy<schema>(instance as schema, handler);
			}
			return instance;
		}

		public static override buildRawNode<T2>(
			this: typeof TreeNodeValid<T2>,
			instance: TreeNodeValid<T2>,
			input: T2,
		): RawTreeNode<FlexTreeNodeSchema, unknown> {
			return new RawMapNode(
				flexSchema,
				copyContent(
					flexSchema.name,
					input as Iterable<[string, InsertableContent]>,
				) as ReadonlyMap<string, InsertableContent>,
			);
		}

		protected static override constructorCached: typeof TreeNodeValid | undefined = undefined;

		protected static override oneTimeSetup<T2>(this: typeof TreeNodeValid<T2>) {
			flexSchema = getFlexSchema(this as unknown as TreeNodeSchema) as FlexMapNodeSchema;
		}

		public static readonly identifier = identifier;
		public static readonly info = info;
		public static readonly implicitlyConstructable: ImplicitlyConstructable =
			implicitlyConstructable;

		public get [type](): TName {
			return identifier;
		}
	}
	const schemaErased: TreeNodeSchemaClass<
		TName,
		NodeKind.Map,
		TreeMapNode<T> & WithType<TName>,
		Iterable<[string, InsertableTreeNodeFromImplicitAllowedTypes<T>]>,
		ImplicitlyConstructable,
		T
	> = schema;
	return schemaErased;
}

/**
 * The implementation of a map node created by {@link createRawNode}.
 */
export class RawMapNode<TSchema extends FlexMapNodeSchema>
	extends RawTreeNode<TSchema, ReadonlyMap<string, InsertableContent>>
	implements FlexTreeMapNode<TSchema>
{
	public get size(): number {
		return this[nodeContent].size;
	}
	public has(key: string): boolean {
		return this[nodeContent].has(key);
	}
	public get(key: string): FlexTreeUnboxField<TSchema["info"]> {
		return this[nodeContent].get(key) as FlexTreeUnboxField<TSchema["info"]>;
	}
	public keys(): IterableIterator<FieldKey> {
		return this[nodeContent].keys() as IterableIterator<FieldKey>;
	}
	public values(): IterableIterator<FlexTreeUnboxField<TSchema["info"], "notEmpty">> {
		throw rawError("Iterating map values");
	}
	public entries(): IterableIterator<
		[FieldKey, FlexTreeUnboxField<TSchema["info"], "notEmpty">]
	> {
		throw rawError("Iterating map entries");
	}
	public forEach(
		callbackFn: (
			value: FlexTreeUnboxField<TSchema["info"], "notEmpty">,
			key: FieldKey,
			map: FlexTreeMapNode<TSchema>,
		) => void,
		thisArg?: any,
	): void {
		throw rawError("Iterating maps with forEach");
	}
	public set(key: string, value: FlexibleFieldContent<TSchema["info"]> | undefined): void {
		throw rawError("Setting a map entry");
	}
	public delete(key: string): void {
		throw rawError("Deleting a map entry");
	}

	public get asObject(): {
		readonly [P in FieldKey]?: FlexTreeUnboxField<TSchema["info"], "notEmpty">;
	} {
		throw rawError("Converting a map to an object");
	}

	public [Symbol.iterator](): IterableIterator<
		[FieldKey, FlexTreeUnboxField<TSchema["info"], "notEmpty">]
	> {
		return this.entries();
	}

	public override boxedIterator(): IterableIterator<FlexTreeTypedField<TSchema["info"]>> {
		throw rawError("Boxed iteration");
	}
}

function copyContent<T>(
	typeName: TreeNodeSchemaIdentifier,
	content: Iterable<[string, T]>,
): Map<string, T> {
	const copy = new Map(content);
	markContentType(typeName, copy);
	return copy;
}<|MERGE_RESOLUTION|>--- conflicted
+++ resolved
@@ -127,11 +127,8 @@
 		const cursor = cursorFromNodeData(
 			content,
 			classSchema.info as ImplicitAllowedTypes,
-<<<<<<< HEAD
+			node.context.nodeKeyManager,
 			getSchemaAndPolicy(node),
-=======
-			node.context.nodeKeyManager,
->>>>>>> f8a24df1
 		);
 
 		node.set(key, cursor);
