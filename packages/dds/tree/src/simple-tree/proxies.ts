/*!
 * Copyright (c) Microsoft Corporation and contributors. All rights reserved.
 * Licensed under the MIT License.
 */

import { IFluidHandle } from "@fluidframework/core-interfaces";
import { assert } from "@fluidframework/core-utils";
import { EmptyKey, FieldKey, TreeValue } from "../core/index.js";
// TODO: decide how to deal with dependencies on flex-tree implementation.
// eslint-disable-next-line import/no-internal-modules
import { LazyObjectNode, getBoxedField } from "../feature-libraries/flex-tree/lazyNode.js";
import {
	FieldKinds,
	FlexAllowedTypes,
	FlexFieldNodeSchema,
	FlexFieldSchema,
	FlexMapNodeSchema,
	FlexObjectNodeSchema,
	FlexTreeField,
	FlexTreeFieldNode,
	FlexTreeMapNode,
	FlexTreeNode,
	FlexTreeNodeSchema,
	FlexTreeObjectNode,
	FlexTreeOptionalField,
	FlexTreeRequiredField,
	FlexTreeSequenceField,
	FlexTreeTypedField,
	isFluidHandle,
	onNextChange,
	schemaIsFieldNode,
	schemaIsMap,
	schemaIsObjectNode,
	typeNameSymbol,
} from "../feature-libraries/index.js";
import { brand, fail, isReadonlyArray } from "../util/index.js";
import { getFlexNode, setFlexNode, tryGetFlexNode, tryGetFlexNodeTarget } from "./flexNode.js";
import { extractRawNodeContent } from "./rawNode.js";
import {
	type InsertableTypedNode,
	NodeKind,
	TreeMapNode,
	type TreeNodeSchema,
} from "./schemaTypes.js";
import { cursorFromFieldData, cursorFromNodeData } from "./toMapTree.js";
import { IterableTreeArrayContent, TreeArrayNode } from "./treeArrayNode.js";
import { TreeNode, Unhydrated } from "./types.js";

/**
 * Detects if the given 'candidate' is a TreeNode.
 *
 * @remarks
 * Supports both Hydrated and {@link Unhydrated} TreeNodes, both of which return true.
 *
 * Because the common usage is to check if a value being inserted/set is a TreeNode,
 * this function permits calling with primitives as well as objects.
 *
 * Primitives will always return false (as they are copies of data, not references to nodes).
 *
 * @param candidate - Value which may be a TreeNode
 * @returns true if the given 'candidate' is a hydrated TreeNode.
 */
export function isTreeNode(candidate: unknown): candidate is TreeNode | Unhydrated<TreeNode> {
	return tryGetFlexNode(candidate) !== undefined;
}

/**
 * Retrieve the associated proxy for the given field.
 * */
export function getProxyForField(field: FlexTreeField): TreeNode | TreeValue | undefined {
	switch (field.schema.kind) {
		case FieldKinds.required: {
			const asValue = field as FlexTreeTypedField<
				FlexFieldSchema<typeof FieldKinds.required>
			>;

			// TODO: Ideally, we would return leaves without first boxing them.  However, this is not
			//       as simple as calling '.content' since this skips the node and returns the FieldNode's
			//       inner field.
			return getOrCreateNodeProxy(asValue.boxedContent);
		}
		case FieldKinds.optional: {
			const asValue = field as FlexTreeTypedField<
				FlexFieldSchema<typeof FieldKinds.optional>
			>;

			// TODO: Ideally, we would return leaves without first boxing them.  However, this is not
			//       as simple as calling '.content' since this skips the node and returns the FieldNode's
			//       inner field.

			const maybeContent = asValue.boxedContent;

			// Normally, empty fields are unreachable due to the behavior of 'tryGetField'.  However, the
			// root field is a special case where the field is always present (even if empty).
			return maybeContent === undefined ? undefined : getOrCreateNodeProxy(maybeContent);
		}
		// TODO: Remove if/when 'FieldNode' is removed.
		case FieldKinds.sequence: {
			// 'getProxyForNode' handles FieldNodes by unconditionally creating a array node proxy, making
			// this case unreachable as long as users follow the 'array recipe'.
			fail("'sequence' field is unexpected.");
		}
		default:
			fail("invalid field kind");
	}
}

/**
 * A symbol for storing TreeNodeSchema on FlexTreeNode's schema.
 */
export const simpleSchemaSymbol: unique symbol = Symbol(`simpleSchema`);

export function getSimpleSchema(schema: FlexTreeNodeSchema): TreeNodeSchema | undefined {
	if (simpleSchemaSymbol in schema) {
		return schema[simpleSchemaSymbol] as TreeNodeSchema;
	}
	return undefined;
}

export function getOrCreateNodeProxy(flexNode: FlexTreeNode): TreeNode | TreeValue {
	const cachedProxy = tryGetFlexNodeTarget(flexNode);
	if (cachedProxy !== undefined) {
		return cachedProxy;
	}

	const schema = flexNode.schema;
	const classSchema = getSimpleSchema(schema);
	assert(classSchema !== undefined, "node without schema");
	return createTree(classSchema as TreeNodeSchema<any, any, TreeNode | TreeValue>, flexNode);
}

export function createTree<TNode, TInsert>(
	schema: TreeNodeSchema<string, NodeKind, TNode, TInsert>,
	data: TInsert | FlexTreeNode,
): TNode {
	if (typeof schema === "function") {
		return new schema(data as TInsert);
	}
	return schema.create(data as TInsert);
}

/**
 * @param allowAdditionalProperties - If true, setting of unexpected properties will be forwarded to the target object.
 * Otherwise setting of unexpected properties will error.
 * @param customTargetObject - Target object of the proxy.
 * If not provided `{}` is used for the target.
 */
export function createObjectProxy<TSchema extends FlexObjectNodeSchema>(
	schema: TSchema,
	allowAdditionalProperties: boolean,
	targetObject: object = {},
): TreeNode {
	// To satisfy 'deepEquals' level scrutiny, the target of the proxy must be an object with the same
	// prototype as an object literal '{}'.  This is because 'deepEquals' uses 'Object.getPrototypeOf'
	// as a way to quickly reject objects with different prototype chains.
	//
	// (Note that the prototype of an object literal appears as '[Object: null prototype] {}', not because
	// the prototype is null, but because the prototype object itself has a null prototype.)

	// TODO: Although the target is an object literal, it's still worthwhile to try experimenting with
	// a dispatch object to see if it improves performance.
	const proxy = new Proxy(targetObject, {
		get(target, key): unknown {
			const field = getFlexNode(proxy).tryGetField(key as FieldKey);
			if (field !== undefined) {
				return getProxyForField(field);
			}

			// Pass the proxy as the receiver here, so that any methods on the prototype receive `proxy` as `this`.
			return Reflect.get(target, key, proxy);
		},
		set(target, key, value: InsertableContent) {
			const flexNode = getFlexNode(proxy);
			const flexNodeSchema = flexNode.schema;
			assert(flexNodeSchema instanceof FlexObjectNodeSchema, 0x888 /* invalid schema */);
			const fieldSchema = flexNodeSchema.objectNodeFields.get(key as FieldKey);

			if (fieldSchema === undefined) {
				return allowAdditionalProperties ? Reflect.set(target, key, value) : false;
			}

			// TODO: Is it safe to assume 'content' is a LazyObjectNode?
			assert(flexNode instanceof LazyObjectNode, 0x7e0 /* invalid content */);
			assert(typeof key === "string", 0x7e1 /* invalid key */);
			const field = getBoxedField(flexNode, brand(key), fieldSchema);

			switch (field.schema.kind) {
				case FieldKinds.required:
				case FieldKinds.optional: {
					const typedField = field as
						| FlexTreeRequiredField<FlexAllowedTypes>
						| FlexTreeOptionalField<FlexAllowedTypes>;

					const { content, hydrateProxies } = extractFactoryContent(value);
					const cursor = cursorFromNodeData(
						content,
						flexNode.context.schema,
						fieldSchema.allowedTypeSet,
					);
					modifyChildren(
						flexNode,
						() => {
							typedField.content = cursor;
						},
						() => hydrateProxies(typedField.boxedContent),
					);
					break;
				}

				default:
					fail("invalid FieldKind");
			}

			return true;
		},
		has: (target, key) => {
			return (
				schema.objectNodeFields.has(key as FieldKey) ||
				(allowAdditionalProperties ? Reflect.has(target, key) : false)
			);
		},
		ownKeys: (target) => {
			return [
				...schema.objectNodeFields.keys(),
				...(allowAdditionalProperties ? Reflect.ownKeys(target) : []),
			];
		},
		getOwnPropertyDescriptor: (target, key) => {
			const field = getFlexNode(proxy).tryGetField(key as FieldKey);

			if (field === undefined) {
				return allowAdditionalProperties
					? Reflect.getOwnPropertyDescriptor(target, key)
					: undefined;
			}

			const p: PropertyDescriptor = {
				value: getProxyForField(field),
				writable: true,
				enumerable: true,
				configurable: true, // Must be 'configurable' if property is absent from proxy target.
			};

			return p;
		},
	}) as TreeNode;
	return proxy;
}

/**
 * Given a array node proxy, returns its underlying LazySequence field.
 */
export const getSequenceField = <TTypes extends FlexAllowedTypes>(arrayNode: TreeArrayNode) =>
	getFlexNode(arrayNode).content as FlexTreeSequenceField<TTypes>;

// Used by 'insert*()' APIs to converts new content (expressed as a proxy union) to contextually
// typed data prior to forwarding to 'LazySequence.insert*()'.
function contextualizeInsertedArrayContent(
	insertedAtIndex: number,
	content: readonly (InsertableContent | IterableTreeArrayContent<InsertableContent>)[],
): ExtractedFactoryContent {
	return extractFactoryContent(
		content.flatMap((c): InsertableContent[] =>
			c instanceof IterableTreeArrayContent ? Array.from(c) : [c],
		),
		insertedAtIndex,
	);
}

// #region Create dispatch map for array nodes

// TODO: Experiment with alternative dispatch methods to see if we can improve performance.

/**
 * PropertyDescriptorMap used to build the prototype for our array node dispatch object.
 */
export const arrayNodePrototypeProperties: PropertyDescriptorMap = {
	// We manually add [Symbol.iterator] to the dispatch map rather than use '[fn.name] = fn' as
	// below when adding 'Array.prototype.*' properties to this map because 'Array.prototype[Symbol.iterator].name'
	// returns "values" (i.e., Symbol.iterator is an alias for the '.values()' function.)
	[Symbol.iterator]: {
		value: Array.prototype[Symbol.iterator],
	},
	at: {
		value(this: TreeArrayNode, index: number): TreeNode | TreeValue | undefined {
			const field = getSequenceField(this);
			const val = field.boxedAt(index);

			if (val === undefined) {
				return val;
			}

			return getOrCreateNodeProxy(val);
		},
	},
	insertAt: {
		value(
			this: TreeArrayNode,
			index: number,
			...value: readonly (InsertableContent | IterableTreeArrayContent<InsertableContent>)[]
		): void {
			const sequenceField = getSequenceField(this);

			const { content, hydrateProxies } = contextualizeInsertedArrayContent(index, value);
			const cursor = cursorFromFieldData(
				content,
				sequenceField.context.schema,
				sequenceField.schema,
			);

			modifyChildren(
				getFlexNode(this),
				() => sequenceField.insertAt(index, cursor),
				(listFlexNode) => hydrateProxies(listFlexNode),
			);
		},
	},
	insertAtStart: {
		value(
			this: TreeArrayNode,
			...value: readonly (InsertableContent | IterableTreeArrayContent<InsertableContent>)[]
		): void {
			const sequenceField = getSequenceField(this);

			const { content, hydrateProxies } = contextualizeInsertedArrayContent(0, value);
			const cursor = cursorFromFieldData(
				content,
				sequenceField.context.schema,
				sequenceField.schema,
			);

			modifyChildren(
				getFlexNode(this),
				() => sequenceField.insertAtStart(cursor),
				(listFlexNode) => hydrateProxies(listFlexNode),
			);
		},
	},
	insertAtEnd: {
		value(
			this: TreeArrayNode,
			...value: readonly (InsertableContent | IterableTreeArrayContent<InsertableContent>)[]
		): void {
			const sequenceField = getSequenceField(this);

			const { content, hydrateProxies } = contextualizeInsertedArrayContent(
				this.length,
				value,
			);
			const cursor = cursorFromFieldData(
				content,
				sequenceField.context.schema,
				sequenceField.schema,
			);

			modifyChildren(
				getFlexNode(this),
				() => sequenceField.insertAtEnd(cursor),
				(listFlexNode) => hydrateProxies(listFlexNode),
			);
		},
	},
	removeAt: {
		value(this: TreeArrayNode, index: number): void {
			getSequenceField(this).removeAt(index);
		},
	},
	removeRange: {
		value(this: TreeArrayNode, start?: number, end?: number): void {
			getSequenceField(this).removeRange(start, end);
		},
	},
	moveToStart: {
		value(this: TreeArrayNode, sourceIndex: number, source?: TreeArrayNode): void {
			if (source !== undefined) {
				getSequenceField(this).moveToStart(sourceIndex, getSequenceField(source));
			} else {
				getSequenceField(this).moveToStart(sourceIndex);
			}
		},
	},
	moveToEnd: {
		value(this: TreeArrayNode, sourceIndex: number, source?: TreeArrayNode): void {
			if (source !== undefined) {
				getSequenceField(this).moveToEnd(sourceIndex, getSequenceField(source));
			} else {
				getSequenceField(this).moveToEnd(sourceIndex);
			}
		},
	},
	moveToIndex: {
		value(
			this: TreeArrayNode,
			index: number,
			sourceIndex: number,
			source?: TreeArrayNode,
		): void {
			if (source !== undefined) {
				getSequenceField(this).moveToIndex(index, sourceIndex, getSequenceField(source));
			} else {
				getSequenceField(this).moveToIndex(index, sourceIndex);
			}
		},
	},
	moveRangeToStart: {
		value(
			this: TreeArrayNode,
			sourceStart: number,
			sourceEnd: number,
			source?: TreeArrayNode,
		): void {
			if (source !== undefined) {
				getSequenceField(this).moveRangeToStart(
					sourceStart,
					sourceEnd,
					getSequenceField(source),
				);
			} else {
				getSequenceField(this).moveRangeToStart(sourceStart, sourceEnd);
			}
		},
	},
	moveRangeToEnd: {
		value(
			this: TreeArrayNode,
			sourceStart: number,
			sourceEnd: number,
			source?: TreeArrayNode,
		): void {
			if (source !== undefined) {
				getSequenceField(this).moveRangeToEnd(
					sourceStart,
					sourceEnd,
					getSequenceField(source),
				);
			} else {
				getSequenceField(this).moveRangeToEnd(sourceStart, sourceEnd);
			}
		},
	},
	moveRangeToIndex: {
		value(
			this: TreeArrayNode,
			index: number,
			sourceStart: number,
			sourceEnd: number,
			source?: TreeArrayNode,
		): void {
			if (source !== undefined) {
				getSequenceField(this).moveRangeToIndex(
					index,
					sourceStart,
					sourceEnd,
					getSequenceField(source),
				);
			} else {
				getSequenceField(this).moveRangeToIndex(index, sourceStart, sourceEnd);
			}
		},
	},
};

/* eslint-disable @typescript-eslint/unbound-method */

// For compatibility, we are initially implement 'readonly T[]' by applying the Array.prototype methods
// to the array node proxy.  Over time, we should replace these with efficient implementations on LazySequence
// to avoid re-entering the proxy as these methods access 'length' and the indexed properties.
//
// For brevity, the current implementation dynamically builds a property descriptor map from a list of
// Array functions we want to re-expose via the proxy.

// TODO: This assumes 'Function.name' matches the property name on 'Array.prototype', which may be
// dubious across JS engines.
[
	Array.prototype.concat,
	// Array.prototype.copyWithin,
	Array.prototype.entries,
	Array.prototype.every,
	// Array.prototype.fill,
	Array.prototype.filter,
	Array.prototype.find,
	Array.prototype.findIndex,
	Array.prototype.flat,
	Array.prototype.flatMap,
	Array.prototype.forEach,
	Array.prototype.includes,
	Array.prototype.indexOf,
	Array.prototype.join,
	Array.prototype.keys,
	Array.prototype.lastIndexOf,
	// Array.prototype.length,
	Array.prototype.map,
	// Array.prototype.pop,
	// Array.prototype.push,
	Array.prototype.reduce,
	Array.prototype.reduceRight,
	// Array.prototype.reverse,
	// Array.prototype.shift,
	Array.prototype.slice,
	Array.prototype.some,
	// Array.prototype.sort,
	// Array.prototype.splice,
	Array.prototype.toLocaleString,
	Array.prototype.toString,
	// Array.prototype.unshift,
	Array.prototype.values,
].forEach((fn) => {
	arrayNodePrototypeProperties[fn.name] = { value: fn };
});

/* eslint-enable @typescript-eslint/unbound-method */

const arrayNodePrototype = Object.create(Object.prototype, arrayNodePrototypeProperties);

// #endregion

/**
 * Helper to coerce property keys to integer indexes (or undefined if not an in-range integer).
 */
function asIndex(key: string | symbol, length: number) {
	if (typeof key === "string") {
		// TODO: It may be worth a '0' <= ch <= '9' check before calling 'Number' to quickly
		// reject 'length' as an index, or even parsing integers ourselves.
		const asNumber = Number(key);

		// TODO: See 'matrix/range.ts' for fast integer coercing + range check.
		if (Number.isInteger(asNumber)) {
			return 0 <= asNumber && asNumber < length ? asNumber : undefined;
		}
	}
}

/**
 * @param allowAdditionalProperties - If true, setting of unexpected properties will be forwarded to the target object.
 * Otherwise setting of unexpected properties will error.
 * @param customTargetObject - Target object of the proxy.
 * If not provided `[]` is used for the target and a separate object created to dispatch array methods.
 * If provided, the customTargetObject will be used as both the dispatch object and the proxy target, and therefor must provide `length` and the array functionality from {@link arrayNodePrototype}.
 */
export function createArrayNodeProxy(
	allowAdditionalProperties: boolean,
	customTargetObject?: object,
): TreeArrayNode {
	const targetObject = customTargetObject ?? [];

	// Create a 'dispatch' object that this Proxy forwards to instead of the proxy target, because we need
	// the proxy target to be a plain JS array (see comments below when we instantiate the Proxy).
	// Own properties on the dispatch object are surfaced as own properties of the proxy.
	// (e.g., 'length', which is defined below).
	//
	// Properties normally inherited from 'Array.prototype' are surfaced via the prototype chain.
	const dispatch: object =
		customTargetObject ??
		Object.create(arrayNodePrototype, {
			length: {
				get(this: TreeArrayNode) {
					return getSequenceField(this).length;
				},
				set() {},
				enumerable: false,
				configurable: false,
			},
		});

	// To satisfy 'deepEquals' level scrutiny, the target of the proxy must be an array literal in order
	// to pass 'Object.getPrototypeOf'.  It also satisfies 'Array.isArray' and 'Object.prototype.toString'
	// requirements without use of Array[Symbol.species], which is potentially on a path ot deprecation.
	const proxy: TreeArrayNode = new Proxy<TreeArrayNode>(targetObject as any, {
		get: (target, key) => {
			const field = getSequenceField(proxy);
			const maybeIndex = asIndex(key, field.length);

			if (maybeIndex === undefined) {
				// Pass the proxy as the receiver here, so that any methods on
				// the prototype receive `proxy` as `this`.
				return Reflect.get(dispatch, key, proxy) as unknown;
			}

			const value = field.boxedAt(maybeIndex);

			if (value === undefined) {
				return undefined;
			}

			// TODO: Ideally, we would return leaves without first boxing them.  However, this is not
			//       as simple as calling '.content' since this skips the node and returns the FieldNode's
			//       inner field.
			return getOrCreateNodeProxy(value);
		},
		set: (target, key, newValue, receiver) => {
			// 'Symbol.isConcatSpreadable' may be set on an Array instance to modify the behavior of
			// the concat method.  We allow this property to be added to the dispatch object.
			if (key === Symbol.isConcatSpreadable) {
				return Reflect.set(dispatch, key, newValue, proxy);
			}

			const field = getSequenceField(proxy);
			const maybeIndex = asIndex(key, field.length);
			if (maybeIndex !== undefined) {
				// For MVP, we otherwise disallow setting properties (mutation is only available via the array node mutation APIs).
				return false;
			}
			return allowAdditionalProperties ? Reflect.set(target, key, newValue) : false;
		},
		has: (target, key) => {
			const field = getSequenceField(proxy);
			const maybeIndex = asIndex(key, field.length);
			return maybeIndex !== undefined || Reflect.has(dispatch, key);
		},
		ownKeys: (target) => {
			const field = getSequenceField(proxy);

			// TODO: Would a lazy iterator to produce the indexes work / be more efficient?
			// TODO: Need to surface 'Symbol.isConcatSpreadable' as an own key.
			return Array.from({ length: field.length }, (_, index) => `${index}`).concat("length");
		},
		getOwnPropertyDescriptor: (target, key) => {
			const field = getSequenceField(proxy);
			const maybeIndex = asIndex(key, field.length);
			if (maybeIndex !== undefined) {
				const val = field.boxedAt(maybeIndex);
				// To satisfy 'deepEquals' level scrutiny, the property descriptor for indexed properties must
				// be a simple value property (as opposed to using getter) and declared writable/enumerable/configurable.
				return {
					// TODO: Ideally, we would return leaves without first boxing them.  However, this is not
					//       as simple as calling '.at' since this skips the node and returns the FieldNode's
					//       inner field.
					value: val === undefined ? val : getOrCreateNodeProxy(val),
					writable: true, // For MVP, disallow setting indexed properties.
					enumerable: true,
					configurable: true,
				};
			} else if (key === "length") {
				// To satisfy 'deepEquals' level scrutiny, the property descriptor for 'length' must be a simple
				// value property (as opposed to using getter) and be declared writable / non-configurable.
				return {
					value: getSequenceField(proxy).length,
					writable: true,
					enumerable: false,
					configurable: false,
				};
			}
			return Reflect.getOwnPropertyDescriptor(dispatch, key);
		},
	});
	return proxy;
}

// #region Create dispatch map for maps

export const mapStaticDispatchMap: PropertyDescriptorMap = {
	[Symbol.iterator]: {
		value(this: TreeMapNode) {
			return this.entries();
		},
	},
	delete: {
		value(this: TreeMapNode, key: string): void {
			const node = getFlexNode(this);
			node.delete(key);
		},
	},
	entries: {
		*value(this: TreeMapNode): IterableIterator<[string, unknown]> {
			const node = getFlexNode(this);
			for (const key of node.keys()) {
				yield [key, getProxyForField(node.getBoxed(key))];
			}
		},
	},
	get: {
		value(this: TreeMapNode, key: string): unknown {
			const node = getFlexNode(this);
			const field = node.getBoxed(key);
			return getProxyForField(field);
		},
	},
	has: {
		value(this: TreeMapNode, key: string): boolean {
			const node = getFlexNode(this);
			return node.has(key);
		},
	},
	keys: {
		value(this: TreeMapNode): IterableIterator<string> {
			const node = getFlexNode(this);
			return node.keys();
		},
	},
	set: {
		value(
			this: TreeMapNode,
			key: string,
			value: InsertableTypedNode<TreeNodeSchema>,
		): TreeMapNode {
			const node = getFlexNode(this);

			const { content, hydrateProxies } = extractFactoryContent(value as FactoryContent);
			const cursor = cursorFromNodeData(
				content,
				node.context.schema,
				node.schema.mapFields.allowedTypeSet,
			);
			modifyChildren(
				node,
				(mapNode) => mapNode.set(key, cursor),
				(mapNode) => hydrateProxies(getMapChildNode(mapNode, key)),
			);
			return this;
		},
	},
	size: {
		get(this: TreeMapNode) {
			return getFlexNode(this).size;
		},
	},
	values: {
		*value(this: TreeMapNode): IterableIterator<unknown> {
			for (const [, value] of this.entries()) {
				yield value;
			}
		},
	},
	// TODO: add `clear` once we have established merge semantics for it.
};

const mapPrototype = Object.create(Object.prototype, mapStaticDispatchMap);

// #endregion

/**
 * @param allowAdditionalProperties - If true, setting of unexpected properties will be forwarded to the target object.
 * Otherwise setting of unexpected properties will error.
 * @param customTargetObject - Target object of the proxy.
 * If not provided `new Map()` is used for the target and a separate object created to dispatch map methods.
 * If provided, the customTargetObject will be used as both the dispatch object and the proxy target, and therefor must provide the map functionality from {@link mapPrototype}.
 */
export function createMapProxy(
	allowAdditionalProperties: boolean,
	customTargetObject?: object,
): TreeMapNode {
	// Create a 'dispatch' object that this Proxy forwards to instead of the proxy target.
	const dispatch: object =
		customTargetObject ??
		Object.create(mapPrototype, {
			// Empty - JavaScript Maps do not expose any "own" properties.
		});
	const targetObject: object = customTargetObject ?? new Map<string, TreeNode>();

	// TODO: Although the target is an object literal, it's still worthwhile to try experimenting with
	// a dispatch object to see if it improves performance.
	const proxy = new Proxy<TreeMapNode>(targetObject as TreeMapNode, {
		get: (target, key, receiver): unknown => {
			// Pass the proxy as the receiver here, so that any methods on the prototype receive `proxy` as `this`.
			return Reflect.get(dispatch, key, proxy);
		},
		getOwnPropertyDescriptor: (target, key): PropertyDescriptor | undefined => {
			return Reflect.getOwnPropertyDescriptor(dispatch, key);
		},
		has: (target, key) => {
			return Reflect.has(dispatch, key);
		},
		set: (target, key, newValue): boolean => {
			return allowAdditionalProperties ? Reflect.set(dispatch, key, newValue) : false;
		},
		ownKeys: (target) => {
			// All of Map's properties are inherited via its prototype, so there is nothing to return here,
			return [];
		},
	});
	return proxy;
}

<<<<<<< HEAD
/**
 * Create a proxy to a {@link TreeObjectNode} that is backed by a raw object node (see {@link createRawNode}).
 * @param schema - the schema of the object node
 * @param content - the content to be stored in the raw node.
 * A copy of content is stored, the input `content` is not modified and can be safely reused in another call to {@link createRawObjectProxy}.
 * @param allowAdditionalProperties - If true, setting of unexpected properties will be forwarded to the target object.
 * Otherwise setting of unexpected properties will error.
 * @param customTargetObject - Target object of the proxy.
 * If not provided `{}` is used for the target.
 * @remarks
 * Because this proxy is backed by a raw node, it has the same limitations as the node created by {@link createRawNode}.
 * Most of its properties and methods will error if read/called.
 */
export function createRawNodeProxy(
	schema: FlexTreeNodeSchema,
	content: InsertableTypedNode<TreeNodeSchema> & object,
	allowAdditionalProperties: boolean,
	target?: object,
): Unhydrated<TreeNode> {
	// Shallow copy the content and then add the type name symbol to it.
	let flexNode: RawTreeNode<FlexTreeNodeSchema, InsertableTypedNode<TreeNodeSchema>>;
	let proxy: TreeNode;
	if (schema instanceof FlexObjectNodeSchema) {
		const contentCopy = copyContent(schema.name, content);
		flexNode = createRawNode(schema, contentCopy);
		proxy = createObjectProxy(schema, allowAdditionalProperties, target);
	} else if (schema instanceof FlexFieldNodeSchema) {
		// simple-tree uses field nodes exclusively to represent array nodes
		const contentCopy = copyContent(schema.name, content);
		flexNode = createRawNode(schema, contentCopy);
		proxy = createArrayNodeProxy(allowAdditionalProperties, target);
	} else if (schema instanceof FlexMapNodeSchema) {
		const contentCopy = copyContent(schema.name, content);
		flexNode = createRawNode(schema, contentCopy);
		proxy = createMapProxy(allowAdditionalProperties, target);
	} else {
		fail("Unrecognized content schema");
	}

	return setFlexNode(proxy, flexNode);
}

function copyContent<T extends object>(typeName: TreeNodeSchemaIdentifier, content: T): T {
	const copy =
		content instanceof Map
			? (new Map(content) as T)
			: Array.isArray(content)
			? (content.slice() as T)
			: { ...content };

	return Object.defineProperty(copy, typeNameSymbol, { value: typeName });
}

=======
>>>>>>> 418468c4
type ProxyHydrator = (flexNode: FlexTreeNode | undefined) => void;
const noopHydrator: ProxyHydrator = () => {};

/** The result returned by {@link extractFactoryContent} and its related helpers. */
interface ExtractedFactoryContent<out T = FactoryContent> {
	/** The content with the factory subtrees replaced. */
	readonly content: T;
	/**
	 * A function which walks all factory-created object that underwent replacement/extraction.
	 * Before hydration, those objects are unusable (see {@link createRawObjectProxy}).
	 * However, after the content is fully inserted into the tree the `hydrateProxies` function may be invoked in order to update the contents of these objects such that they become a mirror of the content in the tree.
	 * This must be done before any calls to {@link getOrCreateNodeProxy} so that the "edit node to proxy" mapping is correctly updated (see {@link setFlexNode}).
	 */
	readonly hydrateProxies: ProxyHydrator;
}

/**
 * Given a content tree that is to be inserted into the shared tree, replace all subtrees that were created by factories
 * (via {@link SharedTreeObjectFactory.create}) with the content that was passed to those factories.
 * @param content - the content being inserted which may be, and/or may contain, factory-created content
 * @param insertedAtIndex - if the content being inserted is array node content, this must be the index in the array node at which the content is being inserted
 * @returns the result of the content replacement and a {@link ExtractedFactoryContent.hydrateProxies} function which must be invoked if present.
 * @remarks
 * This functions works recursively.
 * Factory-created objects that are nested inside of the content passed to other factory-created objects, and so on, will be in-lined.
 * This function also adds the hidden {@link typeNameSymbol} of each object schema to the output.
 * @example
 * ```ts
 * const x = foo.create({
 *   a: 3, b: bar.create({
 *     c: [baz.create({ d: 5 })]
 *   })
 * });
 * const y = extractFactoryContent(x);
 * y === {
 *   [typeNameSymbol]: "foo", a: 3, b: {
 *     [typeNameSymbol]: "bar", c: [{ [typeNameSymbol]: "baz", d: 5 }]
 *  }
 * }
 * ```
 */
export function extractFactoryContent(
	input: InsertableContent,
	insertedAtIndex = 0,
): ExtractedFactoryContent {
	let content: FactoryContent;
	let fromFactory = false;
	const rawFlexNode = tryGetFlexNode(input);
	if (rawFlexNode !== undefined) {
		const factoryContent = extractRawNodeContent(rawFlexNode);
		if (factoryContent === undefined) {
			// We were passed a proxy, but that proxy doesn't have any raw content.
			throw new Error("Cannot insert a node that is already in the tree");
		}
		content = factoryContent;
		fromFactory = true;
	} else {
		content = input as FactoryContent;
	}

	assert(!isTreeNode(content), 0x844 /* Unhydrated insertion content should have FlexNode */);

	let type: NodeKind;
	let extractedContent: ExtractedFactoryContent;
	if (isReadonlyArray(content)) {
		type = NodeKind.Array;
		extractedContent = extractContentArray(
			content as readonly FactoryContent[],
			insertedAtIndex,
		);
	} else if (content instanceof Map) {
		type = NodeKind.Map;
		extractedContent = extractContentMap(content as ReadonlyMap<string, FactoryContent>);
	} else if (typeof content === "object" && content !== null && !isFluidHandle(content)) {
		type = NodeKind.Object;
		extractedContent = extractContentObject(content as object);
	} else {
		extractedContent = { content, hydrateProxies: noopHydrator };
		type = NodeKind.Leaf;
	}

	if (isTreeNode(input)) {
		const kindFromSchema = getNodeKind(input);
		assert(kindFromSchema === type, 0x845 /* kind of data should match kind of schema */);
	}

	if (fromFactory) {
		return {
			content: extractedContent.content,
			hydrateProxies: (flexNode) => {
				// This makes the input proxy usable and updates the proxy cache
				setFlexNode(input as TreeNode, flexNode ?? fail("Expected edit node"));
				extractedContent.hydrateProxies(flexNode);
			},
		};
	}

	return extractedContent;
}

/**
 * @param insertedAtIndex - Supply this if the extracted array content will be inserted into an existing array node in the tree.
 */
function extractContentArray(
	input: readonly FactoryContent[],
	insertedAtIndex: number,
): ExtractedFactoryContent {
	const output: FactoryContent[] = [];
	if (typeNameSymbol in input) {
		Object.defineProperty(output, typeNameSymbol, { value: input[typeNameSymbol] });
	}
	const hydrators: [index: number, hydrate: ProxyHydrator][] = [];
	for (let i = 0; i < input.length; i++) {
		const { content: childContent, hydrateProxies } = extractFactoryContent(input[i]);
		output.push(childContent);
		// The conditional here is an optimization so that primitive items don't incur boxed reads for hydration
		if (hydrateProxies !== noopHydrator) {
			hydrators.push([i, hydrateProxies]);
		}
	}
	return {
		content: output,
		hydrateProxies: (flexNode: FlexTreeNode | undefined) => {
			assert(
				flexNode !== undefined,
				0x7f6 /* Expected edit node to be defined when hydrating array node */,
			);
			assert(
				schemaIsFieldNode(flexNode.schema),
				0x7f7 /* Expected field node when hydrating array node */,
			);
			hydrators.forEach(([i, hydrate]) =>
				hydrate(
					getArrayNodeChildNode(
						flexNode as FlexTreeFieldNode<FlexFieldNodeSchema>,
						insertedAtIndex + i,
					),
				),
			);
		},
	};
}

function extractContentMap(input: ReadonlyMap<string, FactoryContent>): ExtractedFactoryContent {
	const output = new Map();
	if (typeNameSymbol in input) {
		Object.defineProperty(output, typeNameSymbol, { value: input[typeNameSymbol] });
	}
	const hydrators: [key: string, hydrate: ProxyHydrator][] = [];
	for (const [key, value] of input) {
		const { content: childContent, hydrateProxies } = extractFactoryContent(value);
		output.set(key, childContent);
		// The conditional here is an optimization so that primitive values don't incur boxed reads for hydration
		if (hydrateProxies !== noopHydrator) {
			hydrators.push([key, hydrateProxies]);
		}
	}
	return {
		content: output,
		hydrateProxies: (flexNode: FlexTreeNode | undefined) => {
			assert(
				flexNode !== undefined,
				0x7f8 /* Expected edit node to be defined when hydrating map */,
			);
			assert(schemaIsMap(flexNode.schema), 0x7f9 /* Expected map node when hydrating map */);
			hydrators.forEach(([key, hydrate]) =>
				hydrate(getMapChildNode(flexNode as FlexTreeMapNode<FlexMapNodeSchema>, key)),
			);
		},
	};
}

function extractContentObject(input: {
	readonly [P in string]?: FactoryContent;
}): ExtractedFactoryContent {
	const output: Record<string, FactoryContent> = {};
	if (typeNameSymbol in input) {
		Object.defineProperty(output, typeNameSymbol, { value: input[typeNameSymbol] });
	}
	const hydrators: [key: string, hydrate: ProxyHydrator][] = [];
	for (const [key, value] of Object.entries(input)) {
		// Treat undefined fields and missing fields the same.
		// Generally tree does not require explicit undefined values at runtime despite some of the schema aware type checking currently requiring it.
		if (value !== undefined) {
			const { content: childContent, hydrateProxies } = extractFactoryContent(value);
			output[key] = childContent;
			hydrators.push([key, hydrateProxies]);
		}
	}

	return {
		content: output,
		hydrateProxies: (flexNode: FlexTreeNode | undefined) => {
			assert(
				flexNode !== undefined,
				0x7fa /* Expected edit node to be defined when hydrating object */,
			);
			assert(
				schemaIsObjectNode(flexNode.schema),
				0x7fb /* Expected object node when hydrating object content */,
			);
			hydrators.forEach(([key, hydrate]) =>
				hydrate(getObjectChildNode(flexNode as FlexTreeObjectNode, key)),
			);
		},
	};
}

/**
 * Content which can be used to build a node.
 * @remarks
 * Can contain unhydrated nodes, but can not be an unhydrated node at the root.
 */
export type FactoryContent =
	| IFluidHandle
	| string
	| number
	| boolean
	// eslint-disable-next-line @rushstack/no-new-null
	| null
	| ReadonlyMap<string, InsertableContent>
	| readonly InsertableContent[]
	| {
			readonly [P in string]?: InsertableContent;
	  };

/**
 * Content which can be inserted into a tree.
 */
export type InsertableContent = Unhydrated<TreeNode> | FactoryContent;

function getArrayNodeChildNode(
	arrayNode: FlexTreeFieldNode<FlexFieldNodeSchema>,
	index: number,
): FlexTreeNode | undefined {
	const field = arrayNode.tryGetField(EmptyKey);
	assert(
		field?.schema.kind === FieldKinds.sequence,
		0x7fc /* Expected sequence field when hydrating array node */,
	);
	return (field as FlexTreeSequenceField<FlexAllowedTypes>).boxedAt(index);
}

function getMapChildNode(
	mapNode: FlexTreeMapNode<FlexMapNodeSchema>,
	key: string,
): FlexTreeNode | undefined {
	const field = mapNode.getBoxed(key);
	assert(
		field.schema.kind === FieldKinds.optional,
		0x7fd /* Sequence field kind is unsupported as map values */,
	);
	return (field as FlexTreeOptionalField<FlexAllowedTypes>).boxedContent;
}

function getObjectChildNode(objectNode: FlexTreeObjectNode, key: string): FlexTreeNode | undefined {
	const field =
		objectNode.tryGetField(brand(key)) ?? fail("Expected a field for inserted content");
	assert(
		field.schema.kind === FieldKinds.required || field.schema.kind === FieldKinds.optional,
		0x7fe /* Expected required or optional field kind */,
	);
	return (
		field as FlexTreeRequiredField<FlexAllowedTypes> | FlexTreeOptionalField<FlexAllowedTypes>
	).boxedContent;
}

/**
 * Run the given function `modify`.
 * If the function results in any changes to the direct children of `parent`, `after` will be run immediately thereafter.
 */
function modifyChildren<T extends FlexTreeNode>(
	parent: T,
	modify: (parent: T) => void,
	after?: (parent: T) => void,
): void {
	const offNextChange = parent[onNextChange](() => after?.(parent));
	modify(parent);
	// `onNextChange` unsubscribes itself after firing once. However, there is no guarantee that it will fire.
	// For example, the `modify` function may result in a no-op that doesn't trigger an edit (e.g. inserting `[]` into an array node).
	// In those cases, we must unsubscribe manually here. If `modify` was not a no-op, it does no harm to call this function anyway.
	offNextChange();
}

// TODO: Replace this with calls to `Tree.schema(node).kind` when dependency cycles are no longer a problem.
function getNodeKind(node: TreeNode): NodeKind {
	return (
		getSimpleSchema(getFlexNode(node).schema)?.kind ??
		fail("NodeBase should always have class schema")
	);
}<|MERGE_RESOLUTION|>--- conflicted
+++ resolved
@@ -126,17 +126,12 @@
 	const schema = flexNode.schema;
 	const classSchema = getSimpleSchema(schema);
 	assert(classSchema !== undefined, "node without schema");
-	return createTree(classSchema as TreeNodeSchema<any, any, TreeNode | TreeValue>, flexNode);
-}
-
-export function createTree<TNode, TInsert>(
-	schema: TreeNodeSchema<string, NodeKind, TNode, TInsert>,
-	data: TInsert | FlexTreeNode,
-): TNode {
-	if (typeof schema === "function") {
-		return new schema(data as TInsert);
-	}
-	return schema.create(data as TInsert);
+	if (typeof classSchema === "function") {
+		const simpleSchema = classSchema as unknown as new (dummy: FlexTreeNode) => TreeNode;
+		return new simpleSchema(flexNode);
+	} else {
+		return (classSchema as { create(data: FlexTreeNode): TreeNode }).create(flexNode);
+	}
 }
 
 /**
@@ -771,62 +766,6 @@
 	return proxy;
 }
 
-<<<<<<< HEAD
-/**
- * Create a proxy to a {@link TreeObjectNode} that is backed by a raw object node (see {@link createRawNode}).
- * @param schema - the schema of the object node
- * @param content - the content to be stored in the raw node.
- * A copy of content is stored, the input `content` is not modified and can be safely reused in another call to {@link createRawObjectProxy}.
- * @param allowAdditionalProperties - If true, setting of unexpected properties will be forwarded to the target object.
- * Otherwise setting of unexpected properties will error.
- * @param customTargetObject - Target object of the proxy.
- * If not provided `{}` is used for the target.
- * @remarks
- * Because this proxy is backed by a raw node, it has the same limitations as the node created by {@link createRawNode}.
- * Most of its properties and methods will error if read/called.
- */
-export function createRawNodeProxy(
-	schema: FlexTreeNodeSchema,
-	content: InsertableTypedNode<TreeNodeSchema> & object,
-	allowAdditionalProperties: boolean,
-	target?: object,
-): Unhydrated<TreeNode> {
-	// Shallow copy the content and then add the type name symbol to it.
-	let flexNode: RawTreeNode<FlexTreeNodeSchema, InsertableTypedNode<TreeNodeSchema>>;
-	let proxy: TreeNode;
-	if (schema instanceof FlexObjectNodeSchema) {
-		const contentCopy = copyContent(schema.name, content);
-		flexNode = createRawNode(schema, contentCopy);
-		proxy = createObjectProxy(schema, allowAdditionalProperties, target);
-	} else if (schema instanceof FlexFieldNodeSchema) {
-		// simple-tree uses field nodes exclusively to represent array nodes
-		const contentCopy = copyContent(schema.name, content);
-		flexNode = createRawNode(schema, contentCopy);
-		proxy = createArrayNodeProxy(allowAdditionalProperties, target);
-	} else if (schema instanceof FlexMapNodeSchema) {
-		const contentCopy = copyContent(schema.name, content);
-		flexNode = createRawNode(schema, contentCopy);
-		proxy = createMapProxy(allowAdditionalProperties, target);
-	} else {
-		fail("Unrecognized content schema");
-	}
-
-	return setFlexNode(proxy, flexNode);
-}
-
-function copyContent<T extends object>(typeName: TreeNodeSchemaIdentifier, content: T): T {
-	const copy =
-		content instanceof Map
-			? (new Map(content) as T)
-			: Array.isArray(content)
-			? (content.slice() as T)
-			: { ...content };
-
-	return Object.defineProperty(copy, typeNameSymbol, { value: typeName });
-}
-
-=======
->>>>>>> 418468c4
 type ProxyHydrator = (flexNode: FlexTreeNode | undefined) => void;
 const noopHydrator: ProxyHydrator = () => {};
 
