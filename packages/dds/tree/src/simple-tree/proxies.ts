--- conflicted
+++ resolved
@@ -292,25 +292,15 @@
 		): void {
 			const sequenceNode = getFlexNode(this);
 			const sequenceField = getSequenceField(this);
-<<<<<<< HEAD
-
-			const { content, hydrateProxies } = contextualizeInsertedArrayContent(index, value);
+
+			const content = contextualizeInsertedArrayContent(value, sequenceField);
 
 			const classSchema = getSimpleSchemaOrFail(sequenceNode.schema);
 			assert(classSchema.kind === NodeKind.Array, "Expected array schema");
 
-			const cursor = cursorFromFieldData(content, classSchema.info as ImplicitFieldSchema);
-
-			modifyChildren(
-				sequenceNode,
-				() => sequenceField.insertAt(index, cursor),
-				(listFlexNode) => hydrateProxies(listFlexNode),
-=======
-			const content = contextualizeInsertedArrayContent(value, sequenceField);
 			sequenceField.insertAt(
 				index,
-				cursorFromFieldData(content, sequenceField.context.schema, sequenceField.schema),
->>>>>>> b8ff4ac5
+				cursorFromFieldData(content, classSchema.info as ImplicitFieldSchema),
 			);
 		},
 	},
@@ -321,24 +311,14 @@
 		): void {
 			const sequenceNode = getFlexNode(this);
 			const sequenceField = getSequenceField(this);
-<<<<<<< HEAD
-
-			const { content, hydrateProxies } = contextualizeInsertedArrayContent(0, value);
+
+			const content = contextualizeInsertedArrayContent(value, sequenceField);
 
 			const classSchema = getSimpleSchemaOrFail(sequenceNode.schema);
 			assert(classSchema.kind === NodeKind.Array, "Expected array schema");
 
-			const cursor = cursorFromFieldData(content, classSchema.info as ImplicitFieldSchema);
-
-			modifyChildren(
-				sequenceNode,
-				() => sequenceField.insertAtStart(cursor),
-				(listFlexNode) => hydrateProxies(listFlexNode),
-=======
-			const content = contextualizeInsertedArrayContent(value, sequenceField);
 			sequenceField.insertAtStart(
-				cursorFromFieldData(content, sequenceField.context.schema, sequenceField.schema),
->>>>>>> b8ff4ac5
+				cursorFromFieldData(content, classSchema.info as ImplicitFieldSchema),
 			);
 		},
 	},
@@ -349,27 +329,14 @@
 		): void {
 			const sequenceNode = getFlexNode(this);
 			const sequenceField = getSequenceField(this);
-<<<<<<< HEAD
-
-			const { content, hydrateProxies } = contextualizeInsertedArrayContent(
-				this.length,
-				value,
-			);
+
+			const content = contextualizeInsertedArrayContent(value, sequenceField);
 
 			const classSchema = getSimpleSchemaOrFail(sequenceNode.schema);
 			assert(classSchema.kind === NodeKind.Array, "Expected array schema");
 
-			const cursor = cursorFromFieldData(content, classSchema.info as ImplicitFieldSchema);
-
-			modifyChildren(
-				sequenceNode,
-				() => sequenceField.insertAtEnd(cursor),
-				(listFlexNode) => hydrateProxies(listFlexNode),
-=======
-			const content = contextualizeInsertedArrayContent(value, sequenceField);
 			sequenceField.insertAtEnd(
-				cursorFromFieldData(content, sequenceField.context.schema, sequenceField.schema),
->>>>>>> b8ff4ac5
+				cursorFromFieldData(content, classSchema.info as ImplicitFieldSchema),
 			);
 		},
 	},
@@ -738,25 +705,10 @@
 				node.context.forest,
 			);
 
-<<<<<<< HEAD
-			const { content, hydrateProxies } = extractFactoryContent(value as FactoryContent);
-
 			const classSchema = getSimpleSchemaOrFail(node.schema);
 			const cursor = cursorFromNodeData(content, classSchema.info as ImplicitAllowedTypes);
 
-			modifyChildren(
-				node,
-				(mapNode) => mapNode.set(key, cursor),
-				(mapNode) => hydrateProxies(getMapChildNode(mapNode, key)),
-			);
-=======
-			const cursor = cursorFromNodeData(
-				content,
-				node.context.schema,
-				node.schema.mapFields.allowedTypeSet,
-			);
 			node.set(key, cursor);
->>>>>>> b8ff4ac5
 			return this;
 		},
 	},
