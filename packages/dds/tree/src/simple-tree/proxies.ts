/*!
 * Copyright (c) Microsoft Corporation and contributors. All rights reserved.
 * Licensed under the MIT License.
 */

<<<<<<< HEAD
import { IFluidHandle, isFluidHandle } from "@fluidframework/core-interfaces/internal";
=======
import { IFluidHandle } from "@fluidframework/core-interfaces/internal";
import { isFluidHandle } from "@fluidframework/runtime-utils/internal";
>>>>>>> 4f577897
import { assert } from "@fluidframework/core-utils/internal";

import {
	EmptyKey,
	IForestSubscription,
	TreeNodeSchemaIdentifier,
	TreeValue,
	UpPath,
} from "../core/index.js";

import {
	FieldKinds,
	FlexFieldSchema,
	FlexTreeField,
	FlexTreeNode,
	FlexTreeTypedField,
	typeNameSymbol,
} from "../feature-libraries/index.js";
import { Mutable, brand, fail, isReadonlyArray } from "../util/index.js";

import { anchorProxy, tryGetFlexNode, tryGetProxy } from "./proxyBinding.js";
import { extractRawNodeContent } from "./rawNode.js";
import { tryGetSimpleNodeSchema } from "./schemaCaching.js";
import { NodeKind } from "./schemaTypes.js";
import { TreeNode, Unhydrated } from "./types.js";

/**
 * Detects if the given 'candidate' is a TreeNode.
 *
 * @remarks
 * Supports both Hydrated and {@link Unhydrated} TreeNodes, both of which return true.
 *
 * Because the common usage is to check if a value being inserted/set is a TreeNode,
 * this function permits calling with primitives as well as objects.
 *
 * Primitives will always return false (as they are copies of data, not references to nodes).
 *
 * @param candidate - Value which may be a TreeNode
 * @returns true if the given 'candidate' is a hydrated TreeNode.
 */
export function isTreeNode(candidate: unknown): candidate is TreeNode | Unhydrated<TreeNode> {
	return tryGetFlexNode(candidate) !== undefined;
}

/**
 * Retrieve the associated proxy for the given field.
 * */
export function getProxyForField(field: FlexTreeField): TreeNode | TreeValue | undefined {
	switch (field.schema.kind) {
		case FieldKinds.required: {
			const asValue = field as FlexTreeTypedField<
				FlexFieldSchema<typeof FieldKinds.required>
			>;

			// TODO: Ideally, we would return leaves without first boxing them.  However, this is not
			//       as simple as calling '.content' since this skips the node and returns the FieldNode's
			//       inner field.
			return getOrCreateNodeProxy(asValue.boxedContent);
		}
		case FieldKinds.optional: {
			const asValue = field as FlexTreeTypedField<
				FlexFieldSchema<typeof FieldKinds.optional>
			>;

			// TODO: Ideally, we would return leaves without first boxing them.  However, this is not
			//       as simple as calling '.content' since this skips the node and returns the FieldNode's
			//       inner field.

			const maybeContent = asValue.boxedContent;

			// Normally, empty fields are unreachable due to the behavior of 'tryGetField'.  However, the
			// root field is a special case where the field is always present (even if empty).
			return maybeContent === undefined ? undefined : getOrCreateNodeProxy(maybeContent);
		}
		// TODO: Remove if/when 'FieldNode' is removed.
		case FieldKinds.sequence: {
			// 'getProxyForNode' handles FieldNodes by unconditionally creating a array node proxy, making
			// this case unreachable as long as users follow the 'array recipe'.
			fail("'sequence' field is unexpected.");
		}
		case FieldKinds.identifier: {
			const identifier = field.boxedAt(0);
			assert(identifier !== undefined, 0x91a /* identifier must exist */);
			return getOrCreateNodeProxy(identifier);
		}

		default:
			fail("invalid field kind");
	}
}

export function getOrCreateNodeProxy(flexNode: FlexTreeNode): TreeNode | TreeValue {
	const cachedProxy = tryGetProxy(flexNode);
	if (cachedProxy !== undefined) {
		return cachedProxy;
	}

	const schema = flexNode.schema;
	const classSchema = tryGetSimpleNodeSchema(schema);
	assert(classSchema !== undefined, 0x91b /* node without schema */);
	if (typeof classSchema === "function") {
		const simpleSchema = classSchema as unknown as new (dummy: FlexTreeNode) => TreeNode;
		return new simpleSchema(flexNode);
	} else {
		return (classSchema as { create(data: FlexTreeNode): TreeNode }).create(flexNode);
	}
}

// #region Content insertion and proxy binding

/** The path of a proxy, relative to the root of the content tree that the proxy belongs to */
interface RelativeProxyPath {
	readonly path: UpPath;
	readonly proxy: TreeNode;
}

/** All {@link RelativeProxyPath}s that are under the given root path */
interface RootedProxyPaths {
	readonly rootPath: UpPath;
	readonly proxyPaths: RelativeProxyPath[];
}

/**
 * Records any proxies in the given content tree and does the necessary bookkeeping to ensure they are synchronized with subsequent reads of the tree.
 * @remarks If the content tree contains any proxies, this function must be called just prior to inserting the content into the tree.
 * Specifically, no other content may be inserted into the tree between the invocation of this function and the insertion of `content`.
 * The insertion of `content` must occur or else this function will cause memory leaks.
 * @param content - the tree of content to be inserted, of which any of its object/map/array nodes might be a proxy
 * @param anchors - the {@link AnchorSet} for the tree
 * @returns The content after having all proxies replaced inline with plain javascript objects.
 * See {@link extractFactoryContent} for more details.
 */
export function prepareContentForInsert(
	content: InsertableContent,
	forest: IForestSubscription,
): FactoryContent {
	if (isReadonlyArray(content)) {
		return prepareArrayContentForInsert(content, forest);
	}

	const proxies: RootedProxyPaths = {
		rootPath: { parent: undefined, parentField: EmptyKey, parentIndex: 0 },
		proxyPaths: [],
	};
	const extractedContent = extractFactoryContent(content, {
		path: proxies.rootPath,
		onVisitProxy: (p, proxy) => {
			proxies.proxyPaths.push({ path: p, proxy });
		},
	});

	bindProxies([proxies], forest);
	return extractedContent;
}

function prepareArrayContentForInsert(
	content: readonly InsertableContent[],
	forest: IForestSubscription,
): FactoryContent {
	const proxies: RootedProxyPaths[] = [];
	const extractedContent: FactoryContent[] = [];
	for (let i = 0; i < content.length; i++) {
		proxies.push({
			rootPath: {
				parent: undefined,
				parentField: EmptyKey,
				parentIndex: 0,
			},
			proxyPaths: [],
		});
		extractedContent.push(
			extractFactoryContent(content[i], {
				path: proxies[i].rootPath,
				onVisitProxy: (p, proxy) => {
					proxies[i].proxyPaths.push({ path: p, proxy });
				},
			}),
		);
	}

	bindProxies(proxies, forest);
	return extractedContent;
}

function bindProxies(proxies: RootedProxyPaths[], forest: IForestSubscription): void {
	// Only subscribe to the event if there is at least one proxy tree to hydrate - this is not the case when inserting an empty array [].
	if (proxies.length > 0) {
		// Creating a new array emits one event per element in the array, so listen to the event once for each element
		let i = 0;
		const off = forest.on("afterRootFieldCreated", (fieldKey) => {
			(proxies[i].rootPath as Mutable<UpPath>).parentField = fieldKey;
			for (const { path, proxy } of proxies[i].proxyPaths) {
				anchorProxy(forest.anchors, path, proxy);
			}
			if (++i === proxies.length) {
				off();
			}
		});
	}
}

/**
 * Given a content tree that is to be inserted into the shared tree, replace all subtrees that were created by factories
 * (via {@link SharedTreeObjectFactory.create}) with the content that was passed to those factories.
 * @param content - the content being inserted which may be, and/or may contain, factory-created content
 * @param onVisitProxy - an optional callback that will run for each proxy (i.e. object created by a factory) found in the inserted content
 * @param insertedAtIndex - if the content being inserted is array node content, this must be the index in the array node at which the content is being inserted
 * @returns the result of the content replacement and a {@link ExtractedFactoryContent.hydrateProxies} function which must be invoked if present.
 * @remarks
 * This functions works recursively.
 * Factory-created objects that are nested inside of the content passed to other factory-created objects, and so on, will be in-lined.
 * This function also adds the hidden {@link typeNameSymbol} of each object schema to the output.
 * @example
 * ```ts
 * const x = foo.create({
 *   a: 3, b: bar.create({
 *     c: [baz.create({ d: 5 })]
 *   })
 * });
 * const y = extractFactoryContent(x);
 * y === {
 *   [typeNameSymbol]: "foo", a: 3, b: {
 *     [typeNameSymbol]: "bar", c: [{ [typeNameSymbol]: "baz", d: 5 }]
 *  }
 * }
 * ```
 */
export function extractFactoryContent(
	input: InsertableContent,
	visitProxies?: {
		path: UpPath;
		onVisitProxy: (path: UpPath, proxy: TreeNode) => void;
	},
): FactoryContent {
	let content: FactoryContent;
	const rawFlexNode = tryGetFlexNode(input);
	if (rawFlexNode !== undefined) {
		const factoryContent = extractRawNodeContent(rawFlexNode);
		if (factoryContent === undefined) {
			// We were passed a proxy, but that proxy doesn't have any raw content.
			throw new Error("Cannot insert a node that is already in the tree");
		}
		visitProxies?.onVisitProxy(visitProxies.path, input as TreeNode);
		content = factoryContent;
	} else {
		content = input as FactoryContent;
	}

	assert(!isTreeNode(content), 0x844 /* Unhydrated insertion content should have FlexNode */);

	let type: NodeKind;
	let extractedContent: FactoryContent;
	if (isReadonlyArray(content)) {
		type = NodeKind.Array;
		extractedContent = extractContentArray(content as readonly FactoryContent[], visitProxies);
	} else if (content instanceof Map) {
		type = NodeKind.Map;
		extractedContent = extractContentMap(
			content as ReadonlyMap<string, FactoryContent>,
			visitProxies,
		);
	} else if (typeof content === "object" && content !== null && !isFluidHandle(content)) {
		type = NodeKind.Object;
		extractedContent = extractContentObject(content as object, visitProxies);
	} else {
		extractedContent = content;
		type = NodeKind.Leaf;
	}

	if (rawFlexNode !== undefined) {
		const kindFromSchema =
			tryGetSimpleNodeSchema(rawFlexNode.schema)?.kind ??
			fail("NodeBase should always have class schema");

		assert(kindFromSchema === type, 0x845 /* kind of data should match kind of schema */);
	}

	return extractedContent;
}

function extractContentArray(
	input: readonly FactoryContent[],
	visitProxies:
		| {
				path: UpPath;
				onVisitProxy: (path: UpPath, proxy: TreeNode) => void;
		  }
		| undefined,
): FactoryContent {
	const output: FactoryContent[] = [];
	if (typeNameSymbol in input) {
		Object.defineProperty(output, typeNameSymbol, { value: input[typeNameSymbol] });
	}
	for (let i = 0; i < input.length; i++) {
		const childContent = extractFactoryContent(
			input[i],
			visitProxies !== undefined
				? {
						path: {
							parent: visitProxies.path,
							parentField: EmptyKey,
							parentIndex: i,
						},
						onVisitProxy: visitProxies?.onVisitProxy,
				  }
				: undefined,
		);
		output.push(childContent);
	}
	return output;
}

function extractContentMap(
	input: ReadonlyMap<string, FactoryContent>,
	visitProxies:
		| {
				path: UpPath;
				onVisitProxy: (path: UpPath, proxy: TreeNode) => void;
		  }
		| undefined,
): FactoryContent {
	const output = new Map();
	if (typeNameSymbol in input) {
		Object.defineProperty(output, typeNameSymbol, { value: input[typeNameSymbol] });
	}
	for (const [key, value] of input) {
		const childContent = extractFactoryContent(
			value,
			visitProxies !== undefined
				? {
						path: {
							parent: visitProxies.path,
							parentField: brand(key),
							parentIndex: 0,
						},
						onVisitProxy: visitProxies?.onVisitProxy,
				  }
				: undefined,
		);
		output.set(key, childContent);
	}
	return output;
}

function extractContentObject(
	input: {
		readonly [P in string]?: FactoryContent;
	},
	visitProxies:
		| {
				path: UpPath;
				onVisitProxy: (path: UpPath, proxy: TreeNode) => void;
		  }
		| undefined,
): FactoryContent {
	const output: Record<string, FactoryContent> = {};
	if (typeNameSymbol in input) {
		Object.defineProperty(output, typeNameSymbol, { value: input[typeNameSymbol] });
	}
	for (const [key, value] of Object.entries(input)) {
		// Treat undefined fields and missing fields the same.
		// Generally tree does not require explicit undefined values at runtime despite some of the schema aware type checking currently requiring it.
		if (value !== undefined) {
			const childContent = extractFactoryContent(
				value,
				visitProxies !== undefined
					? {
							path: {
								parent: visitProxies.path,
								parentField: brand(key),
								parentIndex: 0,
							},
							onVisitProxy: visitProxies?.onVisitProxy,
					  }
					: undefined,
			);
			output[key] = childContent;
		}
	}
	return output;
}

// #endregion Content insertion and proxy binding

/**
 * Content which can be used to build a node.
 * @remarks
 * Can contain unhydrated nodes, but can not be an unhydrated node at the root.
 */
export type FactoryContent =
	| IFluidHandle
	| string
	| number
	| boolean
	// eslint-disable-next-line @rushstack/no-new-null
	| null
	| ReadonlyMap<string, InsertableContent>
	| readonly InsertableContent[]
	| {
			readonly [P in string]?: InsertableContent;
	  };

/**
 * Content which can be inserted into a tree.
 */
export type InsertableContent = Unhydrated<TreeNode> | FactoryContent;

/**
 * Brand `copy` with the type (under {@link typeNameSymbol}) to avoid ambiguity when inferring types from this data.
 */
export function markContentType(typeName: TreeNodeSchemaIdentifier, copy: object): void {
	Object.defineProperty(copy, typeNameSymbol, { value: typeName });
}<|MERGE_RESOLUTION|>--- conflicted
+++ resolved
@@ -3,12 +3,8 @@
  * Licensed under the MIT License.
  */
 
-<<<<<<< HEAD
-import { IFluidHandle, isFluidHandle } from "@fluidframework/core-interfaces/internal";
-=======
 import { IFluidHandle } from "@fluidframework/core-interfaces/internal";
 import { isFluidHandle } from "@fluidframework/runtime-utils/internal";
->>>>>>> 4f577897
 import { assert } from "@fluidframework/core-utils/internal";
 
 import {
