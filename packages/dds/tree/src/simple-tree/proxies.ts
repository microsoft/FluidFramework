/*!
 * Copyright (c) Microsoft Corporation and contributors. All rights reserved.
 * Licensed under the MIT License.
 */

import { IFluidHandle } from "@fluidframework/core-interfaces";
import { assert } from "@fluidframework/core-utils";
import { EmptyKey, FieldKey, TreeNodeSchemaIdentifier, TreeValue } from "../core/index.js";
// TODO: decide how to deal with dependencies on flex-tree implementation.
// eslint-disable-next-line import/no-internal-modules
import { LazyObjectNode, getBoxedField } from "../feature-libraries/flex-tree/lazyNode.js";
import {
	FieldKinds,
	FlexAllowedTypes,
	FlexFieldNodeSchema,
	FlexFieldSchema,
	FlexMapNodeSchema,
	FlexObjectNodeSchema,
	FlexTreeField,
	FlexTreeFieldNode,
	FlexTreeMapNode,
	FlexTreeNode,
	FlexTreeNodeSchema,
	FlexTreeObjectNode,
	FlexTreeOptionalField,
	FlexTreeRequiredField,
	FlexTreeSequenceField,
	FlexTreeTypedField,
	isFluidHandle,
	onNextChange,
	schemaIsFieldNode,
	schemaIsLeaf,
	schemaIsMap,
	schemaIsObjectNode,
	typeNameSymbol,
} from "../feature-libraries/index.js";
import { brand, fail, isReadonlyArray } from "../util/index.js";
import { getFlexNode, setFlexNode, tryGetFlexNode, tryGetFlexNodeTarget } from "./flexNode.js";
import { RawTreeNode, createRawNode, extractRawNodeContent } from "./rawNode.js";
import {
	type InsertableTypedNode,
	NodeKind,
	TreeMapNode,
<<<<<<< HEAD
	type TreeNodeSchema,
	type ImplicitFieldSchema,
	FieldSchema,
} from "./schemaTypes.js";
import { IterableTreeArrayContent, TreeArrayNode } from "./treeArrayNode.js";
import { Unhydrated, TreeNode } from "./types.js";
import { tryGetFlexNodeTarget, setFlexNode, getFlexNode, tryGetFlexNode } from "./flexNode.js";
import {
	cursorFromFieldData,
	cursorFromNodeData,
	normalizeFieldSchema,
	type NormalizedFieldSchema,
} from "./toMapTree.js";
import { RawTreeNode, createRawNode, extractRawNodeContent } from "./rawNode.js";
import { getFlexSchema } from "./toFlexSchema.js";
import { getClassSchema, getClassSchemaOrFail } from "./classSchemaCaching.js";
=======
	type TreeNodeSchema as TreeNodeSchemaClass,
} from "./schemaTypes.js";
import { cursorFromFieldData, cursorFromNodeData } from "./toMapTree.js";
import { IterableTreeArrayContent, TreeArrayNode } from "./treeArrayNode.js";
import { TreeNode, Unhydrated } from "./types.js";
>>>>>>> f10e7427

/**
 * Detects if the given 'candidate' is a TreeNode.
 *
 * @remarks
 * Supports both Hydrated and {@link Unhydrated} TreeNodes, both of which return true.
 *
 * Because the common usage is to check if a value being inserted/set is a TreeNode,
 * this function permits calling with primitives as well as objects.
 *
 * Primitives will always return false (as they are copies of data, not references to nodes).
 *
 * @param candidate - Value which may be a TreeNode
 * @returns true if the given 'candidate' is a hydrated TreeNode.
 */
export function isTreeNode(candidate: unknown): candidate is TreeNode | Unhydrated<TreeNode> {
	return tryGetFlexNode(candidate) !== undefined;
}

/**
 * Retrieve the associated proxy for the given field.
 * */
export function getProxyForField(field: FlexTreeField): TreeNode | TreeValue | undefined {
	switch (field.schema.kind) {
		case FieldKinds.required: {
			const asValue = field as FlexTreeTypedField<
				FlexFieldSchema<typeof FieldKinds.required>
			>;

			// TODO: Ideally, we would return leaves without first boxing them.  However, this is not
			//       as simple as calling '.content' since this skips the node and returns the FieldNode's
			//       inner field.
			return getOrCreateNodeProxy(asValue.boxedContent);
		}
		case FieldKinds.optional: {
			const asValue = field as FlexTreeTypedField<
				FlexFieldSchema<typeof FieldKinds.optional>
			>;

			// TODO: Ideally, we would return leaves without first boxing them.  However, this is not
			//       as simple as calling '.content' since this skips the node and returns the FieldNode's
			//       inner field.

			const maybeContent = asValue.boxedContent;

			// Normally, empty fields are unreachable due to the behavior of 'tryGetField'.  However, the
			// root field is a special case where the field is always present (even if empty).
			return maybeContent === undefined ? undefined : getOrCreateNodeProxy(maybeContent);
		}
		// TODO: Remove if/when 'FieldNode' is removed.
		case FieldKinds.sequence: {
			// 'getProxyForNode' handles FieldNodes by unconditionally creating a array node proxy, making
			// this case unreachable as long as users follow the 'array recipe'.
			fail("'sequence' field is unexpected.");
		}
		default:
			fail("invalid field kind");
	}
}

export function getOrCreateNodeProxy(flexNode: FlexTreeNode): TreeNode | TreeValue {
	const cachedProxy = tryGetFlexNodeTarget(flexNode);
	if (cachedProxy !== undefined) {
		return cachedProxy;
	}

	const schema = flexNode.schema;
<<<<<<< HEAD
	if (schemaIsLeaf(schema)) {
		// Can't use `??` here since null is a valid TreeValue.
		assert(flexNode.value !== undefined, 0x887 /* Leaf must have value */);
		return flexNode.value;
	}

	const classSchema = getClassSchema(schema);
	if (typeof classSchema === "function") {
		// TODO: document this
		const simpleSchema = classSchema as unknown as new (dummy: FlexTreeNode) => TreeNode;
		return new simpleSchema(flexNode);
	} else {
		return (schema as unknown as { create: (data: FlexTreeNode) => TreeNode }).create(flexNode);
=======
	const classSchema = getClassSchema(schema);
	assert(classSchema !== undefined, "node without schema");
	if (typeof classSchema === "function") {
		const simpleSchema = classSchema as unknown as new (dummy: FlexTreeNode) => TreeNode;
		return new simpleSchema(flexNode);
	} else {
		return (classSchema as { create(data: FlexTreeNode): TreeNode }).create(flexNode);
>>>>>>> f10e7427
	}
}

/**
 * @param simpleNodeSchema - TODO
 * @param flexNode - underlying tree node which this proxy should wrap.
 * @param allowAdditionalProperties - If true, setting of unexpected properties will be forwarded to the target object.
 * Otherwise setting of unexpected properties will error.
 * @param customTargetObject - Target object of the proxy.
 * If not provided an empty collection of the relevant type is used for the target and a separate object created to dispatch methods.
 * If provided, the customTargetObject will be used as both the dispatch object and the proxy target, and therefor must provide needed functionality depending on the schema kind.
 */
export function createNodeProxy(
	simpleNodeSchema: TreeNodeSchema,
	flexNode: FlexTreeNode,
	allowAdditionalProperties: boolean,
	targetObject?: object,
): TreeNode | TreeValue {
	const flexSchema = flexNode.schema;
	if (schemaIsLeaf(flexSchema)) {
		// Can't use `??` here since null is a valid TreeValue.
		assert(flexNode.value !== undefined, 0x887 /* Leaf must have value */);
		return flexNode.value;
	}
	let proxy: TreeNode;
	if (schemaIsMap(flexSchema)) {
		proxy = createMapProxy(allowAdditionalProperties, targetObject);
	} else if (schemaIsFieldNode(flexSchema)) {
		proxy = createArrayNodeProxy(allowAdditionalProperties, targetObject);
	} else if (schemaIsObjectNode(flexSchema)) {
		proxy = createObjectProxy(simpleNodeSchema, allowAdditionalProperties, targetObject);
	} else {
		fail("unrecognized node kind");
	}
	setFlexNode(proxy, flexNode);
	return proxy;
}

/**
 * @param allowAdditionalProperties - If true, setting of unexpected properties will be forwarded to the target object.
 * Otherwise setting of unexpected properties will error.
 * @param customTargetObject - Target object of the proxy.
 * If not provided `{}` is used for the target.
 */
export function createObjectProxy(
	schema: TreeNodeSchema,
	allowAdditionalProperties: boolean,
	targetObject: object = {},
): TreeNode {
	// To satisfy 'deepEquals' level scrutiny, the target of the proxy must be an object with the same
	// prototype as an object literal '{}'.  This is because 'deepEquals' uses 'Object.getPrototypeOf'
	// as a way to quickly reject objects with different prototype chains.
	//
	// (Note that the prototype of an object literal appears as '[Object: null prototype] {}', not because
	// the prototype is null, but because the prototype object itself has a null prototype.)

	// TODO: Although the target is an object literal, it's still worthwhile to try experimenting with
	// a dispatch object to see if it improves performance.
	const proxy = new Proxy(targetObject, {
		get(target, key): unknown {
			const flexKey = getFlexObjectKey(key as FieldKey, schema);
			const field = getFlexNode(proxy).tryGetField(flexKey);

			// TODO: document this
			if (field !== undefined) {
				return getProxyForField(field);
			}

			// Pass the proxy as the receiver here, so that any methods on the prototype receive `proxy` as `this`.
			return Reflect.get(target, key, proxy);
		},
		set(target, key, value: InsertableContent) {
			const flexNode = getFlexNode(proxy);
			const flexNodeSchema = flexNode.schema;
			assert(flexNodeSchema instanceof FlexObjectNodeSchema, 0x888 /* invalid schema */);

			const flexKey = getFlexObjectKey(key as FieldKey, schema);
			const flexFieldSchema = flexNodeSchema.objectNodeFields.get(flexKey);

			// TODO: document this
			if (flexFieldSchema === undefined) {
				return allowAdditionalProperties ? Reflect.set(target, key, value) : false;
			}

			// TODO: Is it safe to assume 'content' is a LazyObjectNode?
			assert(flexNode instanceof LazyObjectNode, 0x7e0 /* invalid content */);
			assert(typeof key === "string", 0x7e1 /* invalid key */);
			const field = getBoxedField(flexNode, flexKey, flexFieldSchema);

			switch (field.schema.kind) {
				case FieldKinds.required:
				case FieldKinds.optional: {
					const typedField = field as
						| FlexTreeRequiredField<FlexAllowedTypes>
						| FlexTreeOptionalField<FlexAllowedTypes>;

					const { content, hydrateProxies } = extractFactoryContent(value);

					const classFieldSchema = getObjectFieldSchema(key, schema);
					const cursor = cursorFromNodeData(content, classFieldSchema.allowedTypes);
					modifyChildren(
						flexNode,
						() => {
							typedField.content = cursor;
						},
						() => hydrateProxies(typedField.boxedContent),
					);
					break;
				}

				default:
					fail("invalid FieldKind");
			}

			return true;
		},
		has: (target, key) => {
			const fields = schema.info as Record<string, ImplicitFieldSchema>;
			return (
				fields[key as FieldKey] !== undefined ||
				(allowAdditionalProperties ? Reflect.has(target, key) : false)
			);
		},
		ownKeys: (target) => {
			const fields = schema.info as Record<string, ImplicitFieldSchema>;
			return [
				...Object.keys(fields),
				...(allowAdditionalProperties ? Reflect.ownKeys(target) : []),
			];
		},
		getOwnPropertyDescriptor: (target, key) => {
			const flexKey = getFlexObjectKey(key as FieldKey, schema);
			const field = getFlexNode(proxy).tryGetField(flexKey);

			// TODO: document this
			if (field === undefined) {
				return allowAdditionalProperties
					? Reflect.getOwnPropertyDescriptor(target, key)
					: undefined;
			}

			const p: PropertyDescriptor = {
				value: getProxyForField(field),
				writable: true,
				enumerable: true,
				configurable: true, // Must be 'configurable' if property is absent from proxy target.
			};

			return p;
		},
	}) as TreeNode;
	return proxy;
}

/**
 * TODO
 * @param simpleKey - TODO
 * @param classSchema - TODO
 */
function getObjectFieldSchema(
	simpleKey: string,
	classSchema: TreeNodeSchema,
): NormalizedFieldSchema {
	const fields = classSchema.info as Record<string, ImplicitFieldSchema>;
	if (fields[simpleKey] === undefined) {
		fail(`Field key '${simpleKey}' not found in schema.`);
	}
	return normalizeFieldSchema(fields[simpleKey]);
}

/**
 * TODO
 * @param simpleKey - TODO
 * @param classSchema - TODO
 */
function getFlexObjectKey(simpleKey: string, classSchema: TreeNodeSchema): FieldKey {
	const fields = classSchema.info as Record<string, ImplicitFieldSchema>;
	// TODO: Document when this can be undefined and what it means
	const field = fields[simpleKey];
	return brand(
		field instanceof FieldSchema && field.props?.stableName !== undefined
			? field.props.stableName
			: simpleKey,
	);
}

/**
 * Given a array node proxy, returns its underlying LazySequence field.
 */
export const getSequenceField = <TTypes extends FlexAllowedTypes>(arrayNode: TreeArrayNode) =>
	getFlexNode(arrayNode).content as FlexTreeSequenceField<TTypes>;

// Used by 'insert*()' APIs to converts new content (expressed as a proxy union) to contextually
// typed data prior to forwarding to 'LazySequence.insert*()'.
function contextualizeInsertedArrayContent(
	insertedAtIndex: number,
	content: readonly (InsertableContent | IterableTreeArrayContent<InsertableContent>)[],
): ExtractedFactoryContent {
	return extractFactoryContent(
		content.flatMap((c): InsertableContent[] =>
			c instanceof IterableTreeArrayContent ? Array.from(c) : [c],
		),
		insertedAtIndex,
	);
}

// #region Create dispatch map for array nodes

// TODO: Experiment with alternative dispatch methods to see if we can improve performance.

/**
 * PropertyDescriptorMap used to build the prototype for our array node dispatch object.
 */
export const arrayNodePrototypeProperties: PropertyDescriptorMap = {
	// We manually add [Symbol.iterator] to the dispatch map rather than use '[fn.name] = fn' as
	// below when adding 'Array.prototype.*' properties to this map because 'Array.prototype[Symbol.iterator].name'
	// returns "values" (i.e., Symbol.iterator is an alias for the '.values()' function.)
	[Symbol.iterator]: {
		value: Array.prototype[Symbol.iterator],
	},
	at: {
		value(this: TreeArrayNode, index: number): TreeNode | TreeValue | undefined {
			const field = getSequenceField(this);
			const val = field.boxedAt(index);

			if (val === undefined) {
				return val;
			}

			return getOrCreateNodeProxy(val);
		},
	},
	insertAt: {
		value(
			this: TreeArrayNode,
			index: number,
			...value: readonly (InsertableContent | IterableTreeArrayContent<InsertableContent>)[]
		): void {
			const sequenceNode = getFlexNode(this);
			const sequenceField = getSequenceField(this);

			const { content, hydrateProxies } = contextualizeInsertedArrayContent(index, value);

			const classSchema = getClassSchemaOrFail(sequenceNode.schema);
			const cursor = cursorFromFieldData(content, classSchema);

			modifyChildren(
				sequenceNode,
				() => sequenceField.insertAt(index, cursor),
				(listFlexNode) => hydrateProxies(listFlexNode),
			);
		},
	},
	insertAtStart: {
		value(
			this: TreeArrayNode,
			...value: readonly (InsertableContent | IterableTreeArrayContent<InsertableContent>)[]
		): void {
			const sequenceNode = getFlexNode(this);
			const sequenceField = getSequenceField(this);

			const { content, hydrateProxies } = contextualizeInsertedArrayContent(0, value);

			const classSchema = getClassSchemaOrFail(sequenceNode.schema);
			const cursor = cursorFromFieldData(content, classSchema);

			modifyChildren(
				sequenceNode,
				() => sequenceField.insertAtStart(cursor),
				(listFlexNode) => hydrateProxies(listFlexNode),
			);
		},
	},
	insertAtEnd: {
		value(
			this: TreeArrayNode,
			...value: readonly (InsertableContent | IterableTreeArrayContent<InsertableContent>)[]
		): void {
			const sequenceNode = getFlexNode(this);
			const sequenceField = getSequenceField(this);

			const { content, hydrateProxies } = contextualizeInsertedArrayContent(
				this.length,
				value,
			);
			const cursor = cursorFromFieldData(content, getClassSchemaOrFail(sequenceNode.schema));

			modifyChildren(
				sequenceNode,
				() => sequenceField.insertAtEnd(cursor),
				(listFlexNode) => hydrateProxies(listFlexNode),
			);
		},
	},
	removeAt: {
		value(this: TreeArrayNode, index: number): void {
			getSequenceField(this).removeAt(index);
		},
	},
	removeRange: {
		value(this: TreeArrayNode, start?: number, end?: number): void {
			getSequenceField(this).removeRange(start, end);
		},
	},
	moveToStart: {
		value(this: TreeArrayNode, sourceIndex: number, source?: TreeArrayNode): void {
			if (source !== undefined) {
				getSequenceField(this).moveToStart(sourceIndex, getSequenceField(source));
			} else {
				getSequenceField(this).moveToStart(sourceIndex);
			}
		},
	},
	moveToEnd: {
		value(this: TreeArrayNode, sourceIndex: number, source?: TreeArrayNode): void {
			if (source !== undefined) {
				getSequenceField(this).moveToEnd(sourceIndex, getSequenceField(source));
			} else {
				getSequenceField(this).moveToEnd(sourceIndex);
			}
		},
	},
	moveToIndex: {
		value(
			this: TreeArrayNode,
			index: number,
			sourceIndex: number,
			source?: TreeArrayNode,
		): void {
			if (source !== undefined) {
				getSequenceField(this).moveToIndex(index, sourceIndex, getSequenceField(source));
			} else {
				getSequenceField(this).moveToIndex(index, sourceIndex);
			}
		},
	},
	moveRangeToStart: {
		value(
			this: TreeArrayNode,
			sourceStart: number,
			sourceEnd: number,
			source?: TreeArrayNode,
		): void {
			if (source !== undefined) {
				getSequenceField(this).moveRangeToStart(
					sourceStart,
					sourceEnd,
					getSequenceField(source),
				);
			} else {
				getSequenceField(this).moveRangeToStart(sourceStart, sourceEnd);
			}
		},
	},
	moveRangeToEnd: {
		value(
			this: TreeArrayNode,
			sourceStart: number,
			sourceEnd: number,
			source?: TreeArrayNode,
		): void {
			if (source !== undefined) {
				getSequenceField(this).moveRangeToEnd(
					sourceStart,
					sourceEnd,
					getSequenceField(source),
				);
			} else {
				getSequenceField(this).moveRangeToEnd(sourceStart, sourceEnd);
			}
		},
	},
	moveRangeToIndex: {
		value(
			this: TreeArrayNode,
			index: number,
			sourceStart: number,
			sourceEnd: number,
			source?: TreeArrayNode,
		): void {
			if (source !== undefined) {
				getSequenceField(this).moveRangeToIndex(
					index,
					sourceStart,
					sourceEnd,
					getSequenceField(source),
				);
			} else {
				getSequenceField(this).moveRangeToIndex(index, sourceStart, sourceEnd);
			}
		},
	},
};

/* eslint-disable @typescript-eslint/unbound-method */

// For compatibility, we are initially implement 'readonly T[]' by applying the Array.prototype methods
// to the array node proxy.  Over time, we should replace these with efficient implementations on LazySequence
// to avoid re-entering the proxy as these methods access 'length' and the indexed properties.
//
// For brevity, the current implementation dynamically builds a property descriptor map from a list of
// Array functions we want to re-expose via the proxy.

// TODO: This assumes 'Function.name' matches the property name on 'Array.prototype', which may be
// dubious across JS engines.
[
	Array.prototype.concat,
	// Array.prototype.copyWithin,
	Array.prototype.entries,
	Array.prototype.every,
	// Array.prototype.fill,
	Array.prototype.filter,
	Array.prototype.find,
	Array.prototype.findIndex,
	Array.prototype.flat,
	Array.prototype.flatMap,
	Array.prototype.forEach,
	Array.prototype.includes,
	Array.prototype.indexOf,
	Array.prototype.join,
	Array.prototype.keys,
	Array.prototype.lastIndexOf,
	// Array.prototype.length,
	Array.prototype.map,
	// Array.prototype.pop,
	// Array.prototype.push,
	Array.prototype.reduce,
	Array.prototype.reduceRight,
	// Array.prototype.reverse,
	// Array.prototype.shift,
	Array.prototype.slice,
	Array.prototype.some,
	// Array.prototype.sort,
	// Array.prototype.splice,
	Array.prototype.toLocaleString,
	Array.prototype.toString,
	// Array.prototype.unshift,
	Array.prototype.values,
].forEach((fn) => {
	arrayNodePrototypeProperties[fn.name] = { value: fn };
});

/* eslint-enable @typescript-eslint/unbound-method */

const arrayNodePrototype = Object.create(Object.prototype, arrayNodePrototypeProperties);

// #endregion

/**
 * Helper to coerce property keys to integer indexes (or undefined if not an in-range integer).
 */
function asIndex(key: string | symbol, length: number) {
	if (typeof key === "string") {
		// TODO: It may be worth a '0' <= ch <= '9' check before calling 'Number' to quickly
		// reject 'length' as an index, or even parsing integers ourselves.
		const asNumber = Number(key);

		// TODO: See 'matrix/range.ts' for fast integer coercing + range check.
		if (Number.isInteger(asNumber)) {
			return 0 <= asNumber && asNumber < length ? asNumber : undefined;
		}
	}
}

/**
 * @param allowAdditionalProperties - If true, setting of unexpected properties will be forwarded to the target object.
 * Otherwise setting of unexpected properties will error.
 * @param customTargetObject - Target object of the proxy.
 * If not provided `[]` is used for the target and a separate object created to dispatch array methods.
 * If provided, the customTargetObject will be used as both the dispatch object and the proxy target, and therefor must provide `length` and the array functionality from {@link arrayNodePrototype}.
 */
function createArrayNodeProxy(
	allowAdditionalProperties: boolean,
	customTargetObject?: object,
): TreeArrayNode {
	const targetObject = customTargetObject ?? [];

	// Create a 'dispatch' object that this Proxy forwards to instead of the proxy target, because we need
	// the proxy target to be a plain JS array (see comments below when we instantiate the Proxy).
	// Own properties on the dispatch object are surfaced as own properties of the proxy.
	// (e.g., 'length', which is defined below).
	//
	// Properties normally inherited from 'Array.prototype' are surfaced via the prototype chain.
	const dispatch: object =
		customTargetObject ??
		Object.create(arrayNodePrototype, {
			length: {
				get(this: TreeArrayNode) {
					return getSequenceField(this).length;
				},
				set() {},
				enumerable: false,
				configurable: false,
			},
		});

	// To satisfy 'deepEquals' level scrutiny, the target of the proxy must be an array literal in order
	// to pass 'Object.getPrototypeOf'.  It also satisfies 'Array.isArray' and 'Object.prototype.toString'
	// requirements without use of Array[Symbol.species], which is potentially on a path ot deprecation.
	const proxy: TreeArrayNode = new Proxy<TreeArrayNode>(targetObject as any, {
		get: (target, key) => {
			const field = getSequenceField(proxy);
			const maybeIndex = asIndex(key, field.length);

			if (maybeIndex === undefined) {
				// Pass the proxy as the receiver here, so that any methods on
				// the prototype receive `proxy` as `this`.
				return Reflect.get(dispatch, key, proxy) as unknown;
			}

			const value = field.boxedAt(maybeIndex);

			if (value === undefined) {
				return undefined;
			}

			// TODO: Ideally, we would return leaves without first boxing them.  However, this is not
			//       as simple as calling '.content' since this skips the node and returns the FieldNode's
			//       inner field.
			return getOrCreateNodeProxy(value);
		},
		set: (target, key, newValue, receiver) => {
			// 'Symbol.isConcatSpreadable' may be set on an Array instance to modify the behavior of
			// the concat method.  We allow this property to be added to the dispatch object.
			if (key === Symbol.isConcatSpreadable) {
				return Reflect.set(dispatch, key, newValue, proxy);
			}

			const field = getSequenceField(proxy);
			const maybeIndex = asIndex(key, field.length);
			if (maybeIndex !== undefined) {
				// For MVP, we otherwise disallow setting properties (mutation is only available via the array node mutation APIs).
				return false;
			}
			return allowAdditionalProperties ? Reflect.set(target, key, newValue) : false;
		},
		has: (target, key) => {
			const field = getSequenceField(proxy);
			const maybeIndex = asIndex(key, field.length);
			return maybeIndex !== undefined || Reflect.has(dispatch, key);
		},
		ownKeys: (target) => {
			const field = getSequenceField(proxy);

			// TODO: Would a lazy iterator to produce the indexes work / be more efficient?
			// TODO: Need to surface 'Symbol.isConcatSpreadable' as an own key.
			return Array.from({ length: field.length }, (_, index) => `${index}`).concat("length");
		},
		getOwnPropertyDescriptor: (target, key) => {
			const field = getSequenceField(proxy);
			const maybeIndex = asIndex(key, field.length);
			if (maybeIndex !== undefined) {
				const val = field.boxedAt(maybeIndex);
				// To satisfy 'deepEquals' level scrutiny, the property descriptor for indexed properties must
				// be a simple value property (as opposed to using getter) and declared writable/enumerable/configurable.
				return {
					// TODO: Ideally, we would return leaves without first boxing them.  However, this is not
					//       as simple as calling '.at' since this skips the node and returns the FieldNode's
					//       inner field.
					value: val === undefined ? val : getOrCreateNodeProxy(val),
					writable: true, // For MVP, disallow setting indexed properties.
					enumerable: true,
					configurable: true,
				};
			} else if (key === "length") {
				// To satisfy 'deepEquals' level scrutiny, the property descriptor for 'length' must be a simple
				// value property (as opposed to using getter) and be declared writable / non-configurable.
				return {
					value: getSequenceField(proxy).length,
					writable: true,
					enumerable: false,
					configurable: false,
				};
			}
			return Reflect.getOwnPropertyDescriptor(dispatch, key);
		},
	});
	return proxy;
}

// #region Create dispatch map for maps

export const mapStaticDispatchMap: PropertyDescriptorMap = {
	[Symbol.iterator]: {
		value(this: TreeMapNode) {
			return this.entries();
		},
	},
	delete: {
		value(this: TreeMapNode, key: string): void {
			const node = getFlexNode(this);
			node.delete(key);
		},
	},
	entries: {
		*value(this: TreeMapNode): IterableIterator<[string, unknown]> {
			const node = getFlexNode(this);
			for (const key of node.keys()) {
				yield [key, getProxyForField(node.getBoxed(key))];
			}
		},
	},
	get: {
		value(this: TreeMapNode, key: string): unknown {
			const node = getFlexNode(this);
			const field = node.getBoxed(key);
			return getProxyForField(field);
		},
	},
	has: {
		value(this: TreeMapNode, key: string): boolean {
			const node = getFlexNode(this);
			return node.has(key);
		},
	},
	keys: {
		value(this: TreeMapNode): IterableIterator<string> {
			const node = getFlexNode(this);
			return node.keys();
		},
	},
	set: {
		value(
			this: TreeMapNode,
			key: string,
			value: InsertableTypedNode<TreeNodeSchemaClass>,
		): TreeMapNode {
			const node = getFlexNode(this);

			const { content, hydrateProxies } = extractFactoryContent(value as FactoryContent);
			const cursor = cursorFromNodeData(content, getClassSchemaOrFail(node.schema));
			modifyChildren(
				node,
				(mapNode) => mapNode.set(key, cursor),
				(mapNode) => hydrateProxies(getMapChildNode(mapNode, key)),
			);
			return this;
		},
	},
	size: {
		get(this: TreeMapNode) {
			return getFlexNode(this).size;
		},
	},
	values: {
		*value(this: TreeMapNode): IterableIterator<unknown> {
			for (const [, value] of this.entries()) {
				yield value;
			}
		},
	},
	// TODO: add `clear` once we have established merge semantics for it.
};

const mapPrototype = Object.create(Object.prototype, mapStaticDispatchMap);

// #endregion

/**
 * @param allowAdditionalProperties - If true, setting of unexpected properties will be forwarded to the target object.
 * Otherwise setting of unexpected properties will error.
 * @param customTargetObject - Target object of the proxy.
 * If not provided `new Map()` is used for the target and a separate object created to dispatch map methods.
 * If provided, the customTargetObject will be used as both the dispatch object and the proxy target, and therefor must provide the map functionality from {@link mapPrototype}.
 */
function createMapProxy(
	allowAdditionalProperties: boolean,
	customTargetObject?: object,
): TreeMapNode {
	// Create a 'dispatch' object that this Proxy forwards to instead of the proxy target.
	const dispatch: object =
		customTargetObject ??
		Object.create(mapPrototype, {
			// Empty - JavaScript Maps do not expose any "own" properties.
		});
	const targetObject: object = customTargetObject ?? new Map<string, TreeNode>();

	// TODO: Although the target is an object literal, it's still worthwhile to try experimenting with
	// a dispatch object to see if it improves performance.
	const proxy = new Proxy<TreeMapNode>(targetObject as TreeMapNode, {
		get: (target, key, receiver): unknown => {
			// Pass the proxy as the receiver here, so that any methods on the prototype receive `proxy` as `this`.
			return Reflect.get(dispatch, key, proxy);
		},
		getOwnPropertyDescriptor: (target, key): PropertyDescriptor | undefined => {
			return Reflect.getOwnPropertyDescriptor(dispatch, key);
		},
		has: (target, key) => {
			return Reflect.has(dispatch, key);
		},
		set: (target, key, newValue): boolean => {
			return allowAdditionalProperties ? Reflect.set(dispatch, key, newValue) : false;
		},
		ownKeys: (target) => {
			// All of Map's properties are inherited via its prototype, so there is nothing to return here,
			return [];
		},
	});
	return proxy;
}

/**
 * Create a proxy to a {@link TreeObjectNode} that is backed by a raw object node (see {@link createRawNode}).
 * @param simpleNodeSchema - The schema of the object node
 * @param content - The content to be stored in the raw node.
 * A copy of content is stored, the input `content` is not modified and can be safely reused in another call to {@link createRawObjectProxy}.
 * @param allowAdditionalProperties - If true, setting of unexpected properties will be forwarded to the target object.
 * Otherwise setting of unexpected properties will error.
 * @param customTargetObject - Target object of the proxy.
 * If not provided `{}` is used for the target.
 * @remarks
 * Because this proxy is backed by a raw node, it has the same limitations as the node created by {@link createRawNode}.
 * Most of its properties and methods will error if read/called.
 */
export function createRawNodeProxy(
	simpleNodeSchema: TreeNodeSchema,
	content: InsertableTypedNode<TreeNodeSchemaClass> & object,
	allowAdditionalProperties: boolean,
	target?: object,
): Unhydrated<TreeNode> {
	const flexSchema = getFlexSchema(simpleNodeSchema);

	// Shallow copy the content and then add the type name symbol to it.
	let flexNode: RawTreeNode<FlexTreeNodeSchema, InsertableTypedNode<TreeNodeSchemaClass>>;
	let proxy: TreeNode;
	if (flexSchema instanceof FlexObjectNodeSchema) {
		const contentCopy = copyContent(flexSchema.name, content);
		flexNode = createRawNode(flexSchema, contentCopy);
		proxy = createObjectProxy(simpleNodeSchema, allowAdditionalProperties, target);
	} else if (flexSchema instanceof FlexFieldNodeSchema) {
		// simple-tree uses field nodes exclusively to represent array nodes
		const contentCopy = copyContent(flexSchema.name, content);
		flexNode = createRawNode(flexSchema, contentCopy);
		proxy = createArrayNodeProxy(allowAdditionalProperties, target);
	} else if (flexSchema instanceof FlexMapNodeSchema) {
		const contentCopy = copyContent(flexSchema.name, content);
		flexNode = createRawNode(flexSchema, contentCopy);
		proxy = createMapProxy(allowAdditionalProperties, target);
	} else {
		fail("Unrecognized content schema");
	}

	return setFlexNode(proxy, flexNode);
}

function copyContent<T extends object>(typeName: TreeNodeSchemaIdentifier, content: T): T {
	const copy =
		content instanceof Map
			? (new Map(content) as T)
			: Array.isArray(content)
			? (content.slice() as T)
			: { ...content };

	return Object.defineProperty(copy, typeNameSymbol, { value: typeName });
}

type ProxyHydrator = (flexNode: FlexTreeNode | undefined) => void;
const noopHydrator: ProxyHydrator = () => {};

/** The result returned by {@link extractFactoryContent} and its related helpers. */
interface ExtractedFactoryContent<out T = FactoryContent> {
	/** The content with the factory subtrees replaced. */
	readonly content: T;
	/**
	 * A function which walks all factory-created object that underwent replacement/extraction.
	 * Before hydration, those objects are unusable (see {@link createRawObjectProxy}).
	 * However, after the content is fully inserted into the tree the `hydrateProxies` function may be invoked in order to update the contents of these objects such that they become a mirror of the content in the tree.
	 * This must be done before any calls to {@link getOrCreateNodeProxy} so that the "edit node to proxy" mapping is correctly updated (see {@link setFlexNode}).
	 */
	readonly hydrateProxies: ProxyHydrator;
}

/**
 * Given a content tree that is to be inserted into the shared tree, replace all subtrees that were created by factories
 * (via {@link SharedTreeObjectFactory.create}) with the content that was passed to those factories.
 * @param content - the content being inserted which may be, and/or may contain, factory-created content
 * @param insertedAtIndex - if the content being inserted is array node content, this must be the index in the array node at which the content is being inserted
 * @returns the result of the content replacement and a {@link ExtractedFactoryContent.hydrateProxies} function which must be invoked if present.
 * @remarks
 * This functions works recursively.
 * Factory-created objects that are nested inside of the content passed to other factory-created objects, and so on, will be in-lined.
 * This function also adds the hidden {@link typeNameSymbol} of each object schema to the output.
 * @example
 * ```ts
 * const x = foo.create({
 *   a: 3, b: bar.create({
 *     c: [baz.create({ d: 5 })]
 *   })
 * });
 * const y = extractFactoryContent(x);
 * y === {
 *   [typeNameSymbol]: "foo", a: 3, b: {
 *     [typeNameSymbol]: "bar", c: [{ [typeNameSymbol]: "baz", d: 5 }]
 *  }
 * }
 * ```
 */
export function extractFactoryContent(
	input: InsertableContent,
	insertedAtIndex = 0,
): ExtractedFactoryContent {
	let content: FactoryContent;
	let fromFactory = false;
	const rawFlexNode = tryGetFlexNode(input);
	if (rawFlexNode !== undefined) {
		const factoryContent = extractRawNodeContent(rawFlexNode);
		if (factoryContent === undefined) {
			// We were passed a proxy, but that proxy doesn't have any raw content.
			throw new Error("Cannot insert a node that is already in the tree");
		}
		content = factoryContent;
		fromFactory = true;
	} else {
		content = input as FactoryContent;
	}

	assert(!isTreeNode(content), 0x844 /* Unhydrated insertion content should have FlexNode */);

	let type: NodeKind;
	let extractedContent: ExtractedFactoryContent;
	if (isReadonlyArray(content)) {
		type = NodeKind.Array;
		extractedContent = extractContentArray(
			content as readonly FactoryContent[],
			insertedAtIndex,
		);
	} else if (content instanceof Map) {
		type = NodeKind.Map;
		extractedContent = extractContentMap(content as ReadonlyMap<string, FactoryContent>);
	} else if (typeof content === "object" && content !== null && !isFluidHandle(content)) {
		type = NodeKind.Object;
		extractedContent = extractContentObject(content as object);
	} else {
		extractedContent = { content, hydrateProxies: noopHydrator };
		type = NodeKind.Leaf;
	}

	if (isTreeNode(input)) {
		const kindFromSchema = getNodeKind(input);
		assert(kindFromSchema === type, 0x845 /* kind of data should match kind of schema */);
	}

	if (fromFactory) {
		return {
			content: extractedContent.content,
			hydrateProxies: (flexNode) => {
				// This makes the input proxy usable and updates the proxy cache
				setFlexNode(input as TreeNode, flexNode ?? fail("Expected edit node"));
				extractedContent.hydrateProxies(flexNode);
			},
		};
	}

	return extractedContent;
}

/**
 * @param insertedAtIndex - Supply this if the extracted array content will be inserted into an existing array node in the tree.
 */
function extractContentArray(
	input: readonly FactoryContent[],
	insertedAtIndex: number,
): ExtractedFactoryContent {
	const output: FactoryContent[] = [];
	if (typeNameSymbol in input) {
		Object.defineProperty(output, typeNameSymbol, { value: input[typeNameSymbol] });
	}
	const hydrators: [index: number, hydrate: ProxyHydrator][] = [];
	for (let i = 0; i < input.length; i++) {
		const { content: childContent, hydrateProxies } = extractFactoryContent(input[i]);
		output.push(childContent);
		// The conditional here is an optimization so that primitive items don't incur boxed reads for hydration
		if (hydrateProxies !== noopHydrator) {
			hydrators.push([i, hydrateProxies]);
		}
	}
	return {
		content: output,
		hydrateProxies: (flexNode: FlexTreeNode | undefined) => {
			assert(
				flexNode !== undefined,
				0x7f6 /* Expected edit node to be defined when hydrating array node */,
			);
			assert(
				schemaIsFieldNode(flexNode.schema),
				0x7f7 /* Expected field node when hydrating array node */,
			);
			hydrators.forEach(([i, hydrate]) =>
				hydrate(
					getArrayNodeChildNode(
						flexNode as FlexTreeFieldNode<FlexFieldNodeSchema>,
						insertedAtIndex + i,
					),
				),
			);
		},
	};
}

function extractContentMap(input: ReadonlyMap<string, FactoryContent>): ExtractedFactoryContent {
	const output = new Map();
	if (typeNameSymbol in input) {
		Object.defineProperty(output, typeNameSymbol, { value: input[typeNameSymbol] });
	}
	const hydrators: [key: string, hydrate: ProxyHydrator][] = [];
	for (const [key, value] of input) {
		const { content: childContent, hydrateProxies } = extractFactoryContent(value);
		output.set(key, childContent);
		// The conditional here is an optimization so that primitive values don't incur boxed reads for hydration
		if (hydrateProxies !== noopHydrator) {
			hydrators.push([key, hydrateProxies]);
		}
	}
	return {
		content: output,
		hydrateProxies: (flexNode: FlexTreeNode | undefined) => {
			assert(
				flexNode !== undefined,
				0x7f8 /* Expected edit node to be defined when hydrating map */,
			);
			assert(schemaIsMap(flexNode.schema), 0x7f9 /* Expected map node when hydrating map */);
			hydrators.forEach(([key, hydrate]) =>
				hydrate(getMapChildNode(flexNode as FlexTreeMapNode<FlexMapNodeSchema>, key)),
			);
		},
	};
}

function extractContentObject(input: {
	readonly [P in string]?: FactoryContent;
}): ExtractedFactoryContent {
	const output: Record<string, FactoryContent> = {};
	if (typeNameSymbol in input) {
		Object.defineProperty(output, typeNameSymbol, { value: input[typeNameSymbol] });
	}
	const hydrators: [key: string, hydrate: ProxyHydrator][] = [];
	for (const [key, value] of Object.entries(input)) {
		// Treat undefined fields and missing fields the same.
		// Generally tree does not require explicit undefined values at runtime despite some of the schema aware type checking currently requiring it.
		if (value !== undefined) {
			const { content: childContent, hydrateProxies } = extractFactoryContent(value);
			output[key] = childContent;
			hydrators.push([key, hydrateProxies]);
		}
	}

	return {
		content: output,
		hydrateProxies: (flexNode: FlexTreeNode | undefined) => {
			assert(
				flexNode !== undefined,
				0x7fa /* Expected edit node to be defined when hydrating object */,
			);
			assert(
				schemaIsObjectNode(flexNode.schema),
				0x7fb /* Expected object node when hydrating object content */,
			);
			hydrators.forEach(([key, hydrate]) =>
				hydrate(getObjectChildNode(flexNode as FlexTreeObjectNode, key)),
			);
		},
	};
}

/**
 * Content which can be used to build a node.
 * @remarks
 * Can contain unhydrated nodes, but can not be an unhydrated node at the root.
 */
export type FactoryContent =
	| IFluidHandle
	| string
	| number
	| boolean
	// eslint-disable-next-line @rushstack/no-new-null
	| null
	| ReadonlyMap<string, InsertableContent>
	| readonly InsertableContent[]
	| {
			readonly [P in string]?: InsertableContent;
	  };

/**
 * Content which can be inserted into a tree.
 */
export type InsertableContent = Unhydrated<TreeNode> | FactoryContent;

function getArrayNodeChildNode(
	arrayNode: FlexTreeFieldNode<FlexFieldNodeSchema>,
	index: number,
): FlexTreeNode | undefined {
	const field = arrayNode.tryGetField(EmptyKey);
	assert(
		field?.schema.kind === FieldKinds.sequence,
		0x7fc /* Expected sequence field when hydrating array node */,
	);
	return (field as FlexTreeSequenceField<FlexAllowedTypes>).boxedAt(index);
}

function getMapChildNode(
	mapNode: FlexTreeMapNode<FlexMapNodeSchema>,
	key: string,
): FlexTreeNode | undefined {
	const field = mapNode.getBoxed(key);
	assert(
		field.schema.kind === FieldKinds.optional,
		0x7fd /* Sequence field kind is unsupported as map values */,
	);
	return (field as FlexTreeOptionalField<FlexAllowedTypes>).boxedContent;
}

function getObjectChildNode(objectNode: FlexTreeObjectNode, key: string): FlexTreeNode | undefined {
	const field =
		objectNode.tryGetField(brand(key)) ?? fail("Expected a field for inserted content");
	assert(
		field.schema.kind === FieldKinds.required || field.schema.kind === FieldKinds.optional,
		0x7fe /* Expected required or optional field kind */,
	);
	return (
		field as FlexTreeRequiredField<FlexAllowedTypes> | FlexTreeOptionalField<FlexAllowedTypes>
	).boxedContent;
}

/**
 * Run the given function `modify`.
 * If the function results in any changes to the direct children of `parent`, `after` will be run immediately thereafter.
 */
function modifyChildren<T extends FlexTreeNode>(
	parent: T,
	modify: (parent: T) => void,
	after?: (parent: T) => void,
): void {
	const offNextChange = parent[onNextChange](() => after?.(parent));
	modify(parent);
	// `onNextChange` unsubscribes itself after firing once. However, there is no guarantee that it will fire.
	// For example, the `modify` function may result in a no-op that doesn't trigger an edit (e.g. inserting `[]` into an array node).
	// In those cases, we must unsubscribe manually here. If `modify` was not a no-op, it does no harm to call this function anyway.
	offNextChange();
}

// TODO: Replace this with calls to `Tree.schema(node).kind` when dependency cycles are no longer a problem.
function getNodeKind(node: TreeNode): NodeKind {
	return (
		getClassSchema(getFlexNode(node).schema)?.kind ??
		fail("NodeBase should always have class schema")
	);
}<|MERGE_RESOLUTION|>--- conflicted
+++ resolved
@@ -41,30 +41,21 @@
 	type InsertableTypedNode,
 	NodeKind,
 	TreeMapNode,
-<<<<<<< HEAD
+	type TreeNodeSchema as TreeNodeSchemaClass,
 	type TreeNodeSchema,
 	type ImplicitFieldSchema,
 	FieldSchema,
 } from "./schemaTypes.js";
-import { IterableTreeArrayContent, TreeArrayNode } from "./treeArrayNode.js";
-import { Unhydrated, TreeNode } from "./types.js";
-import { tryGetFlexNodeTarget, setFlexNode, getFlexNode, tryGetFlexNode } from "./flexNode.js";
 import {
 	cursorFromFieldData,
 	cursorFromNodeData,
 	normalizeFieldSchema,
 	type NormalizedFieldSchema,
 } from "./toMapTree.js";
-import { RawTreeNode, createRawNode, extractRawNodeContent } from "./rawNode.js";
-import { getFlexSchema } from "./toFlexSchema.js";
-import { getClassSchema, getClassSchemaOrFail } from "./classSchemaCaching.js";
-=======
-	type TreeNodeSchema as TreeNodeSchemaClass,
-} from "./schemaTypes.js";
-import { cursorFromFieldData, cursorFromNodeData } from "./toMapTree.js";
 import { IterableTreeArrayContent, TreeArrayNode } from "./treeArrayNode.js";
 import { TreeNode, Unhydrated } from "./types.js";
->>>>>>> f10e7427
+import { getClassSchema, getClassSchemaOrFail } from "./classSchemaCaching.js";
+import { getFlexSchema } from "./toFlexSchema.js";
 
 /**
  * Detects if the given 'candidate' is a TreeNode.
@@ -132,21 +123,13 @@
 	}
 
 	const schema = flexNode.schema;
-<<<<<<< HEAD
-	if (schemaIsLeaf(schema)) {
-		// Can't use `??` here since null is a valid TreeValue.
-		assert(flexNode.value !== undefined, 0x887 /* Leaf must have value */);
-		return flexNode.value;
-	}
-
-	const classSchema = getClassSchema(schema);
-	if (typeof classSchema === "function") {
-		// TODO: document this
-		const simpleSchema = classSchema as unknown as new (dummy: FlexTreeNode) => TreeNode;
-		return new simpleSchema(flexNode);
-	} else {
-		return (schema as unknown as { create: (data: FlexTreeNode) => TreeNode }).create(flexNode);
-=======
+
+	// if (schemaIsLeaf(schema)) {
+	// 	// Can't use `??` here since null is a valid TreeValue.
+	// 	assert(flexNode.value !== undefined, 0x887 /* Leaf must have value */);
+	// 	return flexNode.value;
+	// }
+
 	const classSchema = getClassSchema(schema);
 	assert(classSchema !== undefined, "node without schema");
 	if (typeof classSchema === "function") {
@@ -154,7 +137,6 @@
 		return new simpleSchema(flexNode);
 	} else {
 		return (classSchema as { create(data: FlexTreeNode): TreeNode }).create(flexNode);
->>>>>>> f10e7427
 	}
 }
 
