/*!
 * Copyright (c) Microsoft Corporation and contributors. All rights reserved.
 * Licensed under the MIT License.
 */

import type { InnerNode, TreeNode } from "./core/index.js";
import { getKernel } from "./core/index.js";

/**
 * Retrieves the flex node associated with the given target via {@link setInnerNode}.
 * @remarks
 * For {@link Unhydrated} nodes, this returns the MapTreeNode.
 *
 * For hydrated nodes it returns a FlexTreeNode backed by the forest.
 * Note that for "marinated" nodes, this FlexTreeNode exists and returns it: it does not return the MapTreeNode which is the current InnerNode.
 */
export function getOrCreateInnerNode(treeNode: TreeNode, allowFreed = false): InnerNode {
<<<<<<< HEAD
	const anchorNode = proxyToAnchorNode.get(treeNode);
	if (anchorNode !== undefined) {
		// The proxy is bound to an anchor node, but it may or may not have an actual flex node yet
		const flexNode = anchorNode.slots.get(flexTreeSlot);
		if (flexNode !== undefined) {
			return flexNode; // If it does have a flex node, return it...
		} // ...otherwise, the flex node must be created
		const context = anchorNode.anchorSet.slots.get(ContextSlot) ?? fail("missing context");
		const cursor = context.checkout.forest.allocateCursor("getFlexNode");
		context.checkout.forest.moveCursorToPath(anchorNode, cursor);
		const newFlexNode = makeTree(context, cursor);
		cursor.free();
		// Calling this is a performance improvement, however, do this only after demand to avoid momentarily having no anchors to anchorNode
		anchorForgetters?.get(treeNode)?.();
		if (!allowFreed) {
			assertFlexTreeEntityNotFreed(newFlexNode);
		}
		return newFlexNode;
	}

	// Unhydrated case
	return proxyToMapTreeNode.get(treeNode) ?? fail("Expected raw tree node for proxy");
}

/**
 * For "cooked" nodes this is a FlexTreeNode thats a projection of forest content.
 * For {@link Unhydrated} nodes this is a MapTreeNode.
 * For "marinated" nodes, some code (ex: getOrCreateInnerNode) returns the FlexTreeNode thats a projection of forest content, and some code (ex: tryGetInnerNode) returns undefined.
 *
 * @remarks
 * Currently MapTreeNode extends FlexTreeNode, and most code which can work with either just uses FlexTreeNode.
 * TODO: Code should be migrating toward using this type to distinguish to two use-cases.
 *
 * TODO: The inconsistent handling of "marinated" cases should be cleaned up.
 * Maybe getOrCreateInnerNode should cook marinated nodes so they have a proper InnerNode?
 */
export type InnerNode = FlexTreeNode | MapTreeNode;

/**
 * Retrieves the InnerNode associated with the given target via {@link setInnerNode}, if any.
 * @remarks
 * If `target` is a unhydrated node, returns its MapTreeNode.
 * If `target` is a cooked node (or marinated but a FlexTreeNode exists) returns the FlexTreeNode.
 * If the target is not a node, or a marinated node with no FlexTreeNode for its anchor, returns undefined.
 */
export function tryGetInnerNode(target: unknown): InnerNode | undefined {
	// Calling 'WeakMap.get()' with primitives (numbers, strings, etc.) will return undefined.
	// This is in contrast to 'WeakMap.set()', which will throw a TypeError if given a non-object key.
	const anchorNode = proxyToAnchorNode.get(target as TreeNode);
	// Hydrated node case
	if (anchorNode !== undefined) {
		const flex = anchorNode.slots.get(flexTreeSlot);
		if (flex !== undefined) {
			// Cooked, or possible Marinated but something else cased the flex tree node to exist.
			return flex;
		}
		// Marinated case
		assert(
			proxyToMapTreeNode.get(target as TreeNode) === undefined,
			0xa05 /* marinated nodes should not have MapTreeNodes */,
		);
		return undefined;
	}
	// Unhydrated node or not a node case:
	return proxyToMapTreeNode.get(target as TreeNode);
}

/**
 * Retrieves the proxy associated with the given flex node via {@link setInnerNode}, if any.
 */
export function tryGetCachedTreeNode(flexNode: InnerNode): TreeNode | undefined {
	if (isMapTreeNode(flexNode)) {
		// Unhydrated case
		return mapTreeNodeToProxy.get(flexNode);
	}
	// Hydrated case
	return flexNode.anchorNode.slots.get(proxySlot);
}

/**
 * Retrieves the proxy associated with the given anchor node via {@link setInnerNode}, if any.
 */
export function tryGetCachedHydratedTreeNode(anchorNode: AnchorNode): TreeNode | undefined {
	return anchorNode.slots.get(proxySlot);
}

/**
 * Associate the given TreeNode and the given flex node.
 * @returns The node.
 * @remarks
 * This creates a 1:1 mapping between the tree node and InnerNode.
 * Either can be retrieved from the other via {@link getOrCreateInnerNode}/{@link tryGetInnerNode} or {@link tryGetCachedTreeNode}.
 * If the given proxy is already mapped to an flex node, the existing mapping will be overwritten.
 * If the given flex node is already mapped to a different proxy, this function will fail.
 */
export function setInnerNode<TNode extends TreeNode>(
	node: TNode,
	innerNode: InnerNode,
): TNode {
	const existingFlexNode = proxyToAnchorNode.get(node)?.slots.get(flexTreeSlot);
	assert(
		existingFlexNode === undefined,
		0x91d /* Cannot associate a flex node with multiple targets */,
	);
	if (isMapTreeNode(innerNode)) {
		// Unhydrated case
		proxyToMapTreeNode.set(node, innerNode);
		mapTreeNodeToProxy.set(innerNode, node);
	} else {
		// Hydrated case
		assert(
			tryGetCachedTreeNode(innerNode) === undefined,
			0x7f5 /* Cannot associate an flex node with multiple targets */,
		);
		bindHydratedNodeToAnchor(node, innerNode.anchorNode);
	}
	return node;
}

/**
 * Bi-directionally associates the given hydrated TreeNode to the given anchor node.
 * @remarks Cleans up mappings to {@link MapTreeNode} - it is assumed that they are no longer needed once the proxy has an anchor node.
 */
function bindHydratedNodeToAnchor(node: TreeNode, anchorNode: AnchorNode): void {
	// If the proxy currently has a raw node, forget it
	const mapTreeNode = proxyToMapTreeNode.get(node);
	if (mapTreeNode !== undefined) {
		proxyToMapTreeNode.delete(node);
		mapTreeNodeToProxy.delete(mapTreeNode);
	}
	// Once a proxy has been associated with an anchor node, it should never change to another anchor node
	assert(
		!proxyToAnchorNode.has(node),
		0x91e /* Proxy has already been bound to a different anchor node */,
	);
	proxyToAnchorNode.set(node, anchorNode);
	// However, it's fine for an anchor node to rotate through different proxies when the content at that place in the tree is replaced.
	anchorNode.slots.set(proxySlot, node);
	getKernel(node).hydrate(anchorNode);
}

export function tryDisposeTreeNode(anchorNode: AnchorNode): void {
	const treeNode = anchorNode.slots.get(proxySlot);
	if (treeNode !== undefined) {
		const kernel = getKernel(treeNode);
		kernel.dispose();
	}
=======
	const kernel = getKernel(treeNode);
	return kernel.getOrCreateInnerNode(allowFreed);
>>>>>>> 877fd6fb
}<|MERGE_RESOLUTION|>--- conflicted
+++ resolved
@@ -15,156 +15,6 @@
  * Note that for "marinated" nodes, this FlexTreeNode exists and returns it: it does not return the MapTreeNode which is the current InnerNode.
  */
 export function getOrCreateInnerNode(treeNode: TreeNode, allowFreed = false): InnerNode {
-<<<<<<< HEAD
-	const anchorNode = proxyToAnchorNode.get(treeNode);
-	if (anchorNode !== undefined) {
-		// The proxy is bound to an anchor node, but it may or may not have an actual flex node yet
-		const flexNode = anchorNode.slots.get(flexTreeSlot);
-		if (flexNode !== undefined) {
-			return flexNode; // If it does have a flex node, return it...
-		} // ...otherwise, the flex node must be created
-		const context = anchorNode.anchorSet.slots.get(ContextSlot) ?? fail("missing context");
-		const cursor = context.checkout.forest.allocateCursor("getFlexNode");
-		context.checkout.forest.moveCursorToPath(anchorNode, cursor);
-		const newFlexNode = makeTree(context, cursor);
-		cursor.free();
-		// Calling this is a performance improvement, however, do this only after demand to avoid momentarily having no anchors to anchorNode
-		anchorForgetters?.get(treeNode)?.();
-		if (!allowFreed) {
-			assertFlexTreeEntityNotFreed(newFlexNode);
-		}
-		return newFlexNode;
-	}
-
-	// Unhydrated case
-	return proxyToMapTreeNode.get(treeNode) ?? fail("Expected raw tree node for proxy");
-}
-
-/**
- * For "cooked" nodes this is a FlexTreeNode thats a projection of forest content.
- * For {@link Unhydrated} nodes this is a MapTreeNode.
- * For "marinated" nodes, some code (ex: getOrCreateInnerNode) returns the FlexTreeNode thats a projection of forest content, and some code (ex: tryGetInnerNode) returns undefined.
- *
- * @remarks
- * Currently MapTreeNode extends FlexTreeNode, and most code which can work with either just uses FlexTreeNode.
- * TODO: Code should be migrating toward using this type to distinguish to two use-cases.
- *
- * TODO: The inconsistent handling of "marinated" cases should be cleaned up.
- * Maybe getOrCreateInnerNode should cook marinated nodes so they have a proper InnerNode?
- */
-export type InnerNode = FlexTreeNode | MapTreeNode;
-
-/**
- * Retrieves the InnerNode associated with the given target via {@link setInnerNode}, if any.
- * @remarks
- * If `target` is a unhydrated node, returns its MapTreeNode.
- * If `target` is a cooked node (or marinated but a FlexTreeNode exists) returns the FlexTreeNode.
- * If the target is not a node, or a marinated node with no FlexTreeNode for its anchor, returns undefined.
- */
-export function tryGetInnerNode(target: unknown): InnerNode | undefined {
-	// Calling 'WeakMap.get()' with primitives (numbers, strings, etc.) will return undefined.
-	// This is in contrast to 'WeakMap.set()', which will throw a TypeError if given a non-object key.
-	const anchorNode = proxyToAnchorNode.get(target as TreeNode);
-	// Hydrated node case
-	if (anchorNode !== undefined) {
-		const flex = anchorNode.slots.get(flexTreeSlot);
-		if (flex !== undefined) {
-			// Cooked, or possible Marinated but something else cased the flex tree node to exist.
-			return flex;
-		}
-		// Marinated case
-		assert(
-			proxyToMapTreeNode.get(target as TreeNode) === undefined,
-			0xa05 /* marinated nodes should not have MapTreeNodes */,
-		);
-		return undefined;
-	}
-	// Unhydrated node or not a node case:
-	return proxyToMapTreeNode.get(target as TreeNode);
-}
-
-/**
- * Retrieves the proxy associated with the given flex node via {@link setInnerNode}, if any.
- */
-export function tryGetCachedTreeNode(flexNode: InnerNode): TreeNode | undefined {
-	if (isMapTreeNode(flexNode)) {
-		// Unhydrated case
-		return mapTreeNodeToProxy.get(flexNode);
-	}
-	// Hydrated case
-	return flexNode.anchorNode.slots.get(proxySlot);
-}
-
-/**
- * Retrieves the proxy associated with the given anchor node via {@link setInnerNode}, if any.
- */
-export function tryGetCachedHydratedTreeNode(anchorNode: AnchorNode): TreeNode | undefined {
-	return anchorNode.slots.get(proxySlot);
-}
-
-/**
- * Associate the given TreeNode and the given flex node.
- * @returns The node.
- * @remarks
- * This creates a 1:1 mapping between the tree node and InnerNode.
- * Either can be retrieved from the other via {@link getOrCreateInnerNode}/{@link tryGetInnerNode} or {@link tryGetCachedTreeNode}.
- * If the given proxy is already mapped to an flex node, the existing mapping will be overwritten.
- * If the given flex node is already mapped to a different proxy, this function will fail.
- */
-export function setInnerNode<TNode extends TreeNode>(
-	node: TNode,
-	innerNode: InnerNode,
-): TNode {
-	const existingFlexNode = proxyToAnchorNode.get(node)?.slots.get(flexTreeSlot);
-	assert(
-		existingFlexNode === undefined,
-		0x91d /* Cannot associate a flex node with multiple targets */,
-	);
-	if (isMapTreeNode(innerNode)) {
-		// Unhydrated case
-		proxyToMapTreeNode.set(node, innerNode);
-		mapTreeNodeToProxy.set(innerNode, node);
-	} else {
-		// Hydrated case
-		assert(
-			tryGetCachedTreeNode(innerNode) === undefined,
-			0x7f5 /* Cannot associate an flex node with multiple targets */,
-		);
-		bindHydratedNodeToAnchor(node, innerNode.anchorNode);
-	}
-	return node;
-}
-
-/**
- * Bi-directionally associates the given hydrated TreeNode to the given anchor node.
- * @remarks Cleans up mappings to {@link MapTreeNode} - it is assumed that they are no longer needed once the proxy has an anchor node.
- */
-function bindHydratedNodeToAnchor(node: TreeNode, anchorNode: AnchorNode): void {
-	// If the proxy currently has a raw node, forget it
-	const mapTreeNode = proxyToMapTreeNode.get(node);
-	if (mapTreeNode !== undefined) {
-		proxyToMapTreeNode.delete(node);
-		mapTreeNodeToProxy.delete(mapTreeNode);
-	}
-	// Once a proxy has been associated with an anchor node, it should never change to another anchor node
-	assert(
-		!proxyToAnchorNode.has(node),
-		0x91e /* Proxy has already been bound to a different anchor node */,
-	);
-	proxyToAnchorNode.set(node, anchorNode);
-	// However, it's fine for an anchor node to rotate through different proxies when the content at that place in the tree is replaced.
-	anchorNode.slots.set(proxySlot, node);
-	getKernel(node).hydrate(anchorNode);
-}
-
-export function tryDisposeTreeNode(anchorNode: AnchorNode): void {
-	const treeNode = anchorNode.slots.get(proxySlot);
-	if (treeNode !== undefined) {
-		const kernel = getKernel(treeNode);
-		kernel.dispose();
-	}
-=======
 	const kernel = getKernel(treeNode);
 	return kernel.getOrCreateInnerNode(allowFreed);
->>>>>>> 877fd6fb
 }