--- conflicted
+++ resolved
@@ -7,12 +7,8 @@
 
 import { AnchorNode, AnchorSet, UpPath, anchorSlot } from "../core/index.js";
 import {
-<<<<<<< HEAD
+	ContextSlot,
 	FlexTreeNodeSchema,
-=======
-	ContextSlot,
-	FlexFieldNodeSchema,
->>>>>>> 1e5989ea
 	FlexMapNodeSchema,
 	FlexObjectNodeSchema,
 	FlexTreeMapNode,
