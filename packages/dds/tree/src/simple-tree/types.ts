--- conflicted
+++ resolved
@@ -4,33 +4,14 @@
  */
 
 import {
-<<<<<<< HEAD
-	FieldKind,
-	FieldKinds,
-	AllowedTypes,
-	Any,
-	FieldNodeSchema,
-	TreeFieldSchema,
-	LeafNodeSchema,
-	MapNodeSchema,
-	ObjectNodeSchema,
-	TreeNodeSchema,
-	AssignableFieldKinds,
-	LazyItem,
-} from "../feature-libraries";
-import { type NodeFromSchema, type TreeNodeSchema as TreeNodeSchemaClass } from "../class-tree";
-// eslint-disable-next-line import/no-internal-modules
-import { type, WithType } from "../class-tree/schemaTypes";
-import { IterableTreeListContent, TreeListNodeOld } from "./treeListNode";
-import { tryGetFlexNode } from "./flexNode";
-=======
 	FlexFieldNodeSchema,
 	FlexMapNodeSchema,
 	FlexObjectNodeSchema,
+	FlexTreeNodeSchema,
 } from "../feature-libraries/index.js";
-import { type, WithType } from "./schemaTypes.js";
+import { tryGetFlexNode } from "./flexNode.js";
+import { NodeFromSchema, TreeNodeSchemaClass, WithType, type } from "./schemaTypes.js";
 import { IterableTreeArrayContent } from "./treeArrayNode.js";
->>>>>>> 53b3d716
 
 /**
  * Type alias to document which values are un-hydrated.
@@ -44,12 +25,11 @@
 export type Unhydrated<T> = T;
 
 /**
-<<<<<<< HEAD
  * A symbol for storing TreeNodeSchemaClass on FlexTreeNode's schema.
  */
 export const simpleSchemaSymbol: unique symbol = Symbol(`simpleSchema`);
 
-export function getClassSchema(schema: TreeNodeSchema): TreeNodeSchemaClass | undefined {
+export function getClassSchema(schema: FlexTreeNodeSchema): TreeNodeSchemaClass | undefined {
 	if (simpleSchemaSymbol in schema) {
 		return schema[simpleSchemaSymbol] as TreeNodeSchemaClass;
 	}
@@ -58,10 +38,7 @@
 
 /**
  * A non-{@link LeafNodeSchema|leaf} SharedTree node. Includes objects, lists, and maps.
- * A non-leaf SharedTree node. Includes objects, lists, and maps.
-=======
  * A non-leaf SharedTree node. Includes objects, arrays, and maps.
->>>>>>> 53b3d716
  *
  * @remarks
  * Base type which all nodes implement.
