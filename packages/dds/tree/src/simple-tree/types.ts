/*!
 * Copyright (c) Microsoft Corporation and contributors. All rights reserved.
 * Licensed under the MIT License.
 */

import { ErasedType } from "@fluidframework/core-interfaces";
import { assert } from "@fluidframework/core-utils/internal";

import { NodeKind, TreeNodeSchema, WithType, type } from "./schemaTypes.js";
import {
	FlexTreeNode,
	MapTreeNode,
	isFlexTreeNode,
	markEager,
} from "../feature-libraries/index.js";
import { tryGetSimpleNodeSchema } from "./schemaCaching.js";
import { isTreeNode } from "./proxies.js";
import { UsageError } from "@fluidframework/telemetry-utils/internal";
import { getFlexSchema } from "./toFlexSchema.js";
import { fail } from "../util/index.js";
import { setFlexNode } from "./proxyBinding.js";
import { tryGetSchema } from "./treeNodeApi.js";

/**
 * Type alias to document which values are un-hydrated.
 *
 * Un-hydrated values are nodes produced from schema's create functions that haven't been inserted into a tree yet.
 *
 * Since un-hydrated nodes become hydrated when inserted, strong typing can't be used to distinguish them.
 * This no-op wrapper is used instead.
 * @public
 */
export type Unhydrated<T> = T;

/**
 * A non-{@link NodeKind.Leaf|leaf} SharedTree node. Includes objects, arrays, and maps.
 * A non-leaf SharedTree node. Includes objects, lists, and maps.
 *
 * @remarks
 * Base type which all nodes implement.
 *
 * This can be used as a type to indicate/document values which should be tree nodes.
<<<<<<< HEAD
 * Runtime use of this class object (for example when subclassed), is not supported except for use with `instanceof`:
 * it may be replaced with an interface or union in the future (with `instanceof TreeNode` replaced with a method on {@link TreeNodeApi}).
=======
 * Runtime use of this class object (for example when used with `instanceof` or extending it), is not currently supported.
 *
 * Instances of tree nodes must be created by opening an existing document, inserting values into the document,
 * or by using the constructors and create functions of {@link TreeNodeSchema} produced by {@link SchemaFactory}.
 * @privateRemarks
 * This is a class not an interface to enable stricter type checking (see {@link TreeNode.#brand})
 * and some runtime enforcement of schema class policy (see the the validation in the constructor).
 * This class is however only `type` exported not value exported, preventing the class object from being used,
 * similar to how interfaces work.
 *
 * Not all node implementations include this in their prototype chain (some hide it with a proxy),
 * and thus cause the default/built in `instanceof` to return false despite our type checking and all other APIs treating them as TreeNodes.
 * This results in the runtime and compile time behavior of `instanceof` differing.
 * TypeScript 5.3 allows altering the compile time behavior of `instanceof`.
 * The runtime behavior can be changed by implementing `Symbol.hasInstance`.
 * One of those approaches could be used to resolve this inconsistency,
 * but for now the type-only export prevents use of `instanceof` avoiding this problem in the public API.
>>>>>>> 40cb3418
 * @public
 */
export abstract class TreeNode implements WithType {
	/**
	 * This is added to prevent TypeScript from implicitly allowing non-TreeNode types to be used as TreeNodes.
	 * @remarks
	 * This field forces TypeScript to use nominal instead of structural typing,
	 * preventing compiler error messages and tools like "add missing properties"
	 * from adding the [type] field as a solution when using a non-TreeNode object where a TreeNode is required.
	 * Instead TreeNodes must be created through the appropriate APIs, see the documentation on {@link TreeNode} for details.
	 *
	 * @privateRemarks
	 * This is a JavaScript private field, so is not accessible from outside this class.
	 * This prevents it from having name collisions with object fields.
	 * Since this is private, the type of this field is stripped in the d.ts file.
	 * To get matching type checking within and from outside the package, the least informative type (`unknown`) is used.
	 * To avoid this having any runtime impact, the field is uninitialized.
	 *
	 * Making this field optional results in different type checking within this project than outside of it, since the d.ts file drops the optional aspect of the field.
	 * This is extra confusing since since the tests get in-project typing for intellisense and separate project checking at build time.
	 * To avoid all this mess, this field is required, not optional.
	 *
	 * Another option would be to use a symbol (possibly as a private field).
	 * That approach ran into some strange difficulties causing SchemaFactory to fail to compile, and was not investigated further.
	 *
	 * The [type] symbol here provides a lot of the value this private brand does, but is not all of it:
	 * someone could manually (or via Intellisense auto-implement completion, or in response to a type error)
	 * make an object literal with the [type] field and pass it off as a node: this private brand prevents that.
	 */
	readonly #brand!: unknown;

	/**
	 * {@inheritdoc "type"}
	 * @privateRemarks
	 * Subclasses provide more specific strings for this to get strong typing of otherwise type compatible nodes.
	 */
	public abstract get [type](): string;

	/**
	 * Provides `instancof` support for testing if a value is a `TreeNode`.
	 * @remarks
	 * For more options, like including leaf values or narrowing to collections of schema, use `is` or `schema` from {@link TreeNodeApi}.
	 */
	public static [Symbol.hasInstance](value: unknown): value is TreeNode;

	/**
	 * Provides `instancof` support for all schema classes with public constructors.
	 * @remarks
	 * For more options, like including leaf values or narrowing to collections of schema, use `is` or `schema` from {@link TreeNodeApi}.
	 */
	public static [Symbol.hasInstance]<TSchema extends abstract new (...args: any[]) => TreeNode>(
		this: TSchema,
		value: unknown,
	): value is InstanceType<TSchema>;

	public static [Symbol.hasInstance](value: unknown): boolean {
		const schema = tryGetSchema(value);

		if (schema === undefined || schema.kind === NodeKind.Leaf) {
			return false;
		}

		return inPrototypeChain(schema, this);
	}

	protected constructor() {
		if (!inPrototypeChain(Reflect.getPrototypeOf(this), TreeNodeValid)) {
			throw new UsageError("TreeNodes must extend schema classes created by SchemaFactory");
		}
	}
}

/**
 * Check if the prototype derived's prototype chain contains `base`.
 * @param derived - prototype to check
 * @param base - prototype to search for
 * @returns true iff `base` is in the prototype chain starting at `derived`.
 */
// eslint-disable-next-line @rushstack/no-new-null
function inPrototypeChain(derived: object | null, base: object): boolean {
	let checking = derived;
	while (checking !== null) {
		if (base === checking) {
			return true;
		}
		checking = Reflect.getPrototypeOf(checking);
	}
	return false;
}

/**
 * Class which all {@link TreeNode}s must extend.
 * Since this is not exported, it allows robust detection of attempts to create TreeNodes which do not go through SchemaFactory which is the only place which exposes classes that extend this.
 *
 * This has static members which schema classes can override to provide schema specific functionality.
 * These static members are only intended to be used / overridden by code within this package, and are used by the various node kinds.
 * Access to these static members has to be done via `this.constructor.staticMember` to support the overrides, and thus can only be used in the constructor, after the base constructor has been invoked.
 */
export abstract class TreeNodeValid<TInput> extends TreeNode {
	/**
	 * Schema classes can override this to control what happens at the end of the constructor.
	 * The return value from this is returned from the constructor, allowing substituting a proxy if desired.
	 *
	 * This is not simply done in the derived constructor to enable:
	 * - this class to access the value which is being returned before it's returned from the constructor.
	 * - the derived class to be provided the input `FlexTreeNode` without relying on a field on the node to hold it.
	 */
	protected static prepareInstance<T>(
		this: typeof TreeNodeValid<T>,
		instance: TreeNodeValid<T>,
		input: FlexTreeNode,
	): TreeNodeValid<T> {
		return instance;
	}

	/**
	 * Schema classes must override to provide an implementation of RawTreeNode construction.
	 */
	protected static buildRawNode<T>(
		this: typeof TreeNodeValid<T>,
		instance: TreeNodeValid<T>,
		input: T,
	): MapTreeNode {
		return fail("Schema must override buildRawNode");
	}

	/**
	 * Schema classes can override to provide a callback that is called once when the first node is constructed.
	 * This is a good place to perform extra validation and cache schema derived data needed for the implementation of the node.
	 */
	protected static oneTimeSetup<T>(this: typeof TreeNodeValid<T>): void {}

	/**
	 * The most derived constructor (the one invoked with the `new` operator, not a parent class constructor invoked with as `super`) used to construct an instance of this type.
	 * @remarks
	 * Captured when an instance is constructed.
	 *
	 * Used to ensure that some derived class (which must override this member, defaulting it to `undefined`) is only instantiated with a single "most derived" class (the constructor actually invoked the the user with `new`).
	 *
	 * Typically this is override in the class that statically implements {@link TreeNodeSchema} to enforce that all nodes using that schema use the same class and not different subclasses of it.
	 *
	 * Also used to detect if oneTimeSetup has run.
	 *
	 * @privateRemarks
	 * This defaults to TreeNodeValid, which is used to trigger an error if not overridden in the derived class.
	 *
	 * The value of this on TreeNodeValid must only be overridden by base classes and never modified.
	 * Ways to enforce this immutability prevent it from being overridden,
	 * so code modifying constructorCached should be extra careful to avoid accidentally modifying the base/inherited value.
	 */
	protected static constructorCached: typeof TreeNodeValid | undefined = TreeNodeValid;

	public constructor(input: TInput | InternalTreeNode) {
		super();
		const schema = this.constructor as typeof TreeNodeValid & TreeNodeSchema;
		assert("constructorCached" in schema, 0x95f /* invalid schema class */);
		if (schema.constructorCached !== schema) {
			if (schema.constructorCached !== undefined) {
				assert(
					schema.constructorCached !== TreeNodeValid,
					0x960 /* Schema class schema must override static constructorCached member */,
				);
				throw new UsageError(
					`Two schema classes were instantiated (${schema.name} and ${schema.constructorCached.name}) which derived from the same SchemaFactory generated class. This is invalid`,
				);
			}

			const flexSchema = getFlexSchema(schema);
			assert(
				tryGetSimpleNodeSchema(flexSchema) === schema,
				0x961 /* Schema class not properly configured */,
			);
			schema.oneTimeSetup();
			// Set the constructorCached on the layer of the prototype chain that declared it.
			// This is necessary to ensure there is only one subclass of that type used:
			// if constructorCached was simply set on `schema`,
			// then a base classes between `schema` (exclusive) and where `constructorCached` is set (inclusive) and other subclasses of them
			// would not see the stored `constructorCached`, and the validation above against multiple derived classes would not work.
			{
				let schemaBase: typeof TreeNodeValid = schema;
				while (!Object.prototype.hasOwnProperty.call(schemaBase, "constructorCached")) {
					schemaBase = Reflect.getPrototypeOf(schemaBase) as typeof TreeNodeValid;
				}
				assert(
					schemaBase.constructorCached === undefined,
					0x962 /* overwriting wrong cache */,
				);
				schemaBase.constructorCached = schema;
			}
		}

		if (isTreeNode(input)) {
			// TODO: update this once we have better support for deep-copying and move operations.
			throw new UsageError(
				"Existing nodes may not be used as the constructor parameter for a new node. The existing node may be used directly instead of creating a new one, used as a child of the new node (if it has not yet been inserted into the tree). If the desired result is copying the provided node, it must be deep copied (since any child node would be parented under both the new and old nodes). Currently no API is provided to make deep copies, but it can be done manually with object spreads - for example `new Foo({...oldFoo})` will work if all fields of `oldFoo` are leaf nodes.",
			);
		}

		const node: FlexTreeNode = isFlexTreeNode(input) ? input : schema.buildRawNode(this, input);
		assert(
			tryGetSimpleNodeSchema(node.schema) === schema,
			0x83b /* building node with wrong schema */,
		);

		const result = schema.prepareInstance(this, node);
		setFlexNode(result, node);
		return result;
	}
}
// Class objects are functions (callable), so we need a strong way to distinguish between `schema` and `() => schema` when used as a `LazyItem`.
markEager(TreeNodeValid);

/**
 * A node type internal to `@fluidframework/tree`.
 * @remarks
 * This type is used in the construction of {@link TreeNode} as an implementation detail, but leaks into the public API due to how schema are implemented.
 * @privateRemarks
 * A {@link FlexTreeNode}. Includes {@link RawTreeNode}s.
 * @public
 */
export interface InternalTreeNode extends ErasedType<"@fluidframework/tree.InternalTreeNode"> {}

export function toFlexTreeNode(node: InternalTreeNode): FlexTreeNode {
	assert(isFlexTreeNode(node), 0x963 /* Invalid InternalTreeNode */);
	return node;
}<|MERGE_RESOLUTION|>--- conflicted
+++ resolved
@@ -40,10 +40,6 @@
  * Base type which all nodes implement.
  *
  * This can be used as a type to indicate/document values which should be tree nodes.
-<<<<<<< HEAD
- * Runtime use of this class object (for example when subclassed), is not supported except for use with `instanceof`:
- * it may be replaced with an interface or union in the future (with `instanceof TreeNode` replaced with a method on {@link TreeNodeApi}).
-=======
  * Runtime use of this class object (for example when used with `instanceof` or extending it), is not currently supported.
  *
  * Instances of tree nodes must be created by opening an existing document, inserting values into the document,
@@ -61,7 +57,6 @@
  * The runtime behavior can be changed by implementing `Symbol.hasInstance`.
  * One of those approaches could be used to resolve this inconsistency,
  * but for now the type-only export prevents use of `instanceof` avoiding this problem in the public API.
->>>>>>> 40cb3418
  * @public
  */
 export abstract class TreeNode implements WithType {
