--- conflicted
+++ resolved
@@ -8,26 +8,6 @@
 
 import { TreeNodeSchema, WithType, type } from "./schemaTypes.js";
 import {
-<<<<<<< HEAD
-	FieldKind,
-	FieldKinds,
-	AllowedTypes,
-	Any,
-	FieldNodeSchema,
-	TreeFieldSchema,
-	LeafNodeSchema,
-	MapNodeSchema,
-	ObjectNodeSchema,
-	TreeNodeSchema,
-	AssignableFieldKinds,
-	LazyItem,
-} from "../feature-libraries";
-import { type NodeFromSchema, type TreeNodeSchema as TreeNodeSchemaClass } from "../class-tree";
-// eslint-disable-next-line import/no-internal-modules
-import { type, WithType } from "../class-tree/schemaTypes";
-import { IterableTreeListContent, TreeListNodeOld } from "./treeListNode";
-import { tryGetFlexNode } from "./flexNode";
-=======
 	FlexTreeNode,
 	FlexTreeNodeSchema,
 	isFlexTreeNode,
@@ -40,7 +20,6 @@
 import { getFlexSchema } from "./toFlexSchema.js";
 import { fail } from "../util/index.js";
 import { setFlexNode } from "./proxyBinding.js";
->>>>>>> 9b954e62
 
 /**
  * Type alias to document which values are un-hydrated.
@@ -54,24 +33,8 @@
 export type Unhydrated<T> = T;
 
 /**
-<<<<<<< HEAD
- * A symbol for storing TreeNodeSchemaClass on FlexTreeNode's schema.
- */
-export const simpleSchemaSymbol: unique symbol = Symbol(`simpleSchema`);
-
-export function getClassSchema(schema: TreeNodeSchema): TreeNodeSchemaClass | undefined {
-	if (simpleSchemaSymbol in schema) {
-		return schema[simpleSchemaSymbol] as TreeNodeSchemaClass;
-	}
-	return undefined;
-}
-
-/**
- * A non-{@link LeafNodeSchema|leaf} SharedTree node. Includes objects, lists, and maps.
+ * A non-{@link LeafNodeSchema|leaf} SharedTree node. Includes objects, arrays, and maps.
  * A non-leaf SharedTree node. Includes objects, lists, and maps.
-=======
- * A non-leaf SharedTree node. Includes objects, arrays, and maps.
->>>>>>> 9b954e62
  *
  * @remarks
  * Base type which all nodes implement.
@@ -122,7 +85,6 @@
 	 */
 	public abstract get [type](): string;
 
-<<<<<<< HEAD
 	/**
 	 * Provides `instancof` support for all tree nodes.
 	 * @remarks
@@ -172,12 +134,12 @@
 			schema = Reflect.getPrototypeOf(schema);
 		}
 		return false;
-=======
+	}
+
 	protected constructor() {
 		if (!(this instanceof TreeNodeValid)) {
 			throw new UsageError("TreeNodes must extend schema classes created by SchemaFactory");
 		}
->>>>>>> 9b954e62
 	}
 }
 
