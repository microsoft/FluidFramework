/*!
 * Copyright (c) Microsoft Corporation and contributors. All rights reserved.
 * Licensed under the MIT License.
 */

import { assert } from "@fluidframework/core-utils/internal";

import { type TreeValue, ValueSchema } from "../core/index.js";
import {
	LeafNodeSchema as FlexLeafNodeSchema,
	type FlexTreeNode,
	isFlexTreeNode,
	valueSchemaAllows,
} from "../feature-libraries/index.js";
import {
	setFlexSchemaFromClassSchema,
	NodeKind,
	type TreeNodeSchema,
	type TreeNodeSchemaNonClass,
} from "./core/index.js";

/**
 * Instances of this class are schema for leaf nodes.
 * @remarks
 * Unlike other schema, leaf schema are class instances instead of classes themselves.
 * This is because the instance type (the tree node type) for leaves are not objects,
 * so those instances can't be instances of a schema based class.
 * @privateRemarks
 * This class refers to the underlying flex tree schema in its constructor, so this class can't be included in the package API.
 */
export class LeafNodeSchema<Name extends string, const T extends ValueSchema>
	implements TreeNodeSchemaNonClass<Name, NodeKind.Leaf, TreeValue<T>, TreeValue<T>>
{
	public readonly identifier: Name;
	public readonly kind = NodeKind.Leaf;
	public readonly info: T;
	public readonly implicitlyConstructable = true as const;
<<<<<<< HEAD
	public readonly metadata = undefined;
=======
	public readonly childTypes: ReadonlySet<TreeNodeSchema> = new Set();

>>>>>>> 7febffee
	public create(data: TreeValue<T> | FlexTreeNode): TreeValue<T> {
		if (isFlexTreeNode(data)) {
			const value = data.value;
			assert(valueSchemaAllows(this.info, value), 0x916 /* invalid value */);
			return value;
		}
		return data;
	}

	public constructor(name: Name, t: T) {
		const schema: FlexLeafNodeSchema = new FlexLeafNodeSchema({ name: "makeLeaf" }, name, t);
		setFlexSchemaFromClassSchema(this, schema);
		this.identifier = name;
		this.info = t;
	}
}

/**
 * Wrapper around LeafNodeSchema's constructor that provides the return type that is desired in the package public API.
 */
function makeLeaf<Name extends string, const T extends ValueSchema>(
	name: Name,
	t: T,
): TreeNodeSchema<
	`com.fluidframework.leaf.${Name}`,
	NodeKind.Leaf,
	TreeValue<T>,
	TreeValue<T>
> {
	// Names in this domain follow https://en.wikipedia.org/wiki/Reverse_domain_name_notation
	return new LeafNodeSchema(`com.fluidframework.leaf.${name}`, t);
}

// Leaf schema shared between all SchemaFactory instances.
export const stringSchema = makeLeaf("string", ValueSchema.String);
export const numberSchema = makeLeaf("number", ValueSchema.Number);
export const booleanSchema = makeLeaf("boolean", ValueSchema.Boolean);
export const nullSchema = makeLeaf("null", ValueSchema.Null);
export const handleSchema = makeLeaf("handle", ValueSchema.FluidHandle);<|MERGE_RESOLUTION|>--- conflicted
+++ resolved
@@ -35,12 +35,9 @@
 	public readonly kind = NodeKind.Leaf;
 	public readonly info: T;
 	public readonly implicitlyConstructable = true as const;
-<<<<<<< HEAD
+	public readonly childTypes: ReadonlySet<TreeNodeSchema> = new Set();
 	public readonly metadata = undefined;
-=======
-	public readonly childTypes: ReadonlySet<TreeNodeSchema> = new Set();
 
->>>>>>> 7febffee
 	public create(data: TreeValue<T> | FlexTreeNode): TreeValue<T> {
 		if (isFlexTreeNode(data)) {
 			const value = data.value;
