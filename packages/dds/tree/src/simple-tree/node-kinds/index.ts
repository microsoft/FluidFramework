--- conflicted
+++ resolved
@@ -37,11 +37,8 @@
 	objectSchema,
 	setField,
 	type TreeObjectNode,
-<<<<<<< HEAD
 	type SimpleKeyMap,
-=======
 	type UnannotateSchemaRecord,
->>>>>>> d0ff126c
 } from "./object/index.js";
 
 export {
