/*!
 * Copyright (c) Microsoft Corporation and contributors. All rights reserved.
 * Licensed under the MIT License.
 */

import { assert, Lazy, fail, debugAssert } from "@fluidframework/core-utils/internal";
import { UsageError } from "@fluidframework/telemetry-utils/internal";
import { isFluidHandle } from "@fluidframework/runtime-utils/internal";

import {
	ObjectNodeStoredSchema,
	type FieldKey,
	type TreeFieldStoredSchema,
} from "../../../core/index.js";
import {
	FieldKinds,
	isTreeValue,
	type FlexTreeField,
	type FlexTreeNode,
	type FlexTreeOptionalField,
	type FlexTreeRequiredField,
} from "../../../feature-libraries/index.js";
import type {
	RestrictiveStringRecord,
	FlattenKeys,
	JsonCompatibleReadOnlyObject,
	PreventExtraProperties,
} from "../../../util/index.js";
import { brand } from "../../../util/index.js";

import {
	CompatibilityLevel,
	type TreeNodeSchema,
	NodeKind,
	type WithType,
	// eslint-disable-next-line import/no-deprecated
	typeNameSymbol,
	typeSchemaSymbol,
	type InternalTreeNode,
	type TreeNode,
	type UnhydratedFlexTreeNode,
	type NodeSchemaMetadata,
	type ImplicitAllowedTypes,
	TreeNodeValid,
	type MostDerivedData,
	type TreeNodeSchemaInitializedData,
	privateDataSymbol,
	createTreeNodeSchemaPrivateData,
	type FlexContent,
	type UnhydratedFlexTreeField,
	createField,
	type TreeNodeSchemaCorePrivate,
	type TreeNodeSchemaPrivateData,
	getInnerNode,
	type TreeLeafValue,
} from "../../core/index.js";
import {
	getTreeNodeSchemaInitializedData,
	getUnhydratedContext,
} from "../../createContext.js";
import { tryGetTreeNodeForField } from "../../getTreeNodeForField.js";
import type {
	ObjectNodeSchema,
	ObjectNodeSchemaInternalData,
	ObjectNodeSchemaPrivate,
} from "./objectNodeTypes.js";
import { prepareForInsertion } from "../../prepareForInsertion.js";
import {
	type ImplicitFieldSchema,
	getStoredKey,
	getExplicitStoredKey,
	type TreeFieldFromImplicitField,
	type InsertableTreeFieldFromImplicitField,
	type FieldSchema,
	FieldSchemaAlpha,
	normalizeFieldSchema,
	FieldKind,
	type FieldProps,
	type ContextualFieldProvider,
	extractFieldProvider,
	isConstant,
	type ApplyKind,
} from "../../fieldSchema.js";
import type { SimpleObjectFieldSchema } from "../../simpleSchema.js";
import {
	unhydratedFlexTreeFromInsertable,
	unhydratedFlexTreeFromInsertableNode,
	type FactoryContent,
	type FactoryContentObject,
	type InsertableContent,
} from "../../unhydratedFlexTreeFromInsertable.js";
import { convertField, convertFieldKind } from "../../toStoredSchema.js";
<<<<<<< HEAD
import type {
	DefaultTreeNodeFromImplicitAllowedTypes,
	GetTypes,
	SchemaUnionToIntersection,
	StrictTypes,
} from "../../schemaTypes.js";
=======
>>>>>>> accd36a9
import type { ObjectSchemaOptionsAlpha } from "../../api/index.js";

/**
 * Generates the properties for an ObjectNode from its field schema object.
 * @remarks
 * Due to {@link https://github.com/microsoft/TypeScript/issues/43826}, we can't enable implicit construction of {@link TreeNode|TreeNodes} for setters.
 * Therefore code assigning to these fields must explicitly construct nodes using the schema's constructor or create method,
 * or using some other method like {@link (TreeAlpha:interface).create}.
 * @privateRemarks
 * Due to https://github.com/microsoft/TypeScript/issues/43826 we can not set the desired setter type.
 * We can however merge two mapped types, one readonly and one not.
 * @system @public
 */
<<<<<<< HEAD
// export type ObjectFromSchemaRecord<T extends RestrictiveStringRecord<ImplicitFieldSchema>> = {
// 	// Due to https://github.com/microsoft/TypeScript/issues/43826 we can not set the desired setter type,
// 	// but we can at least remove the setter (by setting the key to never) when there should be no setter.
// 	-readonly [Property in keyof T as [
// 		AssignableTreeFieldFromImplicitField<T[Property & string]>,
// 		// If the types we want to allow setting to are just never or undefined, remove the setter
// 	] extends [never | undefined]
// 		? never
// 		: Property]: AssignableTreeFieldFromImplicitField<T[Property & string]>;
// } & {
// 	readonly [Property in keyof T]: TreeFieldFromImplicitField<T[Property & string]>;
// };

export type ObjectFromSchemaRecord<
	T extends RestrictiveStringRecord<ImplicitFieldSchema>,
	Options extends ObjectSchemaTypingOptions = Record<string, undefined>,
> = RestrictiveStringRecord<ImplicitFieldSchema> extends T
	? // eslint-disable-next-line @typescript-eslint/ban-types
		{}
	: [Options["supportReadonlyFields"]] extends [true]
		? {
				-readonly [Property in keyof T as [
					AssignableTreeFieldFromImplicitField<T[Property & string]>,
					// If the types we want to allow setting to are just never or undefined, remove the setter
				] extends [never | undefined]
					? never
					: Property]: [Options["supportCustomizedFields"]] extends [true]
					? AssignableTreeFieldFromImplicitField<T[Property & string]>
					: AssignableTreeFieldFromImplicitFieldDefault<T[Property & string]>;
			} & {
				readonly [Property in keyof T]: [Options["supportCustomizedFields"]] extends [true]
					? TreeFieldFromImplicitField<T[Property & string]>
					: TreeFieldFromImplicitFieldDefault<T[Property & string]>;
			}
=======
export type ObjectFromSchemaRecord<T extends RestrictiveStringRecord<ImplicitFieldSchema>> =
	RestrictiveStringRecord<ImplicitFieldSchema> extends T
		? // eslint-disable-next-line @typescript-eslint/no-empty-object-type, @typescript-eslint/ban-types
			{}
>>>>>>> accd36a9
		: {
				-readonly [Property in keyof T]: [Options["supportCustomizedFields"]] extends [true]
					? TreeFieldFromImplicitField<T[Property & string]>
					: TreeFieldFromImplicitFieldDefault<T[Property & string]>;
			};

/**
 * Same as  {@link ObjectFromSchemaRecord}, but hard codes `supportReadonlyFields` and `supportCustomizedFields` to `false`.
 * @system @beta
 */
export type ObjectFromSchemaRecordRelaxed<
	T extends RestrictiveStringRecord<ImplicitFieldSchema>,
> = RestrictiveStringRecord<ImplicitFieldSchema> extends T
	? // eslint-disable-next-line @typescript-eslint/ban-types
		{}
	: {
			[Property in keyof T]: TreeFieldFromImplicitFieldDefault<T[Property & string]>;
		};

/**
 * Default version of {@link TreeFieldFromImplicitField}.
 *
 * Uses `StrictTypes` policy.
 *
 * @remarks
 * This exists instead of just clearing the custom types annotation to work around limitations in TypeScript ability to propagate generic type parameters through conditionals in generic code.
 *
 * @system @public
 */
export type TreeFieldFromImplicitFieldDefault<
	TSchema extends ImplicitFieldSchema = FieldSchema,
> = TSchema extends FieldSchema<infer Kind, infer Types>
	? ApplyKind<DefaultTreeNodeFromImplicitAllowedTypes<Types>, Kind>
	: TSchema extends ImplicitAllowedTypes
		? DefaultTreeNodeFromImplicitAllowedTypes<TSchema>
		: TreeNode | TreeLeafValue | undefined;

/**
 * Type of content that can be assigned to a field of the given schema.
 *
 * @see {@link Input}
 *
 * @typeparam TSchemaInput - Schema to process.
 * @typeparam TSchema - Do not specify: default value used as an implementation detail.
 * @system @public
 */
export type AssignableTreeFieldFromImplicitField<
	TSchemaInput extends ImplicitFieldSchema,
	TSchema = SchemaUnionToIntersection<TSchemaInput>,
> = [TSchema] extends [FieldSchema<infer Kind, infer Types>]
	? ApplyKindAssignment<GetTypes<Types>["readWrite"], Kind>
	: [TSchema] extends [ImplicitAllowedTypes]
		? GetTypes<TSchema>["readWrite"]
		: never;

/**
 * Default version of {@link AssignableTreeFieldFromImplicitField}.
 *
 * Uses `StrictTypes` policy.
 *
 * @remarks
 * This exists instead of just clearing the custom types annotation to work around limitations in TypeScript ability to propagate generic type parameters through conditionals in generic code.
 *
 * @system @public
 */
export type AssignableTreeFieldFromImplicitFieldDefault<
	TSchemaInput extends ImplicitFieldSchema,
	TSchema = SchemaUnionToIntersection<TSchemaInput>,
> = [TSchema] extends [FieldSchema<infer Kind, infer Types>]
	? ApplyKindAssignment<StrictTypes<Types>["readWrite"], Kind>
	: [TSchema] extends [ImplicitAllowedTypes]
		? StrictTypes<TSchema>["readWrite"]
		: never;

/**
 * Suitable for assignment.
 *
 * @see {@link Input}
 * @system @public
 */
export type ApplyKindAssignment<T, Kind extends FieldKind> = [Kind] extends [
	FieldKind.Required,
]
	? T
	: [Kind] extends [FieldKind.Optional]
		? T | undefined
		: // Unknown, non-exact and identifier fields are not assignable.
			never;

/**
 * Control details of type generation for an object schema.
 * @input @public
 */
export interface ObjectSchemaTypingOptions {
	readonly supportReadonlyFields?: true | undefined;
	readonly supportCustomizedFields?: true | undefined;
}

/**
 * A {@link TreeNode} which modules a JavaScript object.
 * @remarks
 * Object nodes consist of a type which specifies which {@link TreeNodeSchema} they use (see {@link TreeNodeApi.schema} and {@link SchemaFactory.object}),
 * and a collections of fields, each with a distinct `key` and its own {@link FieldSchema} defining what can be placed under that key.
 *
 * All fields on an object node are exposed as own properties with string keys.
 * Non-empty fields are enumerable and empty optional fields are non-enumerable own properties with the value `undefined`.
 * No other own `own` or `enumerable` properties are included on object nodes unless the user of the node manually adds custom session only state.
 * This allows a majority of general purpose JavaScript object processing operations (like `for...in`, `Reflect.ownKeys()` and `Object.entries()`) to enumerate all the children.
 *
 * The API for fields is defined by {@link ObjectFromSchemaRecord}.
 * @public
 */
export type TreeObjectNode<
	T extends RestrictiveStringRecord<ImplicitFieldSchema>,
	TypeName extends string = string,
	Options extends ObjectSchemaTypingOptions = Record<string, undefined>,
> = TreeNode & WithType<TypeName, NodeKind.Object, T> & ObjectFromSchemaRecord<T, Options>;

/**
 * Type utility for determining if an implicit field schema is known to have a default value.
 *
 * @remarks Yields `false` when unknown.
 *
 * @privateRemarks
 * TODO: Account for field schemas with default value providers.
 * For now, this only captures field kinds that we know always have defaults - optional fields and identifier fields.
 *
 * @system @public
 */
export type FieldHasDefault<T extends ImplicitFieldSchema> = [T] extends [
	FieldSchema<FieldKind.Optional | FieldKind.Identifier>,
]
	? true
	: false;

/**
 * Helper used to produce types for:
 *
 * 1. Insertable content which can be used to construct an object node.
 * In this case, only own properties are considered.
 * This reduces the risk of incorrectly interpreting data at the cost of occasionally requiring users to convert data into a compatible format.
 *
 * 2. Insertable content which is an unhydrated object node.
 *
 * 3. Union of 1 and 2.
 *
 * @see {@link Input}
 *
 * @privateRemarks
 * TODO: consider separating these cases into different types.
 *
 * Empty objects don't get "no excess property" checks in literals.
 * To prevent extraneous properties in literals for the fields of an empty object from compiling, the empty case is special cased to produce `Record<string, never>`.
 * More details at {@link https://mercury.com/blog/creating-an-emptyobject-type-in-typescript}.
 *
 * Additionally when T is exactly `RestrictiveStringRecord<ImplicitFieldSchema>` produce just `never` so that it is assignable to the insertable for any given object type.
 *
 * Separating `{}` from `RestrictiveStringRecord<ImplicitFieldSchema>` is a bit messy since both extend each-other despite them being very different types.
 * A third dummy type `{ arbitraryKey: "arbitraryValue" }` is used to resolve this.
 *
 * @system @public
 */
export type InsertableObjectFromSchemaRecord<
	T extends RestrictiveStringRecord<ImplicitFieldSchema>,
> = RestrictiveStringRecord<ImplicitFieldSchema> extends T
	? { arbitraryKey: "arbitraryValue" } extends T
		? // {} case
			Record<string, never>
		: // RestrictiveStringRecord<ImplicitFieldSchema> case
			never
	: FlattenKeys<
			{
				readonly [Property in keyof T]?: InsertableTreeFieldFromImplicitField<
					T[Property & string]
				>;
			} & {
				// Field does not have a known default, make it required:
				readonly [Property in keyof T as FieldHasDefault<T[Property & string]> extends false
					? Property
					: never]: InsertableTreeFieldFromImplicitField<T[Property & string]>;
			}
		>;

/**
 * Maps from simple field keys ("property" keys) to information about the field.
 *
 * @remarks
 * A missing entry for a given property key indicates that no such field exists.
 * Keys with symbols are currently never used, but allowed to make lookups on non-field things
 * (returning undefined) easier.
 */
export type SimpleKeyMap = ReadonlyMap<
	string | symbol,
	{ storedKey: FieldKey; schema: FieldSchema }
>;

/**
 * Caches the mappings from property keys to stored keys for the provided object field schemas in {@link simpleKeyToFlexKeyCache}.
 */
function createFlexKeyMapping(fields: Record<string, ImplicitFieldSchema>): SimpleKeyMap {
	const keyMap: Map<string | symbol, { storedKey: FieldKey; schema: FieldSchema }> = new Map();
	for (const [propertyKey, fieldSchema] of Object.entries(fields)) {
		const schema = normalizeFieldSchema(fieldSchema);
		const storedKey = getStoredKey(propertyKey, schema);
		keyMap.set(propertyKey, { storedKey, schema });
	}

	return keyMap;
}

/**
 * Creates a proxy handler for the given schema.
 *
 * @param allowAdditionalProperties - If true, setting of unexpected properties will be forwarded to the target object.
 * Otherwise setting of unexpected properties will error.
 * TODO: consider implementing this using `Object.preventExtension` instead.
 * @param customTargetObject - Target object of the proxy.
 * If not provided `{}` is used for the target.
 */
function createProxyHandler(
	schema: ObjectNodeSchemaPrivate,
	allowAdditionalProperties: boolean,
): ProxyHandler<TreeNode> {
	// To satisfy 'deepEquals' level scrutiny, the target of the proxy must be an object with the same
	// prototype as an object literal '{}'.  This is because 'deepEquals' uses 'Object.getPrototypeOf'
	// as a way to quickly reject objects with different prototype chains.
	//
	// (Note that the prototype of an object literal appears as '[Object: null prototype] {}', not because
	// the prototype is null, but because the prototype object itself has a null prototype.)

	// TODO: Although the target is an object literal, it's still worthwhile to try experimenting with
	// a dispatch object to see if it improves performance.
	const handler: ProxyHandler<TreeNode> = {
		get(target, propertyKey, proxy): unknown {
			const fieldInfo = schema.flexKeyMap.get(propertyKey);
			if (fieldInfo !== undefined) {
				const flexNode = getInnerNode(proxy);
				debugAssert(() => !flexNode.context.isDisposed() || "FlexTreeNode is disposed");
				const field = flexNode.tryGetField(fieldInfo.storedKey);
				if (field !== undefined) {
					return tryGetTreeNodeForField(field);
				}

				return undefined;
			}

			// POJO mode objects don't have TreeNode's built in members on their targets, so special case them:
			if (propertyKey === typeSchemaSymbol) {
				return schema;
			}
			// eslint-disable-next-line import/no-deprecated
			if (propertyKey === typeNameSymbol) {
				return schema.identifier;
			}

			// Pass the proxy as the receiver here, so that any methods on the prototype receive `proxy` as `this`.
			return Reflect.get(target, propertyKey, proxy);
		},
		set(target, propertyKey, value: InsertableContent | undefined, proxy) {
			const fieldInfo = schema.flexKeyMap.get(propertyKey);
			if (fieldInfo === undefined) {
				// Pass the proxy as the receiver here, so that setters on the prototype receive `proxy` as `this`.
				return allowAdditionalProperties
					? Reflect.set(target, propertyKey, value, proxy)
					: false;
			}

			const innerNode = getInnerNode(proxy);

			const innerSchema = innerNode.context.schema.nodeSchema.get(brand(schema.identifier));
			assert(
				innerSchema instanceof ObjectNodeStoredSchema,
				0xc18 /* Expected ObjectNodeStoredSchema */,
			);

			setField(
				innerNode.getBoxed(fieldInfo.storedKey),
				fieldInfo.schema,
				value,
				innerSchema.getFieldSchema(fieldInfo.storedKey),
			);
			return true;
		},
		deleteProperty(target, propertyKey): boolean {
			// TODO: supporting delete when it makes sense (custom local fields, and optional field) could be added as a feature in the future.
			throw new UsageError(
				`Object nodes do not support the delete operator. Optional fields can be assigned to undefined instead.`,
			);
		},
		has: (target, propertyKey) => {
			return (
				schema.flexKeyMap.has(propertyKey) ||
				(allowAdditionalProperties ? Reflect.has(target, propertyKey) : false)
			);
		},
		ownKeys: (target) => {
			return [
				...schema.flexKeyMap.keys(),
				...(allowAdditionalProperties ? Reflect.ownKeys(target) : []),
			];
		},
		getOwnPropertyDescriptor: (target, propertyKey) => {
			const fieldInfo = schema.flexKeyMap.get(propertyKey);

			if (fieldInfo === undefined) {
				return allowAdditionalProperties
					? Reflect.getOwnPropertyDescriptor(target, propertyKey)
					: undefined;
			}

			// For some reason, the getOwnPropertyDescriptor is not passed in the receiver, so use a weak map.
			// If a refactoring is done to associated flex tree data with the target not the proxy, this extra map could be removed,
			// and the design would be more compatible with proxyless nodes.
			const proxy = targetToProxy.get(target) ?? fail(0xadd /* missing proxy */);
			const field = getInnerNode(proxy).tryGetField(fieldInfo.storedKey);

			const p: PropertyDescriptor = {
				value: field === undefined ? undefined : tryGetTreeNodeForField(field),
				writable: true,
				// Report empty fields as own properties so they shadow inherited properties (even when empty) to match TypeScript typing.
				// Make empty fields not enumerable so they get skipped when iterating over an object to better align with
				// JSON and deep equals with JSON compatible object (which can't have undefined fields).
				enumerable: field !== undefined,
				configurable: true, // Must be 'configurable' if property is absent from proxy target.
			};

			return p;
		},
	};
	return handler;
}

export function setField(
	field: FlexTreeField,
	simpleFieldSchema: FieldSchema,
	value: InsertableContent | undefined,
	destinationSchema: TreeFieldStoredSchema,
): void {
	const mapTree = prepareForInsertion(
		value,
		simpleFieldSchema,
		field.context,
		destinationSchema,
	);

	switch (field.schema) {
		case FieldKinds.required.identifier: {
			assert(mapTree !== undefined, 0xa04 /* Cannot set a required field to undefined */);
			const typedField = field as FlexTreeRequiredField;
			typedField.editor.set(mapTree);
			break;
		}
		case FieldKinds.optional.identifier: {
			const typedField = field as FlexTreeOptionalField;
			typedField.editor.set(mapTree, typedField.length === 0);
			break;
		}

		default:
			fail(0xade /* invalid FieldKind */);
	}
}

/**
 * {@link FieldSchemaAlpha} including {@link SimpleObjectFieldSchema}.
 */
export class ObjectFieldSchema<
		Kind extends FieldKind,
		Types extends ImplicitAllowedTypes,
		TCustomMetadata = unknown,
	>
	extends FieldSchemaAlpha<Kind, Types, TCustomMetadata>
	implements SimpleObjectFieldSchema
{
	public readonly storedKey: string;

	public constructor(
		kind: Kind,
		allowedTypes: Types,
		props: FieldProps<TCustomMetadata> & { readonly key: string },
	) {
		super(kind, allowedTypes, props);
		this.storedKey = props.key;
	}
}

abstract class CustomObjectNodeBase<
	const T extends RestrictiveStringRecord<ImplicitFieldSchema>,
> extends TreeNodeValid<InsertableObjectFromSchemaRecord<T>> {
	public static readonly kind = NodeKind.Object;
}

/**
 * Define a {@link TreeNodeSchema} for a {@link TreeObjectNode}.
 *
 * @param name - Unique identifier for this schema within this factory's scope.
 * @param fields - Schema for fields of the object node's schema. Defines what children can be placed under each key.
 * @param persistedMetadata - Optional persisted metadata for the object node schema.
 */
export function objectSchema<
	TName extends string,
	const T extends RestrictiveStringRecord<ImplicitFieldSchema>,
	const ImplicitlyConstructable extends boolean,
	TOptions extends ObjectSchemaOptionsAlpha = ObjectSchemaOptionsAlpha,
>(
	identifier: TName,
	info: T,
	implicitlyConstructable: ImplicitlyConstructable,
<<<<<<< HEAD
	options?: PreventExtraProperties<TOptions, ObjectSchemaOptionsAlpha>,
): ObjectNodeSchema<TName, T, ImplicitlyConstructable, TOptions> &
=======
	nodeOptions: ObjectSchemaOptionsAlpha<TCustomMetadata>,
): ObjectNodeSchema<TName, T, ImplicitlyConstructable, TCustomMetadata> &
>>>>>>> accd36a9
	ObjectNodeSchemaInternalData &
	TreeNodeSchemaCorePrivate {
	// Field set can't be modified after this since derived data is stored in maps.
	Object.freeze(info);

	// Ensure no collisions between final set of property keys, and final set of stored keys (including those
	// implicitly derived from property keys)
	assertUniqueKeys(identifier, info);

	// Performance optimization: cache property key => stored key and schema.
	const flexKeyMap: SimpleKeyMap = createFlexKeyMapping(info);

	const identifierFieldKeys: FieldKey[] = [];
	for (const item of flexKeyMap.values()) {
		if (item.schema.kind === FieldKind.Identifier) {
			identifierFieldKeys.push(item.storedKey);
		}
	}

	const lazyChildTypes = new Lazy(
		() => new Set(Array.from(flexKeyMap.values(), (f) => [...f.schema.allowedTypeSet]).flat()),
	);

	let privateData: TreeNodeSchemaPrivateData | undefined;

	let handler: ProxyHandler<object>;
	let customizable: boolean;

	class CustomObjectNode extends CustomObjectNodeBase<T> {
		public static readonly fields: ReadonlyMap<
			string,
			FieldSchemaAlpha & SimpleObjectFieldSchema
		> = new Map(
			Array.from(flexKeyMap, ([key, value]) => [
				key as string,
				new ObjectFieldSchema(value.schema.kind, value.schema.allowedTypes, {
					...value.schema.props,
					key: getStoredKey(key as string, value.schema),
				}),
			]),
		);
		public static readonly flexKeyMap: SimpleKeyMap = flexKeyMap;
		public static readonly storedKeyToPropertyKey: ReadonlyMap<FieldKey, string> = new Map<
			FieldKey,
			string
		>(
			Array.from(flexKeyMap, ([key, value]): [FieldKey, string] => [
				value.storedKey,
				key as string,
			]),
		);
		public static readonly identifierFieldKeys: readonly FieldKey[] = identifierFieldKeys;
		public static readonly allowUnknownOptionalFields: boolean =
<<<<<<< HEAD
			options?.allowUnknownOptionalFields ??
			defaultSchemaFactoryObjectOptions.allowUnknownOptionalFields;
=======
			nodeOptions.allowUnknownOptionalFields ?? false;
>>>>>>> accd36a9

		public static override prepareInstance<T2>(
			this: typeof TreeNodeValid<T2>,
			instance: TreeNodeValid<T2>,
			flexNode: FlexTreeNode,
		): TreeNodeValid<T2> {
			// Differentiate between the following cases:
			//
			// Case 1: Direct construction (POJO emulation)
			//
			//     const Foo = schemaFactory.object("Foo", {bar: schemaFactory.number});
			//
			//     assert.deepEqual(new Foo({ bar: 42 }), { bar: 42 },
			//		   "Prototype chain equivalent to POJO.");
			//
			// Case 2: Subclass construction (Customizable Object)
			//
			// 	   class Foo extends schemaFactory.object("Foo", {bar: schemaFactory.number}) {}
			//
			// 	   assert.notDeepEqual(new Foo({ bar: 42 }), { bar: 42 },
			// 	       "Subclass prototype chain differs from POJO.");
			//
			// In Case 1 (POJO emulation), the prototype chain match '{}' (proxyTarget = undefined)
			// In Case 2 (Customizable Object), the prototype chain include the user's subclass (proxyTarget = this)

			const proxyTarget = customizable ? instance : {};
			const proxy = new Proxy(proxyTarget, handler) as CustomObjectNode;
			targetToProxy.set(proxyTarget, proxy);
			return proxy;
		}

		public static override buildRawNode<T2>(
			this: typeof TreeNodeValid<T2>,
			instance: TreeNodeValid<T2>,
			input: T2,
		): UnhydratedFlexTreeNode {
			return unhydratedFlexTreeFromInsertable(input as object, this as Output);
		}

		protected static override constructorCached: MostDerivedData | undefined = undefined;

		protected static override oneTimeSetup(): TreeNodeSchemaInitializedData {
			// One time initialization that required knowing the most derived type (from this.constructor) and thus has to be lazy.
			customizable = (this as unknown) !== CustomObjectNode;
			const schema = this as unknown as ObjectNodeSchemaPrivate;
			handler = createProxyHandler(schema, customizable);

			// First run, do extra validation.
			// TODO: provide a way for TreeConfiguration to trigger this same validation to ensure it gets run early.
			// Scan for shadowing inherited members which won't work, but stop scan early to allow shadowing built in (which seems to work ok).
			{
				let prototype: object = this.prototype;
				// There isn't a clear cleaner way to author this loop.
				while (prototype !== CustomObjectNode.prototype) {
					for (const [key] of flexKeyMap) {
						if (
							// constructor is a special case, since one is built in on the derived type, and shadowing it works fine since we only use it before fields are applied.
							key !== "constructor" &&
							Reflect.getOwnPropertyDescriptor(prototype, key) !== undefined
						) {
							throw new UsageError(
								`Schema ${identifier} defines an inherited property "${key.toString()}" which shadows a field. Since fields are exposed as own properties, this shadowing will not work, and is an error.`,
							);
						}
					}
					// Since this stops at CustomObjectNode, it should never see a null prototype, so this case is safe.
					// Additionally, if the prototype chain is ever messed up such that CustomObjectNode is not in it,
					// the null that would show up here does at least ensure this code throws instead of hanging.
					prototype = Reflect.getPrototypeOf(prototype) as object;
				}
			}

			return getTreeNodeSchemaInitializedData(schema, {
				shallowCompatibilityTest: (data: FactoryContent): CompatibilityLevel =>
					shallowCompatibilityTest(data, schema),
				toFlexContent: (
					data: FactoryContent,
					allowedTypes: ReadonlySet<TreeNodeSchema>,
				): FlexContent => objectToFlexContent(data, schema),
			});
		}

		public static readonly identifier = identifier;
		public static readonly info = info;
		public static readonly implicitlyConstructable: ImplicitlyConstructable =
			implicitlyConstructable;
		public static get childTypes(): ReadonlySet<TreeNodeSchema> {
			return lazyChildTypes.value;
		}
<<<<<<< HEAD
		public static readonly metadata: NodeSchemaMetadata<
			TOptions extends ObjectSchemaOptionsAlpha<infer TCustomMetadataX>
				? TCustomMetadataX
				: unknown
		> = {
			custom: options?.metadata?.custom as TOptions extends ObjectSchemaOptionsAlpha<
				infer TCustomMetadataX
			>
				? TCustomMetadataX
				: unknown,
			description: options?.metadata?.description,
		};
		public static readonly persistedMetadata: JsonCompatibleReadOnlyObject | undefined =
			options?.persistedMetadata;
=======
		public static readonly metadata: NodeSchemaMetadata<TCustomMetadata> =
			nodeOptions.metadata ?? {};
		public static readonly persistedMetadata: JsonCompatibleReadOnlyObject | undefined =
			nodeOptions.persistedMetadata;
>>>>>>> accd36a9

		// eslint-disable-next-line import/no-deprecated
		public get [typeNameSymbol](): TName {
			return identifier;
		}
		public get [typeSchemaSymbol](): Output {
			return CustomObjectNode.constructorCached?.constructor as unknown as Output;
		}

		public static get [privateDataSymbol](): TreeNodeSchemaPrivateData {
			return (privateData ??= createTreeNodeSchemaPrivateData(
				this,
				Array.from(CustomObjectNode.fields.values(), (schema) => schema.allowedTypesFull),
				(storedOptions) => {
					const fields: Map<FieldKey, TreeFieldStoredSchema> = new Map();
					for (const fieldSchema of flexKeyMap.values()) {
						assert(
							fieldSchema.schema instanceof FieldSchemaAlpha,
							0xc19 /* Expected FieldSchemaAlpha */,
						);
						fields.set(
							brand(fieldSchema.storedKey),
							convertField(fieldSchema.schema, storedOptions),
						);
					}
<<<<<<< HEAD
					return new ObjectNodeStoredSchema(fields, options?.persistedMetadata);
=======
					return new ObjectNodeStoredSchema(fields, nodeOptions.persistedMetadata);
>>>>>>> accd36a9
				},
			));
		}
	}
	type Output = typeof CustomObjectNode &
		(new (
			input: InsertableObjectFromSchemaRecord<T> | InternalTreeNode,
		) => TreeObjectNode<T, TName, TOptions>);
	return CustomObjectNode as Output;
}

const targetToProxy: WeakMap<object, TreeNode> = new WeakMap();

/**
 * Default options for Object node schema creation.
 * @remarks Omits parameters that are not relevant for common use cases.
 */
export const defaultSchemaFactoryObjectOptions = {
	allowUnknownOptionalFields: false,
	supportReadonlyFields: undefined,
	supportCustomizedFields: undefined,
} as const satisfies Omit<ObjectSchemaOptionsAlpha, "metadata" | "persistedMetadata">;

/**
 * Ensures that the set of property keys in the schema is unique.
 * Also ensure that the final set of stored keys (including those implicitly derived from property keys) is unique.
 * @throws Throws a `UsageError` if either of the key uniqueness invariants is violated.
 */
function assertUniqueKeys<
	const Name extends number | string,
	const Fields extends RestrictiveStringRecord<ImplicitFieldSchema>,
>(schemaName: Name, fields: Fields): void {
	// Verify that there are no duplicates among the explicitly specified stored keys.
	const explicitStoredKeys = new Set<string>();
	for (const schema of Object.values(fields)) {
		const storedKey = getExplicitStoredKey(schema);
		if (storedKey === undefined) {
			continue;
		}
		if (explicitStoredKeys.has(storedKey)) {
			throw new UsageError(
				`Duplicate stored key "${storedKey}" in schema "${schemaName}". Stored keys must be unique within an object schema.`,
			);
		}
		explicitStoredKeys.add(storedKey);
	}

	// Verify that there are no duplicates among the derived
	// (including those implicitly derived from property keys) stored keys.
	const derivedStoredKeys = new Set<string>();
	for (const [propertyKey, schema] of Object.entries(fields)) {
		const storedKey = getStoredKey(propertyKey, schema);
		if (derivedStoredKeys.has(storedKey)) {
			throw new UsageError(
				`Stored key "${storedKey}" in schema "${schemaName}" conflicts with a property key of the same name, which is not overridden by a stored key. The final set of stored keys in an object schema must be unique.`,
			);
		}
		derivedStoredKeys.add(storedKey);
	}
}

/**
 * {@link TreeNodeSchemaInitializedData.toFlexContent} for Map nodes.
 *
 * Transforms data under an Object schema.
 * @param data - The tree data to be transformed. Must be a Record-like object.
 * @param schema - The schema to comply with.
 */
function objectToFlexContent(
	data: FactoryContent,
	schema: TreeNodeSchema & ObjectNodeSchemaInternalData,
): FlexContent {
	if (
		typeof data !== "object" ||
		data === null ||
		Symbol.iterator in data ||
		isFluidHandle(data)
	) {
		throw new UsageError(`Input data is incompatible with Object schema: ${data}`);
	}

	const fields = new Map<FieldKey, UnhydratedFlexTreeField>();
	const context = getUnhydratedContext(schema).flexContext;

	for (const [key, fieldInfo] of schema.flexKeyMap) {
		const value = getFieldProperty(data, key);

		let children: UnhydratedFlexTreeNode[] | ContextualFieldProvider;
		if (value === undefined) {
			const defaultProvider =
				fieldInfo.schema.props?.defaultProvider ??
				fail(0xbb1 /* missing field has no default provider */);
			const fieldProvider = extractFieldProvider(defaultProvider);
			children = isConstant(fieldProvider) ? fieldProvider() : fieldProvider;
		} else {
			children = [
				unhydratedFlexTreeFromInsertableNode(value, fieldInfo.schema.allowedTypeSet),
			];
		}

		const kind =
			convertFieldKind.get(fieldInfo.schema.kind) ?? fail(0xbb2 /* Invalid field kind */);
		fields.set(
			fieldInfo.storedKey,
			createField(context, kind.identifier, fieldInfo.storedKey, children),
		);
	}

	return [{ type: brand(schema.identifier) }, fields];
}

/**
 * {@link TreeNodeSchemaInitializedData.shallowCompatibilityTest} for Object nodes.
 */
function shallowCompatibilityTest(
	data: FactoryContent,
	schema: ObjectNodeSchema & ObjectNodeSchemaInternalData,
): CompatibilityLevel {
	if (isTreeValue(data)) {
		return CompatibilityLevel.None;
	}

	if (Symbol.iterator in data) {
		return CompatibilityLevel.None;
	}

	// TODO: Improve type inference by making this logic more thorough. Handle at least:
	// * Types which are strict subsets of other types in the same polymorphic union
	// * Types which have the same keys but different types for those keys in the polymorphic union
	// * Types which have the same required fields but different optional fields and enough of those optional fields are populated to disambiguate

	// TODO#7441: Consider allowing data to be inserted which has keys that are extraneous/unknown to the schema (those keys are ignored)

	// If the schema has a required key which is not present in the input object, reject it.
	for (const [fieldKey, fieldSchema] of schema.fields) {
		if (fieldSchema.requiresValue) {
			if (getFieldProperty(data, fieldKey) === undefined) {
				return CompatibilityLevel.None;
			}
		}
	}

	return CompatibilityLevel.Normal;
}

/**
 * Check {@link FactoryContentObject} for a property which could be store a field.
 *
 * @returns If the property exists, return its value. Otherwise, returns undefined.
 * @remarks
 * The currently policy is to only consider own properties.
 * See {@link InsertableObjectFromSchemaRecord} for where this policy is documented in the public API.
 *
 * Explicit undefined values are treated the same as missing properties to allow explicit use of undefined with defaulted identifiers.
 *
 * @privateRemarks
 * If we ever want to have an optional field which defaults to something other than undefined, this will need changes.
 * It would need to adjusting the handling of explicit undefined in contexts where undefined is allowed, and a default provider also exists.
 */
function getFieldProperty(
	data: FactoryContentObject,
	key: string | symbol,
): InsertableContent | undefined {
	// This policy only allows own properties.
	if (Object.hasOwnProperty.call(data, key)) {
		return (data as Record<string, InsertableContent>)[key as string];
	}
	return undefined;
}<|MERGE_RESOLUTION|>--- conflicted
+++ resolved
@@ -90,15 +90,12 @@
 	type InsertableContent,
 } from "../../unhydratedFlexTreeFromInsertable.js";
 import { convertField, convertFieldKind } from "../../toStoredSchema.js";
-<<<<<<< HEAD
 import type {
 	DefaultTreeNodeFromImplicitAllowedTypes,
 	GetTypes,
 	SchemaUnionToIntersection,
 	StrictTypes,
 } from "../../schemaTypes.js";
-=======
->>>>>>> accd36a9
 import type { ObjectSchemaOptionsAlpha } from "../../api/index.js";
 
 /**
@@ -112,7 +109,6 @@
  * We can however merge two mapped types, one readonly and one not.
  * @system @public
  */
-<<<<<<< HEAD
 // export type ObjectFromSchemaRecord<T extends RestrictiveStringRecord<ImplicitFieldSchema>> = {
 // 	// Due to https://github.com/microsoft/TypeScript/issues/43826 we can not set the desired setter type,
 // 	// but we can at least remove the setter (by setting the key to never) when there should be no setter.
@@ -147,12 +143,6 @@
 					? TreeFieldFromImplicitField<T[Property & string]>
 					: TreeFieldFromImplicitFieldDefault<T[Property & string]>;
 			}
-=======
-export type ObjectFromSchemaRecord<T extends RestrictiveStringRecord<ImplicitFieldSchema>> =
-	RestrictiveStringRecord<ImplicitFieldSchema> extends T
-		? // eslint-disable-next-line @typescript-eslint/no-empty-object-type, @typescript-eslint/ban-types
-			{}
->>>>>>> accd36a9
 		: {
 				-readonly [Property in keyof T]: [Options["supportCustomizedFields"]] extends [true]
 					? TreeFieldFromImplicitField<T[Property & string]>
@@ -561,13 +551,8 @@
 	identifier: TName,
 	info: T,
 	implicitlyConstructable: ImplicitlyConstructable,
-<<<<<<< HEAD
 	options?: PreventExtraProperties<TOptions, ObjectSchemaOptionsAlpha>,
 ): ObjectNodeSchema<TName, T, ImplicitlyConstructable, TOptions> &
-=======
-	nodeOptions: ObjectSchemaOptionsAlpha<TCustomMetadata>,
-): ObjectNodeSchema<TName, T, ImplicitlyConstructable, TCustomMetadata> &
->>>>>>> accd36a9
 	ObjectNodeSchemaInternalData &
 	TreeNodeSchemaCorePrivate {
 	// Field set can't be modified after this since derived data is stored in maps.
@@ -621,12 +606,8 @@
 		);
 		public static readonly identifierFieldKeys: readonly FieldKey[] = identifierFieldKeys;
 		public static readonly allowUnknownOptionalFields: boolean =
-<<<<<<< HEAD
 			options?.allowUnknownOptionalFields ??
 			defaultSchemaFactoryObjectOptions.allowUnknownOptionalFields;
-=======
-			nodeOptions.allowUnknownOptionalFields ?? false;
->>>>>>> accd36a9
 
 		public static override prepareInstance<T2>(
 			this: typeof TreeNodeValid<T2>,
@@ -716,7 +697,6 @@
 		public static get childTypes(): ReadonlySet<TreeNodeSchema> {
 			return lazyChildTypes.value;
 		}
-<<<<<<< HEAD
 		public static readonly metadata: NodeSchemaMetadata<
 			TOptions extends ObjectSchemaOptionsAlpha<infer TCustomMetadataX>
 				? TCustomMetadataX
@@ -731,12 +711,6 @@
 		};
 		public static readonly persistedMetadata: JsonCompatibleReadOnlyObject | undefined =
 			options?.persistedMetadata;
-=======
-		public static readonly metadata: NodeSchemaMetadata<TCustomMetadata> =
-			nodeOptions.metadata ?? {};
-		public static readonly persistedMetadata: JsonCompatibleReadOnlyObject | undefined =
-			nodeOptions.persistedMetadata;
->>>>>>> accd36a9
 
 		// eslint-disable-next-line import/no-deprecated
 		public get [typeNameSymbol](): TName {
@@ -762,11 +736,7 @@
 							convertField(fieldSchema.schema, storedOptions),
 						);
 					}
-<<<<<<< HEAD
 					return new ObjectNodeStoredSchema(fields, options?.persistedMetadata);
-=======
-					return new ObjectNodeStoredSchema(fields, nodeOptions.persistedMetadata);
->>>>>>> accd36a9
 				},
 			));
 		}
@@ -786,9 +756,7 @@
  */
 export const defaultSchemaFactoryObjectOptions = {
 	allowUnknownOptionalFields: false,
-	supportReadonlyFields: undefined,
-	supportCustomizedFields: undefined,
-} as const satisfies Omit<ObjectSchemaOptionsAlpha, "metadata" | "persistedMetadata">;
+} as const satisfies Pick<ObjectSchemaOptionsAlpha, "allowUnknownOptionalFields">;
 
 /**
  * Ensures that the set of property keys in the schema is unique.
