--- conflicted
+++ resolved
@@ -14,16 +14,11 @@
 	type FlexTreeOptionalField,
 	type FlexTreeRequiredField,
 } from "../../../feature-libraries/index.js";
-<<<<<<< HEAD
-import {
-	type RestrictiveStringRecord,
-	type FlattenKeys,
-	brand,
-	type JsonCompatibleReadOnlyObject,
+import type {
+	RestrictiveStringRecord,
+	FlattenKeys,
+	JsonCompatibleReadOnlyObject,
 } from "../../../util/index.js";
-=======
-import type { RestrictiveStringRecord, FlattenKeys } from "../../../util/index.js";
->>>>>>> cc8bdbcf
 
 import {
 	type TreeNodeSchema,
