/*!
 * Copyright (c) Microsoft Corporation and contributors. All rights reserved.
 * Licensed under the MIT License.
 */

import { assert, Lazy, fail, debugAssert } from "@fluidframework/core-utils/internal";
import { UsageError } from "@fluidframework/telemetry-utils/internal";

import type { FieldKey, SchemaPolicy } from "../../../core/index.js";
import {
	FieldKinds,
	type FlexTreeField,
	type FlexTreeNode,
	type FlexTreeOptionalField,
	type FlexTreeRequiredField,
} from "../../../feature-libraries/index.js";
<<<<<<< HEAD
import {
	type RestrictiveStringRecord,
	type FlattenKeys,
	brand,
	type JsonCompatibleReadOnlyObject,
=======
import type {
	RestrictiveStringRecord,
	FlattenKeys,
	JsonCompatibleReadOnlyObject,
>>>>>>> 2b3fbdb8
} from "../../../util/index.js";

import {
	type TreeNodeSchema,
	NodeKind,
	type WithType,
	// eslint-disable-next-line import/no-deprecated
	typeNameSymbol,
	typeSchemaSymbol,
	type InternalTreeNode,
	type TreeNode,
	type Context,
	type UnhydratedFlexTreeNode,
	getOrCreateInnerNode,
} from "../../core/index.js";
import { getUnhydratedContext } from "../../createContext.js";
import { getTreeNodeForField } from "../../getTreeNodeForField.js";
import {
	isObjectNodeSchema,
	type ObjectNodeSchema,
	type ObjectNodeSchemaInternalData,
} from "./objectNodeTypes.js";
import { prepareForInsertion } from "../../prepareForInsertion.js";
import {
	type ImplicitFieldSchema,
	getStoredKey,
	getExplicitStoredKey,
	type TreeFieldFromImplicitField,
	type InsertableTreeFieldFromImplicitField,
	type FieldSchema,
	normalizeFieldSchema,
	FieldKind,
	type NodeSchemaMetadata,
	type FieldSchemaAlpha,
	ObjectFieldSchema,
	type ImplicitAnnotatedFieldSchema,
	unannotateSchemaRecord,
	type UnannotateSchemaRecord,
} from "../../schemaTypes.js";
import type { SimpleObjectFieldSchema } from "../../simpleSchema.js";
import {
	unhydratedFlexTreeFromInsertable,
	type InsertableContent,
} from "../../unhydratedFlexTreeFromInsertable.js";
import { TreeNodeValid, type MostDerivedData } from "../../treeNodeValid.js";

/**
 * Generates the properties for an ObjectNode from its field schema object.
 * @remarks
 * Due to {@link https://github.com/microsoft/TypeScript/issues/43826}, we can't enable implicit construction of {@link TreeNode|TreeNodes} for setters.
 * Therefore code assigning to these fields must explicitly construct nodes using the schema's constructor or create method,
 * or using some other method like {@link (TreeAlpha:interface).create}.
 * @system @public
 */
export type ObjectFromSchemaRecord<T extends RestrictiveStringRecord<ImplicitFieldSchema>> =
	RestrictiveStringRecord<ImplicitFieldSchema> extends T
		? // eslint-disable-next-line @typescript-eslint/ban-types
			{}
		: {
				-readonly [Property in keyof T]: Property extends string
					? TreeFieldFromImplicitField<T[Property]>
					: unknown;
			};

/**
 * A {@link TreeNode} which models a JavaScript object.
 * @remarks
 * Object nodes consist of a type which specifies which {@link TreeNodeSchema} they use (see {@link TreeNodeApi.schema} and {@link SchemaFactory.object}),
 * and a collections of fields, each with a distinct `key` and its own {@link FieldSchema} defining what can be placed under that key.
 *
 * All fields on an object node are exposed as own properties with string keys.
 * Non-empty fields are enumerable and empty optional fields are non-enumerable own properties with the value `undefined`.
 * No other own `own` or `enumerable` properties are included on object nodes unless the user of the node manually adds custom session only state.
 * This allows a majority of general purpose JavaScript object processing operations (like `for...in`, `Reflect.ownKeys()` and `Object.entries()`) to enumerate all the children.
 *
 * The API for fields is defined by {@link ObjectFromSchemaRecord}.
 * @public
 */
export type TreeObjectNode<
	T extends RestrictiveStringRecord<ImplicitFieldSchema>,
	TypeName extends string = string,
> = TreeNode & ObjectFromSchemaRecord<T> & WithType<TypeName, NodeKind.Object, T>;

/**
 * Type utility for determining if an implicit field schema is known to have a default value.
 *
 * @remarks Yields `false` when unknown.
 *
 * @privateRemarks
 * TODO: Account for field schemas with default value providers.
 * For now, this only captures field kinds that we know always have defaults - optional fields and identifier fields.
 *
 * @system @public
 */
export type FieldHasDefault<T extends ImplicitFieldSchema> = [T] extends [
	FieldSchema<FieldKind.Optional | FieldKind.Identifier>,
]
	? true
	: false;

/**
 * Helper used to produce types for:
 *
 * 1. Insertable content which can be used to construct an object node.
 * In this case, only own properties are considered.
 * This reduces the risk of incorrectly interpreting data at the cost of occasionally requiring users to convert data into a compatible format.
 *
 * 2. Insertable content which is an unhydrated object node.
 *
 * 3. Union of 1 and 2.
 *
 * @see {@link Input}
 *
 * @privateRemarks
 * TODO: consider separating these cases into different types.
 *
 * Empty objects don't get "no excess property" checks in literals.
 * To prevent extraneous properties in literals for the fields of an empty object from compiling, the empty case is special cased to produce `Record<string, never>`.
 * More details at {@link https://mercury.com/blog/creating-an-emptyobject-type-in-typescript}.
 *
 * Additionally when T is exactly `RestrictiveStringRecord<ImplicitFieldSchema>` produce just `never` so that it is assignable to the insertable for any given object type.
 *
 * Separating `{}` from `RestrictiveStringRecord<ImplicitFieldSchema>` is a bit messy since both extend each-other despite them being very different types.
 * A third dummy type `{ arbitraryKey: "arbitraryValue" }` is used to resolve this.
 *
 * @system @public
 */
export type InsertableObjectFromSchemaRecord<
	T extends RestrictiveStringRecord<ImplicitFieldSchema>,
> = RestrictiveStringRecord<ImplicitFieldSchema> extends T
	? { arbitraryKey: "arbitraryValue" } extends T
		? // {} case
			Record<string, never>
		: // RestrictiveStringRecord<ImplicitFieldSchema> case
			never
	: FlattenKeys<
			{
				readonly [Property in keyof T]?: InsertableTreeFieldFromImplicitField<
					T[Property & string]
				>;
			} & {
				// Field does not have a known default, make it required:
				readonly [Property in keyof T as FieldHasDefault<T[Property & string]> extends false
					? Property
					: never]: InsertableTreeFieldFromImplicitField<T[Property & string]>;
			}
		>;

/**
 * Helper used to remove annotations from a schema record and produce insertable objects,
 *
 * @privateremarks
 * This calls {@link InsertableObjectFromSchemaRecord} in order to produce the insertable objects.
 *
 * @system @alpha
 */
export type InsertableObjectFromAnnotatedSchemaRecord<
	T extends RestrictiveStringRecord<ImplicitAnnotatedFieldSchema>,
> = InsertableObjectFromSchemaRecord<UnannotateSchemaRecord<T>>;

/**
 * Maps from simple field keys ("property" keys) to information about the field.
 *
 * @remarks
 * A missing entry for a given property key indicates that no such field exists.
 * Keys with symbols are currently never used, but allowed to make lookups on non-field things
 * (returning undefined) easier.
 */
export type SimpleKeyMap = ReadonlyMap<
	string | symbol,
	{ storedKey: FieldKey; schema: FieldSchema }
>;

/**
 * Caches the mappings from property keys to stored keys for the provided object field schemas in {@link simpleKeyToFlexKeyCache}.
 */
function createFlexKeyMapping(fields: Record<string, ImplicitFieldSchema>): SimpleKeyMap {
	const keyMap: Map<string | symbol, { storedKey: FieldKey; schema: FieldSchema }> = new Map();
	for (const [propertyKey, fieldSchema] of Object.entries(fields)) {
		const storedKey = getStoredKey(propertyKey, fieldSchema);
		keyMap.set(propertyKey, { storedKey, schema: normalizeFieldSchema(fieldSchema) });
	}

	return keyMap;
}

/**
 * Creates a proxy handler for the given schema.
 *
 * @param allowAdditionalProperties - If true, setting of unexpected properties will be forwarded to the target object.
 * Otherwise setting of unexpected properties will error.
 * TODO: consider implementing this using `Object.preventExtension` instead.
 * @param customTargetObject - Target object of the proxy.
 * If not provided `{}` is used for the target.
 */
function createProxyHandler(
	schema: ObjectNodeSchema & ObjectNodeSchemaInternalData,
	allowAdditionalProperties: boolean,
): ProxyHandler<TreeNode> {
	// To satisfy 'deepEquals' level scrutiny, the target of the proxy must be an object with the same
	// prototype as an object literal '{}'.  This is because 'deepEquals' uses 'Object.getPrototypeOf'
	// as a way to quickly reject objects with different prototype chains.
	//
	// (Note that the prototype of an object literal appears as '[Object: null prototype] {}', not because
	// the prototype is null, but because the prototype object itself has a null prototype.)

	// TODO: Although the target is an object literal, it's still worthwhile to try experimenting with
	// a dispatch object to see if it improves performance.
	const handler: ProxyHandler<TreeNode> = {
		get(target, propertyKey, proxy): unknown {
			const fieldInfo = schema.flexKeyMap.get(propertyKey);
			if (fieldInfo !== undefined) {
				const flexNode = getOrCreateInnerNode(proxy);
				debugAssert(() => !flexNode.context.isDisposed() || "FlexTreeNode is disposed");
				const field = flexNode.tryGetField(fieldInfo.storedKey);
				if (field !== undefined) {
					return getTreeNodeForField(field);
				}

				return undefined;
			}

			// POJO mode objects don't have TreeNode's build in members on their targets, so special case them:
			if (propertyKey === typeSchemaSymbol) {
				return schema;
			}
			// eslint-disable-next-line import/no-deprecated
			if (propertyKey === typeNameSymbol) {
				return schema.identifier;
			}

			// Pass the proxy as the receiver here, so that any methods on the prototype receive `proxy` as `this`.
			return Reflect.get(target, propertyKey, proxy);
		},
		set(target, propertyKey, value: InsertableContent | undefined, proxy) {
			const fieldInfo = schema.flexKeyMap.get(propertyKey);
			if (fieldInfo === undefined) {
				// Pass the proxy as the receiver here, so that setters on the prototype receive `proxy` as `this`.
				return allowAdditionalProperties
					? Reflect.set(target, propertyKey, value, proxy)
					: false;
			}

			setField(
				getOrCreateInnerNode(proxy).getBoxed(fieldInfo.storedKey),
				fieldInfo.schema,
				value,
			);
			return true;
		},
		deleteProperty(target, propertyKey): boolean {
			// TODO: supporting delete when it makes sense (custom local fields, and optional field) could be added as a feature in the future.
			throw new UsageError(
				`Object nodes do not support the delete operator. Optional fields can be assigned to undefined instead.`,
			);
		},
		has: (target, propertyKey) => {
			return (
				schema.flexKeyMap.has(propertyKey) ||
				(allowAdditionalProperties ? Reflect.has(target, propertyKey) : false)
			);
		},
		ownKeys: (target) => {
			return [
				...schema.flexKeyMap.keys(),
				...(allowAdditionalProperties ? Reflect.ownKeys(target) : []),
			];
		},
		getOwnPropertyDescriptor: (target, propertyKey) => {
			const fieldInfo = schema.flexKeyMap.get(propertyKey);

			if (fieldInfo === undefined) {
				return allowAdditionalProperties
					? Reflect.getOwnPropertyDescriptor(target, propertyKey)
					: undefined;
			}

			// For some reason, the getOwnPropertyDescriptor is not passed in the receiver, so use a weak map.
			// If a refactoring is done to associated flex tree data with the target not the proxy, this extra map could be removed,
			// and the design would be more compatible with proxyless nodes.
			const proxy = targetToProxy.get(target) ?? fail(0xadd /* missing proxy */);
			const field = getOrCreateInnerNode(proxy).tryGetField(fieldInfo.storedKey);

			const p: PropertyDescriptor = {
				value: field === undefined ? undefined : getTreeNodeForField(field),
				writable: true,
				// Report empty fields as own properties so they shadow inherited properties (even when empty) to match TypeScript typing.
				// Make empty fields not enumerable so they get skipped when iterating over an object to better align with
				// JSON and deep equals with JSON compatible object (which can't have undefined fields).
				enumerable: field !== undefined,
				configurable: true, // Must be 'configurable' if property is absent from proxy target.
			};

			return p;
		},
	};
	return handler;
}

export function setField(
	field: FlexTreeField,
	simpleFieldSchema: FieldSchema,
	value: InsertableContent | undefined,
): void {
	const mapTree = prepareForInsertion(value, simpleFieldSchema, field.context);

	switch (field.schema) {
		case FieldKinds.required.identifier: {
			assert(mapTree !== undefined, 0xa04 /* Cannot set a required field to undefined */);
			const typedField = field as FlexTreeRequiredField;
			typedField.editor.set(mapTree);
			break;
		}
		case FieldKinds.optional.identifier: {
			const typedField = field as FlexTreeOptionalField;
			typedField.editor.set(mapTree, typedField.length === 0);
			break;
		}

		default:
			fail(0xade /* invalid FieldKind */);
	}
}

abstract class CustomObjectNodeBase<
	const T extends RestrictiveStringRecord<ImplicitFieldSchema>,
> extends TreeNodeValid<InsertableObjectFromSchemaRecord<T>> {
	public static readonly kind = NodeKind.Object;
}

/**
 * Define a {@link TreeNodeSchema} for a {@link TreeObjectNode}.
 *
 * @param name - Unique identifier for this schema within this factory's scope.
 * @param fields - Schema for fields of the object node's schema. Defines what children can be placed under each key.
 * @param persistedMetadata - Optional persisted metadata for the object node schema.
 */
export function objectSchema<
	TName extends string,
	const T extends RestrictiveStringRecord<ImplicitAnnotatedFieldSchema>,
	const ImplicitlyConstructable extends boolean,
	const TCustomMetadata = unknown,
>(
	identifier: TName,
	info: T,
	implicitlyConstructable: ImplicitlyConstructable,
	allowUnknownOptionalFields: boolean,
	metadata?: NodeSchemaMetadata<TCustomMetadata>,
	persistedMetadata?: JsonCompatibleReadOnlyObject | undefined,
): ObjectNodeSchema<TName, T, ImplicitlyConstructable, TCustomMetadata> &
	ObjectNodeSchemaInternalData {
	// Field set can't be modified after this since derived data is stored in maps.
	Object.freeze(info);

	const unannotatedInfo = unannotateSchemaRecord(info);

	// Ensure no collisions between final set of property keys, and final set of stored keys (including those
	// implicitly derived from property keys)
	assertUniqueKeys(identifier, unannotatedInfo);

	// Performance optimization: cache property key => stored key and schema.
	const flexKeyMap: SimpleKeyMap = createFlexKeyMapping(unannotatedInfo);

	const identifierFieldKeys: FieldKey[] = [];
	for (const item of flexKeyMap.values()) {
		if (item.schema.kind === FieldKind.Identifier) {
			identifierFieldKeys.push(item.storedKey);
		}
	}

	const lazyChildTypes = new Lazy(
		() => new Set(Array.from(flexKeyMap.values(), (f) => [...f.schema.allowedTypeSet]).flat()),
	);

	let handler: ProxyHandler<object>;
	let customizable: boolean;
	let unhydratedContext: Context;

	class CustomObjectNode extends CustomObjectNodeBase<UnannotateSchemaRecord<T>> {
		public static readonly fields: ReadonlyMap<
			string,
			FieldSchemaAlpha & SimpleObjectFieldSchema
		> = new Map(
			Array.from(flexKeyMap, ([key, value]) => [
				key as string,
				new ObjectFieldSchema(
					value.schema.kind,
					value.schema.allowedTypes,
					(value.schema as FieldSchemaAlpha).annotatedAllowedTypes,
					{
						...value.schema.props,
						key: getStoredKey(key as string, value.schema),
					},
				),
			]),
		);
		public static readonly flexKeyMap: SimpleKeyMap = flexKeyMap;
		public static readonly storedKeyToPropertyKey: ReadonlyMap<FieldKey, string> = new Map<
			FieldKey,
			string
		>(
			Array.from(flexKeyMap, ([key, value]): [FieldKey, string] => [
				value.storedKey,
				key as string,
			]),
		);
		public static readonly identifierFieldKeys: readonly FieldKey[] = identifierFieldKeys;
		public static readonly allowUnknownOptionalFields: boolean = allowUnknownOptionalFields;

		public static override prepareInstance<T2>(
			this: typeof TreeNodeValid<T2>,
			instance: TreeNodeValid<T2>,
			flexNode: FlexTreeNode,
		): TreeNodeValid<T2> {
			// Differentiate between the following cases:
			//
			// Case 1: Direct construction (POJO emulation)
			//
			//     const Foo = schemaFactory.object("Foo", {bar: schemaFactory.number});
			//
			//     assert.deepEqual(new Foo({ bar: 42 }), { bar: 42 },
			//		   "Prototype chain equivalent to POJO.");
			//
			// Case 2: Subclass construction (Customizable Object)
			//
			// 	   class Foo extends schemaFactory.object("Foo", {bar: schemaFactory.number}) {}
			//
			// 	   assert.notDeepEqual(new Foo({ bar: 42 }), { bar: 42 },
			// 	       "Subclass prototype chain differs from POJO.");
			//
			// In Case 1 (POJO emulation), the prototype chain match '{}' (proxyTarget = undefined)
			// In Case 2 (Customizable Object), the prototype chain include the user's subclass (proxyTarget = this)

			const proxyTarget = customizable ? instance : {};
			const proxy = new Proxy(proxyTarget, handler) as CustomObjectNode;
			targetToProxy.set(proxyTarget, proxy);
			return proxy;
		}

		public static override buildRawNode<T2>(
			this: typeof TreeNodeValid<T2>,
			instance: TreeNodeValid<T2>,
			input: T2,
		): UnhydratedFlexTreeNode {
			return unhydratedFlexTreeFromInsertable(input as object, this as Output);
		}

		protected static override constructorCached: MostDerivedData | undefined = undefined;

		protected static override oneTimeSetup<T2>(this: typeof TreeNodeValid<T2>): Context {
			// One time initialization that required knowing the most derived type (from this.constructor) and thus has to be lazy.
			customizable = (this as unknown) !== CustomObjectNode;
			const schema = this as unknown as ObjectNodeSchema & ObjectNodeSchemaInternalData;
			handler = createProxyHandler(schema, customizable);
			unhydratedContext = getUnhydratedContext(schema);

			// First run, do extra validation.
			// TODO: provide a way for TreeConfiguration to trigger this same validation to ensure it gets run early.
			// Scan for shadowing inherited members which won't work, but stop scan early to allow shadowing built in (which seems to work ok).
			{
				let prototype: object = this.prototype;
				// There isn't a clear cleaner way to author this loop.
				while (prototype !== CustomObjectNode.prototype) {
					for (const [key] of flexKeyMap) {
						if (
							// constructor is a special case, since one is built in on the derived type, and shadowing it works fine since we only use it before fields are applied.
							key !== "constructor" &&
							Reflect.getOwnPropertyDescriptor(prototype, key) !== undefined
						) {
							throw new UsageError(
								`Schema ${identifier} defines an inherited property "${key.toString()}" which shadows a field. Since fields are exposed as own properties, this shadowing will not work, and is an error.`,
							);
						}
					}
					// Since this stops at CustomObjectNode, it should never see a null prototype, so this case is safe.
					// Additionally, if the prototype chain is ever messed up such that CustomObjectNode is not in it,
					// the null that would show up here does at least ensure this code throws instead of hanging.
					prototype = Reflect.getPrototypeOf(prototype) as object;
				}
			}

			return unhydratedContext;
		}

		public static readonly identifier = identifier;
		public static readonly info = info;
		public static readonly implicitlyConstructable: ImplicitlyConstructable =
			implicitlyConstructable;
		public static get childTypes(): ReadonlySet<TreeNodeSchema> {
			return lazyChildTypes.value;
		}
		public static readonly metadata: NodeSchemaMetadata<TCustomMetadata> = metadata ?? {};
		public static readonly persistedMetadata: JsonCompatibleReadOnlyObject | undefined =
			persistedMetadata;

		// eslint-disable-next-line import/no-deprecated
		public get [typeNameSymbol](): TName {
			return identifier;
		}
		public get [typeSchemaSymbol](): Output {
			return CustomObjectNode.constructorCached?.constructor as unknown as Output;
		}
	}
	type Output = typeof CustomObjectNode &
		(new (
			input: InsertableObjectFromAnnotatedSchemaRecord<T> | InternalTreeNode,
		) => TreeObjectNode<UnannotateSchemaRecord<T>, TName>);
	return CustomObjectNode as Output;
}

const targetToProxy: WeakMap<object, TreeNode> = new WeakMap();

/**
 * Ensures that the set of property keys in the schema is unique.
 * Also ensure that the final set of stored keys (including those implicitly derived from property keys) is unique.
 * @throws Throws a `UsageError` if either of the key uniqueness invariants is violated.
 */
function assertUniqueKeys<
	const Name extends number | string,
	const Fields extends RestrictiveStringRecord<ImplicitFieldSchema>,
>(schemaName: Name, fields: Fields): void {
	// Verify that there are no duplicates among the explicitly specified stored keys.
	const explicitStoredKeys = new Set<string>();
	for (const schema of Object.values(fields)) {
		const storedKey = getExplicitStoredKey(schema);
		if (storedKey === undefined) {
			continue;
		}
		if (explicitStoredKeys.has(storedKey)) {
			throw new UsageError(
				`Duplicate stored key "${storedKey}" in schema "${schemaName}". Stored keys must be unique within an object schema.`,
			);
		}
		explicitStoredKeys.add(storedKey);
	}

	// Verify that there are no duplicates among the derived
	// (including those implicitly derived from property keys) stored keys.
	const derivedStoredKeys = new Set<string>();
	for (const [propertyKey, schema] of Object.entries(fields)) {
		const storedKey = getStoredKey(propertyKey, schema);
		if (derivedStoredKeys.has(storedKey)) {
			throw new UsageError(
				`Stored key "${storedKey}" in schema "${schemaName}" conflicts with a property key of the same name, which is not overridden by a stored key. The final set of stored keys in an object schema must be unique.`,
			);
		}
		derivedStoredKeys.add(storedKey);
	}
}

/**
 * Creates a policy for allowing unknown optional fields on an object node which delegates to the policy defined
 * on the object node's internal schema data.
 */
export function createUnknownOptionalFieldPolicy(
	schema: ImplicitFieldSchema,
): SchemaPolicy["allowUnknownOptionalFields"] {
	const context = getUnhydratedContext(schema);
	return (identifier) => {
		const storedSchema = context.schema.get(identifier);
		return (
			storedSchema !== undefined &&
			isObjectNodeSchema(storedSchema) &&
			storedSchema.allowUnknownOptionalFields
		);
	};
}<|MERGE_RESOLUTION|>--- conflicted
+++ resolved
@@ -14,18 +14,10 @@
 	type FlexTreeOptionalField,
 	type FlexTreeRequiredField,
 } from "../../../feature-libraries/index.js";
-<<<<<<< HEAD
-import {
-	type RestrictiveStringRecord,
-	type FlattenKeys,
-	brand,
-	type JsonCompatibleReadOnlyObject,
-=======
 import type {
 	RestrictiveStringRecord,
 	FlattenKeys,
 	JsonCompatibleReadOnlyObject,
->>>>>>> 2b3fbdb8
 } from "../../../util/index.js";
 
 import {
