/*!
 * Copyright (c) Microsoft Corporation and contributors. All rights reserved.
 * Licensed under the MIT License.
 */

import { Lazy } from "@fluidframework/core-utils/internal";
import type {
	FlexibleNodeContent,
	FlexTreeNode,
	FlexTreeOptionalField,
	OptionalFieldEditBuilder,
} from "../../../feature-libraries/index.js";
import { tryGetTreeNodeForField } from "../../getTreeNodeForField.js";
import {
	createFieldSchema,
	FieldKind,
	normalizeAllowedTypes,
	unannotateImplicitAllowedTypes,
	type ImplicitAllowedTypes,
	type ImplicitAnnotatedAllowedTypes,
	type InsertableTreeNodeFromImplicitAllowedTypes,
	type NodeSchemaMetadata,
	type TreeNodeFromImplicitAllowedTypes,
	type UnannotateImplicitAllowedTypes,
} from "../../schemaTypes.js";
import {
	getKernel,
	type InnerNode,
	NodeKind,
	type TreeNodeSchema,
	// eslint-disable-next-line import/no-deprecated
	typeNameSymbol,
	type TreeNode,
	typeSchemaSymbol,
	type Context,
	getOrCreateInnerNode,
	type InternalTreeNode,
	type UnhydratedFlexTreeNode,
} from "../../core/index.js";
import {
	unhydratedFlexTreeFromInsertable,
	type FactoryContent,
	type InsertableContent,
} from "../../unhydratedFlexTreeFromInsertable.js";
import { prepareForInsertion } from "../../prepareForInsertion.js";
import { brand, count, type RestrictiveStringRecord } from "../../../util/index.js";
import { TreeNodeValid, type MostDerivedData } from "../../treeNodeValid.js";
import { getUnhydratedContext } from "../../createContext.js";
import type { MapNodeCustomizableSchema, MapNodePojoEmulationSchema } from "./mapNodeTypes.js";

/**
 * A map of string keys to tree objects.
 *
 * @privateRemarks
 * Add support for `clear` once we have established merge semantics for it.
 *
 * @sealed @public
 */
export interface TreeMapNode<T extends ImplicitAllowedTypes = ImplicitAllowedTypes>
	extends ReadonlyMap<string, TreeNodeFromImplicitAllowedTypes<T>>,
		TreeNode {
	/**
	 * Adds or updates an entry in the map with a specified `key` and a `value`.
	 *
	 * @param key - The key of the element to add to the map.
	 * @param value - The value of the element to add to the map.
	 *
	 * @remarks
	 * Setting the value at a key to `undefined` is equivalent to calling {@link TreeMapNode.delete} with that key.
	 */
	set(key: string, value: InsertableTreeNodeFromImplicitAllowedTypes<T> | undefined): void;

	/**
	 * Removes the specified element from this map by its `key`.
	 *
	 * @remarks
	 * Note: unlike JavaScript's Map API, this method does not return a flag indicating whether or not the value was
	 * deleted.
	 *
	 * @privateRemarks
	 * Regarding the choice to not return a boolean: Since this data structure is distributed in nature, it isn't
	 * possible to tell whether or not the item was deleted as a result of this method call. Returning a "best guess"
	 * is more likely to create issues / promote bad usage patterns than offer useful information.
	 *
	 * @param key - The key of the element to remove from the map.
	 */
	delete(key: string): void;

	/**
	 * Returns an iterable of keys in the map.
	 *
	 * @remarks
	 * Note: no guarantees are made regarding the order of the keys returned.
	 * If your usage scenario depends on consistent ordering, you will need to sort these yourself.
	 */
	keys(): IterableIterator<string>;

	/**
	 * Returns an iterable of values in the map.
	 *
	 * @remarks
	 * Note: no guarantees are made regarding the order of the values returned.
	 * If your usage scenario depends on consistent ordering, you will need to sort these yourself.
	 */
	values(): IterableIterator<TreeNodeFromImplicitAllowedTypes<T>>;

	/**
	 * Returns an iterable of key, value pairs for every entry in the map.
	 *
	 * @remarks
	 * Note: no guarantees are made regarding the order of the entries returned.
	 * If your usage scenario depends on consistent ordering, you will need to sort these yourself.
	 */
	entries(): IterableIterator<[string, TreeNodeFromImplicitAllowedTypes<T>]>;

	/**
	 * Executes the provided function once per each key/value pair in this map.
	 *
	 * @remarks
	 * Note: no guarantees are made regarding the order in which the function is called with respect to the map's entries.
	 * If your usage scenario depends on consistent ordering, you will need to account for this.
	 */
	forEach(
		callbackfn: (
			value: TreeNodeFromImplicitAllowedTypes<T>,
			key: string,
			map: ReadonlyMap<string, TreeNodeFromImplicitAllowedTypes<T>>,
		) => void,
		// Typing inherited from `ReadonlyMap`.
		// eslint-disable-next-line @typescript-eslint/no-explicit-any
		thisArg?: any,
	): void;
}

// TreeMapNode is invariant over schema type, so for this handler to work with all schema, the only possible type for the schema is `any`.
// This is not ideal, but no alternatives are possible.
// eslint-disable-next-line @typescript-eslint/no-explicit-any
const handler: ProxyHandler<TreeMapNode<any>> = {
	getPrototypeOf: () => {
		return Map.prototype;
	},
};

abstract class CustomMapNodeBase<const T extends ImplicitAllowedTypes> extends TreeNodeValid<
	MapNodeInsertableData<T>
> {
	public static readonly kind = NodeKind.Map;

	public constructor(input?: InternalTreeNode | MapNodeInsertableData<T> | undefined) {
		super(input ?? []);
	}

	public [Symbol.iterator](): IterableIterator<[string, TreeNodeFromImplicitAllowedTypes<T>]> {
		return this.entries();
	}

	private get innerNode(): InnerNode {
		return getOrCreateInnerNode(this);
	}

	private editor(key: string): OptionalFieldEditBuilder<FlexibleNodeContent> {
		const field = this.innerNode.getBoxed(brand(key)) as FlexTreeOptionalField;
		return field.editor;
	}

	public delete(key: string): void {
		const field = this.innerNode.getBoxed(brand(key));
		this.editor(key).set(undefined, field.length === 0);
	}
	public *entries(): IterableIterator<[string, TreeNodeFromImplicitAllowedTypes<T>]> {
		const node = this.innerNode;
		for (const key of node.keys()) {
			yield [
				key,
				tryGetTreeNodeForField(node.getBoxed(key)) as TreeNodeFromImplicitAllowedTypes<T>,
			];
		}
	}
	public get(key: string): TreeNodeFromImplicitAllowedTypes<T> {
		const node = this.innerNode;
		const field = node.getBoxed(brand(key));
		return tryGetTreeNodeForField(field) as TreeNodeFromImplicitAllowedTypes<T>;
	}
	public has(key: string): boolean {
		return this.innerNode.tryGetField(brand(key)) !== undefined;
	}
	public keys(): IterableIterator<string> {
		const node = this.innerNode;
		return node.keys();
	}
	public set(key: string, value: InsertableTreeNodeFromImplicitAllowedTypes<T>): this {
		const kernel = getKernel(this);
		const node = this.innerNode;
		const mapTree = prepareForInsertion(
			value as InsertableContent | undefined,
			createFieldSchema(FieldKind.Optional, kernel.schema.info as ImplicitAllowedTypes),
			node.context,
		);

		const field = node.getBoxed(brand(key));

		this.editor(key).set(mapTree, field.length === 0);
		return this;
	}
	public get size(): number {
		return count(this.innerNode.keys());
	}
	public *values(): IterableIterator<TreeNodeFromImplicitAllowedTypes<T>> {
		for (const [, value] of this.entries()) {
			yield value;
		}
	}
	public forEach<TThis extends TreeMapNode<T>>(
		this: TThis,
		callbackFn: (value: TreeNodeFromImplicitAllowedTypes<T>, key: string, map: TThis) => void,
		thisArg?: unknown,
	): void {
<<<<<<< HEAD
		for (const field of getOrCreateInnerNode(this).boxedIterator()) {
			const node = tryGetTreeNodeForField(field) as TreeNodeFromImplicitAllowedTypes<T>;
=======
		for (const field of getOrCreateInnerNode(this)) {
			const node = getTreeNodeForField(field) as TreeNodeFromImplicitAllowedTypes<T>;
>>>>>>> c34c4f2a
			callbackFn.call(thisArg, node, field.key, this);
		}
	}
	// TODO: add `clear` once we have established merge semantics for it.
}

/**
 * Define a {@link TreeNodeSchema} for a {@link (TreeArrayNode:interface)}.
 *
 * @param base - base schema type to extend.
 * @param useMapPrototype - should this type emulate a ES6 Map object (by faking its prototype with a proxy).
 */
// eslint-disable-next-line @typescript-eslint/explicit-function-return-type
export function mapSchema<
	TName extends string,
	const T extends ImplicitAnnotatedAllowedTypes,
	const ImplicitlyConstructable extends boolean,
	const TCustomMetadata = unknown,
>(
	identifier: TName,
	info: T,
	implicitlyConstructable: ImplicitlyConstructable,
	useMapPrototype: boolean,
	metadata?: NodeSchemaMetadata<TCustomMetadata>,
) {
	const lazyChildTypes = new Lazy(() =>
		normalizeAllowedTypes(unannotateImplicitAllowedTypes(info)),
	);
	const lazyAllowedTypesIdentifiers = new Lazy(
		() => new Set([...lazyChildTypes.value].map((type) => type.identifier)),
	);

	let unhydratedContext: Context;

	class Schema
		extends CustomMapNodeBase<UnannotateImplicitAllowedTypes<T>>
		implements TreeMapNode<UnannotateImplicitAllowedTypes<T>>
	{
		public static override prepareInstance<T2>(
			this: typeof TreeNodeValid<T2>,
			instance: TreeNodeValid<T2>,
			flexNode: FlexTreeNode,
		): TreeNodeValid<T2> {
			if (useMapPrototype) {
				return new Proxy<Schema>(instance as Schema, handler as ProxyHandler<Schema>);
			}
			return instance;
		}

		public static override buildRawNode<T2>(
			this: typeof TreeNodeValid<T2>,
			instance: TreeNodeValid<T2>,
			input: T2,
		): UnhydratedFlexTreeNode {
			return unhydratedFlexTreeFromInsertable(input as FactoryContent, this as typeof Schema);
		}

		public static get allowedTypesIdentifiers(): ReadonlySet<string> {
			return lazyAllowedTypesIdentifiers.value;
		}

		protected static override constructorCached: MostDerivedData | undefined = undefined;

		protected static override oneTimeSetup<T2>(this: typeof TreeNodeValid<T2>): Context {
			const schema = this as unknown as TreeNodeSchema;
			unhydratedContext = getUnhydratedContext(schema);
			return unhydratedContext;
		}

		public static readonly identifier = identifier;
		public static readonly info = info;
		public static readonly implicitlyConstructable: ImplicitlyConstructable =
			implicitlyConstructable;
		public static get childTypes(): ReadonlySet<TreeNodeSchema> {
			return lazyChildTypes.value;
		}
		public static readonly metadata: NodeSchemaMetadata<TCustomMetadata> = metadata ?? {};

		// eslint-disable-next-line import/no-deprecated
		public get [typeNameSymbol](): TName {
			return identifier;
		}
		public get [typeSchemaSymbol](): typeof schemaErased {
			return Schema.constructorCached?.constructor as unknown as typeof schemaErased;
		}
	}
	const schemaErased: MapNodeCustomizableSchema<
		TName,
		T,
		ImplicitlyConstructable,
		TCustomMetadata
	> &
		MapNodePojoEmulationSchema<TName, T, ImplicitlyConstructable, TCustomMetadata> = Schema;
	return schemaErased;
}

/**
 * Content which can be used to construct a Map node, explicitly or implicitly.
 * @system @public
 */
export type MapNodeInsertableData<T extends ImplicitAllowedTypes> =
	| Iterable<readonly [string, InsertableTreeNodeFromImplicitAllowedTypes<T>]>
	| RestrictiveStringRecord<InsertableTreeNodeFromImplicitAllowedTypes<T>>;<|MERGE_RESOLUTION|>--- conflicted
+++ resolved
@@ -215,13 +215,8 @@
 		callbackFn: (value: TreeNodeFromImplicitAllowedTypes<T>, key: string, map: TThis) => void,
 		thisArg?: unknown,
 	): void {
-<<<<<<< HEAD
-		for (const field of getOrCreateInnerNode(this).boxedIterator()) {
+		for (const field of getOrCreateInnerNode(this)) {
 			const node = tryGetTreeNodeForField(field) as TreeNodeFromImplicitAllowedTypes<T>;
-=======
-		for (const field of getOrCreateInnerNode(this)) {
-			const node = getTreeNodeForField(field) as TreeNodeFromImplicitAllowedTypes<T>;
->>>>>>> c34c4f2a
 			callbackFn.call(thisArg, node, field.key, this);
 		}
 	}
