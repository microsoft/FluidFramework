/*!
 * Copyright (c) Microsoft Corporation and contributors. All rights reserved.
 * Licensed under the MIT License.
 */

import { assert, unreachableCase, fail } from "@fluidframework/core-utils/internal";
import { UsageError } from "@fluidframework/telemetry-utils/internal";

import {
	EmptyKey,
	LeafNodeStoredSchema,
	MapNodeStoredSchema,
	ObjectNodeStoredSchema,
	type FieldKey,
	type FieldKindIdentifier,
	type TreeFieldStoredSchema,
	type TreeNodeSchemaIdentifier,
	type TreeNodeStoredSchema,
	type TreeStoredSchema,
	type TreeTypeSet,
} from "../core/index.js";
import { FieldKinds, type FlexFieldKind } from "../feature-libraries/index.js";
import { brand, getOrCreate } from "../util/index.js";

import { NodeKind } from "./core/index.js";
import { LeafNodeSchema } from "./leafNodeSchema.js";
import { FieldKind, normalizeFieldSchema, type ImplicitFieldSchema } from "./schemaTypes.js";
import type {
	SimpleFieldSchema,
	SimpleNodeSchema,
	SimpleNodeSchemaBase,
	SimpleTreeSchema,
} from "./simpleSchema.js";
import { walkFieldSchema } from "./walkFieldSchema.js";

const viewToStoredCache = new WeakMap<ImplicitFieldSchema, TreeStoredSchema>();

/**
 * Converts a {@link ImplicitFieldSchema} into a {@link TreeStoredSchema}.
 */
export function toStoredSchema(root: ImplicitFieldSchema): TreeStoredSchema {
	return getOrCreate(viewToStoredCache, root, () => {
		const normalized = normalizeFieldSchema(root);
		const nodeSchema: Map<TreeNodeSchemaIdentifier, TreeNodeStoredSchema> = new Map();
		walkFieldSchema(normalized, {
			node(schema) {
				if (nodeSchema.has(brand(schema.identifier))) {
					// Use JSON.stringify to quote and escape identifier string.
					throw new UsageError(
						`Multiple schema encountered with the identifier ${JSON.stringify(
							schema.identifier,
						)}. Remove or rename them to avoid the collision.`,
					);
				}
				nodeSchema.set(
					brand(schema.identifier),
					getStoredSchema(schema as SimpleNodeSchemaBase<NodeKind> as SimpleNodeSchema),
				);
			},
		});

		const result: TreeStoredSchema = {
			nodeSchema,
			rootFieldSchema: convertField(normalized),
		};
		return result;
	});
}

/**
 * Converts a {@link SimpleTreeSchema} into a {@link TreeStoredSchema}.
 */
export function simpleToStoredSchema(root: SimpleTreeSchema): TreeStoredSchema {
	const nodeSchema: Map<TreeNodeSchemaIdentifier, TreeNodeStoredSchema> = new Map();
	for (const [identifier, schema] of root.definitions) {
		nodeSchema.set(brand(identifier), getStoredSchema(schema));
	}

	const result: TreeStoredSchema = {
		nodeSchema,
		rootFieldSchema: convertField(root.root),
	};
	return result;
}

/**
 * Normalizes an {@link ImplicitFieldSchema} into a {@link TreeFieldSchema}.
 */
export function convertField(schema: SimpleFieldSchema): TreeFieldStoredSchema {
	const kind: FieldKindIdentifier =
		convertFieldKind.get(schema.kind)?.identifier ?? fail(0xae3 /* Invalid field kind */);
	const types: TreeTypeSet = schema.allowedTypesIdentifiers as TreeTypeSet;
	return { kind, types };
}

<<<<<<< HEAD
export const convertFieldKind: ReadonlyMap<FieldKind, FlexFieldKind> = new Map<
=======
const convertFieldKind: ReadonlyMap<FieldKind, FlexFieldKind> = new Map<
>>>>>>> 07626602
	FieldKind,
	FlexFieldKind
>([
	[FieldKind.Optional, FieldKinds.optional],
	[FieldKind.Required, FieldKinds.required],
	[FieldKind.Identifier, FieldKinds.identifier],
]);

/**
 * Converts a {@link TreeNodeSchema} into a {@link TreeNodeStoredSchema}.
 */
export function getStoredSchema(schema: SimpleNodeSchema): TreeNodeStoredSchema {
	const kind = schema.kind;
	switch (kind) {
		case NodeKind.Leaf: {
			assert(schema instanceof LeafNodeSchema, 0xa4a /* invalid kind */);
			return new LeafNodeStoredSchema(schema.leafKind);
		}
		case NodeKind.Map: {
			const types = schema.allowedTypesIdentifiers as TreeTypeSet;
			return new MapNodeStoredSchema({ kind: FieldKinds.optional.identifier, types });
		}
		case NodeKind.Array: {
			const types = schema.allowedTypesIdentifiers as TreeTypeSet;
			const field = {
				kind: FieldKinds.sequence.identifier,
				types,
			};
			const fields = new Map([[EmptyKey, field]]);
			return new ObjectNodeStoredSchema(fields);
		}
		case NodeKind.Object: {
			const fields: Map<FieldKey, TreeFieldStoredSchema> = new Map();
			for (const fieldSchema of schema.fields.values()) {
				fields.set(brand(fieldSchema.storedKey), convertField(fieldSchema));
			}
			return new ObjectNodeStoredSchema(fields);
		}
		default:
			unreachableCase(kind);
	}
}<|MERGE_RESOLUTION|>--- conflicted
+++ resolved
@@ -93,11 +93,7 @@
 	return { kind, types };
 }
 
-<<<<<<< HEAD
-export const convertFieldKind: ReadonlyMap<FieldKind, FlexFieldKind> = new Map<
-=======
 const convertFieldKind: ReadonlyMap<FieldKind, FlexFieldKind> = new Map<
->>>>>>> 07626602
 	FieldKind,
 	FlexFieldKind
 >([
