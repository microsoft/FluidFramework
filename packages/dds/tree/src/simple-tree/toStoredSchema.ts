/*!
 * Copyright (c) Microsoft Corporation and contributors. All rights reserved.
 * Licensed under the MIT License.
 */

import { assert, unreachableCase, fail } from "@fluidframework/core-utils/internal";
import { UsageError } from "@fluidframework/telemetry-utils/internal";

import {
	EmptyKey,
	LeafNodeStoredSchema,
	MapNodeStoredSchema,
	ObjectNodeStoredSchema,
	type FieldKey,
	type FieldKindIdentifier,
	type TreeFieldStoredSchema,
	type TreeNodeSchemaIdentifier,
	type TreeNodeStoredSchema,
	type TreeStoredSchema,
	type TreeTypeSet,
} from "../core/index.js";
import { FieldKinds, type FlexFieldKind } from "../feature-libraries/index.js";
import { brand, getOrCreate } from "../util/index.js";

import { NodeKind } from "./core/index.js";
import { LeafNodeSchema } from "./leafNodeSchema.js";
import { FieldKind, normalizeFieldSchema, type ImplicitFieldSchema } from "./schemaTypes.js";
import type {
	SimpleFieldSchema,
	SimpleNodeSchema,
	SimpleNodeSchemaBase,
	SimpleTreeSchema,
} from "./simpleSchema.js";
import { walkFieldSchema } from "./walkFieldSchema.js";

const viewToStoredCache = new WeakMap<ImplicitFieldSchema, TreeStoredSchema>();

/**
 * Converts a {@link ImplicitFieldSchema} into a {@link TreeStoredSchema}.
 */
export function toStoredSchema(root: ImplicitFieldSchema): TreeStoredSchema {
	return getOrCreate(viewToStoredCache, root, () => {
		const normalized = normalizeFieldSchema(root);
		const nodeSchema: Map<TreeNodeSchemaIdentifier, TreeNodeStoredSchema> = new Map();
		walkFieldSchema(normalized, {
			node(schema) {
				if (nodeSchema.has(brand(schema.identifier))) {
					// Use JSON.stringify to quote and escape identifier string.
					throw new UsageError(
						`Multiple schema encountered with the identifier ${JSON.stringify(
							schema.identifier,
						)}. Remove or rename them to avoid the collision.`,
					);
				}
				nodeSchema.set(
					brand(schema.identifier),
					getStoredSchema(schema as SimpleNodeSchemaBase<NodeKind> as SimpleNodeSchema),
				);
			},
		});

		const result: TreeStoredSchema = {
			nodeSchema,
			rootFieldSchema: convertField(normalized),
		};
		return result;
	});
}

/**
 * Converts a {@link SimpleTreeSchema} into a {@link TreeStoredSchema}.
 */
export function simpleToStoredSchema(root: SimpleTreeSchema): TreeStoredSchema {
	const nodeSchema: Map<TreeNodeSchemaIdentifier, TreeNodeStoredSchema> = new Map();
	for (const [identifier, schema] of root.definitions) {
		nodeSchema.set(brand(identifier), getStoredSchema(schema));
	}

	const result: TreeStoredSchema = {
		nodeSchema,
		rootFieldSchema: convertField(root.root),
	};
	return result;
}

/**
 * Normalizes an {@link ImplicitFieldSchema} into a {@link TreeFieldSchema}.
 */
export function convertField(schema: SimpleFieldSchema): TreeFieldStoredSchema {
	const kind: FieldKindIdentifier =
		convertFieldKind.get(schema.kind)?.identifier ?? fail(0xae3 /* Invalid field kind */);
	const types: TreeTypeSet = schema.allowedTypesIdentifiers as TreeTypeSet;
	return { kind, types, persistedMetadata: schema.persistedMetadata };
}

/**
 * A map that converts {@link FieldKind} to {@link FlexFieldKind}.
 */
export const convertFieldKind: ReadonlyMap<FieldKind, FlexFieldKind> = new Map<
	FieldKind,
	FlexFieldKind
>([
	[FieldKind.Optional, FieldKinds.optional],
	[FieldKind.Required, FieldKinds.required],
	[FieldKind.Identifier, FieldKinds.identifier],
]);

/**
 * Converts a {@link TreeNodeSchema} into a {@link TreeNodeStoredSchema}.
 * @privateRemarks
 * TODO: Persist node metadata once schema FormatV2 is supported.
 */
export function getStoredSchema(schema: SimpleNodeSchema): TreeNodeStoredSchema {
	const kind = schema.kind;
	switch (kind) {
		case NodeKind.Leaf: {
			assert(schema instanceof LeafNodeSchema, 0xa4a /* invalid kind */);
			return new LeafNodeStoredSchema(schema.leafKind);
		}
		case NodeKind.Map: {
			const types = schema.allowedTypesIdentifiers as TreeTypeSet;
<<<<<<< HEAD
			return new MapNodeStoredSchema(
				{
					kind: FieldKinds.optional.identifier,
					types,
					persistedMetadata: schema.persistedMetadata,
				},
				// TODO: Find a way to avoid injecting persistedMetadata twice in these constructor calls.
				schema.persistedMetadata,
			);
=======
			return new MapNodeStoredSchema({
				kind: FieldKinds.optional.identifier,
				types,
				persistedMetadata: schema.persistedMetadata,
			});
>>>>>>> 2b3fbdb8
		}
		case NodeKind.Array: {
			const types = schema.allowedTypesIdentifiers as TreeTypeSet;
			const field = {
				kind: FieldKinds.sequence.identifier,
				types,
				persistedMetadata: schema.persistedMetadata,
			};
			const fields = new Map([[EmptyKey, field]]);
			return new ObjectNodeStoredSchema(fields, schema.persistedMetadata);
		}
		case NodeKind.Object: {
			const fields: Map<FieldKey, TreeFieldStoredSchema> = new Map();
			for (const fieldSchema of schema.fields.values()) {
				fields.set(brand(fieldSchema.storedKey), convertField(fieldSchema));
			}
			return new ObjectNodeStoredSchema(fields, schema.persistedMetadata);
		}
		default:
			unreachableCase(kind);
	}
}<|MERGE_RESOLUTION|>--- conflicted
+++ resolved
@@ -119,7 +119,6 @@
 		}
 		case NodeKind.Map: {
 			const types = schema.allowedTypesIdentifiers as TreeTypeSet;
-<<<<<<< HEAD
 			return new MapNodeStoredSchema(
 				{
 					kind: FieldKinds.optional.identifier,
@@ -129,13 +128,6 @@
 				// TODO: Find a way to avoid injecting persistedMetadata twice in these constructor calls.
 				schema.persistedMetadata,
 			);
-=======
-			return new MapNodeStoredSchema({
-				kind: FieldKinds.optional.identifier,
-				types,
-				persistedMetadata: schema.persistedMetadata,
-			});
->>>>>>> 2b3fbdb8
 		}
 		case NodeKind.Array: {
 			const types = schema.allowedTypesIdentifiers as TreeTypeSet;
