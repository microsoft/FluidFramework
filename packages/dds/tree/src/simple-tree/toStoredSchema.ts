--- conflicted
+++ resolved
@@ -22,26 +22,15 @@
 import { FieldKinds, type FlexFieldKind } from "../feature-libraries/index.js";
 import { brand, getOrCreate } from "../util/index.js";
 
-import { NodeKind } from "./core/index.js";
-<<<<<<< HEAD
-import {
-	FieldKind,
-	normalizeAllowedTypes,
-	normalizeFieldSchema,
-	type ImplicitAnnotatedAllowedTypes,
-	type ImplicitFieldSchema,
-} from "./schemaTypes.js";
-import { walkFieldSchema } from "./walkFieldSchema.js";
-import { LeafNodeSchema } from "./leafNodeSchema.js";
-=======
+import { NodeKind, normalizeAllowedTypes, type ImplicitAnnotatedAllowedTypes } from "./core/index.js";
 import { FieldKind, normalizeFieldSchema, type ImplicitFieldSchema } from "./fieldSchema.js";
->>>>>>> 97a61ae6
 import type {
 	SimpleFieldSchema,
 	SimpleNodeSchema,
 	SimpleNodeSchemaBase,
 	SimpleTreeSchema,
 } from "./simpleSchema.js";
+import { walkFieldSchema } from "./walkFieldSchema.js";
 
 const viewToStoredCache = new WeakMap<ImplicitFieldSchema, TreeStoredSchema>();
 
