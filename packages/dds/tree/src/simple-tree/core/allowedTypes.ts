/*!
 * Copyright (c) Microsoft Corporation and contributors. All rights reserved.
 * Licensed under the MIT License.
 */

import { UsageError } from "@fluidframework/telemetry-utils/internal";
import { assert, Lazy } from "@fluidframework/core-utils/internal";

import {
	type ErasedBaseType,
	ErasedTypeImplementation,
} from "@fluidframework/core-interfaces/internal";

import {
	getOrCreate,
	isReadonlyArray,
	type IsUnion,
	type MakeNominal,
} from "../../util/index.js";
import { isLazy, type FlexListToUnion, type LazyItem } from "./flexList.js";
import {
	NodeKind,
	type InsertableTypedNode,
	type NodeFromSchema,
	type TreeNodeSchema,
} from "./treeNodeSchema.js";
import { schemaAsTreeNodeValid } from "./treeNodeValid.js";
import type { SimpleAllowedTypes } from "../simpleSchema.js";

/**
 * Schema for types allowed in some location in a tree (like a field, map entry or array).
 * @remarks
 * Type constraint used in schema declaration APIs.
 *
 * The order of types in the array is not significant.
 * Additionally, it is legal for users of this type to have the runtime and compile time order of items within this array not match.
 * Therefor to ensure type safety, these arrays should not be indexed, and instead just be iterated.
 *
 * Ideally this restriction would be modeled in the type itself, but it is not ergonomic to do so as there is no easy (when compared to arrays)
 * way to declare and manipulate unordered sets of types in TypeScript.
 *
 * Duplicate entries in this array are not allowed and will produce runtime errors.
 * Duplicate types are allowed,
 * but this must only be reflected in the type and not the runtime values.
 * This duplication can be used to encode the typing when the number of items in the array is not known at compile time
 * but some of the items are known to be present unconditionally.
 * For example, typing `[typeof A] | [typeof A, typeof B]` as `[typeof A, typeof B | typeof A]` is allowed,
 * and can produce more useful {@link Input} types.
 *
 * Due to one implementation of this being {@link AllowedTypesFull}, it is not safe to assume this is an array (as determined by `Array.isArray`).
 *
 * Code reading data from this should use {@link normalizeAllowedTypes} to ensure consistent handling, caching, nice errors etc.
 * @system @public
 */
export type AllowedTypes = readonly LazyItem<TreeNodeSchema>[];

/**
 * Stores annotations for an individual allowed type.
 * @remarks
 * Create using APIs on {@link SchemaFactoryAlpha}, like {@link SchemaStaticsAlpha.staged}.
 * @privateRemarks
 * Since this is sealed, users are not supposed to create instances of it directly.
 * Making it extend ErasedType could enforce that.
 * @beta
 * @sealed
 */
export interface AnnotatedAllowedType<T = LazyItem<TreeNodeSchema>> {
	/**
	 * Annotations for the allowed type.
	 */
	readonly metadata: AllowedTypeMetadata;
	/**
	 * The allowed type the annotations apply to in a particular schema.
	 */
	readonly type: T;
}

/**
 * {@link AllowedTypesFull} but with the lazy schema references eagerly evaluated.
 * @sealed
 * @beta
 */
export type AllowedTypesFullEvaluated = AllowedTypesFull<
	readonly AnnotatedAllowedType<TreeNodeSchema>[]
>;

/**
 * Checks if the input is an {@link AnnotatedAllowedTypes}.
 */
export function isAnnotatedAllowedTypes(
	allowedTypes: ImplicitAllowedTypes,
): allowedTypes is AllowedTypesFullInternal {
	checkForUninitializedSchema(allowedTypes);
	return allowedTypes instanceof AnnotatedAllowedTypesInternal;
}

/**
 * Stores annotations for a set of allowed types.
 * @beta
 * @sealed
 */
export interface AnnotatedAllowedTypes<T = readonly AnnotatedAllowedType[]>
	extends ErasedBaseType<"tree.AnnotatedAllowedTypes"> {
	/**
	 * Annotations that apply to a set of allowed types.
	 */
	readonly metadata: AllowedTypesMetadata;

	/**
	 * All the allowed types that the annotations apply to. The types themselves may also have individual annotations.
	 */
	readonly types: T;

	/**
	 * Get this {@link AnnotatedAllowedTypes} but with any lazy schema references eagerly evaluated.
	 * @remarks
	 * See {@link evaluateLazySchema} the implications of evaluating lazy schema references.
	 */
	evaluate(): AllowedTypesFullEvaluated;

	/**
	 * Get the allowed types as a set with any lazy schema references eagerly evaluated.
	 * @remarks
	 * See {@link evaluateLazySchema} the implications of evaluating lazy schema references.
	 */
	evaluateSet(): ReadonlySet<TreeNodeSchema>;

	/**
	 * Get the allowed types as a set of identifiers with any lazy schema references eagerly evaluated.
	 * @remarks
	 * See {@link evaluateLazySchema} the implications of evaluating lazy schema references.
	 *
	 * It is recommend to work in terms of {@link TreeNodeSchema}
	 * rather than identifiers where possible since its more type safe and it is possible that two schema with the same identifier exist.
	 */
	evaluateIdentifiers(): ReadonlySet<string>;

	/**
	 * Get the {@link SimpleAllowedTypes} version of the allowed types set.
	 */
	evaluateSimpleAllowedTypes(): ReadonlyMap<string, SimpleAllowedTypes>;
}

/**
 * Stores annotations for a set of allowed types.
 * @remarks
 * Most expressive form of AllowedTypes which any of the implicit types can be normalized to.
 * @beta
 * @sealed
 */
export type AllowedTypesFull<
	T extends readonly AnnotatedAllowedType[] = readonly AnnotatedAllowedType[],
> = AnnotatedAllowedTypes<T> & UnannotateAllowedTypesList<T>;

/**
 * Creates an {@link AllowedTypesFull} type from a mixed array of annotated and unannotated allowed types.
 * @system @sealed @beta
 */
export type AllowedTypesFullFromMixed<
	T extends readonly (AnnotatedAllowedType | LazyItem<TreeNodeSchema>)[],
> = UnannotateAllowedTypesList<T> & AnnotatedAllowedTypes<AnnotateAllowedTypesList<T>>;

/**
 * The same as the built-in InstanceType, but works on classes with private constructors.
 * @privateRemarks
 * This is based on the trick in {@link https://stackoverflow.com/a/74657881}.
 */
type InstanceTypeRelaxed<TClass> = InstanceType<(new () => never) & TClass>;

/**
 * {@link AllowedTypesFull} but with internal types.
 */
export type AllowedTypesFullInternal<
	T extends readonly AnnotatedAllowedType[] = readonly AnnotatedAllowedType[],
> = AnnotatedAllowedTypesInternal<T> & UnannotateAllowedTypesList<T>;

type AllowedTypesFullInternalEvaluated = AllowedTypesFullInternal<
	readonly AnnotatedAllowedType<TreeNodeSchema>[]
>;

/**
 * The implementation of {@link AnnotatedAllowedTypes}. Also implements {@link AllowedTypesFull}.
 * @remarks
 * Due to TypeScript limitations, this class cannot directly state it implements {@link AllowedTypesFull}.
 * As a workaround for that, the static `create` method returns the intersection type.
 */
export class AnnotatedAllowedTypesInternal<
		T extends readonly AnnotatedAllowedType[] = readonly AnnotatedAllowedType[],
	>
	extends ErasedTypeImplementation<AnnotatedAllowedTypes<T>>
	implements AnnotatedAllowedTypes<T>
{
	public readonly unannotatedTypes: UnannotateAllowedTypesList<T>;

	/**
	 * True if and only if there is at least one lazy schema reference in the types arrays.
	 */
	private readonly isLazy: boolean;

	private readonly lazyEvaluate: Lazy<{
		readonly annotated: AllowedTypesFullInternalEvaluated;
		readonly set: ReadonlySet<TreeNodeSchema>;
		readonly identifiers: ReadonlySet<string>;
	}>;

	private constructor(
		public readonly types: T,
		public readonly metadata: AllowedTypesMetadata = {},
	) {
		super();
		this.unannotatedTypes = types.map((type) => type.type) as typeof this.unannotatedTypes;

		// Since the array has been copied, mutations to it will not be handled correctly so freeze it.
		// Support for such mutations could be added at a later date by making more things lazy.
		Object.freeze(this.types);
		Object.freeze(this.unannotatedTypes);

		this.isLazy = false;
		for (const type of this.unannotatedTypes) {
			if (isLazy(type)) {
				this.isLazy = true;
			} else {
				markSchemaMostDerived(type);
			}
		}

		const proxy = AnnotatedAllowedTypesInternal.proxy(this);

		this.lazyEvaluate = new Lazy(() => {
			const annotated = this.isLazy
				? AnnotatedAllowedTypesInternal.create(
						this.types.map((type) => ({
							...type,
							type: evaluateLazySchema(type.type),
						})),
						this.metadata,
					)
				: (proxy as AllowedTypesFullInternalEvaluated);
			return {
				annotated,
				set: new Set(annotated.unannotatedTypes),
				identifiers: new Set(annotated.unannotatedTypes.map((t) => t.identifier)),
			};
		});

		return proxy;
	}

	public evaluate(): AllowedTypesFullInternalEvaluated {
		return this.lazyEvaluate.value.annotated;
	}

	public evaluateSet(): ReadonlySet<TreeNodeSchema> {
		return this.lazyEvaluate.value.set;
	}

	public evaluateIdentifiers(): ReadonlySet<string> {
		return this.lazyEvaluate.value.identifiers;
	}

<<<<<<< HEAD
	public evaluateSimpleAllowedTypes(): ReadonlyMap<string, SimpleAllowedTypes> {
		const simpleAllowedTypes = new Map<string, SimpleAllowedTypes>();
		for (const type of this.evaluate().types) {
			simpleAllowedTypes.set(type.type.identifier, {
				isStaged: type.metadata.stagedSchemaUpgrade !== undefined,
			});
		}
		return simpleAllowedTypes;
	}

	public static override [Symbol.hasInstance]<
		TThis extends
			| (abstract new (
					...args: unknown[]
			  ) => object)
			| typeof AnnotatedAllowedTypesInternal,
	>(
=======
	public static override [Symbol.hasInstance]<TThis extends { prototype: object }>(
>>>>>>> 6973e09e
		this: TThis,
		value: unknown,
	): value is InstanceTypeRelaxed<TThis> & AnnotatedAllowedTypesInternal & AllowedTypesFull {
		return ErasedTypeImplementation[Symbol.hasInstance].call(this, value);
	}

	public static override narrow<TThis extends { prototype: object }>(
		this: TThis,
		value: ErasedBaseType | InstanceTypeRelaxed<TThis> | ImplicitAllowedTypes,
	): asserts value is InstanceTypeRelaxed<TThis> &
		AnnotatedAllowedTypesInternal &
		AllowedTypesFull {
		if (!ErasedTypeImplementation[Symbol.hasInstance].call(this, value)) {
			throw new TypeError("Invalid AnnotatedAllowedTypes instance");
		}
	}

	private static proxy<const T extends readonly AnnotatedAllowedType[]>(
		result: AnnotatedAllowedTypesInternal<T>,
	): AnnotatedAllowedTypesInternal<T> & AllowedTypesFull<T> {
		const proxy = new Proxy(result, {
			set: () => {
				throw new UsageError("AnnotatedAllowedTypes is immutable");
			},

			get: (target, property, receiver) => {
				// Hide common array editing methods.
				if (property === "push" || property === "pop") {
					return undefined;
				}

				// Forward array lookup and array methods to the unannotated types array.
				if (property in target.unannotatedTypes) {
					return Reflect.get(target.unannotatedTypes, property);
				}
				// Forward anything else to target.
				return Reflect.get(target, property) as unknown;
			},

			has: (target, property) => {
				if (property in target.unannotatedTypes) {
					return true;
				}
				// Forward anything else to target.
				return property in target;
			},

			ownKeys: (target) => {
				const targetKeys = Reflect.ownKeys(target);
				const unannotatedTypesKeys = Reflect.ownKeys(target.unannotatedTypes);
				return [...unannotatedTypesKeys, ...targetKeys];
			},

			getOwnPropertyDescriptor: (target, property) => {
				if (Object.prototype.hasOwnProperty.call(target.unannotatedTypes, property)) {
					const inner = Object.getOwnPropertyDescriptor(target.unannotatedTypes, property);
					return {
						...inner,
						// Since these properties are not on the target, make them non-configurable to confirm with proxy invariants.
						configurable: true,
						writable: false,
					};
				} else {
					const inner = Object.getOwnPropertyDescriptor(target, property);
					return {
						...inner,
						writable: false,
						// Allow only array entries to be enumerable.
						enumerable: false,
					};
				}
			},
		});
		return proxy as typeof result & UnannotateAllowedTypesList<T>;
	}

	public static create<const T extends readonly AnnotatedAllowedType[]>(
		types: T,
		metadata: AllowedTypesMetadata = {},
	): AnnotatedAllowedTypesInternal<T> & AllowedTypesFull<T> {
		const result = new AnnotatedAllowedTypesInternal(types, metadata);
		return result as typeof result & UnannotateAllowedTypesList<T>;
	}

	public static createUnannotated<const T extends AllowedTypes>(
		types: T,
		metadata: AllowedTypesMetadata = {},
	): AnnotatedAllowedTypesInternal & T {
		const annotatedTypes: AnnotatedAllowedType[] = types.map(normalizeToAnnotatedAllowedType);
		const result = AnnotatedAllowedTypesInternal.create(annotatedTypes, metadata);
		return result as typeof result & T;
	}

	public static createMixed<
		const T extends readonly (AnnotatedAllowedType | LazyItem<TreeNodeSchema>)[],
	>(types: T, metadata: AllowedTypesMetadata = {}): AllowedTypesFullFromMixed<T> {
		const annotatedTypes: AnnotatedAllowedType[] = types.map(normalizeToAnnotatedAllowedType);
		const result = AnnotatedAllowedTypesInternal.create(annotatedTypes, metadata);
		return result as AllowedTypesFullFromMixed<T>;
	}
}

/**
 * Annotations that apply to a set of allowed types.
 * @remarks
 * Additional optionals may be added to this as non-breaking changes, so implementations of it should be simple object literals with no unlisted members.
 * @beta
 * @input
 */
export interface AllowedTypesMetadata {
	/**
	 * User defined metadata
	 */
	readonly custom?: unknown;
}

/**
 * Checks if the given allowed type is annotated with {@link AllowedTypeMetadata}.
 */
export function isAnnotatedAllowedType(
	allowedType: AnnotatedAllowedType | LazyItem<TreeNodeSchema>,
): allowedType is AnnotatedAllowedType {
	checkForUninitializedSchema(allowedType);
	// Class based schema, and lazy schema references report type "function": filtering them out with typeof makes narrowing based on members mostly safe
	return typeof allowedType === "object" && "metadata" in allowedType && "type" in allowedType;
}

/**
 * Annotations that apply to an individual allowed type.
 * @remarks
 * Additional optionals may be added to this as non-breaking changes, so implementations of it should be simple object literals with no unlisted members.
 * @beta
 * @input
 */
export interface AllowedTypeMetadata {
	/**
	 * User defined metadata
	 */
	readonly custom?: unknown;

	/**
	 * If defined, indicates that an allowed type is {@link SchemaStaticsAlpha.staged | staged}.
	 */
	readonly stagedSchemaUpgrade?: SchemaUpgrade;
}

/**
 * Package internal {@link SchemaUpgrade} construction API.
 */
export let createSchemaUpgrade: () => SchemaUpgrade;

/**
 * Unique token used to upgrade schemas and determine if a particular upgrade has been completed.
 * @remarks
 * Create using {@link SchemaStaticsAlpha.staged}.
 * @privateRemarks
 * TODO:#38722 implement runtime schema upgrades.
 * Until then, the class purely behaves mostly as a placeholder.
 * TODO: Consider allowing users to store a name for the upgrade to use in error messages.
 * @sealed @beta
 */
export class SchemaUpgrade {
	protected _typeCheck!: MakeNominal;
	static {
		createSchemaUpgrade = () => new SchemaUpgrade();
	}

	private constructor() {}
}

/**
 * Types of {@link TreeNode|TreeNodes} or {@link TreeLeafValue|TreeLeafValues} allowed at a location in a tree.
 * @remarks
 * Used by {@link TreeViewConfiguration} for the root and various kinds of {@link TreeNodeSchema} to specify their allowed child types.
 *
 * Use {@link SchemaFactory} to access leaf schema or declare new composite schema.
 *
 * Implicitly treats a single type as an array of one type.
 *
 * Arrays of schema can be used to specify multiple types are allowed, which result in unions of those types in the Tree APIs.
 *
 * When saved into variables, avoid type-erasing the details, as doing so loses the compile time schema awareness of APIs derived from the types.
 *
 * When referring to types that are declared after the definition of the `ImplicitAllowedTypes`, the schema can be wrapped in a lambda to allow the forward reference.
 * See {@link ValidateRecursiveSchema} for details on how to structure the `ImplicitAllowedTypes` instances when constructing recursive schema.
 *
 * Code reading data from this should use {@link normalizeAllowedTypes} to ensure consistent handling, caching, nice errors etc.
 *
 * @example Explicit use with strong typing
 * ```typescript
 * const sf = new SchemaFactory("myScope");
 * const childTypes = [sf.number, sf.string] as const satisfies ImplicitAllowedTypes;
 * const config = new TreeViewConfiguration({ schema: childTypes });
 * ```
 *
 * @example Forward reference
 * ```typescript
 * const sf = new SchemaFactory("myScope");
 * class A extends sf.array("example", [() => B]) {}
 * class B extends sf.array("Inner", sf.number) {}
 * ```
 * @public
 */
export type ImplicitAllowedTypes = AllowedTypes | TreeNodeSchema;

/**
 * Removes annotations from a list of allowed types that may contain annotations.
 * @system @beta
 */
export type UnannotateAllowedTypesList<
	T extends readonly (AnnotatedAllowedType | LazyItem<TreeNodeSchema>)[],
> = {
	[I in keyof T]: T[I] extends AnnotatedAllowedType<infer X> ? X : T[I];
};

/**
 * Add annotations to a list of allowed types that may or may not contain annotations.
 * @system @beta
 */
export type AnnotateAllowedTypesList<
	T extends readonly (AnnotatedAllowedType | LazyItem<TreeNodeSchema>)[],
> = {
	[I in keyof T]: T[I] extends AnnotatedAllowedType<unknown>
		? T[I]
		: AnnotatedAllowedType<T[I]>;
};

/**
 * Normalizes an {@link ImplicitAllowedTypes} to an {@link AllowedTypesFull}.
 * @alpha
 */
export function normalizeAllowedTypes(types: ImplicitAllowedTypes): AllowedTypesFull {
	return normalizeAllowedTypesInternal(types);
}

/**
 * Normalizes an allowed type to an {@link AnnotatedAllowedType}, by adding empty annotations if they don't already exist.
 */
export function normalizeToAnnotatedAllowedType<T extends LazyItem<TreeNodeSchema>>(
	type: T | AnnotatedAllowedType<T>,
): AnnotatedAllowedType<T> {
	return isAnnotatedAllowedType(type)
		? type
		: {
				metadata: {},
				type,
			};
}

/**
 * See note inside {@link normalizeAllowedTypesInternal}.
 */
const cachedNormalize = new WeakMap<ImplicitAllowedTypes, AllowedTypesFullInternal>();

/**
 * Normalizes allowed types to an {@link AllowedTypesFullInternal}.
 */
export function normalizeAllowedTypesInternal(
	type: ImplicitAllowedTypes,
): AllowedTypesFullInternal {
	if (isAnnotatedAllowedTypes(type)) {
		return type;
	}

	// This caching accomplishes two things:
	// 1. It avoids redundant computations for the same input.
	// 2. It provides a stable object identity for the output in case the input is normalized twice and other systems (such as unhydrated contexts) are cached based on the object identity of the output.
	// It is this second case which is the more important since creating the AnnotatedAllowedTypesInternal is rather cheap.
	// Adding this cache improved the performance of the "large recursive union" test (which mostly just constructs a TreeConfiguration) by ~5 times.
	// This cache is strictly a performance optimization: it is not required for correctness.
	return getOrCreate(cachedNormalize, type, () => {
		// Due to more specific internal type, the above does not narrow sufficiently, so more narrowing is needed.
		// It is possible this will give a false error if a TreeNodeSchema which matches this check is used.
		assert(
			!("types" in type && "metadata" in type),
			0xc7d /* invalid AnnotatedAllowedTypes */,
		);

		const annotatedTypes: AnnotatedAllowedType[] = (isReadonlyArray(type) ? type : [type]).map(
			normalizeToAnnotatedAllowedType,
		);

		return AnnotatedAllowedTypesInternal.create(annotatedTypes);
	});
}

/**
 * Normalizes an {@link ImplicitAllowedTypes} to an {@link AllowedTypesFullInternalEvaluated} by eagerly evaluating any
 * lazy schema declarations and adding empty metadata if it doesn't already exist.
 *
 * @remarks Note: this must only be called after all required schemas have been declared, otherwise evaluation of
 * recursive schemas may fail.
 */
export function normalizeAndEvaluateAnnotatedAllowedTypes(
	types: ImplicitAllowedTypes,
): AllowedTypesFullInternalEvaluated {
	return normalizeAllowedTypesInternal(types).evaluate();
}

const cachedLazyItem = new WeakMap<() => unknown, unknown>();

/**
 * Returns the schema referenced by the {@link LazyItem}.
 * @remarks
 * Caches results to handle {@link LazyItem}s which compute their resulting schema.
 * @alpha
 */
export function evaluateLazySchema<T extends TreeNodeSchema>(value: LazyItem<T>): T {
	const evaluatedSchema = isLazy(value)
		? (getOrCreate(cachedLazyItem, value, value) as T)
		: value;

	checkForUninitializedSchema(evaluatedSchema);
	markSchemaMostDerived(evaluatedSchema);
	return evaluatedSchema;
}

/**
 * Throws a UsageError if the provided schema is undefined, most likely due to being used before it was initialized.
 */
export function checkForUninitializedSchema(
	schema: ImplicitAllowedTypes | LazyItem<TreeNodeSchema> | AnnotatedAllowedType,
): void {
	if (schema === undefined) {
		throw new UsageError(
			`Encountered an undefined schema. This could indicate that some referenced schema has not yet been instantiated. Consider using a lazy schema reference (like "() => schema") or delaying the evaluation of the lazy reference if one is already being used.`,
		);
	}
}

/**
 * Indicates that the provided schema is the "most derived" version in its class hierarchy.
 *
 * @param oneTimeInitialize - If true this runs {@link TreeNodeValid.oneTimeInitialize} which does even more initialization and validation.
 * `oneTimeInitialize` can't safely be run until all transitively referenced schema are defined, so which cases can safely use it are more limited.
 * When legal for the caller to set this to true, it is preferred, but it is often not safe due to possible forward references.
 * @remarks
 * See {@link MostDerivedData} and {@link SchemaFactory} for details on what a "most derived" schema is and why it matters.
 *
 * This is a helper for invoking {@link TreeNodeValid.markMostDerived} for {@link TreeNodeSchema}.
 *
 * Calling this helps with error messages about invalid schema usage (See {@link SchemaFactory} for the rules, some of which this helps validate).
 * Typically this should be called for each schema as early as practical to improve error reporting for invalid usages of schema
 * (using two different schema derived from the same {@link SchemaFactory} produced base class).
 *
 * Note that construction of actual {@link TreeNode} instances or use of a schema transitively in a {@link TreeViewConfiguration} already do this,
 * so any calls to this that is unconditionally after that point for the given schema is not needed.
 * Instead most usages of this should be from those cases, and from miscellaneous cases where a schema is passed into an public API where theoretically someone could accidentally
 * pass in a base class of a schema instead of the most derived one.
 */
export function markSchemaMostDerived(
	schema: TreeNodeSchema,
	oneTimeInitialize = false,
): void {
	// Leaf schema are not classes, and thus do not need to be marked as most derived.
	if (schema.kind === NodeKind.Leaf) {
		return;
	}

	const schemaValid = schemaAsTreeNodeValid(schema);

	if (oneTimeInitialize) {
		schemaValid.oneTimeInitialize();
	} else {
		schemaValid.markMostDerived();
	}
}

/**
 * Type of tree node for a field of the given schema.
 * @public
 */
export type TreeNodeFromImplicitAllowedTypes<
	TSchema extends ImplicitAllowedTypes = TreeNodeSchema,
> = TSchema extends TreeNodeSchema
	? NodeFromSchema<TSchema>
	: TSchema extends AllowedTypes
		? NodeFromSchema<FlexListToUnion<TSchema>>
		: unknown;

/**
 * This type exists only to be linked from documentation to provide a single linkable place to document some details of
 * "Input" types and how they handle schema.
 *
 * When a schema is used to describe data which is an input into an API, the API is [contravariant](https://en.wikipedia.org/wiki/Covariance_and_contravariance_(computer_science)) over the schema.
 * (See also, [TypeScript Variance Annotations](https://www.typescriptlang.org/docs/handbook/2/generics.html#variance-annotations)).
 *
 * Since these schema are expressed using TypeScript types, it is possible for the user of the API to provide non-exact values of these types which has implications that depended on the variance.
 *
 * Consider a field with schema type of `A | B` (where A and B are types of schema).
 *
 * - Reading the field behaves covariantly so {@link NodeFromSchema} of `<A | B>` is the same as `NodeFromSchema<A> | NodeFromSchema<B>`, indicating that either type of node can be read from the field.
 *
 * - Writing to the field behaves contravariantly. Since it is unknown if the node actually has a schema `A` or a schema `B`, the only legal values (known to be in schema regardless of which schema the underlying node has) are values which are legal for both `A & B`.
 *
 * Note that this is distinct from the case where the schema is `[A, B]`.
 * In this case it is known that the field allows both A and B (the field can be set to an A or a B value).
 * When `A | B` is used, the field might allow
 * A but not B (so assigning a B value would be out of schema),
 * B but not A (so assigning an A value would be out of schema)
 * or both A and B.
 *
 * This gets more extreme when given completely unspecified schema.
 * For example if a field is just provided {@link ImplicitFieldSchema}, nothing is known about the content of the field.
 * This means that reading the field (via {@link TreeFieldFromImplicitField}) can give any valid tree field content,
 * but there are no safe values which could be written to the field (since it is unknown what values would be out of schema) so {@link InsertableTreeFieldFromImplicitField} gives `never`.
 *
 * To implement this variance correctly, the computation of types for input and output have to use separate utilities
 * which take very different approaches when encountering non-exact schema like unions or `ImplicitFieldSchema`.
 * The utilities which behave contravariantly (as required to handle input correctly) link this documentation to indicate that this is how they behave.
 *
 * In addition to behaving contravariantly, these input type computation utilities often have further limitations.
 * This is due to TypeScript making it difficult to implement this contravariance exactly.
 * When faced with these implementation limitations these contravariant type computation utilities error on the side of producing overly strict requirements.
 * For example in the above case of `A | B`, the utilities might compute an allowed insertable type as `never` even if there happens to be a common value accepted by both `A` and `B`.
 * Future versions of the API can relax these requirements as the type computations are made more accurate.
 *
 * For a more concrete example: if {@link InsertableTreeFieldFromImplicitField} produced `never` for a schema `A | OptionalField<A>`,
 * a future version could instead return a more flexible but still safe type, like `A`.
 *
 * More generally: try to avoid providing non-exact schema, especially for the fields of other schema.
 * While these APIs attempt to handle such cases correctly, there are limitations and known bugs in this handling.
 * Code using non-exact schema is much more likely to have its compilation break due to updates of this package or even TypeScript,
 * and thus compilation breaks due to edge cases of non-exact schema handling, especially with recursive schema, are not considered breaking changes.
 * This may change as the API become more stable.
 *
 * @privateRemarks
 * There likely is a better way to share this documentation, but none was found at the time of writing.
 *
 * TODO: Once {@link InsertableField} is public, consider using it in the examples above.
 * @system @public
 */
export type Input<T extends never> = T;

/**
 * Type of content that can be inserted into the tree for a node of the given schema.
 *
 * @see {@link Input}
 *
 * @typeparam TSchema - Schema to process.
 *
 * @privateRemarks
 * This is a bit overly conservative, since cases like `A | [A]` give never and could give `A`.
 * @public
 */
export type InsertableTreeNodeFromImplicitAllowedTypes<TSchema extends ImplicitAllowedTypes> =
	[TSchema] extends [TreeNodeSchema]
		? InsertableTypedNode<TSchema>
		: [TSchema] extends [AllowedTypes]
			? InsertableTreeNodeFromAllowedTypes<TSchema>
			: never;

/**
 * Type of content that can be inserted into the tree for a node of the given schema.
 *
 * @see {@link Input}
 *
 * @typeparam TList - AllowedTypes to process
 *
 * @privateRemarks
 * This loop is non-recursive to allow larger unions before hitting the recursion limit in TypeScript.
 * @system @public
 */
export type InsertableTreeNodeFromAllowedTypes<TList extends AllowedTypes> =
	IsUnion<TList> extends true
		? never
		: {
				readonly [Property in keyof TList]: [TList[Property]] extends [
					LazyItem<infer TSchema extends TreeNodeSchema>,
				]
					? InsertableTypedNode<TSchema>
					: never;
			}[NumberKeys<TList>];

/**
 * Extracts the keys of `T` which are numbers.
 * @remarks
 * The keys are extracted as strings which can be used to index `T`.
 *
 * This handles cases like `{ x: 4 } & [5, 6]` returning `"0"` and `"1"`.
 * Such cases are difficult to handle since `keyof` includes `number` in such cases, but the type can not be indexed by `number`.
 * @system @public
 */
export type NumberKeys<
	T,
	Transformed = {
		readonly [Property in keyof T as number extends Property ? never : Property]: Property;
	},
> = Transformed[`${number}` & keyof Transformed];<|MERGE_RESOLUTION|>--- conflicted
+++ resolved
@@ -258,7 +258,6 @@
 		return this.lazyEvaluate.value.identifiers;
 	}
 
-<<<<<<< HEAD
 	public evaluateSimpleAllowedTypes(): ReadonlyMap<string, SimpleAllowedTypes> {
 		const simpleAllowedTypes = new Map<string, SimpleAllowedTypes>();
 		for (const type of this.evaluate().types) {
@@ -269,16 +268,7 @@
 		return simpleAllowedTypes;
 	}
 
-	public static override [Symbol.hasInstance]<
-		TThis extends
-			| (abstract new (
-					...args: unknown[]
-			  ) => object)
-			| typeof AnnotatedAllowedTypesInternal,
-	>(
-=======
 	public static override [Symbol.hasInstance]<TThis extends { prototype: object }>(
->>>>>>> 6973e09e
 		this: TThis,
 		value: unknown,
 	): value is InstanceTypeRelaxed<TThis> & AnnotatedAllowedTypesInternal & AllowedTypesFull {
