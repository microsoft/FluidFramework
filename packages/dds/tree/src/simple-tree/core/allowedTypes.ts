--- conflicted
+++ resolved
@@ -20,11 +20,8 @@
 import { isLazy, type LazyItem } from "./flexList.js";
 import { NodeKind, type InsertableTypedNode, type TreeNodeSchema } from "./treeNodeSchema.js";
 import { schemaAsTreeNodeValid } from "./treeNodeValid.js";
-<<<<<<< HEAD
+import type { SimpleAllowedTypeAttributes } from "../simpleSchema.js";
 import type { GetTypes } from "../schemaTypes.js";
-=======
-import type { SimpleAllowedTypeAttributes } from "../simpleSchema.js";
->>>>>>> 86a249c6
 
 /**
  * Schema for types allowed in some location in a tree (like a field, map entry or array).
@@ -541,16 +538,6 @@
 	// Adding this cache improved the performance of the "large recursive union" test (which mostly just constructs a TreeConfiguration) by ~5 times.
 	// This cache is strictly a performance optimization: it is not required for correctness.
 	return getOrCreate(cachedNormalize, type, () => {
-<<<<<<< HEAD
-		// Due to more specific internal type, the above does not narrow sufficiently, so more narrowing is needed.
-		// It is possible this will give a false error if a TreeNodeSchema which matches this check is used.
-		assert(
-			!("types" in type && "metadata" in type),
-			0xc7d /* invalid AnnotatedAllowedTypes */,
-		);
-
-=======
->>>>>>> 86a249c6
 		const inputArray = isReadonlyArray(type) ? type : [type];
 		Object.freeze(inputArray);
 		const annotatedTypes: AnnotatedAllowedType[] = inputArray.map(
