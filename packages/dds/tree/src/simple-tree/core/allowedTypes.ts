--- conflicted
+++ resolved
@@ -473,45 +473,6 @@
 export type ImplicitAllowedTypes = AllowedTypes | TreeNodeSchema;
 
 /**
-<<<<<<< HEAD
- * Types of {@link TreeNode|TreeNodes} or {@link TreeLeafValue|TreeLeafValues} allowed at a location in a tree with
- * additional metadata associated with the location they're allowed at.
- * @alpha
- * @input
- */
-export type ImplicitAnnotatedAllowedTypes =
-	| TreeNodeSchema
-	| AnnotatedAllowedType
-	| AnnotatedAllowedTypes
-	| readonly (AnnotatedAllowedType | LazyItem<TreeNodeSchema>)[];
-
-/**
- * Returns an {@link ImplicitAllowedTypes} that is equivalent to the input without annotations.
- * @system @alpha
- */
-export type UnannotateImplicitAllowedTypes<T extends ImplicitAnnotatedAllowedTypes> =
-	T extends AnnotatedAllowedTypes
-		? UnannotateAllowedTypes<T>
-		: T extends AnnotatedAllowedType
-			? UnannotateAllowedTypesList<[T]> // TODO: add [0] to stop unnecessary array wrap
-			: T extends readonly (AnnotatedAllowedType | LazyItem<TreeNodeSchema>)[]
-				? UnannotateAllowedTypesList<T>
-				: // This should able to just return `T` here, however doing so breaks generic code in ArrayNode.
-					T extends TreeNodeSchema
-					? T
-					: // Ideally this case would not be hit as it should be impossible.
-						// Due to limitations of TypeScript some generic code does depend on this case,
-						// so return a valid nonspecific schema in this otherwise unreachable case.
-						// This ensures that when this case is hit, the type system can still reason about it.
-						// It also ensures that if bugs cause this to matter in other cases, they will err on the side of restricting the API
-						// (due to non-specific schema) rather than being unsafe.
-						// This helps any such bugs be noticed more easily, be less likely to lead to runtime errors,
-						// and be more likely to be fixable as non-breaking changes.
-						ImplicitAllowedTypes;
-
-/**
-=======
->>>>>>> 75723f26
  * Removes annotations from a list of allowed types that may contain annotations.
  * @system @alpha
  */
@@ -624,11 +585,7 @@
  * Throws a UsageError if the provided schema is undefined, most likely due to being used before it was initialized.
  */
 export function checkForUninitializedSchema(
-<<<<<<< HEAD
-	schema: ImplicitAnnotatedAllowedTypes | LazyItem<TreeNodeSchemaCore> | AnnotatedAllowedType,
-=======
-	schema: ImplicitAllowedTypes | LazyItem<TreeNodeSchema> | AnnotatedAllowedType,
->>>>>>> 75723f26
+	schema: ImplicitAllowedTypes | LazyItem<TreeNodeSchemaCore> | AnnotatedAllowedType,
 ): void {
 	if (schema === undefined) {
 		throw new UsageError(
