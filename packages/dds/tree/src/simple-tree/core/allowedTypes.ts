--- conflicted
+++ resolved
@@ -410,13 +410,7 @@
 ): void {
 	if (schema === undefined) {
 		throw new UsageError(
-<<<<<<< HEAD
-			`Encountered an undefined schema.
-			This could indicate that some referenced schema has not yet been instantiated.
-			Consider using a lazy schema reference (like "() => schema") or delaying the evaluation of the lazy reference if one is already being used.`,
-=======
 			`Encountered an undefined schema. This could indicate that some referenced schema has not yet been instantiated. Consider using a lazy schema reference (like "() => schema") or delaying the evaluation of the lazy reference if one is already being used.`,
->>>>>>> 619f1203
 		);
 	}
 }
