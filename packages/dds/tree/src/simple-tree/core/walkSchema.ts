/*!
 * Copyright (c) Microsoft Corporation and contributors. All rights reserved.
 * Licensed under the MIT License.
 */

import {
<<<<<<< HEAD
	evaluateLazySchema,
	isAnnotatedAllowedType,
	type AnnotatedAllowedType,
} from "../schemaTypes.js";
import type { TreeNodeSchema } from "./treeNodeSchema.js";
=======
	normalizeAnnotatedAllowedTypes,
	type NormalizedAnnotatedAllowedTypes,
} from "./allowedTypes.js";
import { getTreeNodeSchemaPrivateData, type TreeNodeSchema } from "./treeNodeSchema.js";
>>>>>>> 97a61ae6

/**
 * Traverses all {@link TreeNodeSchema} schema reachable from `schema`, applying the visitor pattern.
 */
export function walkNodeSchema(
	schema: TreeNodeSchema,
	visitor: SchemaVisitor,
	visitedSet: Set<TreeNodeSchema>,
): void {
	if (visitedSet.has(schema)) {
		return;
	}

	visitedSet.add(schema);

	// Since walkNodeSchema is used in the implementation of TreeNodeSchemaPrivateData.idempotentInitialize,
	// Avoid depending on it here to avoid circular dependencies for recursive schema.
	// Instead normalize/evaluate the allowed types as needed.
	const annotatedAllowedTypes =
		getTreeNodeSchemaPrivateData(schema).childAnnotatedAllowedTypes;

	for (const fieldAllowedTypes of annotatedAllowedTypes) {
		walkAllowedTypes(normalizeAnnotatedAllowedTypes(fieldAllowedTypes), visitor, visitedSet);
	}

	// This visit is done at the end so the traversal order is most inner types first.
	// This was picked since when fixing errors,
	// working from the inner types out to the types that use them will probably go better than the reverse.
	// This does not however ensure all types referenced by a type are visited before it, since in recursive cases thats impossible.
	visitor.node?.(schema);
}

/**
 * Traverses all {@link TreeNodeSchema} schema reachable from `allowedTypes`, applying the visitor pattern.
 */
export function walkAllowedTypes(
<<<<<<< HEAD
	allowedTypes: Iterable<TreeNodeSchema | AnnotatedAllowedType>,
	visitor: SchemaVisitor,
	visitedSet: Set<TreeNodeSchema> = new Set(),
): void {
	for (const childType of allowedTypes) {
		if (isAnnotatedAllowedType(childType)) {
			const { enablableSchemaUpgrade } = childType.metadata;
			if (enablableSchemaUpgrade === undefined || visitor.includeEnablable) {
				walkNodeSchema(evaluateLazySchema(childType.type), visitor, visitedSet);
			}
		} else {
			walkNodeSchema(childType, visitor, visitedSet);
		}
	}
	// visitor.allowedTypes?.(allowedTypes);
=======
	annotatedAllowedTypes: NormalizedAnnotatedAllowedTypes,
	visitor: SchemaVisitor,
	visitedSet: Set<TreeNodeSchema> = new Set(),
): void {
	for (const { type } of annotatedAllowedTypes.types) {
		walkNodeSchema(type, visitor, visitedSet);
	}
	visitor.allowedTypes?.(annotatedAllowedTypes);
>>>>>>> 97a61ae6
}

/**
 * Callbacks for use in {@link walkFieldSchema} / {@link walkAllowedTypes} / {@link walkNodeSchema}.
 */
export interface SchemaVisitor {
	/**
	 * Called once for each node schema.
	 */
	node?: (schema: TreeNodeSchema) => void;
	/**
	 * Called once for each set of allowed types.
	 * Includes implicit allowed types (when a single type was used instead of an array).
	 *
	 * This includes every field, but also the allowed types array for maps and arrays and the root if starting at {@link walkAllowedTypes}.
	 */
<<<<<<< HEAD
	// allowedTypes?: (allowedTypes: Iterable<TreeNodeSchema>) => void;
	/**
	 * TODO
	 */
	includeEnablable: boolean;
=======
	allowedTypes?: (allowedTypes: NormalizedAnnotatedAllowedTypes) => void;
>>>>>>> 97a61ae6
}<|MERGE_RESOLUTION|>--- conflicted
+++ resolved
@@ -4,18 +4,10 @@
  */
 
 import {
-<<<<<<< HEAD
-	evaluateLazySchema,
-	isAnnotatedAllowedType,
-	type AnnotatedAllowedType,
-} from "../schemaTypes.js";
-import type { TreeNodeSchema } from "./treeNodeSchema.js";
-=======
 	normalizeAnnotatedAllowedTypes,
 	type NormalizedAnnotatedAllowedTypes,
 } from "./allowedTypes.js";
 import { getTreeNodeSchemaPrivateData, type TreeNodeSchema } from "./treeNodeSchema.js";
->>>>>>> 97a61ae6
 
 /**
  * Traverses all {@link TreeNodeSchema} schema reachable from `schema`, applying the visitor pattern.
@@ -52,23 +44,6 @@
  * Traverses all {@link TreeNodeSchema} schema reachable from `allowedTypes`, applying the visitor pattern.
  */
 export function walkAllowedTypes(
-<<<<<<< HEAD
-	allowedTypes: Iterable<TreeNodeSchema | AnnotatedAllowedType>,
-	visitor: SchemaVisitor,
-	visitedSet: Set<TreeNodeSchema> = new Set(),
-): void {
-	for (const childType of allowedTypes) {
-		if (isAnnotatedAllowedType(childType)) {
-			const { enablableSchemaUpgrade } = childType.metadata;
-			if (enablableSchemaUpgrade === undefined || visitor.includeEnablable) {
-				walkNodeSchema(evaluateLazySchema(childType.type), visitor, visitedSet);
-			}
-		} else {
-			walkNodeSchema(childType, visitor, visitedSet);
-		}
-	}
-	// visitor.allowedTypes?.(allowedTypes);
-=======
 	annotatedAllowedTypes: NormalizedAnnotatedAllowedTypes,
 	visitor: SchemaVisitor,
 	visitedSet: Set<TreeNodeSchema> = new Set(),
@@ -77,7 +52,6 @@
 		walkNodeSchema(type, visitor, visitedSet);
 	}
 	visitor.allowedTypes?.(annotatedAllowedTypes);
->>>>>>> 97a61ae6
 }
 
 /**
@@ -94,13 +68,5 @@
 	 *
 	 * This includes every field, but also the allowed types array for maps and arrays and the root if starting at {@link walkAllowedTypes}.
 	 */
-<<<<<<< HEAD
-	// allowedTypes?: (allowedTypes: Iterable<TreeNodeSchema>) => void;
-	/**
-	 * TODO
-	 */
-	includeEnablable: boolean;
-=======
 	allowedTypes?: (allowedTypes: NormalizedAnnotatedAllowedTypes) => void;
->>>>>>> 97a61ae6
 }