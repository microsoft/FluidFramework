--- conflicted
+++ resolved
@@ -3,10 +3,6 @@
  * Licensed under the MIT License.
  */
 
-<<<<<<< HEAD
-import type { AllowedTypeMetadata } from "../schemaTypes.js";
-=======
->>>>>>> 81000005
 import {
 	asTreeNodeSchemaCorePrivate,
 	type NormalizedAnnotatedAllowedTypes,
@@ -48,13 +44,8 @@
 	visitor: SchemaVisitor,
 	visitedSet: Set<TreeNodeSchema> = new Set(),
 ): void {
-<<<<<<< HEAD
-	for (const { metadata, type } of annotatedAllowedTypes.types) {
-		walkNodeSchema(type, metadata, visitor, visitedSet);
-=======
 	for (const { type } of annotatedAllowedTypes.types) {
 		walkNodeSchema(type, visitor, visitedSet);
->>>>>>> 81000005
 	}
 	visitor.allowedTypes?.(annotatedAllowedTypes);
 }
