--- conflicted
+++ resolved
@@ -139,8 +139,25 @@
 	TInsertable = never,
 	ImplicitlyConstructable extends boolean = boolean,
 	Info = unknown,
-> = TreeNodeSchemaClass<Name, Kind, TNode, TInsertable, ImplicitlyConstructable, Info> &
-	TreeNodeSchemaNonClass<Name, Kind, TNode, TInsertable, ImplicitlyConstructable, Info>;
+	TCustomMetadata = unknown,
+> = TreeNodeSchemaClass<
+	Name,
+	Kind,
+	TNode,
+	TInsertable,
+	ImplicitlyConstructable,
+	Info,
+	TCustomMetadata
+> &
+	TreeNodeSchemaNonClass<
+		Name,
+		Kind,
+		TNode,
+		TInsertable,
+		ImplicitlyConstructable,
+		Info,
+		TCustomMetadata
+	>;
 
 /**
  * Data common to all tree node schema.
@@ -190,11 +207,6 @@
 	readonly implicitlyConstructable: ImplicitlyConstructable;
 
 	/**
-<<<<<<< HEAD
-	 * Gets the user-provided {@link NodeSchemaMetadata} for this node.
-	 */
-	readonly metadata: NodeSchemaMetadata<TCustomMetadata> | undefined;
-=======
 	 * All possible schema that a direct child of a node with this schema could have.
 	 *
 	 * Equivalently, this is also all schema directly referenced when defining this schema's allowed child types,
@@ -214,7 +226,11 @@
 	 * @system
 	 */
 	readonly childTypes: ReadonlySet<TreeNodeSchema>;
->>>>>>> 7febffee
+
+	/**
+	 * Gets the user-provided {@link NodeSchemaMetadata} for this node.
+	 */
+	readonly metadata: NodeSchemaMetadata<TCustomMetadata> | undefined;
 }
 
 /**
