--- conflicted
+++ resolved
@@ -419,19 +419,11 @@
 ): TreeNodeSchemaCorePrivate {
 	assert(
 		"childAnnotatedAllowedTypes" in schema,
-<<<<<<< HEAD
-		0xbc9 /* All implementations of TreeNodeSchemaCore must also implement TreeNodeSchemaCorePrivate */,
-	);
-	assert(
-		Array.isArray((schema as TreeNodeSchemaCorePrivate).childAnnotatedAllowedTypes),
-		0xbca /* All implementations of TreeNodeSchemaCore must also implement TreeNodeSchemaCorePrivate */,
-=======
 		"All implementations of TreeNodeSchemaCore must also implement TreeNodeSchemaCorePrivate",
 	);
 	assert(
 		Array.isArray((schema as TreeNodeSchemaCorePrivate).childAnnotatedAllowedTypes),
 		"All implementations of TreeNodeSchemaCore must also implement TreeNodeSchemaCorePrivate",
->>>>>>> 81000005
 	);
 	return schema as TreeNodeSchemaCorePrivate;
 }
