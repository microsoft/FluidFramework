/*!
 * Copyright (c) Microsoft Corporation and contributors. All rights reserved.
 * Licensed under the MIT License.
 */

import type { InternalTreeNode, Unhydrated } from "./types.js";

/**
 * Schema for a tree node.
 * @typeParam Name - The full (including scope) name/identifier for the schema.
 * @typeParam Kind - Which kind of node this schema is for.
 * @typeParam TNode - API for nodes that use this schema.
 * @typeParam TBuild - Data which can be used to construct an {@link Unhydrated} node of this type.
 * @typeParam Info - Data used when defining this schema.
 * @remarks
 * Captures the schema both as runtime data and compile time type information.
 * @sealed @public
 */
export type TreeNodeSchema<
	Name extends string = string,
	Kind extends NodeKind = NodeKind,
	TNode = unknown,
	TBuild = never,
	ImplicitlyConstructable extends boolean = boolean,
	Info = unknown,
> =
	| TreeNodeSchemaClass<Name, Kind, TNode, TBuild, ImplicitlyConstructable, Info>
	| TreeNodeSchemaNonClass<Name, Kind, TNode, TBuild, ImplicitlyConstructable, Info>;

/**
 * Schema which is not a class.
 * @remarks
 * This is used for schema which cannot have their instances constructed using constructors, like leaf schema.
 * @privateRemarks
 * Non-class based schema can have issues with recursive types due to https://github.com/microsoft/TypeScript/issues/55832.
 * @system @sealed @public
 */
export interface TreeNodeSchemaNonClass<
	out Name extends string = string,
	out Kind extends NodeKind = NodeKind,
	out TNode = unknown,
	in TInsertable = never,
	out ImplicitlyConstructable extends boolean = boolean,
	out Info = unknown,
> extends TreeNodeSchemaCore<Name, Kind, ImplicitlyConstructable, Info> {
	create(data: TInsertable): TNode;
}

/**
 * Tree node schema which is implemented using a class.
 * @remarks
 * Instances of this class are nodes in the tree.
 * This is also a constructor so that it can be subclassed.
 *
 * Using classes in this way allows introducing a named type and a named value at the same time, helping keep the runtime and compile time information together and easy to refer to un a uniform way.
 * Additionally, this works around https://github.com/microsoft/TypeScript/issues/55832 which causes similar patterns with less explicit types to infer "any" in the d.ts file.
 *
 * When sub-classing a a `TreeNodeSchemaClass`, some extra rules must be followed:
 *
 * - Only ever use a single class from the schema's class hierarchy within a document and its schema.
 * For example, if using {@link SchemaFactory.object} you can do:
 * ```typescript
 * // Recommended "customizable" object schema pattern.
 * class Good extends schemaFactory.object("A", {
 * 	exampleField: schemaFactory.number,
 * }) {
 * 	public exampleCustomMethod(): void {
 * 		this.exampleField++;
 * 	}
 * }
 * ```
 * But should avoid:
 * ```typescript
 * // This by itself is ok, and opts into "POJO mode".
 * const base = schemaFactory.object("A", {});
 * // This is a bad pattern since it leaves two classes in scope which derive from the same SchemaFactory defined class.
 * // If both get used, its an error!
 * class Invalid extends base {}
 * ```
 * - Do not modify the constructor input parameter types or values:
 * ```typescript
 * class Invalid extends schemaFactory.object("A", {
 * 	exampleField: schemaFactory.number,
 * }) {
 * 	// This Modifies the type of the constructor input.
 * 	// This is unsupported due to programmatic access to the constructor being used internally.
 * 	public constructor(a: number) {
 * 		super({ exampleField: a });
 * 	}
 * }
 * ```
 * @sealed @public
 */
export interface TreeNodeSchemaClass<
	out Name extends string = string,
	out Kind extends NodeKind = NodeKind,
	out TNode = unknown,
	in TInsertable = never,
	out ImplicitlyConstructable extends boolean = boolean,
	out Info = unknown,
> extends TreeNodeSchemaCore<Name, Kind, ImplicitlyConstructable, Info> {
	/**
	 * Constructs an {@link Unhydrated} node with this schema.
	 * @remarks
	 * This constructor is also used internally to construct hydrated nodes with a different parameter type.
	 * Therefore, overriding this constructor with different argument types is not type-safe and is not supported.
	 * @sealed
	 */
	new (data: TInsertable | InternalTreeNode): Unhydrated<TNode>;
}

<<<<<<< HEAD
=======
/**
 * Internal helper for utilities that return schema which can be used in class and non class formats depending on the API exposing it.
 */
export type TreeNodeSchemaBoth<
	Name extends string = string,
	Kind extends NodeKind = NodeKind,
	TNode = unknown,
	TInsertable = never,
	ImplicitlyConstructable extends boolean = boolean,
	Info = unknown,
> = TreeNodeSchemaClass<Name, Kind, TNode, TInsertable, ImplicitlyConstructable, Info> &
	TreeNodeSchemaNonClass<Name, Kind, TNode, TInsertable, ImplicitlyConstructable, Info>;

>>>>>>> b3f91ae9
/**
 * Data common to all tree node schema.
 * @remarks
 * Implementation detail of {@link TreeNodeSchema} which should be accessed instead of referring to this type directly.
 * @sealed @public
 */
export interface TreeNodeSchemaCore<
	out Name extends string,
	out Kind extends NodeKind,
	out ImplicitlyConstructable extends boolean,
	out Info = unknown,
> {
	/**
	 * Unique (within a document's schema) identifier used to associate nodes with their schema.
	 * @remarks
	 * This is used when encoding nodes, and when decoding nodes to re-associate them with the schema.
	 * Since this decoding may happen in a different version of the application (or even a different application altogether),
	 * this identifier should generally correspond to some specific semantics for the data (how to interpret the node with this identifier).
	 * Any time the semantics change such that data would be misinterpreted if the old semantics were applied
	 * (for example the units of a value are changed),
	 * it is best practice to pick a new identifier.
	 */
	readonly identifier: Name;
	readonly kind: Kind;

	/**
	 * Data used to define this schema.
	 *
	 * @remarks
	 * The format depends on the kind of node it is for.
	 * For example, the "object" node kind could store the field schema here.
	 */
	readonly info: Info;

	/**
	 * When constructing insertable content,
	 * data that could be passed to the node's constructor can be used instead of an {@link Unhydrated} node
	 * iff implicitlyConstructable is true.
	 * @privateRemarks
	 * Currently the logic for traversing insertable content,
	 * both to build trees and to hydrate them does not defer to the schema classes to handle the policy,
	 * so if their constructors differ from what is supported, some cases will not work.
	 * Setting this to false adjusts the insertable types to disallow cases which could be impacted by these inconsistencies.
	 */
	readonly implicitlyConstructable: ImplicitlyConstructable;

	/**
	 * Schema children of this node can have.
	 * @remarks
	 * Some kinds of nodes may have additional restrictions on children:
	 * this set simply enumerates all directly referenced schema, and can be use to walk over all referenced schema types.
	 *
	 * This set cannot be used before the schema in it have been defined:
	 * more specifically, when using lazy schema references (for example to make foreword references to schema which have not yet been defined),
	 * users must wait until after the schema are defined to access this set.
	 * @privateRemarks
	 * Currently there isn't much use for this in the public API,
	 * and its possible this will want to be tweaked or renamed as part of a larger schema reflection API surface that might be added later.
	 * To keep options option, this is marked `@system` for now.
	 * @system
	 */
	readonly childTypes: ReadonlySet<TreeNodeSchema>;
}

/**
 * Kind of tree node.
 * @remarks
 * More kinds may be added over time, so do not assume this is an exhaustive set.
 * @public
 */
export enum NodeKind {
	/**
	 * A node which serves as a map, storing children under string keys.
	 */
	Map,
	/**
	 * A node which serves as an array, storing children in an ordered sequence.
	 */
	Array,
	/**
	 * A node which stores a heterogenous collection of children in named fields.
	 * @remarks
	 * Each field gets its own schema.
	 */
	Object,
	/**
	 * A node which stores a single leaf value.
	 */
	Leaf,
}<|MERGE_RESOLUTION|>--- conflicted
+++ resolved
@@ -109,8 +109,6 @@
 	new (data: TInsertable | InternalTreeNode): Unhydrated<TNode>;
 }
 
-<<<<<<< HEAD
-=======
 /**
  * Internal helper for utilities that return schema which can be used in class and non class formats depending on the API exposing it.
  */
@@ -124,7 +122,6 @@
 > = TreeNodeSchemaClass<Name, Kind, TNode, TInsertable, ImplicitlyConstructable, Info> &
 	TreeNodeSchemaNonClass<Name, Kind, TNode, TInsertable, ImplicitlyConstructable, Info>;
 
->>>>>>> b3f91ae9
 /**
  * Data common to all tree node schema.
  * @remarks
