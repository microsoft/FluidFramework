/*!
 * Copyright (c) Microsoft Corporation and contributors. All rights reserved.
 * Licensed under the MIT License.
 */

import { createEmitter } from "@fluid-internal/client-utils";
import type { Listenable } from "@fluidframework/core-interfaces";
import { assert, oob, fail } from "@fluidframework/core-utils/internal";
import { UsageError } from "@fluidframework/telemetry-utils/internal";

import {
	type AnchorEvents,
	type AnchorNode,
	EmptyKey,
	type FieldKey,
	type FieldKindIdentifier,
	forbiddenFieldKindIdentifier,
	type ITreeCursorSynchronous,
	type NodeData,
	type NormalizedFieldUpPath,
	type SchemaPolicy,
	type TreeNodeSchemaIdentifier,
	type TreeNodeStoredSchema,
	type TreeStoredSchema,
	type Value,
} from "../../core/index.js";
import {
	type FlexTreeContext,
	FlexTreeEntityKind,
	type FlexTreeField,
	type FlexTreeNode,
	type FlexTreeOptionalField,
	type FlexTreeRequiredField,
	type FlexTreeSequenceField,
	type FlexTreeTypedField,
	type FlexTreeUnknownUnboxed,
	flexTreeMarker,
	indexForAt,
	type FlexTreeHydratedContext,
	type FlexFieldKind,
	FieldKinds,
	type SequenceFieldEditBuilder,
	type OptionalFieldEditBuilder,
	type ValueFieldEditBuilder,
	type FlexibleNodeContent,
	type FlexTreeHydratedContextMinimal,
	cursorForMapTreeNode,
	type FlexibleFieldContent,
} from "../../feature-libraries/index.js";
import { brand, getOrCreate } from "../../util/index.js";

import type { Context } from "./context.js";
import type { ContextualFieldProvider } from "../schemaTypes.js";
import type {
	MapTreeFieldViewGeneric,
	MapTreeNodeViewGeneric,
	// eslint-disable-next-line import/no-internal-modules
} from "../../feature-libraries/mapTreeCursor.js";

interface UnhydratedTreeSequenceFieldEditBuilder
	extends SequenceFieldEditBuilder<FlexibleFieldContent, UnhydratedFlexTreeNode[]> {}

type UnhydratedFlexTreeNodeEvents = Pick<AnchorEvents, "childrenChangedAfterBatch">;

/** A node's parent field and its index in that field */
interface LocationInField {
	readonly parent: FlexTreeField;
	readonly index: number;
}

/**
 * An unhydrated implementation of {@link FlexTreeNode} which wraps a {@link MapTree}.
 * @remarks
 * MapTreeNodes are unconditionally cached -
 * when retrieved via {@link getOrCreateNodeFromInnerNode}, the same {@link MapTree} object will always produce the same `UnhydratedFlexTreeNode` object.
 *
 * Create a `UnhydratedFlexTreeNode` by calling {@link getOrCreate}.
 */
export class UnhydratedFlexTreeNode
	implements FlexTreeNode, MapTreeNodeViewGeneric<UnhydratedFlexTreeNode>
{
	private location = unparentedLocation;

	public get storedSchema(): TreeNodeStoredSchema {
		return (
			this.context.schema.nodeSchema.get(this.data.type) ?? fail(0xb46 /* missing schema */)
		);
	}

	public readonly [flexTreeMarker] = FlexTreeEntityKind.Node as const;

	private readonly _events = createEmitter<UnhydratedFlexTreeNodeEvents>();
	public get events(): Listenable<UnhydratedFlexTreeNodeEvents> {
		return this._events;
	}

	public get context(): FlexTreeContext {
		return this.simpleContext.flexContext;
	}

	/**
	 * Create a new UnhydratedFlexTreeNode.
	 * @param location - the parentage of this node, if it is being created underneath an existing node and field, or undefined if not
	 * @remarks This class (and its subclasses) should not be directly constructed outside of this module.
	 * Instead, use {@link getOrCreateNodeFromInnerNode} to create a UnhydratedFlexTreeNode from a {@link MapTree}.
	 * A `UnhydratedFlexTreeNode` may never be constructed more than once for the same {@link MapTree} object.
	 * Instead, it should always be acquired via {@link getOrCreateNodeFromInnerNode}.
	 */
	public constructor(
		public readonly data: NodeData,
		public readonly fields: Map<FieldKey, UnhydratedFlexTreeField>,
		public readonly simpleContext: Context,
	) {
		for (const [_key, field] of this.fields) {
			field.parent = this;
		}
	}

	public get type(): TreeNodeSchemaIdentifier {
		return this.data.type;
	}

	public get schema(): TreeNodeSchemaIdentifier {
		return this.data.type;
	}

	private getOrCreateField(key: FieldKey): UnhydratedFlexTreeField {
		return getOrCreate(this.fields, key, () => {
			const stored = this.storedSchema.getFieldSchema(key).kind;
			const field = createField(this.simpleContext, stored, key, []);
			field.parent = this;
			return field;
		});
	}

	/**
	 * Set this node's parentage (see {@link FlexTreeNode.parentField}).
	 * @remarks The node may be given a parent if it has none, or may have its parent removed (by passing `undefined`).
	 * However, a node with a parent may not be directly re-assigned a different parent.
	 * That likely indicates either an attempted multi-parenting or an attempt to "move" the node, neither of which are supported.
	 * Removing a node's parent twice in a row is also not supported, as it likely indicates a bug.
	 */
	public adoptBy(parent: undefined): void;
	public adoptBy(parent: UnhydratedFlexTreeField, index: number): void;
	public adoptBy(parent: UnhydratedFlexTreeField | undefined, index?: number): void {
		if (parent !== undefined) {
			assert(index !== undefined, 0xa08 /* Expected index */);
			if (this.location !== unparentedLocation) {
				throw new UsageError("A node may not be inserted if it's already in a tree");
			}
			let unhydratedNode: UnhydratedFlexTreeNode | undefined = parent.parent;
			while (unhydratedNode !== undefined) {
				if (unhydratedNode === this) {
					throw new UsageError(
						"A node may not be inserted into a location that is under itself",
					);
				}
				const parentNode: FlexTreeNode | undefined = unhydratedNode.parentField.parent.parent;
				assert(
					parentNode === undefined || parentNode instanceof UnhydratedFlexTreeNode,
					0xb77 /* Unhydrated node's parent should be an unhydrated node */,
				);
				unhydratedNode = parentNode;
			}
			this.location = { parent, index };
		} else {
			assert(
				this.location !== unparentedLocation,
				0xa09 /* Node may not be un-adopted if it does not have a parent */,
			);
			this.location = unparentedLocation;
		}
	}

	/**
	 * The field this tree is in, and the index within that field.
	 * @remarks If this node is unparented, this method will return the special {@link unparentedLocation} as the parent.
	 */
	public get parentField(): LocationInField {
		return this.location;
	}

	public borrowCursor(): ITreeCursorSynchronous {
		return cursorForMapTreeNode<MapTreeNodeViewGeneric<UnhydratedFlexTreeNode>>(this);
	}

	public tryGetField(key: FieldKey): UnhydratedFlexTreeField | undefined {
		const field = this.fields.get(key);
		// Only return the field if it is not empty, in order to fulfill the contract of `tryGetField`.
		if (field !== undefined && field.length > 0) {
			return field;
		}
	}

	public getBoxed(key: string): UnhydratedFlexTreeField {
		const fieldKey: FieldKey = brand(key);
		return this.getOrCreateField(fieldKey);
	}

	public boxedIterator(): IterableIterator<FlexTreeField> {
		return [...this.fields.values()]
			.filter((field) => field.children.length > 0)
			[Symbol.iterator]();
	}

	public keys(): IterableIterator<FieldKey> {
		return [...this.fields.entries()]
			.filter((kv) => kv[1].children.length > 0)
			.map((kv) => kv[0])
			[Symbol.iterator]();
	}

	public get value(): Value {
		return this.data.value;
	}

	public get anchorNode(): AnchorNode {
		// This API is relevant to `LazyTreeNode`s, but not `UnhydratedFlexTreeNode`s.
		// TODO: Refactor the FlexTreeNode interface so that stubbing this out isn't necessary.
		return fail(0xb47 /* UnhydratedFlexTreeNode does not implement anchorNode */);
	}

	public emitChangedEvent(key: FieldKey): void {
		this._events.emit("childrenChangedAfterBatch", { changedFields: new Set([key]) });
	}
}

/**
 * Implementation of `FlexTreeContext`.
 *
 * @remarks An editor is required to edit the FlexTree.
 */
export class UnhydratedContext implements FlexTreeContext {
	/**
	 * @param flexSchema - Schema to use when working with the tree.
	 */
	public constructor(
		public readonly schemaPolicy: SchemaPolicy,
		public readonly schema: TreeStoredSchema,
	) {}

	public isDisposed(): boolean {
		return false;
	}

	public isHydrated(): this is FlexTreeHydratedContext {
		return false;
	}
}

// #region Fields

/**
 * A special singleton that is the implicit {@link LocationInField} of all un-parented {@link UnhydratedFlexTreeNode}s.
 * @remarks This exists because {@link UnhydratedFlexTreeNode.parentField} must return a field.
 * If a {@link UnhydratedFlexTreeNode} is created without a parent, its {@link UnhydratedFlexTreeNode.parentField} property will point to this object.
 * However, this field cannot be used in any practical way because it is empty, i.e. it does not actually contain the children that claim to be parented under it.
 * It has the "empty" schema and it will always contain zero children if queried.
 * Any nodes with this location will have a dummy parent index of `-1`.
 */
const unparentedLocation: LocationInField = {
	parent: {
		[flexTreeMarker]: FlexTreeEntityKind.Field as const,
		length: 0,
		key: EmptyKey,
		parent: undefined,
		is<TKind2 extends FlexFieldKind>(kind: TKind2) {
			return this.schema === kind.identifier;
		},
		boxedIterator(): IterableIterator<FlexTreeNode> {
			return [].values();
		},
		boxedAt(index: number): FlexTreeNode | undefined {
			return undefined;
		},
		schema: brand(forbiddenFieldKindIdentifier),
		get context(): never {
			return fail(0xb48 /* unsupported */);
		},
		getFieldPath() {
			fail(0xb49 /* unsupported */);
		},
	},
	index: -1,
};

export class UnhydratedFlexTreeField
	implements FlexTreeField, MapTreeFieldViewGeneric<UnhydratedFlexTreeNode>
{
	public [flexTreeMarker] = FlexTreeEntityKind.Field as const;

	public get context(): FlexTreeContext {
		return this.simpleContext.flexContext;
	}

	public parent: UnhydratedFlexTreeNode | undefined = undefined;

	public constructor(
		public readonly simpleContext: Context,
		public readonly schema: FieldKindIdentifier,
		public readonly key: FieldKey,
		private lazyChildren: UnhydratedFlexTreeNode[] | ContextualFieldProvider,
	) {
		// When this field is created (which only happens one time, because it is cached), all the children become parented for the first time.
		// "Adopt" each child by updating its parent information to point to this field.
		if (Array.isArray(lazyChildren)) {
			for (const [i, child] of lazyChildren.entries()) {
				child.adoptBy(this, i);
			}
		}
	}

	private getPendingDefault(): ContextualFieldProvider | undefined {
		return !Array.isArray(this.lazyChildren) ? this.lazyChildren : undefined;
	}

	/**
	 * Populate pending default (if present) using the provided context.
	 * @remarks
	 * This apply to just this field: caller will likely want to recursively walk the tree.
	 */
	public fillPendingDefaults(context: FlexTreeHydratedContextMinimal): void {
		const provider = this.getPendingDefault();
		if (provider) {
			const content = provider(context);
			this.lazyChildren = content === undefined ? [] : [content];
		}
	}

	public get pendingDefault(): boolean {
		return this.getPendingDefault() !== undefined;
	}

	public get children(): UnhydratedFlexTreeNode[] {
		const provider = this.getPendingDefault();
		if (provider) {
			const content = provider("UseGlobalContext");
			this.lazyChildren = content === undefined ? [] : [content];
		}
		return this.lazyChildren as UnhydratedFlexTreeNode[];
	}

	public get length(): number {
		return this.children.length;
	}

	public is<TKind2 extends FlexFieldKind>(kind: TKind2): this is FlexTreeTypedField<TKind2> {
		return this.schema === kind.identifier;
	}

	public boxedIterator(): IterableIterator<UnhydratedFlexTreeNode> {
		return this.children[Symbol.iterator]();
	}

	public boxedAt(index: number): FlexTreeNode | undefined {
		const i = indexForAt(index, this.length);
		if (i === undefined) {
			return undefined;
		}
		const m = this.children[i];
		return m;
	}

	public [Symbol.iterator](): IterableIterator<UnhydratedFlexTreeNode> {
		return this.boxedIterator();
	}

	/**
	 * Mutate this field.
	 * @param edit - A function which receives the current `MapTree`s that comprise the contents of the field so that it may be mutated.
	 * The function may mutate the array in place or return a new array.
	 * If a new array is returned then it will be used as the new contents of the field, otherwise the original array will be continue to be used.
	 * @remarks All edits to the field (i.e. mutations of the field's MapTrees) should be directed through this function.
	 * This function ensures that the parent MapTree has no empty fields (which is an invariant of `MapTree`) after the mutation.
	 */
<<<<<<< HEAD
	protected edit(
		edit: (field: UnhydratedFlexTreeNode[]) => void | UnhydratedFlexTreeNode[],
	): void {
		this.lazyChildren = edit(this.children) ?? this.children;
		this.parent?.emitChangedEvent(this.key);
=======
	protected edit(edit: (mapTrees: ExclusiveMapTree[]) => void | ExclusiveMapTree[]): void {
		const oldMapTrees = this.parent.mapTree.fields.get(this.key) ?? [];

		// Clear parents for all old map trees.
		for (const tree of oldMapTrees) {
			tryUnhydratedFlexTreeNode(tree)?.adoptBy(undefined);
		}

		const newMapTrees = edit(oldMapTrees) ?? oldMapTrees;
		if (newMapTrees.length > 0) {
			this.parent.mapTree.fields.set(this.key, newMapTrees);
		} else {
			this.parent.mapTree.fields.delete(this.key);
		}

		// Set parents for all new map trees.
		for (const [index, tree] of newMapTrees.entries()) {
			tryUnhydratedFlexTreeNode(tree)?.adoptBy(this, index);
		}

		this.onEdit?.();
>>>>>>> f9a32ddb
	}

	public getFieldPath(): NormalizedFieldUpPath {
		throw unsupportedUsageError("Editing an array");
	}

	/** Unboxes leaf nodes to their values */
	protected unboxed(index: number): UnhydratedFlexTreeNode {
		return this.children[index] ?? oob();
	}
}

export class EagerMapTreeOptionalField
	extends UnhydratedFlexTreeField
	implements FlexTreeOptionalField
{
	public readonly editor = {
<<<<<<< HEAD
		set: (newContent: FlexibleNodeContent | undefined): void => {
			// If the new content is a UnhydratedFlexTreeNode, it needs to have its parent pointer updated
			if (newContent !== undefined) {
				assert(newContent instanceof UnhydratedFlexTreeNode, "Expected unhydrated node");
				newContent.adoptBy(this, 0);
			}
			// If the old content is a UnhydratedFlexTreeNode, it needs to have its parent pointer unset
			const oldContent = this.children[0];
			oldContent?.adoptBy(undefined);

=======
		set: (newContent: ExclusiveMapTree | undefined): void => {
>>>>>>> f9a32ddb
			this.edit((mapTrees) => {
				if (newContent !== undefined) {
					mapTrees[0] = newContent;
				} else {
					mapTrees.length = 0;
				}
			});
		},
	} satisfies OptionalFieldEditBuilder<FlexibleNodeContent> &
		ValueFieldEditBuilder<FlexibleNodeContent>;

	public get content(): FlexTreeUnknownUnboxed | undefined {
		const value = this.children[0];
		if (value !== undefined) {
			return this.unboxed(0);
		}

		return undefined;
	}
}

class EagerMapTreeRequiredField
	extends EagerMapTreeOptionalField
	implements FlexTreeRequiredField
{
	public override get content(): FlexTreeUnknownUnboxed {
		// This cannot use ?? since null is a legal value here.
		assert(
			super.content !== undefined,
			0xa57 /* Expected EagerMapTree required field to have a value */,
		);
		return super.content;
	}
}

export class UnhydratedTreeSequenceField
	extends UnhydratedFlexTreeField
	implements FlexTreeSequenceField
{
	public readonly editor = {
		insert: (index, newContent): void => {
			for (const c of newContent) {
				assert(c !== undefined, 0xa0a /* Unexpected sparse array content */);
<<<<<<< HEAD
				c.adoptBy(this, index + i);
				// TODO: don't the indexes of existing children after the insert (or remove) need to be updated?
=======
>>>>>>> f9a32ddb
			}
			this.edit((mapTrees) => {
				if (newContent.length < 1000) {
					// For "smallish arrays" (`1000` is not empirically derived), the `splice` function is appropriate...
					mapTrees.splice(index, 0, ...newContent);
				} else {
					// ...but we avoid using `splice` + spread for very large input arrays since there is a limit on how many elements can be spread (too many will overflow the stack).
					return mapTrees.slice(0, index).concat(newContent, mapTrees.slice(index));
				}
			});
		},
		remove: (index, count): UnhydratedFlexTreeNode[] => {
			for (let i = index; i < index + count; i++) {
				const c = this.children[i];
				assert(c !== undefined, 0xa0b /* Unexpected sparse array */);
<<<<<<< HEAD
				c.adoptBy(undefined);
=======
>>>>>>> f9a32ddb
			}
			let removed: UnhydratedFlexTreeNode[] | undefined;
			this.edit((mapTrees) => {
				removed = mapTrees.splice(index, count);
			});
			return removed ?? fail(0xb4a /* Expected removed to be set by edit */);
		},
	} satisfies UnhydratedTreeSequenceFieldEditBuilder;

	public at(index: number): FlexTreeUnknownUnboxed | undefined {
		const i = indexForAt(index, this.length);
		if (i === undefined) {
			return undefined;
		}
		return this.unboxed(i);
	}
	public map<U>(callbackfn: (value: FlexTreeUnknownUnboxed, index: number) => U): U[] {
		return Array.from(this, callbackfn);
	}
}

// #endregion Fields

/** Creates a field with the given attributes */
export function createField(
	...args: [
		Context,
		FieldKindIdentifier,
		FieldKey,
		UnhydratedFlexTreeNode[] | ContextualFieldProvider,
	]
): UnhydratedFlexTreeField {
	switch (args[1]) {
		case FieldKinds.required.identifier:
		case FieldKinds.identifier.identifier:
			return new EagerMapTreeRequiredField(...args);
		case FieldKinds.optional.identifier:
			return new EagerMapTreeOptionalField(...args);
		case FieldKinds.sequence.identifier:
			return new UnhydratedTreeSequenceField(...args);
		case FieldKinds.forbidden.identifier:
			// TODO: this seems to used by unknown optional fields. They should probably use "optional" not "Forbidden" schema.
			return new UnhydratedFlexTreeField(...args);
		default:
			return fail("unsupported field kind");
	}
<<<<<<< HEAD
=======

	if (
		schema === FieldKinds.required.identifier ||
		schema === FieldKinds.identifier.identifier
	) {
		return new EagerMapTreeRequiredField(parent.simpleContext, schema, key, parent, onEdit);
	}

	if (schema === FieldKinds.optional.identifier) {
		return new EagerMapTreeOptionalField(parent.simpleContext, schema, key, parent, onEdit);
	}

	if (schema === FieldKinds.sequence.identifier) {
		return new UnhydratedTreeSequenceField(parent.simpleContext, schema, key, parent, onEdit);
	}

	// TODO: this seems to used by unknown optional fields. They should probably use "optional" not "Forbidden" schema.
	if (schema === FieldKinds.forbidden.identifier) {
		return new UnhydratedFlexTreeField(parent.simpleContext, schema, key, parent, onEdit);
	}

	return fail(0xb9d /* unsupported field kind */);
>>>>>>> f9a32ddb
}

export function unsupportedUsageError(message?: string): Error {
	return new UsageError(
		`${
			message ?? "Operation"
		} is not supported for content that has not yet been inserted into the tree`,
	);
}<|MERGE_RESOLUTION|>--- conflicted
+++ resolved
@@ -373,35 +373,23 @@
 	 * @remarks All edits to the field (i.e. mutations of the field's MapTrees) should be directed through this function.
 	 * This function ensures that the parent MapTree has no empty fields (which is an invariant of `MapTree`) after the mutation.
 	 */
-<<<<<<< HEAD
 	protected edit(
-		edit: (field: UnhydratedFlexTreeNode[]) => void | UnhydratedFlexTreeNode[],
+		edit: (mapTrees: UnhydratedFlexTreeNode[]) => void | UnhydratedFlexTreeNode[],
 	): void {
+		// Clear parents for all old map trees.
+		for (const tree of this.children) {
+			tree.adoptBy(undefined);
+		}
+
 		this.lazyChildren = edit(this.children) ?? this.children;
 		this.parent?.emitChangedEvent(this.key);
-=======
-	protected edit(edit: (mapTrees: ExclusiveMapTree[]) => void | ExclusiveMapTree[]): void {
-		const oldMapTrees = this.parent.mapTree.fields.get(this.key) ?? [];
-
-		// Clear parents for all old map trees.
-		for (const tree of oldMapTrees) {
-			tryUnhydratedFlexTreeNode(tree)?.adoptBy(undefined);
-		}
-
-		const newMapTrees = edit(oldMapTrees) ?? oldMapTrees;
-		if (newMapTrees.length > 0) {
-			this.parent.mapTree.fields.set(this.key, newMapTrees);
-		} else {
-			this.parent.mapTree.fields.delete(this.key);
-		}
 
 		// Set parents for all new map trees.
-		for (const [index, tree] of newMapTrees.entries()) {
-			tryUnhydratedFlexTreeNode(tree)?.adoptBy(this, index);
-		}
-
-		this.onEdit?.();
->>>>>>> f9a32ddb
+		for (const [index, tree] of this.children.entries()) {
+			tree.adoptBy(this, index);
+		}
+
+		this.parent?.emitChangedEvent(this.key);
 	}
 
 	public getFieldPath(): NormalizedFieldUpPath {
@@ -419,20 +407,11 @@
 	implements FlexTreeOptionalField
 {
 	public readonly editor = {
-<<<<<<< HEAD
 		set: (newContent: FlexibleNodeContent | undefined): void => {
-			// If the new content is a UnhydratedFlexTreeNode, it needs to have its parent pointer updated
 			if (newContent !== undefined) {
 				assert(newContent instanceof UnhydratedFlexTreeNode, "Expected unhydrated node");
-				newContent.adoptBy(this, 0);
 			}
-			// If the old content is a UnhydratedFlexTreeNode, it needs to have its parent pointer unset
-			const oldContent = this.children[0];
-			oldContent?.adoptBy(undefined);
-
-=======
-		set: (newContent: ExclusiveMapTree | undefined): void => {
->>>>>>> f9a32ddb
+
 			this.edit((mapTrees) => {
 				if (newContent !== undefined) {
 					mapTrees[0] = newContent;
@@ -476,11 +455,6 @@
 		insert: (index, newContent): void => {
 			for (const c of newContent) {
 				assert(c !== undefined, 0xa0a /* Unexpected sparse array content */);
-<<<<<<< HEAD
-				c.adoptBy(this, index + i);
-				// TODO: don't the indexes of existing children after the insert (or remove) need to be updated?
-=======
->>>>>>> f9a32ddb
 			}
 			this.edit((mapTrees) => {
 				if (newContent.length < 1000) {
@@ -496,10 +470,6 @@
 			for (let i = index; i < index + count; i++) {
 				const c = this.children[i];
 				assert(c !== undefined, 0xa0b /* Unexpected sparse array */);
-<<<<<<< HEAD
-				c.adoptBy(undefined);
-=======
->>>>>>> f9a32ddb
 			}
 			let removed: UnhydratedFlexTreeNode[] | undefined;
 			this.edit((mapTrees) => {
@@ -544,33 +514,8 @@
 			// TODO: this seems to used by unknown optional fields. They should probably use "optional" not "Forbidden" schema.
 			return new UnhydratedFlexTreeField(...args);
 		default:
-			return fail("unsupported field kind");
-	}
-<<<<<<< HEAD
-=======
-
-	if (
-		schema === FieldKinds.required.identifier ||
-		schema === FieldKinds.identifier.identifier
-	) {
-		return new EagerMapTreeRequiredField(parent.simpleContext, schema, key, parent, onEdit);
-	}
-
-	if (schema === FieldKinds.optional.identifier) {
-		return new EagerMapTreeOptionalField(parent.simpleContext, schema, key, parent, onEdit);
-	}
-
-	if (schema === FieldKinds.sequence.identifier) {
-		return new UnhydratedTreeSequenceField(parent.simpleContext, schema, key, parent, onEdit);
-	}
-
-	// TODO: this seems to used by unknown optional fields. They should probably use "optional" not "Forbidden" schema.
-	if (schema === FieldKinds.forbidden.identifier) {
-		return new UnhydratedFlexTreeField(parent.simpleContext, schema, key, parent, onEdit);
-	}
-
-	return fail(0xb9d /* unsupported field kind */);
->>>>>>> f9a32ddb
+			return fail(0xb9d /* unsupported field kind */);
+	}
 }
 
 export function unsupportedUsageError(message?: string): Error {
