/*!
 * Copyright (c) Microsoft Corporation and contributors. All rights reserved.
 * Licensed under the MIT License.
 */

import { assert } from "@fluidframework/core-utils/internal";
import {
	createEmitter,
	type HasListeners,
	type IEmitter,
	type Listenable,
	type Off,
} from "../../events/index.js";
import type { TreeNode, Unhydrated } from "./types.js";
import {
	anchorSlot,
	type AnchorEvents,
	type AnchorNode,
	type AnchorSet,
	type UpPath,
} from "../../core/index.js";
import {
	assertFlexTreeEntityNotFreed,
	ContextSlot,
	flexTreeSlot,
	isFlexTreeNode,
	isFreedSymbol,
	isMapTreeNode,
	LazyEntity,
	TreeStatus,
	treeStatusFromAnchorCache,
	type FlexTreeNode,
	type MapTreeNode,
} from "../../feature-libraries/index.js";
import type { TreeNodeSchema } from "./treeNodeSchema.js";
<<<<<<< HEAD
=======
import { fail } from "../../util/index.js";
// TODO: decide how to deal with dependencies on flex-tree implementation.
// eslint-disable-next-line import/no-internal-modules
import { makeTree } from "../../feature-libraries/flex-tree/lazyNode.js";
>>>>>>> a74dc572

const treeNodeToKernel = new WeakMap<TreeNode, TreeNodeKernel>();

export function getKernel(node: TreeNode): TreeNodeKernel {
	const kernel = treeNodeToKernel.get(node);
	assert(kernel !== undefined, 0x9b1 /* Expected tree node to have kernel */);
	return kernel;
}

/**
 * Detects if the given 'candidate' is a TreeNode.
 *
 * @remarks
 * Supports both Hydrated and {@link Unhydrated} TreeNodes, both of which return true.
 *
 * Because the common usage is to check if a value being inserted/set is a TreeNode,
 * this function permits calling with primitives as well as objects.
 *
 * Primitives will always return false (as they are copies of data, not references to nodes).
 *
 * @param candidate - Value which may be a TreeNode
 * @returns true if the given 'candidate' is a hydrated TreeNode.
 */
export function isTreeNode(candidate: unknown): candidate is TreeNode | Unhydrated<TreeNode> {
	return treeNodeToKernel.has(candidate as TreeNode);
}

/**
 * Returns a schema for a value if the value is a {@link TreeNode}.
 *
 * Returns undefined for other values.
 * @remarks
 * Does not give schema for a {@link TreeLeafValue}.
 */
export function tryGetTreeNodeSchema(value: unknown): undefined | TreeNodeSchema {
	const kernel = treeNodeToKernel.get(value as TreeNode);
	return kernel?.schema;
}

/**
 * Contains state and an internal API for managing {@link TreeNode}s.
 * @remarks All {@link TreeNode}s have an associated kernel object.
 * The kernel has the same lifetime as the node and spans both its unhydrated and hydrated states.
 * When hydration occurs, the kernel is notified via the {@link TreeNodeKernel.hydrate | hydrate} method.
 */
export class TreeNodeKernel implements Listenable<KernelEvents> {
	private disposed = false;

	/**
	 * Generation number which is incremented any time we have an edit on the node.
	 * Used during iteration to make sure there has been no edits that were concurrently made.
	 * @remarks
	 * This is updated monotonically by this class when edits are applied.
	 * TODO: update this when applying edits to unhydrated trees.
	 *
	 * If TypeScript supported making this immutable from outside the class without making it readonly from inside, that would be used here,
	 * but they only way to do that is add a separate public accessor and make it private, which was deemed not worth the boilerplate, runtime overhead and bundle size.
	 */
	public generationNumber: number = 0;

	#hydrated?: {
		anchorNode: AnchorNode;
		offAnchorNode: Set<Off>;
	};

	/**
	 * Events registered before hydration.
	 * @remarks
	 * As an optimization these are allocated lazily as they are usually unused.
	 */
	#preHydrationEvents?: Listenable<KernelEvents> &
		IEmitter<KernelEvents> &
		HasListeners<KernelEvents>;

	/**
	 * Get the listener.
	 * @remarks
	 * If before hydration, allocates and uses `#preHydrationEvents`, otherwise the anchorNode.
	 * This design avoids allocating `#preHydrationEvents` if unneeded.
	 *
	 * This design also avoids extra forwarding overhead for events from anchorNode and also
	 * avoids registering for events that are unneeded.
	 * This means optimizations like skipping processing data in subtrees where no subtreeChanged events are subscribed to would be able to work,
	 * since this code does not unconditionally subscribe to those events (like a design simply forwarding all events would).
	 */
	get #events(): Listenable<KernelEvents> {
		if (this.#hydrated === undefined) {
			this.#preHydrationEvents ??= createEmitter<KernelEvents>();
			return this.#preHydrationEvents;
		} else {
			return this.#hydrated.anchorNode;
		}
	}

	/**
	 * Create a TreeNodeKernel which can be looked up with {@link getKernel}.
	 *
	 * @param innerNode - When unhydrated/raw or marinated the MapTreeNode. FlexTreeNode when cooked.
	 * @remarks
	 * Exactly one kernel per TreeNode should be created.
	 */
	public constructor(
		public readonly node: TreeNode,
		public readonly schema: TreeNodeSchema,
		private innerNode: InnerNode,
	) {
		assert(!treeNodeToKernel.has(node), 0xa1a /* only one kernel per node can be made */);
		treeNodeToKernel.set(node, this);

		if (isMapTreeNode(innerNode)) {
			// Unhydrated case
			mapTreeNodeToProxy.set(innerNode, node);
		} else {
			// Hydrated case
			assert(
				!innerNode.anchorNode.slots.has(proxySlot),
				0x7f5 /* Cannot associate an flex node with multiple simple-tree nodes */,
			);
			this.hydrate(innerNode.anchorNode);
		}
	}

	/**
	 * Transition from {@link Unhydrated} to hydrated.
	 * Bi-directionally associates the given hydrated TreeNode to the given anchor node.
	 * @remarks
	 * Happens at most once for any given node.
	 * Cleans up mappings to {@link MapTreeNode} - it is assumed that they are no longer needed once the proxy has an anchor node.
	 */
	public hydrate(anchorNode: AnchorNode): void {
		assert(!this.disposed, 0xa2a /* cannot hydrate a disposed node */);
		assert(this.#hydrated === undefined, 0xa2b /* hydration should only happen once */);

		// If the this node is raw and thus has a MapTreeNode, forget it:
		if (isMapTreeNode(this.innerNode)) {
			mapTreeNodeToProxy.delete(this.innerNode);
		}

		// However, it's fine for an anchor node to rotate through different proxies when the content at that place in the tree is replaced.
		anchorNode.slots.set(proxySlot, this.node);

		this.#hydrated = {
			anchorNode,
			offAnchorNode: new Set([
				anchorNode.on("afterDestroy", () => this.dispose()),
				// TODO: this should be triggered on change even for unhydrated nodes.
				anchorNode.on("childrenChanging", () => {
					this.generationNumber += 1;
				}),
			]),
		};

		// If needed, register forwarding emitters for events from before hydration
		if (this.#preHydrationEvents !== undefined) {
			for (const eventName of kernelEvents) {
				if (this.#preHydrationEvents.hasListeners(eventName)) {
					this.#hydrated.offAnchorNode.add(
						// Argument is forwarded between matching events, so the type should be correct.
						// eslint-disable-next-line @typescript-eslint/no-explicit-any
						anchorNode.on(eventName, (arg: any) =>
							this.#preHydrationEvents?.emit(eventName, arg),
						),
					);
				}
			}
		}
	}

	public isHydrated(): boolean {
		assert(!this.disposed, 0xa2c /* cannot use a disposed node */);
		return this.#hydrated !== undefined;
	}

	public getStatus(): TreeStatus {
		if (this.disposed) {
			return TreeStatus.Deleted;
		}
		if (this.#hydrated?.anchorNode === undefined) {
			return TreeStatus.New;
		}

		// TODO: Replace this check with the proper check against the cursor state when the cursor becomes part of the kernel
		const flex = this.#hydrated.anchorNode.slots.get(flexTreeSlot);
		if (flex !== undefined) {
			assert(flex instanceof LazyEntity, 0x9b4 /* Unexpected flex node implementation */);
			if (flex[isFreedSymbol]()) {
				return TreeStatus.Deleted;
			}
		}

		return treeStatusFromAnchorCache(this.#hydrated.anchorNode);
	}

	public on<K extends keyof KernelEvents>(eventName: K, listener: KernelEvents[K]): Off {
		return this.#events.on(eventName, listener);
	}

	public dispose(): void {
		this.disposed = true;
		for (const off of this.#hydrated?.offAnchorNode ?? []) {
			off();
		}
		// TODO: go to the context and remove myself from withAnchors
	}

	/**
	 * Retrieves the flex node associated with the given target via {@link setInnerNode}.
	 * @remarks
	 * For {@link Unhydrated} nodes, this returns the MapTreeNode.
	 *
	 * For hydrated nodes it returns a FlexTreeNode backed by the forest.
	 * Note that for "marinated" nodes, this FlexTreeNode exists and returns it: it does not return the MapTreeNode which is the current InnerNode.
	 */
	public getOrCreateInnerNode(allowFreed = false): InnerNode {
		if (!isMapTreeNode(this.innerNode)) {
			// Cooked case
			return this.innerNode;
		}

		if (this.#hydrated === undefined) {
			// Unhydrated case
			return this.innerNode;
		}

		// Marinated case -> cooked
		const anchorNode = this.#hydrated.anchorNode;
		// The proxy is bound to an anchor node, but it may or may not have an actual flex node yet
		const flexNode = anchorNode.slots.get(flexTreeSlot);
		if (flexNode !== undefined) {
			this.innerNode = flexNode;
			return flexNode; // If it does have a flex node, return it...
		} // ...otherwise, the flex node must be created
		const context = anchorNode.anchorSet.slots.get(ContextSlot) ?? fail("missing context");
		const cursor = context.checkout.forest.allocateCursor("getFlexNode");
		context.checkout.forest.moveCursorToPath(anchorNode, cursor);
		const newFlexNode = makeTree(context, cursor);
		cursor.free();
		this.innerNode = newFlexNode;
		// Calling this is a performance improvement, however, do this only after demand to avoid momentarily having no anchors to anchorNode
		anchorForgetters?.get(this.node)?.();
		if (!allowFreed) {
			assertFlexTreeEntityNotFreed(newFlexNode);
		}
		return newFlexNode;
	}

	/**
	 * Creates an anchor node and associates it with the given proxy.
	 * @privateRemarks
	 * Use `forgetters` to cleanup the anchor allocated by this function once the anchor is no longer needed.
	 * In practice, this happens when either the anchor node is destroyed, or another anchor to the same node is created by a new flex node.
	 *
	 * The FlexTreeNode holds a reference to the same anchor, and has a lifetime at least as long as the simple-tree,
	 * so this would be unnecessary except for the case of "marinated" nodes, which have an anchor,
	 * but might not have a FlexTreeNode.
	 * Handling this case is an optimization assuming that this extra anchor reference is cheaper than eagerly creating FlexTreeNodes.
	 */
	public anchorProxy(anchors: AnchorSet, path: UpPath): AnchorNode {
		assert(!anchorForgetters.has(this.node), 0x91c /* Proxy anchor should not be set twice */);
		const anchor = anchors.track(path);
		const anchorNode = anchors.locate(anchor) ?? fail("Expected anchor node to be present");
		this.hydrate(anchorNode);
		const forget = (): void => {
			if (anchors.locate(anchor)) {
				anchors.forget(anchor);
			}
			anchorForgetters.delete(this.node);
			off();
		};
		anchorForgetters.set(this.node, forget);
		const off = anchorNode.on("afterDestroy", forget);
		return anchorNode;
	}

	/**
	 * Retrieves the InnerNode associated with the given target via {@link setInnerNode}, if any.
	 * @remarks
	 * If `target` is a unhydrated node, returns its MapTreeNode.
	 * If `target` is a cooked node (or marinated but a FlexTreeNode exists) returns the FlexTreeNode.
	 * If the target is not a node, or a marinated node with no FlexTreeNode for its anchor, returns undefined.
	 */
	public tryGetInnerNode(): InnerNode | undefined {
		if (isFlexTreeNode(this.innerNode)) {
			// Cooked case
			return this.innerNode;
		}

		if (this.#hydrated === undefined) {
			// Unhydrated case
			return this.innerNode;
		}

		// Marinated case -> cooked
		const anchorNode = this.#hydrated.anchorNode;
		// The proxy is bound to an anchor node, but it may or may not have an actual flex node yet
		return anchorNode.slots.get(flexTreeSlot);
	}
}

/**
 * Used by {@link anchorProxy} as an optimization to ensure that only one anchor is remembered at a time for a given anchor node
 */
const anchorForgetters = new WeakMap<TreeNode, () => void>();

const kernelEvents = ["childrenChangedAfterBatch", "subtreeChangedAfterBatch"] as const;

type KernelEvents = Pick<AnchorEvents, (typeof kernelEvents)[number]>;

/**
 * For "cooked" nodes this is a FlexTreeNode thats a projection of forest content.
 * For {@link Unhydrated} nodes this is a MapTreeNode.
 * For "marinated" nodes, some code (ex: getOrCreateInnerNode) returns the FlexTreeNode thats a projection of forest content, and some code (ex: tryGetInnerNode) returns undefined.
 *
 * @remarks
 * Currently MapTreeNode extends FlexTreeNode, and most code which can work with either just uses FlexTreeNode.
 * TODO: Code should be migrating toward using this type to distinguish to two use-cases.
 *
 * TODO: The inconsistent handling of "marinated" cases should be cleaned up.
 * Maybe getOrCreateInnerNode should cook marinated nodes so they have a proper InnerNode?
 */
export type InnerNode = FlexTreeNode | MapTreeNode;

/**
 * {@inheritdoc proxyToMapTreeNode}
 */
const mapTreeNodeToProxy = new WeakMap<MapTreeNode, TreeNode>();

/**
 * An anchor slot which associates an anchor with its corresponding TreeNode, if there is one.
 * @remarks
 * For this to work, we have to require that there is at most a single view using a given AnchorSet.
 * FlexTree already has this assumption, and we also assume there is a single simple-tree per FlexTree, so this is valid.
 */
const proxySlot = anchorSlot<TreeNode>();

/**
 * Retrieves the proxy associated with the given flex node via {@link setInnerNode}, if any.
 */
export function tryGetCachedTreeNode(flexNode: InnerNode): TreeNode | undefined {
	if (isMapTreeNode(flexNode)) {
		// Unhydrated case
		return mapTreeNodeToProxy.get(flexNode);
	}
	// Hydrated case
	return flexNode.anchorNode.slots.get(proxySlot);
}

export function tryDisposeTreeNode(anchorNode: AnchorNode): void {
	const treeNode = anchorNode.slots.get(proxySlot);
	if (treeNode !== undefined) {
		const kernel = getKernel(treeNode);
		kernel.dispose();
	}
}<|MERGE_RESOLUTION|>--- conflicted
+++ resolved
@@ -33,13 +33,10 @@
 	type MapTreeNode,
 } from "../../feature-libraries/index.js";
 import type { TreeNodeSchema } from "./treeNodeSchema.js";
-<<<<<<< HEAD
-=======
 import { fail } from "../../util/index.js";
 // TODO: decide how to deal with dependencies on flex-tree implementation.
 // eslint-disable-next-line import/no-internal-modules
 import { makeTree } from "../../feature-libraries/flex-tree/lazyNode.js";
->>>>>>> a74dc572
 
 const treeNodeToKernel = new WeakMap<TreeNode, TreeNodeKernel>();
 
