/*!
 * Copyright (c) Microsoft Corporation and contributors. All rights reserved.
 * Licensed under the MIT License.
 */

import { createEmitter } from "@fluid-internal/client-utils";
import type { Listenable, Off } from "@fluidframework/core-interfaces";
import { assert, Lazy, fail, debugAssert } from "@fluidframework/core-utils/internal";
import { UsageError } from "@fluidframework/telemetry-utils/internal";

import {
	anchorSlot,
	type AnchorEvents,
	type AnchorNode,
	type AnchorSet,
	type TreeValue,
	type UpPath,
} from "../../core/index.js";
// TODO: decide how to deal with dependencies on flex-tree implementation.
// eslint-disable-next-line import/no-internal-modules
import { makeTree } from "../../feature-libraries/flex-tree/lazyNode.js";
import {
	assertFlexTreeEntityNotFreed,
	ContextSlot,
	flexTreeSlot,
	LazyEntity,
	TreeStatus,
	treeStatusFromAnchorCache,
	type FlexTreeNode,
} from "../../feature-libraries/index.js";

import { SimpleContextSlot, type Context, type HydratedContext } from "./context.js";
import type { TreeNode } from "./treeNode.js";
import type { TreeNodeSchema } from "./treeNodeSchema.js";
import type { InternalTreeNode, Unhydrated } from "./types.js";
import { UnhydratedFlexTreeNode } from "./unhydratedFlexTree.js";

const treeNodeToKernel = new WeakMap<TreeNode, TreeNodeKernel>();

export function getKernel(node: TreeNode): TreeNodeKernel {
	const kernel = treeNodeToKernel.get(node);
	assert(kernel !== undefined, 0x9b1 /* Expected tree node to have kernel */);
	return kernel;
}

/**
 * Detects if the given 'candidate' is a TreeNode.
 *
 * @remarks
 * Supports both Hydrated and {@link Unhydrated} TreeNodes, both of which return true.
 *
 * Because the common usage is to check if a value being inserted/set is a TreeNode,
 * this function permits calling with primitives as well as objects.
 *
 * Primitives will always return false (as they are copies of data, not references to nodes).
 *
 * @param candidate - Value which may be a TreeNode
 * @returns true if the given 'candidate' is a hydrated TreeNode.
 */
export function isTreeNode(candidate: unknown): candidate is TreeNode | Unhydrated<TreeNode> {
	return treeNodeToKernel.has(candidate as TreeNode);
}

/**
 * Returns a schema for a value if the value is a {@link TreeNode}.
 *
 * Returns undefined for other values.
 * @remarks
 * Does not give schema for a {@link TreeLeafValue}.
 */
export function tryGetTreeNodeSchema(value: unknown): undefined | TreeNodeSchema {
	const kernel = treeNodeToKernel.get(value as TreeNode);
	return kernel?.schema;
}

/** The {@link HydrationState} of a {@link TreeNodeKernel} before the kernel is hydrated */
interface UnhydratedState {
	off: Off;
	readonly innerNode: UnhydratedFlexTreeNode;
}

/** The {@link HydrationState} of a {@link TreeNodeKernel} after the kernel is hydrated */
interface HydratedState {
	/** The flex node for this kernel (lazy - undefined if it has not yet been demanded) */
	innerNode?: FlexTreeNode;
	/** The {@link AnchorNode} that this node is associated with. */
	readonly anchorNode: AnchorNode;
	/** All {@link Off | event deregistration functions} that should be run when the kernel is disposed. */
	readonly offAnchorNode: Set<Off>;
}

/** State within a {@link TreeNodeKernel} that is related to the hydration process */
type HydrationState = UnhydratedState | HydratedState;

/** True if and only if the given {@link HydrationState} is post-hydration */
function isHydrated(state: HydrationState): state is HydratedState {
	return (state as Partial<HydratedState>).anchorNode !== undefined;
}

/**
 * Contains state and an internal API for managing {@link TreeNode}s.
 * @remarks All {@link TreeNode}s have an associated kernel object.
 * The kernel has the same lifetime as the node and spans both its unhydrated and hydrated states.
 */
export class TreeNodeKernel {
	private disposed = false;

	/**
	 * Generation number which is incremented any time we have an edit on the node.
	 * Used during iteration to make sure there has been no edits that were concurrently made.
	 * @remarks
	 * This is updated monotonically by this class when edits are applied.
	 * TODO: update this when applying edits to unhydrated trees.
	 *
	 * If TypeScript supported making this immutable from outside the class without making it readonly from inside, that would be used here,
	 * but they only way to do that is add a separate public accessor and make it private, which was deemed not worth the boilerplate, runtime overhead and bundle size.
	 */
	public generationNumber: number = 0;

	#hydrationState: HydrationState;

	/**
	 * Events registered before hydration.
	 * @remarks
	 * Since these are usually not used, they are allocated lazily as an optimization.
	 * The laziness also avoids extra forwarding overhead for events from this kernel's anchor node and also avoids registering for events that are unneeded.
	 * This means optimizations like skipping processing data in subtrees where no subtreeChanged events are subscribed to would be able to work,
	 * since the kernel does not unconditionally subscribe to those events (like a design which simply forwards all events would).
	 */
	readonly #unhydratedEvents = new Lazy(createEmitter<KernelEvents>);

	/**
	 * Create a TreeNodeKernel which can be looked up with {@link getKernel}.
	 *
	 * @param initialContext - context from when this node was originally crated.
	 * @param innerNode - When unhydrated/raw or marinated the MapTreeNode. FlexTreeNode when cooked.
	 * @remarks
	 * Exactly one kernel per TreeNode should be created.
	 */
	public constructor(
		public readonly node: TreeNode,
		public readonly schema: TreeNodeSchema,
		innerNode: InnerNode,
		private readonly initialContext: Context,
	) {
		assert(!treeNodeToKernel.has(node), 0xa1a /* only one kernel per node can be made */);
		treeNodeToKernel.set(node, this);

		if (innerNode instanceof UnhydratedFlexTreeNode) {
			// Unhydrated case
			unhydratedFlexTreeNodeToTreeNodeInternal.set(innerNode, node);
			// Register for change events from the unhydrated flex node.
			// These will be fired if the unhydrated node is edited, and will also be forwarded later to the hydrated node.
			this.#hydrationState = {
				innerNode,
				off: innerNode.events.on("childrenChangedAfterBatch", ({ changedFields }) => {
					this.#unhydratedEvents.value.emit("childrenChangedAfterBatch", {
						changedFields,
					});

					let unhydratedNode: UnhydratedFlexTreeNode | undefined = innerNode;
					while (unhydratedNode !== undefined) {
						const treeNode = unhydratedFlexTreeNodeToTreeNodeInternal.get(unhydratedNode);
						if (treeNode !== undefined) {
							const kernel = getKernel(treeNode);
							kernel.#unhydratedEvents.value.emit("subtreeChangedAfterBatch");
						}
						const parentNode: FlexTreeNode | undefined =
							unhydratedNode.parentField.parent.parent;
						assert(
							parentNode === undefined || parentNode instanceof UnhydratedFlexTreeNode,
							0xb76 /* Unhydrated node's parent should be an unhydrated node */,
						);
						unhydratedNode = parentNode;
					}
				}),
			};
		} else {
			// Hydrated case
			this.#hydrationState = this.createHydratedState(innerNode.anchorNode);
			this.#hydrationState.innerNode = innerNode;
		}
	}

	public get context(): Context {
		if (isHydrated(this.#hydrationState)) {
			// This can't be cached on this.#hydrated during hydration since initial tree is hydrated before the context is cached on the anchorSet.
			return (
				this.#hydrationState?.anchorNode.anchorSet.slots.get(SimpleContextSlot) ??
				fail(0xb40 /* missing simple-tree context */)
			);
		}
		return this.initialContext;
	}

	/**
	 * Transition from {@link Unhydrated} to hydrated.
	 * Bi-directionally associates the given hydrated TreeNode to the anchor node at the provided path.
	 * @remarks
	 * Happens at most once for any given node.
	 * Cleans up mappings to {@link UnhydratedFlexTreeNode} - it is assumed that they are no longer needed once this node has an anchor node.
	 */
	public hydrate(anchors: AnchorSet, path: UpPath): void {
		assert(!this.disposed, 0xa2a /* cannot hydrate a disposed node */);
		assert(!isHydrated(this.#hydrationState), 0xa2b /* hydration should only happen once */);
		unhydratedFlexTreeNodeToTreeNodeInternal.delete(this.#hydrationState.innerNode);

		const anchor = anchors.track(path);
		const anchorNode =
			anchors.locate(anchor) ?? fail(0xb42 /* Expected anchor node to be present */);

		this.#hydrationState = this.createHydratedState(anchorNode);
		this.#hydrationState.offAnchorNode.add(() => anchors.forget(anchor));

		// If needed, register forwarding emitters for events from before hydration
		if (this.#unhydratedEvents.evaluated) {
			const events = this.#unhydratedEvents.value;
			for (const eventName of kernelEvents) {
				if (events.hasListeners(eventName)) {
					this.#hydrationState.offAnchorNode.add(
						// Argument is forwarded between matching events, so the type should be correct.
						// eslint-disable-next-line @typescript-eslint/no-explicit-any
						anchorNode.events.on(eventName, (arg: any) => events.emit(eventName, arg)),
					);
				}
			}
		}
	}

	private createHydratedState(anchorNode: AnchorNode): HydratedState {
		assert(
			!anchorNode.slots.has(simpleTreeNodeSlot),
			0x7f5 /* Cannot associate an flex node with multiple simple-tree nodes */,
		);
		anchorNode.slots.set(simpleTreeNodeSlot, this.node);
		return {
			anchorNode,
			offAnchorNode: new Set([
				anchorNode.events.on("afterDestroy", () => this.dispose()),
				// TODO: this should be triggered on change even for unhydrated nodes.
				anchorNode.events.on("childrenChanging", () => {
					this.generationNumber += 1;
				}),
			]),
		};
	}

	public getStatus(): TreeStatus {
		if (this.disposed) {
			return TreeStatus.Deleted;
		}
		if (!isHydrated(this.#hydrationState)) {
			return TreeStatus.New;
		}

		// TODO: Replace this check with the proper check against the cursor state when the cursor becomes part of the kernel
		const flex = this.#hydrationState.anchorNode.slots.get(flexTreeSlot);
		if (flex !== undefined) {
			assert(flex instanceof LazyEntity, 0x9b4 /* Unexpected flex node implementation */);
			if (flex.isFreed()) {
				return TreeStatus.Deleted;
			}
		}

		return treeStatusFromAnchorCache(this.#hydrationState.anchorNode);
	}

	public get events(): Listenable<KernelEvents> {
		// Retrieve the correct events object based on whether this node is pre or post hydration.
		return isHydrated(this.#hydrationState)
			? this.#hydrationState.anchorNode.events
			: this.#unhydratedEvents.value;
	}

	public dispose(): void {
		debugAssert(() => !this.disposed || "Cannot dispose a disposed node");
		this.disposed = true;
		if (isHydrated(this.#hydrationState)) {
			for (const off of this.#hydrationState.offAnchorNode) {
				off();
			}
		}
		// TODO: go to the context and remove myself from withAnchors
	}

	public isHydrated(): this is { anchorNode: AnchorNode; context: HydratedContext } {
		return isHydrated(this.#hydrationState);
	}

	public get anchorNode(): AnchorNode | undefined {
		return isHydrated(this.#hydrationState) ? this.#hydrationState.anchorNode : undefined;
	}

	/**
	 * Retrieves the flex node associated with the given target via {@link setInnerNode}.
	 * @remarks
	 * For {@link Unhydrated} nodes, this returns the MapTreeNode.
	 *
	 * For hydrated nodes it returns a FlexTreeNode backed by the forest.
	 * Note that for "marinated" nodes, this FlexTreeNode exists and returns it: it does not return the MapTreeNode which is the current InnerNode.
	 *
<<<<<<< HEAD
	 * @throws If the node has been deleted.
=======
	 * @throws A {@link @fluidframework/telemetry-utils#UsageError} if the node has been deleted.
>>>>>>> a4e911fa
	 */
	public getOrCreateInnerNode(): InnerNode {
		if (!isHydrated(this.#hydrationState)) {
			debugAssert(
				() =>
					this.#hydrationState.innerNode?.context.isDisposed() === false ||
					"Unhydrated node should never be disposed",
			);
			return this.#hydrationState.innerNode; // Unhydrated case
		}

		if (this.disposed) {
			throw new UsageError("Cannot access a deleted node.");
		}

		if (this.#hydrationState.innerNode === undefined) {
			// Marinated case -> cooked
			const anchorNode = this.#hydrationState.anchorNode;
			// This TreeNode is bound to an anchor node, but it may or may not have an actual flex node yet
			const flexNode = anchorNode.slots.get(flexTreeSlot);
			if (flexNode !== undefined) {
				// If the flex node already exists, use it...
				this.#hydrationState.innerNode = flexNode;
			} else {
				// ...otherwise, the flex node must be created
				const context =
					anchorNode.anchorSet.slots.get(ContextSlot) ?? fail(0xb41 /* missing context */);
				const cursor = context.checkout.forest.allocateCursor("getFlexNode");
				context.checkout.forest.moveCursorToPath(anchorNode, cursor);
				this.#hydrationState.innerNode = makeTree(context, cursor);
				cursor.free();
				assertFlexTreeEntityNotFreed(this.#hydrationState.innerNode);
			}
		}

		return this.#hydrationState.innerNode;
	}

	/**
	 * Retrieves the InnerNode associated with the given target via {@link setInnerNode}, if any.
	 * @remarks
	 * If `target` is an unhydrated node, returns its UnhydratedFlexTreeNode.
	 * If `target` is a cooked node (or marinated but a FlexTreeNode exists) returns the FlexTreeNode.
	 * If the target is a marinated node with no FlexTreeNode for its anchor, returns undefined.
	 */
	public tryGetInnerNode(): InnerNode | undefined {
		if (isHydrated(this.#hydrationState)) {
			return (
				this.#hydrationState.innerNode ??
				this.#hydrationState.anchorNode.slots.get(flexTreeSlot)
			);
		}

		return this.#hydrationState.innerNode;
	}
}

const kernelEvents = ["childrenChangedAfterBatch", "subtreeChangedAfterBatch"] as const;

type KernelEvents = Pick<AnchorEvents, (typeof kernelEvents)[number]>;

/**
 * For "cooked" nodes this is a FlexTreeNode thats a projection of forest content.
 * For {@link Unhydrated} nodes this is a MapTreeNode.
 * For "marinated" nodes, some code (ex: getOrCreateInnerNode) returns the FlexTreeNode thats a projection of forest content, and some code (ex: tryGetInnerNode) returns undefined.
 *
 * @remarks
 * Currently MapTreeNode extends FlexTreeNode, and most code which can work with either just uses FlexTreeNode.
 * TODO: Code should be migrating toward using this type to distinguish to two use-cases.
 *
 * TODO: The inconsistent handling of "marinated" cases should be cleaned up.
 * Maybe getOrCreateInnerNode should cook marinated nodes so they have a proper InnerNode?
 */
export type InnerNode = FlexTreeNode | UnhydratedFlexTreeNode;

/**
 * Associates a given {@link UnhydratedFlexTreeNode} with a {@link TreeNode}.
 */
const unhydratedFlexTreeNodeToTreeNodeInternal = new WeakMap<
	UnhydratedFlexTreeNode,
	TreeNode
>();
/**
 * Retrieves the {@link TreeNode} associated with the given {@link UnhydratedFlexTreeNode} if any.
 */
export const unhydratedFlexTreeNodeToTreeNode =
	unhydratedFlexTreeNodeToTreeNodeInternal as Pick<
		WeakMap<UnhydratedFlexTreeNode, TreeNode>,
		"get"
	>;

/**
 * An anchor slot which associates an anchor with its corresponding {@link TreeNode}, if there is one.
 * @remarks
 * For this to work, we have to require that there is at most a single view using a given AnchorSet.
 * FlexTree already has this assumption, and we also assume there is a single simple-tree per FlexTree, so this is valid.
 */
export const simpleTreeNodeSlot = anchorSlot<TreeNode>();

/**
 * Dispose a TreeNode (if any) for an existing anchor without disposing the anchor.
 */
export function tryDisposeTreeNode(anchorNode: AnchorNode): void {
	const treeNode = anchorNode.slots.get(simpleTreeNodeSlot);
	if (treeNode !== undefined) {
		const kernel = getKernel(treeNode);
		kernel.dispose();
		anchorNode.slots.delete(simpleTreeNodeSlot);
	}
}

/**
 * Gets the {@link TreeNodeSchema} for the {@link InnerNode}.
 */
export function getSimpleNodeSchemaFromInnerNode(innerNode: InnerNode): TreeNodeSchema {
	const context: Context = getSimpleContextFromInnerNode(innerNode);
	return context.schema.get(innerNode.schema) ?? fail(0xb3f /* missing schema from context */);
}

/**
 * Gets the {@link Context} for the {@link InnerNode}.
 */
export function getSimpleContextFromInnerNode(innerNode: InnerNode): Context {
	if (innerNode instanceof UnhydratedFlexTreeNode) {
		return innerNode.simpleContext;
	}

	const context = innerNode.anchorNode.anchorSet.slots.get(SimpleContextSlot);
	assert(context !== undefined, 0xa55 /* missing simple tree context */);

	return context;
}

/**
 * Retrieves the flex node associated with the given target via {@link setInnerNode}.
 * @remarks
 * For {@link Unhydrated} nodes, this returns the MapTreeNode.
 *
 * For hydrated nodes it returns a FlexTreeNode backed by the forest.
 * Note that for "marinated" nodes, this FlexTreeNode exists and returns it: it does not return the MapTreeNode which is the current InnerNode.
 *
<<<<<<< HEAD
 *
 * @throws If the node has been deleted.
=======
 * @throws A {@link @fluidframework/telemetry-utils#UsageError} if the node has been deleted.
>>>>>>> a4e911fa
 */
export function getOrCreateInnerNode(treeNode: TreeNode): InnerNode {
	const kernel = getKernel(treeNode);
	return kernel.getOrCreateInnerNode();
}

/**
 * Gets a flex node from an anchor node
 */
function flexNodeFromAnchor(anchorNode: AnchorNode): FlexTreeNode {
	const flexNode = anchorNode.slots.get(flexTreeSlot);
	if (flexNode !== undefined) {
		return flexNode; // If it does have a flex node, return it...
	} // ...otherwise, the flex node must be created
	const context =
		anchorNode.anchorSet.slots.get(ContextSlot) ?? fail(0xb45 /* missing context */);
	const cursor = context.checkout.forest.allocateCursor("getFlexNode");
	context.checkout.forest.moveCursorToPath(anchorNode, cursor);
	const newFlexNode = makeTree(context, cursor);
	cursor.free();
	return newFlexNode;
}

/**
 * Gets a tree node from an anchor node
 */
export function treeNodeFromAnchor(anchorNode: AnchorNode): TreeNode | TreeValue {
	const cached = anchorNode.slots.get(simpleTreeNodeSlot);
	if (cached !== undefined) {
		return cached;
	}

	const flexNode = flexNodeFromAnchor(anchorNode);
	return createTreeNodeFromInner(flexNode);
}

/**
 * Constructs a TreeNode from an InnerNode.
 * @remarks
 * This does not do caching or validation: caller must ensure duplicate nodes for a given inner node are not created, and that the inner node is valid.
 */
export function createTreeNodeFromInner(innerNode: InnerNode): TreeNode | TreeValue {
	const classSchema = getSimpleNodeSchemaFromInnerNode(innerNode);
	const internal = innerNode as unknown as InternalTreeNode;
	return typeof classSchema === "function"
		? new classSchema(internal)
		: (classSchema as { create(data: InternalTreeNode): TreeNode | TreeValue }).create(
				internal,
			);
}<|MERGE_RESOLUTION|>--- conflicted
+++ resolved
@@ -299,11 +299,7 @@
 	 * For hydrated nodes it returns a FlexTreeNode backed by the forest.
 	 * Note that for "marinated" nodes, this FlexTreeNode exists and returns it: it does not return the MapTreeNode which is the current InnerNode.
 	 *
-<<<<<<< HEAD
-	 * @throws If the node has been deleted.
-=======
 	 * @throws A {@link @fluidframework/telemetry-utils#UsageError} if the node has been deleted.
->>>>>>> a4e911fa
 	 */
 	public getOrCreateInnerNode(): InnerNode {
 		if (!isHydrated(this.#hydrationState)) {
@@ -445,12 +441,7 @@
  * For hydrated nodes it returns a FlexTreeNode backed by the forest.
  * Note that for "marinated" nodes, this FlexTreeNode exists and returns it: it does not return the MapTreeNode which is the current InnerNode.
  *
-<<<<<<< HEAD
- *
- * @throws If the node has been deleted.
-=======
  * @throws A {@link @fluidframework/telemetry-utils#UsageError} if the node has been deleted.
->>>>>>> a4e911fa
  */
 export function getOrCreateInnerNode(treeNode: TreeNode): InnerNode {
 	const kernel = getKernel(treeNode);
