--- conflicted
+++ resolved
@@ -8,23 +8,13 @@
 import { TreeNodeSchemaIdentifier, TreeValue } from "../core/index.js";
 import { leaf } from "../domains/index.js";
 import {
-	FlexFieldNodeSchema,
 	LeafNodeSchema as FlexLeafNodeSchema,
-<<<<<<< HEAD
-	isFlexTreeNode,
-	isLazy,
-	markEager,
-	isFluidHandle,
-=======
-	FlexMapNodeSchema,
-	FlexObjectNodeSchema,
 	FlexTreeNode,
 	isFlexTreeNode,
 	isFluidHandle,
 	isLazy,
 	markEager,
 	valueSchemaAllows,
->>>>>>> f10e7427
 } from "../feature-libraries/index.js";
 import { RestrictiveReadonlyRecord, getOrCreate, isReadonlyArray } from "../util/index.js";
 import {
@@ -35,17 +25,9 @@
 	isTreeNode,
 	mapStaticDispatchMap,
 } from "./proxies.js";
-<<<<<<< HEAD
-import { setFlexSchemaFromClassSchema } from "./toFlexSchema.js";
-=======
->>>>>>> f10e7427
 import {
 	AllowedTypes,
 	FieldKind,
-	FieldSchema,
-	ImplicitAllowedTypes,
-	ImplicitFieldSchema,
-	InsertableObjectFromSchemaRecord,
 	InsertableTreeNodeFromImplicitAllowedTypes,
 	InsertableTypedNode,
 	NodeFromSchema,
@@ -59,14 +41,15 @@
 	WithType,
 	type,
 	type FieldProps,
+	type ImplicitFieldSchema,
+	type InsertableObjectFromSchemaRecord,
+	type ImplicitAllowedTypes,
+	FieldSchema,
 } from "./schemaTypes.js";
-import { getFlexSchema, setFlexSchemaFromClassSchema } from "./toFlexSchema.js";
+import { setFlexSchemaFromClassSchema } from "./toFlexSchema.js";
 import { TreeArrayNode } from "./treeArrayNode.js";
-<<<<<<< HEAD
+import { TreeNode } from "./types.js";
 import { getClassSchema } from "./classSchemaCaching.js";
-=======
-import { TreeNode } from "./types.js";
->>>>>>> f10e7427
 
 /**
  * Instances of this class are schema for leaf nodes.
