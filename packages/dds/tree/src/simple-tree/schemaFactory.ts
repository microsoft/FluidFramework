/*!
 * Copyright (c) Microsoft Corporation and contributors. All rights reserved.
 * Licensed under the MIT License.
 */

import { assert, unreachableCase } from "@fluidframework/core-utils";
import { UsageError } from "@fluidframework/telemetry-utils";
import { TreeNodeSchemaIdentifier, TreeValue } from "../core/index.js";
import { leaf } from "../domains/index.js";
import {
	FlexFieldNodeSchema,
	LeafNodeSchema as FlexLeafNodeSchema,
	FlexMapNodeSchema,
	FlexObjectNodeSchema,
	FlexTreeNode,
	isFlexTreeNode,
	isFluidHandle,
	isLazy,
	markEager,
	valueSchemaAllows,
	typeNameSymbol,
} from "../feature-libraries/index.js";
import { RestrictiveReadonlyRecord, getOrCreate, isReadonlyArray } from "../util/index.js";
import {
<<<<<<< HEAD
=======
	arrayNodePrototypeProperties,
	createNodeProxy,
	createRawNodeProxy,
>>>>>>> 2822c6b8
	getClassSchema,
	getSequenceField,
	isTreeNode,
<<<<<<< HEAD
	createObjectProxy,
	createMapProxy,
	createArrayNodeProxy,
=======
	mapStaticDispatchMap,
>>>>>>> 2822c6b8
} from "./proxies.js";
import {
	AllowedTypes,
	FieldKind,
	FieldSchema,
	ImplicitAllowedTypes,
	ImplicitFieldSchema,
	InsertableObjectFromSchemaRecord,
	InsertableTreeNodeFromImplicitAllowedTypes,
	InsertableTypedNode,
	NodeFromSchema,
	NodeKind,
	ObjectFromSchemaRecord,
	TreeMapNode,
	TreeNodeFromImplicitAllowedTypes,
	TreeNodeSchema,
	TreeNodeSchemaClass,
	TreeNodeSchemaNonClass,
	WithType,
	type,
} from "./schemaTypes.js";
import { getFlexSchema, setFlexSchemaFromClassSchema } from "./toFlexSchema.js";
import { TreeArrayNode } from "./treeArrayNode.js";
<<<<<<< HEAD
import { createRawNode } from "./rawNode.js";
import { setFlexNode } from "./flexNode.js";
=======
import { TreeNode } from "./types.js";
>>>>>>> 2822c6b8

/**
 * Instances of this class are schema for leaf nodes.
 * @remarks
 * Unlike other schema, leaf schema are class instances instead of classes themselves.
 * This is because the instance type (the tree node type) for leaves are not objects,
 * so those instances can't be instances of a schema based class.
 * @privateRemarks
 * This class refers to the underlying flex tree schema in its constructor, so this class can't be included in the package API.
 */
class LeafNodeSchema<T extends FlexLeafNodeSchema>
	implements TreeNodeSchemaNonClass<UnbrandedName<T>, NodeKind.Leaf, TreeValue<T["info"]>>
{
	public readonly identifier: UnbrandedName<T>;
	public readonly kind = NodeKind.Leaf;
	public readonly info: T["info"];
	public readonly implicitlyConstructable = true as const;
	public create(data: TreeValue<T["info"]> | FlexTreeNode): TreeValue<T["info"]> {
		if (isFlexTreeNode(data)) {
			const value = data.value;
			assert(valueSchemaAllows(this.info, value), "invalid value");
			return value;
		}
		return data;
	}

	public constructor(schema: T) {
		setFlexSchemaFromClassSchema(this, schema);
		this.identifier = schema.name as UnbrandedName<T>;
		this.info = schema.info;
	}
}

/**
 * Wrapper around LeafNodeSchema's constructor that provides the return type that is desired in the package public API.
 */
function makeLeaf<T extends FlexLeafNodeSchema>(
	schema: T,
): TreeNodeSchema<UnbrandedName<T>, NodeKind.Leaf, TreeValue<T["info"]>, TreeValue<T["info"]>> {
	return new LeafNodeSchema(schema);
}

// Leaf schema shared between all SchemaFactory instances.
const stringSchema = makeLeaf(leaf.string);
const numberSchema = makeLeaf(leaf.number);
const booleanSchema = makeLeaf(leaf.boolean);
const nullSchema = makeLeaf(leaf.null);
const handleSchema = makeLeaf(leaf.handle);

/**
 * Gets the leaf domain schema compatible with a given {@link TreeValue}.
 */
export function schemaFromValue(value: TreeValue): TreeNodeSchema {
	switch (typeof value) {
		case "boolean":
			return booleanSchema;
		case "number":
			return numberSchema;
		case "string":
			return stringSchema;
		case "object": {
			if (value === null) {
				return nullSchema;
			}
			assert(isFluidHandle(value), 0x87e /* invalid TreeValue */);
			return handleSchema;
		}
		default:
			unreachableCase(value);
	}
}

type UnbrandedName<T extends FlexLeafNodeSchema> = T["name"] extends TreeNodeSchemaIdentifier<
	infer Name extends string
>
	? Name
	: T["name"];

/**
 * The name of a schema produced by {@link SchemaFactory}, including its optional scope prefix.
 *
 * @public
 */
export type ScopedSchemaName<
	TScope extends string | undefined,
	TName extends number | string,
> = TScope extends undefined ? `${TName}` : `${TScope}.${TName}`;
// > = `${TScope extends undefined ? "" : `${TScope}.`}${TName}`;

// TODO:
// SchemaFactory.array references should link to the correct overloads, however the syntax for this does not seems to work currently for methods unless the they are not qualified with the class.
// API-Extractor requires such links to be qualified with the class, so it can't work.
// Since linking the overload set as a whole also doesn't work, these have been made non-links for now.
/**
 * Creates various types of {@link TreeNodeSchema|schema} for {@link TreeNode}s.
 *
 * @typeParam TScope - Scope added as a prefix to the name of every schema produced by this factory.
 * @typeParam TName - Type of names used to identify each schema produced in this factory.
 * Typically this is just `string` but it is also possible to use `string` or `number` based enums if you prefer to identify your types that way.
 *
 * @remarks
 * All schema produced by this factory get a {@link TreeNodeSchemaCore.identifier|unique identifier} by {@link ScopedSchemaName|combining} the {@link SchemaFactory.scope} with the schema's `Name`.
 * The `Name` part may be explicitly provided as a parameter, or inferred as a structural combination of the provided types.
 * The APIs which use this second approach, structural naming, also deduplicate all equivalent calls.
 * Therefor two calls to `array(allowedTypes)` with the same allowedTypes will return the same {@link TreeNodeSchema} instance.
 * On the other hand, two calls to `array(name, allowedTypes)` will always return different {@link TreeNodeSchema} instances
 * and it is an error to use both in the same tree (since their identifiers are not unique).
 *
 * Note:
 * POJO stands for Plain Old JavaScript Object.
 * This means an object that works like a `{}` style object literal.
 * In this case it means the prototype is `Object.prototype` and acts like a set of key value pairs (data, not methods).
 * The usage below generalizes this to include array and map like objects as well.
 *
 * There are two ways to use these APIs:
 * |                     | Customizable | POJO Emulation |
 * | ------------------- | ------------ |--------------- |
 * | Declaration         | `class X extends schemaFactory.object("x", {}) {}` | `const X = schemaFactory.object("x", {}); type X = NodeFromSchema<typeof X>; `
 * | Allows adding "local" (non-persisted) members | Yes. Members (including methods) can be added to class.        | No. Attempting to set non-field members will error. |
 * | Prototype | The user defined class | `Object.prototype`, `Map.prototype` or `Array.prototype` depending on node kind |
 * | Structurally named Schema | Not Supported | Supported |
 * | Explicitly named Objects | Supported | Supported |
 * | Explicitly named Maps and Arrays | Supported: Both declaration approaches can be used | Not Supported |
 * | node.js assert.deepEqual | Compares like class instances: equal to other nodes of the same type with the same content, including custom local fields. | Compares like plain objects: equal to plain JavaScript objects with the same fields, and other nodes with the same fields, even if the types are different. |
 * | IntelliSense | Shows and links to user defined class by name: `X` | Shows internal type generation logic: `object & TreeNode & ObjectFromSchemaRecord<{}> & WithType<"test.x">` |
 * | Recursion | Supported with special declaration patterns. | Unsupported: Generated d.ts files replace recursive references with `any`, breaking use of recursive schema across compilation boundaries |
 *
 * Note that while "POJO Emulation" nodes act a lot like POJO objects, they are not true POJO objects:
 *
 * - Adding new arbitrary fields will error, as well some cases of invalid edits.
 *
 * - They are implemented using proxies.
 *
 * - They have state that is not exposed via enumerable own properties, including a {@link TreeNodeSchema}.
 * This makes libraries like node.js `assert.deepEqual` fail to detect differences in type.
 *
 * - Assigning members has side effects (in this case editing the persisted/shared tree).
 *
 * - Not all operations implied by the prototype will work correctly: stick to the APIs explicitly declared in the TypeScript types.
 *
 * @privateRemarks
 * It's perfectly possible to make `POJO Emulation` mode (or even just hiding the prototype) selectable even when using the custom user class declaration syntax.
 * When doing this, it's still possible to make `instanceof` perform correctly.
 * Allowing (or banning) custom/out-of-schema properties on the class is also possible in both modes: it could be orthogonal.
 * Also for consistency, if keeping the current approach to detecting `POJO Emulation` mode it might make sense to make explicitly named Maps and Arrays do the detection the same as how object does it.
 *
 * @sealed @public
 */
export class SchemaFactory<
	out TScope extends string | undefined = string | undefined,
	TName extends number | string = string,
> {
	private readonly structuralTypes: Map<string, TreeNodeSchema> = new Map();

	/**
	 * @param scope - Prefix appended to the identifiers of all {@link TreeNodeSchema} produced by this builder.
	 * Use of [Reverse domain name notation](https://en.wikipedia.org/wiki/Reverse_domain_name_notation) or a UUIDv4 is recommended to avoid collisions.
	 * You may opt out of using a scope by passing `undefined`, but note that this increases the risk of collisions.
	 */
	public constructor(public readonly scope: TScope) {}

	private scoped<Name extends TName | string>(name: Name): ScopedSchemaName<TScope, Name> {
		return (this.scope === undefined ? `${name}` : `${this.scope}.${name}`) as ScopedSchemaName<
			TScope,
			Name
		>;
	}

	/**
	 * {@link TreeNodeSchema} for holding a JavaScript `string`.
	 *
	 * @remarks
	 * Strings containing unpaired UTF-16 surrogate pair code units may not be handled correctly.
	 *
	 * These limitations come from the use of UTF-8 encoding of the strings, which requires them to be valid unicode.
	 * JavaScript does not make this requirement for its strings so not all possible JavaScript strings are supported.
	 * @privateRemarks
	 * TODO:
	 * We should be much more clear about what happens if you use problematic values.
	 * We should validate and/or normalize them when inserting content.
	 */
	public readonly string = stringSchema;

	/**
	 * {@link TreeNodeSchema} for holding a JavaScript `number`.
	 *
	 * @remarks
	 * The number is a [double-precision 64-bit binary format IEEE 754](https://en.wikipedia.org/wiki/Double-precision_floating-point_format) value, however there are some exceptions:
	 * - `NaN`, and the infinities are converted to `null` (and may therefore only be used where `null` is allowed by the schema).
	 * - `-0` may be converted to `0` in some cases.
	 *
	 * These limitations match the limitations of JSON.
	 * @privateRemarks
	 * TODO:
	 * We should be much more clear about what happens if you use problematic values.
	 * We should validate and/or normalize them when inserting content.
	 */
	public readonly number = numberSchema;

	/**
	 * {@link TreeNodeSchema} for holding a boolean.
	 */
	public readonly boolean = booleanSchema;

	/**
	 * {@link TreeNodeSchema} for JavaScript `null`.
	 *
	 * @remarks
	 * There are good [reasons to avoid using null](https://www.npmjs.com/package/%40rushstack/eslint-plugin#rushstackno-new-null) in JavaScript, however sometimes it is desired.
	 * This {@link TreeNodeSchema} node provides the option to include nulls in trees when desired.
	 * Unless directly inter-operating with existing data using null, consider other approaches, like wrapping the value in an optional field, or using a more specifically named empty object node.
	 */
	public readonly null = nullSchema;

	/**
	 * {@link TreeNodeSchema} for holding an {@link @fluidframework/core-interfaces#(IFluidHandle:interface)}.
	 */
	public readonly handle = handleSchema;

	/**
	 * Construct a class that provides the common parts all TreeNodeSchemaClass share.
	 * More specific schema extend this class.
	 */
	private nodeSchema<
		const Name extends TName | string,
		const TKind extends NodeKind,
		T,
		const TImplicitlyConstructable extends boolean,
	>(
		name: Name,
		kind: TKind,
		t: T,
		implicitlyConstructable: TImplicitlyConstructable,
	): TreeNodeSchemaClass<
		ScopedSchemaName<TScope, Name>,
		TKind,
		TreeNode & WithType<ScopedSchemaName<TScope, Name>>,
		FlexTreeNode | unknown,
		TImplicitlyConstructable,
		T
	> {
		const identifier = this.scoped(name);
		class schema extends TreeNode implements WithType<ScopedSchemaName<TScope, Name>> {
			public static readonly identifier = identifier;
			public static readonly kind = kind;
			public static readonly info = t;
			public static readonly implicitlyConstructable: TImplicitlyConstructable =
				implicitlyConstructable;
			/**
			 * This constructor only does validation of the input, and should be passed the argument from the derived type unchanged.
			 * It is up to the derived type to actually do something with this value.
			 */
			public constructor(input: FlexTreeNode | unknown) {
				super();
				// Currently this just does validation. All other logic is in the subclass.
				if (isFlexTreeNode(input)) {
					assert(
						getClassSchema(input.schema) === this.constructor,
						0x83b /* building node with wrong schema */,
					);
				}

				if (isTreeNode(input)) {
					// TODO: update this once we have better support for deep-copying and move operations.
					throw new UsageError(
						"Existing nodes may not be used as the constructor parameter for a new node. The existing node may be used directly instead of creating a new one, used as a child of the new node (if it has not yet been inserted into the tree). If the desired result is copying the provided node, it must be deep copied (since any child node would be parented under both the new and old nodes). Currently no API is provided to make deep copies, but it can be done manually with object spreads - for example `new Foo({...oldFoo})` will work if all fields of `oldFoo` are leaf nodes.",
					);
				}
			}

			public get [type](): ScopedSchemaName<TScope, Name> {
				return identifier;
			}
		}
		// Class objects are functions (callable), so we need a strong way to distinguish between `schema` and `() => schema` when used as a `LazyItem`.
		markEager(schema);
		return schema;
	}

	/**
	 * Define a {@link TreeNodeSchema} for an object node.
	 *
	 * @param name - Unique identifier for this schema within this factory's scope.
	 */
	public object<
		const Name extends TName,
		const T extends RestrictiveReadonlyRecord<string, ImplicitFieldSchema>,
	>(name: Name, t: T) {
		class schema extends this.nodeSchema(name, NodeKind.Object, t, true) {
			public constructor(input: InsertableObjectFromSchemaRecord<T>) {
				super(input);

				// Differentiate between the following cases:
				//
				// Case 1: Direct construction (POJO emulation)
				//
				//     const Foo = schemaFactory.object("Foo", {bar: schemaFactory.number});
				//
				//     assert.deepEqual(new Foo({ bar: 42 }), { bar: 42 },
				//		   "Prototype chain equivalent to POJO.");
				//
				// Case 2: Subclass construction (Customizable Object)
				//
				// 	   class Foo extends schemaFactory.object("Foo", {bar: schemaFactory.number}) {}
				//
				// 	   assert.notDeepEqual(new Foo({ bar: 42 }), { bar: 42 },
				// 	       "Subclass prototype chain differs from POJO.");
				//
				// In Case 1 (POJO emulation), the prototype chain match '{}' (proxyTarget = undefined)
				// In Case 2 (Customizable Object), the prototype chain include the user's subclass (proxyTarget = this)
				const customizable = this.constructor !== schema;
				const proxyTarget = customizable ? this : undefined;

				const flexSchema = getFlexSchema(this.constructor as TreeNodeSchema);
				assert(flexSchema instanceof FlexObjectNodeSchema, "invalid flex schema");
				const flexNode: FlexTreeNode = isFlexTreeNode(input)
					? input
					: createRawNode(flexSchema, copyContent(flexSchema.name, input) as object);

				const proxy: TreeNode = createObjectProxy(flexSchema, customizable, proxyTarget);
				setFlexNode(proxy, flexNode);
				return proxy as unknown as schema;
			}
		}

		return schema as TreeNodeSchemaClass<
			ScopedSchemaName<TScope, Name>,
			NodeKind.Object,
			TreeNode & ObjectFromSchemaRecord<T> & WithType<ScopedSchemaName<TScope, Name>>,
			object & InsertableObjectFromSchemaRecord<T>,
			true,
			T
		>;
	}

	/**
	 * Define a structurally typed {@link TreeNodeSchema} for a {@link TreeMapNode}.
	 *
	 * @remarks
	 * The unique identifier for this Map is defined as a function of the provided types.
	 * It is still scoped to this SchemaBuilder, but multiple calls with the same arguments will return the same schema object, providing somewhat structural typing.
	 * This does not support recursive types.
	 *
	 * If using these structurally named maps, other types in this schema builder should avoid names of the form `Map<${string}>`.
	 *
	 * @example
	 * The returned schema should be used as a schema directly:
	 * ```typescript
	 * const MyMap = factory.map(factory.number);
	 * type MyMap = NodeFromSchema<typeof MyMap>;
	 * ```
	 * Or inline:
	 * ```typescript
	 * factory.object("Foo", {myMap: factory.map(factory.number)});
	 * ```
	 * @privateRemarks
	 * See note on array.
	 */
	public map<const T extends TreeNodeSchema | readonly TreeNodeSchema[]>(
		allowedTypes: T,
	): TreeNodeSchema<
		ScopedSchemaName<TScope, `Map<${string}>`>,
		NodeKind.Map,
		TreeMapNode<T> & WithType<ScopedSchemaName<TScope, `Map<${string}>`>>,
		Iterable<[string, InsertableTreeNodeFromImplicitAllowedTypes<T>]>,
		true,
		T
	>;

	/**
	 * Define a {@link TreeNodeSchema} for a {@link TreeMapNode}.
	 *
	 * @param name - Unique identifier for this schema within this factory's scope.
	 *
	 * @example
	 * ```typescript
	 * class NamedMap extends factory.map("name", factory.number) {}
	 * ```
	 */
	public map<Name extends TName, const T extends ImplicitAllowedTypes>(
		name: Name,
		allowedTypes: T,
	): TreeNodeSchemaClass<
		ScopedSchemaName<TScope, Name>,
		NodeKind.Map,
		TreeMapNode<T> & WithType<ScopedSchemaName<TScope, Name>>,
		Iterable<[string, InsertableTreeNodeFromImplicitAllowedTypes<T>]>,
		true,
		T
	>;

	public map<const T extends ImplicitAllowedTypes>(
		nameOrAllowedTypes: TName | ((T & TreeNodeSchema) | readonly TreeNodeSchema[]),
		allowedTypes?: T,
	): TreeNodeSchema<
		string,
		NodeKind.Map,
		TreeMapNode<T>,
		Iterable<[string, InsertableTreeNodeFromImplicitAllowedTypes<T>]>,
		true,
		T
	> {
		if (allowedTypes === undefined) {
			const types = nameOrAllowedTypes as (T & TreeNodeSchema) | readonly TreeNodeSchema[];
			const fullName = structuralName("Map", types);
			return getOrCreate(
				this.structuralTypes,
				fullName,
				() =>
					this.namedMap_internal(
						fullName as TName,
						nameOrAllowedTypes as T,
						false,
						true,
					) as TreeNodeSchema,
			) as TreeNodeSchemaClass<
				string,
				NodeKind.Map,
				TreeMapNode<T>,
				Iterable<[string, InsertableTreeNodeFromImplicitAllowedTypes<T>]>,
				true,
				T
			>;
		}
		return this.namedMap_internal(nameOrAllowedTypes as TName, allowedTypes, true, true);
	}

	/**
	 * Define a {@link TreeNodeSchema} for a {@link (TreeMapNode:interface)}.
	 *
	 * @param name - Unique identifier for this schema within this factory's scope.
	 *
	 * @remarks See remarks on {@link SchemaFactory.namedArray_internal}.
	 */
	public namedMap_internal<
		Name extends TName | string,
		const T extends ImplicitAllowedTypes,
		const ImplicitlyConstructable extends boolean,
	>(
		name: Name,
		allowedTypes: T,
		customizable: boolean,
		implicitlyConstructable: ImplicitlyConstructable,
	) {
		class schema extends this.nodeSchema(
			name,
			NodeKind.Map,
			allowedTypes,
			implicitlyConstructable,
		) {
			public constructor(
				input: Iterable<[string, InsertableTreeNodeFromImplicitAllowedTypes<T>]>,
			) {
				super(input);

				const proxyTarget = customizable ? this : undefined;

				const flexSchema = getFlexSchema(this.constructor as TreeNodeSchema);
				assert(flexSchema instanceof FlexMapNodeSchema, "invalid flex schema");
				const flexNode: FlexTreeNode = isFlexTreeNode(input)
					? input
					: createRawNode(flexSchema, copyContent(flexSchema.name, input) as object);

				const proxy: TreeNode = createMapProxy(customizable, proxyTarget);
				setFlexNode(proxy, flexNode);
				return proxy as unknown as schema;
			}
		}

		// Setup map functionality
		Object.defineProperties(schema.prototype, mapStaticDispatchMap);

		return schema as TreeNodeSchemaClass<
			ScopedSchemaName<TScope, Name>,
			NodeKind.Map,
			TreeMapNode<T> & WithType<ScopedSchemaName<TScope, Name>>,
			Iterable<[string, InsertableTreeNodeFromImplicitAllowedTypes<T>]>,
			ImplicitlyConstructable,
			T
		>;
	}

	/**
	 * Define a structurally typed {@link TreeNodeSchema} for a {@link (TreeArrayNode:interface)}.
	 *
	 * @remarks
	 * The identifier for this Array is defined as a function of the provided types.
	 * It is still scoped to this SchemaFactory, but multiple calls with the same arguments will return the same schema object, providing somewhat structural typing.
	 * This does not support recursive types.
	 *
	 * If using these structurally named arrays, other types in this schema builder should avoid names of the form `Array<${string}>`.
	 *
	 * @example
	 * The returned schema should be used as a schema directly:
	 * ```typescript
	 * const MyArray = factory.array(factory.number);
	 * type MyArray = NodeFromSchema<typeof MyArray>;
	 * ```
	 * Or inline:
	 * ```typescript
	 * factory.object("Foo", {myArray: factory.array(factory.number)});
	 * ```
	 * @privateRemarks
	 * The name produced at the type level here is not as specific as it could be, however doing type level sorting and escaping is a real mess.
	 * There are cases where not having this full type provided will be less than ideal since TypeScript's structural types.
	 * For example attempts to narrow unions of structural arrays by name won't work.
	 * Planned future changes to move to a class based schema system as well as factor function based node construction should mostly avoid these issues,
	 * though there may still be some problematic cases even after that work is done.
	 *
	 * The return value is a class, but its the type is intentionally not specific enough to indicate it is a class.
	 * This prevents callers of this from sub-classing it, which is unlikely to work well (due to the ease of accidentally giving two different calls o this different subclasses)
	 * when working with structural typing.
	 *
	 * {@label STRUCTURAL}
	 */
	public array<const T extends TreeNodeSchema | readonly TreeNodeSchema[]>(
		allowedTypes: T,
	): TreeNodeSchema<
		ScopedSchemaName<TScope, `Array<${string}>`>,
		NodeKind.Array,
		TreeArrayNode<T> & WithType<ScopedSchemaName<TScope, `Array<${string}>`>>,
		Iterable<InsertableTreeNodeFromImplicitAllowedTypes<T>>,
		true,
		T
	>;

	/**
	 * Define (and add to this library) a {@link TreeNodeSchemaClass} for a {@link (TreeArrayNode:interface)}.
	 *
	 * @param name - Unique identifier for this schema within this factory's scope.
	 *
	 * @example
	 * ```typescript
	 * class NamedArray extends factory.array("name", factory.number) {}
	 * ```
	 *
	 * {@label NAMED}
	 */
	public array<const Name extends TName, const T extends ImplicitAllowedTypes>(
		name: Name,
		allowedTypes: T,
	): TreeNodeSchemaClass<
		ScopedSchemaName<TScope, Name>,
		NodeKind.Array,
		TreeArrayNode<T> & WithType<ScopedSchemaName<TScope, Name>>,
		Iterable<InsertableTreeNodeFromImplicitAllowedTypes<T>>,
		true,
		T
	>;

	public array<const T extends ImplicitAllowedTypes>(
		nameOrAllowedTypes: TName | ((T & TreeNodeSchema) | readonly TreeNodeSchema[]),
		allowedTypes?: T,
	): TreeNodeSchema<
		ScopedSchemaName<TScope, string>,
		NodeKind.Array,
		TreeArrayNode<T>,
		Iterable<InsertableTreeNodeFromImplicitAllowedTypes<T>>,
		true,
		T
	> {
		if (allowedTypes === undefined) {
			const types = nameOrAllowedTypes as (T & TreeNodeSchema) | readonly TreeNodeSchema[];
			const fullName = structuralName("Array", types);
			return getOrCreate(this.structuralTypes, fullName, () =>
				this.namedArray_internal(fullName, nameOrAllowedTypes as T, false, true),
			) as TreeNodeSchemaClass<
				ScopedSchemaName<TScope, string>,
				NodeKind.Array,
				TreeArrayNode<T>,
				Iterable<InsertableTreeNodeFromImplicitAllowedTypes<T>>,
				true,
				T
			>;
		}
		return this.namedArray_internal(nameOrAllowedTypes as TName, allowedTypes, true, true);
	}

	/**
	 * Define a {@link TreeNodeSchema} for a {@link (TreeArrayNode:interface)}.
	 *
	 * @param name - Unique identifier for this schema within this factory's scope.
	 *
	 * @remarks
	 * This is not intended to be used directly, use the overload of `array` which takes a name instead.
	 * This is only public to work around a compiler limitation.
	 *
	 * @privateRemarks
	 * TODO: this should be made private or protected.
	 * Doing so breaks due to:
	 * `src/class-tree/schemaFactoryRecursive.ts:42:9 - error TS2310: Type 'Array' recursively references itself as a base type.`
	 * Once recursive APIs are better sorted out and integrated into this class, switch this back to private.
	 */
	public namedArray_internal<
		Name extends TName | string,
		const T extends ImplicitAllowedTypes,
		const ImplicitlyConstructable extends boolean,
	>(
		name: Name,
		allowedTypes: T,
		customizable: boolean,
		implicitlyConstructable: ImplicitlyConstructable,
	) {
		// This class returns a proxy from its constructor to handle numeric indexing.
		// Alternatively it could extend a normal class which gets tons of numeric properties added.
		class schema extends this.nodeSchema(
			name,
			NodeKind.Array,
			allowedTypes,
			implicitlyConstructable,
		) {
			[x: number]: TreeNodeFromImplicitAllowedTypes<T>;
			public get length(): number {
				return getSequenceField(this as unknown as TreeArrayNode).length;
			}
			public constructor(input: Iterable<InsertableTreeNodeFromImplicitAllowedTypes<T>>) {
				super(input);

				const proxyTarget = customizable ? this : undefined;

				const flexSchema = getFlexSchema(this.constructor as TreeNodeSchema);
				assert(flexSchema instanceof FlexFieldNodeSchema, "invalid flex schema");
				const flexNode: FlexTreeNode = isFlexTreeNode(input)
					? input
					: createRawNode(flexSchema, copyContent(flexSchema.name, input) as object);

				const proxy: TreeNode = createArrayNodeProxy(customizable, proxyTarget);
				setFlexNode(proxy, flexNode);
				return proxy as unknown as schema;
			}
		}

		// Setup array functionality
		Object.defineProperties(schema.prototype, arrayNodePrototypeProperties);

		return schema as unknown as TreeNodeSchemaClass<
			ScopedSchemaName<TScope, Name>,
			NodeKind.Array,
			TreeArrayNode<T> & WithType<ScopedSchemaName<TScope, string>>,
			Iterable<InsertableTreeNodeFromImplicitAllowedTypes<T>>,
			ImplicitlyConstructable,
			T
		>;
	}

	/**
	 * Make a field optional instead of the default which is required.
	 */
	public optional<const T extends ImplicitAllowedTypes>(
		t: T,
	): FieldSchema<FieldKind.Optional, T> {
		return new FieldSchema(FieldKind.Optional, t);
	}

	/**
	 * Function which can be used for its compile time side-effects to tweak the evaluation order of recursive types to make them compile.
	 * @remarks
	 * Some related information in https://github.com/microsoft/TypeScript/issues/55758.
	 *
	 * Also be aware that code which relies on this tends to break VSCode's IntelliSense every time anything related to that code (even comments) is edited.
	 * Running the command `TypeScript: Restart TS Server` with the schema file focused should fix it.
	 * Sometimes this does not work: closing all open files except the schema before running the command can help.
	 * Real compile errors (for example elsewhere in the file) can also cause the IntelliSense to not work correctly ever after `TypeScript: Restart TS Server`.
	 *
	 * Intellisense has also shown problems when schema files with recursive types are part of a cyclic file dependency.
	 * Splitting the schema into its own file with minimal dependencies can help with this.
	 *
	 * Ensure `"noImplicitAny": true` is set in the `tsconfig.json`.
	 * Without it, recursive types that are not working properly can infer `any` and give very non-type-safe results instead of erroring.
	 *
	 * @example
	 * ```typescript
	 * const factory = new SchemaFactory("example");
	 * const recursiveReference = () => RecursiveObject;
	 * factory.fixRecursiveReference(recursiveReference);
	 * export class RecursiveObject extends factory.object("exampleObject", {
	 * 	recursive: [recursiveReference],
	 * }) {}
	 * ```
	 * @deprecated Use special `recursive` versions of builders instead of relying on this.
	 */
	public fixRecursiveReference<T extends AllowedTypes>(...types: T): void {}
}

// TODO: unify this with logic in getOrCreateNodeProxy
export function createTree<T extends TreeNodeSchema>(
	schema: T,
	data: InsertableTypedNode<T> | FlexTreeNode,
): NodeFromSchema<T> {
	if (typeof schema === "function") {
		return new (schema as TreeNodeSchemaClass<
			any,
			any,
			any,
			InsertableTypedNode<T> | FlexTreeNode
		>)(data) as NodeFromSchema<T>;
	}
	return (
		schema as TreeNodeSchemaNonClass<any, any, any, InsertableTypedNode<T> | FlexTreeNode>
	).create(data) as NodeFromSchema<T>;
}

export function structuralName<const T extends string>(
	collectionName: T,
	allowedTypes: TreeNodeSchema | readonly TreeNodeSchema[],
): `${T}<${string}>` {
	let inner: string;
	if (!isReadonlyArray(allowedTypes)) {
		return structuralName(collectionName, [allowedTypes]);
	} else {
		const names = allowedTypes.map((t): string => {
			// Ensure that lazy types (functions) don't slip through here.
			assert(!isLazy(t), 0x83d /* invalid type provided */);
			return t.identifier;
		});
		// Ensure name is order independent
		names.sort();
		// Ensure name can't have collisions by quoting and escaping any quotes in the names of types.
		// Using JSON is a simple way to accomplish this.
		// The outer `[]` around the result are also needed so that a single type name "Any" would not collide with the "any" case above.
		inner = JSON.stringify(names);
	}
	return `${collectionName}<${inner}>`;
}

function copyContent<T extends object>(typeName: TreeNodeSchemaIdentifier, content: T): T {
	const copy =
		content instanceof Map
			? (new Map(content) as T)
			: Array.isArray(content)
			? (content.slice() as T)
			: { ...content };

	return Object.defineProperty(copy, typeNameSymbol, { value: typeName });
}<|MERGE_RESOLUTION|>--- conflicted
+++ resolved
@@ -17,28 +17,22 @@
 	isFluidHandle,
 	isLazy,
 	markEager,
+	typeNameSymbol,
 	valueSchemaAllows,
-	typeNameSymbol,
 } from "../feature-libraries/index.js";
 import { RestrictiveReadonlyRecord, getOrCreate, isReadonlyArray } from "../util/index.js";
+import { setFlexNode } from "./flexNode.js";
 import {
-<<<<<<< HEAD
-=======
 	arrayNodePrototypeProperties,
-	createNodeProxy,
-	createRawNodeProxy,
->>>>>>> 2822c6b8
+	createArrayNodeProxy,
+	createMapProxy,
+	createObjectProxy,
 	getClassSchema,
 	getSequenceField,
 	isTreeNode,
-<<<<<<< HEAD
-	createObjectProxy,
-	createMapProxy,
-	createArrayNodeProxy,
-=======
 	mapStaticDispatchMap,
->>>>>>> 2822c6b8
 } from "./proxies.js";
+import { createRawNode } from "./rawNode.js";
 import {
 	AllowedTypes,
 	FieldKind,
@@ -61,12 +55,7 @@
 } from "./schemaTypes.js";
 import { getFlexSchema, setFlexSchemaFromClassSchema } from "./toFlexSchema.js";
 import { TreeArrayNode } from "./treeArrayNode.js";
-<<<<<<< HEAD
-import { createRawNode } from "./rawNode.js";
-import { setFlexNode } from "./flexNode.js";
-=======
 import { TreeNode } from "./types.js";
->>>>>>> 2822c6b8
 
 /**
  * Instances of this class are schema for leaf nodes.
