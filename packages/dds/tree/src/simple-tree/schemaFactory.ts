--- conflicted
+++ resolved
@@ -41,11 +41,7 @@
 } from "./schemaTypes.js";
 import { TreeArrayNode, arraySchema } from "./arrayNode.js";
 import { TreeNode } from "./types.js";
-<<<<<<< HEAD
-import { isFluidHandle } from "@fluidframework/core-interfaces/internal";
-=======
 import { isFluidHandle } from "@fluidframework/runtime-utils/internal";
->>>>>>> 4f577897
 import { InsertableObjectFromSchemaRecord, TreeObjectNode, objectSchema } from "./objectNode.js";
 import { TreeMapNode, mapSchema } from "./mapNode.js";
 import {
