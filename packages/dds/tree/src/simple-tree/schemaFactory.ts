/*!
 * Copyright (c) Microsoft Corporation and contributors. All rights reserved.
 * Licensed under the MIT License.
 */

import { assert, unreachableCase } from "@fluidframework/core-utils";
import { RestrictiveReadonlyRecord, getOrCreate, isReadonlyArray } from "../util/index.js";
import {
	FlexTreeNode,
	LeafNodeSchema as FlexLeafNodeSchema,
	isFlexTreeNode,
	FlexObjectNodeSchema,
	isLazy,
	markEager,
	FlexMapNodeSchema,
	FlexFieldNodeSchema,
	isFluidHandle,
} from "../feature-libraries/index.js";
import { leaf } from "../domains/index.js";
import { TreeNodeSchemaIdentifier, TreeValue } from "../core/index.js";
import {
	createNodeProxy,
	createRawNodeProxy,
	getClassSchema,
	getSequenceField,
	arrayNodePrototypeProperties,
	mapStaticDispatchMap,
	isTreeNode,
} from "./proxies.js";
import { getFlexSchema, setFlexSchemaFromClassSchema } from "./toFlexSchema.js";
import {
	AllowedTypes,
	FieldKind,
	FieldSchema,
	ImplicitAllowedTypes,
	ImplicitFieldSchema,
	InsertableObjectFromSchemaRecord,
	InsertableTreeNodeFromImplicitAllowedTypes,
	InsertableTypedNode,
	NodeFromSchema,
	NodeKind,
	ObjectFromSchemaRecord,
	TreeMapNode,
	TreeNodeFromImplicitAllowedTypes,
	TreeNodeSchema,
	TreeNodeSchemaClass,
	TreeNodeSchemaNonClass,
	WithType,
	type,
} from "./schemaTypes.js";
import { TreeNode } from "./types.js";
import { TreeArrayNode } from "./treeArrayNode.js";

/**
 * Instances of this class are schema for leaf nodes.
 * @remarks
 * Unlike other schema, leaf schema are class instances instead of classes themselves.
 * This is because the instance type (the tree node type) for leaves are not objects,
 * so those instances can't be instances of a schema based class.
 * @privateRemarks
 * This class refers to the underlying flex tree schema in its constructor, so this class can't be included in the package API.
 */
class LeafNodeSchema<T extends FlexLeafNodeSchema>
	implements TreeNodeSchemaNonClass<UnbrandedName<T>, NodeKind.Leaf, TreeValue<T["info"]>>
{
	public readonly identifier: UnbrandedName<T>;
	public readonly kind = NodeKind.Leaf;
	public readonly info: T["info"];
	public readonly implicitlyConstructable = true as const;
	public create(data: TreeValue<T["info"]>): TreeValue<T["info"]> {
		return data;
	}

	public constructor(schema: T) {
		setFlexSchemaFromClassSchema(this, schema);
		this.identifier = schema.name as UnbrandedName<T>;
		this.info = schema.info;
	}
}

/**
 * Wrapper around LeafNodeSchema's constructor that provides the return type that is desired in the package public API.
 */
function makeLeaf<T extends FlexLeafNodeSchema>(
	schema: T,
): TreeNodeSchema<UnbrandedName<T>, NodeKind.Leaf, TreeValue<T["info"]>, TreeValue<T["info"]>> {
	return new LeafNodeSchema(schema);
}

// Leaf schema shared between all SchemaFactory instances.
const stringSchema = makeLeaf(leaf.string);
const numberSchema = makeLeaf(leaf.number);
const booleanSchema = makeLeaf(leaf.boolean);
const nullSchema = makeLeaf(leaf.null);
const handleSchema = makeLeaf(leaf.handle);

/**
 * Gets the leaf domain schema compatible with a given {@link TreeValue}.
 */
export function schemaFromValue(value: TreeValue): TreeNodeSchema {
	switch (typeof value) {
		case "boolean":
			return booleanSchema;
		case "number":
			return numberSchema;
		case "string":
			return stringSchema;
		case "object": {
			if (value === null) {
				return nullSchema;
			}
			assert(isFluidHandle(value), 0x87e /* invalid TreeValue */);
			return handleSchema;
		}
		default:
			unreachableCase(value);
	}
}

type UnbrandedName<T extends FlexLeafNodeSchema> = T["name"] extends TreeNodeSchemaIdentifier<
	infer Name extends string
>
	? Name
	: T["name"];

/**
 * The name of a schema produced by {@link SchemaFactory}, including its optional scope prefix.
 *
 * @public
 */
export type ScopedSchemaName<
	TScope extends string | undefined,
	TName extends number | string,
> = TScope extends undefined ? `${TName}` : `${TScope}.${TName}`;
// > = `${TScope extends undefined ? "" : `${TScope}.`}${TName}`;

/**
 * Builds schema libraries, and the schema within them.
 *
 * @typeParam TScope - Scope added as a prefix to the name of every schema produced by this factory.
 * @typeParam TName - Type of names used to identify each schema produced in this factory.
 * Typically this is just `string` but it is also possible to use `string` or `number` based enums if you prefer to identify your types that way.
 *
 * @sealed @public
 */
export class SchemaFactory<
	out TScope extends string | undefined = string | undefined,
	TName extends number | string = string,
> {
	private readonly structuralTypes: Map<string, TreeNodeSchema> = new Map();

	/**
	 * @param scope - Prefix appended to the identifiers of all {@link TreeNodeSchema} produced by this builder.
	 * Use of [Reverse domain name notation](https://en.wikipedia.org/wiki/Reverse_domain_name_notation) or a UUIDv4 is recommended to avoid collisions.
	 * You may opt out of using a scope by passing `undefined`, but note that this increases the risk of collisions.
	 */
	public constructor(public readonly scope: TScope) {}

	private scoped<Name extends TName | string>(name: Name): ScopedSchemaName<TScope, Name> {
		return (this.scope === undefined ? `${name}` : `${this.scope}.${name}`) as ScopedSchemaName<
			TScope,
			Name
		>;
	}

	/**
	 * {@link TreeNodeSchema} for holding a JavaScript `string`.
	 *
	 * @remarks
	 * Strings containing unpaired UTF-16 surrogate pair code units may not be handled correctly.
	 *
	 * These limitations come from the use of UTF-8 encoding of the strings, which requires them to be valid unicode.
	 * JavaScript does not make this requirement for its strings so not all possible JavaScript strings are supported.
	 * @privateRemarks
	 * TODO:
	 * We should be much more clear about what happens if you use problematic values.
	 * We should validate and/or normalize them when inserting content.
	 */
	public readonly string = stringSchema;

	/**
	 * {@link TreeNodeSchema} for holding a JavaScript `number`.
	 *
	 * @remarks
	 * The number is a [double-precision 64-bit binary format IEEE 754](https://en.wikipedia.org/wiki/Double-precision_floating-point_format) value, however there are some exceptions:
	 * - `NaN`, and the infinities are converted to `null` (and may therefore only be used where `null` is allowed by the schema).
	 * - `-0` may be converted to `0` in some cases.
	 *
	 * These limitations match the limitations of JSON.
	 * @privateRemarks
	 * TODO:
	 * We should be much more clear about what happens if you use problematic values.
	 * We should validate and/or normalize them when inserting content.
	 */
	public readonly number = numberSchema;

	/**
	 * {@link TreeNodeSchema} for holding a boolean.
	 */
	public readonly boolean = booleanSchema;

	/**
	 * {@link TreeNodeSchema} for JavaScript `null`.
	 *
	 * @remarks
	 * There are good [reasons to avoid using null](https://www.npmjs.com/package/%40rushstack/eslint-plugin#rushstackno-new-null) in JavaScript, however sometimes it is desired.
	 * This {@link TreeNodeSchema} node provides the option to include nulls in trees when desired.
	 * Unless directly inter-operating with existing data using null, consider other approaches, like wrapping the value in an optional field, or using a more specifically named empty object node.
	 */
	public readonly null = nullSchema;

	/**
	 * {@link TreeNodeSchema} for holding an {@link @fluidframework/core-interfaces#(IFluidHandle:interface)}.
	 */
	public readonly handle = handleSchema;

	/**
	 * Construct a class that provides the common parts all TreeNodeSchemaClass share.
	 * More specific schema extend this class.
	 */
	private nodeSchema<
		const Name extends TName | string,
		const TKind extends NodeKind,
		T,
		const TImplicitlyConstructable extends boolean,
	>(
		name: Name,
		kind: TKind,
		t: T,
		implicitlyConstructable: TImplicitlyConstructable,
	): TreeNodeSchemaClass<
		ScopedSchemaName<TScope, Name>,
		TKind,
		TreeNode & WithType<ScopedSchemaName<TScope, Name>>,
		FlexTreeNode | unknown,
		TImplicitlyConstructable
	> {
		const identifier = this.scoped(name);
<<<<<<< HEAD
		class schema implements TreeNode, WithType<`${TScope}.${Name}`> {
=======
		class schema extends TreeNode implements WithType<ScopedSchemaName<TScope, Name>> {
>>>>>>> 11b93e6d
			public static readonly identifier = identifier;
			public static readonly kind = kind;
			public static readonly info = t;
			public static readonly implicitlyConstructable: TImplicitlyConstructable =
				implicitlyConstructable;
			/**
			 * This constructor only does validation of the input, and should be passed the argument from the derived type unchanged.
			 * It is up to the derived type to actually do something with this value.
			 */
			public constructor(input: FlexTreeNode | unknown) {
				// Currently this just does validation. All other logic is in the subclass.
				if (isFlexTreeNode(input)) {
					assert(
						getClassSchema(input.schema) === this.constructor,
						0x83b /* building node with wrong schema */,
					);
				}
				// TODO: make this a better user facing error, and explain how to copy explicitly.
				assert(
					!isTreeNode(input),
					0x83c /* Existing nodes cannot be used as new content to insert. They must either be moved or explicitly copied */,
				);
			}

			public get [type](): ScopedSchemaName<TScope, Name> {
				return identifier;
			}
		}
		// Class objects are functions (callable), so we need a strong way to distinguish between `schema` and `() => schema` when used as a `LazyItem`.
		markEager(schema);
		return schema;
	}

	/**
	 * Define a {@link TreeNodeSchema} for an object node.
	 *
	 * @param name - Unique identifier for this schema within this factory's scope.
	 */
	public object<
		const Name extends TName,
		const T extends RestrictiveReadonlyRecord<string, ImplicitFieldSchema>,
	>(name: Name, t: T) {
		const allowAdditionalProperties = true;
		class schema extends this.nodeSchema(name, NodeKind.Object, t, true) {
			public constructor(input: InsertableObjectFromSchemaRecord<T>) {
				super(input);

				// Differentiate between the following cases:
				//
				// Case 1: Direct construction (POJO compatible)
				//
				//     const Foo = _.object("Foo", {bar: _.number});
				//
				//     assert.deepEqual(new Foo({ bar: 42 }), { bar: 42 },
				//		   "Prototype chain equivalent to POJO.");
				//
				// Case 2: Subclass construction (Domain Object)
				//
				// 	   class Foo extends _.object("Foo", {bar: _.number}) {}
				//
				// 	   assert.notDeepEqual(new Foo({ bar: 42 }), { bar: 42 },
				// 	       "Subclass prototype chain differs from POJO.");
				//
				// In Case 1 (POJO), the prototype chain match '{}' (proxyTarget = undefined)
				// In Case 2 (Domain Object), the prototype chain include the user's subclass (proxyTarget = this)
				const customizable = this.constructor !== schema;
				const proxyTarget = customizable ? this : undefined;

				if (isFlexTreeNode(input)) {
					return createNodeProxy(input, allowAdditionalProperties, proxyTarget) as schema;
				} else {
					const flexSchema = getFlexSchema(this.constructor as TreeNodeSchema);
					return createRawNodeProxy(
						flexSchema as FlexObjectNodeSchema,
						input,
						allowAdditionalProperties,
						proxyTarget,
					) as unknown as schema;
				}
			}
		}

		return schema as TreeNodeSchemaClass<
			ScopedSchemaName<TScope, Name>,
			NodeKind.Object,
			object &
				TreeNode &
				ObjectFromSchemaRecord<T> &
				WithType<ScopedSchemaName<TScope, Name>>,
			object & InsertableObjectFromSchemaRecord<T>,
			true
		>;
	}

	/**
	 * Define a structurally typed {@link TreeNodeSchema} for a {@link TreeMapNode}.
	 *
	 * @remarks
	 * The unique identifier for this Map is defined as a function of the provided types.
	 * It is still scoped to this SchemaBuilder, but multiple calls with the same arguments will return the same schema object, providing somewhat structural typing.
	 * This does not support recursive types.
	 *
	 * If using these structurally named maps, other types in this schema builder should avoid names of the form `Map<${string}>`.
	 *
	 * @example
	 * The returned schema should be used as a schema directly:
	 * ```typescript
	 * const MyMap = factory.map(factory.number);
	 * type MyMap = NodeFromSchema<typeof MyMap>;
	 * ```
	 * Or inline:
	 * ```typescript
	 * factory.object("Foo", {myMap: factory.map(factory.number)});
	 * ```
	 * @privateRemarks
	 * See note on array.
	 */
	public map<const T extends TreeNodeSchema | readonly TreeNodeSchema[]>(
		allowedTypes: T,
	): TreeNodeSchema<
		`${TScope}.Map<${string}>`,
		NodeKind.Map,
		TreeMapNode<T> & WithType<`${TScope}.Map<${string}>`>,
		ReadonlyMap<string, TreeNodeFromImplicitAllowedTypes<T>>,
		true
	>;

	/**
	 * Define a {@link TreeNodeSchema} for a {@link TreeMapNode}.
	 *
	 * @param name - Unique identifier for this schema within this factory's scope.
	 *
	 * @example
	 * ```typescript
	 * class NamedMap extends factory.map("name", factory.number) {}
	 * ```
	 */
	public map<Name extends TName, const T extends ImplicitAllowedTypes>(
		name: Name,
		allowedTypes: T,
	): TreeNodeSchemaClass<
		ScopedSchemaName<TScope, Name>,
		NodeKind.Map,
		TreeMapNode<T> & WithType<ScopedSchemaName<TScope, Name>>,
		ReadonlyMap<string, InsertableTreeNodeFromImplicitAllowedTypes<T>>,
		true
	>;

	public map<const T extends ImplicitAllowedTypes>(
		nameOrAllowedTypes: TName | ((T & TreeNodeSchema) | readonly TreeNodeSchema[]),
		allowedTypes?: T,
	): TreeNodeSchema<
		`${TScope}.${string}` | `${string}`,
		NodeKind.Map,
		TreeMapNode<T>,
		ReadonlyMap<string, InsertableTreeNodeFromImplicitAllowedTypes<T>>,
		true
	> {
		if (allowedTypes === undefined) {
			const types = nameOrAllowedTypes as (T & TreeNodeSchema) | readonly TreeNodeSchema[];
			const fullName = structuralName("Map", types);
			return getOrCreate(
				this.structuralTypes,
				fullName,
				() =>
					this.namedMap_internal(
						fullName as TName,
						nameOrAllowedTypes as T,
						false,
						true,
					) as TreeNodeSchema,
			) as TreeNodeSchemaClass<
				`${TScope}.${string}`,
				NodeKind.Map,
				TreeMapNode<T>,
				ReadonlyMap<string, InsertableTreeNodeFromImplicitAllowedTypes<T>>,
				true
			>;
		}
		return this.namedMap_internal(nameOrAllowedTypes as TName, allowedTypes, true, true);
	}

	/**
	 * Define a {@link TreeNodeSchema} for a {@link (TreeMapNode:interface)}.
	 *
	 * @param name - Unique identifier for this schema within this factory's scope.
	 *
	 * @remarks See remarks on {@link SchemaFactory.namedArray_internal}.
	 */
	public namedMap_internal<
		Name extends TName | string,
		const T extends ImplicitAllowedTypes,
		const ImplicitlyConstructable extends boolean,
	>(
		name: Name,
		allowedTypes: T,
		customizable: boolean,
		implicitlyConstructable: ImplicitlyConstructable,
	): TreeNodeSchemaClass<
		ScopedSchemaName<TScope, Name>,
		NodeKind.Map,
		TreeMapNode<T> & WithType<ScopedSchemaName<TScope, Name>>,
		ReadonlyMap<string, InsertableTreeNodeFromImplicitAllowedTypes<T>>,
		ImplicitlyConstructable
	> {
		class schema extends this.nodeSchema(
			name,
			NodeKind.Map,
			allowedTypes,
			implicitlyConstructable,
		) {
			public constructor(
				input: ReadonlyMap<string, InsertableTreeNodeFromImplicitAllowedTypes<T>>,
			) {
				super(input);

				const proxyTarget = customizable ? this : undefined;

				if (isFlexTreeNode(input)) {
					return createNodeProxy(input, customizable, proxyTarget) as schema;
				} else {
					const flexSchema = getFlexSchema(this.constructor as TreeNodeSchema);
					return createRawNodeProxy(
						flexSchema as FlexMapNodeSchema,
						input,
						customizable,
						proxyTarget,
					) as unknown as schema;
				}
			}
		}

		// Setup map functionality
		Object.defineProperties(schema.prototype, mapStaticDispatchMap);

		return schema as unknown as TreeNodeSchemaClass<
			ScopedSchemaName<TScope, Name>,
			NodeKind.Map,
			TreeMapNode<T> & WithType<ScopedSchemaName<TScope, Name>>,
			ReadonlyMap<string, InsertableTreeNodeFromImplicitAllowedTypes<T>>,
			ImplicitlyConstructable
		>;
	}

	/**
	 * Define a structurally typed {@link TreeNodeSchema} for a {@link (TreeArrayNode:interface)}.
	 *
	 * @remarks
	 * The identifier for this Array is defined as a function of the provided types.
	 * It is still scoped to this SchemaFactory, but multiple calls with the same arguments will return the same schema object, providing somewhat structural typing.
	 * This does not support recursive types.
	 *
	 * If using these structurally named arrays, other types in this schema builder should avoid names of the form `Array<${string}>`.
	 *
	 * @example
	 * The returned schema should be used as a schema directly:
	 * ```typescript
	 * const MyArray = factory.array(factory.number);
	 * type MyArray = NodeFromSchema<typeof MyArray>;
	 * ```
	 * Or inline:
	 * ```typescript
	 * factory.object("Foo", {myArray: factory.array(factory.number)});
	 * ```
	 * @privateRemarks
	 * The name produced at the type level here is not as specific as it could be, however doing type level sorting and escaping is a real mess.
	 * There are cases where not having this full type provided will be less than ideal since TypeScript's structural types.
	 * For example attempts to narrow unions of structural arrays by name won't work.
	 * Planned future changes to move to a class based schema system as well as factor function based node construction should mostly avoid these issues,
	 * though there may still be some problematic cases even after that work is done.
	 *
	 * The return value is a class, but its the type is intentionally not specific enough to indicate it is a class.
	 * This prevents callers of this from sub-classing it, which is unlikely to work well (due to the ease of accidentally giving two different calls o this different subclasses)
	 * when working with structural typing.
	 */
	public array<const T extends TreeNodeSchema | readonly TreeNodeSchema[]>(
		allowedTypes: T,
	): TreeNodeSchema<
		`${TScope}.Array<${string}>`,
		NodeKind.Array,
		TreeArrayNode<T> & WithType<`${TScope}.Array<${string}>`>,
		Iterable<InsertableTreeNodeFromImplicitAllowedTypes<T>>,
		true
	>;

	/**
	 * Define (and add to this library) a {@link TreeNodeSchemaClass} for a {@link (TreeArrayNode:interface)}.
	 *
	 * @param name - Unique identifier for this schema within this factory's scope.
	 *
	 * @example
	 * ```typescript
	 * class NamedArray extends factory.array("name", factory.number) {}
	 * ```
	 */
	public array<const Name extends TName, const T extends ImplicitAllowedTypes>(
		name: Name,
		allowedTypes: T,
	): TreeNodeSchemaClass<
		ScopedSchemaName<TScope, Name>,
		NodeKind.Array,
		TreeArrayNode<T> & WithType<ScopedSchemaName<TScope, Name>>,
		Iterable<InsertableTreeNodeFromImplicitAllowedTypes<T>>,
		true
	>;

	public array<const T extends ImplicitAllowedTypes>(
		nameOrAllowedTypes: TName | ((T & TreeNodeSchema) | readonly TreeNodeSchema[]),
		allowedTypes?: T,
	): TreeNodeSchema<
		`${TScope}.${string}` | `${string}`,
		NodeKind.Array,
		TreeArrayNode<T>,
		Iterable<InsertableTreeNodeFromImplicitAllowedTypes<T>>,
		true
	> {
		if (allowedTypes === undefined) {
			const types = nameOrAllowedTypes as (T & TreeNodeSchema) | readonly TreeNodeSchema[];
			const fullName = structuralName("Array", types);
			return getOrCreate(this.structuralTypes, fullName, () =>
				this.namedArray_internal(fullName, nameOrAllowedTypes as T, false, true),
			) as TreeNodeSchemaClass<
				`${TScope}.${string}`,
				NodeKind.Array,
				TreeArrayNode<T>,
				Iterable<InsertableTreeNodeFromImplicitAllowedTypes<T>>,
				true
			>;
		}
		return this.namedArray_internal(nameOrAllowedTypes as TName, allowedTypes, true, true);
	}

	/**
	 * Define a {@link TreeNodeSchema} for a {@link (TreeArrayNode:interface)}.
	 *
	 * @param name - Unique identifier for this schema within this factory's scope.
	 *
	 * @remarks
	 * This is not intended to be used directly, use the overload of `array` which takes a name instead.
	 * This is only public to work around a compiler limitation.
	 *
	 * @privateRemarks
	 * TODO: this should be made private or protected.
	 * Doing so breaks due to:
	 * `src/class-tree/schemaFactoryRecursive.ts:42:9 - error TS2310: Type 'Array' recursively references itself as a base type.`
	 * Once recursive APIs are better sorted out and integrated into this class, switch this back to private.
	 */
	public namedArray_internal<
		Name extends TName | string,
		const T extends ImplicitAllowedTypes,
		const ImplicitlyConstructable extends boolean,
	>(
		name: Name,
		allowedTypes: T,
		customizable: boolean,
		implicitlyConstructable: ImplicitlyConstructable,
	) {
		// This class returns a proxy from its constructor to handle numeric indexing.
		// Alternatively it could extend a normal class which gets tons of numeric properties added.
		class schema extends this.nodeSchema(
			name,
			NodeKind.Array,
			allowedTypes,
			implicitlyConstructable,
		) {
			[x: number]: TreeNodeFromImplicitAllowedTypes<T>;
			public get length(): number {
				return getSequenceField(this as unknown as TreeArrayNode).length;
			}
			public constructor(input: Iterable<InsertableTreeNodeFromImplicitAllowedTypes<T>>) {
				super(input);

				const proxyTarget = customizable ? this : undefined;

				if (isFlexTreeNode(input)) {
					return createNodeProxy(input, customizable, proxyTarget) as schema;
				} else {
					const flexSchema = getFlexSchema(this.constructor as TreeNodeSchema);
					return createRawNodeProxy(
						flexSchema as FlexFieldNodeSchema,
						[...input],
						customizable,
						proxyTarget,
					) as unknown as schema;
				}
			}
		}

		// Setup array functionality
		Object.defineProperties(schema.prototype, arrayNodePrototypeProperties);

		return schema as unknown as TreeNodeSchemaClass<
			ScopedSchemaName<TScope, Name>,
			NodeKind.Array,
			TreeArrayNode<T> & WithType<`${TScope}.${string}`>,
			Iterable<InsertableTreeNodeFromImplicitAllowedTypes<T>>,
			ImplicitlyConstructable
		>;
	}

	/**
	 * Make a field optional instead of the default which is required.
	 */
	public optional<const T extends ImplicitAllowedTypes>(
		t: T,
	): FieldSchema<FieldKind.Optional, T> {
		return new FieldSchema(FieldKind.Optional, t);
	}

	/**
	 * Function which can be used for its compile time side-effects to tweak the evaluation order of recursive types to make them compile.
	 * @remarks
	 * Some related information in https://github.com/microsoft/TypeScript/issues/55758.
	 *
	 * Also be aware that code which relies on this tends to break VSCode's IntelliSense every time anything related to that code (even comments) is edited.
	 * Running the command `TypeScript: Restart TS Server` with the schema file focused should fix it.
	 * Sometimes this does not work: closing all open files except the schema before running the command can help.
	 * Real compile errors (for example elsewhere in the file) can also cause the IntelliSense to not work correctly ever after `TypeScript: Restart TS Server`.
	 *
	 * Intellisense has also shown problems when schema files with recursive types are part of a cyclic file dependency.
	 * Splitting the schema into its own file with minimal dependencies can help with this.
	 *
	 * Ensure `"noImplicitAny": true` is set in the `tsconfig.json`.
	 * Without it, recursive types that are not working properly can infer `any` and give very non-type-safe results instead of erroring.
	 *
	 * @example
	 * ```typescript
	 * const factory = new SchemaFactory("example");
	 * const recursiveReference = () => RecursiveObject;
	 * factory.fixRecursiveReference(recursiveReference);
	 * export class RecursiveObject extends factory.object("exampleObject", {
	 * 	recursive: [recursiveReference],
	 * }) {}
	 * ```
	 */
	public fixRecursiveReference<T extends AllowedTypes>(...types: T): void {}
}

// TODO: unify this with logic in getOrCreateNodeProxy
export function createTree<T extends TreeNodeSchema>(
	schema: T,
	data: InsertableTypedNode<T> | FlexTreeNode,
): NodeFromSchema<T> {
	if (typeof schema === "function") {
		return new (schema as TreeNodeSchemaClass<
			any,
			any,
			any,
			InsertableTypedNode<T> | FlexTreeNode
		>)(data) as NodeFromSchema<T>;
	}
	return (
		schema as TreeNodeSchemaNonClass<any, any, any, InsertableTypedNode<T> | FlexTreeNode>
	).create(data) as NodeFromSchema<T>;
}

export function structuralName<const T extends string>(
	collectionName: T,
	allowedTypes: TreeNodeSchema | readonly TreeNodeSchema[],
): `${T}<${string}>` {
	let inner: string;
	if (!isReadonlyArray(allowedTypes)) {
		return structuralName(collectionName, [allowedTypes]);
	} else {
		const names = allowedTypes.map((t): string => {
			// Ensure that lazy types (functions) don't slip through here.
			assert(!isLazy(t), 0x83d /* invalid type provided */);
			return t.identifier;
		});
		// Ensure name is order independent
		names.sort();
		// Ensure name can't have collisions by quoting and escaping any quotes in the names of types.
		// Using JSON is a simple way to accomplish this.
		// The outer `[]` around the result are also needed so that a single type name "Any" would not collide with the "any" case above.
		inner = JSON.stringify(names);
	}
	return `${collectionName}<${inner}>`;
}<|MERGE_RESOLUTION|>--- conflicted
+++ resolved
@@ -236,11 +236,7 @@
 		TImplicitlyConstructable
 	> {
 		const identifier = this.scoped(name);
-<<<<<<< HEAD
-		class schema implements TreeNode, WithType<`${TScope}.${Name}`> {
-=======
-		class schema extends TreeNode implements WithType<ScopedSchemaName<TScope, Name>> {
->>>>>>> 11b93e6d
+		class schema implements TreeNode, WithType<ScopedSchemaName<TScope, Name>> {
 			public static readonly identifier = identifier;
 			public static readonly kind = kind;
 			public static readonly info = t;
