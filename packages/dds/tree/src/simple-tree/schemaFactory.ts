/*!
 * Copyright (c) Microsoft Corporation and contributors. All rights reserved.
 * Licensed under the MIT License.
 */

import { assert, unreachableCase } from "@fluidframework/core-utils/internal";

import { TreeValue } from "../core/index.js";
<<<<<<< HEAD
import {
	FlexTreeNode,
	NodeKeyManager,
	Unenforced,
	isFlexTreeNode,
	isLazy,
	markEager,
} from "../feature-libraries/index.js";
=======
import { FlexTreeNode, Unenforced, isFlexTreeNode, isLazy } from "../feature-libraries/index.js";
>>>>>>> 713a538f
import { RestrictiveReadonlyRecord, getOrCreate, isReadonlyArray } from "../util/index.js";

import {
	booleanSchema,
	handleSchema,
	nullSchema,
	numberSchema,
	stringSchema,
} from "./leafNodeSchema.js";
import {
	FieldKind,
	FieldSchema,
	ImplicitAllowedTypes,
	ImplicitFieldSchema,
	InsertableTreeNodeFromImplicitAllowedTypes,
	NodeKind,
	TreeNodeSchema,
	TreeNodeSchemaClass,
	WithType,
	type FieldProps,
	createFieldSchema,
	DefaultProvider,
	getDefaultProvider,
} from "./schemaTypes.js";
import { TreeArrayNode, arraySchema } from "./arrayNode.js";
import { isFluidHandle } from "@fluidframework/runtime-utils/internal";
import { InsertableObjectFromSchemaRecord, TreeObjectNode, objectSchema } from "./objectNode.js";
import { TreeMapNode, mapSchema } from "./mapNode.js";
import {
	FieldSchemaUnsafe,
	InsertableObjectFromSchemaRecordUnsafe,
	InsertableTreeNodeFromImplicitAllowedTypesUnsafe,
	TreeArrayNodeUnsafe,
	TreeMapNodeUnsafe,
	TreeObjectNodeUnsafe,
} from "./typesUnsafe.js";
import { createFieldSchemaUnsafe } from "./schemaFactoryRecursive.js";

/**
 * Gets the leaf domain schema compatible with a given {@link TreeValue}.
 */
export function schemaFromValue(value: TreeValue): TreeNodeSchema {
	switch (typeof value) {
		case "boolean":
			return booleanSchema;
		case "number":
			return numberSchema;
		case "string":
			return stringSchema;
		case "object": {
			if (value === null) {
				return nullSchema;
			}
			assert(isFluidHandle(value), 0x87e /* invalid TreeValue */);
			return handleSchema;
		}
		default:
			unreachableCase(value);
	}
}

/**
 * The name of a schema produced by {@link SchemaFactory}, including its optional scope prefix.
 *
 * @public
 */
export type ScopedSchemaName<
	TScope extends string | undefined,
	TName extends number | string,
> = TScope extends undefined ? `${TName}` : `${TScope}.${TName}`;
// > = `${TScope extends undefined ? "" : `${TScope}.`}${TName}`;

// TODO:
// SchemaFactory.array references should link to the correct overloads, however the syntax for this does not seems to work currently for methods unless the they are not qualified with the class.
// API-Extractor requires such links to be qualified with the class, so it can't work.
// Since linking the overload set as a whole also doesn't work, these have been made non-links for now.
/**
 * Creates various types of {@link TreeNodeSchema|schema} for {@link TreeNode}s.
 *
 * @typeParam TScope - Scope added as a prefix to the name of every schema produced by this factory.
 * @typeParam TName - Type of names used to identify each schema produced in this factory.
 * Typically this is just `string` but it is also possible to use `string` or `number` based enums if you prefer to identify your types that way.
 *
 * @remarks
 * All schema produced by this factory get a {@link TreeNodeSchemaCore.identifier|unique identifier} by {@link ScopedSchemaName|combining} the {@link SchemaFactory.scope} with the schema's `Name`.
 * The `Name` part may be explicitly provided as a parameter, or inferred as a structural combination of the provided types.
 * The APIs which use this second approach, structural naming, also deduplicate all equivalent calls.
 * Therefor two calls to `array(allowedTypes)` with the same allowedTypes will return the same {@link TreeNodeSchema} instance.
 * On the other hand, two calls to `array(name, allowedTypes)` will always return different {@link TreeNodeSchema} instances
 * and it is an error to use both in the same tree (since their identifiers are not unique).
 *
 * Note:
 * POJO stands for Plain Old JavaScript Object.
 * This means an object that works like a `{}` style object literal.
 * In this case it means the prototype is `Object.prototype` and acts like a set of key value pairs (data, not methods).
 * The usage below generalizes this to include array and map like objects as well.
 *
 * There are two ways to use these APIs:
 * |                     | Customizable | POJO Emulation |
 * | ------------------- | ------------ |--------------- |
 * | Declaration         | `class X extends schemaFactory.object("x", {}) {}` | `const X = schemaFactory.object("x", {}); type X = NodeFromSchema<typeof X>; `
 * | Allows adding "local" (non-persisted) members | Yes. Members (including methods) can be added to class.        | No. Attempting to set non-field members will error. |
 * | Prototype | The user defined class | `Object.prototype`, `Map.prototype` or `Array.prototype` depending on node kind |
 * | Structurally named Schema | Not Supported | Supported |
 * | Explicitly named Objects | Supported | Supported |
 * | Explicitly named Maps and Arrays | Supported: Both declaration approaches can be used | Not Supported |
 * | node.js assert.deepEqual | Compares like class instances: equal to other nodes of the same type with the same content, including custom local fields. | Compares like plain objects: equal to plain JavaScript objects with the same fields, and other nodes with the same fields, even if the types are different. |
 * | IntelliSense | Shows and links to user defined class by name: `X` | Shows internal type generation logic: `object & TreeNode & ObjectFromSchemaRecord<{}> & WithType<"test.x">` |
 * | Recursion | Supported with special declaration patterns. | Unsupported: Generated d.ts files replace recursive references with `any`, breaking use of recursive schema across compilation boundaries |
 *
 * Note that while "POJO Emulation" nodes act a lot like POJO objects, they are not true POJO objects:
 *
 * - Adding new arbitrary fields will error, as well some cases of invalid edits.
 *
 * - They are implemented using proxies.
 *
 * - They have state that is not exposed via enumerable own properties, including a {@link TreeNodeSchema}.
 * This makes libraries like node.js `assert.deepEqual` fail to detect differences in type.
 *
 * - Assigning members has side effects (in this case editing the persisted/shared tree).
 *
 * - Not all operations implied by the prototype will work correctly: stick to the APIs explicitly declared in the TypeScript types.
 *
 * @privateRemarks
 * It's perfectly possible to make `POJO Emulation` mode (or even just hiding the prototype) selectable even when using the custom user class declaration syntax.
 * When doing this, it's still possible to make `instanceof` perform correctly.
 * Allowing (or banning) custom/out-of-schema properties on the class is also possible in both modes: it could be orthogonal.
 * Also for consistency, if keeping the current approach to detecting `POJO Emulation` mode it might make sense to make explicitly named Maps and Arrays do the detection the same as how object does it.
 *
 * @sealed @public
 */
export class SchemaFactory<
	out TScope extends string | undefined = string | undefined,
	TName extends number | string = string,
> {
	private readonly structuralTypes: Map<string, TreeNodeSchema> = new Map();

	/**
	 * @param scope - Prefix appended to the identifiers of all {@link TreeNodeSchema} produced by this builder.
	 * Use of [Reverse domain name notation](https://en.wikipedia.org/wiki/Reverse_domain_name_notation) or a UUIDv4 is recommended to avoid collisions.
	 * You may opt out of using a scope by passing `undefined`, but note that this increases the risk of collisions.
	 */
	public constructor(public readonly scope: TScope) {}

	private scoped<Name extends TName | string>(name: Name): ScopedSchemaName<TScope, Name> {
		return (this.scope === undefined ? `${name}` : `${this.scope}.${name}`) as ScopedSchemaName<
			TScope,
			Name
		>;
	}

	/**
	 * {@link TreeNodeSchema} for holding a JavaScript `string`.
	 *
	 * @remarks
	 * Strings containing unpaired UTF-16 surrogate pair code units may not be handled correctly.
	 *
	 * These limitations come from the use of UTF-8 encoding of the strings, which requires them to be valid unicode.
	 * JavaScript does not make this requirement for its strings so not all possible JavaScript strings are supported.
	 * @privateRemarks
	 * TODO:
	 * We should be much more clear about what happens if you use problematic values.
	 * We should validate and/or normalize them when inserting content.
	 */
	public readonly string = stringSchema;

	/**
	 * {@link TreeNodeSchema} for holding a JavaScript `number`.
	 *
	 * @remarks
	 * The number is a [double-precision 64-bit binary format IEEE 754](https://en.wikipedia.org/wiki/Double-precision_floating-point_format) value, however there are some exceptions:
	 * - `NaN`, and the infinities are converted to `null` (and may therefore only be used where `null` is allowed by the schema).
	 * - `-0` may be converted to `0` in some cases.
	 *
	 * These limitations match the limitations of JSON.
	 * @privateRemarks
	 * TODO:
	 * We should be much more clear about what happens if you use problematic values.
	 * We should validate and/or normalize them when inserting content.
	 */
	public readonly number = numberSchema;

	/**
	 * {@link TreeNodeSchema} for holding a boolean.
	 */
	public readonly boolean = booleanSchema;

	/**
	 * {@link TreeNodeSchema} for JavaScript `null`.
	 *
	 * @remarks
	 * There are good [reasons to avoid using null](https://www.npmjs.com/package/%40rushstack/eslint-plugin#rushstackno-new-null) in JavaScript, however sometimes it is desired.
	 * This {@link TreeNodeSchema} node provides the option to include nulls in trees when desired.
	 * Unless directly inter-operating with existing data using null, consider other approaches, like wrapping the value in an optional field, or using a more specifically named empty object node.
	 */
	public readonly null = nullSchema;

	/**
	 * {@link TreeNodeSchema} for holding an {@link @fluidframework/core-interfaces#(IFluidHandle:interface)}.
	 */
	public readonly handle = handleSchema;

	/**
	 * Define a {@link TreeNodeSchema} for a {@link TreeObjectNode}.
	 *
	 * @param name - Unique identifier for this schema within this factory's scope.
	 * @param fields - Schema for fields of the object node's schema. Defines what children can be placed under each key.
	 */
	public object<
		const Name extends TName,
		const T extends RestrictiveReadonlyRecord<string, ImplicitFieldSchema>,
	>(
		name: Name,
		fields: T,
	): TreeNodeSchemaClass<
		ScopedSchemaName<TScope, Name>,
		NodeKind.Object,
		TreeObjectNode<T, ScopedSchemaName<TScope, Name>>,
		object & InsertableObjectFromSchemaRecord<T>,
		true,
		T
	> {
		return objectSchema(this.scoped(name), fields, true);
	}

	/**
	 * Define a structurally typed {@link TreeNodeSchema} for a {@link TreeMapNode}.
	 *
	 * @remarks
	 * The unique identifier for this Map is defined as a function of the provided types.
	 * It is still scoped to this SchemaBuilder, but multiple calls with the same arguments will return the same schema object, providing somewhat structural typing.
	 * This does not support recursive types.
	 *
	 * If using these structurally named maps, other types in this schema builder should avoid names of the form `Map<${string}>`.
	 *
	 * @example
	 * The returned schema should be used as a schema directly:
	 * ```typescript
	 * const MyMap = factory.map(factory.number);
	 * type MyMap = NodeFromSchema<typeof MyMap>;
	 * ```
	 * Or inline:
	 * ```typescript
	 * factory.object("Foo", {myMap: factory.map(factory.number)});
	 * ```
	 * @privateRemarks
	 * See note on array.
	 */
	public map<const T extends TreeNodeSchema | readonly TreeNodeSchema[]>(
		allowedTypes: T,
	): TreeNodeSchema<
		ScopedSchemaName<TScope, `Map<${string}>`>,
		NodeKind.Map,
		TreeMapNode<T> & WithType<ScopedSchemaName<TScope, `Map<${string}>`>>,
		Iterable<[string, InsertableTreeNodeFromImplicitAllowedTypes<T>]>,
		true,
		T
	>;

	/**
	 * Define a {@link TreeNodeSchema} for a {@link TreeMapNode}.
	 *
	 * @param name - Unique identifier for this schema within this factory's scope.
	 *
	 * @example
	 * ```typescript
	 * class NamedMap extends factory.map("name", factory.number) {}
	 * ```
	 */
	public map<Name extends TName, const T extends ImplicitAllowedTypes>(
		name: Name,
		allowedTypes: T,
	): TreeNodeSchemaClass<
		ScopedSchemaName<TScope, Name>,
		NodeKind.Map,
		TreeMapNode<T> & WithType<ScopedSchemaName<TScope, Name>>,
		Iterable<[string, InsertableTreeNodeFromImplicitAllowedTypes<T>]>,
		true,
		T
	>;

	public map<const T extends ImplicitAllowedTypes>(
		nameOrAllowedTypes: TName | ((T & TreeNodeSchema) | readonly TreeNodeSchema[]),
		allowedTypes?: T,
	): TreeNodeSchema<
		string,
		NodeKind.Map,
		TreeMapNode<T>,
		Iterable<[string, InsertableTreeNodeFromImplicitAllowedTypes<T>]>,
		true,
		T
	> {
		if (allowedTypes === undefined) {
			const types = nameOrAllowedTypes as (T & TreeNodeSchema) | readonly TreeNodeSchema[];
			const fullName = structuralName("Map", types);
			return getOrCreate(
				this.structuralTypes,
				fullName,
				() =>
					this.namedMap(
						fullName as TName,
						nameOrAllowedTypes as T,
						false,
						true,
					) as TreeNodeSchema,
			) as TreeNodeSchemaClass<
				string,
				NodeKind.Map,
				TreeMapNode<T>,
				Iterable<[string, InsertableTreeNodeFromImplicitAllowedTypes<T>]>,
				true,
				T
			>;
		}
		return this.namedMap(nameOrAllowedTypes as TName, allowedTypes, true, true);
	}

	/**
	 * Define a {@link TreeNodeSchema} for a {@link (TreeMapNode:interface)}.
	 *
	 * @param name - Unique identifier for this schema within this factory's scope.
	 */
	private namedMap<
		Name extends TName | string,
		const T extends ImplicitAllowedTypes,
		const ImplicitlyConstructable extends boolean,
	>(
		name: Name,
		allowedTypes: T,
		customizable: boolean,
		implicitlyConstructable: ImplicitlyConstructable,
	): TreeNodeSchemaClass<
		ScopedSchemaName<TScope, Name>,
		NodeKind.Map,
		TreeMapNode<T> & WithType<ScopedSchemaName<TScope, Name>>,
		Iterable<[string, InsertableTreeNodeFromImplicitAllowedTypes<T>]>,
		ImplicitlyConstructable,
		T
	> {
		return mapSchema(
			this.scoped(name),
			allowedTypes,
			implicitlyConstructable,
			// The current policy is customizable nodes don't get fake prototypes.
			!customizable,
		);
	}

	/**
	 * Define a structurally typed {@link TreeNodeSchema} for a {@link (TreeArrayNode:interface)}.
	 *
	 * @remarks
	 * The identifier for this Array is defined as a function of the provided types.
	 * It is still scoped to this SchemaFactory, but multiple calls with the same arguments will return the same schema object, providing somewhat structural typing.
	 * This does not support recursive types.
	 *
	 * If using these structurally named arrays, other types in this schema builder should avoid names of the form `Array<${string}>`.
	 *
	 * @example
	 * The returned schema should be used as a schema directly:
	 * ```typescript
	 * const MyArray = factory.array(factory.number);
	 * type MyArray = NodeFromSchema<typeof MyArray>;
	 * ```
	 * Or inline:
	 * ```typescript
	 * factory.object("Foo", {myArray: factory.array(factory.number)});
	 * ```
	 * @privateRemarks
	 * The name produced at the type level here is not as specific as it could be, however doing type level sorting and escaping is a real mess.
	 * There are cases where not having this full type provided will be less than ideal since TypeScript's structural types.
	 * For example attempts to narrow unions of structural arrays by name won't work.
	 * Planned future changes to move to a class based schema system as well as factor function based node construction should mostly avoid these issues,
	 * though there may still be some problematic cases even after that work is done.
	 *
	 * The return value is a class, but its the type is intentionally not specific enough to indicate it is a class.
	 * This prevents callers of this from sub-classing it, which is unlikely to work well (due to the ease of accidentally giving two different calls o this different subclasses)
	 * when working with structural typing.
	 *
	 * {@label STRUCTURAL}
	 */
	public array<const T extends TreeNodeSchema | readonly TreeNodeSchema[]>(
		allowedTypes: T,
	): TreeNodeSchema<
		ScopedSchemaName<TScope, `Array<${string}>`>,
		NodeKind.Array,
		TreeArrayNode<T> & WithType<ScopedSchemaName<TScope, `Array<${string}>`>>,
		Iterable<InsertableTreeNodeFromImplicitAllowedTypes<T>>,
		true,
		T
	>;

	/**
	 * Define (and add to this library) a {@link TreeNodeSchemaClass} for a {@link (TreeArrayNode:interface)}.
	 *
	 * @param name - Unique identifier for this schema within this factory's scope.
	 *
	 * @example
	 * ```typescript
	 * class NamedArray extends factory.array("name", factory.number) {}
	 * ```
	 *
	 * {@label NAMED}
	 */
	public array<const Name extends TName, const T extends ImplicitAllowedTypes>(
		name: Name,
		allowedTypes: T,
	): TreeNodeSchemaClass<
		ScopedSchemaName<TScope, Name>,
		NodeKind.Array,
		TreeArrayNode<T> & WithType<ScopedSchemaName<TScope, Name>>,
		Iterable<InsertableTreeNodeFromImplicitAllowedTypes<T>>,
		true,
		T
	>;

	public array<const T extends ImplicitAllowedTypes>(
		nameOrAllowedTypes: TName | ((T & TreeNodeSchema) | readonly TreeNodeSchema[]),
		allowedTypes?: T,
	): TreeNodeSchema<
		ScopedSchemaName<TScope, string>,
		NodeKind.Array,
		TreeArrayNode<T>,
		Iterable<InsertableTreeNodeFromImplicitAllowedTypes<T>>,
		true,
		T
	> {
		if (allowedTypes === undefined) {
			const types = nameOrAllowedTypes as (T & TreeNodeSchema) | readonly TreeNodeSchema[];
			const fullName = structuralName("Array", types);
			return getOrCreate(this.structuralTypes, fullName, () =>
				this.namedArray(fullName, nameOrAllowedTypes as T, false, true),
			) as TreeNodeSchemaClass<
				ScopedSchemaName<TScope, string>,
				NodeKind.Array,
				TreeArrayNode<T>,
				Iterable<InsertableTreeNodeFromImplicitAllowedTypes<T>>,
				true,
				T
			>;
		}
		return this.namedArray(nameOrAllowedTypes as TName, allowedTypes, true, true);
	}

	/**
	 * Define a {@link TreeNodeSchema} for a {@link (TreeArrayNode:interface)}.
	 *
	 * @param name - Unique identifier for this schema within this factory's scope.
	 *
	 * @remarks
	 * This is not intended to be used directly, use the overload of `array` which takes a name instead.
	 * This is only public to work around a compiler limitation.
	 */
	private namedArray<
		Name extends TName | string,
		const T extends ImplicitAllowedTypes,
		const ImplicitlyConstructable extends boolean,
	>(
		name: Name,
		allowedTypes: T,
		customizable: boolean,
		implicitlyConstructable: ImplicitlyConstructable,
	): TreeNodeSchemaClass<
		ScopedSchemaName<TScope, Name>,
		NodeKind.Array,
		TreeArrayNode<T> & WithType<ScopedSchemaName<TScope, string>>,
		Iterable<InsertableTreeNodeFromImplicitAllowedTypes<T>>,
		ImplicitlyConstructable,
		T
	> {
		return arraySchema(this.scoped(name), allowedTypes, implicitlyConstructable, customizable);
	}

	/**
	 * Make a field optional instead of the default, which is required.
	 *
	 * @param t - The types allowed under the field.
	 * @param props - Optional properties to associate with the field.
	 */
	public optional<const T extends ImplicitAllowedTypes>(
		t: T,
		props?: FieldProps,
	): FieldSchema<FieldKind.Optional, T> {
		const defaultOptionalProvider: DefaultProvider = getDefaultProvider(() => {
			return undefined;
		});
		return createFieldSchema(
			FieldKind.Optional,
			t,
			props?.defaultProvider === undefined
				? { ...props, defaultProvider: defaultOptionalProvider }
				: props,
		);
	}

	/**
	 * Make a field explicitly required.
	 *
	 * @param t - The types allowed under the field.
	 * @param props - Optional properties to associate with the field.
	 *
	 * @remarks
	 * Fields are required by default, but this API can be used to make the required nature explicit in the schema,
	 * and allows associating custom {@link FieldProps | properties} with the field.
	 */
	public required<const T extends ImplicitAllowedTypes>(
		t: T,
		props?: FieldProps,
	): FieldSchema<FieldKind.Required, T> {
		return createFieldSchema(FieldKind.Required, t, props);
	}

	/**
	 * {@link SchemaFactory.optional} except tweaked to work better for recursive types.
	 * Use with {@link ValidateRecursiveSchema} for improved type safety.
	 * @remarks
	 * This version of {@link SchemaFactory.optional} has fewer type constraints to work around TypeScript limitations, see {@link Unenforced}.
	 * See {@link ValidateRecursiveSchema} for additional information about using recursive schema.
	 */
	public optionalRecursive<const T extends Unenforced<ImplicitAllowedTypes>>(
		t: T,
		props?: FieldProps,
	): FieldSchemaUnsafe<FieldKind.Optional, T> {
		return createFieldSchemaUnsafe(FieldKind.Optional, t, props);
	}

	/**
	 * {@link SchemaFactory.required} except tweaked to work better for recursive types.
	 * Use with {@link ValidateRecursiveSchema} for improved type safety.
	 * @remarks
	 * This version of {@link SchemaFactory.required} has fewer type constraints to work around TypeScript limitations, see {@link Unenforced}.
	 * See {@link ValidateRecursiveSchema} for additional information about using recursive schema.
	 */
	public requiredRecursive<const T extends Unenforced<ImplicitAllowedTypes>>(
		t: T,
		props?: FieldProps,
	): FieldSchemaUnsafe<FieldKind.Required, T> {
		return createFieldSchemaUnsafe(FieldKind.Required, t, props);
	}

	/**
	 * Make a field of type identifier instead of the default which is required.
	 */
	public get identifier(): FieldSchema<FieldKind.Identifier> {
		const defaultIdentifierProvider: DefaultProvider = getDefaultProvider(
			(nodeKeyManager: NodeKeyManager) => {
				return nodeKeyManager.stabilizeNodeKey(nodeKeyManager.generateLocalNodeKey());
			},
		);
		return createFieldSchema(FieldKind.Identifier, this.string, {
			defaultProvider: defaultIdentifierProvider,
		});
	}

	/**
	 * {@link SchemaFactory.object} except tweaked to work better for recursive types.
	 * Use with {@link ValidateRecursiveSchema} for improved type safety.
	 * @remarks
	 * This version of {@link SchemaFactory.object} has fewer type constraints to work around TypeScript limitations, see {@link Unenforced}.
	 * See {@link ValidateRecursiveSchema} for additional information about using recursive schema.
	 *
	 * Additionally `ImplicitlyConstructable` is disabled (forcing use of constructor) to avoid
	 * `error TS2589: Type instantiation is excessively deep and possibly infinite.`
	 * which otherwise gets reported at sometimes incorrect source locations that vary based on incremental builds.
	 */
	public objectRecursive<
		const Name extends TName,
		const T extends Unenforced<RestrictiveReadonlyRecord<string, ImplicitFieldSchema>>,
	>(name: Name, t: T) {
		type TScopedName = ScopedSchemaName<TScope, Name>;
		return this.object(
			name,
			t as T & RestrictiveReadonlyRecord<string, ImplicitFieldSchema>,
		) as unknown as TreeNodeSchemaClass<
			TScopedName,
			NodeKind.Object,
			TreeObjectNodeUnsafe<T, TScopedName>,
			object & InsertableObjectFromSchemaRecordUnsafe<T>,
			false,
			T
		>;
	}

	/**
	 * `SchemaFactory.array` except tweaked to work better for recursive types.
	 * Use with {@link ValidateRecursiveSchema} for improved type safety.
	 * @remarks
	 * This version of `SchemaFactory.array` uses the same workarounds as {@link SchemaFactory.objectRecursive}.
	 * See {@link ValidateRecursiveSchema} for additional information about using recursive schema.
	 */
	public arrayRecursive<
		const Name extends TName,
		const T extends Unenforced<ImplicitAllowedTypes>,
	>(name: Name, allowedTypes: T) {
		class RecursiveArray extends this.namedArray(
			name,
			allowedTypes as T & ImplicitAllowedTypes,
			true,
			false,
		) {
			public constructor(
				data:
					| Iterable<InsertableTreeNodeFromImplicitAllowedTypes<T & ImplicitAllowedTypes>>
					| FlexTreeNode,
			) {
				if (isFlexTreeNode(data)) {
					super(data as any);
				} else {
					super(data);
				}
			}
		}

		return RecursiveArray as TreeNodeSchemaClass<
			ScopedSchemaName<TScope, Name>,
			NodeKind.Array,
			TreeArrayNodeUnsafe<T> & WithType<ScopedSchemaName<TScope, Name>>,
			{
				/**
				 * Iterator for the iterable of content for this node.
				 * @privateRemarks
				 * Wrapping the constructor parameter for recursive arrays and maps in an inlined object type avoids (for unknown reasons)
				 * the following compile error when declaring the recursive schema:
				 * `Function implicitly has return type 'any' because it does not have a return type annotation and is referenced directly or indirectly in one of its return expressions.`
				 * To benefit from this without impacting the API, the definition of `Iterable` has been inlined as such an object.
				 *
				 * If this workaround is kept, ideally this comment would be deduplicated with the other instance of it.
				 * Unfortunately attempts to do this failed to avoid the compile error this was introduced to solve.
				 */
				[Symbol.iterator](): Iterator<InsertableTreeNodeFromImplicitAllowedTypesUnsafe<T>>;
			},
			false,
			T
		>;
	}

	/**
	 * `SchemaFactory.map` except tweaked to work better for recursive types.
	 * Use with {@link ValidateRecursiveSchema} for improved type safety.
	 * @remarks
	 * This version of `SchemaFactory.map` uses the same workarounds as {@link SchemaFactory.objectRecursive}.
	 * See {@link ValidateRecursiveSchema} for additional information about using recursive schema.
	 */
	public mapRecursive<Name extends TName, const T extends Unenforced<ImplicitAllowedTypes>>(
		name: Name,
		allowedTypes: T,
	) {
		class MapSchema extends this.namedMap(
			name,
			allowedTypes as T & ImplicitAllowedTypes,
			true,
			false,
		) {
			public constructor(
				data:
					| Iterable<
							[
								string,
								InsertableTreeNodeFromImplicitAllowedTypes<
									T & ImplicitAllowedTypes
								>,
							]
					  >
					| FlexTreeNode,
			) {
				if (isFlexTreeNode(data)) {
					super(data as any);
				} else {
					super(new Map(data));
				}
			}
		}

		return MapSchema as TreeNodeSchemaClass<
			ScopedSchemaName<TScope, Name>,
			NodeKind.Map,
			TreeMapNodeUnsafe<T> & WithType<ScopedSchemaName<TScope, Name>>,
			{
				/**
				 * Iterator for the iterable of content for this node.
				 * @privateRemarks
				 * Wrapping the constructor parameter for recursive arrays and maps in an inlined object type avoids (for unknown reasons)
				 * the following compile error when declaring the recursive schema:
				 * `Function implicitly has return type 'any' because it does not have a return type annotation and is referenced directly or indirectly in one of its return expressions.`
				 * To benefit from this without impacting the API, the definition of `Iterable` has been inlined as such an object.
				 *
				 * If this workaround is kept, ideally this comment would be deduplicated with the other instance of it.
				 * Unfortunately attempts to do this failed to avoid the compile error this was introduced to solve.
				 */
				[Symbol.iterator](): Iterator<
					[string, InsertableTreeNodeFromImplicitAllowedTypesUnsafe<T>]
				>;
			},
			false,
			T
		>;
	}
}

export function structuralName<const T extends string>(
	collectionName: T,
	allowedTypes: TreeNodeSchema | readonly TreeNodeSchema[],
): `${T}<${string}>` {
	let inner: string;
	if (!isReadonlyArray(allowedTypes)) {
		return structuralName(collectionName, [allowedTypes]);
	} else {
		const names = allowedTypes.map((t): string => {
			// Ensure that lazy types (functions) don't slip through here.
			assert(!isLazy(t), 0x83d /* invalid type provided */);
			return t.identifier;
		});
		// Ensure name is order independent
		names.sort();
		// Ensure name can't have collisions by quoting and escaping any quotes in the names of types.
		// Using JSON is a simple way to accomplish this.
		// The outer `[]` around the result are also needed so that a single type name "Any" would not collide with the "any" case above.
		inner = JSON.stringify(names);
	}
	return `${collectionName}<${inner}>`;
}<|MERGE_RESOLUTION|>--- conflicted
+++ resolved
@@ -6,18 +6,7 @@
 import { assert, unreachableCase } from "@fluidframework/core-utils/internal";
 
 import { TreeValue } from "../core/index.js";
-<<<<<<< HEAD
-import {
-	FlexTreeNode,
-	NodeKeyManager,
-	Unenforced,
-	isFlexTreeNode,
-	isLazy,
-	markEager,
-} from "../feature-libraries/index.js";
-=======
 import { FlexTreeNode, Unenforced, isFlexTreeNode, isLazy } from "../feature-libraries/index.js";
->>>>>>> 713a538f
 import { RestrictiveReadonlyRecord, getOrCreate, isReadonlyArray } from "../util/index.js";
 
 import {
