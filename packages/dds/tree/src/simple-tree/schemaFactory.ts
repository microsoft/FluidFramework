--- conflicted
+++ resolved
@@ -27,12 +27,7 @@
 	createArrayNodeProxy,
 	createMapProxy,
 	createObjectProxy,
-<<<<<<< HEAD
-	getClassSchema,
-=======
-	getSequenceField,
 	getSimpleSchema,
->>>>>>> b3bfc6ad
 	isTreeNode,
 	mapStaticDispatchMap,
 } from "./proxies.js";
