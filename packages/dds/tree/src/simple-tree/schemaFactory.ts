--- conflicted
+++ resolved
@@ -24,15 +24,9 @@
 import { setFlexNode } from "./flexNode.js";
 import {
 	arrayNodePrototypeProperties,
-<<<<<<< HEAD
-	createNodeProxy,
-	createRawNodeProxy,
-=======
 	createArrayNodeProxy,
 	createMapProxy,
 	createObjectProxy,
-	getClassSchema,
->>>>>>> 418468c4
 	getSequenceField,
 	getSimpleSchema,
 	isTreeNode,
