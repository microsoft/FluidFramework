--- conflicted
+++ resolved
@@ -604,15 +604,12 @@
 		// but it works since cursorFromFieldData special cases arrays.
 		const simpleFieldSchema = normalizeFieldSchema(this.simpleSchema);
 
-<<<<<<< HEAD
-		return cursorFromFieldData(content, simpleFieldSchema, getSchemaAndPolicy(sequenceField));
-=======
 		return cursorFromFieldData(
 			content,
 			simpleFieldSchema,
 			getFlexNode(this).context.nodeKeyManager,
+			getSchemaAndPolicy(sequenceField),
 		);
->>>>>>> f8a24df1
 	}
 
 	public toJSON(): unknown {
