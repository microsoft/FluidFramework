--- conflicted
+++ resolved
@@ -15,24 +15,13 @@
 } from "../feature-libraries/index.js";
 import { prepareContentForHydration } from "./proxies.js";
 import { getOrCreateInnerNode } from "./proxyBinding.js";
-<<<<<<< HEAD
-// This import seems to trigger a false positive `Type import "TreeNodeFromImplicitAllowedTypes" is used by decorator metadata` lint error.
-// Other ways to import (ex: import the module with the items as type imports) give different more real errors, and auto fix to this format,
-// so there does not seem to be a clean workaround to make the linter happy.
-// eslint-disable-next-line @typescript-eslint/consistent-type-imports
-import type {
-	ImplicitAllowedTypes,
-	InsertableTreeNodeFromImplicitAllowedTypes,
-	NodeSchemaMetadata,
-	NodeSchemaProps,
-	TreeNodeFromImplicitAllowedTypes,
-=======
 import {
 	normalizeAllowedTypes,
 	type ImplicitAllowedTypes,
 	type InsertableTreeNodeFromImplicitAllowedTypes,
+	type NodeSchemaMetadata,
+	type NodeSchemaProps,
 	type TreeNodeFromImplicitAllowedTypes,
->>>>>>> 7febffee
 } from "./schemaTypes.js";
 import {
 	type WithType,
@@ -1019,14 +1008,11 @@
 		public static readonly info = info;
 		public static readonly implicitlyConstructable: ImplicitlyConstructable =
 			implicitlyConstructable;
-<<<<<<< HEAD
+		public static get childTypes(): ReadonlySet<TreeNodeSchema> {
+			return lazyChildTypes.value;
+		}
 		public static readonly metadata: NodeSchemaMetadata<TCustomMetadata> | undefined =
 			props?.metadata;
-=======
-		public static get childTypes(): ReadonlySet<TreeNodeSchema> {
-			return lazyChildTypes.value;
-		}
->>>>>>> 7febffee
 
 		// eslint-disable-next-line import/no-deprecated
 		public get [typeNameSymbol](): TName {
