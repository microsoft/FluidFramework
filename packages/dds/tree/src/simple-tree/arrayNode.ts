--- conflicted
+++ resolved
@@ -38,12 +38,9 @@
 	type InternalTreeNode,
 	type TreeNodeSchema,
 	typeSchemaSymbol,
-<<<<<<< HEAD
 	type Context,
 	getOrCreateNodeFromInnerNode,
-=======
 	type TreeNodeSchemaBoth,
->>>>>>> b3f91ae9
 } from "./core/index.js";
 import { type InsertableContent, mapTreeFromNodeData } from "./toMapTree.js";
 import { fail } from "../util/index.js";
