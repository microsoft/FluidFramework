--- conflicted
+++ resolved
@@ -788,23 +788,11 @@
 		validateIndex(sourceIndex, field, "moveToIndex");
 		this.moveRangeToIndex(index, sourceIndex, sourceIndex + 1, source);
 	}
-<<<<<<< HEAD
 	public moveRangeToStart(
 		sourceStart: number,
 		sourceEnd: number,
 		source?: TreeArrayNode,
 	): void {
-		if (source !== undefined) {
-			getSequenceField(this).moveRangeToStart(
-				sourceStart,
-				sourceEnd,
-				getSequenceField(source),
-			);
-		} else {
-			getSequenceField(this).moveRangeToStart(sourceStart, sourceEnd);
-		}
-=======
-	public moveRangeToStart(sourceStart: number, sourceEnd: number, source?: TreeArrayNode): void {
 		validateIndexRange(
 			sourceStart,
 			sourceEnd,
@@ -812,7 +800,6 @@
 			"moveRangeToStart",
 		);
 		this.moveRangeToIndex(0, sourceStart, sourceEnd, source);
->>>>>>> bd66bafa
 	}
 	public moveRangeToEnd(sourceStart: number, sourceEnd: number, source?: TreeArrayNode): void {
 		validateIndexRange(
@@ -1025,7 +1012,9 @@
 	validateIndex(startIndex, array, methodName, true);
 	validateIndex(endIndex, array, methodName, true);
 	if (startIndex > endIndex || array.length < endIndex) {
-		throw new UsageError(`Index value passed to TreeArrayNode.${methodName} is out of bounds.`);
+		throw new UsageError(
+			`Index value passed to TreeArrayNode.${methodName} is out of bounds.`,
+		);
 	}
 }
 
