/*!
 * Copyright (c) Microsoft Corporation and contributors. All rights reserved.
 * Licensed under the MIT License.
 */

import { Lazy, oob } from "@fluidframework/core-utils/internal";
import { UsageError } from "@fluidframework/telemetry-utils/internal";

import { EmptyKey, type ExclusiveMapTree } from "../core/index.js";
import {
	type FlexTreeNode,
	type FlexTreeSequenceField,
	getSchemaAndPolicy,
	isFlexTreeNode,
} from "../feature-libraries/index.js";
import { prepareContentForHydration } from "./proxies.js";
import {
	normalizeAllowedTypes,
	type ImplicitAllowedTypes,
	type InsertableTreeNodeFromImplicitAllowedTypes,
	type TreeLeafValue,
	type TreeNodeFromImplicitAllowedTypes,
} from "./schemaTypes.js";
import {
	type WithType,
	// eslint-disable-next-line import/no-deprecated
	typeNameSymbol,
	NodeKind,
	type TreeNode,
	type InternalTreeNode,
	type TreeNodeSchema,
	typeSchemaSymbol,
	type Context,
	getOrCreateNodeFromInnerNode,
	type TreeNodeSchemaBoth,
	getSimpleNodeSchemaFromInnerNode,
	getOrCreateInnerNode,
} from "./core/index.js";
import { type InsertableContent, mapTreeFromNodeData } from "./toMapTree.js";
import { fail } from "../util/index.js";
import {
	getKernel,
	UnhydratedFlexTreeNode,
	UnhydratedTreeSequenceField,
} from "./core/index.js";
import { TreeNodeValid, type MostDerivedData } from "./treeNodeValid.js";
import { getUnhydratedContext } from "./createContext.js";

/**
 * A covariant base type for {@link (TreeArrayNode:interface)}.
 *
<<<<<<< HEAD
 * This provides the readonly subset of TreeArrayNode functionality, and is used as the source interface form moves since that needs to be covariant.
 * @privateRemarks
 * Ideally this would also extend `WithType<string, NodeKind.Array>`, but https://github.com/microsoft/TypeScript/issues/16936 prevents that from compiling.
=======
 * This provides the readonly subset of TreeArrayNode functionality, and is used as the source interface for moves since that needs to be covariant.
>>>>>>> 4e0913d9
 * @system @sealed @public
 */
export interface ReadonlyArrayNode<out T = TreeNode | TreeLeafValue>
	extends ReadonlyArray<T>,
		TreeNode {}

/**
 * A generic array type, used to defined types like {@link (TreeArrayNode:interface)}.
 *
 * @privateRemarks
 * Inlining this into TreeArrayNode causes recursive array use to stop compiling.
 *
 * @system @sealed @public
 */
export interface TreeArrayNodeBase<out T, in TNew, in TMoveFrom = ReadonlyArrayNode>
	extends ReadonlyArrayNode<T> {
	/**
	 * Inserts new item(s) at a specified location.
	 * @param index - The index at which to insert `value`.
	 * @param value - The content to insert.
	 * @throws Throws if `index` is not in the range [0, `array.length`).
	 */
	insertAt(index: number, ...value: readonly (TNew | IterableTreeArrayContent<TNew>)[]): void;

	/**
	 * Inserts new item(s) at the start of the array.
	 * @param value - The content to insert.
	 */
	insertAtStart(...value: readonly (TNew | IterableTreeArrayContent<TNew>)[]): void;

	/**
	 * Inserts new item(s) at the end of the array.
	 * @param value - The content to insert.
	 */
	insertAtEnd(...value: readonly (TNew | IterableTreeArrayContent<TNew>)[]): void;

	/**
	 * Removes the item at the specified location.
	 * @param index - The index at which to remove the item.
	 * @throws Throws if `index` is not in the range [0, `array.length`).
	 */
	removeAt(index: number): void;

	/**
	 * Removes all items between the specified indices.
	 * @param start - The starting index of the range to remove (inclusive). Defaults to the start of the array.
	 * @param end - The ending index of the range to remove (exclusive). Defaults to `array.length`.
	 * @throws Throws if `start` is not in the range [0, `array.length`].
	 * @throws Throws if `end` is less than `start`.
	 * If `end` is not supplied or is greater than the length of the array, all items after `start` are removed.
	 *
	 * @remarks
	 * The default values for start and end are computed when this is called,
	 * and thus the behavior is the same as providing them explicitly, even with respect to merge resolution with concurrent edits.
	 * For example, two concurrent transactions both emptying the array with `node.removeRange()` then inserting an item,
	 * will merge to result in the array having both inserted items.
	 */
	removeRange(start?: number, end?: number): void;

	/**
	 * Moves the specified item to the start of the array.
	 * @param sourceIndex - The index of the item to move.
	 * @throws Throws if `sourceIndex` is not in the range [0, `array.length`).
	 */
	moveToStart(sourceIndex: number): void;

	/**
	 * Moves the specified item to the start of the array.
	 * @param sourceIndex - The index of the item to move.
	 * @param source - The source array to move the item out of.
	 * @throws Throws if `sourceIndex` is not in the range [0, `array.length`).
	 */
	moveToStart(sourceIndex: number, source: TMoveFrom): void;

	/**
	 * Moves the specified item to the end of the array.
	 * @param sourceIndex - The index of the item to move.
	 * @throws Throws if `sourceIndex` is not in the range [0, `array.length`).
	 */
	moveToEnd(sourceIndex: number): void;

	/**
	 * Moves the specified item to the end of the array.
	 * @param sourceIndex - The index of the item to move.
	 * @param source - The source array to move the item out of.
	 * @throws Throws if `sourceIndex` is not in the range [0, `array.length`).
	 */
	moveToEnd(sourceIndex: number, source: TMoveFrom): void;

	/**
	 * Moves the specified item to the desired location in the array.
	 *
	 * WARNING - This API is easily misused.
	 * Please read the documentation for the `destinationGap` parameter carefully.
	 *
	 * @param destinationGap - The location *between* existing items that the moved item should be moved to.
	 *
	 * WARNING - `destinationGap` describes a location between existing items *prior to applying the move operation*.
	 *
	 * For example, if the array contains items `[A, B, C]` before the move, the `destinationGap` must be one of the following:
	 *
	 * - `0` (between the start of the array and `A`'s original position)
	 * - `1` (between `A`'s original position and `B`'s original position)
	 * - `2` (between `B`'s original position and `C`'s original position)
	 * - `3` (between `C`'s original position and the end of the array)
	 *
	 * So moving `A` between `B` and `C` would require `destinationGap` to be `2`.
	 *
	 * This interpretation of `destinationGap` makes it easy to specify the desired destination relative to a sibling item that is not being moved,
	 * or relative to the start or end of the array:
	 *
	 * - Move to the start of the array: `array.moveToIndex(0, ...)` (see also `moveToStart`)
	 * - Move to before some item X: `array.moveToIndex(indexOfX, ...)`
	 * - Move to after some item X: `array.moveToIndex(indexOfX + 1`, ...)
	 * - Move to the end of the array: `array.moveToIndex(array.length, ...)` (see also `moveToEnd`)
	 *
	 * This interpretation of `destinationGap` does however make it less obvious how to move an item relative to its current position:
	 *
	 * - Move item B before its predecessor: `array.moveToIndex(indexOfB - 1, ...)`
	 * - Move item B after its successor: `array.moveToIndex(indexOfB + 2, ...)`
	 *
	 * Notice the asymmetry between `-1` and `+2` in the above examples.
	 * In such scenarios, it can often be easier to approach such edits by swapping adjacent items:
	 * If items A and B are adjacent, such that A precedes B,
	 * then they can be swapped with `array.moveToIndex(indexOfA, indexOfB)`.
	 *
	 * @param sourceIndex - The index of the item to move.
	 * @throws Throws if any of the input indices are not in the range [0, `array.length`).
	 */
	moveToIndex(destinationGap: number, sourceIndex: number): void;

	/**
	 * Moves the specified item to the desired location in the array.
	 *
	 * WARNING - This API is easily misused.
	 * Please read the documentation for the `destinationGap` parameter carefully.
	 *
	 * @param destinationGap - The location *between* existing items that the moved item should be moved to.
	 *
	 * WARNING - `destinationGap` describes a location between existing items *prior to applying the move operation*.
	 *
	 * For example, if the array contains items `[A, B, C]` before the move, the `destinationGap` must be one of the following:
	 *
	 * - `0` (between the start of the array and `A`'s original position)
	 * - `1` (between `A`'s original position and `B`'s original position)
	 * - `2` (between `B`'s original position and `C`'s original position)
	 * - `3` (between `C`'s original position and the end of the array)
	 *
	 * So moving `A` between `B` and `C` would require `destinationGap` to be `2`.
	 *
	 * This interpretation of `destinationGap` makes it easy to specify the desired destination relative to a sibling item that is not being moved,
	 * or relative to the start or end of the array:
	 *
	 * - Move to the start of the array: `array.moveToIndex(0, ...)` (see also `moveToStart`)
	 * - Move to before some item X: `array.moveToIndex(indexOfX, ...)`
	 * - Move to after some item X: `array.moveToIndex(indexOfX + 1`, ...)
	 * - Move to the end of the array: `array.moveToIndex(array.length, ...)` (see also `moveToEnd`)
	 *
	 * This interpretation of `destinationGap` does however make it less obvious how to move an item relative to its current position:
	 *
	 * - Move item B before its predecessor: `array.moveToIndex(indexOfB - 1, ...)`
	 * - Move item B after its successor: `array.moveToIndex(indexOfB + 2, ...)`
	 *
	 * Notice the asymmetry between `-1` and `+2` in the above examples.
	 * In such scenarios, it can often be easier to approach such edits by swapping adjacent items:
	 * If items A and B are adjacent, such that A precedes B,
	 * then they can be swapped with `array.moveToIndex(indexOfA, indexOfB)`.
	 *
	 * @param sourceIndex - The index of the item to move.
	 * @param source - The source array to move the item out of.
	 * @throws Throws if any of the source index is not in the range [0, `array.length`),
	 * or if the index is not in the range [0, `array.length`].
	 */
	moveToIndex(destinationGap: number, sourceIndex: number, source: TMoveFrom): void;

	/**
	 * Moves the specified items to the start of the array.
	 * @param sourceStart - The starting index of the range to move (inclusive).
	 * @param sourceEnd - The ending index of the range to move (exclusive)
	 * @throws Throws if either of the input indices are not in the range [0, `array.length`) or if `sourceStart` is greater than `sourceEnd`.
	 * if any of the input indices are not in the range [0, `array.length`], or if `sourceStart` is greater than `sourceEnd`.
	 */
	moveRangeToStart(sourceStart: number, sourceEnd: number): void;

	/**
	 * Moves the specified items to the start of the array.
	 * @param sourceStart - The starting index of the range to move (inclusive).
	 * @param sourceEnd - The ending index of the range to move (exclusive)
	 * @param source - The source array to move items out of.
	 * @throws Throws if the types of any of the items being moved are not allowed in the destination array,
	 * if either of the input indices are not in the range [0, `array.length`) or if `sourceStart` is greater than `sourceEnd`.
	 * if any of the input indices are not in the range [0, `array.length`], or if `sourceStart` is greater than `sourceEnd`.
	 */
	moveRangeToStart(sourceStart: number, sourceEnd: number, source: TMoveFrom): void;

	/**
	 * Moves the specified items to the end of the array.
	 * @param sourceStart - The starting index of the range to move (inclusive).
	 * @param sourceEnd - The ending index of the range to move (exclusive)
	 * @throws Throws if either of the input indices are not in the range [0, `array.length`) or if `sourceStart` is greater than `sourceEnd`.
	 * if any of the input indices are not in the range [0, `array.length`], or if `sourceStart` is greater than `sourceEnd`.
	 */
	moveRangeToEnd(sourceStart: number, sourceEnd: number): void;

	/**
	 * Moves the specified items to the end of the array.
	 * @param sourceStart - The starting index of the range to move (inclusive).
	 * @param sourceEnd - The ending index of the range to move (exclusive)
	 * @param source - The source array to move items out of.
	 * @throws Throws if the types of any of the items being moved are not allowed in the destination array,
	 * if either of the input indices are not in the range [0, `array.length`) or if `sourceStart` is greater than `sourceEnd`.
	 * if any of the input indices are not in the range [0, `array.length`], or if `sourceStart` is greater than `sourceEnd`.
	 */
	moveRangeToEnd(sourceStart: number, sourceEnd: number, source: TMoveFrom): void;

	/**
	 * Moves the specified items to the desired location within the array.
	 *
	 * WARNING - This API is easily misused.
	 * Please read the documentation for the `destinationGap` parameter carefully.
	 *
	 * @param destinationGap - The location *between* existing items that the moved item should be moved to.
	 *
	 * WARNING - `destinationGap` describes a location between existing items *prior to applying the move operation*.
	 *
	 * For example, if the array contains items `[A, B, C]` before the move, the `destinationGap` must be one of the following:
	 *
	 * - `0` (between the start of the array and `A`'s original position)
	 * - `1` (between `A`'s original position and `B`'s original position)
	 * - `2` (between `B`'s original position and `C`'s original position)
	 * - `3` (between `C`'s original position and the end of the array)
	 *
	 * So moving `A` between `B` and `C` would require `destinationGap` to be `2`.
	 *
	 * This interpretation of `destinationGap` makes it easy to specify the desired destination relative to a sibling item that is not being moved,
	 * or relative to the start or end of the array:
	 *
	 * - Move to the start of the array: `array.moveToIndex(0, ...)` (see also `moveToStart`)
	 * - Move to before some item X: `array.moveToIndex(indexOfX, ...)`
	 * - Move to after some item X: `array.moveToIndex(indexOfX + 1`, ...)
	 * - Move to the end of the array: `array.moveToIndex(array.length, ...)` (see also `moveToEnd`)
	 *
	 * This interpretation of `destinationGap` does however make it less obvious how to move an item relative to its current position:
	 *
	 * - Move item B before its predecessor: `array.moveToIndex(indexOfB - 1, ...)`
	 * - Move item B after its successor: `array.moveToIndex(indexOfB + 2, ...)`
	 *
	 * Notice the asymmetry between `-1` and `+2` in the above examples.
	 * In such scenarios, it can often be easier to approach such edits by swapping adjacent items:
	 * If items A and B are adjacent, such that A precedes B,
	 * then they can be swapped with `array.moveToIndex(indexOfA, indexOfB)`.
	 *
	 * @param sourceStart - The starting index of the range to move (inclusive).
	 * @param sourceEnd - The ending index of the range to move (exclusive)
	 * @throws Throws if any of the input indices are not in the range [0, `array.length`) or if `sourceStart` is greater than `sourceEnd`.
	 * if any of the input indices are not in the range [0, `array.length`], or if `sourceStart` is greater than `sourceEnd`.
	 */
	moveRangeToIndex(destinationGap: number, sourceStart: number, sourceEnd: number): void;

	/**
	 * Moves the specified items to the desired location within the array.
	 *
	 * WARNING - This API is easily misused.
	 * Please read the documentation for the `destinationGap` parameter carefully.
	 *
	 * @param destinationGap - The location *between* existing items that the moved item should be moved to.
	 *
	 * WARNING - `destinationGap` describes a location between existing items *prior to applying the move operation*.
	 *
	 * For example, if the array contains items `[A, B, C]` before the move, the `destinationGap` must be one of the following:
	 *
	 * - `0` (between the start of the array and `A`'s original position)
	 * - `1` (between `A`'s original position and `B`'s original position)
	 * - `2` (between `B`'s original position and `C`'s original position)
	 * - `3` (between `C`'s original position and the end of the array)
	 *
	 * So moving `A` between `B` and `C` would require `destinationGap` to be `2`.
	 *
	 * This interpretation of `destinationGap` makes it easy to specify the desired destination relative to a sibling item that is not being moved,
	 * or relative to the start or end of the array:
	 *
	 * - Move to the start of the array: `array.moveToIndex(0, ...)` (see also `moveToStart`)
	 * - Move to before some item X: `array.moveToIndex(indexOfX, ...)`
	 * - Move to after some item X: `array.moveToIndex(indexOfX + 1`, ...)
	 * - Move to the end of the array: `array.moveToIndex(array.length, ...)` (see also `moveToEnd`)
	 *
	 * This interpretation of `destinationGap` does however make it less obvious how to move an item relative to its current position:
	 *
	 * - Move item B before its predecessor: `array.moveToIndex(indexOfB - 1, ...)`
	 * - Move item B after its successor: `array.moveToIndex(indexOfB + 2, ...)`
	 *
	 * Notice the asymmetry between `-1` and `+2` in the above examples.
	 * In such scenarios, it can often be easier to approach such edits by swapping adjacent items:
	 * If items A and B are adjacent, such that A precedes B,
	 * then they can be swapped with `array.moveToIndex(indexOfA, indexOfB)`.
	 *
	 * @param sourceStart - The starting index of the range to move (inclusive).
	 * @param sourceEnd - The ending index of the range to move (exclusive)
	 * @param source - The source array to move items out of.
	 * @throws Throws if the types of any of the items being moved are not allowed in the destination array,
	 * if any of the input indices are not in the range [0, `array.length`], or if `sourceStart` is greater than `sourceEnd`.
	 */
	moveRangeToIndex(
		destinationGap: number,
		sourceStart: number,
		sourceEnd: number,
		source: TMoveFrom,
	): void;

	/**
	 * Returns a custom IterableIterator which throws usage errors if concurrent editing and iteration occurs.
	 */
	values(): IterableIterator<T>;
}

/**
 * A {@link TreeNode} which implements 'readonly T[]' and the array mutation APIs.
 *
 * @typeParam TAllowedTypes - Schema for types which are allowed as members of this array.
 *
 * @sealed @public
 */
export interface TreeArrayNode<
	TAllowedTypes extends ImplicitAllowedTypes = ImplicitAllowedTypes,
> extends TreeArrayNodeBase<
		TreeNodeFromImplicitAllowedTypes<TAllowedTypes>,
		InsertableTreeNodeFromImplicitAllowedTypes<TAllowedTypes>
	> {}

/**
 * A {@link TreeNode} which implements 'readonly T[]' and the array mutation APIs.
 * @public
 */
export const TreeArrayNode = {
	/**
	 * Wrap an iterable of items to inserted as consecutive items in a array.
	 * @remarks
	 * The object returned by this function can be inserted into a {@link (TreeArrayNode:interface)}.
	 * Its contents will be inserted consecutively in the corresponding location in the array.
	 * @example
	 * ```ts
	 * array.insertAtEnd(TreeArrayNode.spread(iterable))
	 * ```
	 */
	spread: <T>(content: Iterable<T>) => create(content),
} as const;

/**
 * Package internal construction API.
 * Use {@link (TreeArrayNode:variable).spread} to create an instance of this type instead.
 */
let create: <T>(content: Iterable<T>) => IterableTreeArrayContent<T>;

/**
 * Used to insert iterable content into a {@link (TreeArrayNode:interface)}.
 * Use {@link (TreeArrayNode:variable).spread} to create an instance of this type.
 * @sealed @public
 */
export class IterableTreeArrayContent<T> implements Iterable<T> {
	static {
		create = <T2>(content: Iterable<T2>) => new IterableTreeArrayContent(content);
	}

	private constructor(private readonly content: Iterable<T>) {}

	/**
	 * Iterates over content for nodes to insert.
	 */
	public [Symbol.iterator](): Iterator<T> {
		return this.content[Symbol.iterator]();
	}
}

/**
 * Given a array node proxy, returns its underlying LazySequence field.
 */
function getSequenceField(arrayNode: ReadonlyArrayNode): FlexTreeSequenceField {
	return getOrCreateInnerNode(arrayNode).getBoxed(EmptyKey) as FlexTreeSequenceField;
}

// For compatibility, we are initially implement 'readonly T[]' by applying the Array.prototype methods
// to the array node proxy.  Over time, we should replace these with efficient implementations on LazySequence
// to avoid re-entering the proxy as these methods access 'length' and the indexed properties.
//
// For brevity, the current implementation dynamically builds a property descriptor map from a list of
// Array functions we want to re-expose via the proxy.

const arrayPrototypeKeys = [
	"concat",
	"entries",
	"every",
	"filter",
	"find",
	"findIndex",
	"flat",
	"flatMap",
	"forEach",
	"includes",
	"indexOf",
	"join",
	"keys",
	"lastIndexOf",
	"map",
	"reduce",
	"reduceRight",
	"slice",
	"some",
	"toLocaleString",
	"toString",

	// "copyWithin",
	// "fill",
	// "length",
	// "pop",
	// "push",
	// "reverse",
	// "shift",
	// "sort",
	// "splice",
	// "unshift",
] as const;

/**
 * {@link TreeNodeValid}, but modified to add members from Array.prototype named in {@link arrayPrototypeKeys}.
 * @privateRemarks
 * Since a lot of scratch types and values are involved with creating this,
 * it's generating using an immediately invoked function expression (IIFE).
 * This is a common JavaScript pattern for cases like this to avoid cluttering the scope.
 */
const TreeNodeWithArrayFeatures = (() => {
	/**
	 * {@link TreeNodeValid}, but modified to add members from Array.prototype named in {@link arrayPrototypeKeys}.
	 */
	abstract class TreeNodeWithArrayFeaturesUntyped<
		const T extends ImplicitAllowedTypes,
	> extends TreeNodeValid<Iterable<InsertableTreeNodeFromImplicitAllowedTypes<T>>> {}

	// Modify TreeNodeWithArrayFeaturesUntyped to add the members from Array.prototype
	arrayPrototypeKeys.forEach((key) => {
		Object.defineProperty(TreeNodeWithArrayFeaturesUntyped.prototype, key, {
			value: Array.prototype[key],
		});
	});

	return TreeNodeWithArrayFeaturesUntyped as unknown as typeof NodeWithArrayFeatures;
})();

/**
 * Type of {@link TreeNodeValid}, but with array members added to the instance type.
 *
 * TypeScript has a rule that `Base constructors must all have the same return type.ts(2510)`.
 * This means that intersecting two types with different constructors to create a type with a more constrained constructor (ex: more specific return type)
 * is not supported.
 *
 * TypeScript also has a limitation that there is no way to replace or remove just the constructor of a type without losing all the private and protected members.
 * See https://github.com/microsoft/TypeScript/issues/35416 for details.
 *
 * TypeScript also does not support explicitly specifying the instance type in a class definition as the constructor return type.
 *
 * Thus to replace the instance type, while preserving the protected static members of TreeNodeValid,
 * the only option seems to be actually declaring a class with all the members explicitly inline.
 *
 * To avoid incurring any bundle size / runtime overhead from this and having to stub out the function bodies,
 * the class uses `declare`.
 * TypeScript does not support `declare` inside scopes, so this is not inside the function scope above.
 *
 * The members of this class were generated using the "implement interface" refactoring.
 * Since that refactoring does not add `public`, the lint to require it is disabled for this section of the file.
 * To update this class delete all members and reapply the "implement interface" refactoring.
 * As these signatures get formatted to be over three times as many lines with prettier (which is not helpful), it is also suppressed.
 */
/* eslint-disable @typescript-eslint/explicit-member-accessibility, @typescript-eslint/no-explicit-any */
// prettier-ignore
declare abstract class NodeWithArrayFeatures<Input, T>
	extends TreeNodeValid<Input>
	implements Pick<readonly T[], (typeof arrayPrototypeKeys)[number]>
{
	concat(...items: ConcatArray<T>[]): T[];
	concat(...items: (T | ConcatArray<T>)[]): T[];
	entries(): IterableIterator<[number, T]>;
	every<S extends T>(
		predicate: (value: T, index: number, array: readonly T[]) => value is S,
		thisArg?: any,
	): this is readonly S[];
	every(
		predicate: (value: T, index: number, array: readonly T[]) => unknown,
		thisArg?: any,
	): boolean;
	filter<S extends T>(
		predicate: (value: T, index: number, array: readonly T[]) => value is S,
		thisArg?: any,
	): S[];
	filter(
		predicate: (value: T, index: number, array: readonly T[]) => unknown,
		thisArg?: any,
	): T[];
	find<S extends T>(
		predicate: (value: T, index: number, obj: readonly T[]) => value is S,
		thisArg?: any,
	): S | undefined;
	find(
		predicate: (value: T, index: number, obj: readonly T[]) => unknown,
		thisArg?: any,
	): T | undefined;
	findIndex(
		predicate: (value: T, index: number, obj: readonly T[]) => unknown,
		thisArg?: any,
	): number;
	flat<A, D extends number = 1>(this: A, depth?: D | undefined): FlatArray<A, D>[];
	flatMap<U, This = undefined>(
		callback: (this: This, value: T, index: number, array: T[]) => U | readonly U[],
		thisArg?: This | undefined,
	): U[];
	forEach(
		callbackfn: (value: T, index: number, array: readonly T[]) => void,
		thisArg?: any,
	): void;
	includes(searchElement: T, fromIndex?: number | undefined): boolean;
	indexOf(searchElement: T, fromIndex?: number | undefined): number;
	join(separator?: string | undefined): string;
	keys(): IterableIterator<number>;
	lastIndexOf(searchElement: T, fromIndex?: number | undefined): number;
	map<U>(callbackfn: (value: T, index: number, array: readonly T[]) => U, thisArg?: any): U[];
	reduce(
		callbackfn: (
			previousValue: T,
			currentValue: T,
			currentIndex: number,
			array: readonly T[],
		) => T,
	): T;
	reduce(
		callbackfn: (
			previousValue: T,
			currentValue: T,
			currentIndex: number,
			array: readonly T[],
		) => T,
		initialValue: T,
	): T;
	reduce<U>(
		callbackfn: (
			previousValue: U,
			currentValue: T,
			currentIndex: number,
			array: readonly T[],
		) => U,
		initialValue: U,
	): U;
	reduceRight(
		callbackfn: (
			previousValue: T,
			currentValue: T,
			currentIndex: number,
			array: readonly T[],
		) => T,
	): T;
	reduceRight(
		callbackfn: (
			previousValue: T,
			currentValue: T,
			currentIndex: number,
			array: readonly T[],
		) => T,
		initialValue: T,
	): T;
	reduceRight<U>(
		callbackfn: (
			previousValue: U,
			currentValue: T,
			currentIndex: number,
			array: readonly T[],
		) => U,
		initialValue: U,
	): U;
	slice(start?: number | undefined, end?: number | undefined): T[];
	some(
		predicate: (value: T, index: number, array: readonly T[]) => unknown,
		thisArg?: any,
	): boolean;
	toLocaleString(): string;
	toString(): string;
}
/* eslint-enable @typescript-eslint/explicit-member-accessibility, @typescript-eslint/no-explicit-any */

/**
 * Attempts to coerce the given property key to an integer index property.
 * @param key - The property key to coerce.
 * @param exclusiveMax - This restricts the range in which the resulting index is allowed to be.
 * The coerced index of `key` must be less than `exclusiveMax` or else this function will return `undefined`.
 * This is useful for reading an array within the bounds of its length, e.g. `asIndex(key, array.length)`.
 */
export function asIndex(key: string | symbol, exclusiveMax: number): number | undefined {
	if (typeof key !== "string") {
		return undefined;
	}

	// TODO: It may be worth a '0' <= ch <= '9' check before calling 'Number' to quickly
	// reject 'length' as an index, or even parsing integers ourselves.
	const asNumber = Number(key);
	if (!Number.isInteger(asNumber)) {
		return undefined;
	}

	// Check that the original string is the same after converting to a number and back again.
	// This prevents keys like "5.0", "0x5", " 5" from coercing to 5, and keys like " " or "" from coercing to 0.
	const asString = String(asNumber);
	if (asString !== key) {
		return undefined;
	}

	// TODO: See 'matrix/range.ts' for fast integer coercing + range check.
	return 0 <= asNumber && asNumber < exclusiveMax ? asNumber : undefined;
}

/**
 * @param allowAdditionalProperties - If true, setting of unexpected properties will be forwarded to the target object.
 * Otherwise setting of unexpected properties will error.
 * @param proxyTarget - Target object of the proxy. Must provide an own `length` value property
 * (which is not used but must exist for getOwnPropertyDescriptor invariants) and the array functionality from {@link arrayNodePrototype}.
 * Controls the prototype exposed by the produced proxy.
 * @param dispatchTarget - provides the functionally of the node, implementing all fields.
 */
function createArrayNodeProxy(
	allowAdditionalProperties: boolean,
	proxyTarget: object,
	dispatchTarget: object,
): TreeArrayNode {
	// To satisfy 'deepEquals' level scrutiny, the target of the proxy must be an array literal in order
	// to pass 'Object.getPrototypeOf'.  It also satisfies 'Array.isArray' and 'Object.prototype.toString'
	// requirements without use of Array[Symbol.species], which is potentially on a path ot deprecation.
	const proxy: TreeArrayNode = new Proxy<TreeArrayNode>(proxyTarget as TreeArrayNode, {
		get: (target, key, receiver) => {
			const field = getSequenceField(receiver);
			const maybeIndex = asIndex(key, field.length);

			if (maybeIndex === undefined) {
				if (key === "length") {
					return field.length;
				}

				// Pass the proxy as the receiver here, so that any methods on
				// the prototype receive `proxy` as `this`.
				return Reflect.get(dispatchTarget, key, receiver) as unknown;
			}

			const maybeContent = field.at(maybeIndex);
			return isFlexTreeNode(maybeContent)
				? getOrCreateNodeFromInnerNode(maybeContent)
				: maybeContent;
		},
		set: (target, key, newValue, receiver) => {
			if (key === "length") {
				// To allow "length" to look like "length" on an array, getOwnPropertyDescriptor has to report it as a writable value.
				// This means the proxy target must provide a length value, but since it can't use getters and setters, it can't be correct.
				// Therefor length has to be handled in this proxy.
				// Since it's not actually mutable, return false so setting it will produce a type error.
				return false;
			}

			// 'Symbol.isConcatSpreadable' may be set on an Array instance to modify the behavior of
			// the concat method.  We allow this property to be added to the dispatch object.
			if (key === Symbol.isConcatSpreadable) {
				return Reflect.set(dispatchTarget, key, newValue, receiver);
			}

			// Array nodes treat all non-negative integer indexes as array access.
			// Using Infinity here (rather than length) ensures that indexing past the end doesn't create additional session local properties.
			const maybeIndex = asIndex(key, Number.POSITIVE_INFINITY);
			if (maybeIndex !== undefined) {
				// For MVP, we otherwise disallow setting properties (mutation is only available via the array node mutation APIs).
				// To ensure a clear and actionable error experience, we will throw explicitly here, rather than just returning false.
				throw new UsageError(
					"Cannot set indexed properties on array nodes. Use array node mutation APIs to alter the array.",
				);
			}
			return allowAdditionalProperties ? Reflect.set(target, key, newValue, receiver) : false;
		},
		has: (target, key) => {
			const field = getSequenceField(proxy);
			const maybeIndex = asIndex(key, field.length);
			return maybeIndex !== undefined || Reflect.has(dispatchTarget, key);
		},
		ownKeys: (target) => {
			const field = getSequenceField(proxy);

			// TODO: Would a lazy iterator to produce the indexes work / be more efficient?
			// TODO: Need to surface 'Symbol.isConcatSpreadable' as an own key.
			const keys: (string | symbol)[] = Array.from(
				{ length: field.length },
				(_, index) => `${index}`,
			);

			if (allowAdditionalProperties) {
				keys.push(...Reflect.ownKeys(target));
			} else {
				keys.push("length");
			}
			return keys;
		},
		getOwnPropertyDescriptor: (target, key) => {
			const field = getSequenceField(proxy);
			const maybeIndex = asIndex(key, field.length);
			if (maybeIndex !== undefined) {
				const val = field.at(maybeIndex);
				// To satisfy 'deepEquals' level scrutiny, the property descriptor for indexed properties must
				// be a simple value property (as opposed to using getter) and declared writable/enumerable/configurable.
				return {
					value: isFlexTreeNode(val) ? getOrCreateNodeFromInnerNode(val) : val,
					writable: true, // For MVP, setting indexed properties is reported as allowed here (for deep equals compatibility noted above), but not actually supported.
					enumerable: true,
					configurable: true,
				};
			} else if (key === "length") {
				// To satisfy 'deepEquals' level scrutiny, the property descriptor for 'length' must be a simple
				// value property (as opposed to using getter) and be declared writable / non-configurable.
				return {
					value: field.length,
					writable: true,
					enumerable: false,
					configurable: false,
				};
			}
			return Reflect.getOwnPropertyDescriptor(dispatchTarget, key);
		},
		defineProperty(target, key, attributes) {
			const maybeIndex = asIndex(key, Number.POSITIVE_INFINITY);
			if (maybeIndex !== undefined) {
				throw new UsageError("Shadowing of array indices is not permitted.");
			}
			return Reflect.defineProperty(dispatchTarget, key, attributes);
		},
	});
	return proxy;
}

type Insertable<T extends ImplicitAllowedTypes> = readonly (
	| InsertableTreeNodeFromImplicitAllowedTypes<T>
	| IterableTreeArrayContent<InsertableTreeNodeFromImplicitAllowedTypes<T>>
)[];

abstract class CustomArrayNodeBase<const T extends ImplicitAllowedTypes>
	extends TreeNodeWithArrayFeatures<
		Iterable<InsertableTreeNodeFromImplicitAllowedTypes<T>>,
		TreeNodeFromImplicitAllowedTypes<T>
	>
	implements TreeArrayNode<T>
{
	// Indexing must be provided by subclass.
	[k: number]: TreeNodeFromImplicitAllowedTypes<T>;

	public static readonly kind = NodeKind.Array;

	protected abstract get simpleSchema(): T;
	protected abstract get allowedTypes(): ReadonlySet<TreeNodeSchema>;

	public constructor(
		input: Iterable<InsertableTreeNodeFromImplicitAllowedTypes<T>> | InternalTreeNode,
	) {
		super(input);
	}

	#mapTreesFromFieldData(value: Insertable<T>): ExclusiveMapTree[] {
		const sequenceField = getSequenceField(this);
		const content = value as readonly (
			| InsertableContent
			| IterableTreeArrayContent<InsertableContent>
		)[];

		const mapTrees = content
			.flatMap((c): InsertableContent[] =>
				c instanceof IterableTreeArrayContent ? Array.from(c) : [c],
			)
			.map((c) =>
				mapTreeFromNodeData(
					c,
					this.simpleSchema,
					sequenceField.context.isHydrated()
						? sequenceField.context.nodeKeyManager
						: undefined,
					getSchemaAndPolicy(sequenceField),
				),
			);

		if (sequenceField.context.isHydrated()) {
			prepareContentForHydration(mapTrees, sequenceField.context.checkout.forest);
		}

		return mapTrees;
	}

	public toJSON(): unknown {
		// This override causes the class instance to `JSON.stringify` as `[a, b]` rather than `{0: a, 1: b}`.
		return Array.from(this as unknown as TreeArrayNode);
	}

	// Instances of this class are used as the dispatch object for the proxy,
	// and thus its set of keys is used to implement `has` (for the `in` operator) for the non-numeric cases.
	// Therefore it must include `length`,
	// even though this "length" is never invoked (due to being shadowed by the proxy provided own property).
	public get length(): number {
		return fail("Proxy should intercept length");
	}

	public [Symbol.iterator](): IterableIterator<TreeNodeFromImplicitAllowedTypes<T>> {
		return this.values();
	}

	// eslint-disable-next-line @typescript-eslint/explicit-function-return-type
	public get [Symbol.unscopables]() {
		// This might not be the exact right set of values, but it only matters for `with` clauses which are deprecated and are banned in strict mode, so it shouldn't matter much.
		// See https://developer.mozilla.org/en-US/docs/Web/JavaScript/Reference/Statements/with for details.
		return Array.prototype[Symbol.unscopables];
	}

	public at(
		this: TreeArrayNode<T>,
		index: number,
	): TreeNodeFromImplicitAllowedTypes<T> | undefined {
		const field = getSequenceField(this);
		const val = field.boxedAt(index);

		if (val === undefined) {
			return val;
		}

		return getOrCreateNodeFromInnerNode(val) as TreeNodeFromImplicitAllowedTypes<T>;
	}
	public insertAt(index: number, ...value: Insertable<T>): void {
		const field = getSequenceField(this);
		validateIndex(index, field, "insertAt", true);
		const content = this.#mapTreesFromFieldData(value);
		field.editor.insert(index, content);
	}
	public insertAtStart(...value: Insertable<T>): void {
		this.insertAt(0, ...value);
	}
	public insertAtEnd(...value: Insertable<T>): void {
		this.insertAt(this.length, ...value);
	}
	public removeAt(index: number): void {
		const field = getSequenceField(this);
		validateIndex(index, field, "removeAt");
		field.editor.remove(index, 1);
	}
	public removeRange(start?: number, end?: number): void {
		const field = getSequenceField(this);
		const { length } = field;
		const removeStart = start ?? 0;
		const removeEnd = Math.min(length, end ?? length);
		validatePositiveIndex(removeStart);
		validatePositiveIndex(removeEnd);
		if (removeEnd < removeStart) {
			// This catches both the case where start is > array.length and when start is > end.
			throw new UsageError('Too large of "start" value passed to TreeArrayNode.removeRange.');
		}
		field.editor.remove(removeStart, removeEnd - removeStart);
	}
	public moveToStart(sourceIndex: number, source?: ReadonlyArrayNode): void {
		const sourceArray = source ?? this;
		const sourceField = getSequenceField(sourceArray);
		validateIndex(sourceIndex, sourceField, "moveToStart");
		this.moveRangeToIndex(0, sourceIndex, sourceIndex + 1, source);
	}
	public moveToEnd(sourceIndex: number, source?: ReadonlyArrayNode): void {
		const sourceArray = source ?? this;
		const sourceField = getSequenceField(sourceArray);
		validateIndex(sourceIndex, sourceField, "moveToEnd");
		this.moveRangeToIndex(this.length, sourceIndex, sourceIndex + 1, source);
	}
	public moveToIndex(
		destinationGap: number,
		sourceIndex: number,
		source?: ReadonlyArrayNode,
	): void {
		const sourceArray = source ?? this;
		const sourceField = getSequenceField(sourceArray);
		const destinationField = getSequenceField(this);
		validateIndex(destinationGap, destinationField, "moveToIndex", true);
		validateIndex(sourceIndex, sourceField, "moveToIndex");
		this.moveRangeToIndex(destinationGap, sourceIndex, sourceIndex + 1, source);
	}
	public moveRangeToStart(
		sourceStart: number,
		sourceEnd: number,
		source?: ReadonlyArrayNode,
	): void {
		validateIndexRange(
			sourceStart,
			sourceEnd,
			source ?? getSequenceField(this),
			"moveRangeToStart",
		);
		this.moveRangeToIndex(0, sourceStart, sourceEnd, source);
	}
	public moveRangeToEnd(
		sourceStart: number,
		sourceEnd: number,
		source?: ReadonlyArrayNode,
	): void {
		validateIndexRange(
			sourceStart,
			sourceEnd,
			source ?? getSequenceField(this),
			"moveRangeToEnd",
		);
		this.moveRangeToIndex(this.length, sourceStart, sourceEnd, source);
	}
	public moveRangeToIndex(
		destinationGap: number,
		sourceStart: number,
		sourceEnd: number,
		source?: ReadonlyArrayNode,
	): void {
		const destinationField = getSequenceField(this);
		const destinationSchema = this.allowedTypes;
		const sourceField = source !== undefined ? getSequenceField(source) : destinationField;

		validateIndex(destinationGap, destinationField, "moveRangeToIndex", true);
		validateIndexRange(sourceStart, sourceEnd, source ?? destinationField, "moveRangeToIndex");

		// TODO: determine support for move across different sequence types
		if (sourceField !== destinationField) {
			for (let i = sourceStart; i < sourceEnd; i++) {
				const sourceNode = sourceField.boxedAt(i) ?? oob();
				const sourceSchema = getSimpleNodeSchemaFromInnerNode(sourceNode);
				if (!destinationSchema.has(sourceSchema)) {
					throw new UsageError("Type in source sequence is not allowed in destination.");
				}
			}
		}

		const movedCount = sourceEnd - sourceStart;
		if (!destinationField.context.isHydrated()) {
			if (!(sourceField instanceof UnhydratedTreeSequenceField)) {
				throw new UsageError(
					"Cannot move elements from an unhydrated array to a hydrated array.",
				);
			}

			if (sourceField.context.isHydrated()) {
				throw new UsageError(
					"Cannot move elements from an unhydrated array to a hydrated array.",
				);
			}

			if (sourceField !== destinationField || destinationGap < sourceStart) {
				destinationField.editor.insert(
					destinationGap,
					sourceField.editor.remove(sourceStart, movedCount),
				);
			} else if (destinationGap > sourceStart + movedCount) {
				destinationField.editor.insert(
					destinationGap - movedCount,
					sourceField.editor.remove(sourceStart, movedCount),
				);
			}
		} else {
			if (!sourceField.context.isHydrated()) {
				throw new UsageError(
					"Cannot move elements from an unhydrated array to a hydrated array.",
				);
			}
			if (sourceField.context !== destinationField.context) {
				throw new UsageError("Cannot move elements between two different TreeViews.");
			}

			destinationField.context.checkout.editor.move(
				sourceField.getFieldPath(),
				sourceStart,
				movedCount,
				destinationField.getFieldPath(),
				destinationGap,
			);
		}
	}

	public values(): IterableIterator<TreeNodeFromImplicitAllowedTypes<T>> {
		return this.generateValues(getKernel(this).generationNumber);
	}
	private *generateValues(
		initialLastUpdatedStamp: number,
	): Generator<TreeNodeFromImplicitAllowedTypes<T>> {
		const kernel = getKernel(this);
		if (initialLastUpdatedStamp !== kernel.generationNumber) {
			throw new UsageError(`Concurrent editing and iteration is not allowed.`);
		}
		for (let i = 0; i < this.length; i++) {
			yield this.at(i) ?? fail("Index is out of bounds");
			if (initialLastUpdatedStamp !== kernel.generationNumber) {
				throw new UsageError(`Concurrent editing and iteration is not allowed.`);
			}
		}
	}
}

/**
 * Define a {@link TreeNodeSchema} for a {@link (TreeArrayNode:interface)}.
 *
 * @param name - Unique identifier for this schema including the factory's scope.
 */
// eslint-disable-next-line @typescript-eslint/explicit-function-return-type
export function arraySchema<
	TName extends string,
	const T extends ImplicitAllowedTypes,
	const ImplicitlyConstructable extends boolean,
>(
	identifier: TName,
	info: T,
	implicitlyConstructable: ImplicitlyConstructable,
	customizable: boolean,
) {
	type Output = TreeNodeSchemaBoth<
		TName,
		NodeKind.Array,
		TreeArrayNode<T> & WithType<TName, NodeKind.Array>,
		Iterable<InsertableTreeNodeFromImplicitAllowedTypes<T>>,
		ImplicitlyConstructable,
		T
	>;

	const lazyChildTypes = new Lazy(() => normalizeAllowedTypes(info));

	let unhydratedContext: Context;

	// This class returns a proxy from its constructor to handle numeric indexing.
	// Alternatively it could extend a normal class which gets tons of numeric properties added.
	class Schema extends CustomArrayNodeBase<T> {
		public static override prepareInstance<T2>(
			this: typeof TreeNodeValid<T2>,
			instance: TreeNodeValid<T2>,
			flexNode: FlexTreeNode,
		): TreeNodeValid<T2> {
			const proxyTarget = customizable ? instance : [];

			if (customizable) {
				// Since proxy reports this as a "non-configurable" property, it must exist on the underlying object used as the proxy target, not as an inherited property.
				// This should not get used as the proxy should intercept all use.
				Object.defineProperty(instance, "length", {
					value: NaN,
					writable: true,
					enumerable: false,
					configurable: false,
				});
			}
			return createArrayNodeProxy(customizable, proxyTarget, instance) as unknown as Schema;
		}

		public static override buildRawNode<T2>(
			this: typeof TreeNodeValid<T2>,
			instance: TreeNodeValid<T2>,
			input: T2,
		): UnhydratedFlexTreeNode {
			return UnhydratedFlexTreeNode.getOrCreate(
				unhydratedContext,
				mapTreeFromNodeData(input as object, this as unknown as ImplicitAllowedTypes),
			);
		}

		protected static override constructorCached: MostDerivedData | undefined = undefined;

		protected static override oneTimeSetup<T2>(this: typeof TreeNodeValid<T2>): Context {
			const schema = this as unknown as TreeNodeSchema;
			unhydratedContext = getUnhydratedContext(schema);

			// First run, do extra validation.
			// TODO: provide a way for TreeConfiguration to trigger this same validation to ensure it gets run early.
			// Scan for shadowing inherited members which won't work, but stop scan early to allow shadowing built in (which seems to work ok).
			{
				let prototype: object = this.prototype;
				// There isn't a clear cleaner way to author this loop.
				while (prototype !== Schema.prototype) {
					// Search prototype keys and check for positive integers. Throw if any are found.
					// Shadowing of index properties on array nodes is not supported.
					for (const key of Object.getOwnPropertyNames(prototype)) {
						const maybeIndex = asIndex(key, Number.POSITIVE_INFINITY);
						if (maybeIndex !== undefined) {
							throw new UsageError(
								`Schema ${identifier} defines an inherited index property "${key.toString()}" which shadows a possible array index. Shadowing of array indices is not permitted.`,
							);
						}
					}

					// Since this stops at the array node base schema, it should never see a null prototype, so this case is safe.
					// Additionally, if the prototype chain is ever messed up such that the array base schema is not in it,
					// the null that would show up here does at least ensure this code throws instead of hanging.
					prototype = Reflect.getPrototypeOf(prototype) as object;
				}
			}

			return unhydratedContext;
		}

		public static readonly identifier = identifier;
		public static readonly info = info;
		public static readonly implicitlyConstructable: ImplicitlyConstructable =
			implicitlyConstructable;
		public static get childTypes(): ReadonlySet<TreeNodeSchema> {
			return lazyChildTypes.value;
		}

		// eslint-disable-next-line import/no-deprecated
		public get [typeNameSymbol](): TName {
			return identifier;
		}
		public get [typeSchemaSymbol](): Output {
			return Schema.constructorCached?.constructor as unknown as Output;
		}

		protected get simpleSchema(): T {
			return info;
		}
		protected get allowedTypes(): ReadonlySet<TreeNodeSchema> {
			return lazyChildTypes.value;
		}
	}

	const output: Output = Schema;
	return output;
}

function validateSafeInteger(index: number): void {
	if (!Number.isSafeInteger(index)) {
		throw new UsageError(`Expected a safe integer, got ${index}.`);
	}
}

function validatePositiveIndex(index: number): void {
	validateSafeInteger(index);
	if (index < 0) {
		throw new UsageError(`Expected non-negative index, got ${index}.`);
	}
}

function validateIndex(
	index: number,
	array: { readonly length: number },
	methodName: string,
	allowOnePastEnd: boolean = false,
): void {
	validatePositiveIndex(index);
	if (allowOnePastEnd) {
		if (index > array.length) {
			throw new UsageError(
				`Index value passed to TreeArrayNode.${methodName} is out of bounds.`,
			);
		}
	} else {
		if (index >= array.length) {
			throw new UsageError(
				`Index value passed to TreeArrayNode.${methodName} is out of bounds.`,
			);
		}
	}
}

function validateIndexRange(
	startIndex: number,
	endIndex: number,
	array: { readonly length: number },
	methodName: string,
): void {
	validateIndex(startIndex, array, methodName, true);
	validateIndex(endIndex, array, methodName, true);
	if (startIndex > endIndex || array.length < endIndex) {
		throw new UsageError(
			`Index value passed to TreeArrayNode.${methodName} is out of bounds.`,
		);
	}
}<|MERGE_RESOLUTION|>--- conflicted
+++ resolved
@@ -49,13 +49,9 @@
 /**
  * A covariant base type for {@link (TreeArrayNode:interface)}.
  *
-<<<<<<< HEAD
- * This provides the readonly subset of TreeArrayNode functionality, and is used as the source interface form moves since that needs to be covariant.
+ * This provides the readonly subset of TreeArrayNode functionality, and is used as the source interface for moves since that needs to be covariant.
  * @privateRemarks
  * Ideally this would also extend `WithType<string, NodeKind.Array>`, but https://github.com/microsoft/TypeScript/issues/16936 prevents that from compiling.
-=======
- * This provides the readonly subset of TreeArrayNode functionality, and is used as the source interface for moves since that needs to be covariant.
->>>>>>> 4e0913d9
  * @system @sealed @public
  */
 export interface ReadonlyArrayNode<out T = TreeNode | TreeLeafValue>
