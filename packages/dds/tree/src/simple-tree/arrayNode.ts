/*!
 * Copyright (c) Microsoft Corporation and contributors. All rights reserved.
 * Licensed under the MIT License.
 */

import { Lazy, oob, fail } from "@fluidframework/core-utils/internal";
import { UsageError } from "@fluidframework/telemetry-utils/internal";

import { EmptyKey, type ExclusiveMapTree } from "../core/index.js";
import {
	type FlexTreeNode,
	type FlexTreeSequenceField,
	isFlexTreeNode,
} from "../feature-libraries/index.js";
import {
	normalizeAllowedTypes,
	unannotateImplicitAllowedTypes,
	type ImplicitAllowedTypes,
	type ImplicitAnnotatedAllowedTypes,
	type InsertableTreeNodeFromImplicitAllowedTypes,
	type NodeSchemaMetadata,
	type TreeLeafValue,
	type TreeNodeFromImplicitAllowedTypes,
	type UnannotateImplicitAllowedTypes,
} from "./schemaTypes.js";
import {
	type WithType,
	// eslint-disable-next-line import/no-deprecated
	typeNameSymbol,
	NodeKind,
	type TreeNode,
	type InternalTreeNode,
	type TreeNodeSchema,
	typeSchemaSymbol,
	type Context,
	getOrCreateNodeFromInnerNode,
	getSimpleNodeSchemaFromInnerNode,
	getOrCreateInnerNode,
	type TreeNodeSchemaClass,
} from "./core/index.js";
import { type InsertableContent, mapTreeFromNodeData } from "./toMapTree.js";
import { prepareArrayContentForInsertion } from "./prepareForInsertion.js";
import {
	getKernel,
	UnhydratedFlexTreeNode,
	UnhydratedTreeSequenceField,
} from "./core/index.js";
import { TreeNodeValid, type MostDerivedData } from "./treeNodeValid.js";
import { getUnhydratedContext } from "./createContext.js";
import type { System_Unsafe } from "./api/index.js";
import type {
	ArrayNodeCustomizableSchema,
	ArrayNodePojoEmulationSchema,
} from "./arrayNodeTypes.js";

/**
 * A covariant base type for {@link (TreeArrayNode:interface)}.
 *
 * This provides the readonly subset of TreeArrayNode functionality, and is used as the source interface for moves since that needs to be covariant.
 * @privateRemarks
 * Ideally this would just include `TreeNode, WithType<string, NodeKind.Array>` in the extends list but https://github.com/microsoft/TypeScript/issues/16936 prevents that from compiling.
 * As a workaround around for this TypeScript limitation, the conflicting type intersection is wrapped in `Awaited` (which has no effect on the type in this case) which allows it to compile.
 * @system @sealed @public
 */
export interface ReadonlyArrayNode<out T = TreeNode | TreeLeafValue>
	extends ReadonlyArray<T>,
		Awaited<TreeNode & WithType<string, NodeKind.Array>> {}

/**
 * A {@link TreeNode} which implements 'readonly T[]' and the array mutation APIs.
 *
 * @typeParam TAllowedTypes - Schema for types which are allowed as members of this array.
 * @typeParam T - Use Default: Do not specify. Type of values to read from the array.
 * @typeParam TNew - Use Default: Do not specify. Type of values to write into the array.
 * @typeParam TMoveFrom - Use Default: Do not specify. Type of node from which children can be moved into this array.
 *
 * @sealed @public
 */
export interface TreeArrayNode<
	TAllowedTypes extends System_Unsafe.ImplicitAllowedTypesUnsafe = ImplicitAllowedTypes,
	out T = [TAllowedTypes] extends [ImplicitAllowedTypes]
		? TreeNodeFromImplicitAllowedTypes<TAllowedTypes>
		: TreeNodeFromImplicitAllowedTypes<ImplicitAllowedTypes>,
	in TNew = [TAllowedTypes] extends [ImplicitAllowedTypes]
		? InsertableTreeNodeFromImplicitAllowedTypes<TAllowedTypes>
		: InsertableTreeNodeFromImplicitAllowedTypes<ImplicitAllowedTypes>,
	in TMoveFrom = ReadonlyArrayNode,
> extends ReadonlyArrayNode<T> {
	/**
	 * Inserts new item(s) at a specified location.
	 * @param index - The index at which to insert `value`.
	 * @param value - The content to insert.
	 * @throws Throws if `index` is not in the range [0, `array.length`).
	 */
	insertAt(index: number, ...value: readonly (TNew | IterableTreeArrayContent<TNew>)[]): void;

	/**
	 * Inserts new item(s) at the start of the array.
	 * @param value - The content to insert.
	 */
	insertAtStart(...value: readonly (TNew | IterableTreeArrayContent<TNew>)[]): void;

	/**
	 * Inserts new item(s) at the end of the array.
	 * @param value - The content to insert.
	 */
	insertAtEnd(...value: readonly (TNew | IterableTreeArrayContent<TNew>)[]): void;

	/**
	 * Removes the item at the specified location.
	 * @param index - The index at which to remove the item.
	 * @throws Throws if `index` is not in the range [0, `array.length`).
	 */
	removeAt(index: number): void;

	/**
	 * Removes all items between the specified indices.
	 * @param start - The starting index of the range to remove (inclusive). Defaults to the start of the array.
	 * @param end - The ending index of the range to remove (exclusive). Defaults to `array.length`.
	 * @throws Throws if `start` is not in the range [0, `array.length`].
	 * @throws Throws if `end` is less than `start`.
	 * If `end` is not supplied or is greater than the length of the array, all items after `start` are removed.
	 *
	 * @remarks
	 * The default values for start and end are computed when this is called,
	 * and thus the behavior is the same as providing them explicitly, even with respect to merge resolution with concurrent edits.
	 * For example, two concurrent transactions both emptying the array with `node.removeRange()` then inserting an item,
	 * will merge to result in the array having both inserted items.
	 */
	removeRange(start?: number, end?: number): void;

	/**
	 * Moves the specified item to the start of the array.
	 * @param sourceIndex - The index of the item to move.
	 * @throws Throws if `sourceIndex` is not in the range [0, `array.length`).
	 */
	moveToStart(sourceIndex: number): void;

	/**
	 * Moves the specified item to the start of the array.
	 * @param sourceIndex - The index of the item to move.
	 * @param source - The source array to move the item out of.
	 * @throws Throws if `sourceIndex` is not in the range [0, `array.length`).
	 */
	moveToStart(sourceIndex: number, source: TMoveFrom): void;

	/**
	 * Moves the specified item to the end of the array.
	 * @param sourceIndex - The index of the item to move.
	 * @throws Throws if `sourceIndex` is not in the range [0, `array.length`).
	 */
	moveToEnd(sourceIndex: number): void;

	/**
	 * Moves the specified item to the end of the array.
	 * @param sourceIndex - The index of the item to move.
	 * @param source - The source array to move the item out of.
	 * @throws Throws if `sourceIndex` is not in the range [0, `array.length`).
	 */
	moveToEnd(sourceIndex: number, source: TMoveFrom): void;

	/**
	 * Moves the specified item to the desired location in the array.
	 *
	 * WARNING - This API is easily misused.
	 * Please read the documentation for the `destinationGap` parameter carefully.
	 *
	 * @param destinationGap - The location *between* existing items that the moved item should be moved to.
	 *
	 * WARNING - `destinationGap` describes a location between existing items *prior to applying the move operation*.
	 *
	 * For example, if the array contains items `[A, B, C]` before the move, the `destinationGap` must be one of the following:
	 *
	 * - `0` (between the start of the array and `A`'s original position)
	 *
	 * - `1` (between `A`'s original position and `B`'s original position)
	 *
	 * - `2` (between `B`'s original position and `C`'s original position)
	 *
	 * - `3` (between `C`'s original position and the end of the array)
	 *
	 * So moving `A` between `B` and `C` would require `destinationGap` to be `2`.
	 *
	 * This interpretation of `destinationGap` makes it easy to specify the desired destination relative to a sibling item that is not being moved,
	 * or relative to the start or end of the array:
	 *
	 * - Move to the start of the array: `array.moveToIndex(0, ...)` (see also `moveToStart`)
	 *
	 * - Move to before some item X: `array.moveToIndex(indexOfX, ...)`
	 *
	 * - Move to after some item X: `array.moveToIndex(indexOfX + 1`, ...)
	 *
	 * - Move to the end of the array: `array.moveToIndex(array.length, ...)` (see also `moveToEnd`)
	 *
	 * This interpretation of `destinationGap` does however make it less obvious how to move an item relative to its current position:
	 *
	 * - Move item B before its predecessor: `array.moveToIndex(indexOfB - 1, ...)`
	 *
	 * - Move item B after its successor: `array.moveToIndex(indexOfB + 2, ...)`
	 *
	 * Notice the asymmetry between `-1` and `+2` in the above examples.
	 * In such scenarios, it can often be easier to approach such edits by swapping adjacent items:
	 * If items A and B are adjacent, such that A precedes B,
	 * then they can be swapped with `array.moveToIndex(indexOfA, indexOfB)`.
	 *
	 * @param sourceIndex - The index of the item to move.
	 * @throws Throws if any of the input indices are not in the range [0, `array.length`).
	 */
	moveToIndex(destinationGap: number, sourceIndex: number): void;

	/**
	 * Moves the specified item to the desired location in the array.
	 *
	 * WARNING - This API is easily misused.
	 * Please read the documentation for the `destinationGap` parameter carefully.
	 *
	 * @param destinationGap - The location *between* existing items that the moved item should be moved to.
	 *
	 * WARNING - `destinationGap` describes a location between existing items *prior to applying the move operation*.
	 *
	 * For example, if the array contains items `[A, B, C]` before the move, the `destinationGap` must be one of the following:
	 *
	 * - `0` (between the start of the array and `A`'s original position)
	 *
	 * - `1` (between `A`'s original position and `B`'s original position)
	 *
	 * - `2` (between `B`'s original position and `C`'s original position)
	 *
	 * - `3` (between `C`'s original position and the end of the array)
	 *
	 * So moving `A` between `B` and `C` would require `destinationGap` to be `2`.
	 *
	 * This interpretation of `destinationGap` makes it easy to specify the desired destination relative to a sibling item that is not being moved,
	 * or relative to the start or end of the array:
	 *
	 * - Move to the start of the array: `array.moveToIndex(0, ...)` (see also `moveToStart`)
	 *
	 * - Move to before some item X: `array.moveToIndex(indexOfX, ...)`
	 *
	 * - Move to after some item X: `array.moveToIndex(indexOfX + 1`, ...)
	 *
	 * - Move to the end of the array: `array.moveToIndex(array.length, ...)` (see also `moveToEnd`)
	 *
	 * This interpretation of `destinationGap` does however make it less obvious how to move an item relative to its current position:
	 *
	 * - Move item B before its predecessor: `array.moveToIndex(indexOfB - 1, ...)`
	 *
	 * - Move item B after its successor: `array.moveToIndex(indexOfB + 2, ...)`
	 *
	 * Notice the asymmetry between `-1` and `+2` in the above examples.
	 * In such scenarios, it can often be easier to approach such edits by swapping adjacent items:
	 * If items A and B are adjacent, such that A precedes B,
	 * then they can be swapped with `array.moveToIndex(indexOfA, indexOfB)`.
	 *
	 * @param sourceIndex - The index of the item to move.
	 * @param source - The source array to move the item out of.
	 * @throws Throws if any of the source index is not in the range [0, `array.length`),
	 * or if the index is not in the range [0, `array.length`].
	 */
	moveToIndex(destinationGap: number, sourceIndex: number, source: TMoveFrom): void;

	/**
	 * Moves the specified items to the start of the array.
	 * @param sourceStart - The starting index of the range to move (inclusive).
	 * @param sourceEnd - The ending index of the range to move (exclusive)
	 * @throws Throws if either of the input indices are not in the range [0, `array.length`) or if `sourceStart` is greater than `sourceEnd`.
	 * if any of the input indices are not in the range [0, `array.length`], or if `sourceStart` is greater than `sourceEnd`.
	 */
	moveRangeToStart(sourceStart: number, sourceEnd: number): void;

	/**
	 * Moves the specified items to the start of the array.
	 * @param sourceStart - The starting index of the range to move (inclusive).
	 * @param sourceEnd - The ending index of the range to move (exclusive)
	 * @param source - The source array to move items out of.
	 * @throws Throws if the types of any of the items being moved are not allowed in the destination array,
	 * if either of the input indices are not in the range [0, `array.length`) or if `sourceStart` is greater than `sourceEnd`.
	 * if any of the input indices are not in the range [0, `array.length`], or if `sourceStart` is greater than `sourceEnd`.
	 */
	moveRangeToStart(sourceStart: number, sourceEnd: number, source: TMoveFrom): void;

	/**
	 * Moves the specified items to the end of the array.
	 * @param sourceStart - The starting index of the range to move (inclusive).
	 * @param sourceEnd - The ending index of the range to move (exclusive)
	 * @throws Throws if either of the input indices are not in the range [0, `array.length`) or if `sourceStart` is greater than `sourceEnd`.
	 * if any of the input indices are not in the range [0, `array.length`], or if `sourceStart` is greater than `sourceEnd`.
	 */
	moveRangeToEnd(sourceStart: number, sourceEnd: number): void;

	/**
	 * Moves the specified items to the end of the array.
	 * @param sourceStart - The starting index of the range to move (inclusive).
	 * @param sourceEnd - The ending index of the range to move (exclusive)
	 * @param source - The source array to move items out of.
	 * @throws Throws if the types of any of the items being moved are not allowed in the destination array,
	 * if either of the input indices are not in the range [0, `array.length`) or if `sourceStart` is greater than `sourceEnd`.
	 * if any of the input indices are not in the range [0, `array.length`], or if `sourceStart` is greater than `sourceEnd`.
	 */
	moveRangeToEnd(sourceStart: number, sourceEnd: number, source: TMoveFrom): void;

	/**
	 * Moves the specified items to the desired location within the array.
	 *
	 * WARNING - This API is easily misused.
	 * Please read the documentation for the `destinationGap` parameter carefully.
	 *
	 * @param destinationGap - The location *between* existing items that the moved item should be moved to.
	 *
	 * WARNING - `destinationGap` describes a location between existing items *prior to applying the move operation*.
	 *
	 * For example, if the array contains items `[A, B, C]` before the move, the `destinationGap` must be one of the following:
	 *
	 * - `0` (between the start of the array and `A`'s original position)
	 *
	 * - `1` (between `A`'s original position and `B`'s original position)
	 *
	 * - `2` (between `B`'s original position and `C`'s original position)
	 *
	 * - `3` (between `C`'s original position and the end of the array)
	 *
	 * So moving `A` between `B` and `C` would require `destinationGap` to be `2`.
	 *
	 * This interpretation of `destinationGap` makes it easy to specify the desired destination relative to a sibling item that is not being moved,
	 * or relative to the start or end of the array:
	 *
	 * - Move to the start of the array: `array.moveToIndex(0, ...)` (see also `moveToStart`)
	 *
	 * - Move to before some item X: `array.moveToIndex(indexOfX, ...)`
	 *
	 * - Move to after some item X: `array.moveToIndex(indexOfX + 1`, ...)
	 *
	 * - Move to the end of the array: `array.moveToIndex(array.length, ...)` (see also `moveToEnd`)
	 *
	 * This interpretation of `destinationGap` does however make it less obvious how to move an item relative to its current position:
	 *
	 * - Move item B before its predecessor: `array.moveToIndex(indexOfB - 1, ...)`
	 *
	 * - Move item B after its successor: `array.moveToIndex(indexOfB + 2, ...)`
	 *
	 * Notice the asymmetry between `-1` and `+2` in the above examples.
	 * In such scenarios, it can often be easier to approach such edits by swapping adjacent items:
	 * If items A and B are adjacent, such that A precedes B,
	 * then they can be swapped with `array.moveToIndex(indexOfA, indexOfB)`.
	 *
	 * @param sourceStart - The starting index of the range to move (inclusive).
	 * @param sourceEnd - The ending index of the range to move (exclusive)
	 * @throws Throws if any of the input indices are not in the range [0, `array.length`) or if `sourceStart` is greater than `sourceEnd`.
	 * if any of the input indices are not in the range [0, `array.length`], or if `sourceStart` is greater than `sourceEnd`.
	 */
	moveRangeToIndex(destinationGap: number, sourceStart: number, sourceEnd: number): void;

	/**
	 * Moves the specified items to the desired location within the array.
	 *
	 * WARNING - This API is easily misused.
	 * Please read the documentation for the `destinationGap` parameter carefully.
	 *
	 * @param destinationGap - The location *between* existing items that the moved item should be moved to.
	 *
	 * WARNING - `destinationGap` describes a location between existing items *prior to applying the move operation*.
	 *
	 * For example, if the array contains items `[A, B, C]` before the move, the `destinationGap` must be one of the following:
	 *
	 * - `0` (between the start of the array and `A`'s original position)
	 *
	 * - `1` (between `A`'s original position and `B`'s original position)
	 *
	 * - `2` (between `B`'s original position and `C`'s original position)
	 *
	 * - `3` (between `C`'s original position and the end of the array)
	 *
	 * So moving `A` between `B` and `C` would require `destinationGap` to be `2`.
	 *
	 * This interpretation of `destinationGap` makes it easy to specify the desired destination relative to a sibling item that is not being moved,
	 * or relative to the start or end of the array:
	 *
	 * - Move to the start of the array: `array.moveToIndex(0, ...)` (see also `moveToStart`)
	 *
	 * - Move to before some item X: `array.moveToIndex(indexOfX, ...)`
	 *
	 * - Move to after some item X: `array.moveToIndex(indexOfX + 1`, ...)
	 *
	 * - Move to the end of the array: `array.moveToIndex(array.length, ...)` (see also `moveToEnd`)
	 *
	 * This interpretation of `destinationGap` does however make it less obvious how to move an item relative to its current position:
	 *
	 * - Move item B before its predecessor: `array.moveToIndex(indexOfB - 1, ...)`
	 *
	 * - Move item B after its successor: `array.moveToIndex(indexOfB + 2, ...)`
	 *
	 * Notice the asymmetry between `-1` and `+2` in the above examples.
	 * In such scenarios, it can often be easier to approach such edits by swapping adjacent items:
	 * If items A and B are adjacent, such that A precedes B,
	 * then they can be swapped with `array.moveToIndex(indexOfA, indexOfB)`.
	 *
	 * @param sourceStart - The starting index of the range to move (inclusive).
	 * @param sourceEnd - The ending index of the range to move (exclusive)
	 * @param source - The source array to move items out of.
	 * @throws Throws if the types of any of the items being moved are not allowed in the destination array,
	 * if any of the input indices are not in the range [0, `array.length`], or if `sourceStart` is greater than `sourceEnd`.
	 */
	moveRangeToIndex(
		destinationGap: number,
		sourceStart: number,
		sourceEnd: number,
		source: TMoveFrom,
	): void;

	/**
	 * Returns a custom IterableIterator which throws usage errors if concurrent editing and iteration occurs.
	 */
	values(): IterableIterator<T>;
}

/**
 * A {@link TreeNode} which implements 'readonly T[]' and the array mutation APIs.
 * @public
 */
export const TreeArrayNode = {
	/**
	 * Wrap an iterable of items to inserted as consecutive items in a array.
	 * @remarks
	 * The object returned by this function can be inserted into a {@link (TreeArrayNode:interface)}.
	 * Its contents will be inserted consecutively in the corresponding location in the array.
	 * @example
	 * ```ts
	 * array.insertAtEnd(TreeArrayNode.spread(iterable))
	 * ```
	 */
	spread: <T>(content: Iterable<T>) => create(content),
} as const;

/**
 * Package internal construction API.
 * Use {@link (TreeArrayNode:variable).spread} to create an instance of this type instead.
 */
let create: <T>(content: Iterable<T>) => IterableTreeArrayContent<T>;

/**
 * Used to insert iterable content into a {@link (TreeArrayNode:interface)}.
 * Use {@link (TreeArrayNode:variable).spread} to create an instance of this type.
 * @sealed @public
 */
export class IterableTreeArrayContent<T> implements Iterable<T> {
	static {
		create = <T2>(content: Iterable<T2>) => new IterableTreeArrayContent(content);
	}

	private constructor(private readonly content: Iterable<T>) {}

	/**
	 * Iterates over content for nodes to insert.
	 */
	public [Symbol.iterator](): Iterator<T> {
		return this.content[Symbol.iterator]();
	}
}

/**
 * Given a array node proxy, returns its underlying LazySequence field.
 */
function getSequenceField(arrayNode: ReadonlyArrayNode): FlexTreeSequenceField {
	return getOrCreateInnerNode(arrayNode).getBoxed(EmptyKey) as FlexTreeSequenceField;
}

// For compatibility, we are initially implement 'readonly T[]' by applying the Array.prototype methods
// to the array node proxy.  Over time, we should replace these with efficient implementations on LazySequence
// to avoid re-entering the proxy as these methods access 'length' and the indexed properties.
//
// For brevity, the current implementation dynamically builds a property descriptor map from a list of
// Array functions we want to re-expose via the proxy.

const arrayPrototypeKeys = [
	"concat",
	"entries",
	"every",
	"filter",
	"find",
	"findIndex",
	"flat",
	"flatMap",
	"forEach",
	"includes",
	"indexOf",
	"join",
	"keys",
	"lastIndexOf",
	"map",
	"reduce",
	"reduceRight",
	"slice",
	"some",
	"toLocaleString",
	"toString",

	// "copyWithin",
	// "fill",
	// "length",
	// "pop",
	// "push",
	// "reverse",
	// "shift",
	// "sort",
	// "splice",
	// "unshift",
] as const;

/**
 * {@link TreeNodeValid}, but modified to add members from Array.prototype named in {@link arrayPrototypeKeys}.
 * @privateRemarks
 * Since a lot of scratch types and values are involved with creating this,
 * it's generating using an immediately invoked function expression (IIFE).
 * This is a common JavaScript pattern for cases like this to avoid cluttering the scope.
 */
const TreeNodeWithArrayFeatures = (() => {
	/**
	 * {@link TreeNodeValid}, but modified to add members from Array.prototype named in {@link arrayPrototypeKeys}.
	 */
	abstract class TreeNodeWithArrayFeaturesUntyped<
		const T extends ImplicitAllowedTypes,
	> extends TreeNodeValid<Iterable<InsertableTreeNodeFromImplicitAllowedTypes<T>>> {}

	// Modify TreeNodeWithArrayFeaturesUntyped to add the members from Array.prototype
	arrayPrototypeKeys.forEach((key) => {
		Object.defineProperty(TreeNodeWithArrayFeaturesUntyped.prototype, key, {
			value: Array.prototype[key],
		});
	});

	return TreeNodeWithArrayFeaturesUntyped as unknown as typeof NodeWithArrayFeatures;
})();

/**
 * Type of {@link TreeNodeValid}, but with array members added to the instance type.
 *
 * TypeScript has a rule that `Base constructors must all have the same return type.ts(2510)`.
 * This means that intersecting two types with different constructors to create a type with a more constrained constructor (ex: more specific return type)
 * is not supported.
 *
 * TypeScript also has a limitation that there is no way to replace or remove just the constructor of a type without losing all the private and protected members.
 * See https://github.com/microsoft/TypeScript/issues/35416 for details.
 *
 * TypeScript also does not support explicitly specifying the instance type in a class definition as the constructor return type.
 *
 * Thus to replace the instance type, while preserving the protected static members of TreeNodeValid,
 * the only option seems to be actually declaring a class with all the members explicitly inline.
 *
 * To avoid incurring any bundle size / runtime overhead from this and having to stub out the function bodies,
 * the class uses `declare`.
 * TypeScript does not support `declare` inside scopes, so this is not inside the function scope above.
 *
 * The members of this class were generated using the "implement interface" refactoring.
 * Since that refactoring does not add `public`, the lint to require it is disabled for this section of the file.
 * To update this class delete all members and reapply the "implement interface" refactoring.
 * As these signatures get formatted to be over three times as many lines with prettier (which is not helpful), it is also suppressed.
 */
/* eslint-disable @typescript-eslint/explicit-member-accessibility, @typescript-eslint/no-explicit-any */
// prettier-ignore
declare abstract class NodeWithArrayFeatures<Input, T>
	extends TreeNodeValid<Input>
	implements Pick<readonly T[], (typeof arrayPrototypeKeys)[number]>
{
	concat(...items: ConcatArray<T>[]): T[];
	concat(...items: (T | ConcatArray<T>)[]): T[];
	entries(): IterableIterator<[number, T]>;
	every<S extends T>(
		predicate: (value: T, index: number, array: readonly T[]) => value is S,
		thisArg?: any,
	): this is readonly S[];
	every(
		predicate: (value: T, index: number, array: readonly T[]) => unknown,
		thisArg?: any,
	): boolean;
	filter<S extends T>(
		predicate: (value: T, index: number, array: readonly T[]) => value is S,
		thisArg?: any,
	): S[];
	filter(
		predicate: (value: T, index: number, array: readonly T[]) => unknown,
		thisArg?: any,
	): T[];
	find<S extends T>(
		predicate: (value: T, index: number, obj: readonly T[]) => value is S,
		thisArg?: any,
	): S | undefined;
	find(
		predicate: (value: T, index: number, obj: readonly T[]) => unknown,
		thisArg?: any,
	): T | undefined;
	findIndex(
		predicate: (value: T, index: number, obj: readonly T[]) => unknown,
		thisArg?: any,
	): number;
	flat<A, D extends number = 1>(this: A, depth?: D | undefined): FlatArray<A, D>[];
	flatMap<U, This = undefined>(
		callback: (this: This, value: T, index: number, array: T[]) => U | readonly U[],
		thisArg?: This | undefined,
	): U[];
	forEach(
		callbackfn: (value: T, index: number, array: readonly T[]) => void,
		thisArg?: any,
	): void;
	includes(searchElement: T, fromIndex?: number | undefined): boolean;
	indexOf(searchElement: T, fromIndex?: number | undefined): number;
	join(separator?: string | undefined): string;
	keys(): IterableIterator<number>;
	lastIndexOf(searchElement: T, fromIndex?: number | undefined): number;
	map<U>(callbackfn: (value: T, index: number, array: readonly T[]) => U, thisArg?: any): U[];
	reduce(
		callbackfn: (
			previousValue: T,
			currentValue: T,
			currentIndex: number,
			array: readonly T[],
		) => T,
	): T;
	reduce(
		callbackfn: (
			previousValue: T,
			currentValue: T,
			currentIndex: number,
			array: readonly T[],
		) => T,
		initialValue: T,
	): T;
	reduce<U>(
		callbackfn: (
			previousValue: U,
			currentValue: T,
			currentIndex: number,
			array: readonly T[],
		) => U,
		initialValue: U,
	): U;
	reduceRight(
		callbackfn: (
			previousValue: T,
			currentValue: T,
			currentIndex: number,
			array: readonly T[],
		) => T,
	): T;
	reduceRight(
		callbackfn: (
			previousValue: T,
			currentValue: T,
			currentIndex: number,
			array: readonly T[],
		) => T,
		initialValue: T,
	): T;
	reduceRight<U>(
		callbackfn: (
			previousValue: U,
			currentValue: T,
			currentIndex: number,
			array: readonly T[],
		) => U,
		initialValue: U,
	): U;
	slice(start?: number | undefined, end?: number | undefined): T[];
	some(
		predicate: (value: T, index: number, array: readonly T[]) => unknown,
		thisArg?: any,
	): boolean;
	toLocaleString(): string;
	toString(): string;
}
/* eslint-enable @typescript-eslint/explicit-member-accessibility, @typescript-eslint/no-explicit-any */

/**
 * Attempts to coerce the given property key to an integer index property.
 * @param key - The property key to coerce.
 * @param exclusiveMax - This restricts the range in which the resulting index is allowed to be.
 * The coerced index of `key` must be less than `exclusiveMax` or else this function will return `undefined`.
 * This is useful for reading an array within the bounds of its length, e.g. `asIndex(key, array.length)`.
 */
export function asIndex(key: string | symbol, exclusiveMax: number): number | undefined {
	if (typeof key !== "string") {
		return undefined;
	}

	// TODO: It may be worth a '0' <= ch <= '9' check before calling 'Number' to quickly
	// reject 'length' as an index, or even parsing integers ourselves.
	const asNumber = Number(key);
	if (!Number.isInteger(asNumber)) {
		return undefined;
	}

	// Check that the original string is the same after converting to a number and back again.
	// This prevents keys like "5.0", "0x5", " 5" from coercing to 5, and keys like " " or "" from coercing to 0.
	const asString = String(asNumber);
	if (asString !== key) {
		return undefined;
	}

	// TODO: See 'matrix/range.ts' for fast integer coercing + range check.
	return 0 <= asNumber && asNumber < exclusiveMax ? asNumber : undefined;
}

/**
 * Create a proxy which implements the {@link TreeArrayNode} API.
 * @param allowAdditionalProperties - If true, setting of unexpected properties will be forwarded to the target object.
 * Otherwise setting of unexpected properties will error.
 * @param proxyTarget - Target object of the proxy. Must provide an own `length` value property
 * (which is not used but must exist for getOwnPropertyDescriptor invariants) and the array functionality from {@link arrayNodePrototype}.
 * Controls the prototype exposed by the produced proxy.
 * @param dispatchTarget - provides the functionally of the node, implementing all fields.
 */
function createArrayNodeProxy(
	allowAdditionalProperties: boolean,
	proxyTarget: object,
	dispatchTarget: object,
): TreeArrayNode {
	// To satisfy 'deepEquals' level scrutiny, the target of the proxy must be an array literal in order
	// to pass 'Object.getPrototypeOf'.  It also satisfies 'Array.isArray' and 'Object.prototype.toString'
	// requirements without use of Array[Symbol.species], which is potentially on a path ot deprecation.
	const proxy: TreeArrayNode = new Proxy<TreeArrayNode>(proxyTarget as TreeArrayNode, {
		get: (target, key, receiver) => {
			const field = getSequenceField(receiver);
			const maybeIndex = asIndex(key, field.length);

			if (maybeIndex === undefined) {
				if (key === "length") {
					return field.length;
				}

				// Pass the proxy as the receiver here, so that any methods on
				// the prototype receive `proxy` as `this`.
				return Reflect.get(dispatchTarget, key, receiver) as unknown;
			}

			const maybeContent = field.at(maybeIndex);
			return isFlexTreeNode(maybeContent)
				? getOrCreateNodeFromInnerNode(maybeContent)
				: maybeContent;
		},
		set: (target, key, newValue, receiver) => {
			if (key === "length") {
				// To allow "length" to look like "length" on an array, getOwnPropertyDescriptor has to report it as a writable value.
				// This means the proxy target must provide a length value, but since it can't use getters and setters, it can't be correct.
				// Therefor length has to be handled in this proxy.
				// Since it's not actually mutable, return false so setting it will produce a type error.
				return false;
			}

			// 'Symbol.isConcatSpreadable' may be set on an Array instance to modify the behavior of
			// the concat method.  We allow this property to be added to the dispatch object.
			if (key === Symbol.isConcatSpreadable) {
				return Reflect.set(dispatchTarget, key, newValue, receiver);
			}

			// Array nodes treat all non-negative integer indexes as array access.
			// Using Infinity here (rather than length) ensures that indexing past the end doesn't create additional session local properties.
			const maybeIndex = asIndex(key, Number.POSITIVE_INFINITY);
			if (maybeIndex !== undefined) {
				// For MVP, we otherwise disallow setting properties (mutation is only available via the array node mutation APIs).
				// To ensure a clear and actionable error experience, we will throw explicitly here, rather than just returning false.
				throw new UsageError(
					"Cannot set indexed properties on array nodes. Use array node mutation APIs to alter the array.",
				);
			}
			return allowAdditionalProperties ? Reflect.set(target, key, newValue, receiver) : false;
		},
		has: (target, key) => {
			const field = getSequenceField(proxy);
			const maybeIndex = asIndex(key, field.length);
			return maybeIndex !== undefined || Reflect.has(dispatchTarget, key);
		},
		ownKeys: (target) => {
			const field = getSequenceField(proxy);

			// TODO: Would a lazy iterator to produce the indexes work / be more efficient?
			// TODO: Need to surface 'Symbol.isConcatSpreadable' as an own key.
			const keys: (string | symbol)[] = Array.from(
				{ length: field.length },
				(_, index) => `${index}`,
			);

			if (allowAdditionalProperties) {
				keys.push(...Reflect.ownKeys(target));
			} else {
				keys.push("length");
			}
			return keys;
		},
		getOwnPropertyDescriptor: (target, key) => {
			const field = getSequenceField(proxy);
			const maybeIndex = asIndex(key, field.length);
			if (maybeIndex !== undefined) {
				const val = field.at(maybeIndex);
				// To satisfy 'deepEquals' level scrutiny, the property descriptor for indexed properties must
				// be a simple value property (as opposed to using getter) and declared writable/enumerable/configurable.
				return {
					value: isFlexTreeNode(val) ? getOrCreateNodeFromInnerNode(val) : val,
					writable: true, // For MVP, setting indexed properties is reported as allowed here (for deep equals compatibility noted above), but not actually supported.
					enumerable: true,
					configurable: true,
				};
			} else if (key === "length") {
				// To satisfy 'deepEquals' level scrutiny, the property descriptor for 'length' must be a simple
				// value property (as opposed to using getter) and be declared writable / non-configurable.
				return {
					value: field.length,
					writable: true,
					enumerable: false,
					configurable: false,
				};
			}
			return Reflect.getOwnPropertyDescriptor(dispatchTarget, key);
		},
		defineProperty(target, key, attributes) {
			const maybeIndex = asIndex(key, Number.POSITIVE_INFINITY);
			if (maybeIndex !== undefined) {
				throw new UsageError("Shadowing of array indices is not permitted.");
			}
			return Reflect.defineProperty(dispatchTarget, key, attributes);
		},
	});
	return proxy;
}

type Insertable<T extends ImplicitAllowedTypes> = readonly (
	| InsertableTreeNodeFromImplicitAllowedTypes<T>
	| IterableTreeArrayContent<InsertableTreeNodeFromImplicitAllowedTypes<T>>
)[];

abstract class CustomArrayNodeBase<const T extends ImplicitAnnotatedAllowedTypes>
	extends TreeNodeWithArrayFeatures<
		Iterable<InsertableTreeNodeFromImplicitAllowedTypes<UnannotateImplicitAllowedTypes<T>>>,
		TreeNodeFromImplicitAllowedTypes<UnannotateImplicitAllowedTypes<T>>
	>
	implements TreeArrayNode<UnannotateImplicitAllowedTypes<T>>
{
	// Indexing must be provided by subclass.
	[k: number]: TreeNodeFromImplicitAllowedTypes<UnannotateImplicitAllowedTypes<T>>;

	public static readonly kind = NodeKind.Array;

	protected abstract get simpleSchema(): T;
	protected abstract get allowedTypes(): ReadonlySet<TreeNodeSchema>;

	public abstract override get [typeSchemaSymbol](): TreeNodeSchemaClass<
		string,
		NodeKind.Array
	>;

	public constructor(
		input?:
			| Iterable<InsertableTreeNodeFromImplicitAllowedTypes<UnannotateImplicitAllowedTypes<T>>>
			| InternalTreeNode,
	) {
		super(input ?? []);
	}

	#mapTreesFromFieldData(
		value: Insertable<UnannotateImplicitAllowedTypes<T>>,
	): ExclusiveMapTree[] {
		const sequenceField = getSequenceField(this);
		const content = value as readonly (
			| InsertableContent
			| IterableTreeArrayContent<InsertableContent>
		)[];

<<<<<<< HEAD
		const mapTrees = content
			.flatMap((c): InsertableContent[] =>
				c instanceof IterableTreeArrayContent ? Array.from(c) : [c],
			)
			.map((c) =>
				mapTreeFromNodeData(c, this.simpleSchema, {
					context: sequenceField.context.isHydrated()
						? sequenceField.context.nodeKeyManager
						: undefined,
					schemaValidationPolicy: getSchemaAndPolicy(sequenceField),
				}),
			);

		if (sequenceField.context.isHydrated()) {
			prepareContentForHydration(mapTrees, sequenceField.context.checkout.forest);
		}
=======
		const contentArray = content.flatMap((c): InsertableContent[] =>
			c instanceof IterableTreeArrayContent ? Array.from(c) : [c],
		);
		const mapTrees = prepareArrayContentForInsertion(
			contentArray,
			this.simpleSchema,
			sequenceField.context,
		);
>>>>>>> d93a3e40

		return mapTrees;
	}

	public toJSON(): unknown {
		// This override causes the class instance to `JSON.stringify` as `[a, b]` rather than `{0: a, 1: b}`.
		return Array.from(this as unknown as TreeArrayNode);
	}

	// Instances of this class are used as the dispatch object for the proxy,
	// and thus its set of keys is used to implement `has` (for the `in` operator) for the non-numeric cases.
	// Therefore it must include `length`,
	// even though this "length" is never invoked (due to being shadowed by the proxy provided own property).
	public get length(): number {
		return fail(0xadb /* Proxy should intercept length */);
	}

	public [Symbol.iterator](): IterableIterator<
		TreeNodeFromImplicitAllowedTypes<UnannotateImplicitAllowedTypes<T>>
	> {
		return this.values();
	}

	// eslint-disable-next-line @typescript-eslint/explicit-function-return-type
	public get [Symbol.unscopables]() {
		// This might not be the exact right set of values, but it only matters for `with` clauses which are deprecated and are banned in strict mode, so it shouldn't matter much.
		// See https://developer.mozilla.org/en-US/docs/Web/JavaScript/Reference/Statements/with for details.
		return Array.prototype[Symbol.unscopables];
	}

	public at(
		this: TreeArrayNode<UnannotateImplicitAllowedTypes<T>>,
		index: number,
	): TreeNodeFromImplicitAllowedTypes<UnannotateImplicitAllowedTypes<T>> | undefined {
		const field = getSequenceField(this);
		const val = field.boxedAt(index);

		if (val === undefined) {
			return val;
		}

		return getOrCreateNodeFromInnerNode(val) as TreeNodeFromImplicitAllowedTypes<
			UnannotateImplicitAllowedTypes<T>
		>;
	}
	public insertAt(
		index: number,
		...value: Insertable<UnannotateImplicitAllowedTypes<T>>
	): void {
		const field = getSequenceField(this);
		validateIndex(index, field, "insertAt", true);
		const content = this.#mapTreesFromFieldData(value);
		field.editor.insert(index, content);
	}
	public insertAtStart(...value: Insertable<UnannotateImplicitAllowedTypes<T>>): void {
		this.insertAt(0, ...value);
	}
	public insertAtEnd(...value: Insertable<UnannotateImplicitAllowedTypes<T>>): void {
		this.insertAt(this.length, ...value);
	}
	public removeAt(index: number): void {
		const field = getSequenceField(this);
		validateIndex(index, field, "removeAt");
		field.editor.remove(index, 1);
	}
	public removeRange(start?: number, end?: number): void {
		const field = getSequenceField(this);
		const { length } = field;
		const removeStart = start ?? 0;
		const removeEnd = Math.min(length, end ?? length);
		validatePositiveIndex(removeStart);
		validatePositiveIndex(removeEnd);
		if (removeEnd < removeStart) {
			// This catches both the case where start is > array.length and when start is > end.
			throw new UsageError('Too large of "start" value passed to TreeArrayNode.removeRange.');
		}
		field.editor.remove(removeStart, removeEnd - removeStart);
	}
	public moveToStart(sourceIndex: number, source?: ReadonlyArrayNode): void {
		const sourceArray = source ?? this;
		const sourceField = getSequenceField(sourceArray);
		validateIndex(sourceIndex, sourceField, "moveToStart");
		this.moveRangeToIndex(0, sourceIndex, sourceIndex + 1, source);
	}
	public moveToEnd(sourceIndex: number, source?: ReadonlyArrayNode): void {
		const sourceArray = source ?? this;
		const sourceField = getSequenceField(sourceArray);
		validateIndex(sourceIndex, sourceField, "moveToEnd");
		this.moveRangeToIndex(this.length, sourceIndex, sourceIndex + 1, source);
	}
	public moveToIndex(
		destinationGap: number,
		sourceIndex: number,
		source?: ReadonlyArrayNode,
	): void {
		const sourceArray = source ?? this;
		const sourceField = getSequenceField(sourceArray);
		const destinationField = getSequenceField(this);
		validateIndex(destinationGap, destinationField, "moveToIndex", true);
		validateIndex(sourceIndex, sourceField, "moveToIndex");
		this.moveRangeToIndex(destinationGap, sourceIndex, sourceIndex + 1, source);
	}
	public moveRangeToStart(
		sourceStart: number,
		sourceEnd: number,
		source?: ReadonlyArrayNode,
	): void {
		validateIndexRange(
			sourceStart,
			sourceEnd,
			source ?? getSequenceField(this),
			"moveRangeToStart",
		);
		this.moveRangeToIndex(0, sourceStart, sourceEnd, source);
	}
	public moveRangeToEnd(
		sourceStart: number,
		sourceEnd: number,
		source?: ReadonlyArrayNode,
	): void {
		validateIndexRange(
			sourceStart,
			sourceEnd,
			source ?? getSequenceField(this),
			"moveRangeToEnd",
		);
		this.moveRangeToIndex(this.length, sourceStart, sourceEnd, source);
	}
	public moveRangeToIndex(
		destinationGap: number,
		sourceStart: number,
		sourceEnd: number,
		source?: ReadonlyArrayNode,
	): void {
		const destinationField = getSequenceField(this);
		const destinationSchema = this.allowedTypes;
		const sourceField = source !== undefined ? getSequenceField(source) : destinationField;

		validateIndex(destinationGap, destinationField, "moveRangeToIndex", true);
		validateIndexRange(sourceStart, sourceEnd, source ?? destinationField, "moveRangeToIndex");

		// TODO: determine support for move across different sequence types
		if (sourceField !== destinationField) {
			for (let i = sourceStart; i < sourceEnd; i++) {
				const sourceNode = sourceField.boxedAt(i) ?? oob();
				const sourceSchema = getSimpleNodeSchemaFromInnerNode(sourceNode);
				if (!destinationSchema.has(sourceSchema)) {
					throw new UsageError("Type in source sequence is not allowed in destination.");
				}
			}
		}

		const movedCount = sourceEnd - sourceStart;
		if (!destinationField.context.isHydrated()) {
			if (!(sourceField instanceof UnhydratedTreeSequenceField)) {
				throw new UsageError(
					"Cannot move elements from a hydrated array to an unhydrated array.",
				);
			}

			if (sourceField.context.isHydrated()) {
				throw new UsageError(
					"Cannot move elements from an unhydrated array to a hydrated array.",
				);
			}

			if (sourceField !== destinationField || destinationGap < sourceStart) {
				destinationField.editor.insert(
					destinationGap,
					sourceField.editor.remove(sourceStart, movedCount),
				);
			} else if (destinationGap > sourceStart + movedCount) {
				destinationField.editor.insert(
					destinationGap - movedCount,
					sourceField.editor.remove(sourceStart, movedCount),
				);
			}
		} else {
			if (!sourceField.context.isHydrated()) {
				throw new UsageError(
					"Cannot move elements from an unhydrated array to a hydrated array.",
				);
			}
			if (sourceField.context !== destinationField.context) {
				throw new UsageError("Cannot move elements between two different TreeViews.");
			}

			destinationField.context.checkout.editor.move(
				sourceField.getFieldPath(),
				sourceStart,
				movedCount,
				destinationField.getFieldPath(),
				destinationGap,
			);
		}
	}

	public values(): IterableIterator<
		TreeNodeFromImplicitAllowedTypes<UnannotateImplicitAllowedTypes<T>>
	> {
		return this.generateValues(getKernel(this).generationNumber);
	}
	private *generateValues(
		initialLastUpdatedStamp: number,
	): Generator<TreeNodeFromImplicitAllowedTypes<UnannotateImplicitAllowedTypes<T>>> {
		const kernel = getKernel(this);
		if (initialLastUpdatedStamp !== kernel.generationNumber) {
			throw new UsageError(`Concurrent editing and iteration is not allowed.`);
		}
		for (let i = 0; i < this.length; i++) {
			yield this.at(i) ?? fail(0xadc /* Index is out of bounds */);
			if (initialLastUpdatedStamp !== kernel.generationNumber) {
				throw new UsageError(`Concurrent editing and iteration is not allowed.`);
			}
		}
	}
}

/**
 * Define a {@link TreeNodeSchema} for a {@link (TreeArrayNode:interface)}.
 *
 * @param name - Unique identifier for this schema including the factory's scope.
 */
// eslint-disable-next-line @typescript-eslint/explicit-function-return-type
export function arraySchema<
	TName extends string,
	const T extends ImplicitAnnotatedAllowedTypes,
	const ImplicitlyConstructable extends boolean,
	const TCustomMetadata = unknown,
>(
	identifier: TName,
	info: T,
	implicitlyConstructable: ImplicitlyConstructable,
	customizable: boolean,
	metadata?: NodeSchemaMetadata<TCustomMetadata>,
) {
	type Output = ArrayNodeCustomizableSchema<
		TName,
		T,
		ImplicitlyConstructable,
		TCustomMetadata
	> &
		ArrayNodePojoEmulationSchema<TName, T, ImplicitlyConstructable, TCustomMetadata>;

	const unannotatedTypes = unannotateImplicitAllowedTypes(info);

	const lazyChildTypes = new Lazy(() => normalizeAllowedTypes(unannotatedTypes));
	const lazyAllowedTypesIdentifiers = new Lazy(
		() => new Set([...lazyChildTypes.value].map((type) => type.identifier)),
	);

	let unhydratedContext: Context;

	// This class returns a proxy from its constructor to handle numeric indexing.
	// Alternatively it could extend a normal class which gets tons of numeric properties added.
	class Schema extends CustomArrayNodeBase<T> {
		public static override prepareInstance<T2>(
			this: typeof TreeNodeValid<T2>,
			instance: TreeNodeValid<T2>,
			flexNode: FlexTreeNode,
		): TreeNodeValid<T2> {
			const proxyTarget = customizable ? instance : [];

			if (customizable) {
				// Since proxy reports this as a "non-configurable" property, it must exist on the underlying object used as the proxy target, not as an inherited property.
				// This should not get used as the proxy should intercept all use.
				Object.defineProperty(instance, "length", {
					value: Number.NaN,
					writable: true,
					enumerable: false,
					configurable: false,
				});
			}
			return createArrayNodeProxy(customizable, proxyTarget, instance) as unknown as Schema;
		}

		public static override buildRawNode<T2>(
			this: typeof TreeNodeValid<T2>,
			instance: TreeNodeValid<T2>,
			input: T2,
		): UnhydratedFlexTreeNode {
			return UnhydratedFlexTreeNode.getOrCreate(
				unhydratedContext,
				mapTreeFromNodeData(input as object, this as unknown as ImplicitAllowedTypes),
			);
		}

		public static get allowedTypesIdentifiers(): ReadonlySet<string> {
			return lazyAllowedTypesIdentifiers.value;
		}

		protected static override constructorCached: MostDerivedData | undefined = undefined;

		protected static override oneTimeSetup<T2>(this: typeof TreeNodeValid<T2>): Context {
			const schema = this as unknown as TreeNodeSchema;
			unhydratedContext = getUnhydratedContext(schema);

			// First run, do extra validation.
			// TODO: provide a way for TreeConfiguration to trigger this same validation to ensure it gets run early.
			// Scan for shadowing inherited members which won't work, but stop scan early to allow shadowing built in (which seems to work ok).
			{
				let prototype: object = this.prototype;
				// There isn't a clear cleaner way to author this loop.
				while (prototype !== Schema.prototype) {
					// Search prototype keys and check for positive integers. Throw if any are found.
					// Shadowing of index properties on array nodes is not supported.
					for (const key of Object.getOwnPropertyNames(prototype)) {
						const maybeIndex = asIndex(key, Number.POSITIVE_INFINITY);
						if (maybeIndex !== undefined) {
							throw new UsageError(
								`Schema ${identifier} defines an inherited index property "${key.toString()}" which shadows a possible array index. Shadowing of array indices is not permitted.`,
							);
						}
					}

					// Since this stops at the array node base schema, it should never see a null prototype, so this case is safe.
					// Additionally, if the prototype chain is ever messed up such that the array base schema is not in it,
					// the null that would show up here does at least ensure this code throws instead of hanging.
					prototype = Reflect.getPrototypeOf(prototype) as object;
				}
			}

			return unhydratedContext;
		}

		public static readonly identifier = identifier;
		public static readonly info = info;
		public static readonly implicitlyConstructable: ImplicitlyConstructable =
			implicitlyConstructable;
		public static get childTypes(): ReadonlySet<TreeNodeSchema> {
			return lazyChildTypes.value;
		}
		public static readonly metadata: NodeSchemaMetadata<TCustomMetadata> = metadata ?? {};

		// eslint-disable-next-line import/no-deprecated
		public get [typeNameSymbol](): TName {
			return identifier;
		}
		public get [typeSchemaSymbol](): Output {
			return Schema.constructorCached?.constructor as unknown as Output;
		}

		protected get simpleSchema(): T {
			return info;
		}
		protected get allowedTypes(): ReadonlySet<TreeNodeSchema> {
			return lazyChildTypes.value;
		}
	}

	const output: Output = Schema;
	return output;
}

function validateSafeInteger(index: number): void {
	if (!Number.isSafeInteger(index)) {
		throw new UsageError(`Expected a safe integer, got ${index}.`);
	}
}

function validatePositiveIndex(index: number): void {
	validateSafeInteger(index);
	if (index < 0) {
		throw new UsageError(`Expected non-negative index, got ${index}.`);
	}
}

function validateIndex(
	index: number,
	array: { readonly length: number },
	methodName: string,
	allowOnePastEnd: boolean = false,
): void {
	validatePositiveIndex(index);
	if (allowOnePastEnd) {
		if (index > array.length) {
			throw new UsageError(
				`Index value passed to TreeArrayNode.${methodName} is out of bounds.`,
			);
		}
	} else {
		if (index >= array.length) {
			throw new UsageError(
				`Index value passed to TreeArrayNode.${methodName} is out of bounds.`,
			);
		}
	}
}

function validateIndexRange(
	startIndex: number,
	endIndex: number,
	array: { readonly length: number },
	methodName: string,
): void {
	validateIndex(startIndex, array, methodName, true);
	validateIndex(endIndex, array, methodName, true);
	if (startIndex > endIndex || array.length < endIndex) {
		throw new UsageError(
			`Index value passed to TreeArrayNode.${methodName} is out of bounds.`,
		);
	}
}<|MERGE_RESOLUTION|>--- conflicted
+++ resolved
@@ -863,24 +863,6 @@
 			| IterableTreeArrayContent<InsertableContent>
 		)[];
 
-<<<<<<< HEAD
-		const mapTrees = content
-			.flatMap((c): InsertableContent[] =>
-				c instanceof IterableTreeArrayContent ? Array.from(c) : [c],
-			)
-			.map((c) =>
-				mapTreeFromNodeData(c, this.simpleSchema, {
-					context: sequenceField.context.isHydrated()
-						? sequenceField.context.nodeKeyManager
-						: undefined,
-					schemaValidationPolicy: getSchemaAndPolicy(sequenceField),
-				}),
-			);
-
-		if (sequenceField.context.isHydrated()) {
-			prepareContentForHydration(mapTrees, sequenceField.context.checkout.forest);
-		}
-=======
 		const contentArray = content.flatMap((c): InsertableContent[] =>
 			c instanceof IterableTreeArrayContent ? Array.from(c) : [c],
 		);
@@ -889,7 +871,6 @@
 			this.simpleSchema,
 			sequenceField.context,
 		);
->>>>>>> d93a3e40
 
 		return mapTrees;
 	}
