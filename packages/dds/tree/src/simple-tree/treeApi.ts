/*!
 * Copyright (c) Microsoft Corporation and contributors. All rights reserved.
 * Licensed under the MIT License.
 */

<<<<<<< HEAD
import { assert, unreachableCase } from "@fluidframework/core-utils";
=======
import { assert } from "@fluidframework/core-utils";

>>>>>>> 7f877a15
import { TreeValue } from "../core/index.js";
import {
	LeafNodeSchema,
	Multiplicity,
	TreeStatus,
	isTreeValue,
	valueSchemaAllows,
} from "../feature-libraries/index.js";

import { getOrCreateNodeProxy, getSimpleSchema } from "./proxies.js";
import { getFlexNode, tryGetFlexNode } from "./proxyBinding.js";
import { schemaFromValue } from "./schemaFactory.js";
import { NodeFromSchema, NodeKind, TreeLeafValue, TreeNodeSchema } from "./schemaTypes.js";
import { getFlexSchema } from "./toFlexSchema.js";
import { TreeNode } from "./types.js";

/**
 * Provides various functions for analyzing {@link TreeNode}s.
 *
 * @privateRemarks
 * Inlining the typing of this interface onto the `Tree` object provides slightly different .d.ts generation,
 * which avoids typescript expanding the type of TreeNodeSchema and thus encountering
 * https://github.com/microsoft/rushstack/issues/1958.
 * @public
 */
export interface TreeNodeApi {
	/**
	 * The schema information for this node.
	 */
	schema<T extends TreeNode | TreeLeafValue>(
		node: T,
	): TreeNodeSchema<string, NodeKind, unknown, T>;

	/**
	 * Narrow the type of the given value if it satisfies the given schema.
	 * @example
	 * ```ts
	 * if (node.is(myNode, point)) {
	 *     const y = myNode.y; // `myNode` is now known to satisfy the `point` schema and therefore has a `y` coordinate.
	 * }
	 * ```
	 */
	is<TSchema extends TreeNodeSchema>(
		value: unknown,
		schema: TSchema,
	): value is NodeFromSchema<TSchema>;
	/**
	 * Return the node under which this node resides in the tree (or undefined if this is a root node of the tree).
	 */
	parent(node: TreeNode): TreeNode | undefined;

	/**
	 * The key of the given node under its parent.
	 * @remarks
	 * If `node` is an element in a {@link (TreeArrayNode:interface)}, this returns the index of `node` in the array node (a `number`).
	 * Otherwise, this returns the key of the field that it is under (a `string`).
	 */
	key(node: TreeNode): string | number;

	/**
	 * Register an event listener on the given node.
	 * @param node - The node who's events should be subscribed to.
	 * @param eventName - Which event to subscribe to.
	 * @param listener - The callback to trigger for the event. The tree can be read during the callback, but it is invalid to modify the tree during this callback.
	 * @returns A callback function which will deregister the event.
	 * This callback should be called only once.
	 */
	on<K extends keyof TreeChangeEvents>(
		node: TreeNode,
		eventName: K,
		listener: TreeChangeEvents[K],
	): () => void;

	/**
	 * Returns the {@link TreeStatus} of the given node.
	 */
	readonly status: (node: TreeNode) => TreeStatus;
}

/**
 * The `Tree` object holds various functions for analyzing {@link TreeNode}s.
 */
export const treeNodeApi: TreeNodeApi = {
	parent: (node: TreeNode): TreeNode | undefined => {
		const editNode = getFlexNode(node).parentField.parent.parent;
		if (editNode === undefined) {
			return undefined;
		}

		const output = getOrCreateNodeProxy(editNode);
		assert(
			!isTreeValue(output),
			0x87f /* Parent can't be a leaf, so it should be a node not a value */,
		);
		return output;
	},
	key: (node: TreeNode) => {
		const parentField = getFlexNode(node).parentField;
		if (parentField.parent.schema.kind.multiplicity === Multiplicity.Sequence) {
			// The parent of `node` is an array node
			return parentField.index;
		}

		// The parent of `node` is an object, a map, or undefined (and therefore `node` is a root/detached node).
		return parentField.parent.key;
	},
	on: <K extends keyof TreeChangeEvents>(
		node: TreeNode,
		eventName: K,
		listener: TreeChangeEvents[K],
	) => {
		const flex = getFlexNode(node);
		const anchor = flex.anchorNode;

		switch (eventName) {
			case "afterShallowChange": {
				// The funky pattern subscribing to two events from the anchors is so we can fire afterShallowChange once,
				// batching changes to several fields of the node. 'childrenChanged' on the anchor fires on every change to
				// a field so doesn't allow us to batch.
				let shouldFireShallowChange = false;
				const unsubscribeFromChildrenChanged = anchor.on(
					"childrenChanged",
					() => (shouldFireShallowChange = true),
				);
				const unsubscribeFromSubtreeChanged = anchor.on("subtreeChanged", () => {
					if (shouldFireShallowChange) {
						listener();
						shouldFireShallowChange = false;
					}
				});

				return () => {
					unsubscribeFromChildrenChanged();
					unsubscribeFromSubtreeChanged();
				};
			}
			case "afterDeepChange":
				return anchor.on("subtreeChanged", () => listener());
			default:
				return unreachableCase(eventName);
		}
	},
	status: (node: TreeNode) => {
		return getFlexNode(node, true).treeStatus();
	},
	is: <TSchema extends TreeNodeSchema>(
		value: unknown,
		schema: TSchema,
	): value is NodeFromSchema<TSchema> => {
		const flexSchema = getFlexSchema(schema);
		if (isTreeValue(value)) {
			return (
				flexSchema instanceof LeafNodeSchema && valueSchemaAllows(flexSchema.info, value)
			);
		}
		return tryGetFlexNode(value)?.is(flexSchema) ?? false;
	},
	schema<T extends TreeNode | TreeValue>(node: T): TreeNodeSchema<string, NodeKind, unknown, T> {
		if (isTreeValue(node)) {
			return schemaFromValue(node) as TreeNodeSchema<string, NodeKind, unknown, T>;
		}
		return getSimpleSchema(getFlexNode(node).schema) as TreeNodeSchema<
			string,
			NodeKind,
			unknown,
			T
		>;
	},
};

/**
 * A collection of events that can be raised by a {@link TreeNode}.
 *
 * @privateRemarks
 * TODO: add a way to subscribe to a specific field (for afterShallowChange and afterDeepChange).
 * Probably have object node and map node specific APIs for this.
 *
 * TODO: ensure that subscription API for fields aligns with API for subscribing to the root.
 *
 * TODO: add more wider area (avoid needing tons of afterShallowChange registration) events for use-cases other than afterDeepChange.
 * Some ideas:
 *
 * - afterDeepChange, but with some subtrees/fields/paths excluded
 * - helper to batch several afterShallowChange calls to a afterDeepChange scope
 * - parent change (ex: registration on the parent field for a specific index: maybe allow it for a range. Ex: node event takes optional field and optional index range?)
 * - new content inserted into subtree. Either provide event for this and/or enough info to afterDeepChange to find and search the new sub-trees.
 * Add separate (non event related) API to efficiently scan tree for given set of types (using low level cursor and schema based filtering)
 * to allow efficiently searching for new content (and initial content) of a given type.
 *
 * @public
 */
export interface TreeChangeEvents {
	/**
	 * Raised on a node when one or more of its child nodes are replaced, i.e. when the properties of the node are
	 * assigned to (this includes assigning `undefined` to a property to remove the child node there).
	 *
	 * @remarks
	 * In particular, this event is not raised when:
	 * - Properties of a child node change. Notably, updates to an array node or a map node (like adding or removing
	 * elements/entries) will raise this event on the array/map node itself, but not on the node that contains the
	 * array/map node as one of its properties.
	 * - The node is moved to a different location in the tree or removed from the tree.
	 * In this case the event is raised on the _parent_ node, not the node itself.
	 *
	 * Also note that value nodes do not have properties (child nodes), so this event is never raised for them.
	 *
	 * For remote edits, this event is not guaranteed to occur in the same order or quantity that it did in
	 * the client that made the original edit.
	 * While a batch of edits will as a whole update the tree to the appropriate end state, no guarantees are made about
	 * how many times this event will be raised during any intermediate states.
	 * When it is raised, the tree is guaranteed to be in-schema.
	 *
	 * @privateRemarks
	 * In terms of the internal implementation of tree, this fires when:
	 * - The content of one or more of the node's fields changes (i.e., the field now contains a new node, or nothing if it
	 * previously contained a node)
	 * - For an array node, when the array is modified (i.e., an element is added, removed, or moved)
	 * - For a map node, when a key is added, updated, or removed.
	 *
	 * This event occurs whenever the apparent contents of the node instance change, regardless of what caused the change.
	 * For example, it will fire when the local client reassigns a child, when part of a remote edit is applied to the
	 * node, or when the node has to be updated due to resolution of a merge conflict
	 * (for example a previously applied local change might be undone, then reapplied differently or not at all).
	 */
	afterShallowChange(): void;

	/**
	 * Raised on a node when changes happen anywhere in the subtree (including itself) rooted at it.
	 *
	 * @remarks
	 * This event is not raised when the node itself is moved to a different location in the tree or removed from the tree.
	 *
	 * It may fire at a time when the change(s) that triggered it are not yet visible if the listener inspects the tree.
	 * In that case, it is guaranteed to fire again after the change(s) _are_ visible to the listener.
	 *
	 * Also note that value nodes do not have properties (child nodes), so this event is never raised for them.
	 *
	 * For remote edits, this event is not guaranteed to occur in the same order or quantity that it did in
	 * the client that made the original edit.
	 * While a batch of edits will as a whole update the tree to the appropriate end state, no guarantees are made about
	 * how many times this event will be raised during any intermediate states.
	 * When it is raised, the tree is guaranteed to be in-schema.
	 */
	afterDeepChange(): void;
}<|MERGE_RESOLUTION|>--- conflicted
+++ resolved
@@ -3,12 +3,8 @@
  * Licensed under the MIT License.
  */
 
-<<<<<<< HEAD
 import { assert, unreachableCase } from "@fluidframework/core-utils";
-=======
-import { assert } from "@fluidframework/core-utils";
-
->>>>>>> 7f877a15
+
 import { TreeValue } from "../core/index.js";
 import {
 	LeafNodeSchema,
