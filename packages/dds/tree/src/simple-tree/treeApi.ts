--- conflicted
+++ resolved
@@ -5,11 +5,7 @@
 
 import { assert } from "@fluidframework/core-utils/internal";
 
-<<<<<<< HEAD
-import { rootFieldKey } from "../core/index.js";
-=======
-import { TreeValue, Multiplicity } from "../core/index.js";
->>>>>>> 7b1ec140
+import { Multiplicity, rootFieldKey } from "../core/index.js";
 import {
 	FlexTreeNodeEvents,
 	LeafNodeSchema,
