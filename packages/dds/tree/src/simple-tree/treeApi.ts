/*!
 * Copyright (c) Microsoft Corporation and contributors. All rights reserved.
 * Licensed under the MIT License.
 */

import { assert } from "@fluidframework/core-utils";

import { TreeValue, rootFieldKey } from "../core/index.js";
import {
	FlexTreeNodeEvents,
	LeafNodeSchema,
	Multiplicity,
	TreeStatus,
	isTreeValue,
	valueSchemaAllows,
} from "../feature-libraries/index.js";
import { brand, fail } from "../util/index.js";

<<<<<<< HEAD
import { getOrCreateNodeProxy, getProxyForField, getSimpleSchema } from "./proxies.js";
=======
import { getOrCreateNodeProxy } from "./proxies.js";
>>>>>>> d86eea00
import { getFlexNode, tryGetFlexNode } from "./proxyBinding.js";
import { tryGetSimpleNodeSchema } from "./schemaCaching.js";
import { schemaFromValue } from "./schemaFactory.js";
import {
	NodeFromSchema,
	NodeKind,
	TreeLeafValue,
	TreeNodeSchema,
	type StoredKey,
	type ImplicitFieldSchema,
	FieldSchema,
} from "./schemaTypes.js";
import { getFlexSchema } from "./toFlexSchema.js";
import { TreeNode } from "./types.js";

/**
 * Provides various functions for analyzing {@link TreeNode}s.
 *
 * @privateRemarks
 * Inlining the typing of this interface onto the `Tree` object provides slightly different .d.ts generation,
 * which avoids typescript expanding the type of TreeNodeSchema and thus encountering
 * https://github.com/microsoft/rushstack/issues/1958.
 * @public
 */
export interface TreeNodeApi {
	/**
	 * The schema information for this node.
	 */
	schema<T extends TreeNode | TreeLeafValue>(
		node: T,
	): TreeNodeSchema<string, NodeKind, unknown, T>;
	/**
	 * Narrow the type of the given value if it satisfies the given schema.
	 * @example
	 * ```ts
	 * if (node.is(myNode, point)) {
	 *     const y = myNode.y; // `myNode` is now known to satisfy the `point` schema and therefore has a `y` coordinate.
	 * }
	 * ```
	 */
	is<TSchema extends TreeNodeSchema>(
		value: unknown,
		schema: TSchema,
	): value is NodeFromSchema<TSchema>;

	/**
	 * Gets the child node based on its `stableName`.
	 * @remarks This method is intended to be used when the developer-facing key for a particular child
	 * is not known, and only the `stableName` is known.
	 * @param node - TODO
	 * @param storedKey - TODO
	 * @returns TODO
	 */
	child(node: TreeNode, storedKey: StoredKey): TreeNode | TreeValue | undefined;

	/**
	 * Return the node under which this node resides in the tree (or undefined if this is a root node of the tree).
	 */
	parent(node: TreeNode): TreeNode | undefined;
	/**
	 * The key of the given node under its parent.
	 * @remarks
	 * If `node` is an element in a {@link (TreeArrayNode:interface)}, this returns the index of `node` in the array node (a `number`).
	 * Otherwise, this returns the key of the field that it is under (a `string`).
	 */
	key(node: TreeNode): string | number;

	/**
	 * TODO
	 * @param node - TODO
	 * @returns TODO
	 */
	storedKey(node: TreeNode): StoredKey | number;

	/**
	 * Register an event listener on the given node.
	 * @returns A callback function which will deregister the event.
	 * This callback should be called only once.
	 */
	on<K extends keyof TreeNodeEvents>(
		node: TreeNode,
		eventName: K,
		listener: TreeNodeEvents[K],
	): () => void;
	/**
	 * Returns the {@link TreeStatus} of the given node.
	 */
	readonly status: (node: TreeNode) => TreeStatus;
}

/**
 * The `Tree` object holds various functions for analyzing {@link TreeNode}s.
 */
export const treeNodeApi: TreeNodeApi = {
	child: (node: TreeNode, storedKey: StoredKey) => {
		const editNode = getFlexNode(node);
		const flexField = editNode.tryGetField(brand(storedKey));

		return flexField === undefined ? undefined : getProxyForField(flexField);
	},
	parent: (node: TreeNode): TreeNode | undefined => {
		const editNode = getFlexNode(node).parentField.parent.parent;
		if (editNode === undefined) {
			return undefined;
		}

		const output = getOrCreateNodeProxy(editNode);
		assert(
			!isTreeValue(output),
			0x87f /* Parent can't be a leaf, so it should be a node not a value */,
		);
		return output;
	},
	key: (node: TreeNode) => {
		// If the parent is undefined, then this node is under the root field,
		// so we know its key is the special root one.
		const parent = treeNodeApi.parent(node);
		if (parent === undefined) {
			return rootFieldKey;
		}

		// The flex-domain strictly operates in terms of "stored keys".
		// To find the associated developer-facing "view key", we need to look up the field associated with
		// the stored key from the flex-domain, and get view key its simple-domain counterpart was created with.
		const storedKey = treeNodeApi.storedKey(node);
		const viewKey = getViewKeyFromStoredKey(parent, storedKey);
		return viewKey;
	},
	storedKey: (node: TreeNode): StoredKey | number => {
		// Note: the flex domain strictly works with "stored keys", and knows nothing about the developer-facing
		// "view keys".
		const parentField = getFlexNode(node).parentField;
		if (parentField.parent.schema.kind.multiplicity === Multiplicity.Sequence) {
			// The parent of `node` is an array node
			return parentField.index;
		}

		// The parent of `node` is an object, a map, or undefined (and therefore `node` is a root/detached node).
		return parentField.parent.key;
	},
	on: <K extends keyof FlexTreeNodeEvents>(
		node: TreeNode,
		eventName: K,
		listener: FlexTreeNodeEvents[K],
	) => {
		return getFlexNode(node).on(eventName, listener);
	},
	status: (node: TreeNode) => {
		return getFlexNode(node, true).treeStatus();
	},
	is: <TSchema extends TreeNodeSchema>(
		value: unknown,
		schema: TSchema,
	): value is NodeFromSchema<TSchema> => {
		const flexSchema = getFlexSchema(schema);
		if (isTreeValue(value)) {
			return (
				flexSchema instanceof LeafNodeSchema && valueSchemaAllows(flexSchema.info, value)
			);
		}
		return tryGetFlexNode(value)?.is(flexSchema) ?? false;
	},
	schema<T extends TreeNode | TreeValue>(node: T): TreeNodeSchema<string, NodeKind, unknown, T> {
		if (isTreeValue(node)) {
			return schemaFromValue(node) as TreeNodeSchema<string, NodeKind, unknown, T>;
		}
		return tryGetSimpleNodeSchema(getFlexNode(node).schema) as TreeNodeSchema<
			string,
			NodeKind,
			unknown,
			T
		>;
	},
};

/**
 * TODO
 */
function getViewKeyFromStoredKey(tree: TreeNode, storedKey: StoredKey | number): string | number {
	// Only object nodes have the concept of a "stored key", differentiated from the developer-facing "view key".
	// For any other kind of node, the stored key and the view key are the same.
	const schema = treeNodeApi.schema(tree);
	if (schema.kind !== NodeKind.Object) {
		return storedKey;
	}

	const fields = schema.info as Record<string, ImplicitFieldSchema>;

	// Invariants:
	// - The set of all view keys under an object must be unique.
	// - The set of all stored keys (including those implicitly created from view keys) must be unique.
	// To find the view key associated with the provided stored key, first check for any stored key matches (which are optionally populated).
	// If we don't find any, then search for a matching view key.
	for (const [viewKey, fieldSchema] of Object.entries(fields)) {
		if (fieldSchema instanceof FieldSchema && fieldSchema.props?.key === storedKey) {
			return viewKey;
		}
	}

	if (fields[storedKey] === undefined) {
		fail("Existing stored key should always map to a view key");
	}

	return storedKey;
}

/**
 * A collection of events that can be raised by a {@link TreeNode}.
 * @public
 */
export interface TreeNodeEvents {
	/**
	 * Raised on a node right after a change is applied to one of its fields or the fields of a descendant node.
	 */
	afterChange(): void;
}<|MERGE_RESOLUTION|>--- conflicted
+++ resolved
@@ -16,11 +16,7 @@
 } from "../feature-libraries/index.js";
 import { brand, fail } from "../util/index.js";
 
-<<<<<<< HEAD
-import { getOrCreateNodeProxy, getProxyForField, getSimpleSchema } from "./proxies.js";
-=======
-import { getOrCreateNodeProxy } from "./proxies.js";
->>>>>>> d86eea00
+import { getOrCreateNodeProxy, getProxyForField } from "./proxies.js";
 import { getFlexNode, tryGetFlexNode } from "./proxyBinding.js";
 import { tryGetSimpleNodeSchema } from "./schemaCaching.js";
 import { schemaFromValue } from "./schemaFactory.js";
