--- conflicted
+++ resolved
@@ -8,13 +8,9 @@
 	TreeView,
 	TreeViewEvents,
 	TreeConfiguration,
-<<<<<<< HEAD
 	TreeViewConfiguration,
 	SchemaCompatibilityStatus,
-=======
 	ITreeConfigurationOptions,
-	SchemaIncompatible,
->>>>>>> 4e99d30e
 } from "./tree.js";
 export {
 	TreeNodeSchema,
