/*!
 * Copyright (c) Microsoft Corporation and contributors. All rights reserved.
 * Licensed under the MIT License.
 */

export {
	typeNameSymbol,
	type WithType,
	type TreeNodeSchema,
	NodeKind,
	type TreeNodeSchemaClass,
	type TreeNodeSchemaNonClass,
	type TreeNodeSchemaCore,
	type TreeChangeEvents,
	// TreeNode is only type exported, which prevents use of the class object for unsupported use-cases like direct sub-classing and instanceof.
	// See docs on TreeNode for more details.
	type TreeNode,
	type Unhydrated,
	type InternalTreeNode,
	isTreeNode,
} from "./core/index.js";
export {
	type ITree,
	type TreeView,
	type TreeViewEvents,
	TreeViewConfiguration,
	type ITreeViewConfiguration,
	type SchemaCompatibilityStatus,
	type ITreeConfigurationOptions,
	SchemaFactory,
	type ScopedSchemaName,
	type ValidateRecursiveSchema,
	type FixRecursiveArraySchema,
	adaptEnum,
	enumFromStrings,
	singletonSchema,
	typedObjectValues,
	type EmptyObject,
	test_RecursiveObject,
	test_RecursiveObject_base,
	test_RecursiveObjectPojoMode,
	treeNodeApi,
	type TreeNodeApi,
} from "./api/index.js";
export {
	type NodeFromSchema,
	isTreeNodeSchemaClass,
	type ImplicitFieldSchema,
	type TreeFieldFromImplicitField,
	type ImplicitAllowedTypes,
	type TreeNodeFromImplicitAllowedTypes,
	type InsertableTreeNodeFromImplicitAllowedTypes,
	type TreeLeafValue,
	type AllowedTypes,
	FieldKind,
	FieldSchema,
	type InsertableTreeFieldFromImplicitField,
	type InsertableTypedNode,
	type NodeBuilderData,
	type DefaultProvider,
	type FieldProps,
	normalizeFieldSchema,
	type ApplyKind,
} from "./schemaTypes.js";
export { getOrCreateInnerNode, tryDisposeTreeNode } from "./proxyBinding.js";
export { toFlexSchema } from "./toFlexSchema.js";
export type {
	FieldHasDefaultUnsafe,
	ObjectFromSchemaRecordUnsafe,
	TreeObjectNodeUnsafe,
	TreeFieldFromImplicitFieldUnsafe,
	TreeNodeFromImplicitAllowedTypesUnsafe,
	FieldSchemaUnsafe,
	InsertableTreeNodeFromImplicitAllowedTypesUnsafe,
	TreeArrayNodeUnsafe,
	TreeMapNodeUnsafe,
	InsertableObjectFromSchemaRecordUnsafe,
	InsertableTreeFieldFromImplicitFieldUnsafe,
	InsertableTypedNodeUnsafe,
	NodeBuilderDataUnsafe,
	NodeFromSchemaUnsafe,
	ReadonlyMapInlined,
} from "./typesUnsafe.js";
export {
	getTreeNodeForField,
	type InsertableContent,
	prepareContentForHydration,
} from "./proxies.js";

export {
	TreeArrayNode,
	IterableTreeArrayContent,
	type TreeArrayNodeBase,
} from "./arrayNode.js";
export {
	type FieldHasDefault,
	type InsertableObjectFromSchemaRecord,
	type ObjectFromSchemaRecord,
	type TreeObjectNode,
	setField,
} from "./objectNode.js";
export type { TreeMapNode, MapNodeInsertableData } from "./mapNode.js";
export { mapTreeFromNodeData } from "./toMapTree.js";
<<<<<<< HEAD
export { createSimpleTreeIndex, createIdentifierIndex } from "./identifierIndex.js";
=======
export type { SimpleTreeSchema } from "./simpleSchema.js";
export {
	type JsonSchemaId,
	type JsonSchemaType,
	type JsonObjectNodeSchema,
	type JsonArrayNodeSchema,
	type JsonMapNodeSchema,
	type JsonLeafNodeSchema,
	type JsonSchemaRef,
	type JsonRefPath,
	type JsonNodeSchema,
	type JsonNodeSchemaBase,
	type JsonTreeSchema,
	type JsonFieldSchema,
	type JsonLeafSchemaType,
} from "./jsonSchema.js";
export { getJsonSchema } from "./getJsonSchema.js";
export { getSimpleSchema } from "./getSimpleSchema.js";
>>>>>>> 876b1b47
<|MERGE_RESOLUTION|>--- conflicted
+++ resolved
@@ -101,9 +101,7 @@
 } from "./objectNode.js";
 export type { TreeMapNode, MapNodeInsertableData } from "./mapNode.js";
 export { mapTreeFromNodeData } from "./toMapTree.js";
-<<<<<<< HEAD
 export { createSimpleTreeIndex, createIdentifierIndex } from "./identifierIndex.js";
-=======
 export type { SimpleTreeSchema } from "./simpleSchema.js";
 export {
 	type JsonSchemaId,
@@ -121,5 +119,4 @@
 	type JsonLeafSchemaType,
 } from "./jsonSchema.js";
 export { getJsonSchema } from "./getJsonSchema.js";
-export { getSimpleSchema } from "./getSimpleSchema.js";
->>>>>>> 876b1b47
+export { getSimpleSchema } from "./getSimpleSchema.js";