--- conflicted
+++ resolved
@@ -32,14 +32,9 @@
 	type FieldProps,
 } from "./schemaTypes.js";
 export { SchemaFactory, type ScopedSchemaName } from "./schemaFactory.js";
-<<<<<<< HEAD
-export { nodeApi as Tree, TreeApi, TreeNodeEvents } from "./treeApi.js";
-export { toFlexConfig } from "./toFlexConfig.js";
-=======
 export { getFlexNode } from "./flexNode.js";
 export { treeNodeApi, TreeNodeApi, TreeNodeEvents } from "./treeApi.js";
 export { toFlexConfig } from "./toFlexSchema.js";
->>>>>>> f10e7427
 export {
 	ObjectFromSchemaRecordUnsafe,
 	TreeFieldFromImplicitFieldUnsafe,
