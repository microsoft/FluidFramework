--- conflicted
+++ resolved
@@ -14,11 +14,9 @@
 	type TreeNodeSchemaClass,
 	type TreeNodeSchemaNonClass,
 	type TreeNodeSchemaCore,
-	// TreeNode is only type exported, which prevents use of the class object for unsupported use-cases like direct sub-classing and instanceof.
-	// See docs on TreeNode for more details.
-	type TreeNode,
 	type Unhydrated,
 	type InternalTreeNode,
+	type TreeNode,
 	isTreeNode,
 	tryDisposeTreeNode,
 	HydratedContext,
@@ -27,11 +25,8 @@
 	getOrCreateNodeFromInnerNode,
 	getOrCreateNodeFromInnerUnboxedNode,
 	getKernel,
-<<<<<<< HEAD
 	type SchemaVisitor,
 	walkAllowedTypes,
-	walkNodeSchema,
-=======
 	type NodeFromSchema,
 	isTreeNodeSchemaClass,
 	type TreeNodeFromImplicitAllowedTypes,
@@ -56,10 +51,10 @@
 	type AllowedTypeMetadata,
 	type AnnotatedAllowedTypes,
 	type LazyItem,
+	type FlexListToUnion,
 	type FlexList,
-	type FlexListToUnion,
 	type ExtractItemType,
->>>>>>> 737373a7
+	walkNodeSchema,
 } from "./core/index.js";
 export type { UnsafeUnknownSchema, Insertable } from "./unsafeUnknownSchema.js";
 export {
@@ -251,10 +246,7 @@
 	nullSchema,
 } from "./leafNodeSchema.js";
 export type { LeafSchema } from "./leafNodeSchema.js";
-<<<<<<< HEAD
-export type { LazyItem, FlexList, FlexListToUnion, ExtractItemType } from "./flexList.js";
 export { walkFieldSchema } from "./walkFieldSchema.js";
-=======
 export {
 	getAllowedContentDiscrepancies,
 	type FieldDiscrepancy,
@@ -262,5 +254,4 @@
 	fieldRealizer,
 	type Realizer,
 	PosetComparisonResult,
-} from "./discrepancies.js";
->>>>>>> 737373a7
+} from "./discrepancies.js";