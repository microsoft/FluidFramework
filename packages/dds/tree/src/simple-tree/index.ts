--- conflicted
+++ resolved
@@ -95,8 +95,7 @@
 	type TreeObjectNode,
 	setField,
 } from "./objectNode.js";
-<<<<<<< HEAD
-export type { TreeMapNode } from "./mapNode.js";
+export type { TreeMapNode, MapNodeInsertableData } from "./mapNode.js";
 export { mapTreeFromNodeData } from "./toMapTree.js";
 export type { SimpleNodeSchemaKind } from "./simpleSchema.js";
 export {
@@ -114,8 +113,4 @@
 	type FieldJsonSchema,
 	type JsonLeafSchemaType,
 } from "./jsonSchema.js";
-export { getJsonSchema } from "./getJsonSchema.js";
-=======
-export type { TreeMapNode, MapNodeInsertableData } from "./mapNode.js";
-export { mapTreeFromNodeData } from "./toMapTree.js";
->>>>>>> 6a60dcee
+export { getJsonSchema } from "./getJsonSchema.js";