/*!
 * Copyright (c) Microsoft Corporation and contributors. All rights reserved.
 * Licensed under the MIT License.
 */

export {
	typeNameSymbol,
	typeSchemaSymbol,
	type WithType,
	type TreeNodeSchema,
	NodeKind,
	type TreeNodeSchemaClass,
	type TreeNodeSchemaNonClass,
	type TreeNodeSchemaCore,
	type TreeChangeEvents,
	// TreeNode is only type exported, which prevents use of the class object for unsupported use-cases like direct sub-classing and instanceof.
	// See docs on TreeNode for more details.
	type TreeNode,
	type Unhydrated,
	type InternalTreeNode,
	isTreeNode,
	tryDisposeTreeNode,
} from "./core/index.js";
export {
	type ITree,
	type TreeView,
	type TreeViewEvents,
	TreeViewConfiguration,
	type ITreeViewConfiguration,
	type SchemaCompatibilityStatus,
	type ITreeConfigurationOptions,
	SchemaFactory,
	type ScopedSchemaName,
	type ValidateRecursiveSchema,
	type FixRecursiveArraySchema,
	adaptEnum,
	enumFromStrings,
	singletonSchema,
	typedObjectValues,
	type EmptyObject,
	test_RecursiveObject,
	test_RecursiveObject_base,
	test_RecursiveObjectPojoMode,
	treeNodeApi,
	type TreeNodeApi,
	cursorFromInsertable,
	createFromInsertable,
	type NodeChangedData,
	TreeBeta,
	type TreeChangeEventsBeta,
<<<<<<< HEAD
	type SimpleTreeIndex,
	type IdentifierIndex,
	createSimpleTreeIndex,
	createIdentifierIndex,
=======
	type SimpleTreeSchema,
	type JsonSchemaId,
	type JsonSchemaType,
	type JsonObjectNodeSchema,
	type JsonArrayNodeSchema,
	type JsonMapNodeSchema,
	type JsonLeafNodeSchema,
	type JsonSchemaRef,
	type JsonRefPath,
	type JsonNodeSchema,
	type JsonNodeSchemaBase,
	type JsonTreeSchema,
	type JsonFieldSchema,
	type JsonLeafSchemaType,
	getJsonSchema,
	getSimpleSchema,
>>>>>>> 0795a20d
} from "./api/index.js";
export {
	type NodeFromSchema,
	isTreeNodeSchemaClass,
	type ImplicitFieldSchema,
	type TreeFieldFromImplicitField,
	type ImplicitAllowedTypes,
	type TreeNodeFromImplicitAllowedTypes,
	type InsertableTreeNodeFromImplicitAllowedTypes,
	type TreeLeafValue,
	type AllowedTypes,
	FieldKind,
	FieldSchema,
	type InsertableTreeFieldFromImplicitField,
	type InsertableTypedNode,
	type NodeBuilderData,
	type DefaultProvider,
	type FieldProps,
	normalizeFieldSchema,
	type ApplyKind,
} from "./schemaTypes.js";
export { getOrCreateInnerNode } from "./proxyBinding.js";
export { toFlexSchema } from "./toFlexSchema.js";
export type {
	FieldHasDefaultUnsafe,
	ObjectFromSchemaRecordUnsafe,
	TreeObjectNodeUnsafe,
	TreeFieldFromImplicitFieldUnsafe,
	TreeNodeFromImplicitAllowedTypesUnsafe,
	FieldSchemaUnsafe,
	InsertableTreeNodeFromImplicitAllowedTypesUnsafe,
	TreeArrayNodeUnsafe,
	TreeMapNodeUnsafe,
	InsertableObjectFromSchemaRecordUnsafe,
	InsertableTreeFieldFromImplicitFieldUnsafe,
	InsertableTypedNodeUnsafe,
	NodeBuilderDataUnsafe,
	NodeFromSchemaUnsafe,
	ReadonlyMapInlined,
} from "./typesUnsafe.js";
export {
	getTreeNodeForField,
	prepareContentForHydration,
} from "./proxies.js";

export {
	TreeArrayNode,
	IterableTreeArrayContent,
	type TreeArrayNodeBase,
} from "./arrayNode.js";
export {
	type FieldHasDefault,
	type InsertableObjectFromSchemaRecord,
	type ObjectFromSchemaRecord,
	type TreeObjectNode,
	setField,
} from "./objectNode.js";
export type { TreeMapNode, MapNodeInsertableData } from "./mapNode.js";
export { mapTreeFromNodeData, type InsertableContent } from "./toMapTree.js";
export { toStoredSchema, getStoredSchema, getFlexSchema } from "./toFlexSchema.js";
export {
	numberSchema,
	stringSchema,
	booleanSchema,
	handleSchema,
	nullSchema,
} from "./leafNodeSchema.js";<|MERGE_RESOLUTION|>--- conflicted
+++ resolved
@@ -48,12 +48,10 @@
 	type NodeChangedData,
 	TreeBeta,
 	type TreeChangeEventsBeta,
-<<<<<<< HEAD
 	type SimpleTreeIndex,
 	type IdentifierIndex,
 	createSimpleTreeIndex,
 	createIdentifierIndex,
-=======
 	type SimpleTreeSchema,
 	type JsonSchemaId,
 	type JsonSchemaType,
@@ -70,7 +68,6 @@
 	type JsonLeafSchemaType,
 	getJsonSchema,
 	getSimpleSchema,
->>>>>>> 0795a20d
 } from "./api/index.js";
 export {
 	type NodeFromSchema,
