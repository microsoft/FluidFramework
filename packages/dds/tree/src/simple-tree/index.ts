/*!
 * Copyright (c) Microsoft Corporation and contributors. All rights reserved.
 * Licensed under the MIT License.
 */

<<<<<<< HEAD
export {
	typeNameSymbol,
	type WithType,
	type TreeNodeSchema,
	NodeKind,
	type TreeNodeSchemaClass,
	type TreeNodeSchemaNonClass,
	type TreeNodeSchemaCore,
	type TreeChangeEvents,
	// TreeNode is only type exported, which prevents use of the class object for unsupported use-cases like direct sub-classing and instanceof.
	// See docs on TreeNode for more details.
	type TreeNode,
	type Unhydrated,
	type InternalTreeNode,
} from "./core/index.js";
=======
export { typeNameSymbol, type WithType, isTreeNode } from "./core/index.js";
>>>>>>> 018de369
export {
	type ITree,
	type TreeView,
	type TreeViewEvents,
	TreeViewConfiguration,
	type ITreeViewConfiguration,
	type SchemaCompatibilityStatus,
	type ITreeConfigurationOptions,
	SchemaFactory,
	type ScopedSchemaName,
	type ValidateRecursiveSchema,
	type FixRecursiveArraySchema,
	adaptEnum,
	enumFromStrings,
	singletonSchema,
	typedObjectValues,
	type EmptyObject,
	test_RecursiveObject,
	test_RecursiveObject_base,
	test_RecursiveObjectPojoMode,
	treeNodeApi,
	type TreeNodeApi,
} from "./api/index.js";
export {
	type NodeFromSchema,
<<<<<<< HEAD
=======
	NodeKind,
	isTreeNodeSchemaClass,
	type TreeNodeSchemaClass,
	type TreeNodeSchemaNonClass,
	type TreeNodeSchemaCore,
>>>>>>> 018de369
	type ImplicitFieldSchema,
	type TreeFieldFromImplicitField,
	type ImplicitAllowedTypes,
	type TreeNodeFromImplicitAllowedTypes,
	type InsertableTreeNodeFromImplicitAllowedTypes,
	type TreeLeafValue,
	type AllowedTypes,
	FieldKind,
	FieldSchema,
	type InsertableTreeFieldFromImplicitField,
	type InsertableTypedNode,
	type NodeBuilderData,
	type DefaultProvider,
	type FieldProps,
	normalizeFieldSchema,
	type ApplyKind,
} from "./schemaTypes.js";
export { getOrCreateInnerNode, tryDisposeTreeNode } from "./proxyBinding.js";
export { toFlexSchema } from "./toFlexSchema.js";
export type {
	FieldHasDefaultUnsafe,
	ObjectFromSchemaRecordUnsafe,
	TreeObjectNodeUnsafe,
	TreeFieldFromImplicitFieldUnsafe,
	TreeNodeFromImplicitAllowedTypesUnsafe,
	FieldSchemaUnsafe,
	InsertableTreeNodeFromImplicitAllowedTypesUnsafe,
	TreeArrayNodeUnsafe,
	TreeMapNodeUnsafe,
	InsertableObjectFromSchemaRecordUnsafe,
	InsertableTreeFieldFromImplicitFieldUnsafe,
	InsertableTypedNodeUnsafe,
	NodeBuilderDataUnsafe,
	NodeFromSchemaUnsafe,
	ReadonlyMapInlined,
} from "./typesUnsafe.js";
export {
	getTreeNodeForField,
	type InsertableContent,
	prepareContentForHydration,
} from "./proxies.js";

export {
	TreeArrayNode,
	IterableTreeArrayContent,
	type TreeArrayNodeBase,
} from "./arrayNode.js";
export {
	type FieldHasDefault,
	type InsertableObjectFromSchemaRecord,
	type ObjectFromSchemaRecord,
	type TreeObjectNode,
	setField,
} from "./objectNode.js";
export type { TreeMapNode, MapNodeInsertableData } from "./mapNode.js";
export { mapTreeFromNodeData } from "./toMapTree.js";
export type { SimpleTreeSchema } from "./simpleSchema.js";
export {
	type JsonSchemaId,
	type JsonSchemaType,
	type JsonObjectNodeSchema,
	type JsonArrayNodeSchema,
	type JsonMapNodeSchema,
	type JsonLeafNodeSchema,
	type JsonSchemaRef,
	type JsonRefPath,
	type JsonNodeSchema,
	type JsonNodeSchemaBase,
	type JsonTreeSchema,
	type JsonFieldSchema,
	type JsonLeafSchemaType,
} from "./jsonSchema.js";
export { getJsonSchema } from "./getJsonSchema.js";
export { getSimpleSchema } from "./getSimpleSchema.js";<|MERGE_RESOLUTION|>--- conflicted
+++ resolved
@@ -3,7 +3,6 @@
  * Licensed under the MIT License.
  */
 
-<<<<<<< HEAD
 export {
 	typeNameSymbol,
 	type WithType,
@@ -19,9 +18,6 @@
 	type Unhydrated,
 	type InternalTreeNode,
 } from "./core/index.js";
-=======
-export { typeNameSymbol, type WithType, isTreeNode } from "./core/index.js";
->>>>>>> 018de369
 export {
 	type ITree,
 	type TreeView,
@@ -47,14 +43,7 @@
 } from "./api/index.js";
 export {
 	type NodeFromSchema,
-<<<<<<< HEAD
-=======
-	NodeKind,
 	isTreeNodeSchemaClass,
-	type TreeNodeSchemaClass,
-	type TreeNodeSchemaNonClass,
-	type TreeNodeSchemaCore,
->>>>>>> 018de369
 	type ImplicitFieldSchema,
 	type TreeFieldFromImplicitField,
 	type ImplicitAllowedTypes,
