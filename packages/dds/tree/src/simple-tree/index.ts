--- conflicted
+++ resolved
@@ -42,12 +42,8 @@
 export { getFlexNode } from "./proxyBinding.js";
 export { treeNodeApi, type TreeNodeApi, type TreeChangeEvents } from "./treeNodeApi.js";
 export { toFlexConfig } from "./toFlexSchema.js";
-<<<<<<< HEAD
-export {
-	type FieldHasDefaultUnsafe,
-=======
 export type {
->>>>>>> 13653ef5
+	FieldHasDefaultUnsafe,
 	ObjectFromSchemaRecordUnsafe,
 	TreeObjectNodeUnsafe,
 	TreeFieldFromImplicitFieldUnsafe,
@@ -85,16 +81,10 @@
 export type { TreeNode, Unhydrated, InternalTreeNode } from "./types.js";
 export { TreeArrayNode, IterableTreeArrayContent, type TreeArrayNodeBase } from "./arrayNode.js";
 export {
-<<<<<<< HEAD
 	type FieldHasDefault,
-	InsertableObjectFromSchemaRecord,
-	ObjectFromSchemaRecord,
-	TreeObjectNode,
-=======
 	type InsertableObjectFromSchemaRecord,
 	type ObjectFromSchemaRecord,
 	type TreeObjectNode,
->>>>>>> 13653ef5
 	setField,
 } from "./objectNode.js";
 export type { TreeMapNode } from "./mapNode.js";