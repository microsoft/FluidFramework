--- conflicted
+++ resolved
@@ -39,17 +39,8 @@
 	type ApplyKind,
 } from "./schemaTypes.js";
 export { SchemaFactory, type ScopedSchemaName } from "./schemaFactory.js";
-<<<<<<< HEAD
-export { getFlexNode } from "./proxyBinding.js";
-export {
-	treeNodeApi,
-	type TreeNodeApi,
-	type TreeChangeEvents,
-} from "./treeNodeApi.js";
-=======
 export { getFlexNode, tryDisposeTreeNode } from "./proxyBinding.js";
 export { treeNodeApi, type TreeNodeApi } from "./treeNodeApi.js";
->>>>>>> a58b992c
 export { toFlexSchema, cursorFromUnhydratedRoot } from "./toFlexSchema.js";
 export type {
 	FieldHasDefaultUnsafe,
