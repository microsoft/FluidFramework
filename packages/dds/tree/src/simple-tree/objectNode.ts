/*!
 * Copyright (c) Microsoft Corporation and contributors. All rights reserved.
 * Licensed under the MIT License.
 */

import { assert, Lazy } from "@fluidframework/core-utils/internal";
import { UsageError } from "@fluidframework/telemetry-utils/internal";

import type { FieldKey, SchemaPolicy } from "../core/index.js";
import {
	FieldKinds,
	type FlexTreeField,
	type FlexTreeNode,
	type FlexTreeOptionalField,
	type FlexTreeRequiredField,
	getSchemaAndPolicy,
} from "../feature-libraries/index.js";
import { getTreeNodeForField, prepareContentForHydration } from "./proxies.js";
import {
	type ImplicitFieldSchema,
	getStoredKey,
	getExplicitStoredKey,
	type TreeFieldFromImplicitField,
	type InsertableTreeFieldFromImplicitField,
	type FieldSchema,
	normalizeFieldSchema,
	type ImplicitAllowedTypes,
	FieldKind,
	type NodeSchemaMetadata,
} from "./schemaTypes.js";
import {
	type TreeNodeSchema,
	NodeKind,
	type WithType,
	// eslint-disable-next-line import/no-deprecated
	typeNameSymbol,
	typeSchemaSymbol,
	type InternalTreeNode,
	type TreeNode,
	type Context,
	UnhydratedFlexTreeNode,
	getOrCreateInnerNode,
} from "./core/index.js";
import { mapTreeFromNodeData, type InsertableContent } from "./toMapTree.js";
import { type RestrictiveStringRecord, fail, type FlattenKeys } from "../util/index.js";
import {
	isObjectNodeSchema,
	type ObjectNodeSchema,
	type ObjectNodeSchemaInternalData,
} from "./objectNodeTypes.js";
import { TreeNodeValid, type MostDerivedData } from "./treeNodeValid.js";
import { getUnhydratedContext } from "./createContext.js";

/**
 * Generates the properties for an ObjectNode from its field schema object.
 * @system @public
 */
export type ObjectFromSchemaRecord<T extends RestrictiveStringRecord<ImplicitFieldSchema>> = {
	-readonly [Property in keyof T]: Property extends string
		? TreeFieldFromImplicitField<T[Property]>
		: unknown;
};

/**
 * A {@link TreeNode} which modules a JavaScript object.
 * @remarks
 * Object nodes consist of a type which specifies which {@link TreeNodeSchema} they use (see {@link TreeNodeApi.schema}), and a collections of fields, each with a distinct `key` and its own {@link FieldSchema} defining what can be placed under that key.
 *
 * All fields on an object node are exposed as own properties with string keys.
 * Non-empty fields are enumerable and empty optional fields are non-enumerable own properties with the value `undefined`.
 * No other own `own` or `enumerable` properties are included on object nodes unless the user of the node manually adds custom session only state.
 * This allows a majority of general purpose JavaScript object processing operations (like `for...in`, `Reflect.ownKeys()` and `Object.entries()`) to enumerate all the children.
 * @public
 */
export type TreeObjectNode<
	T extends RestrictiveStringRecord<ImplicitFieldSchema>,
	TypeName extends string = string,
> = TreeNode & ObjectFromSchemaRecord<T> & WithType<TypeName, NodeKind.Object, T>;

/**
 * Type utility for determining whether or not an implicit field schema has a default value.
 *
 * @privateRemarks
 * TODO: Account for field schemas with default value providers.
 * For now, this only captures field kinds that we know always have defaults - optional fields and identifier fields.
 *
 * @system @public
 */
export type FieldHasDefault<T extends ImplicitFieldSchema> = T extends FieldSchema<
	FieldKind.Optional | FieldKind.Identifier
>
	? true
	: false;

/**
 * Helper used to produce types for:
 *
 * 1. Insertable content which can be used to construct an object node.
 * In this case, only own properties are considered.
 * This reduces the risk of incorrectly interpreting data at the cost of occasionally requiring users to convert data into a compatible format.
 *
 * 2. Insertable content which is an unhydrated object node.
 *
 * 3. Union of 1 and 2.
 *
 * @see {@link Input}
 *
 * @privateRemarks
 * TODO: consider separating these cases into different types.
 *
 * Empty objects don't get "no excess property" checks in literals.
 * To prevent extraneous properties in literals for the fields of an empty object from compiling, the empty case is special cased to produce `Record<string, never>`.
 * More details at {@link https://mercury.com/blog/creating-an-emptyobject-type-in-typescript}.
 *
 * @system @public
 */
export type InsertableObjectFromSchemaRecord<
	T extends RestrictiveStringRecord<ImplicitFieldSchema>,
> = Record<string, never> extends T
	? Record<string, never>
	: FlattenKeys<
			{
				readonly [Property in keyof T]?: InsertableTreeFieldFromImplicitField<
					T[Property & string]
				>;
			} & {
				// Field does not have a known default, make it required:
				readonly [Property in keyof T as FieldHasDefault<T[Property & string]> extends false
					? Property
					: never]: InsertableTreeFieldFromImplicitField<T[Property & string]>;
			}
		>;

/**
 * Maps from simple field keys ("property" keys) to information about the field.
 *
 * @remarks
 * A missing entry for a given property key indicates that no such field exists.
 * Keys with symbols are currently never used, but allowed to make lookups on non-field things
 * (returning undefined) easier.
 */
export type SimpleKeyMap = ReadonlyMap<
	string | symbol,
	{ storedKey: FieldKey; schema: FieldSchema }
>;

/**
 * Caches the mappings from property keys to stored keys for the provided object field schemas in {@link simpleKeyToFlexKeyCache}.
 */
function createFlexKeyMapping(fields: Record<string, ImplicitFieldSchema>): SimpleKeyMap {
	const keyMap: Map<string | symbol, { storedKey: FieldKey; schema: FieldSchema }> = new Map();
	for (const [propertyKey, fieldSchema] of Object.entries(fields)) {
		const storedKey = getStoredKey(propertyKey, fieldSchema);
		keyMap.set(propertyKey, { storedKey, schema: normalizeFieldSchema(fieldSchema) });
	}

	return keyMap;
}

/**
 * @param allowAdditionalProperties - If true, setting of unexpected properties will be forwarded to the target object.
 * Otherwise setting of unexpected properties will error.
 * TODO: consider implementing this using `Object.preventExtension` instead.
 * @param customTargetObject - Target object of the proxy.
 * If not provided `{}` is used for the target.
 */
function createProxyHandler(
	schema: ObjectNodeSchema & ObjectNodeSchemaInternalData,
	allowAdditionalProperties: boolean,
): ProxyHandler<TreeNode> {
	// To satisfy 'deepEquals' level scrutiny, the target of the proxy must be an object with the same
	// prototype as an object literal '{}'.  This is because 'deepEquals' uses 'Object.getPrototypeOf'
	// as a way to quickly reject objects with different prototype chains.
	//
	// (Note that the prototype of an object literal appears as '[Object: null prototype] {}', not because
	// the prototype is null, but because the prototype object itself has a null prototype.)

	// TODO: Although the target is an object literal, it's still worthwhile to try experimenting with
	// a dispatch object to see if it improves performance.
	const handler: ProxyHandler<TreeNode> = {
		get(target, propertyKey, proxy): unknown {
			const fieldInfo = schema.flexKeyMap.get(propertyKey);

			if (fieldInfo !== undefined) {
				const flexNode = getOrCreateInnerNode(proxy);
				const field = flexNode.tryGetField(fieldInfo.storedKey);
				if (field !== undefined) {
					return getTreeNodeForField(field);
				}

				// TODO: this special case logic should move to the inner node (who's schema claims it has an identifier), rather than here, after we already read undefined out of a required field.
				// Check if the user is trying to read an identifier field of an unhydrated node, but the identifier is not present.
				// This means the identifier is an "auto-generated identifier", because otherwise it would have been supplied by the user at construction time and would have been successfully read just above.
				// In this case, it is categorically impossible to provide an identifier (auto-generated identifiers can't be created until hydration/insertion time), so we emit an error.
				if (
					fieldInfo.schema.kind === FieldKind.Identifier &&
					flexNode instanceof UnhydratedFlexTreeNode
				) {
					throw new UsageError(
						"An automatically generated node identifier may not be queried until the node is inserted into the tree",
					);
				}

				return undefined;
			}

			// POJO mode objects don't have TreeNode's build in members on their targets, so special case them:
			if (propertyKey === typeSchemaSymbol) {
				return schema;
			}
			// eslint-disable-next-line import/no-deprecated
			if (propertyKey === typeNameSymbol) {
				return schema.identifier;
			}

			// Pass the proxy as the receiver here, so that any methods on the prototype receive `proxy` as `this`.
			return Reflect.get(target, propertyKey, proxy);
		},
		set(target, propertyKey, value: InsertableContent | undefined, proxy) {
			const fieldInfo = schema.flexKeyMap.get(propertyKey);
			if (fieldInfo === undefined) {
				// Pass the proxy as the receiver here, so that setters on the prototype receive `proxy` as `this`.
				return allowAdditionalProperties
					? Reflect.set(target, propertyKey, value, proxy)
					: false;
			}

			setField(
				getOrCreateInnerNode(proxy).getBoxed(fieldInfo.storedKey),
				fieldInfo.schema,
				value,
			);
			return true;
		},
		deleteProperty(target, propertyKey): boolean {
			// TODO: supporting delete when it makes sense (custom local fields, and optional field) could be added as a feature in the future.
			throw new UsageError(
				`Object nodes do not support the delete operator. Optional fields can be assigned to undefined instead.`,
			);
		},
		has: (target, propertyKey) => {
			return (
				schema.flexKeyMap.has(propertyKey) ||
				(allowAdditionalProperties ? Reflect.has(target, propertyKey) : false)
			);
		},
		ownKeys: (target) => {
			return [
				...schema.flexKeyMap.keys(),
				...(allowAdditionalProperties ? Reflect.ownKeys(target) : []),
			];
		},
		getOwnPropertyDescriptor: (target, propertyKey) => {
			const fieldInfo = schema.flexKeyMap.get(propertyKey);

			if (fieldInfo === undefined) {
				return allowAdditionalProperties
					? Reflect.getOwnPropertyDescriptor(target, propertyKey)
					: undefined;
			}

			// For some reason, the getOwnPropertyDescriptor is not passed in the receiver, so use a weak map.
			// If a refactoring is done to associated flex tree data with the target not the proxy, this extra map could be removed,
			// and the design would be more compatible with proxyless nodes.
			const proxy = targetToProxy.get(target) ?? fail("missing proxy");
			const field = getOrCreateInnerNode(proxy).tryGetField(fieldInfo.storedKey);

			const p: PropertyDescriptor = {
				value: field === undefined ? undefined : getTreeNodeForField(field),
				writable: true,
				// Report empty fields as own properties so they shadow inherited properties (even when empty) to match TypeScript typing.
				// Make empty fields not enumerable so they get skipped when iterating over an object to better align with
				// JSON and deep equals with JSON compatible object (which can't have undefined fields).
				enumerable: field !== undefined,
				configurable: true, // Must be 'configurable' if property is absent from proxy target.
			};

			return p;
		},
	};
	return handler;
}

export function setField(
	field: FlexTreeField,
	simpleFieldSchema: FieldSchema,
	value: InsertableContent | undefined,
): void {
	const mapTree = mapTreeFromNodeData(
		value,
		simpleFieldSchema,
		field.context.isHydrated() ? field.context.nodeKeyManager : undefined,
		getSchemaAndPolicy(field),
	);

	if (field.context.isHydrated()) {
		prepareContentForHydration(mapTree, field.context.checkout.forest);
	}

	switch (field.schema) {
		case FieldKinds.required.identifier: {
			assert(mapTree !== undefined, 0xa04 /* Cannot set a required field to undefined */);
			const typedField = field as FlexTreeRequiredField;
			typedField.editor.set(mapTree);
			break;
		}
		case FieldKinds.optional.identifier: {
			const typedField = field as FlexTreeOptionalField;
			typedField.editor.set(mapTree, typedField.length === 0);
			break;
		}

		default:
			fail("invalid FieldKind");
	}
}

abstract class CustomObjectNodeBase<
	const T extends RestrictiveStringRecord<ImplicitFieldSchema>,
> extends TreeNodeValid<InsertableObjectFromSchemaRecord<T>> {
	public static readonly kind = NodeKind.Object;
}

/**
 * Define a {@link TreeNodeSchema} for a {@link TreeObjectNode}.
 *
 * @param name - Unique identifier for this schema within this factory's scope.
 * @param fields - Schema for fields of the object node's schema. Defines what children can be placed under each key.
 */
export function objectSchema<
	TName extends string,
	const T extends RestrictiveStringRecord<ImplicitFieldSchema>,
	const ImplicitlyConstructable extends boolean,
	const TCustomMetadata = unknown,
>(
	identifier: TName,
	info: T,
	implicitlyConstructable: ImplicitlyConstructable,
<<<<<<< HEAD
	metadata?: NodeSchemaMetadata<TCustomMetadata>,
): ObjectNodeSchema<TName, T, ImplicitlyConstructable, TCustomMetadata> &
	ObjectNodeSchemaInternalData {
=======
	allowUnknownOptionalFields: boolean,
): ObjectNodeSchema<TName, T, ImplicitlyConstructable> & ObjectNodeSchemaInternalData {
>>>>>>> 195b7224
	// Ensure no collisions between final set of property keys, and final set of stored keys (including those
	// implicitly derived from property keys)
	assertUniqueKeys(identifier, info);

	// Performance optimization: cache property key => stored key and schema.
	const flexKeyMap: SimpleKeyMap = createFlexKeyMapping(info);

	const identifierFieldKeys: FieldKey[] = [];
	for (const item of flexKeyMap.values()) {
		if (item.schema.kind === FieldKind.Identifier) {
			identifierFieldKeys.push(item.storedKey);
		}
	}

	const lazyChildTypes = new Lazy(
		() => new Set(Array.from(flexKeyMap.values(), (f) => [...f.schema.allowedTypeSet]).flat()),
	);

	let handler: ProxyHandler<object>;
	let customizable: boolean;
	let unhydratedContext: Context;

	class CustomObjectNode extends CustomObjectNodeBase<T> {
		public static readonly fields: ReadonlyMap<string, FieldSchema> = new Map(
			Array.from(flexKeyMap, ([key, value]) => [key as string, value.schema]),
		);
		public static readonly flexKeyMap: SimpleKeyMap = flexKeyMap;
		public static readonly storedKeyToPropertyKey: ReadonlyMap<FieldKey, string> = new Map<
			FieldKey,
			string
		>(
			Array.from(flexKeyMap, ([key, value]): [FieldKey, string] => [
				value.storedKey,
				key as string,
			]),
		);
		public static readonly identifierFieldKeys: readonly FieldKey[] = identifierFieldKeys;
		public static readonly allowUnknownOptionalFields: boolean = allowUnknownOptionalFields;

		public static override prepareInstance<T2>(
			this: typeof TreeNodeValid<T2>,
			instance: TreeNodeValid<T2>,
			flexNode: FlexTreeNode,
		): TreeNodeValid<T2> {
			// Differentiate between the following cases:
			//
			// Case 1: Direct construction (POJO emulation)
			//
			//     const Foo = schemaFactory.object("Foo", {bar: schemaFactory.number});
			//
			//     assert.deepEqual(new Foo({ bar: 42 }), { bar: 42 },
			//		   "Prototype chain equivalent to POJO.");
			//
			// Case 2: Subclass construction (Customizable Object)
			//
			// 	   class Foo extends schemaFactory.object("Foo", {bar: schemaFactory.number}) {}
			//
			// 	   assert.notDeepEqual(new Foo({ bar: 42 }), { bar: 42 },
			// 	       "Subclass prototype chain differs from POJO.");
			//
			// In Case 1 (POJO emulation), the prototype chain match '{}' (proxyTarget = undefined)
			// In Case 2 (Customizable Object), the prototype chain include the user's subclass (proxyTarget = this)

			const proxyTarget = customizable ? instance : {};
			const proxy = new Proxy(proxyTarget, handler) as CustomObjectNode;
			targetToProxy.set(proxyTarget, proxy);
			return proxy;
		}

		public static override buildRawNode<T2>(
			this: typeof TreeNodeValid<T2>,
			instance: TreeNodeValid<T2>,
			input: T2,
		): UnhydratedFlexTreeNode {
			return UnhydratedFlexTreeNode.getOrCreate(
				unhydratedContext,
				mapTreeFromNodeData(input as object, this as unknown as ImplicitAllowedTypes),
			);
		}

		protected static override constructorCached: MostDerivedData | undefined = undefined;

		protected static override oneTimeSetup<T2>(this: typeof TreeNodeValid<T2>): Context {
			// One time initialization that required knowing the most derived type (from this.constructor) and thus has to be lazy.
			customizable = (this as unknown) !== CustomObjectNode;
			const schema = this as unknown as ObjectNodeSchema & ObjectNodeSchemaInternalData;
			handler = createProxyHandler(schema, customizable);
			unhydratedContext = getUnhydratedContext(schema);

			// First run, do extra validation.
			// TODO: provide a way for TreeConfiguration to trigger this same validation to ensure it gets run early.
			// Scan for shadowing inherited members which won't work, but stop scan early to allow shadowing built in (which seems to work ok).
			{
				let prototype: object = this.prototype;
				// There isn't a clear cleaner way to author this loop.
				while (prototype !== CustomObjectNode.prototype) {
					for (const [key] of flexKeyMap) {
						if (
							// constructor is a special case, since one is built in on the derived type, and shadowing it works fine since we only use it before fields are applied.
							key !== "constructor" &&
							Reflect.getOwnPropertyDescriptor(prototype, key) !== undefined
						) {
							throw new UsageError(
								`Schema ${identifier} defines an inherited property "${key.toString()}" which shadows a field. Since fields are exposed as own properties, this shadowing will not work, and is an error.`,
							);
						}
					}
					// Since this stops at CustomObjectNode, it should never see a null prototype, so this case is safe.
					// Additionally, if the prototype chain is ever messed up such that CustomObjectNode is not in it,
					// the null that would show up here does at least ensure this code throws instead of hanging.
					prototype = Reflect.getPrototypeOf(prototype) as object;
				}
			}

			return unhydratedContext;
		}

		public static readonly identifier = identifier;
		public static readonly info = info;
		public static readonly implicitlyConstructable: ImplicitlyConstructable =
			implicitlyConstructable;
		public static get childTypes(): ReadonlySet<TreeNodeSchema> {
			return lazyChildTypes.value;
		}
		public static readonly metadata: NodeSchemaMetadata<TCustomMetadata> | undefined =
			metadata;

		// eslint-disable-next-line import/no-deprecated
		public get [typeNameSymbol](): TName {
			return identifier;
		}
		public get [typeSchemaSymbol](): Output {
			return CustomObjectNode.constructorCached?.constructor as unknown as Output;
		}
	}
	type Output = typeof CustomObjectNode &
		(new (
			input: InsertableObjectFromSchemaRecord<T> | InternalTreeNode,
		) => TreeObjectNode<T, TName>);
	return CustomObjectNode as Output;
}

const targetToProxy: WeakMap<object, TreeNode> = new WeakMap();

/**
 * Ensures that the set of property keys in the schema is unique.
 * Also ensure that the final set of stored keys (including those implicitly derived from property keys) is unique.
 * @throws Throws a `UsageError` if either of the key uniqueness invariants is violated.
 */
function assertUniqueKeys<
	const Name extends number | string,
	const Fields extends RestrictiveStringRecord<ImplicitFieldSchema>,
>(schemaName: Name, fields: Fields): void {
	// Verify that there are no duplicates among the explicitly specified stored keys.
	const explicitStoredKeys = new Set<string>();
	for (const schema of Object.values(fields)) {
		const storedKey = getExplicitStoredKey(schema);
		if (storedKey === undefined) {
			continue;
		}
		if (explicitStoredKeys.has(storedKey)) {
			throw new UsageError(
				`Duplicate stored key "${storedKey}" in schema "${schemaName}". Stored keys must be unique within an object schema.`,
			);
		}
		explicitStoredKeys.add(storedKey);
	}

	// Verify that there are no duplicates among the derived
	// (including those implicitly derived from property keys) stored keys.
	const derivedStoredKeys = new Set<string>();
	for (const [propertyKey, schema] of Object.entries(fields)) {
		const storedKey = getStoredKey(propertyKey, schema);
		if (derivedStoredKeys.has(storedKey)) {
			throw new UsageError(
				`Stored key "${storedKey}" in schema "${schemaName}" conflicts with a property key of the same name, which is not overridden by a stored key. The final set of stored keys in an object schema must be unique.`,
			);
		}
		derivedStoredKeys.add(storedKey);
	}
}

/**
 * Creates a policy for allowing unknown optional fields on an object node which delegates to the policy defined
 * on the object node's internal schema data.
 */
export function createUnknownOptionalFieldPolicy(
	schema: ImplicitFieldSchema,
): SchemaPolicy["allowUnknownOptionalFields"] {
	const context = getUnhydratedContext(schema);
	return (identifier) => {
		const storedSchema = context.schema.get(identifier);
		return (
			storedSchema !== undefined &&
			isObjectNodeSchema(storedSchema) &&
			storedSchema.allowUnknownOptionalFields
		);
	};
}<|MERGE_RESOLUTION|>--- conflicted
+++ resolved
@@ -336,14 +336,10 @@
 	identifier: TName,
 	info: T,
 	implicitlyConstructable: ImplicitlyConstructable,
-<<<<<<< HEAD
+	allowUnknownOptionalFields: boolean,
 	metadata?: NodeSchemaMetadata<TCustomMetadata>,
 ): ObjectNodeSchema<TName, T, ImplicitlyConstructable, TCustomMetadata> &
 	ObjectNodeSchemaInternalData {
-=======
-	allowUnknownOptionalFields: boolean,
-): ObjectNodeSchema<TName, T, ImplicitlyConstructable> & ObjectNodeSchemaInternalData {
->>>>>>> 195b7224
 	// Ensure no collisions between final set of property keys, and final set of stored keys (including those
 	// implicitly derived from property keys)
 	assertUniqueKeys(identifier, info);
