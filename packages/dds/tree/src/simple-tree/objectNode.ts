/*!
 * Copyright (c) Microsoft Corporation and contributors. All rights reserved.
 * Licensed under the MIT License.
 */

import { assert, Lazy } from "@fluidframework/core-utils/internal";
import { UsageError } from "@fluidframework/telemetry-utils/internal";

import type { FieldKey } from "../core/index.js";
import {
	FieldKinds,
	type FlexObjectNodeSchema,
	type FlexTreeField,
	type FlexTreeNode,
	type FlexTreeOptionalField,
	type FlexTreeRequiredField,
	getOrCreateMapTreeNode,
	getSchemaAndPolicy,
	isMapTreeNode,
	type MapTreeNode,
} from "../feature-libraries/index.js";
import { getTreeNodeForField, prepareContentForHydration } from "./proxies.js";
import { getOrCreateInnerNode } from "./proxyBinding.js";
import {
	type ImplicitFieldSchema,
	getStoredKey,
	getExplicitStoredKey,
	type TreeFieldFromImplicitField,
	type InsertableTreeFieldFromImplicitField,
	type FieldSchema,
	normalizeFieldSchema,
	type ImplicitAllowedTypes,
	FieldKind,
} from "./schemaTypes.js";
import {
	type TreeNodeSchema,
	NodeKind,
	type WithType,
	// eslint-disable-next-line import/no-deprecated
	typeNameSymbol,
	typeSchemaSymbol,
	type InternalTreeNode,
	type TreeNode,
	type Context,
} from "./core/index.js";
import { mapTreeFromNodeData, type InsertableContent } from "./toMapTree.js";
<<<<<<< HEAD
import { type RestrictiveReadonlyRecord, fail, type FlattenKeys } from "../util/index.js";
import { getFlexSchema } from "./toFlexSchema.js";
=======
import { type RestrictiveStringRecord, fail, type FlattenKeys } from "../util/index.js";
import { getFlexSchema, toFlexSchema } from "./toFlexSchema.js";
>>>>>>> 0702400e
import type { ObjectNodeSchema, ObjectNodeSchemaInternalData } from "./objectNodeTypes.js";
import { TreeNodeValid, type MostDerivedData } from "./treeNodeValid.js";
import { createUnhydratedContext } from "./createContext.js";

/**
 * Helper used to produce types for object nodes.
 * @system @public
 */
export type ObjectFromSchemaRecord<T extends RestrictiveStringRecord<ImplicitFieldSchema>> = {
	-readonly [Property in keyof T]: Property extends string
		? TreeFieldFromImplicitField<T[Property]>
		: unknown;
};

/**
 * A {@link TreeNode} which modules a JavaScript object.
 * @remarks
 * Object nodes consist of a type which specifies which {@link TreeNodeSchema} they use (see {@link TreeNodeApi.schema}), and a collections of fields, each with a distinct `key` and its own {@link FieldSchema} defining what can be placed under that key.
 *
 * All fields on an object node are exposed as own properties with string keys.
 * Non-empty fields are enumerable and empty optional fields are non-enumerable own properties with the value `undefined`.
 * No other own `own` or `enumerable` properties are included on object nodes unless the user of the node manually adds custom session only state.
 * This allows a majority of general purpose JavaScript object processing operations (like `for...in`, `Reflect.ownKeys()` and `Object.entries()`) to enumerate all the children.
 * @public
 */
export type TreeObjectNode<
	T extends RestrictiveStringRecord<ImplicitFieldSchema>,
	TypeName extends string = string,
> = TreeNode & ObjectFromSchemaRecord<T> & WithType<TypeName, NodeKind.Object, T>;

/**
 * Type utility for determining whether or not an implicit field schema has a default value.
 *
 * @privateRemarks
 * TODO: Account for field schemas with default value providers.
 * For now, this only captures field kinds that we know always have defaults - optional fields and identifier fields.
 *
 * @system @public
 */
export type FieldHasDefault<T extends ImplicitFieldSchema> = T extends FieldSchema<
	FieldKind.Optional | FieldKind.Identifier
>
	? true
	: false;

/**
 * Helper used to produce types for:
 *
 * 1. Insertable content which can be used to construct an object node.
 * In this case, only own properties are considered.
 * This reduces the risk of incorrectly interpreting data at the cost of occasionally requiring users to convert data into a compatible format.
 *
 * 2. Insertable content which is an unhydrated object node.
 *
 * 3. Union of 1 and 2.
 *
 * @privateRemarks TODO: consider separating these cases into different types.
 *
 * @system @public
 */
export type InsertableObjectFromSchemaRecord<
	T extends RestrictiveStringRecord<ImplicitFieldSchema>,
> = FlattenKeys<
	{
		readonly [Property in keyof T]?: InsertableTreeFieldFromImplicitField<
			T[Property] & string
		>;
	} & {
		// Field does not have a known default, make it required:
		readonly [Property in keyof T as FieldHasDefault<T[Property] & string> extends false
			? Property
			: never]: InsertableTreeFieldFromImplicitField<T[Property] & string>;
	}
>;

/**
 * Maps from simple field keys ("property" keys) to information about the field.
 *
 * @remarks
 * A missing entry for a given property key indicates that no such field exists.
 * Keys with symbols are currently never used, but allowed to make lookups on non-field things
 * (returning undefined) easier.
 */
export type SimpleKeyMap = ReadonlyMap<
	string | symbol,
	{ storedKey: FieldKey; schema: FieldSchema }
>;

/**
 * Caches the mappings from property keys to stored keys for the provided object field schemas in {@link simpleKeyToFlexKeyCache}.
 */
function createFlexKeyMapping(fields: Record<string, ImplicitFieldSchema>): SimpleKeyMap {
	const keyMap: Map<string | symbol, { storedKey: FieldKey; schema: FieldSchema }> = new Map();
	for (const [propertyKey, fieldSchema] of Object.entries(fields)) {
		const storedKey = getStoredKey(propertyKey, fieldSchema);
		keyMap.set(propertyKey, { storedKey, schema: normalizeFieldSchema(fieldSchema) });
	}

	return keyMap;
}

/**
 * @param allowAdditionalProperties - If true, setting of unexpected properties will be forwarded to the target object.
 * Otherwise setting of unexpected properties will error.
 * TODO: consider implementing this using `Object.preventExtension` instead.
 * @param customTargetObject - Target object of the proxy.
 * If not provided `{}` is used for the target.
 */
function createProxyHandler(
	flexKeyMap: SimpleKeyMap,
	allowAdditionalProperties: boolean,
): ProxyHandler<TreeNode> {
	// To satisfy 'deepEquals' level scrutiny, the target of the proxy must be an object with the same
	// prototype as an object literal '{}'.  This is because 'deepEquals' uses 'Object.getPrototypeOf'
	// as a way to quickly reject objects with different prototype chains.
	//
	// (Note that the prototype of an object literal appears as '[Object: null prototype] {}', not because
	// the prototype is null, but because the prototype object itself has a null prototype.)

	// TODO: Although the target is an object literal, it's still worthwhile to try experimenting with
	// a dispatch object to see if it improves performance.
	const handler: ProxyHandler<TreeNode> = {
		get(target, propertyKey, proxy): unknown {
			const fieldInfo = flexKeyMap.get(propertyKey);

			if (fieldInfo !== undefined) {
				const flexNode = getOrCreateInnerNode(proxy);
				const field = flexNode.tryGetField(fieldInfo.storedKey);
				if (field !== undefined) {
					return getTreeNodeForField(field);
				}

				// TODO: this special case logic should move to the inner node (who's schema claims it has an identifier), rather than here, after we already read undefined out of a required field.
				// Check if the user is trying to read an identifier field of an unhydrated node, but the identifier is not present.
				// This means the identifier is an "auto-generated identifier", because otherwise it would have been supplied by the user at construction time and would have been successfully read just above.
				// In this case, it is categorically impossible to provide an identifier (auto-generated identifiers can't be created until hydration/insertion time), so we emit an error.
				if (fieldInfo.schema.kind === FieldKind.Identifier && isMapTreeNode(flexNode)) {
					throw new UsageError(
						"An automatically generated node identifier may not be queried until the node is inserted into the tree",
					);
				}

				return undefined;
			}

			// Pass the proxy as the receiver here, so that any methods on the prototype receive `proxy` as `this`.
			return Reflect.get(target, propertyKey, proxy);
		},
		set(target, propertyKey, value: InsertableContent | undefined, proxy) {
			const fieldInfo = flexKeyMap.get(propertyKey);
			if (fieldInfo === undefined) {
				// Pass the proxy as the receiver here, so that setters on the prototype receive `proxy` as `this`.
				return allowAdditionalProperties
					? Reflect.set(target, propertyKey, value, proxy)
					: false;
			}

			setField(
				getOrCreateInnerNode(proxy).getBoxed(fieldInfo.storedKey),
				fieldInfo.schema,
				value,
			);
			return true;
		},
		deleteProperty(target, propertyKey): boolean {
			// TODO: supporting delete when it makes sense (custom local fields, and optional field) could be added as a feature in the future.
			throw new UsageError(
				`Object nodes do not support the delete operator. Optional fields can be assigned to undefined instead.`,
			);
		},
		has: (target, propertyKey) => {
			return (
				flexKeyMap.has(propertyKey) ||
				(allowAdditionalProperties ? Reflect.has(target, propertyKey) : false)
			);
		},
		ownKeys: (target) => {
			return [
				...flexKeyMap.keys(),
				...(allowAdditionalProperties ? Reflect.ownKeys(target) : []),
			];
		},
		getOwnPropertyDescriptor: (target, propertyKey) => {
			const fieldInfo = flexKeyMap.get(propertyKey);

			if (fieldInfo === undefined) {
				return allowAdditionalProperties
					? Reflect.getOwnPropertyDescriptor(target, propertyKey)
					: undefined;
			}

			// For some reason, the getOwnPropertyDescriptor is not passed in the receiver, so use a weak map.
			// If a refactoring is done to associated flex tree data with the target not the proxy, this extra map could be removed,
			// and the design would be more compatible with proxyless nodes.
			const proxy = targetToProxy.get(target) ?? fail("missing proxy");
			const field = getOrCreateInnerNode(proxy).tryGetField(fieldInfo.storedKey);

			const p: PropertyDescriptor = {
				value: field === undefined ? undefined : getTreeNodeForField(field),
				writable: true,
				// Report empty fields as own properties so they shadow inherited properties (even when empty) to match TypeScript typing.
				// Make empty fields not enumerable so they get skipped when iterating over an object to better align with
				// JSON and deep equals with JSON compatible object (which can't have undefined fields).
				enumerable: field !== undefined,
				configurable: true, // Must be 'configurable' if property is absent from proxy target.
			};

			return p;
		},
	};
	return handler;
}

export function setField(
	field: FlexTreeField,
	simpleFieldSchema: FieldSchema,
	value: InsertableContent | undefined,
): void {
	const mapTree = mapTreeFromNodeData(
		value,
		simpleFieldSchema,
		field.context.isHydrated() ? field.context.nodeKeyManager : undefined,
		getSchemaAndPolicy(field),
	);

	if (field.context.isHydrated()) {
		prepareContentForHydration(mapTree, field.context.checkout.forest);
	}

	switch (field.schema.kind) {
		case FieldKinds.required.identifier: {
			assert(mapTree !== undefined, 0xa04 /* Cannot set a required field to undefined */);
			const typedField = field as FlexTreeRequiredField;
			typedField.editor.set(mapTree);
			break;
		}
		case FieldKinds.optional.identifier: {
			const typedField = field as FlexTreeOptionalField;
			typedField.editor.set(mapTree, typedField.length === 0);
			break;
		}

		default:
			fail("invalid FieldKind");
	}
}

abstract class CustomObjectNodeBase<
	const T extends RestrictiveStringRecord<ImplicitFieldSchema>,
> extends TreeNodeValid<InsertableObjectFromSchemaRecord<T>> {
	public static readonly kind = NodeKind.Object;
}

/**
 * Define a {@link TreeNodeSchema} for a {@link TreeObjectNode}.
 *
 * @param name - Unique identifier for this schema within this factory's scope.
 * @param fields - Schema for fields of the object node's schema. Defines what children can be placed under each key.
 */
export function objectSchema<
	TName extends string,
	const T extends RestrictiveStringRecord<ImplicitFieldSchema>,
	const ImplicitlyConstructable extends boolean,
>(
	identifier: TName,
	info: T,
	implicitlyConstructable: ImplicitlyConstructable,
): ObjectNodeSchema<TName, T, ImplicitlyConstructable> & ObjectNodeSchemaInternalData {
	// Ensure no collisions between final set of property keys, and final set of stored keys (including those
	// implicitly derived from property keys)
	assertUniqueKeys(identifier, info);

	// Performance optimization: cache property key => stored key and schema.
	const flexKeyMap: SimpleKeyMap = createFlexKeyMapping(info);

	const lazyChildTypes = new Lazy(
		() => new Set(Array.from(flexKeyMap.values(), (f) => [...f.schema.allowedTypeSet]).flat()),
	);

	let handler: ProxyHandler<object>;
	let customizable: boolean;
	let flexSchema: FlexObjectNodeSchema;
	let unhydratedContext: Context;

	class CustomObjectNode extends CustomObjectNodeBase<T> {
		public static readonly fields: ReadonlyMap<string, FieldSchema> = new Map(
			Array.from(flexKeyMap, ([key, value]) => [key as string, value.schema]),
		);
		public static readonly flexKeyMap: SimpleKeyMap = flexKeyMap;
		public static readonly storedKeyToPropertyKey: ReadonlyMap<FieldKey, string> = new Map<
			FieldKey,
			string
		>(
			Array.from(flexKeyMap, ([key, value]): [FieldKey, string] => [
				value.storedKey,
				key as string,
			]),
		);

		public static override prepareInstance<T2>(
			this: typeof TreeNodeValid<T2>,
			instance: TreeNodeValid<T2>,
			flexNode: FlexTreeNode,
		): TreeNodeValid<T2> {
			// Differentiate between the following cases:
			//
			// Case 1: Direct construction (POJO emulation)
			//
			//     const Foo = schemaFactory.object("Foo", {bar: schemaFactory.number});
			//
			//     assert.deepEqual(new Foo({ bar: 42 }), { bar: 42 },
			//		   "Prototype chain equivalent to POJO.");
			//
			// Case 2: Subclass construction (Customizable Object)
			//
			// 	   class Foo extends schemaFactory.object("Foo", {bar: schemaFactory.number}) {}
			//
			// 	   assert.notDeepEqual(new Foo({ bar: 42 }), { bar: 42 },
			// 	       "Subclass prototype chain differs from POJO.");
			//
			// In Case 1 (POJO emulation), the prototype chain match '{}' (proxyTarget = undefined)
			// In Case 2 (Customizable Object), the prototype chain include the user's subclass (proxyTarget = this)

			const proxyTarget = customizable ? instance : {};
			const proxy = new Proxy(proxyTarget, handler) as CustomObjectNode;
			targetToProxy.set(proxyTarget, proxy);
			return proxy;
		}

		public static override buildRawNode<T2>(
			this: typeof TreeNodeValid<T2>,
			instance: TreeNodeValid<T2>,
			input: T2,
		): MapTreeNode {
			return getOrCreateMapTreeNode(
				unhydratedContext.flexContext,
				flexSchema,
				mapTreeFromNodeData(input as object, this as unknown as ImplicitAllowedTypes),
			);
		}

		protected static override constructorCached: MostDerivedData | undefined = undefined;

		protected static override oneTimeSetup<T2>(this: typeof TreeNodeValid<T2>): Context {
			// One time initialization that required knowing the most derived type (from this.constructor) and thus has to be lazy.
			customizable = (this as unknown) !== CustomObjectNode;
			handler = createProxyHandler(flexKeyMap, customizable);
			const schema = this as unknown as TreeNodeSchema;
			flexSchema = getFlexSchema(schema) as FlexObjectNodeSchema;
			unhydratedContext = createUnhydratedContext(schema);

			// First run, do extra validation.
			// TODO: provide a way for TreeConfiguration to trigger this same validation to ensure it gets run early.
			// Scan for shadowing inherited members which won't work, but stop scan early to allow shadowing built in (which seems to work ok).
			{
				let prototype: object = this.prototype;
				// There isn't a clear cleaner way to author this loop.
				while (prototype !== CustomObjectNode.prototype) {
					for (const [key] of flexKeyMap) {
						if (
							// constructor is a special case, since one is built in on the derived type, and shadowing it works fine since we only use it before fields are applied.
							key !== "constructor" &&
							Reflect.getOwnPropertyDescriptor(prototype, key) !== undefined
						) {
							throw new UsageError(
								`Schema ${identifier} defines an inherited property "${key.toString()}" which shadows a field. Since fields are exposed as own properties, this shadowing will not work, and is an error.`,
							);
						}
					}
					// Since this stops at CustomObjectNode, it should never see a null prototype, so this case is safe.
					// Additionally, if the prototype chain is ever messed up such that CustomObjectNode is not in it,
					// the null that would show up here does at least ensure this code throws instead of hanging.
					prototype = Reflect.getPrototypeOf(prototype) as object;
				}
			}

			return unhydratedContext;
		}

		public static readonly identifier = identifier;
		public static readonly info = info;
		public static readonly implicitlyConstructable: ImplicitlyConstructable =
			implicitlyConstructable;
		public static get childTypes(): ReadonlySet<TreeNodeSchema> {
			return lazyChildTypes.value;
		}

		// eslint-disable-next-line import/no-deprecated
		public get [typeNameSymbol](): TName {
			return identifier;
		}
		public get [typeSchemaSymbol](): Output {
			return CustomObjectNode.constructorCached?.constructor as unknown as Output;
		}
	}
	type Output = typeof CustomObjectNode &
		(new (
			input: InsertableObjectFromSchemaRecord<T> | InternalTreeNode,
		) => TreeObjectNode<T, TName>);
	return CustomObjectNode as Output;
}

const targetToProxy: WeakMap<object, TreeNode> = new WeakMap();

/**
 * Ensures that the set of property keys in the schema is unique.
 * Also ensure that the final set of stored keys (including those implicitly derived from property keys) is unique.
 * @throws Throws a `UsageError` if either of the key uniqueness invariants is violated.
 */
function assertUniqueKeys<
	const Name extends number | string,
	const Fields extends RestrictiveStringRecord<ImplicitFieldSchema>,
>(schemaName: Name, fields: Fields): void {
	// Verify that there are no duplicates among the explicitly specified stored keys.
	const explicitStoredKeys = new Set<string>();
	for (const schema of Object.values(fields)) {
		const storedKey = getExplicitStoredKey(schema);
		if (storedKey === undefined) {
			continue;
		}
		if (explicitStoredKeys.has(storedKey)) {
			throw new UsageError(
				`Duplicate stored key "${storedKey}" in schema "${schemaName}". Stored keys must be unique within an object schema.`,
			);
		}
		explicitStoredKeys.add(storedKey);
	}

	// Verify that there are no duplicates among the derived
	// (including those implicitly derived from property keys) stored keys.
	const derivedStoredKeys = new Set<string>();
	for (const [propertyKey, schema] of Object.entries(fields)) {
		const storedKey = getStoredKey(propertyKey, schema);
		if (derivedStoredKeys.has(storedKey)) {
			throw new UsageError(
				`Stored key "${storedKey}" in schema "${schemaName}" conflicts with a property key of the same name, which is not overridden by a stored key. The final set of stored keys in an object schema must be unique.`,
			);
		}
		derivedStoredKeys.add(storedKey);
	}
}<|MERGE_RESOLUTION|>--- conflicted
+++ resolved
@@ -44,13 +44,8 @@
 	type Context,
 } from "./core/index.js";
 import { mapTreeFromNodeData, type InsertableContent } from "./toMapTree.js";
-<<<<<<< HEAD
-import { type RestrictiveReadonlyRecord, fail, type FlattenKeys } from "../util/index.js";
+import { type RestrictiveStringRecord, fail, type FlattenKeys } from "../util/index.js";
 import { getFlexSchema } from "./toFlexSchema.js";
-=======
-import { type RestrictiveStringRecord, fail, type FlattenKeys } from "../util/index.js";
-import { getFlexSchema, toFlexSchema } from "./toFlexSchema.js";
->>>>>>> 0702400e
 import type { ObjectNodeSchema, ObjectNodeSchemaInternalData } from "./objectNodeTypes.js";
 import { TreeNodeValid, type MostDerivedData } from "./treeNodeValid.js";
 import { createUnhydratedContext } from "./createContext.js";
