/*!
 * Copyright (c) Microsoft Corporation and contributors. All rights reserved.
 * Licensed under the MIT License.
 */

import { UsageError } from "@fluidframework/telemetry-utils/internal";

import { FieldKey, TreeNodeSchemaIdentifier } from "../core/index.js";
import {
	cursorForMapTreeNode,
	FieldKinds,
	FlexAllowedTypes,
	FlexObjectNodeSchema,
	FlexTreeField,
	FlexTreeNode,
	FlexTreeOptionalField,
	FlexTreeRequiredField,
	getOrCreateMapTreeNode,
	getSchemaAndPolicy,
	isMapTreeNode,
	MapTreeNode,
} from "../feature-libraries/index.js";
import {
	InsertableContent,
	getProxyForField,
	markContentType,
	prepareContentForHydration,
} from "./proxies.js";
import { getFlexNode } from "./proxyBinding.js";
import {
	NodeKind,
	ImplicitFieldSchema,
	TreeNodeSchemaClass,
	WithType,
	TreeNodeSchema,
	getStoredKey,
	getExplicitStoredKey,
	TreeFieldFromImplicitField,
	InsertableTreeFieldFromImplicitField,
	FieldSchema,
	normalizeFieldSchema,
	type,
<<<<<<< HEAD
	type FieldKind,
=======
	ImplicitAllowedTypes,
	FieldKind,
>>>>>>> f9fc88bc
} from "./schemaTypes.js";
import { mapTreeFromNodeData } from "./toMapTree.js";
import { InternalTreeNode, TreeNode, TreeNodeValid } from "./types.js";
import { type RestrictiveReadonlyRecord, fail, type FlattenKeys } from "../util/index.js";
import { getFlexSchema } from "./toFlexSchema.js";

/**
 * Helper used to produce types for object nodes.
 * @public
 */
export type ObjectFromSchemaRecord<
	T extends RestrictiveReadonlyRecord<string, ImplicitFieldSchema>,
> = {
	-readonly [Property in keyof T]: TreeFieldFromImplicitField<T[Property]>;
};

/**
 * A {@link TreeNode} which modules a JavaScript object.
 * @remarks
 * Object nodes consist of a type which specifies which {@link TreeNodeSchema} they use (see {@link TreeNodeApi.schema}), and a collections of fields, each with a distinct `key` and its own {@link FieldSchema} defining what can be placed under that key.
 *
 * All fields on an object node are exposed as own properties with string keys.
 * Non-empty fields are enumerable and empty optional fields are non-enumerable own properties with the value `undefined`.
 * No other own `own` or `enumerable` properties are included on object nodes unless the user of the node manually adds custom session only state.
 * This allows a majority of general purpose JavaScript object processing operations (like `for...in`, `Reflect.ownKeys()` and `Object.entries()`) to enumerate all the children.
 * @public
 */
export type TreeObjectNode<
	T extends RestrictiveReadonlyRecord<string, ImplicitFieldSchema>,
	TypeName extends string = string,
> = TreeNode & ObjectFromSchemaRecord<T> & WithType<TypeName>;

/**
 * Type utility for determining whether or not an implicit field schema has a default value.
 *
 * @privateRemarks
 * TODO: Account for field schemas with default value providers.
 * For now, this only captures field kinds that we know always have defaults - optional fields and identifier fields.
 *
 * @public
 */
export type HasDefault<T extends ImplicitFieldSchema> = T extends FieldSchema<
	FieldKind.Optional | FieldKind.Identifier
>
	? true
	: false;

/**
 * Helper used to produce types for:
 *
 * 1. Insertable content which can be used to construct an object node.
 *
 * 2. Insertable content which is an unhydrated object node.
 *
 * 3. Union of 1 and 2.
 *
 * @privateRemarks TODO: consider separating these cases into different types.
 *
 * @public
 */
export type InsertableObjectFromSchemaRecord<
	T extends RestrictiveReadonlyRecord<string, ImplicitFieldSchema>,
> = FlattenKeys<
	{
		readonly [Property in keyof T]?: InsertableTreeFieldFromImplicitField<T[Property]>;
	} & {
		// Field does not have a known default, make it required:
		readonly [Property in keyof T as HasDefault<T[Property]> extends false
			? Property
			: never]: InsertableTreeFieldFromImplicitField<T[Property]>;
	}
>;

/**
 * Maps from simple field keys ("view" keys) to information about the field.
 *
 * @remarks
 * A missing entry for a given view key indicates that no such field exists.
 * Keys with symbols are currently never used, but allowed to make lookups on non-field things
 * (returning undefined) easier.
 */
type SimpleKeyMap = ReadonlyMap<string | symbol, { storedKey: FieldKey; schema: FieldSchema }>;

/**
 * Caches the mappings from view keys to stored keys for the provided object field schemas in {@link simpleKeyToFlexKeyCache}.
 */
function createFlexKeyMapping(fields: Record<string, ImplicitFieldSchema>): SimpleKeyMap {
	const keyMap: Map<string | symbol, { storedKey: FieldKey; schema: FieldSchema }> = new Map();
	for (const [viewKey, fieldSchema] of Object.entries(fields)) {
		const storedKey = getStoredKey(viewKey, fieldSchema);
		keyMap.set(viewKey, { storedKey, schema: normalizeFieldSchema(fieldSchema) });
	}

	return keyMap;
}

/**
 * @param allowAdditionalProperties - If true, setting of unexpected properties will be forwarded to the target object.
 * Otherwise setting of unexpected properties will error.
 * TODO: consider implementing this using `Object.preventExtension` instead.
 * @param customTargetObject - Target object of the proxy.
 * If not provided `{}` is used for the target.
 */
function createProxyHandler(
	flexKeyMap: SimpleKeyMap,
	allowAdditionalProperties: boolean,
): ProxyHandler<TreeNode> {
	// To satisfy 'deepEquals' level scrutiny, the target of the proxy must be an object with the same
	// prototype as an object literal '{}'.  This is because 'deepEquals' uses 'Object.getPrototypeOf'
	// as a way to quickly reject objects with different prototype chains.
	//
	// (Note that the prototype of an object literal appears as '[Object: null prototype] {}', not because
	// the prototype is null, but because the prototype object itself has a null prototype.)

	// TODO: Although the target is an object literal, it's still worthwhile to try experimenting with
	// a dispatch object to see if it improves performance.
	const handler: ProxyHandler<TreeNode> = {
		get(target, viewKey, proxy): unknown {
			const fieldInfo = flexKeyMap.get(viewKey);

			if (fieldInfo !== undefined) {
				const flexNode = getFlexNode(proxy);
				const field = flexNode.tryGetField(fieldInfo.storedKey);
				if (field !== undefined) {
					return getProxyForField(field);
				}

				// Check if the user is trying to read an identifier field of an unhydrated node, but the identifier is not present.
				// This means the identifier is an "auto-generated identifier", because otherwise it would have been supplied by the user at construction time and would have been successfully read just above.
				// In this case, it is categorically impossible to provide an identifier (auto-generated identifiers can't be created until hydration/insertion time), so we emit an error.
				if (fieldInfo.schema.kind === FieldKind.Identifier && isMapTreeNode(flexNode)) {
					throw new UsageError(
						"An automatically generated node identifier may not be queried until the node is inserted into the tree",
					);
				}

				return undefined;
			}

			// Pass the proxy as the receiver here, so that any methods on the prototype receive `proxy` as `this`.
			return Reflect.get(target, viewKey, proxy);
		},
		set(target, viewKey, value: InsertableContent | undefined, proxy) {
			const fieldInfo = flexKeyMap.get(viewKey);
			if (fieldInfo === undefined) {
				return allowAdditionalProperties ? Reflect.set(target, viewKey, value) : false;
			}

			const flexNode = getFlexNode(proxy);
			if (isMapTreeNode(flexNode)) {
				throw new UsageError(
					`An object cannot be mutated before being inserted into the tree`,
				);
			}

			setField(flexNode.getBoxed(fieldInfo.storedKey), fieldInfo.schema, value);
			return true;
		},
		has: (target, viewKey) => {
			return (
				flexKeyMap.has(viewKey) ||
				(allowAdditionalProperties ? Reflect.has(target, viewKey) : false)
			);
		},
		ownKeys: (target) => {
			return [
				...flexKeyMap.keys(),
				...(allowAdditionalProperties ? Reflect.ownKeys(target) : []),
			];
		},
		getOwnPropertyDescriptor: (target, viewKey) => {
			const fieldInfo = flexKeyMap.get(viewKey);

			if (fieldInfo === undefined) {
				return allowAdditionalProperties
					? Reflect.getOwnPropertyDescriptor(target, viewKey)
					: undefined;
			}

			// For some reason, the getOwnPropertyDescriptor is not passed in the receiver, so use a weak map.
			// If a refactoring is done to associated flex tree data with the target not the proxy, this extra map could be removed,
			// and the design would be more compatible with proxyless nodes.
			const proxy = targetToProxy.get(target) ?? fail("missing proxy");
			const field = getFlexNode(proxy).tryGetField(fieldInfo.storedKey);

			const p: PropertyDescriptor = {
				value: field === undefined ? undefined : getProxyForField(field),
				writable: true,
				// Report empty fields as own properties so they shadow inherited properties (even when empty) to match TypeScript typing.
				// Make empty fields not enumerable so they get skipped when iterating over an object to better align with
				// JSON and deep equals with JSON compatible object (which can't have undefined fields).
				enumerable: field !== undefined,
				configurable: true, // Must be 'configurable' if property is absent from proxy target.
			};

			return p;
		},
	};
	return handler;
}

export function setField(
	field: FlexTreeField,
	simpleFieldSchema: FieldSchema,
	value: InsertableContent | undefined,
): void {
	switch (field.schema.kind) {
		case FieldKinds.required:
		case FieldKinds.optional: {
			const typedField = field as
				| FlexTreeRequiredField<FlexAllowedTypes>
				| FlexTreeOptionalField<FlexAllowedTypes>;

			const mapTree = mapTreeFromNodeData(
				value,
				simpleFieldSchema.allowedTypes,
				field.context.nodeKeyManager,
				getSchemaAndPolicy(field),
			);

			prepareContentForHydration(mapTree, field.context.checkout.forest);
			typedField.content = mapTree !== undefined ? cursorForMapTreeNode(mapTree) : undefined;
			break;
		}

		default:
			fail("invalid FieldKind");
	}
}

abstract class CustomObjectNodeBase<
	const T extends RestrictiveReadonlyRecord<string, ImplicitFieldSchema>,
> extends TreeNodeValid<InsertableObjectFromSchemaRecord<T>> {
	public static readonly kind = NodeKind.Object;
}

/**
 * Define a {@link TreeNodeSchema} for a {@link TreeObjectNode}.
 *
 * @param name - Unique identifier for this schema within this factory's scope.
 * @param fields - Schema for fields of the object node's schema. Defines what children can be placed under each key.
 */
export function objectSchema<
	TName extends string,
	const T extends RestrictiveReadonlyRecord<string, ImplicitFieldSchema>,
	const ImplicitlyConstructable extends boolean,
>(
	identifier: TName,
	info: T,
	implicitlyConstructable: ImplicitlyConstructable,
): ObjectNodeSchema<TName, T, ImplicitlyConstructable> {
	// Ensure no collisions between final set of view keys, and final set of stored keys (including those
	// implicitly derived from view keys)
	assertUniqueKeys(identifier, info);

	// Performance optimization: cache view key => stored key and schema.
	const flexKeyMap: SimpleKeyMap = createFlexKeyMapping(info);

	let handler: ProxyHandler<object>;
	let customizable: boolean;
	let flexSchema: FlexObjectNodeSchema;

	class CustomObjectNode extends CustomObjectNodeBase<T> {
		public static readonly fields: ReadonlyMap<string, FieldSchema> = new Map(
			[...flexKeyMap].map(([key, value]) => [key as string, value.schema]),
		);

		public static override prepareInstance<T2>(
			this: typeof TreeNodeValid<T2>,
			instance: TreeNodeValid<T2>,
			flexNode: FlexTreeNode,
		): TreeNodeValid<T2> {
			// Differentiate between the following cases:
			//
			// Case 1: Direct construction (POJO emulation)
			//
			//     const Foo = schemaFactory.object("Foo", {bar: schemaFactory.number});
			//
			//     assert.deepEqual(new Foo({ bar: 42 }), { bar: 42 },
			//		   "Prototype chain equivalent to POJO.");
			//
			// Case 2: Subclass construction (Customizable Object)
			//
			// 	   class Foo extends schemaFactory.object("Foo", {bar: schemaFactory.number}) {}
			//
			// 	   assert.notDeepEqual(new Foo({ bar: 42 }), { bar: 42 },
			// 	       "Subclass prototype chain differs from POJO.");
			//
			// In Case 1 (POJO emulation), the prototype chain match '{}' (proxyTarget = undefined)
			// In Case 2 (Customizable Object), the prototype chain include the user's subclass (proxyTarget = this)

			const proxyTarget = customizable ? instance : {};
			const proxy = new Proxy(proxyTarget, handler) as CustomObjectNode;
			targetToProxy.set(proxyTarget, proxy);
			return proxy;
		}

		public static override buildRawNode<T2>(
			this: typeof TreeNodeValid<T2>,
			instance: TreeNodeValid<T2>,
			input: T2,
		): MapTreeNode {
			return getOrCreateMapTreeNode(
				flexSchema,
				mapTreeFromNodeData(
					copyContent(flexSchema.name, input as object),
					this as unknown as ImplicitAllowedTypes,
				),
			);
		}

		protected static override constructorCached: typeof TreeNodeValid | undefined = undefined;

		protected static override oneTimeSetup<T2>(this: typeof TreeNodeValid<T2>): void {
			// One time initialization that required knowing the most derived type (from this.constructor) and thus has to be lazy.
			customizable = (this as unknown) !== CustomObjectNode;
			handler = createProxyHandler(flexKeyMap, customizable);
			flexSchema = getFlexSchema(this as unknown as TreeNodeSchema) as FlexObjectNodeSchema;

			// First run, do extra validation.
			// TODO: provide a way for TreeConfiguration to trigger this same validation to ensure it gets run early.
			// Scan for shadowing inherited members which won't work, but stop scan early to allow shadowing built in (which seems to work ok).
			{
				let prototype: object = this.prototype;
				// There isn't a clear cleaner way to author this loop.
				while (prototype !== CustomObjectNode.prototype) {
					for (const [key] of flexKeyMap) {
						if (
							// constructor is a special case, since one is built in on the derived type, and shadowing it works fine since we only use it before fields are applied.
							key !== "constructor" &&
							Reflect.getOwnPropertyDescriptor(prototype, key) !== undefined
						) {
							throw new UsageError(
								`Schema ${identifier} defines an inherited property "${key.toString()}" which shadows a field. Since fields are exposed as own properties, this shadowing will not work, and is an error.`,
							);
						}
					}
					// Since this stops at CustomObjectNode, it should never see a null prototype, so this case is safe.
					// Additionally, if the prototype chain is ever messed up such that CustomObjectNode is not in it,
					// the null that would show up here does at least ensure this code throws instead of hanging.
					prototype = Reflect.getPrototypeOf(prototype) as object;
				}
			}
		}

		public static readonly identifier = identifier;
		public static readonly info = info;
		public static readonly implicitlyConstructable: ImplicitlyConstructable =
			implicitlyConstructable;

		public get [type](): TName {
			return identifier;
		}
	}

	return CustomObjectNode as typeof CustomObjectNode &
		(new (
			input: InsertableObjectFromSchemaRecord<T> | InternalTreeNode,
		) => TreeObjectNode<T, TName>);
}

const targetToProxy: WeakMap<object, TreeNode> = new WeakMap();

/**
 * Ensures that the set of view keys in the schema is unique.
 * Also ensure that the final set of stored keys (including those implicitly derived from view keys) is unique.
 * @throws Throws a `UsageError` if either of the key uniqueness invariants is violated.
 */
function assertUniqueKeys<
	const Name extends number | string,
	const Fields extends RestrictiveReadonlyRecord<string, ImplicitFieldSchema>,
>(schemaName: Name, fields: Fields): void {
	// Verify that there are no duplicates among the explicitly specified stored keys.
	const explicitStoredKeys = new Set<string>();
	for (const schema of Object.values(fields)) {
		const storedKey = getExplicitStoredKey(schema);
		if (storedKey === undefined) {
			continue;
		}
		if (explicitStoredKeys.has(storedKey)) {
			throw new UsageError(
				`Duplicate stored key "${storedKey}" in schema "${schemaName}". Stored keys must be unique within an object schema.`,
			);
		}
		explicitStoredKeys.add(storedKey);
	}

	// Verify that there are no duplicates among the derived
	// (including those implicitly derived from view keys) stored keys.
	const derivedStoredKeys = new Set<string>();
	for (const [viewKey, schema] of Object.entries(fields)) {
		const storedKey = getStoredKey(viewKey, schema);
		if (derivedStoredKeys.has(storedKey)) {
			throw new UsageError(
				`Stored key "${storedKey}" in schema "${schemaName}" conflicts with a property key of the same name, which is not overridden by a stored key. The final set of stored keys in an object schema must be unique.`,
			);
		}
		derivedStoredKeys.add(storedKey);
	}
}

function copyContent<T extends object>(typeName: TreeNodeSchemaIdentifier, content: T): T {
	const copy = { ...content };
	markContentType(typeName, copy);
	return copy;
}

/**
 * A schema for {@link TreeObjectNode}s.
 * @privateRemarks
 * This is a candidate for being promoted to the public package API.
 */
export interface ObjectNodeSchema<
	TName extends string = string,
	T extends RestrictiveReadonlyRecord<string, ImplicitFieldSchema> = RestrictiveReadonlyRecord<
		string,
		ImplicitFieldSchema
	>,
	ImplicitlyConstructable extends boolean = boolean,
> extends TreeNodeSchemaClass<
		TName,
		NodeKind.Object,
		TreeObjectNode<T, TName>,
		object & InsertableObjectFromSchemaRecord<T>,
		ImplicitlyConstructable,
		T
	> {
	readonly fields: ReadonlyMap<string, FieldSchema>;
}

export const ObjectNodeSchema = {
	// instanceof-based narrowing support for Javascript and TypeScript 5.3 or newer.
	[Symbol.hasInstance](value: TreeNodeSchema): value is ObjectNodeSchema {
		return isObjectNodeSchema(value);
	},
} as const;

export function isObjectNodeSchema(schema: TreeNodeSchema): schema is ObjectNodeSchema {
	return schema.kind === NodeKind.Object;
}<|MERGE_RESOLUTION|>--- conflicted
+++ resolved
@@ -40,12 +40,8 @@
 	FieldSchema,
 	normalizeFieldSchema,
 	type,
-<<<<<<< HEAD
-	type FieldKind,
-=======
-	ImplicitAllowedTypes,
+	type ImplicitAllowedTypes,
 	FieldKind,
->>>>>>> f9fc88bc
 } from "./schemaTypes.js";
 import { mapTreeFromNodeData } from "./toMapTree.js";
 import { InternalTreeNode, TreeNode, TreeNodeValid } from "./types.js";
