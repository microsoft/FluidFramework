--- conflicted
+++ resolved
@@ -447,14 +447,11 @@
 		public static readonly info = info;
 		public static readonly implicitlyConstructable: ImplicitlyConstructable =
 			implicitlyConstructable;
-<<<<<<< HEAD
 		public static readonly metadata: NodeSchemaMetadata<TCustomMetadata> | undefined =
 			props?.metadata;
-=======
 		public static get childTypes(): ReadonlySet<TreeNodeSchema> {
 			return lazyChildTypes.value;
 		}
->>>>>>> 7febffee
 
 		// eslint-disable-next-line import/no-deprecated
 		public get [typeNameSymbol](): TName {
