--- conflicted
+++ resolved
@@ -214,17 +214,12 @@
 				| FlexTreeRequiredField<FlexAllowedTypes>
 				| FlexTreeOptionalField<FlexAllowedTypes>;
 
-<<<<<<< HEAD
-			const content = prepareContentForInsert(value, field.context.forest);
+			const content = prepareContentForInsert(value, field.context.checkout.forest);
 			const cursor = cursorFromNodeData(
 				content,
 				simpleFieldSchema.allowedTypes,
 				nodeKeyManager,
 			);
-=======
-			const content = prepareContentForInsert(value, field.context.checkout.forest);
-			const cursor = cursorFromNodeData(content, simpleFieldSchema.allowedTypes);
->>>>>>> b184965b
 			typedField.content = cursor;
 			break;
 		}
