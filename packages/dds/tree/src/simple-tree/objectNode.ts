--- conflicted
+++ resolved
@@ -16,12 +16,8 @@
 	FlexTreeObjectNode,
 	FlexTreeOptionalField,
 	FlexTreeRequiredField,
-<<<<<<< HEAD
-	LocalNodeKey,
 	getSchemaAndPolicy,
-=======
 	NodeKeyManager,
->>>>>>> f8a24df1
 } from "../feature-libraries/index.js";
 import {
 	InsertableContent,
@@ -222,11 +218,8 @@
 			const cursor = cursorFromNodeData(
 				content,
 				simpleFieldSchema.allowedTypes,
-<<<<<<< HEAD
+				nodeKeyManager,
 				getSchemaAndPolicy(field),
-=======
-				nodeKeyManager,
->>>>>>> f8a24df1
 			);
 			typedField.content = cursor;
 			break;
