--- conflicted
+++ resolved
@@ -56,26 +56,7 @@
 } from "./schemaTypes.js";
 import type { SimpleObjectFieldSchema } from "./simpleSchema.js";
 import { mapTreeFromNodeData, type InsertableContent } from "./toMapTree.js";
-<<<<<<< HEAD
-import { prepareForInsertion } from "./prepareForInsertion.js";
-import type { RestrictiveStringRecord, FlattenKeys } from "../util/index.js";
-import { brand } from "../util/index.js";
-import {
-	isObjectNodeSchema,
-	type ObjectNodeSchema,
-	type ObjectNodeSchemaInternalData,
-} from "./objectNodeTypes.js";
 import { TreeNodeValid, type MostDerivedData } from "./treeNodeValid.js";
-import { getUnhydratedContext } from "./createContext.js";
-import type { SimpleObjectFieldSchema } from "./simpleSchema.js";
-import {
-	createIdCompressor,
-	type IIdCompressor,
-} from "@fluidframework/id-compressor/internal";
-import { stringSchema } from "./leafNodeSchema.js";
-=======
-import { TreeNodeValid, type MostDerivedData } from "./treeNodeValid.js";
->>>>>>> e93ef88f
 
 /**
  * Generates the properties for an ObjectNode from its field schema object.
