/*!
 * Copyright (c) Microsoft Corporation and contributors. All rights reserved.
 * Licensed under the MIT License.
 */

import type { IFluidLoadable, IDisposable } from "@fluidframework/core-interfaces";
import { UsageError } from "@fluidframework/telemetry-utils/internal";

import type { CommitMetadata } from "../core/index.js";
import type { Listenable } from "../events/index.js";
import type { RevertibleFactory } from "../shared-tree/index.js";

import {
	type ImplicitAllowedTypes,
	NodeKind,
	normalizeFieldSchema,
	type ImplicitFieldSchema,
	type InsertableTreeFieldFromImplicitField,
	type TreeFieldFromImplicitField,
	type TreeNodeSchema,
	FieldKind,
	normalizeAllowedTypes,
} from "./schemaTypes.js";
import { toFlexSchema } from "./toFlexSchema.js";
import { LeafNodeSchema } from "./leafNodeSchema.js";
import { assert } from "@fluidframework/core-utils/internal";
import { isObjectNodeSchema, type ObjectNodeSchema } from "./objectNodeTypes.js";
import { markSchemaMostDerived } from "./schemaFactory.js";
<<<<<<< HEAD
import { fail, getOrCreate } from "../util/index.js";
=======
>>>>>>> e8955579
import type { MakeNominal } from "../util/index.js";

/**
 * Channel for a Fluid Tree DDS.
 * @remarks
 * Allows storing and collaboratively editing schema-aware hierarchial data.
 * @sealed @public
 */
export interface ITree extends IFluidLoadable {
	/**
	 * Returns a {@link TreeView} using the provided schema.
	 * If the stored schema is compatible with the view schema specified by `config`,
	 * the returned {@link TreeView} will expose the root with a schema-aware API based on the provided view schema.
	 * If the provided schema is incompatible with the stored schema, the view will instead expose a status indicating the incompatibility.
	 *
	 * @remarks
	 * If the tree is uninitialized (has no schema and no content), use {@link TreeView.initialize} on the returned view to set the schema and content together.
	 * Using `viewWith` followed by {@link TreeView.upgradeSchema} to initialize only the schema for a document is technically valid when the schema
	 * permits trees with no content.
	 *
	 * Note that other clients can modify the document at any time, causing the view to change its compatibility status: see {@link TreeView.events} for how to handle invalidation in these cases.
	 *
	 * Only one schematized view may exist for a given ITree at a time.
	 * If creating a second, the first must be disposed before calling `viewWith` again.
	 *
	 * @privateRemarks
	 * TODO: Provide a way to make a generic view schema for any document.
	 * TODO: Support adapters for handling out-of-schema data.
	 *
	 * Doing initialization here allows a small API that is hard to use incorrectly.
	 * Other approaches tend to have easy-to-make mistakes.
	 * For example, having a separate initialization function means apps can forget to call it, making an app that can only open existing documents,
	 * or call it unconditionally leaving an app that can only create new documents.
	 * It also would require the schema to be passed into separate places and could cause issues if they didn't match.
	 * Since the initialization function couldn't return a typed tree, the type checking wouldn't help catch that.
	 * Also, if an app manages to create a document, but the initialization fails to get persisted, an app that only calls the initialization function
	 * on the create code-path (for example how a schematized factory might do it),
	 * would leave the document in an unusable state which could not be repaired when it is reopened (by the same or other clients).
	 * Additionally, once out of schema content adapters are properly supported (with lazy document updates),
	 * this initialization could become just another out of schema content adapter and this initialization is no longer a special case.
	 */
	viewWith<TRoot extends ImplicitFieldSchema>(
		config: TreeViewConfiguration<TRoot>,
	): TreeView<TRoot>;
}

/**
 * Options when constructing a tree view.
 * @public
 */
export interface ITreeConfigurationOptions {
	/**
	 * If `true`, the tree will validate new content against its stored schema at insertion time
	 * and throw an error if the new content doesn't match the expected schema.
	 *
	 * @defaultValue `false`.
	 *
	 * @remarks Enabling schema validation has a performance penalty when inserting new content into the tree because
	 * additional checks are done. Enable this option only in scenarios where you are ok with that operation being a
	 * bit slower.
	 */
	enableSchemaValidation?: boolean;

	/**
	 * If `true`, constructing the configuration will error if any valid input data could parse ambiguously
	 * (type of the node could fail to be inferred from content, thus requiring use of {@link Unhydrated} nodes to disambiguate).
	 *
	 * @defaultValue `false`.
	 *
	 * @remarks
	 * When this is true, it ensures that the compile time type safety for data when constructing nodes is sufficient to ensure than the runtime behavior will not give node data ambiguity errors.
	 *
	 * This ensures that the canonical JSON like representation of the node of any union in the tree is lossless and unambiguous.
	 * This canonical JSON like representation consists of arrays, plain old JavaScript objects with string keys, booleans, numbers (excluding NaN, -0 and infinities), strings, null and IFluidHandles.
	 * Assuming any IFluidHandles get special handling, its JSON compatible, as well as compatible with the node creation APIs (such as schema class constructors).
	 *
	 * Currently these cases can cause ambiguity in a union:
	 *
	 * - More than one ArrayNode type: it's impossible to tell which array type is intended in the case of empty arrays (`[]`).
	 * - More than one MapNode type: it's impossible to tell which map type is intended in the case of an empty map (`{}`).
	 * - Both a MapNode and an ArrayNode: this case is not a problem for the canonical JSON representation, but is an issues when constructing from an Iterable, which is supported for both MapNode and ArrayNode.
	 * - Both a MapNode and an ObjectNode: when the input is valid for the ObjectNode, the current parser always considers it ambiguous with being a MapNode.
	 * - ObjectNodes which which have fields (require or optional) which include all required fields of another ObjectNode: currently every ObjectNodes are differentiated by the presence of their required fields.
	 *
	 * This check is conservative: some complex cases may error if the current simple algorithm can not show no ambiguity is possible.
	 * This check may become more permissive over time.
	 *
	 * @privateRemarks
	 * In the future, we can support lossless round tripping via the canonical JSON like representation above when unambiguous.
	 * This could be done via methods added to `Tree` to export and import such objects, which would give us a place to explicitly define the type of this representation.
	 *
	 * To make this more permissive in the future we can:
	 *
	 * - Make toMapTree more permissive (ex: allow disambiguation based on leaf type)
	 * - Update this check to more tightly match toMapTree
	 * - Add options to help schema authors disambiguate their types, such as "constant fields" which are not persisted, and always have a constant value.
	 */
	readonly preventAmbiguity?: boolean;
}

const defaultTreeConfigurationOptions: Required<ITreeConfigurationOptions> = {
	enableSchemaValidation: false,
	preventAmbiguity: false,
};

/**
 * Property-bag configuration for {@link TreeViewConfiguration} construction.
 * @public
 */
export interface ITreeViewConfiguration<
	TSchema extends ImplicitFieldSchema = ImplicitFieldSchema,
> extends ITreeConfigurationOptions {
	/**
	 * The schema which the application wants to view the tree with.
	 */
	readonly schema: TSchema;
}

/**
 * Configuration for {@link ITree.viewWith}.
 * @sealed @public
 */
export class TreeViewConfiguration<TSchema extends ImplicitFieldSchema = ImplicitFieldSchema>
	implements Required<ITreeViewConfiguration<TSchema>>
{
	protected _typeCheck!: MakeNominal;

	/**
	 * {@inheritDoc ITreeViewConfiguration.schema}
	 */
	public readonly schema: TSchema;

	/**
	 * {@inheritDoc ITreeConfigurationOptions.enableSchemaValidation}
	 */
	public readonly enableSchemaValidation: boolean;

	/**
	 * {@inheritDoc ITreeConfigurationOptions.preventAmbiguity}
	 */
	public readonly preventAmbiguity: boolean;

	/**
	 * @param props - Property bag of configuration options.
	 */
	public constructor(props: ITreeViewConfiguration<TSchema>) {
		const config = { ...defaultTreeConfigurationOptions, ...props };
		this.schema = config.schema;
		this.enableSchemaValidation = config.enableSchemaValidation;
		this.preventAmbiguity = config.preventAmbiguity;

		// Ambiguity errors are lower priority to report than invalid schema errors, so collect these in an array and report them all at once.
		const ambiguityErrors: string[] = [];

		walkFieldSchema(config.schema, {
			// Ensure all reachable schema are marked as most derived.
			// This ensures if multiple schema extending the same schema factory generated class are present (or have been constructed, or get constructed in the future),
			// an error is reported.

			node: markSchemaMostDerived,
			allowedTypes(types): void {
				if (config.preventAmbiguity) {
					checkUnion(types, ambiguityErrors);
				}
			},
		});

		if (ambiguityErrors.length !== 0) {
			// Duplicate errors are common since when two types conflict, both orders error:
			const deduplicated = new Set(ambiguityErrors);
			throw new UsageError(`Ambagious Schema Found:\n${[...deduplicated].join("\n")}`);
		}

		// Eagerly perform this conversion to surface errors sooner.
		toFlexSchema(config.schema);
	}
}

/**
 * Pretty print a set of types for use in error messages.
 */
function formatTypes(allowed: Iterable<TreeNodeSchema>): string {
	// Use JSON.stringify to quote and escape identifiers.
	// Don't just use a single array JSON.stringify since that omits spaces between items
	return `[${Array.from(allowed, (s) => JSON.stringify(s.identifier)).join(", ")}]`;
}

/**
 * Detect cases documented in {@link ITreeConfigurationOptions.preventAmbiguity}.
 */
export function checkUnion(union: Iterable<TreeNodeSchema>, errors: string[]): void {
	const checked: Set<TreeNodeSchema> = new Set();
	const maps: TreeNodeSchema[] = [];
	const arrays: TreeNodeSchema[] = [];

	const objects: ObjectNodeSchema[] = [];
	// Map from key to schema using that key
	const allObjectKeys: Map<string, Set<TreeNodeSchema>> = new Map();

	for (const schema of union) {
		if (checked.has(schema)) {
			throw new UsageError(`Duplicate schema in allowed types: ${schema.identifier}`);
		}
		checked.add(schema);

		if (schema instanceof LeafNodeSchema) {
			// nothing to do
		} else if (isObjectNodeSchema(schema)) {
			objects.push(schema);
			for (const key of schema.fields.keys()) {
				getOrCreate(allObjectKeys, key, () => new Set()).add(schema);
			}
		} else if (schema.kind === NodeKind.Array) {
			arrays.push(schema);
		} else {
			assert(schema.kind === NodeKind.Map, "invalid schema");
			maps.push(schema);
		}
	}

	if (arrays.length > 1) {
		errors.push(
			`More than one kind of array allowed within union (${formatTypes(arrays)}). This would require type disambiguation which is not supported by arrays during import or export.`,
		);
	}

	if (maps.length > 1) {
		errors.push(
			`More than one kind of map allowed within union (${formatTypes(maps)}). This would require type disambiguation which is not supported by maps during import or export.`,
		);
	}

	if (maps.length > 0 && arrays.length > 0) {
		errors.push(
			`Both a map and an array allowed within union (${formatTypes([...arrays, ...maps])}). Both can be implicitly constructed from iterables like arrays, which are ambiguous when the array is empty.`,
		);
	}

	if (objects.length > 0 && maps.length > 0) {
		errors.push(
			`Both a object and a map allowed within union (${formatTypes([...objects, ...maps])}). Both can be constructed from objects and can be ambiguous.`,
		);
	}

	// Check for objects which fully overlap:
	for (const schema of objects) {
		// Check that each object has at least one required field which is unique to it.
		// This is a conservative uniqueness check that ensures that its possible to disambiguate objects,
		// even if they have extra non-field members on them (that don't collide with any fields in the union), without even checking the types of fields.

		const possiblyAmbiguous = new Set(objects);

		// A schema can't be ambiguous with itself
		possiblyAmbiguous.delete(schema);

		for (const [key, field] of schema.fields) {
			if (field.kind === FieldKind.Required) {
				const withKey = allObjectKeys.get(key) ?? fail("missing schema");
				for (const candidate of possiblyAmbiguous) {
					if (!withKey.has(candidate)) {
						possiblyAmbiguous.delete(candidate);
					}
				}
			}
		}

		if (possiblyAmbiguous.size > 0) {
			// TODO: make this check more permissive.
			// Allow using the type of the field to disambiguate, at least for leaf types.
			// Add "constant" fields which can be used to disambiguate even more cases without adding persisted data: maybe make them optional in constructor?
			// Consider separating unambiguous implicit construction format from constructor arguments at type level, allowing constructor to superset the implicit construction options (ex: optional constant fields).
			// The policy here however must remain at least as conservative as shallowCompatibilityTest in src/simple-tree/toMapTree.ts.

			errors.push(
				`The required fields of ${JSON.stringify(schema.identifier)} are insufficient to differentiate it from the following types: ${formatTypes(possiblyAmbiguous)}. For objects to be considered unambiguous, each must have required fields that do not all occur on any other object in the union.`,
			);
		}
	}
}

export function walkNodeSchema(
	schema: TreeNodeSchema,
	visitor: SchemaVisitor,
	visitedSet: Set<TreeNodeSchema>,
): void {
	if (visitedSet.has(schema)) {
		return;
	}
	visitedSet.add(schema);
	if (schema instanceof LeafNodeSchema) {
		// nothing to do
	} else if (isObjectNodeSchema(schema)) {
		for (const field of schema.fields.values()) {
			walkFieldSchema(field, visitor, visitedSet);
		}
	} else {
		assert(
			schema.kind === NodeKind.Array || schema.kind === NodeKind.Map,
			0x9b3 /* invalid schema */,
		);
		const childTypes = schema.info as ImplicitAllowedTypes;
		walkAllowedTypes(normalizeAllowedTypes(childTypes), visitor, visitedSet);
	}
	// This visit is done at the end so the traversal order is most inner types first.
	// This was picked since when fixing errors,
	// working from the inner types out to the types that use them will probably go better than the reverse.
	// This does not however ensure all types referenced by a type are visited before it, since in recursive cases thats impossible.
	visitor.node?.(schema);
}

export function walkFieldSchema(
	schema: ImplicitFieldSchema,
	visitor: SchemaVisitor,
	visitedSet: Set<TreeNodeSchema> = new Set(),
): void {
	walkAllowedTypes(normalizeFieldSchema(schema).allowedTypeSet, visitor, visitedSet);
}

export function walkAllowedTypes(
	allowedTypes: Iterable<TreeNodeSchema>,
	visitor: SchemaVisitor,
	visitedSet: Set<TreeNodeSchema>,
): void {
	for (const childType of allowedTypes) {
		walkNodeSchema(childType, visitor, visitedSet);
	}
	visitor.allowedTypes?.(allowedTypes);
}

/**
 * Callbacks for use in {@link walkFieldSchema} / {@link walkAllowedTypes} / {@link walkNodeSchema}.
 */
export interface SchemaVisitor {
	/**
	 * Called once for each node schema.
	 */
	node?: (schema: TreeNodeSchema) => void;
	/**
	 * Called once for set of allowed types.
	 * Includes implicit allowed types (when a single type was used instead of an array).
	 *
	 * This includes every field, but also the allowed types array for maps and arrays and the root if starting at {@link walkAllowedTypes}.
	 */
	allowedTypes?: (allowedTypes: Iterable<TreeNodeSchema>) => void;
}

/**
 * An editable view of a (version control style) branch of a shared tree based on some schema.
 *
 * This schema--known as the view schema--may or may not align the stored schema of the document.
 * Information about discrepancies between the two schemas is available via {@link TreeView.compatibility | compatibility}.
 *
 * Application authors are encouraged to read [schema-evolution.md](../../docs/user-facing/schema-evolution.md) and
 * choose a schema compatibility policy that aligns with their application's needs.
 *
 * @privateRemarks
 * From an API design perspective, `upgradeSchema` could be merged into `viewWith` and/or `viewWith` could return errors explicitly on incompatible documents.
 * Such approaches would make it discoverable that out of schema handling may need to be done.
 * Doing that would however complicate trivial "hello world" style example slightly, as well as be a breaking API change.
 * It also seems more complex to handle invalidation with that pattern.
 * Thus this design was chosen at the risk of apps blindly accessing `root` then breaking unexpectedly when the document is incompatible.
 * @sealed @public
 */
export interface TreeView<TSchema extends ImplicitFieldSchema> extends IDisposable {
	/**
	 * The current root of the tree.
	 *
	 * If the view schema not sufficiently compatible with the stored schema, accessing this will throw.
	 * To handle this case, check {@link TreeView.compatibility | compatibility}'s {@link SchemaCompatibilityStatus.canView | canView} before using.
	 *
	 * To get notified about changes to this field,
	 * use {@link TreeViewEvents.rootChanged} via `view.events.on("rootChanged", callback)`.
	 *
	 * To get notified about changes to stored schema (which may affect compatibility between this view's schema and
	 * the stored schema), use {@link TreeViewEvents.schemaChanged} via `view.events.on("schemaChanged", callback)`.
	 */
	get root(): TreeFieldFromImplicitField<TSchema>;

	set root(newRoot: InsertableTreeFieldFromImplicitField<TSchema>);

	/**
	 * Description of the current compatibility status between the view schema and stored schema.
	 *
	 * {@link TreeViewEvents.schemaChanged} is fired when the compatibility status changes.
	 */
	readonly compatibility: SchemaCompatibilityStatus;

	/**
	 * When the schemas are not an exact match and {@link SchemaCompatibilityStatus.canUpgrade} is true,
	 * this can be used to modify the stored schema to make it match the view schema.
	 * This will update the compatibility state, and allow access to `root`.
	 * Beware that this may impact other clients' ability to view the document depending on the application's schema compatibility policy!
	 * @remarks
	 * It is an error to call this when {@link SchemaCompatibilityStatus.canUpgrade} is false, and a no-op when the stored and view schema are already an exact match.
	 * @privateRemarks
	 * In the future, more upgrade options could be provided here.
	 * Some options that could be added:
	 * - check the actual document contents (not just the schema) and attempt an atomic document update if the data is compatible.
	 * - apply converters and upgrade the document.
	 * - apply converters to lazily to adapt the document to the requested view schema (with optional lazy schema updates or transparent conversions on write).
	 */
	upgradeSchema(): void;

	/**
	 * Initialize the tree, setting the stored schema to match this view's schema and setting the tree content.
	 *
	 * Only valid to call when this view's {@link SchemaCompatibilityStatus.canInitialize} is true.
	 *
	 * Applications should typically call this function before attaching a `SharedTree`.
	 * @param content - The content to initialize the tree with.
	 */
	initialize(content: InsertableTreeFieldFromImplicitField<TSchema>): void;

	/**
	 * Events for the tree.
	 */
	readonly events: Listenable<TreeViewEvents>;
}

/**
 * Information about a view schema's compatibility with the document's stored schema.
 *
 * See SharedTree's README for more information about choosing a compatibility policy.
 * @sealed @public
 */
export interface SchemaCompatibilityStatus {
	/**
	 * Whether the view schema allows exactly the same set of documents as the stored schema.
	 *
	 * @remarks
	 * Equivalence here is defined in terms of allowed documents because there are some degenerate cases where schemas are not
	 * exact matches in a strict (schema-based) sense but still allow the same documents, and the document notion is more useful to applications.
	 *
	 * Examples which are expressible where this may occur include:
	 * - schema repository `A` has extra schema which schema `B` doesn't have, but they are unused (i.e. not reachable from the root schema)
	 * - field in schema `A` has allowed field members which the corresponding field in schema `B` does not have, but those types are not constructible (ex: an object node type containing a required field with no allowed types)
	 *
	 * These cases are typically not interesting to applications.
	 */
	readonly isEquivalent: boolean;

	/**
	 * Whether the current view schema is sufficiently compatible with the stored schema to allow viewing tree data.
	 * If false, {@link TreeView.root} will throw upon access.
	 *
	 * Currently, this field is true iff `isEquivalent` is true.
	 * Do not rely on this:
	 * there are near-term plans to extend support for viewing documents when the stored schema contains additional optional fields not present in the view schema.
	 * The other two types of backward-compatible changes (field relaxations and addition of allowed field types) will eventually be supported as well,
	 * likely through out-of-schema content adapters that the application can provide alongside their view schema.
	 *
	 * Be aware that even with these SharedTree limitations fixed, application logic may not correctly tolerate the documents allowable by the stored schema!
	 * Application authors are encouraged to read docs/user-facing/schema-evolution.md and choose a schema compatibility policy that
	 * aligns with their application's needs.
	 *
	 * @remarks
	 * When the documents allowed by the view schema is a strict superset of those by the stored schema,
	 * this is false because writes to the document using the view schema could make the document violate its stored schema.
	 * In this case, the stored schema could be updated to match the provided view schema, allowing read-write access to the tree.
	 * See {@link SchemaCompatibilityStatus.canUpgrade}.
	 *
	 * Future version of SharedTree may provide readonly access to the document in this case because that would be safe,
	 * but this is not currently supported.
	 *
	 * @privateRemarks
	 * A necessary condition for this to be true is that the documents allowed by the view schema are a subset of those allowed by the stored schema.
	 * This is not sufficient: the simple-tree layer's read APIs do not tolerate out-of-schema data.
	 * For example, if the view schema for a node has a required `Point` field but the stored schema has an optional `Point` field,
	 * read APIs on the view schema do not work correctly when the document has a node with a missing `Point` field.
	 * Similar issues happen when the view schema has a field with less allowed types than the stored schema and the document actually leverages those types.
	 */
	readonly canView: boolean;

	/**
	 * True iff the view schema supports all possible documents permitted by the stored schema.
	 * When true, it is valid to call {@link TreeView.upgradeSchema} (though if the stored schema is already an exact match, this is a no-op).
	 */
	readonly canUpgrade: boolean;

	/**
	 * True iff the document is uninitialized (i.e. it has no schema and no content).
	 *
	 * To initialize the document, call {@link TreeView.initialize}.
	 *
	 * @remarks
	 * It's not necessary to check this field before calling {@link TreeView.initialize} in most scenarios; application authors typically know from
	 * context that they're in a flow which creates a new `SharedTree` and would like to initialize it.
	 */
	readonly canInitialize: boolean;

	// TODO: Consider extending this status to include:
	// - application-defined metadata about the stored schema
	// - details about the differences between the stored and view schema sufficient for implementing "safe mismatch" policies
}

/**
 * Events for {@link TreeView}.
 * @sealed @public
 */
export interface TreeViewEvents {
	/**
	 * Raised whenever {@link TreeView.root} is invalidated.
	 *
	 * This includes changes to the document schema.
	 * It also includes changes to the field containing the root such as setting or clearing an optional root or changing which node is the root.
	 * This does NOT include changes to the content (fields/children) of the root node: for that case subscribe to events on the root node.
	 */
	rootChanged(): void;

	/**
	 * The stored schema for the document has changed.
	 * This may affect the compatibility between the view schema and the stored schema, and thus the ability to use the view.
	 *
	 * @remarks
	 * This event implies that the old {@link TreeView.root} is no longer valid, but applications need not handle that separately:
	 * {@link TreeViewEvents.rootChanged} will be fired after this event.
	 */
	schemaChanged(): void;

	/**
	 * Fired when:
	 * - a local commit is applied outside of a transaction
	 * - a local transaction is committed
	 *
	 * The event is not fired when:
	 * - a local commit is applied within a transaction
	 * - a remote commit is applied
	 *
	 * @param data - information about the commit that was applied
	 * @param getRevertible - a function provided that allows users to get a revertible for the commit that was applied. If not provided,
	 * this commit is not revertible.
	 */
	commitApplied(data: CommitMetadata, getRevertible?: RevertibleFactory): void;
}<|MERGE_RESOLUTION|>--- conflicted
+++ resolved
@@ -26,10 +26,8 @@
 import { assert } from "@fluidframework/core-utils/internal";
 import { isObjectNodeSchema, type ObjectNodeSchema } from "./objectNodeTypes.js";
 import { markSchemaMostDerived } from "./schemaFactory.js";
-<<<<<<< HEAD
 import { fail, getOrCreate } from "../util/index.js";
-=======
->>>>>>> e8955579
+import type { MakeNominal } from "../util/index.js";
 import type { MakeNominal } from "../util/index.js";
 
 /**
