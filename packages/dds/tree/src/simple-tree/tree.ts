--- conflicted
+++ resolved
@@ -26,11 +26,8 @@
 import { assert } from "@fluidframework/core-utils/internal";
 import { isObjectNodeSchema, type ObjectNodeSchema } from "./objectNodeTypes.js";
 import { markSchemaMostDerived } from "./schemaFactory.js";
-<<<<<<< HEAD
 import { fail, getOrAddEmptyToMap } from "../util/index.js";
-=======
 import type { MakeNominal } from "../util/index.js";
->>>>>>> 7a1d2bc0
 
 /**
  * Channel for a Fluid Tree DDS.
