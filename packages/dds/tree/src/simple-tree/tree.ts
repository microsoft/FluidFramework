--- conflicted
+++ resolved
@@ -26,13 +26,8 @@
 import { assert } from "@fluidframework/core-utils/internal";
 import { isObjectNodeSchema, type ObjectNodeSchema } from "./objectNodeTypes.js";
 import { markSchemaMostDerived } from "./schemaFactory.js";
-<<<<<<< HEAD
-import { fail, getOrAddEmptyToMap } from "../util/index.js";
-
-=======
 import { fail, getOrCreate } from "../util/index.js";
 import type { MakeNominal } from "../util/index.js";
->>>>>>> 966906a0
 /**
  * Channel for a Fluid Tree DDS.
  * @remarks
@@ -95,23 +90,6 @@
 	enableSchemaValidation?: boolean;
 
 	/**
-<<<<<<< HEAD
-	 * If `true`, constructing the configuration will error if any valid input data could ambiguously parse in multiple ways.
-	 *
-	 * @defaultValue `false`.
-	 *
-	 * @remarks
-	 * When this is true, it ensures that the compile time type safety for data when constructing nodes is sufficient to ensure than the runtime behavior will give node data ambiguity errors.
-	 *
-	 * This ensures that the canonical JSON representation of the node (the default produce by JSON.stringify before any customization) of any union in the tree is lossless and unambiguous.
-	 *
-	 * This check is conservative: some complex cases may error if the current simple algorithm can not show no ambiguity is possible.
-	 * This check may become more permissive over time.
-	 * @privateRemarks
-	 * In the future (mostly by making map node allow record like inputs), we can support lossless round tripping via tha canonical JSON representation mentioned above when unambiguous.
-	 */
-	readonly ensureUnambiguous?: boolean;
-=======
 	 * A flag used to opt into strict rules ensuring that the schema avoids cases which can make the type of nodes ambiguous when importing or exporting data.
 	 * @defaultValue `false`.
 	 *
@@ -186,18 +164,12 @@
 	 * The above examples exist in executable form in this files tests, and should be updated there then copied back here.
 	 */
 	readonly preventAmbiguity?: boolean;
->>>>>>> 966906a0
 }
 
 const defaultTreeConfigurationOptions: Required<ITreeConfigurationOptions> = {
 	enableSchemaValidation: false,
-<<<<<<< HEAD
-	ensureUnambiguous: false,
-} as const;
-=======
 	preventAmbiguity: false,
 };
->>>>>>> 966906a0
 
 /**
  * Property-bag configuration for {@link TreeViewConfiguration} construction.
@@ -267,37 +239,11 @@
 			throw new UsageError(`Ambigious schema found:\n${[...deduplicated].join("\n")}`);
 		}
 
-<<<<<<< HEAD
-		// Ambiguity errors are lower priority to report than invalid schema errors, so collect these in an array and report them all at once.
-		const ambiguityErrors: string[] = [];
-
-		walkFieldSchema(config.schema, {
-			// Ensure all reachable schema are marked as most derived.
-			// This ensures if multiple schema extending the same schema factory generated class are present (or have been constructed, or get constructed in the future),
-			// an error is reported.
-
-			node: markSchemaMostDerived,
-			allowedTypes(types): void {
-				if (config.ensureUnambiguous) {
-					checkUnion(types, ambiguityErrors);
-				}
-			},
-		});
-
-		if (ambiguityErrors.length !== 0) {
-			throw new UsageError(`Ambagious Schema Found:\n${ambiguityErrors.join("\n")}`);
-		}
-
-=======
->>>>>>> 966906a0
 		// Eagerly perform this conversion to surface errors sooner.
 		toFlexSchema(config.schema);
 	}
 }
 
-<<<<<<< HEAD
-function checkUnion(union: Iterable<TreeNodeSchema>, errors: string[]): void {
-=======
 /**
  * Pretty print a set of types for use in error messages.
  */
@@ -311,18 +257,13 @@
  * Detect cases documented in {@link ITreeConfigurationOptions.preventAmbiguity}.
  */
 export function checkUnion(union: Iterable<TreeNodeSchema>, errors: string[]): void {
->>>>>>> 966906a0
 	const checked: Set<TreeNodeSchema> = new Set();
 	const maps: TreeNodeSchema[] = [];
 	const arrays: TreeNodeSchema[] = [];
 
 	const objects: ObjectNodeSchema[] = [];
 	// Map from key to schema using that key
-<<<<<<< HEAD
-	const allObjectKeys: Map<string, ObjectNodeSchema[]> = new Map();
-=======
 	const allObjectKeys: Map<string, Set<TreeNodeSchema>> = new Map();
->>>>>>> 966906a0
 
 	for (const schema of union) {
 		if (checked.has(schema)) {
@@ -335,11 +276,7 @@
 		} else if (isObjectNodeSchema(schema)) {
 			objects.push(schema);
 			for (const key of schema.fields.keys()) {
-<<<<<<< HEAD
-				getOrAddEmptyToMap(allObjectKeys, key).push(schema);
-=======
 				getOrCreate(allObjectKeys, key, () => new Set()).add(schema);
->>>>>>> 966906a0
 			}
 		} else if (schema.kind === NodeKind.Array) {
 			arrays.push(schema);
@@ -351,62 +288,30 @@
 
 	if (arrays.length > 1) {
 		errors.push(
-<<<<<<< HEAD
-			`More than one kind of array allowed within union (${JSON.stringify(arrays.map((s) => s.identifier))}). This would require type disambiguation which is not supported by arrays during import or export to JSON.`,
-=======
 			`More than one kind of array allowed within union (${formatTypes(arrays)}). This would require type disambiguation which is not supported by arrays during import or export.`,
->>>>>>> 966906a0
 		);
 	}
 
 	if (maps.length > 1) {
 		errors.push(
-<<<<<<< HEAD
-			`More than one kind of map allowed within union (${JSON.stringify(maps.map((s) => s.identifier))}). This would require type disambiguation which is not supported by maps during import or export to JSON.`,
-=======
 			`More than one kind of map allowed within union (${formatTypes(maps)}). This would require type disambiguation which is not supported by maps during import or export.`,
->>>>>>> 966906a0
 		);
 	}
 
 	if (maps.length > 0 && arrays.length > 0) {
 		errors.push(
-<<<<<<< HEAD
-			`Both a map and an array allowed within union (${JSON.stringify([...arrays, ...maps].map((s) => s.identifier))}). Both can be implicitly constructed from arrays, which are ambiguous when the array is empty.`,
-=======
 			`Both a map and an array allowed within union (${formatTypes([...arrays, ...maps])}). Both can be implicitly constructed from iterables like arrays, which are ambiguous when the array is empty.`,
->>>>>>> 966906a0
 		);
 	}
 
 	if (objects.length > 0 && maps.length > 0) {
 		errors.push(
-<<<<<<< HEAD
-			`Both a object and a map allowed within union (${JSON.stringify([...objects, ...maps].map((s) => s.identifier))}). Support for constructing maps from objects is planned this will become ambiguous when that is supported.`,
-=======
 			`Both a object and a map allowed within union (${formatTypes([...objects, ...maps])}). Both can be constructed from objects and can be ambiguous.`,
->>>>>>> 966906a0
 		);
 	}
 
 	// Check for objects which fully overlap:
 	for (const schema of objects) {
-<<<<<<< HEAD
-		// Check that each object has at least one required field which is unique to it.
-		// This is a conservative uniqueness check that ensures that its possible to disambiguate objects,
-		// even if they have extra non-field members on them (that don't collide with any fields in the union), without even checking the types of fields.
-		let hasUniqueField = false;
-		for (const [key, field] of schema.fields) {
-			if (field.kind === FieldKind.Required) {
-				const withKey = allObjectKeys.get(key) ?? fail("missing schema");
-				if (withKey.length === 0) {
-					hasUniqueField = true;
-				}
-			}
-		}
-
-		if (hasUniqueField === false) {
-=======
 		// All objects which might be ambiguous relative to `schema`.
 		const possiblyAmbiguous = new Set(objects);
 
@@ -426,7 +331,6 @@
 		}
 
 		if (possiblyAmbiguous.size > 0) {
->>>>>>> 966906a0
 			// TODO: make this check more permissive.
 			// Allow using the type of the field to disambiguate, at least for leaf types.
 			// Add "constant" fields which can be used to disambiguate even more cases without adding persisted data: maybe make them optional in constructor?
@@ -434,11 +338,7 @@
 			// The policy here however must remain at least as conservative as shallowCompatibilityTest in src/simple-tree/toMapTree.ts.
 
 			errors.push(
-<<<<<<< HEAD
-				`Object ${JSON.stringify(schema.identifier)} does not have a unique required field within union (${JSON.stringify([...union].map((s) => s.identifier))}). Support for constructing maps from objects is planned this will become ambiguous when that is supported.`,
-=======
 				`The required fields of ${JSON.stringify(schema.identifier)} are insufficient to differentiate it from the following types: ${formatTypes(possiblyAmbiguous)}. For objects to be considered unambiguous, each must have required fields that do not all occur on any other object in the union.`,
->>>>>>> 966906a0
 			);
 		}
 	}
@@ -502,11 +402,7 @@
 	 */
 	node?: (schema: TreeNodeSchema) => void;
 	/**
-<<<<<<< HEAD
-	 * Called once for set of allowed types.
-=======
 	 * Called once for each set of allowed types.
->>>>>>> 966906a0
 	 * Includes implicit allowed types (when a single type was used instead of an array).
 	 *
 	 * This includes every field, but also the allowed types array for maps and arrays and the root if starting at {@link walkAllowedTypes}.
