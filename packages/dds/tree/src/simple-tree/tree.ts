/*!
 * Copyright (c) Microsoft Corporation and contributors. All rights reserved.
 * Licensed under the MIT License.
 */

import { IChannel } from "@fluidframework/datastore-definitions";

import { CommitMetadata } from "../core/index.js";
import { ISubscribable } from "../events/index.js";
import { RevertibleFactory } from "../shared-tree/index.js";
import { IDisposable } from "../util/index.js";

import {
	ImplicitFieldSchema,
	InsertableTreeFieldFromImplicitField,
	TreeFieldFromImplicitField,
} from "./schemaTypes.js";
import type { NodeIncompatibility } from "./treeDiscrepancies.js";

/**
 * Channel for a Fluid Tree DDS.
 * @remarks
 * Allows storing and collaboratively editing schema-aware hierarchial data.
 * @public
 */
export interface ITree extends IChannel {
	initialize<TRoot extends ImplicitFieldSchema>(config: TreeConfiguration<TRoot>): void;
	/**
	 * Returns a {@link TreeView} using the provided schema.
	 * If the stored schema is compatible with the view schema specified by `config`,
	 * the returned {@link TreeView} will expose the root with a schema-aware API based on the provided view schema.
	 * If the provided schema is incompatible with the stored schema, the view will instead expose a status indicating the incompatibility.
	 *
	 * @remarks
	 * If the tree is uninitialized (has no schema and no content), use {@link ITree.initialize} to set the schema and content together.
	 * Using this followed by {@link TreeView.upgradeSchema} to initialize only the schema for a document is technically valid when the schema
	 * permits trees with no content.
	 *
	 * Note that other clients can modify the document at any time, causing the view to change its compatibility status: see {@link TreeView.events} for how to handle invalidation in these cases.
	 *
	 * Only one schematized view may exist for a given ITree at a time.
	 * If creating a second, the first must be disposed before calling `viewWith` again.
	 *
	 * @privateRemarks
	 * TODO: Provide a way to make a generic view schema for any document.
	 * TODO: Support adapters for handling out-of-schema data.
	 *
	 * Doing initialization here allows a small API that is hard to use incorrectly.
	 * Other approaches tend to have easy-to-make mistakes.
	 * For example, having a separate initialization function means apps can forget to call it, making an app that can only open existing documents,
	 * or call it unconditionally leaving an app that can only create new documents.
	 * It also would require the schema to be passed into separate places and could cause issues if they didn't match.
	 * Since the initialization function couldn't return a typed tree, the type checking wouldn't help catch that.
	 * Also, if an app manages to create a document, but the initialization fails to get persisted, an app that only calls the initialization function
	 * on the create code-path (for example how a schematized factory might do it),
	 * would leave the document in an unusable state which could not be repaired when it is reopened (by the same or other clients).
	 * Additionally, once out of schema content adapters are properly supported (with lazy document updates),
	 * this initialization could become just another out of schema content adapter and this initialization is no longer a special case.
	 */
	viewWith<TRoot extends ImplicitFieldSchema>(
		config: TreeConfiguration<TRoot>,
	): TreeView<TreeFieldFromImplicitField<TRoot>>;

	/**
	 * See {@link ITree.viewWith}.
	 * @deprecated - Renamed to {@link ITree.viewWith}. Use that method instead.
	 */
	schematize<TRoot extends ImplicitFieldSchema>(
		config: TreeConfiguration<TRoot>,
	): TreeView<TRoot>;
}

/**
 * Configuration for {@link ITree.viewWith}.
 * @public
 */
export class TreeConfiguration<TSchema extends ImplicitFieldSchema = ImplicitFieldSchema> {
	/**
	 * @param schema - The schema which the application wants to view the tree with.
	 * @param initialTree - A function that returns the default tree content to initialize the tree with iff the tree is uninitialized
	 * (meaning it does not even have any schema set at all).
	 * If `initialTree` returns any actual node instances, they should be recreated each time `initialTree` runs.
	 * This is because if the config is used a second time any nodes that were not recreated could error since nodes cannot be inserted into the tree multiple times.
	 * @param metadata - Application-defined metadata to associate with the schema.
	 * This metadata is intended to help the application reason about compatibility between `schema` (the view schema) and the stored schema.
	 * It is not used by SharedTree, but is stored alongside the schema and provided to the application as part of {@link TreeView.compatibility}.
	 * For example, this could be used to store a schema version number, a location to dynamically load the schema from, or a hash of the schema.
	 * Passing `undefined` will store no metadata.
	 * Contents must be JSON-serializable.
	 */
	public constructor(
		public readonly schema: TSchema,
		public readonly initialTree: () => InsertableTreeFieldFromImplicitField<TSchema>,
		public readonly metadata?: unknown,
	) {}
}

/**
 * An editable view of a branch of a shared tree based on some schema.
 *
 * This schema--known as the view schema--may or may not align the stored schema of the document.
 * Information about discrepancies between the two schemas is available via {@link TreeView.compatibility|compatibility}.
 *
 * Application authors are encouraged to read [schema-compatibility.md](TODO: Write application-author-facing document) and
 * choose a schema compatibility policy that aligns with their application's needs.
 *
 * @privateRemarks
 * From an API design perspective, `upgradeSchema` could be merged into `viewWith` and/or `viewWith` could return errors explicitly on incompatible documents.
 * Such approaches would make it discoverable that out of schema handling may need to be done.
 * Doing that would however complicate trivial "hello world" style example slightly, as well as be a breaking API change.
 * It also seems more complex to handle invalidation with that pattern.
 * Thus this design was chosen at the risk of apps blindly accessing `root` then breaking unexpectedly when the document is incompatible.
 * If this does become a problem,
 * it could be mitigated by adding a `rootOrError` member and deprecating `root` to give users a warning if they might be missing the error checking.
 * @public
 */
export interface TreeView<TSchema extends ImplicitFieldSchema> extends IDisposable {
	/**
	 * The current root of the tree.
	 *
	 * If in the out of schema state, accessing this will throw.
	 * To handle this case, check {@link TreeView.compatibility|compatibility}'s {@link SchemaCompatibilityStatus.canView|canView} before using.
	 *
	 * To get notified about changes to this field,
	 * use {@link TreeViewEvents.rootChanged} via `view.events.on("rootChanged", callback)`.
	 *
	 * To get notified about changes to stored schema (which may affect compatibility between this view's schema and
	 * the stored schema), use {@link TreeViewEvents.schemaChanged} via `view.events.on("schemaChanged", callback)`.
	 */
	get root(): TreeFieldFromImplicitField<TSchema>;

	set root(newRoot: InsertableTreeFieldFromImplicitField<TSchema>);

	/**
	 * Description of the current compatibility status between the view schema and stord schema.
	 *
	 * {@link TreeViewEvents.schemaChanged} is fired when the compatibility status changes.
	 */
	readonly compatibility: SchemaCompatibilityStatus;

	/**
	 * When the schemas are not an exact match {@link SchemaCompatibilityStatus.canUpgrade} is true,
	 * this can be used to modify the stored schema to make it match the view schema.
	 * This will update the compatibility state, and allow access to `root`.
	 * Beware that this may impact other clients' ability to view the document depending on the application's schema compatibility policy!
	 * @remarks
	 * It is an error to call this when {@link SchemaCompatibilityStatus.canUpgrade} is false, and a no-op when the stored and view schema are already an exact match.
	 * @privateRemarks
	 * In the future, more upgrade options could be provided here.
	 * Some options that could be added:
	 * - check the actual document contents (not just the schema) and attempt an atomic document update if the data is compatible.
	 * - apply converters and upgrade the document.
	 * - apply converters to lazily to adapt the document to the requested view schema (with optional lazy schema updates or transparent conversions on write).
	 */
	upgradeSchema(): void;

	/**
	 * Events for the tree.
	 */
	readonly events: ISubscribable<TreeViewEvents>;
}

/**
 * Information about a view schema's compatibility with the document's stored schema.
 * @public
 */
export interface SchemaCompatibilityStatus {
	/**
	 * Whether the view schema is an exact match to the stored schema.
	 */
	readonly isExactMatch: boolean;

	/**
	 * Whether the current view schema is sufficiently compatible with the stored schema to allow viewing tree data.
	 * This is true when the documents allowed by the view schema are a subset of those allowed by the stored schema.
	 * If false, {@link TreeView.root} will throw upon access.
	 *
	 * Be aware that even when this is true, application logic may not correctly tolerate the documents allowable by the stored schema!
	 * For example, if the stored schema allows types that the view schema does not, and the application doesn't have fallback logic
	 * for unrecognized types as part of a field, it may throw when trying to read the document!
	 * Application authors are encouraged to read docs/user-facing/schema-evolution.md and choose a schema compatibility policy that
	 * aligns with their application's needs.
	 *
	 * @remarks
	 * When the view schema is a strict superset of the stored schema, this is false because writes to the document using the view
	 * schema could make the document violate its stored schema.
	 * In this case, the stored schema could be updated to match the provided view schema, allowing read write access to the tree.
	 * See {@link SchemaCompatibilityStatus.canUpgrade}.
	 *
	 * Future version of SharedTree may provide readonly access to the document in this case because that would be safe,
	 * but this is not currently supported.
	 */
	readonly canView: boolean;

	/**
	 * True iff the view schema supports all possible documents permitted by the stored schema.
	 * When true, it is valid to call {@link TreeView.upgradeSchema} (though if the stored schema is already an exact match, this is a no-op).
	 */
	readonly canUpgrade: boolean;

	/**
	 * True iff the document is uninitialized (i.e. it has no schema or content).
	 *
	 * To initialize the document, call {@link ITree.initialize}.
	 *
	 * @privateRemarks
	 * Lots of users of SharedTree probably don't need this API as they know from context whether they've just created a new tree
	 * or loaded an existing one.
	 */
	readonly canInitialize: boolean;

	/**
	 * Contains details about incompatibilities between the view schema and the stored schema.
	 * Applications may find these details useful to implement policy around when it may be safe to proceed with a view schema that is not an exact match.
	 *
	 * @privateRemarks
	 * TODO: I'm imagining that the information here is enough that applications could construct their own compatibility policies after reading some high-level documentation,
	 * but it's also general enough that a few canned public APIs could be implemented for "strict" and "loose" policies.
	 *
	 * The "strict" API would prevent applications from opening documents unless the schema was an exact match.
	 * The "loose" API would allow applications to open documents when the stored schema aligned with the view schema EXCEPT:
	 * - The stored schema might have additional optional fields on object nodes
	 * - The stored schema might allow additional types on some explicitly provided fields (typically arrays)
	 * - The understanding here is that the application will have allow-listed a predefined set of fields which they know they have "forward-compatible" fallbacks for (ex: render placeholder for unknown types)
	 *
	 * Applications using strict/loose policies would have different expectations around what sort of code they must saturate before upgrading to a new schema version.
	 */
	readonly differences: NodeIncompatibility[];

	/**
	 * Application-defined metadata associated with the schema.
	 *
	 * This metadata reflects the metadata provided in the {@link TreeConfiguration} which last updated the schema
	 * (either via {@link ITree.initialize} or {@link TreeView.upgradeSchema})
	 */
	readonly metadata: unknown;
}

/**
 * Events for {@link TreeView}.
 * @public
 */
export interface TreeViewEvents {
	/**
	 * A batch of changes has finished processing and the view has been updated.
	 */
	afterBatch(): void;

	/**
	 * {@link TreeView.root} has changed.
	 * This includes changes to the field containing the root such as setting or clearing an optional root or changing which node is the root.
	 * This does NOT include changes to the content (fields/children) of the root node: for that case subscribe to events on the root node.
	 */
	rootChanged(): void;

	/**
<<<<<<< HEAD
	 * The stored schema for the document has changed.
	 * This may affect the compatibility between the view schema and the stored schema, and thus the ability to use the view.
	 *
	 * This event implies that the old {@link TreeView.root} is no longer valid.
	 */
	schemaChanged(): void;

	/**
	 * Fired when a revertible made on this view is disposed.
	 *
	 * @param revertible - The revertible that was disposed.
	 */
	revertibleDisposed(revertible: Revertible): void;

	/**
=======
>>>>>>> 4d96f336
	 * Fired when:
	 * - a local commit is applied outside of a transaction
	 * - a local transaction is committed
	 *
	 * The event is not fired when:
	 * - a local commit is applied within a transaction
	 * - a remote commit is applied
	 *
	 * @param data - information about the commit that was applied
	 * @param getRevertible - a function provided that allows users to get a revertible for the commit that was applied. If not provided,
	 * this commit is not revertible.
	 */
	commitApplied(data: CommitMetadata, getRevertible?: RevertibleFactory): void;
}<|MERGE_RESOLUTION|>--- conflicted
+++ resolved
@@ -57,9 +57,7 @@
 	 * Additionally, once out of schema content adapters are properly supported (with lazy document updates),
 	 * this initialization could become just another out of schema content adapter and this initialization is no longer a special case.
 	 */
-	viewWith<TRoot extends ImplicitFieldSchema>(
-		config: TreeConfiguration<TRoot>,
-	): TreeView<TreeFieldFromImplicitField<TRoot>>;
+	viewWith<TRoot extends ImplicitFieldSchema>(config: TreeConfiguration<TRoot>): TreeView<TRoot>;
 
 	/**
 	 * See {@link ITree.viewWith}.
@@ -254,7 +252,6 @@
 	rootChanged(): void;
 
 	/**
-<<<<<<< HEAD
 	 * The stored schema for the document has changed.
 	 * This may affect the compatibility between the view schema and the stored schema, and thus the ability to use the view.
 	 *
@@ -263,15 +260,6 @@
 	schemaChanged(): void;
 
 	/**
-	 * Fired when a revertible made on this view is disposed.
-	 *
-	 * @param revertible - The revertible that was disposed.
-	 */
-	revertibleDisposed(revertible: Revertible): void;
-
-	/**
-=======
->>>>>>> 4d96f336
 	 * Fired when:
 	 * - a local commit is applied outside of a transaction
 	 * - a local transaction is committed
