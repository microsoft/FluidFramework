--- conflicted
+++ resolved
@@ -18,10 +18,7 @@
 	type areOnlyKeys,
 	getOrCreate,
 	type RestrictiveStringRecord,
-<<<<<<< HEAD
-=======
 	type IsUnion,
->>>>>>> 12e5ab3b
 } from "../util/index.js";
 import type {
 	Unhydrated,
@@ -92,18 +89,6 @@
 export type AllowedTypes = readonly LazyItem<TreeNodeSchema>[];
 
 /**
-<<<<<<< HEAD
- * TODO
- * @alpha
- */
-export interface AnnotatedAllowedTypes {
-	readonly metadata: AllowedTypesMetadata;
-	readonly types: readonly AnnotatedAllowedType[];
-}
-
-/**
- * TODO
-=======
  * Stores annotations for a set of allowed types.
  * @alpha
  */
@@ -120,7 +105,6 @@
 
 /**
  * Checks if the input is an {@link AnnotatedAllowedTypes}.
->>>>>>> 12e5ab3b
  */
 export function isAnnotatedAllowedTypes(
 	allowedTypes: ImplicitAnnotatedAllowedTypes,
@@ -131,26 +115,6 @@
 }
 
 /**
-<<<<<<< HEAD
- * TODO does it make sense to define this while empty? prob fine
- * @alpha
- */
-export interface AllowedTypesMetadata {}
-
-/**
- * TODO
- * @alpha
- */
-export interface AnnotatedAllowedType<
-	T extends LazyItem<TreeNodeSchema> = LazyItem<TreeNodeSchema>,
-> {
-	readonly metadata: AllowedTypeMetadata;
-	readonly type: T;
-}
-
-/**
- * TODO
-=======
  * Annotations that apply to a set of allowed types.
  * @remarks
  * Additional optionals may be added to this as non-breaking changes, so implementations of it should be simple object literals with no unlisted members.
@@ -180,7 +144,6 @@
 
 /**
  * Checks if the given allowed type is annotated with {@link AllowedTypeMetadata}.
->>>>>>> 12e5ab3b
  */
 export function isAnnotatedAllowedType(
 	allowedType: AnnotatedAllowedType | LazyItem<TreeNodeSchema>,
@@ -189,23 +152,6 @@
 }
 
 /**
-<<<<<<< HEAD
- * TODO
- * @alpha
- */
-export interface AllowedTypeMetadata {
-	// see section on using AllowedTypeMetadata for schema upgrades below
-	enabledUponSchemaUpgrade?: SchemaUpgradeToken;
-}
-
-/**
- * @alpha
- */
-export type SchemaUpgradeToken = string;
-
-/**
- * Kind of a field on a node.
-=======
  * Annotations that apply to an individual allowed type.
  * @remarks
  * Additional optionals may be added to this as non-breaking changes, so implementations of it should be simple object literals with no unlisted members.
@@ -218,11 +164,19 @@
 	readonly custom?: unknown;
 
 	// TODO metadata for enablable types will be added here
-}
+	readonly enabledUponSchemaUpgrade?: SchemaUpgradeToken;
+}
+
+/**
+ * Unique token used to upgrade schemas and determine if a particular upgrade has been completed.
+ *
+ * TODO what type should this be?
+ * @alpha
+ */
+export type SchemaUpgradeToken = string;
 
 /**
  * Kind of a field on an {@link TreeObjectNode}.
->>>>>>> 12e5ab3b
  * @remarks
  * More kinds may be added over time, so do not assume this is an exhaustive set.
  * See {@link FieldSchema} for where these are used, and {@link SchemaFactory} for how to create schema which use them.
@@ -414,6 +368,9 @@
 	readonly description?: string | undefined;
 }
 
+/**
+ * Package internal construction API.
+ */
 export function createFieldSchema<
 	Kind extends FieldKind,
 	Types extends ImplicitAllowedTypes,
@@ -424,6 +381,9 @@
 	props?: FieldProps<TCustomMetadata>,
 ): FieldSchemaAlpha<Kind, Types, TCustomMetadata>;
 
+/**
+ * Package internal construction API that supports annotations for allowed types.
+ */
 export function createFieldSchema<
 	Kind extends FieldKind,
 	Types extends ImplicitAnnotatedAllowedTypes,
@@ -447,53 +407,6 @@
 }
 
 /**
- * Package internal construction API.
- */
-<<<<<<< HEAD
-let createFieldSchemaPrivate: <
-	Kind extends FieldKind,
-	Types extends ImplicitAnnotatedAllowedTypes,
-	TCustomMetadata,
-=======
-export function createFieldSchema<
-	Kind extends FieldKind,
-	Types extends ImplicitAllowedTypes,
-	TCustomMetadata = unknown,
->(
-	kind: Kind,
-	annotatedTypes: Types,
-	props?: FieldProps<TCustomMetadata>,
-): FieldSchemaAlpha<Kind, Types, TCustomMetadata>;
-
-/**
- * Package internal construction API that supports annotations for allowed types.
- */
-export function createFieldSchema<
-	Kind extends FieldKind,
-	Types extends ImplicitAnnotatedAllowedTypes,
-	TCustomMetadata = unknown,
->(
-	kind: Kind,
-	annotatedTypes: Types,
-	props?: FieldProps<TCustomMetadata>,
-): FieldSchemaAlpha<Kind, UnannotateImplicitAllowedTypes<Types>, TCustomMetadata>;
-
-export function createFieldSchema<
-	Kind extends FieldKind,
-	Types extends ImplicitAnnotatedAllowedTypes,
-	TCustomMetadata = unknown,
->>>>>>> 12e5ab3b
->(
-	kind: Kind,
-	annotatedTypes: Types,
-	props?: FieldProps<TCustomMetadata>,
-<<<<<<< HEAD
-=======
-): FieldSchemaAlpha<Kind, UnannotateImplicitAllowedTypes<Types>, TCustomMetadata> {
-	return createFieldSchemaPrivate(kind, annotatedTypes, props);
-}
-
-/**
  * Implementation for {@link createFieldSchema}
  */
 let createFieldSchemaPrivate: <
@@ -504,7 +417,6 @@
 	kind: Kind,
 	annotatedTypes: Types,
 	props?: FieldProps<TCustomMetadata>,
->>>>>>> 12e5ab3b
 ) => FieldSchemaAlpha<Kind, UnannotateImplicitAllowedTypes<Types>, TCustomMetadata>;
 
 /**
@@ -604,15 +516,11 @@
 {
 	private readonly lazyIdentifiers: Lazy<ReadonlySet<string>>;
 	private readonly lazyAnnotatedTypes: Lazy<ReadonlyMap<TreeNodeSchema, AllowedTypeMetadata>>;
-<<<<<<< HEAD
-	private readonly allowedTypesMetadata: AllowedTypesMetadata;
-=======
 
 	/**
 	 * Metadata on the types of tree nodes allowed on this field.
 	 */
 	public readonly allowedTypesMetadata: AllowedTypesMetadata;
->>>>>>> 12e5ab3b
 
 	static {
 		createFieldSchemaPrivate = <
@@ -725,17 +633,9 @@
 }
 
 /**
-<<<<<<< HEAD
- * Normalizes an allowed type to an {@link AnnotatedAllowedType}s, by adding empty annotations if they don't already exist.
- *
- * @internal
- */
-export function normalizeToAnnotatedAllowedType<T extends LazyItem<TreeNodeSchema>>(
-=======
  * Normalizes an allowed type to an {@link AnnotatedAllowedType}, by adding empty annotations if they don't already exist.
  */
 export function normalizeToAnnotatedAllowedType<T extends TreeNodeSchema>(
->>>>>>> 12e5ab3b
 	type: T | AnnotatedAllowedType<T>,
 ): AnnotatedAllowedType<T> {
 	return isAnnotatedAllowedType(type)
@@ -749,13 +649,8 @@
 /**
  * Converts an {@link ImplicitAnnotatedAllowedTypes} to an {@link ImplicitAllowedTypes}s, by removing
  * any annotations.
-<<<<<<< HEAD
- *
- * @internal
-=======
  * @remarks
  * This does not evaluate any lazy schemas.
->>>>>>> 12e5ab3b
  */
 export function unannotateImplicitAllowedTypes<Types extends ImplicitAnnotatedAllowedTypes>(
 	types: Types,
@@ -770,21 +665,13 @@
 						isAnnotatedAllowedType(allowedType) ? allowedType.type : allowedType,
 					)
 				: isAnnotatedAllowedType(types)
-<<<<<<< HEAD
-					? (evaluateLazySchema(types.type) as UnannotateImplicitAllowedTypes<Types>)
-=======
 					? (types.type as UnannotateImplicitAllowedTypes<Types>)
->>>>>>> 12e5ab3b
 					: types
 	) as UnannotateImplicitAllowedTypes<Types>;
 }
 
 /**
-<<<<<<< HEAD
- * TODO
-=======
  * Removes annotations from a schema record.
->>>>>>> 12e5ab3b
  */
 export function unannotateSchemaRecord<
 	Schema extends RestrictiveStringRecord<ImplicitAnnotatedFieldSchema>,
@@ -797,14 +684,10 @@
 	) as UnannotateSchemaRecord<Schema>;
 }
 
-<<<<<<< HEAD
-function extractAnnotationsFromAllowedTypes(
-=======
 /**
  * Converts annotated allowed types into a mapping between the type schema and their associated annotations.
  */
 export function extractAnnotationsFromAllowedTypes(
->>>>>>> 12e5ab3b
 	types: ImplicitAnnotatedAllowedTypes,
 ): ReadonlyMap<TreeNodeSchema, AllowedTypeMetadata> {
 	const typesWithoutAnnotation = isAnnotatedAllowedTypes(types) ? types.types : types;
@@ -1014,12 +897,8 @@
 export type ImplicitAllowedTypes = AllowedTypes | TreeNodeSchema;
 
 /**
-<<<<<<< HEAD
- * TODO
-=======
  * Types of {@link TreeNode|TreeNodes} or {@link TreeLeafValue|TreeLeafValues} allowed at a location in a tree with
  * additional metadata associated with the location they're allowed at.
->>>>>>> 12e5ab3b
  * @alpha
  */
 export type ImplicitAnnotatedAllowedTypes =
@@ -1030,11 +909,7 @@
 
 /**
  * Returns an {@link ImplicitAllowedTypes} that is equivalent to the input without annotations.
-<<<<<<< HEAD
- * @alpha
-=======
  * @system @alpha
->>>>>>> 12e5ab3b
  */
 export type UnannotateImplicitAllowedTypes<T extends ImplicitAnnotatedAllowedTypes> =
 	T extends AnnotatedAllowedTypes
@@ -1048,12 +923,8 @@
 					: never;
 
 /**
-<<<<<<< HEAD
- * @alpha
-=======
  * Removes annotations from a list of allowed types that may contain annotations.
  * @system @alpha
->>>>>>> 12e5ab3b
  */
 export type UnannotateAllowedTypesList<
 	T extends readonly (AnnotatedAllowedType | LazyItem<TreeNodeSchema>)[],
@@ -1062,35 +933,23 @@
 };
 
 /**
-<<<<<<< HEAD
- * @alpha
-=======
  * Removes annotations from an allowed type that may contain annotations.
  * @system @alpha
->>>>>>> 12e5ab3b
  */
 export type UnannotateAllowedTypeOrLazyItem<
 	T extends AnnotatedAllowedType | LazyItem<TreeNodeSchema>,
 > = T extends AnnotatedAllowedType<infer X> ? X : T;
 
 /**
-<<<<<<< HEAD
- * @alpha
-=======
  * Removes all annotations from a set of allowed types.
  * @system @alpha
->>>>>>> 12e5ab3b
  */
 export type UnannotateAllowedTypes<T extends AnnotatedAllowedTypes> =
 	UnannotateAllowedTypesList<T["types"]>;
 
 /**
-<<<<<<< HEAD
- * @alpha
-=======
  * Removes annotations from an allowed type.
  * @system @alpha
->>>>>>> 12e5ab3b
  */
 export type UnannotateAllowedType<T extends AnnotatedAllowedType> =
 	T extends AnnotatedAllowedType<infer X> ? [X] : T;
@@ -1104,35 +963,21 @@
 export type ImplicitFieldSchema = FieldSchema | ImplicitAllowedTypes;
 
 /**
-<<<<<<< HEAD
- * TODO
-=======
  * Annotated schema for a field of a tree node.
->>>>>>> 12e5ab3b
  * @alpha
  */
 export type ImplicitAnnotatedFieldSchema = FieldSchema | ImplicitAnnotatedAllowedTypes;
 
 /**
-<<<<<<< HEAD
- * TODO
- * @alpha
-=======
  * Removes annotations from an annotated field schema.
  * @system @alpha
->>>>>>> 12e5ab3b
  */
 export type UnannotateImplicitFieldSchema<T extends ImplicitAnnotatedFieldSchema> =
 	T extends ImplicitAnnotatedAllowedTypes ? UnannotateImplicitAllowedTypes<T> : T;
 
 /**
-<<<<<<< HEAD
- * TODO
- * @alpha
-=======
  * Removes annotations from field schemas in a schema record.
  * @system @alpha
->>>>>>> 12e5ab3b
  */
 export type UnannotateSchemaRecord<
 	T extends RestrictiveStringRecord<ImplicitAnnotatedFieldSchema>,
