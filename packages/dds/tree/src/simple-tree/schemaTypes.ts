--- conflicted
+++ resolved
@@ -30,11 +30,8 @@
 	TreeNode,
 	TreeNodeSchemaCore,
 	TreeNodeSchemaNonClass,
-<<<<<<< HEAD
 	AnnotatedAllowedSchema,
-=======
 	UnhydratedFlexTreeNode,
->>>>>>> 3dc1105b
 } from "./core/index.js";
 import { inPrototypeChain } from "./core/index.js";
 import { isLazy, type FlexListToUnion, type LazyItem } from "./flexList.js";
