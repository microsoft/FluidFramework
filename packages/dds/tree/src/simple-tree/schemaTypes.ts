--- conflicted
+++ resolved
@@ -14,13 +14,16 @@
 	type FlexListToUnion,
 } from "../feature-libraries/index.js";
 import { type MakeNominal, brand, isReadonlyArray } from "../util/index.js";
-import type { Unhydrated, NodeKind, TreeNodeSchema } from "./core/index.js";
+import type {
+	Unhydrated,
+	NodeKind,
+	TreeNodeSchema,
+	TreeNodeSchemaClass,
+} from "./core/index.js";
 import type { FieldKey } from "../core/index.js";
 import type { InsertableContent } from "./proxies.js";
 
 /**
-<<<<<<< HEAD
-=======
  * Returns true if the given schema is a {@link TreeNodeSchemaClass}, or otherwise false if it is a {@link TreeNodeSchemaNonClass}.
  */
 export function isTreeNodeSchemaClass<
@@ -37,148 +40,6 @@
 }
 
 /**
- * Schema for a tree node.
- * @typeParam Name - The full (including scope) name/identifier for the schema.
- * @typeParam Kind - Which kind of node this schema is for.
- * @typeParam TNode - API for nodes that use this schema.
- * @typeParam TBuild - Data which can be used to construct an {@link Unhydrated} node of this type.
- * @typeParam Info - Data used when defining this schema.
- * @remarks
- * Captures the schema both as runtime data and compile time type information.
- * @sealed @public
- */
-export type TreeNodeSchema<
-	Name extends string = string,
-	Kind extends NodeKind = NodeKind,
-	TNode = unknown,
-	TBuild = never,
-	ImplicitlyConstructable extends boolean = boolean,
-	Info = unknown,
-> =
-	| TreeNodeSchemaClass<Name, Kind, TNode, TBuild, ImplicitlyConstructable, Info>
-	| TreeNodeSchemaNonClass<Name, Kind, TNode, TBuild, ImplicitlyConstructable, Info>;
-
-/**
- * Schema which is not a class.
- * @remarks
- * This is used for schema which cannot have their instances constructed using constructors, like leaf schema.
- * @privateRemarks
- * Non-class based schema can have issues with recursive types due to https://github.com/microsoft/TypeScript/issues/55832.
- * @sealed @public
- */
-export interface TreeNodeSchemaNonClass<
-	out Name extends string = string,
-	out Kind extends NodeKind = NodeKind,
-	out TNode = unknown,
-	in TInsertable = never,
-	out ImplicitlyConstructable extends boolean = boolean,
-	out Info = unknown,
-> extends TreeNodeSchemaCore<Name, Kind, ImplicitlyConstructable, Info> {
-	create(data: TInsertable): TNode;
-}
-
-/**
- * Tree node schema which is implemented using a class.
- * @remarks
- * Instances of this class are nodes in the tree.
- * This is also a constructor so that it can be subclassed.
- *
- * Using classes in this way allows introducing a named type and a named value at the same time, helping keep the runtime and compile time information together and easy to refer to un a uniform way.
- * Additionally, this works around https://github.com/microsoft/TypeScript/issues/55832 which causes similar patterns with less explicit types to infer "any" in the d.ts file.
- *
- * When sub-classing a a `TreeNodeSchemaClass`, some extra rules must be followed:
- *
- * - Only ever use a single class from the schema's class hierarchy within a document and its schema.
- * For example, if using {@link SchemaFactory.object} you can do:
- * ```typescript
- * // Recommended "customizable" object schema pattern.
- * class Good extends schemaFactory.object("A", {
- * 	exampleField: schemaFactory.number,
- * }) {
- * 	public exampleCustomMethod(): void {
- * 		this.exampleField++;
- * 	}
- * }
- * ```
- * But should avoid:
- * ```typescript
- * // This by itself is ok, and opts into "POJO mode".
- * const base = schemaFactory.object("A", {});
- * // This is a bad pattern since it leaves two classes in scope which derive from the same SchemaFactory defined class.
- * // If both get used, its an error!
- * class Invalid extends base {}
- * ```
- * - Do not modify the constructor input parameter types or values:
- * ```typescript
- * class Invalid extends schemaFactory.object("A", {
- * 	exampleField: schemaFactory.number,
- * }) {
- * 	// This Modifies the type of the constructor input.
- * 	// This is unsupported due to programmatic access to the constructor being used internally.
- * 	public constructor(a: number) {
- * 		super({ exampleField: a });
- * 	}
- * }
- * ```
- * @sealed @public
- */
-export interface TreeNodeSchemaClass<
-	out Name extends string = string,
-	out Kind extends NodeKind = NodeKind,
-	out TNode = unknown,
-	in TInsertable = never,
-	out ImplicitlyConstructable extends boolean = boolean,
-	out Info = unknown,
-> extends TreeNodeSchemaCore<Name, Kind, ImplicitlyConstructable, Info> {
-	/**
-	 * Constructs an {@link Unhydrated} node with this schema.
-	 * @remarks
-	 * This constructor is also used internally to construct hydrated nodes with a different parameter type.
-	 * Therefore, overriding this constructor with different argument types is not type-safe and is not supported.
-	 * @sealed
-	 */
-	new (data: TInsertable | InternalTreeNode): Unhydrated<TNode>;
-}
-
-/**
- * Data common to all tree node schema.
- * @remarks
- * Implementation detail of {@link TreeNodeSchema} which should be accessed instead of referring to this type directly.
- * @sealed @public
- */
-export interface TreeNodeSchemaCore<
-	out Name extends string,
-	out Kind extends NodeKind,
-	out ImplicitlyConstructable extends boolean,
-	out Info = unknown,
-> {
-	readonly identifier: Name;
-	readonly kind: Kind;
-
-	/**
-	 * Data used to define this schema.
-	 *
-	 * @remarks
-	 * The format depends on the kind of node it is for.
-	 * For example, the "object" node kind could store the field schema here.
-	 */
-	readonly info: Info;
-
-	/**
-	 * When constructing insertable content,
-	 * data that could be passed to the node's constructor can be used instead of an {@link Unhydrated} node
-	 * iff implicitlyConstructable is true.
-	 * @privateRemarks
-	 * Currently the logic for traversing insertable content,
-	 * both to build trees and to hydrate them does not defer to the schema classes to handle the policy,
-	 * so if their constructors differ from what is supported, some cases will not work.
-	 * Setting this to false adjusts the insertable types to disallow cases which could be impacted by these inconsistencies.
-	 */
-	readonly implicitlyConstructable: ImplicitlyConstructable;
-}
-
-/**
->>>>>>> 018de369
  * Types for use in fields.
  * @remarks
  * Type constraint used in schema declaration APIs.
