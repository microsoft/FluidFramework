--- conflicted
+++ resolved
@@ -82,7 +82,6 @@
 export type AllowedTypes = readonly LazyItem<TreeNodeSchema>[];
 
 /**
-<<<<<<< HEAD
  * Stores annotations for a set of allowed types.
  * @alpha
  */
@@ -137,10 +136,7 @@
 }
 
 /**
- * Kind of a field on a node.
-=======
  * Kind of a field on an {@link TreeObjectNode}.
->>>>>>> 5d4ccfae
  * @remarks
  * More kinds may be added over time, so do not assume this is an exhaustive set.
  * See {@link FieldSchema} for where these are used, and {@link SchemaFactory} for how to create schema which use them.
