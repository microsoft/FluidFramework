--- conflicted
+++ resolved
@@ -250,19 +250,18 @@
 	 * @defaultValue If not specified, the key that is persisted is the property key that was specified in the schema.
 	 */
 	readonly key?: string;
-<<<<<<< HEAD
-
-	/**
-	 * Optional metadata to associate with the field.
-	 */
-	readonly metadata?: TMetadata;
-=======
+
 	/**
 	 * A default provider used for fields which were not provided any values.
 	 * @privateRemarks
 	 * We are using an erased type here, as we want to expose this API but `InsertableContent` and `NodeKeyManager` are not public.
 	 */
 	readonly defaultProvider?: DefaultProvider;
+
+	/**
+	 * Optional metadata to associate with the field.
+	 */
+	readonly metadata?: TMetadata;
 }
 
 export type FieldProvider = (context: NodeKeyManager) => InsertableContent | undefined;
@@ -281,7 +280,6 @@
 
 export function getDefaultProvider(input: FieldProvider): DefaultProvider {
 	return input as unknown as DefaultProvider;
->>>>>>> af6e0be2
 }
 
 /**
