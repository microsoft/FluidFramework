/*!
 * Copyright (c) Microsoft Corporation and contributors. All rights reserved.
 * Licensed under the MIT License.
 */

import type {
	ExclusiveMapTree,
	SchemaAndPolicy,
	IForestSubscription,
	MapTree,
	UpPath,
	NodeIndex,
	FieldKey,
	DetachedField,
	TreeFieldStoredSchema,
} from "../core/index.js";
import {
	type FlexTreeContext,
	getSchemaAndPolicy,
	type FlexTreeHydratedContext,
	FieldKinds,
} from "../feature-libraries/index.js";
<<<<<<< HEAD
import type {
	ImplicitAnnotatedAllowedTypes,
	ImplicitAnnotatedFieldSchema,
=======
import {
	normalizeFieldSchema,
	type ImplicitAllowedTypes,
	type ImplicitFieldSchema,
>>>>>>> cd5976b9
} from "./schemaTypes.js";
import { type InsertableContent, mapTreeFromNodeData } from "./toMapTree.js";
import { UsageError } from "@fluidframework/telemetry-utils/internal";
import { brand } from "../util/index.js";
import {
	getKernel,
	type TreeNode,
	tryUnhydratedFlexTreeNode,
	unhydratedFlexTreeNodeToTreeNode,
} from "./core/index.js";
import { debugAssert, oob } from "@fluidframework/core-utils/internal";
import { inSchemaOrThrow, isFieldInSchema } from "../feature-libraries/index.js";
import { convertField } from "./toStoredSchema.js";

/**
 * Prepare content from a user for insertion into a tree.
 * @remarks
 * This validates and converts the input, and if necessary invokes {@link prepareContentForHydration}.
 *
 * The next edit made to `destinationContext`'s forest must be the creation of a detached field containing this content,
 * (Triggering {@link ForestEvents.afterRootFieldCreated}) otherwise hydration will break.
 */
export function prepareForInsertion<TIn extends InsertableContent | undefined>(
	data: TIn,
	schema: ImplicitAnnotatedFieldSchema,
	destinationContext: FlexTreeContext,
): TIn extends undefined ? undefined : ExclusiveMapTree {
	return prepareForInsertionContextless(
		data,
		schema,
		getSchemaAndPolicy(destinationContext),
		destinationContext.isHydrated() ? destinationContext : undefined,
		false,
	);
}

/**
 * {@link prepareForInsertion} but batched for array content.
 * @remarks
 * This is for inserting items into an array, not a inserting a {@link TreeArrayNode} (that would use {@link prepareForInsertion}).
 *
 * The next edits made to `destinationContext`'s forest must be the creation of a detached field.
 * One edit for each item in `data`, in order.
 *
 * @privateRemarks
 * This has to be done as a single operation for all items in data
 * (as opposed to mapping {@link prepareForInsertion} over the array)
 * due to how the eventing in prepareContentForHydration works.
 */
export function prepareArrayContentForInsertion(
	data: readonly InsertableContent[],
	schema: ImplicitAnnotatedAllowedTypes,
	destinationContext: FlexTreeContext,
): ExclusiveMapTree[] {
	const mapTrees: ExclusiveMapTree[] = data.map((item) =>
<<<<<<< HEAD
		mapTreeFromNodeData(item, schema, {
			context: destinationContext.isHydrated() ? destinationContext.nodeKeyManager : undefined,
			schemaValidationPolicy: getSchemaAndPolicy(destinationContext),
		}),
=======
		mapTreeFromNodeData(
			item,
			schema,
			destinationContext.isHydrated() ? destinationContext.nodeKeyManager : undefined,
		),
>>>>>>> cd5976b9
	);

	const fieldSchema = convertField(normalizeFieldSchema(schema));

	validateAndPrepare(
		getSchemaAndPolicy(destinationContext),
		destinationContext.isHydrated() ? destinationContext : undefined,
		{ kind: FieldKinds.sequence.identifier, types: fieldSchema.types },
		mapTrees,
	);

	return mapTrees;
}

/**
 * Split out from {@link prepareForInsertion} as to allow use without a context.
 *
<<<<<<< HEAD
 * @param isInitialization - True iff the insertion is done as part of initialization.
=======
 * @param hydratedData - If specified, the `mapTrees` will be prepared for hydration into this context.
 * `undefined` when `mapTrees` are being inserted into an {@link Unhydrated} tree.
>>>>>>> cd5976b9
 *
 * @remarks
 * Adding this entry point is a workaround for initialize not currently having a context.
 */
export function prepareForInsertionContextless<TIn extends InsertableContent | undefined>(
	data: TIn,
	schema: ImplicitAnnotatedFieldSchema,
	schemaAndPolicy: SchemaAndPolicy,
	hydratedData: Pick<FlexTreeHydratedContext, "checkout" | "nodeKeyManager"> | undefined,
	isInitialization: boolean,
): TIn extends undefined ? undefined : ExclusiveMapTree {
<<<<<<< HEAD
	const mapTree = mapTreeFromNodeData(data, schema, {
		context: hydratedData?.nodeKeyManager,
		schemaValidationPolicy: schemaAndPolicy,
		isInitialization,
	});
=======
	const mapTree = mapTreeFromNodeData(data, schema, hydratedData?.nodeKeyManager);
>>>>>>> cd5976b9

	const contentArray = mapTree === undefined ? [] : [mapTree];
	const fieldSchema = convertField(normalizeFieldSchema(schema));
	validateAndPrepare(schemaAndPolicy, hydratedData, fieldSchema, contentArray);

	return mapTree as TIn extends undefined ? undefined : ExclusiveMapTree;
}

/**
 * If hydrating, do a final validation against the schema and prepare the content for hydration.
 *
 * @param hydratedData - If specified, the `mapTrees` will be prepared for hydration into this context.
 * `undefined` when `mapTrees` are being inserted into an {@link Unhydrated} tree.
 */
function validateAndPrepare(
	schemaAndPolicy: SchemaAndPolicy,
	hydratedData: Pick<FlexTreeHydratedContext, "checkout" | "nodeKeyManager"> | undefined,
	fieldSchema: TreeFieldStoredSchema,
	mapTrees: ExclusiveMapTree[],
): void {
	if (hydratedData !== undefined) {
		if (schemaAndPolicy.policy.validateSchema === true) {
			const maybeError = isFieldInSchema(mapTrees, fieldSchema, schemaAndPolicy);
			inSchemaOrThrow(maybeError);
		}
		prepareContentForHydration(mapTrees, hydratedData.checkout.forest);
	}
}

/**
 * An {@link UpPath} that is just index zero in a {@link DetachedField} which can be modified at a later time.
 */
interface Root extends UpPath {
	readonly parent: undefined;
	parentField: DetachedField & FieldKey;
	readonly parentIndex: NodeIndex & 0;
}

/**
 * The path from the included node to the root of the content tree it was inserted as part of.
 */
interface RelativeNodePath {
	readonly path: UpPath;
	readonly node: TreeNode;
}

/**
 * {@link RelativeNodePath}s for every {@link TreeNode} in the content tree inserted as an atomic operation.
 */
interface LocatedNodesBatch {
	/**
	 * UpPath shared by all {@link RelativeNodePath}s in this batch corresponding to the root of the inserted content.
	 */
	readonly rootPath: Root;
	readonly paths: RelativeNodePath[];
}

/**
 * A dummy key value used in {@link LocatedNodesBatch.rootPath} which will be replaced with the actual detached field once it is known.
 */
const placeholderKey: DetachedField & FieldKey = brand("placeholder" as const);

/**
 * Records any proxies in the given content tree and does the necessary bookkeeping to ensure they are synchronized with subsequent reads of the tree.
 * @remarks If the content tree contains any proxies, this function must be called just prior to inserting the content into the tree.
 * Specifically, no other content may be inserted into the tree between the invocation of this function and the insertion of `content`.
 * The insertion of `content` must occur or else this function will cause memory leaks.
 * @param content - the content subsequence to be inserted, of which might deeply contain {@link TreeNode}s which need to be hydrated.
 * @param forest - the forest the content is being inserted into.
 * See {@link extractFactoryContent} for more details.
 */
function prepareContentForHydration(
	content: readonly MapTree[],
	forest: IForestSubscription,
): void {
	const batches: LocatedNodesBatch[] = [];
	for (const item of content) {
		const batch: LocatedNodesBatch = {
			rootPath: {
				parent: undefined,
				parentField: placeholderKey,
				parentIndex: 0,
			},
			paths: [],
		};
		batches.push(batch);
		walkMapTree(item, batch.rootPath, (p, node) => {
			batch.paths.push({ path: p, node });
		});
	}

	scheduleHydration(batches, forest);
}

function walkMapTree(
	mapTree: MapTree,
	path: UpPath,
	onVisitTreeNode: (path: UpPath, treeNode: TreeNode) => void,
): void {
	if (tryUnhydratedFlexTreeNode(mapTree)?.parentField.parent.parent !== undefined) {
		throw new UsageError(
			"Attempted to insert a node which is already under a parent. If this is desired, remove the node from its parent before inserting it elsewhere.",
		);
	}

	type Next = [path: UpPath, tree: MapTree];
	const nexts: Next[] = [];
	for (let next: Next | undefined = [path, mapTree]; next !== undefined; next = nexts.pop()) {
		const [p, m] = next;
		const mapTreeNode = tryUnhydratedFlexTreeNode(m);
		if (mapTreeNode !== undefined) {
			const treeNode = unhydratedFlexTreeNodeToTreeNode.get(mapTreeNode);
			if (treeNode !== undefined) {
				onVisitTreeNode(p, treeNode);
			}
		}

		for (const [key, field] of m.fields) {
			for (const [i, child] of field.entries()) {
				nexts.push([
					{
						parent: p,
						parentField: key,
						parentIndex: i,
					},
					child,
				]);
			}
		}
	}
}

/**
 * Register events which will hydrate batches of nodes when they are inserted.
 * The next edits to forest must be their insertions, in order, or data corruption can occur.
 * @param locatedNodes - the nodes to register with the forest.
 * Each index in this array expects its content to be added and produce its own `afterRootFieldCreated` event.
 * If array subsequence insertion is optimized to produce a single event, this will not work correctly as is, and will need to be modified to take in a single {@link LocatedNodesBatch}.
 */
function scheduleHydration(
	locatedNodes: readonly LocatedNodesBatch[],
	forest: IForestSubscription,
): void {
	// Only subscribe to the event if there is at least one TreeNode tree to hydrate - this is not the case when inserting an empty array [].
	if (locatedNodes.length > 0) {
		// Creating a new array emits one event per element in the array, so listen to the event once for each element
		let i = 0;
		const off = forest.events.on("afterRootFieldCreated", (fieldKey) => {
			// Indexing is safe here because of the length check above. This assumes the array has not been modified which should be the case.
			const batch = locatedNodes[i] ?? oob();
			debugAssert(() => batch.rootPath.parentField === placeholderKey);
			batch.rootPath.parentField = brand(fieldKey);
			for (const { path, node } of batch.paths) {
				getKernel(node).hydrate(forest.anchors, path);
			}
			if (++i === locatedNodes.length) {
				off();
			}
		});
	}
}<|MERGE_RESOLUTION|>--- conflicted
+++ resolved
@@ -20,16 +20,12 @@
 	type FlexTreeHydratedContext,
 	FieldKinds,
 } from "../feature-libraries/index.js";
-<<<<<<< HEAD
 import type {
 	ImplicitAnnotatedAllowedTypes,
 	ImplicitAnnotatedFieldSchema,
-=======
-import {
 	normalizeFieldSchema,
 	type ImplicitAllowedTypes,
 	type ImplicitFieldSchema,
->>>>>>> cd5976b9
 } from "./schemaTypes.js";
 import { type InsertableContent, mapTreeFromNodeData } from "./toMapTree.js";
 import { UsageError } from "@fluidframework/telemetry-utils/internal";
@@ -85,18 +81,11 @@
 	destinationContext: FlexTreeContext,
 ): ExclusiveMapTree[] {
 	const mapTrees: ExclusiveMapTree[] = data.map((item) =>
-<<<<<<< HEAD
-		mapTreeFromNodeData(item, schema, {
-			context: destinationContext.isHydrated() ? destinationContext.nodeKeyManager : undefined,
-			schemaValidationPolicy: getSchemaAndPolicy(destinationContext),
-		}),
-=======
 		mapTreeFromNodeData(
 			item,
 			schema,
 			destinationContext.isHydrated() ? destinationContext.nodeKeyManager : undefined,
 		),
->>>>>>> cd5976b9
 	);
 
 	const fieldSchema = convertField(normalizeFieldSchema(schema));
@@ -114,12 +103,9 @@
 /**
  * Split out from {@link prepareForInsertion} as to allow use without a context.
  *
-<<<<<<< HEAD
  * @param isInitialization - True iff the insertion is done as part of initialization.
-=======
  * @param hydratedData - If specified, the `mapTrees` will be prepared for hydration into this context.
  * `undefined` when `mapTrees` are being inserted into an {@link Unhydrated} tree.
->>>>>>> cd5976b9
  *
  * @remarks
  * Adding this entry point is a workaround for initialize not currently having a context.
@@ -131,15 +117,7 @@
 	hydratedData: Pick<FlexTreeHydratedContext, "checkout" | "nodeKeyManager"> | undefined,
 	isInitialization: boolean,
 ): TIn extends undefined ? undefined : ExclusiveMapTree {
-<<<<<<< HEAD
-	const mapTree = mapTreeFromNodeData(data, schema, {
-		context: hydratedData?.nodeKeyManager,
-		schemaValidationPolicy: schemaAndPolicy,
-		isInitialization,
-	});
-=======
 	const mapTree = mapTreeFromNodeData(data, schema, hydratedData?.nodeKeyManager);
->>>>>>> cd5976b9
 
 	const contentArray = mapTree === undefined ? [] : [mapTree];
 	const fieldSchema = convertField(normalizeFieldSchema(schema));
