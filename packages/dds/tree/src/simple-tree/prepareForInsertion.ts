/*!
 * Copyright (c) Microsoft Corporation and contributors. All rights reserved.
 * Licensed under the MIT License.
 */

import type {
	SchemaAndPolicy,
	IForestSubscription,
	UpPath,
	NodeIndex,
	FieldKey,
	DetachedField,
	TreeFieldStoredSchema,
} from "../core/index.js";
import {
	type FlexTreeContext,
	getSchemaAndPolicy,
	type FlexTreeHydratedContextMinimal,
	FieldKinds,
	type FlexTreeHydratedContextMinimal,
	type FlexibleFieldContent,
	type FlexibleNodeContent,
} from "../feature-libraries/index.js";
import {
	normalizeFieldSchema,
	type ImplicitAllowedTypes,
	type ImplicitFieldSchema,
} from "./schemaTypes.js";
import { type InsertableContent, mapTreeFromNodeData } from "./toMapTree.js";
import { UsageError } from "@fluidframework/telemetry-utils/internal";
import { brand } from "../util/index.js";
import {
	getKernel,
	type TreeNode,
	type UnhydratedFlexTreeNode,
	unhydratedFlexTreeNodeToTreeNode,
} from "./core/index.js";
import { debugAssert, oob } from "@fluidframework/core-utils/internal";
import { inSchemaOrThrow, isFieldInSchema } from "../feature-libraries/index.js";
import { convertField } from "./toStoredSchema.js";

/**
 * Prepare content from a user for insertion into a tree.
 * @remarks
 * This validates and converts the input, and if necessary invokes {@link prepareContentForHydration}.
 *
 * The next edit made to `destinationContext`'s forest must be the creation of a detached field containing this content,
 * (Triggering {@link ForestEvents.afterRootFieldCreated}) otherwise hydration will break.
 */
export function prepareForInsertion<TIn extends InsertableContent | undefined>(
	data: TIn,
	schema: ImplicitFieldSchema,
	destinationContext: FlexTreeContext,
): TIn extends undefined ? undefined : FlexibleNodeContent {
	return prepareForInsertionContextless(
		data,
		schema,
		getSchemaAndPolicy(destinationContext),
		destinationContext.isHydrated() ? destinationContext : undefined,
	);
}

/**
 * {@link prepareForInsertion} but batched for array content.
 * @remarks
 * This is for inserting items into an array, not a inserting a {@link TreeArrayNode} (that would use {@link prepareForInsertion}).
 *
 * The next edits made to `destinationContext`'s forest must be the creation of a detached field.
 * One edit for each item in `data`, in order.
 *
 * @privateRemarks
 * This has to be done as a single operation for all items in data
 * (as opposed to mapping {@link prepareForInsertion} over the array)
 * due to how the eventing in prepareContentForHydration works.
 */
export function prepareArrayContentForInsertion(
	data: readonly InsertableContent[],
	schema: ImplicitAllowedTypes,
	destinationContext: FlexTreeContext,
): FlexibleFieldContent {
	const mapTrees: UnhydratedFlexTreeNode[] = data.map((item) =>
		mapTreeFromNodeData(item, schema),
	);

	const fieldSchema = convertField(normalizeFieldSchema(schema));

	validateAndPrepare(
		getSchemaAndPolicy(destinationContext),
		destinationContext.isHydrated() ? destinationContext : undefined,
		{ kind: FieldKinds.sequence.identifier, types: fieldSchema.types },
		mapTrees,
	);

	return mapTrees;
}

/**
 * Split out from {@link prepareForInsertion} as to allow use without a context.
 *
 * @param hydratedData - If specified, the `mapTrees` will be prepared for hydration into this context.
 * `undefined` when `mapTrees` are being inserted into an {@link Unhydrated} tree.
 *
 * @remarks
 * Adding this entry point is a workaround for initialize not currently having a context.
 */
export function prepareForInsertionContextless<TIn extends InsertableContent | undefined>(
	data: TIn,
	schema: ImplicitFieldSchema,
	schemaAndPolicy: SchemaAndPolicy,
<<<<<<< HEAD
	hydratedData: Pick<FlexTreeHydratedContext, "checkout" | "nodeKeyManager"> | undefined,
): TIn extends undefined ? undefined : FlexibleNodeContent {
	const mapTree = mapTreeFromNodeData(data, schema);
=======
	hydratedData: FlexTreeHydratedContextMinimal | undefined,
): TIn extends undefined ? undefined : ExclusiveMapTree {
	const mapTree = mapTreeFromNodeData(data, schema, hydratedData?.nodeKeyManager);
>>>>>>> 07626602

	const contentArray = mapTree === undefined ? [] : [mapTree];
	const fieldSchema = convertField(normalizeFieldSchema(schema));
	validateAndPrepare(schemaAndPolicy, hydratedData, fieldSchema, contentArray);

	return mapTree;
}

/**
 * If hydrating, do a final validation against the schema and prepare the content for hydration.
 *
 * @param hydratedData - If specified, the `mapTrees` will be prepared for hydration into this context.
 * `undefined` when `mapTrees` are being inserted into an {@link Unhydrated} tree.
 */
function validateAndPrepare(
	schemaAndPolicy: SchemaAndPolicy,
	hydratedData: FlexTreeHydratedContextMinimal | undefined,
	fieldSchema: TreeFieldStoredSchema,
	mapTrees: readonly UnhydratedFlexTreeNode[],
): void {
	if (hydratedData !== undefined) {
		// Prepare content before validating side this populated defaults using the provided context rather than the global context.
		// This ensures that when validation requests identifiers (or any other contextual defaults),
		// they were already creating used the more specific context we have access to from `hydratedData`.
		prepareContentForHydration(mapTrees, hydratedData.checkout.forest, hydratedData);
		if (schemaAndPolicy.policy.validateSchema === true) {
			const maybeError = isFieldInSchema(mapTrees, fieldSchema, schemaAndPolicy);
			inSchemaOrThrow(maybeError);
		}
	}
}

/**
 * An {@link UpPath} that is just index zero in a {@link DetachedField} which can be modified at a later time.
 */
interface Root extends UpPath {
	readonly parent: undefined;
	parentField: DetachedField & FieldKey;
	readonly parentIndex: NodeIndex & 0;
}

/**
 * The path from the included node to the root of the content tree it was inserted as part of.
 */
interface RelativeNodePath {
	readonly path: UpPath;
	readonly node: TreeNode;
}

/**
 * {@link RelativeNodePath}s for every {@link TreeNode} in the content tree inserted as an atomic operation.
 */
interface LocatedNodesBatch {
	/**
	 * UpPath shared by all {@link RelativeNodePath}s in this batch corresponding to the root of the inserted content.
	 */
	readonly rootPath: Root;
	readonly paths: RelativeNodePath[];
}

/**
 * A dummy key value used in {@link LocatedNodesBatch.rootPath} which will be replaced with the actual detached field once it is known.
 */
const placeholderKey: DetachedField & FieldKey = brand("placeholder" as const);

/**
 * Records any proxies in the given content tree and does the necessary bookkeeping to ensure they are synchronized with subsequent reads of the tree.
 * @remarks If the content tree contains any proxies, this function must be called just prior to inserting the content into the tree.
 * Specifically, no other content may be inserted into the tree between the invocation of this function and the insertion of `content`.
 * The insertion of `content` must occur or else this function will cause memory leaks.
 *
 * Exported fot testing purposes: otherwise should not be used outside this module.
 * @param content - the content subsequence to be inserted, of which might deeply contain {@link TreeNode}s which need to be hydrated.
 * @param forest - the forest the content is being inserted into.
 * See {@link extractFactoryContent} for more details.
 */
export function prepareContentForHydration(
	content: readonly UnhydratedFlexTreeNode[],
	forest: IForestSubscription,
	context: FlexTreeHydratedContextMinimal,
): void {
	const batches: LocatedNodesBatch[] = [];
	for (const item of content) {
		const batch: LocatedNodesBatch = {
			rootPath: {
				parent: undefined,
				parentField: placeholderKey,
				parentIndex: 0,
			},
			paths: [],
		};
		batches.push(batch);
		walkMapTree(
			item,
			batch.rootPath,
			(p, node) => {
				batch.paths.push({ path: p, node });
			},
			context,
		);
	}

	scheduleHydration(batches, forest);
}

function walkMapTree(
	root: UnhydratedFlexTreeNode,
	path: UpPath,
	onVisitTreeNode: (path: UpPath, treeNode: TreeNode) => void,
	context: FlexTreeHydratedContextMinimal,
): void {
	if (root.parentField.parent.parent !== undefined) {
		throw new UsageError(
			"Attempted to insert a node which is already under a parent. If this is desired, remove the node from its parent before inserting it elsewhere.",
		);
	}

	type Next = [path: UpPath, tree: UnhydratedFlexTreeNode];
	const nexts: Next[] = [];
	for (let next: Next | undefined = [path, root]; next !== undefined; next = nexts.pop()) {
		const [p, node] = next;
		if (node !== undefined) {
			const treeNode = unhydratedFlexTreeNodeToTreeNode.get(node);
			if (treeNode !== undefined) {
				onVisitTreeNode(p, treeNode);
			}
		}

		for (const [key, field] of node.allFieldsLazy) {
			field.fillPendingDefaults(context);
			for (const [i, child] of field.children.entries()) {
				nexts.push([
					{
						parent: p,
						parentField: key,
						parentIndex: i,
					},
					child,
				]);
			}
		}
	}
}

/**
 * Register events which will hydrate batches of nodes when they are inserted.
 * The next edits to forest must be their insertions, in order, or data corruption can occur.
 * @param locatedNodes - the nodes to register with the forest.
 * Each index in this array expects its content to be added and produce its own `afterRootFieldCreated` event.
 * If array subsequence insertion is optimized to produce a single event, this will not work correctly as is, and will need to be modified to take in a single {@link LocatedNodesBatch}.
 */
function scheduleHydration(
	locatedNodes: readonly LocatedNodesBatch[],
	forest: IForestSubscription,
): void {
	// Only subscribe to the event if there is at least one TreeNode tree to hydrate - this is not the case when inserting an empty array [].
	if (locatedNodes.length > 0) {
		// Creating a new array emits one event per element in the array, so listen to the event once for each element
		let i = 0;
		const off = forest.events.on("afterRootFieldCreated", (fieldKey) => {
			// Indexing is safe here because of the length check above. This assumes the array has not been modified which should be the case.
			const batch = locatedNodes[i] ?? oob();
			debugAssert(() => batch.rootPath.parentField === placeholderKey);
			batch.rootPath.parentField = brand(fieldKey);
			for (const { path, node } of batch.paths) {
				getKernel(node).hydrate(forest.anchors, path);
			}
			if (++i === locatedNodes.length) {
				off();
			}
		});
	}
}<|MERGE_RESOLUTION|>--- conflicted
+++ resolved
@@ -107,15 +107,9 @@
 	data: TIn,
 	schema: ImplicitFieldSchema,
 	schemaAndPolicy: SchemaAndPolicy,
-<<<<<<< HEAD
-	hydratedData: Pick<FlexTreeHydratedContext, "checkout" | "nodeKeyManager"> | undefined,
-): TIn extends undefined ? undefined : FlexibleNodeContent {
-	const mapTree = mapTreeFromNodeData(data, schema);
-=======
 	hydratedData: FlexTreeHydratedContextMinimal | undefined,
 ): TIn extends undefined ? undefined : ExclusiveMapTree {
 	const mapTree = mapTreeFromNodeData(data, schema, hydratedData?.nodeKeyManager);
->>>>>>> 07626602
 
 	const contentArray = mapTree === undefined ? [] : [mapTree];
 	const fieldSchema = convertField(normalizeFieldSchema(schema));
