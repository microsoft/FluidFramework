--- conflicted
+++ resolved
@@ -156,7 +156,6 @@
 	allowedTypes: ReadonlySet<TreeNodeSchema>,
 	nodeKeyManager: NodeKeyManager,
 	schemaValidationPolicy?: SchemaAndPolicy,
-<<<<<<< HEAD
 ): MapTree;
 export function nodeDataToMapTree(
 	data: InsertableContent | undefined,
@@ -173,10 +172,6 @@
 	if (data === undefined) {
 		return undefined;
 	}
-=======
-): MapTree {
-	assert(data !== undefined, 0x846 /* Cannot map undefined tree. */);
->>>>>>> c9bc72c5
 
 	const schema = getType(data, allowedTypes);
 
