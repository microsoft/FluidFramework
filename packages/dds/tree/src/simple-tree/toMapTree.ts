--- conflicted
+++ resolved
@@ -610,16 +610,9 @@
 	// TODO#7441: Consider allowing data to be inserted which has keys that are extraneous/unknown to the schema (those keys are ignored)
 
 	// If the schema has a required key which is not present in the input object, reject it.
-<<<<<<< HEAD
-	for (const [fieldKey, fieldSchema] of Object.entries(fields)) {
-		const normalizedFieldSchema = normalizeFieldSchema(fieldSchema);
-		if (data[fieldKey] === undefined && normalizedFieldSchema.kind === FieldKind.Required) {
-			return CompatibilityLevel.None;
-=======
 	for (const [fieldKey, fieldSchema] of schema.fields) {
 		if (data[fieldKey] === undefined && fieldSchema.requiresValue) {
-			return false;
->>>>>>> 98f81b1c
+			return CompatibilityLevel.None;
 		}
 	}
 
