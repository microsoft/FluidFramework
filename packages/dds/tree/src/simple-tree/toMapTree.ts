--- conflicted
+++ resolved
@@ -64,32 +64,6 @@
  */
 
 /**
- * Options for {@link mapTreeFromNodeData}.
- */
-interface MapTreeFromNodeDataOptions {
-	/**
-	 * An optional context which, if present, will allow defaults to be created by {@link ContextualFieldProvider}s.
-	 * If absent, only defaults from {@link ConstantFieldProvider}s will be created.
-	 */
-	context?: NodeIdentifierManager;
-	/**
-	 * The stored schema and policy to be used for validation, if the policy says schema
-	 * validation should happen. If it does, the input tree will be validated against this schema + policy, and an error will
-	 * be thrown if the tree does not conform to the schema. If undefined, no validation against the stored schema is done.
-	 *
-	 * TODO:BUG: AB#9131
-	 * This schema validation is done before defaults are provided.
-	 * This can not easily be fixed by reordering things within this implementation since even at the end of this function defaults requiring a context may not have been filled.
-	 * This means schema validation reject required fields getting their value from a default like identifier fields.
-	 */
-	schemaValidationPolicy?: SchemaAndPolicy;
-	/**
-	 * True iff the produced map tree will be used for initialization. defaults to false.
-	 */
-	isInitialization?: boolean;
-}
-
-/**
  * Transforms an input {@link TypedNode} tree to a {@link MapTree}.
  * @param data - The input tree to be converted.
  * If the data is an unsupported value (e.g. NaN), a fallback value will be used when supported,
@@ -120,35 +94,19 @@
  */
 export function mapTreeFromNodeData(
 	data: InsertableContent,
-<<<<<<< HEAD
 	allowedTypes: ImplicitAnnotatedAllowedTypes,
-	options?: MapTreeFromNodeDataOptions,
+	context?: NodeIdentifierManager,
 ): ExclusiveMapTree;
 export function mapTreeFromNodeData(
 	data: InsertableContent | undefined,
 	allowedTypes: ImplicitAnnotatedFieldSchema,
-	options?: MapTreeFromNodeDataOptions,
+	context?: NodeIdentifierManager,
 ): ExclusiveMapTree | undefined;
 export function mapTreeFromNodeData(
 	data: InsertableContent | undefined,
 	allowedTypes: ImplicitAnnotatedFieldSchema,
-	options?: MapTreeFromNodeDataOptions,
-=======
-	allowedTypes: ImplicitAllowedTypes,
 	context?: NodeIdentifierManager,
-): ExclusiveMapTree;
-export function mapTreeFromNodeData(
-	data: InsertableContent | undefined,
-	allowedTypes: ImplicitFieldSchema,
-	context?: NodeIdentifierManager,
-): ExclusiveMapTree | undefined;
-export function mapTreeFromNodeData(
-	data: InsertableContent | undefined,
-	allowedTypes: ImplicitFieldSchema,
-	context?: NodeIdentifierManager,
->>>>>>> cd5976b9
 ): ExclusiveMapTree | undefined {
-	const { schemaValidationPolicy, context, isInitialization } = options ?? {};
 	const normalizedFieldSchema = normalizeFieldSchema(allowedTypes);
 
 	if (data === undefined) {
@@ -162,14 +120,14 @@
 	const mapTree = nodeDataToMapTree(
 		data,
 		normalizedFieldSchema.annotatedAllowedTypeSet,
-		isInitialization ?? false,
+		false,
 	);
 	// Add what defaults can be provided. If no `context` is providing, some defaults may still be missing.
 	addDefaultsToMapTree(
 		mapTree,
 		normalizedFieldSchema.allowedTypes,
 		context,
-		isInitialization ?? false,
+		false,
 	);
 
 	return mapTree;
