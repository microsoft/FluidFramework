--- conflicted
+++ resolved
@@ -27,11 +27,7 @@
 	scoped,
 	structuralName,
 	type NodeSchemaOptions,
-<<<<<<< HEAD
-	type SchemaFactoryObjectOptions,
-=======
 	type ObjectSchemaOptions,
->>>>>>> 171717fa
 	type ScopedSchemaName,
 } from "./schemaFactory.js";
 import type { System_Unsafe, TreeRecordNodeUnsafe } from "./typesUnsafe.js";
@@ -131,61 +127,6 @@
 			System_Unsafe.TreeObjectNodeUnsafe<T, TScopedName>,
 			object & System_Unsafe.InsertableObjectFromSchemaRecordUnsafe<T>,
 			false,
-			T,
-			never,
-			TCustomMetadata
-		>;
-	}
-
-	/**
-	 * Define a {@link TreeNodeSchemaClass} for a {@link TreeObjectNode}.
-	 *
-	 * @param name - Unique identifier for this schema within this factory's scope.
-	 * @param fields - Schema for fields of the object node's schema. Defines what children can be placed under each key.
-	 * @param options - Additional options for the schema.
-	 */
-	public objectBeta<
-		const Name extends TName,
-		const T extends RestrictiveStringRecord<ImplicitFieldSchema>,
-		const TCustomMetadata = unknown,
-	>(
-		name: Name,
-		fields: T,
-		options?: SchemaFactoryObjectOptions<TCustomMetadata>,
-	): TreeNodeSchemaClass<
-		/* Name */ ScopedSchemaName<TScope, Name>,
-		/* Kind */ NodeKind.Object,
-		/* TNode */ TreeObjectNode<T, ScopedSchemaName<TScope, Name>>,
-		/* TInsertable */ object & InsertableObjectFromSchemaRecord<T>,
-		/* ImplicitlyConstructable */ true,
-		/* Info */ T,
-		/* TConstructorExtra */ never,
-		/* TCustomMetadata */ TCustomMetadata
-	> {
-		const object = objectSchema(
-			scoped(this, name),
-			fields,
-			true,
-			options?.allowUnknownOptionalFields ??
-				defaultSchemaFactoryObjectOptions.allowUnknownOptionalFields,
-			options?.metadata,
-		);
-
-		return object as TreeNodeSchemaClass<
-			ScopedSchemaName<TScope, Name>,
-			NodeKind.Object,
-			TreeObjectNode<RestrictiveStringRecord<ImplicitFieldSchema>>,
-			unknown,
-			true,
-			T,
-			never,
-			TCustomMetadata
-		> as TreeNodeSchemaClass<
-			ScopedSchemaName<TScope, Name>,
-			NodeKind.Object,
-			TreeObjectNode<T, ScopedSchemaName<TScope, Name>>,
-			object & InsertableObjectFromSchemaRecord<T>,
-			true,
 			T,
 			never,
 			TCustomMetadata
