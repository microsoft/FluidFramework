--- conflicted
+++ resolved
@@ -91,7 +91,6 @@
 		true,
 		T
 	> {
-<<<<<<< HEAD
 		// TODO: make type safe
 		return objectSchema(
 			scoped<TScope, TName, Name>(this, name),
@@ -106,12 +105,6 @@
 			true,
 			T
 		>;
-=======
-		return objectSchema(scoped<TScope, TName, Name>(this, name), fields, true, {
-			...defaultSchemaFactoryObjectOptions,
-			...(options ?? {}),
-		});
->>>>>>> accd36a9
 	}
 
 	public override objectRecursive<
