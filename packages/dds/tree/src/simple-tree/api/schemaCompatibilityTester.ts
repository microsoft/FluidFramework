--- conflicted
+++ resolved
@@ -18,12 +18,7 @@
 	type FullSchemaPolicy,
 	isNeverTree,
 } from "../../feature-libraries/index.js";
-<<<<<<< HEAD
-import type { FieldSchema } from "../schemaTypes.js";
-=======
 import type { FieldSchema } from "../fieldSchema.js";
-import { toStoredSchema } from "../toStoredSchema.js";
->>>>>>> d0ff126c
 
 import type { SchemaCompatibilityStatus } from "./tree.js";
 import {
