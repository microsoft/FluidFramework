--- conflicted
+++ resolved
@@ -11,8 +11,11 @@
 	makeSchemaCodec,
 	SchemaCodecVersion,
 } from "../../feature-libraries/index.js";
-// eslint-disable-next-line import/no-internal-modules
-import type { Format } from "../../feature-libraries/schema-index/index.js";
+import {
+	clientVersionToSchemaVersion,
+	type Format,
+	// eslint-disable-next-line import/no-internal-modules
+} from "../../feature-libraries/schema-index/index.js";
 import type { JsonCompatible } from "../../util/index.js";
 import { normalizeFieldSchema, type ImplicitFieldSchema } from "../schemaTypes.js";
 import { simpleToStoredSchema } from "../toStoredSchema.js";
@@ -50,19 +53,13 @@
  * Public API surface uses "persisted" terminology while internally we use "stored".
  * @alpha
  */
-<<<<<<< HEAD
-export function extractPersistedSchema(schema: ImplicitFieldSchema): JsonCompatible {
-	const stored = toStoredSchema(schema);
-	return encodeTreeSchema(stored, SchemaCodecVersion.v1);
-=======
 export function extractPersistedSchema(
 	schema: SimpleTreeSchema,
 	oldestCompatibleClient: FluidClientVersion,
 ): JsonCompatible {
 	const stored = simpleToStoredSchema(schema);
-	// TODO: use `oldestCompatibleClient` here to encode once multiple formats are supported.
-	return encodeTreeSchema(stored);
->>>>>>> 2e6b0cfd
+	const writeVersion = clientVersionToSchemaVersion(oldestCompatibleClient);
+	return encodeTreeSchema(stored, writeVersion);
 }
 
 /**
