--- conflicted
+++ resolved
@@ -57,18 +57,11 @@
  * @alpha
  */
 export function extractPersistedSchema(
-<<<<<<< HEAD
 	schema: SimpleTreeSchema,
 	oldestCompatibleClient: FluidClientVersion,
 ): JsonCompatible {
 	const stored = simpleToStoredSchema(schema);
 	const writeVersion = clientVersionToSchemaVersion(oldestCompatibleClient);
-=======
-	schema: ImplicitFieldSchema,
-	writeVersion: number,
-): JsonCompatible {
-	const stored = toStoredSchema(schema);
->>>>>>> 997f8568
 	return encodeTreeSchema(stored, writeVersion);
 }
 
