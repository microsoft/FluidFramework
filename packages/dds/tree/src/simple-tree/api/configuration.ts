--- conflicted
+++ resolved
@@ -3,11 +3,7 @@
  * Licensed under the MIT License.
  */
 
-<<<<<<< HEAD
-import { assert, fail, oob } from "@fluidframework/core-utils/internal";
-=======
-import { assert, debugAssert, fail } from "@fluidframework/core-utils/internal";
->>>>>>> 3af0007f
+import { assert, debugAssert, fail, oob } from "@fluidframework/core-utils/internal";
 import { UsageError } from "@fluidframework/telemetry-utils/internal";
 
 import {
@@ -351,7 +347,7 @@
 	}
 
 	if (records.length > 1) {
-		errors.push(
+		ambiguityErrors.push(
 			`More than one kind of record allowed within union (${formatTypes(records)}). This would require type disambiguation which is not supported by records during import or export.`,
 		);
 	}
@@ -362,7 +358,6 @@
 		);
 	}
 
-<<<<<<< HEAD
 	/**
 	 * Constructs a sentence-formatted list of entries, using commas and "and" as appropriate.
 	 */
@@ -398,13 +393,8 @@
 			nodeKindListEntries.push("records");
 		}
 		const nodeKindListString = sentenceList(nodeKindListEntries);
-		errors.push(
+		ambiguityErrors.push(
 			`A combination of ${nodeKindListString} is allowed within union (${formatTypes([...objects, ...maps, ...records])}). These can be constructed from objects and can be ambiguous.`,
-=======
-	if (objects.length > 0 && maps.length > 0) {
-		ambiguityErrors.push(
-			`Both a object and a map allowed within union (${formatTypes([...objects, ...maps])}). Both can be constructed from objects and can be ambiguous.`,
->>>>>>> 3af0007f
 		);
 	}
 
