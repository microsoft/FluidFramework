/*!
 * Copyright (c) Microsoft Corporation and contributors. All rights reserved.
 * Licensed under the MIT License.
 */

import type { IFluidHandle } from "@fluidframework/core-interfaces";
import type { ImplicitAllowedTypes } from "../core/index.js";
import { FieldKind, getDefaultProvider, createFieldSchema } from "../fieldSchema.js";
import type {
	FieldProps,
	FieldSchema,
	DefaultProvider,
	FieldPropsAlpha,
	FieldSchemaAlpha,
} from "../fieldSchema.js";
import type { LeafSchema } from "../leafNodeSchema.js";
import {
	stringSchema,
	numberSchema,
	booleanSchema,
	nullSchema,
	handleSchema,
} from "../leafNodeSchema.js";
import type {
	System_Unsafe,
	FieldSchemaAlphaUnsafe,
	ImplicitAnnotatedAllowedTypesUnsafe,
	UnannotateImplicitAllowedTypesUnsafe,
} from "./typesUnsafe.js";

/**
 * Stateless APIs exposed via {@link SchemaFactory} as both instance properties and as statics.
 * @privateRemarks
 * We have no way to make linkable members which exist both as statics and instance properties since API-Extractor does not support this.
 * As a workaround, we have this type as a third place which can be linked.
 * @system @sealed @public
 */
export interface SchemaStatics {
	/**
	 * {@link TreeNodeSchema} for holding a JavaScript `string`.
	 *
	 * @remarks
	 * Strings containing unpaired UTF-16 surrogate pair code units may not be handled correctly.
	 *
	 * These limitations come from the use of UTF-8 encoding of the strings, which requires them to be valid unicode.
	 * JavaScript does not make this requirement for its strings so not all possible JavaScript strings are supported.
	 * @privateRemarks
	 * TODO:
	 * We should be much more clear about what happens if you use problematic values.
	 * We should validate and/or normalize them when inserting content.
	 */
	readonly string: LeafSchema<"string", string>;

	/**
	 * {@link TreeNodeSchema} for holding a JavaScript `number`.
	 *
	 * @remarks
	 * The number is a {@link https://en.wikipedia.org/wiki/Double-precision_floating-point_format | double-precision 64-bit binary format IEEE 754} value, however there are some exceptions:
	 *
	 * - `NaN`, and the infinities are converted to `null` (and may therefore only be used where `null` is allowed by the schema).
	 *
	 * - `-0` may be converted to `0` in some cases.
	 *
	 * These limitations match the limitations of JSON.
	 * @privateRemarks
	 * TODO:
	 * We should be much more clear about what happens if you use problematic values.
	 * We should validate and/or normalize them when inserting content.
	 */
	readonly number: LeafSchema<"number", number>;

	/**
	 * {@link TreeNodeSchema} for holding a boolean.
	 */
	readonly boolean: LeafSchema<"boolean", boolean>;

	/**
	 * {@link TreeNodeSchema} for JavaScript `null`.
	 *
	 * @remarks
	 * There are good {@link https://www.npmjs.com/package/%40rushstack/eslint-plugin#rushstackno-new-null | reasons to avoid using null} in JavaScript, however sometimes it is desired.
	 * This {@link TreeNodeSchema} node provides the option to include nulls in trees when desired.
	 * Unless directly inter-operating with existing data using null, consider other approaches, like wrapping the value in an optional field, or using a more specifically named empty object node.
	 */
	// eslint-disable-next-line @rushstack/no-new-null
	readonly null: LeafSchema<"null", null>;

	/**
	 * {@link TreeNodeSchema} for holding an {@link @fluidframework/core-interfaces#(IFluidHandle:interface)}.
	 */
	readonly handle: LeafSchema<"handle", IFluidHandle>;

	/**
	 * {@link AllowedTypes} for holding any of the leaf types.
	 */
	readonly leaves: readonly [
		SchemaStatics["string"],
		SchemaStatics["number"],
		SchemaStatics["boolean"],
		SchemaStatics["null"],
		SchemaStatics["handle"],
	];

	/**
	 * Make a field optional instead of the default, which is required.
	 *
	 * @param t - The types allowed under the field.
	 * @param props - Optional properties to associate with the field.
	 *
	 * @typeParam TCustomMetadata - Custom metadata properties to associate with the field.
	 * See {@link FieldSchemaMetadata.custom}.
	 */
	readonly optional: <const T extends ImplicitAllowedTypes, const TCustomMetadata = unknown>(
		t: T,
		props?: Omit<FieldProps<TCustomMetadata>, "defaultProvider">,
	) => FieldSchema<FieldKind.Optional, T, TCustomMetadata>;

	/**
	 * Make a field explicitly required.
	 *
	 * @param t - The types allowed under the field.
	 * @param props - Optional properties to associate with the field.
	 *
	 * @remarks
	 * Fields are required by default, but this API can be used to make the required nature explicit in the schema,
	 * and allows associating custom {@link FieldProps | properties} with the field.
	 *
	 * @typeParam TCustomMetadata - Custom metadata properties to associate with the field.
	 * See {@link FieldSchemaMetadata.custom}.
	 */
	readonly required: <const T extends ImplicitAllowedTypes, const TCustomMetadata = unknown>(
		t: T,
		props?: Omit<FieldProps<TCustomMetadata>, "defaultProvider">,
	) => FieldSchema<FieldKind.Required, T, TCustomMetadata>;

	/**
	 * {@link SchemaStatics.optional} except tweaked to work better for recursive types.
	 * Use with {@link ValidateRecursiveSchema} for improved type safety.
	 * @remarks
	 * This version of {@link SchemaStatics.optional} has fewer type constraints to work around TypeScript limitations, see {@link Unenforced}.
	 * See {@link ValidateRecursiveSchema} for additional information about using recursive schema.
	 */
	readonly optionalRecursive: <
		const T extends System_Unsafe.ImplicitAllowedTypesUnsafe,
		const TCustomMetadata = unknown,
	>(
		t: T,
		props?: Omit<FieldProps<TCustomMetadata>, "defaultProvider">,
	) => System_Unsafe.FieldSchemaUnsafe<FieldKind.Optional, T, TCustomMetadata>;

	/**
	 * {@link SchemaStatics.required} except tweaked to work better for recursive types.
	 * Use with {@link ValidateRecursiveSchema} for improved type safety.
	 * @remarks
	 * This version of {@link SchemaStatics.required} has fewer type constraints to work around TypeScript limitations, see {@link Unenforced}.
	 * See {@link ValidateRecursiveSchema} for additional information about using recursive schema.
	 */
	readonly requiredRecursive: <
		const T extends System_Unsafe.ImplicitAllowedTypesUnsafe,
		const TCustomMetadata = unknown,
	>(
		t: T,
		props?: Omit<FieldProps<TCustomMetadata>, "defaultProvider">,
	) => System_Unsafe.FieldSchemaUnsafe<FieldKind.Required, T, TCustomMetadata>;
}

const defaultOptionalProvider: DefaultProvider = getDefaultProvider(() => []);

<<<<<<< HEAD
// The following overloads for optional and required are used to get around the fact that
// the compiler can't infer that UnannotateImplicitAllowedTypes<T> is equal to T when T is known to extend ImplicitAllowedTypes

// #region Overloads for optional and required
function optional<const T extends ImplicitAllowedTypes, const TCustomMetadata = unknown>(
	t: T,
	props?: Omit<FieldPropsAlpha<TCustomMetadata>, "defaultProvider">,
): FieldSchemaAlpha<FieldKind.Optional, T, TCustomMetadata>;

function optional<
	const T extends ImplicitAnnotatedAllowedTypes,
	const TCustomMetadata = unknown,
>(
	t: T,
	props?: Omit<FieldPropsAlpha<TCustomMetadata>, "defaultProvider">,
): FieldSchemaAlpha<FieldKind.Optional, UnannotateImplicitAllowedTypes<T>, TCustomMetadata>;

function optional<
	const T extends ImplicitAnnotatedAllowedTypes,
	const TCustomMetadata = unknown,
>(
	t: T,
	props?: Omit<FieldPropsAlpha<TCustomMetadata>, "defaultProvider">,
): FieldSchemaAlpha<FieldKind.Optional, UnannotateImplicitAllowedTypes<T>, TCustomMetadata> {
	return createFieldSchema(FieldKind.Optional, t, {
		defaultProvider: defaultOptionalProvider,
		...props,
	});
}

function required<const T extends ImplicitAllowedTypes, const TCustomMetadata = unknown>(
	t: T,
	props?: Omit<FieldPropsAlpha<TCustomMetadata>, "defaultProvider">,
): FieldSchemaAlpha<FieldKind.Required, T, TCustomMetadata>;

function required<
	const T extends ImplicitAnnotatedAllowedTypes,
	const TCustomMetadata = unknown,
>(
	t: T,
	props?: Omit<FieldPropsAlpha<TCustomMetadata>, "defaultProvider">,
): FieldSchemaAlpha<FieldKind.Required, UnannotateImplicitAllowedTypes<T>, TCustomMetadata>;

function required<
	const T extends ImplicitAnnotatedAllowedTypes,
	const TCustomMetadata = unknown,
>(
	t: T,
	props?: Omit<FieldPropsAlpha<TCustomMetadata>, "defaultProvider">,
): FieldSchemaAlpha<FieldKind.Required, UnannotateImplicitAllowedTypes<T>, TCustomMetadata> {
	return createFieldSchema(FieldKind.Required, t, props);
}

function optionalRecursive<
	const T extends System_Unsafe.ImplicitAllowedTypesUnsafe, // TODO: this seems too inclusive, triggers wrong overload getting used.
	const TCustomMetadata = unknown,
>(
	t: T,
	props?: Omit<FieldPropsAlpha<TCustomMetadata>, "defaultProvider">,
): FieldSchemaAlphaUnsafe<FieldKind.Optional, T, TCustomMetadata>;

function optionalRecursive<
	const T extends ImplicitAnnotatedAllowedTypesUnsafe,
	const TCustomMetadata = unknown,
>(
	t: T,
	props?: Omit<FieldPropsAlpha<TCustomMetadata>, "defaultProvider">,
): FieldSchemaAlphaUnsafe<
	FieldKind.Optional,
	UnannotateImplicitAllowedTypesUnsafe<T>,
	TCustomMetadata
>;

function optionalRecursive<
	const T extends ImplicitAnnotatedAllowedTypesUnsafe,
	const TCustomMetadata = unknown,
>(
	t: T,
	props?: Omit<FieldPropsAlpha<TCustomMetadata>, "defaultProvider">,
): FieldSchemaAlphaUnsafe<
	FieldKind.Optional,
	UnannotateImplicitAllowedTypesUnsafe<T>,
	TCustomMetadata
> {
	return createFieldSchemaUnsafe(FieldKind.Optional, t, {
		defaultProvider: defaultOptionalProvider,
		...props,
	});
}

// Copy without overload to confirm overload issue
export function optionalRecursive2<
	const T extends ImplicitAnnotatedAllowedTypesUnsafe,
	const TCustomMetadata = unknown,
>(
	t: T,
	props?: Omit<FieldPropsAlpha<TCustomMetadata>, "defaultProvider">,
): FieldSchemaAlphaUnsafe<
	FieldKind.Optional,
	UnannotateImplicitAllowedTypesUnsafe<T>,
	TCustomMetadata
> {
	return createFieldSchemaUnsafe(FieldKind.Optional, t, {
		defaultProvider: defaultOptionalProvider,
		...props,
	});
}

function requiredRecursive<
	const T extends System_Unsafe.ImplicitAllowedTypesUnsafe,
	const TCustomMetadata = unknown,
>(
	t: T,
	props?: Omit<FieldPropsAlpha<TCustomMetadata>, "defaultProvider">,
): FieldSchemaAlphaUnsafe<FieldKind.Required, T, TCustomMetadata>;

function requiredRecursive<
	const T extends ImplicitAnnotatedAllowedTypesUnsafe,
	const TCustomMetadata = unknown,
>(
	t: T,
	props?: Omit<FieldPropsAlpha<TCustomMetadata>, "defaultProvider">,
): FieldSchemaAlphaUnsafe<
	FieldKind.Required,
	UnannotateImplicitAllowedTypesUnsafe<T>,
	TCustomMetadata
>;

function requiredRecursive<
	const T extends ImplicitAnnotatedAllowedTypesUnsafe,
	const TCustomMetadata = unknown,
>(
	t: T,
	props?: Omit<FieldPropsAlpha<TCustomMetadata>, "defaultProvider">,
): FieldSchemaAlphaUnsafe<
	FieldKind.Required,
	UnannotateImplicitAllowedTypesUnsafe<T>,
	TCustomMetadata
> {
	return createFieldSchemaUnsafe(FieldKind.Required, t, props);
}
// #endregion

=======
>>>>>>> 75723f26
/**
 * Implementation of {@link SchemaStatics}.
 * @remarks
 * Entries can use more specific types than {@link SchemaStatics} requires to be more useful for non-public consumers.
 * Additional non-public members are in {@link schemaStatics}.
 */
export const schemaStaticsStable = {
	string: stringSchema,
	number: numberSchema,
	boolean: booleanSchema,
	null: nullSchema,
	handle: handleSchema,
	leaves: [stringSchema, numberSchema, booleanSchema, nullSchema, handleSchema],

<<<<<<< HEAD
	optional,
	required,
	optionalRecursive,
	requiredRecursive,
=======
	optional: <const T extends ImplicitAllowedTypes, const TCustomMetadata = unknown>(
		t: T,
		props?: Omit<FieldPropsAlpha<TCustomMetadata>, "defaultProvider">,
	): FieldSchemaAlpha<FieldKind.Optional, T, TCustomMetadata> => {
		return createFieldSchema(FieldKind.Optional, t, {
			defaultProvider: defaultOptionalProvider,
			...props,
		});
	},

	required: <const T extends ImplicitAllowedTypes, const TCustomMetadata = unknown>(
		t: T,
		props?: Omit<FieldPropsAlpha<TCustomMetadata>, "defaultProvider">,
	): FieldSchemaAlpha<FieldKind.Required, T, TCustomMetadata> => {
		return createFieldSchema(FieldKind.Required, t, props);
	},

	optionalRecursive: <
		const T extends System_Unsafe.ImplicitAllowedTypesUnsafe,
		const TCustomMetadata = unknown,
	>(
		t: T,
		props?: Omit<FieldPropsAlpha<TCustomMetadata>, "defaultProvider">,
	): FieldSchemaAlphaUnsafe<FieldKind.Optional, T, TCustomMetadata> => {
		return createFieldSchemaUnsafe(FieldKind.Optional, t, {
			defaultProvider: defaultOptionalProvider,
			...props,
		});
	},

	requiredRecursive: <
		const T extends System_Unsafe.ImplicitAllowedTypesUnsafe,
		const TCustomMetadata = unknown,
	>(
		t: T,
		props?: Omit<FieldPropsAlpha<TCustomMetadata>, "defaultProvider">,
	): FieldSchemaAlphaUnsafe<FieldKind.Required, T, TCustomMetadata> => {
		return createFieldSchemaUnsafe(FieldKind.Required, t, props);
	},
>>>>>>> 75723f26
} as const satisfies SchemaStatics;

/**
 * Unstable extensions to {@link schemaStaticsStable}.
 */
export const schemaStatics = {
	...schemaStaticsStable,
	identifier: <const TCustomMetadata = unknown>(
		props?: Omit<FieldProps<TCustomMetadata>, "defaultProvider">,
	): FieldSchemaAlpha<FieldKind.Identifier, typeof stringSchema, TCustomMetadata> => {
		return createFieldSchema(FieldKind.Identifier, stringSchema, props);
	},
} as const;

/**
 * {@link Unenforced} version of {@link createFieldSchema}.
 */
export function createFieldSchemaUnsafe<
	Kind extends FieldKind,
	Types extends System_Unsafe.ImplicitAllowedTypesUnsafe,
	TCustomMetadata = unknown,
>(
	kind: Kind,
	annotatedTypes: Types,
	props?: FieldProps<TCustomMetadata>,
): FieldSchemaAlphaUnsafe<Kind, Types, TCustomMetadata>;

/**
 * {@link Unenforced} version of {@link createFieldSchema}.
 */
export function createFieldSchemaUnsafe<
	Kind extends FieldKind,
	Types extends ImplicitAnnotatedAllowedTypesUnsafe,
	TCustomMetadata = unknown,
>(
	kind: Kind,
	annotatedTypes: Types,
	props?: FieldProps<TCustomMetadata>,
): FieldSchemaAlphaUnsafe<Kind, UnannotateImplicitAllowedTypesUnsafe<Types>, TCustomMetadata>;

export function createFieldSchemaUnsafe<
	Kind extends FieldKind,
	Types extends ImplicitAnnotatedAllowedTypesUnsafe,
	TCustomMetadata = unknown,
>(
	kind: Kind,
	annotatedTypes: Types,
	props?: FieldProps<TCustomMetadata>,
): FieldSchemaAlphaUnsafe<Kind, UnannotateImplicitAllowedTypesUnsafe<Types>, TCustomMetadata> {
	// At runtime, we still want this to be a FieldSchema instance, but we can't satisfy its extends clause, so just return it as an FieldSchemaUnsafe
	return createFieldSchema(
		kind,
		annotatedTypes as ImplicitAnnotatedAllowedTypes,
		props,
	) as FieldSchemaAlphaUnsafe<
		Kind,
		UnannotateImplicitAllowedTypesUnsafe<Types>,
		TCustomMetadata
	>;
}<|MERGE_RESOLUTION|>--- conflicted
+++ resolved
@@ -166,152 +166,6 @@
 
 const defaultOptionalProvider: DefaultProvider = getDefaultProvider(() => []);
 
-<<<<<<< HEAD
-// The following overloads for optional and required are used to get around the fact that
-// the compiler can't infer that UnannotateImplicitAllowedTypes<T> is equal to T when T is known to extend ImplicitAllowedTypes
-
-// #region Overloads for optional and required
-function optional<const T extends ImplicitAllowedTypes, const TCustomMetadata = unknown>(
-	t: T,
-	props?: Omit<FieldPropsAlpha<TCustomMetadata>, "defaultProvider">,
-): FieldSchemaAlpha<FieldKind.Optional, T, TCustomMetadata>;
-
-function optional<
-	const T extends ImplicitAnnotatedAllowedTypes,
-	const TCustomMetadata = unknown,
->(
-	t: T,
-	props?: Omit<FieldPropsAlpha<TCustomMetadata>, "defaultProvider">,
-): FieldSchemaAlpha<FieldKind.Optional, UnannotateImplicitAllowedTypes<T>, TCustomMetadata>;
-
-function optional<
-	const T extends ImplicitAnnotatedAllowedTypes,
-	const TCustomMetadata = unknown,
->(
-	t: T,
-	props?: Omit<FieldPropsAlpha<TCustomMetadata>, "defaultProvider">,
-): FieldSchemaAlpha<FieldKind.Optional, UnannotateImplicitAllowedTypes<T>, TCustomMetadata> {
-	return createFieldSchema(FieldKind.Optional, t, {
-		defaultProvider: defaultOptionalProvider,
-		...props,
-	});
-}
-
-function required<const T extends ImplicitAllowedTypes, const TCustomMetadata = unknown>(
-	t: T,
-	props?: Omit<FieldPropsAlpha<TCustomMetadata>, "defaultProvider">,
-): FieldSchemaAlpha<FieldKind.Required, T, TCustomMetadata>;
-
-function required<
-	const T extends ImplicitAnnotatedAllowedTypes,
-	const TCustomMetadata = unknown,
->(
-	t: T,
-	props?: Omit<FieldPropsAlpha<TCustomMetadata>, "defaultProvider">,
-): FieldSchemaAlpha<FieldKind.Required, UnannotateImplicitAllowedTypes<T>, TCustomMetadata>;
-
-function required<
-	const T extends ImplicitAnnotatedAllowedTypes,
-	const TCustomMetadata = unknown,
->(
-	t: T,
-	props?: Omit<FieldPropsAlpha<TCustomMetadata>, "defaultProvider">,
-): FieldSchemaAlpha<FieldKind.Required, UnannotateImplicitAllowedTypes<T>, TCustomMetadata> {
-	return createFieldSchema(FieldKind.Required, t, props);
-}
-
-function optionalRecursive<
-	const T extends System_Unsafe.ImplicitAllowedTypesUnsafe, // TODO: this seems too inclusive, triggers wrong overload getting used.
-	const TCustomMetadata = unknown,
->(
-	t: T,
-	props?: Omit<FieldPropsAlpha<TCustomMetadata>, "defaultProvider">,
-): FieldSchemaAlphaUnsafe<FieldKind.Optional, T, TCustomMetadata>;
-
-function optionalRecursive<
-	const T extends ImplicitAnnotatedAllowedTypesUnsafe,
-	const TCustomMetadata = unknown,
->(
-	t: T,
-	props?: Omit<FieldPropsAlpha<TCustomMetadata>, "defaultProvider">,
-): FieldSchemaAlphaUnsafe<
-	FieldKind.Optional,
-	UnannotateImplicitAllowedTypesUnsafe<T>,
-	TCustomMetadata
->;
-
-function optionalRecursive<
-	const T extends ImplicitAnnotatedAllowedTypesUnsafe,
-	const TCustomMetadata = unknown,
->(
-	t: T,
-	props?: Omit<FieldPropsAlpha<TCustomMetadata>, "defaultProvider">,
-): FieldSchemaAlphaUnsafe<
-	FieldKind.Optional,
-	UnannotateImplicitAllowedTypesUnsafe<T>,
-	TCustomMetadata
-> {
-	return createFieldSchemaUnsafe(FieldKind.Optional, t, {
-		defaultProvider: defaultOptionalProvider,
-		...props,
-	});
-}
-
-// Copy without overload to confirm overload issue
-export function optionalRecursive2<
-	const T extends ImplicitAnnotatedAllowedTypesUnsafe,
-	const TCustomMetadata = unknown,
->(
-	t: T,
-	props?: Omit<FieldPropsAlpha<TCustomMetadata>, "defaultProvider">,
-): FieldSchemaAlphaUnsafe<
-	FieldKind.Optional,
-	UnannotateImplicitAllowedTypesUnsafe<T>,
-	TCustomMetadata
-> {
-	return createFieldSchemaUnsafe(FieldKind.Optional, t, {
-		defaultProvider: defaultOptionalProvider,
-		...props,
-	});
-}
-
-function requiredRecursive<
-	const T extends System_Unsafe.ImplicitAllowedTypesUnsafe,
-	const TCustomMetadata = unknown,
->(
-	t: T,
-	props?: Omit<FieldPropsAlpha<TCustomMetadata>, "defaultProvider">,
-): FieldSchemaAlphaUnsafe<FieldKind.Required, T, TCustomMetadata>;
-
-function requiredRecursive<
-	const T extends ImplicitAnnotatedAllowedTypesUnsafe,
-	const TCustomMetadata = unknown,
->(
-	t: T,
-	props?: Omit<FieldPropsAlpha<TCustomMetadata>, "defaultProvider">,
-): FieldSchemaAlphaUnsafe<
-	FieldKind.Required,
-	UnannotateImplicitAllowedTypesUnsafe<T>,
-	TCustomMetadata
->;
-
-function requiredRecursive<
-	const T extends ImplicitAnnotatedAllowedTypesUnsafe,
-	const TCustomMetadata = unknown,
->(
-	t: T,
-	props?: Omit<FieldPropsAlpha<TCustomMetadata>, "defaultProvider">,
-): FieldSchemaAlphaUnsafe<
-	FieldKind.Required,
-	UnannotateImplicitAllowedTypesUnsafe<T>,
-	TCustomMetadata
-> {
-	return createFieldSchemaUnsafe(FieldKind.Required, t, props);
-}
-// #endregion
-
-=======
->>>>>>> 75723f26
 /**
  * Implementation of {@link SchemaStatics}.
  * @remarks
@@ -326,12 +180,6 @@
 	handle: handleSchema,
 	leaves: [stringSchema, numberSchema, booleanSchema, nullSchema, handleSchema],
 
-<<<<<<< HEAD
-	optional,
-	required,
-	optionalRecursive,
-	requiredRecursive,
-=======
 	optional: <const T extends ImplicitAllowedTypes, const TCustomMetadata = unknown>(
 		t: T,
 		props?: Omit<FieldPropsAlpha<TCustomMetadata>, "defaultProvider">,
@@ -371,7 +219,6 @@
 	): FieldSchemaAlphaUnsafe<FieldKind.Required, T, TCustomMetadata> => {
 		return createFieldSchemaUnsafe(FieldKind.Required, t, props);
 	},
->>>>>>> 75723f26
 } as const satisfies SchemaStatics;
 
 /**
