--- conflicted
+++ resolved
@@ -142,10 +142,12 @@
 			allowedTypes.push(createSchemaRef(allowedType));
 		}
 
-<<<<<<< HEAD
-		const output: Mutable<JsonFieldSchema> = {
-			anyOf,
-		};
+		const output: Mutable<JsonFieldSchema> =
+			allowedTypes.length === 1
+				? allowedTypes[0] ?? oob()
+				: {
+						anyOf: allowedTypes,
+					};
 
 		// Don't include "description" property at all if it's not present in the input.
 		if (value.description !== undefined) {
@@ -154,14 +156,6 @@
 
 		properties[key] = output;
 
-=======
-		properties[key] =
-			allowedTypes.length === 1
-				? allowedTypes[0] ?? oob()
-				: {
-						anyOf: allowedTypes,
-					};
->>>>>>> 8b46119a
 		if (value.kind === FieldKind.Required) {
 			required.push(key);
 		}
