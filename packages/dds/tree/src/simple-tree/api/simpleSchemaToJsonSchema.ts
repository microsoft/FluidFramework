/*!
 * Copyright (c) Microsoft Corporation and contributors. All rights reserved.
 * Licensed under the MIT License.
 */

import { unreachableCase } from "@fluidframework/core-utils/internal";
import { UsageError } from "@fluidframework/telemetry-utils/internal";
import { ValueSchema } from "../../core/index.js";
import { copyProperty, hasSingle, type Mutable } from "../../util/index.js";
import type {
	JsonArrayNodeSchema,
	JsonFieldSchema,
	JsonSchemaRef,
	JsonRefPath,
	JsonLeafNodeSchema,
	JsonMapNodeSchema,
	JsonNodeSchema,
	JsonObjectNodeSchema,
	JsonTreeSchema,
	JsonLeafSchemaType,
} from "./jsonSchema.js";
import { FieldKind } from "../schemaTypes.js";
import type {
	SimpleArrayNodeSchema,
	SimpleLeafNodeSchema,
	SimpleMapNodeSchema,
} from "../simpleSchema.js";
import { NodeKind, type TreeNodeSchema } from "../core/index.js";
import type { TreeSchema } from "./tree.js";
import type { TreeSchemaEncodingOptions } from "./getJsonSchema.js";
import { ObjectNodeSchema } from "../objectNodeTypes.js";
import { ArrayNodeSchema } from "../arrayNodeTypes.js";
import { MapNodeSchema } from "../mapNodeTypes.js";
import { LeafNodeSchema } from "../leafNodeSchema.js";

/**
 * Generates a JSON Schema representation from a simple tree schema.
 * @remarks
<<<<<<< HEAD
 * This expect the data to be in the {@link ConciseTree} format.
=======
 * This expects the data to be in the {@link ConciseTree} format.
>>>>>>> c6563e57
 *
 * This cannot handle the case where the root is undefined since undefined is not a concept in JSON.
 * This also cannot handle {@link SchemaStatics.handle} since they also are not supported in JSON.
 *
 * @internal
 */
export function toJsonSchema(
	schema: TreeSchema,
	options: Required<TreeSchemaEncodingOptions>,
): JsonTreeSchema {
	const definitions = convertDefinitions(schema.definitions, options);

	const allowedTypes: JsonSchemaRef[] = [];
	for (const allowedType of schema.root.allowedTypesIdentifiers) {
		allowedTypes.push(createSchemaRef(allowedType));
	}

	// TODO: deduplicate field handling logic from convertObjectNodeSchema: at least include metadata's description.
	// TODO: maybe account for consider schema.kind, or just take in ImplicitAllowedTypes
	// TODO: handle case where allowedTypes is empty.
	return hasSingle(allowedTypes)
		? {
				...allowedTypes[0],
				$defs: definitions,
			}
		: {
				$defs: definitions,
				anyOf: allowedTypes,
			};
}

function convertDefinitions(
	definitions: ReadonlyMap<string, TreeNodeSchema>,
	options: Required<TreeSchemaEncodingOptions>,
): Record<string, JsonNodeSchema> {
	const result: Record<string, JsonNodeSchema> = {};
	for (const [key, value] of definitions) {
		result[key] = convertNodeSchema(value, options);
	}
	return result;
}

/**
 * Converts an input {@link SimpleNodeSchema} to a {@link JsonNodeSchema}.
 *
 * @remarks Caches the result on the input schema for future calls.
 */
function convertNodeSchema(
	schema: TreeNodeSchema,
	options: Required<TreeSchemaEncodingOptions>,
): JsonNodeSchema {
	if (schema instanceof ArrayNodeSchema) {
		return convertArrayNodeSchema(schema);
	} else if (schema instanceof MapNodeSchema) {
		return convertMapNodeSchema(schema);
	} else if (schema instanceof ObjectNodeSchema) {
		return convertObjectNodeSchema(schema, options);
	} else if (schema instanceof LeafNodeSchema) {
		return convertLeafNodeSchema(schema);
	}
	throw new TypeError(`Unknown node schema kind: ${schema.kind}`);
}

function convertArrayNodeSchema(schema: SimpleArrayNodeSchema): JsonArrayNodeSchema {
	const allowedTypes: JsonSchemaRef[] = [];
	schema.allowedTypesIdentifiers.forEach((type) => {
		allowedTypes.push(createSchemaRef(type));
	});

	const items: JsonFieldSchema = hasSingle(allowedTypes)
		? allowedTypes[0]
		: { anyOf: allowedTypes };

	const output: Mutable<JsonArrayNodeSchema> = {
		type: "array",
		_treeNodeSchemaKind: NodeKind.Array,
		items,
	};

	copyProperty(schema.metadata, "description", output);

	return output;
}

function convertLeafNodeSchema(schema: SimpleLeafNodeSchema): JsonLeafNodeSchema {
	let type: JsonLeafSchemaType;
	switch (schema.leafKind) {
		case ValueSchema.String:
			type = "string";
			break;
		case ValueSchema.Number:
			type = "number";
			break;
		case ValueSchema.Boolean:
			type = "boolean";
			break;
		case ValueSchema.Null:
			type = "null";
			break;
		case ValueSchema.FluidHandle:
			throw new UsageError("Fluid handles are not supported via JSON Schema.");
		default:
			unreachableCase(schema.leafKind);
	}

	return {
		type,
		_treeNodeSchemaKind: NodeKind.Leaf,
	};
}

export function convertObjectNodeSchema(
	schema: ObjectNodeSchema,
	options: Required<TreeSchemaEncodingOptions>,
): JsonObjectNodeSchema {
	const properties: Record<string, JsonFieldSchema> = {};
	const required: string[] = [];
	for (const [propertyKey, fieldSchema] of schema.fields) {
		const key = options.useStoredKeys ? fieldSchema.storedKey : propertyKey;
		const allowedTypes: JsonSchemaRef[] = [];
		for (const allowedType of fieldSchema.allowedTypesIdentifiers) {
			allowedTypes.push(createSchemaRef(allowedType));
		}

		const output: Mutable<JsonFieldSchema> = hasSingle(allowedTypes)
			? allowedTypes[0]
			: {
					anyOf: allowedTypes,
				};

		copyProperty(fieldSchema.metadata, "description", output);
		properties[key] = output;

		if (fieldSchema.kind !== FieldKind.Optional) {
			if (
<<<<<<< HEAD
				options.requireFieldWithDefaults ||
=======
				options.requireFieldsWithDefaults ||
>>>>>>> c6563e57
				fieldSchema.props?.defaultProvider === undefined
			) {
				required.push(key);
			}
		}
	}

	const transformedNode: Mutable<JsonObjectNodeSchema> = {
		type: "object",
		_treeNodeSchemaKind: NodeKind.Object,
		properties,
		required,
		additionalProperties: false,
	};

	copyProperty(schema.metadata, "description", transformedNode);

	return transformedNode;
}

function convertMapNodeSchema(schema: SimpleMapNodeSchema): JsonMapNodeSchema {
	const allowedTypes: JsonSchemaRef[] = [];
	schema.allowedTypesIdentifiers.forEach((type) => {
		allowedTypes.push(createSchemaRef(type));
	});

	const output: Mutable<JsonMapNodeSchema> = {
		type: "object",
		_treeNodeSchemaKind: NodeKind.Map,
		patternProperties: {
			"^.*$": hasSingle(allowedTypes)
				? allowedTypes[0]
				: {
						anyOf: allowedTypes,
					},
		},
	};

	copyProperty(schema.metadata, "description", output);

	return output;
}

function createSchemaRef(schemaId: string): JsonSchemaRef {
	return {
		"$ref": createRefPath(schemaId),
	};
}

function createRefPath(schemaId: string): JsonRefPath {
	return `#/$defs/${schemaId}`;
}<|MERGE_RESOLUTION|>--- conflicted
+++ resolved
@@ -36,11 +36,7 @@
 /**
  * Generates a JSON Schema representation from a simple tree schema.
  * @remarks
-<<<<<<< HEAD
- * This expect the data to be in the {@link ConciseTree} format.
-=======
  * This expects the data to be in the {@link ConciseTree} format.
->>>>>>> c6563e57
  *
  * This cannot handle the case where the root is undefined since undefined is not a concept in JSON.
  * This also cannot handle {@link SchemaStatics.handle} since they also are not supported in JSON.
@@ -176,11 +172,7 @@
 
 		if (fieldSchema.kind !== FieldKind.Optional) {
 			if (
-<<<<<<< HEAD
-				options.requireFieldWithDefaults ||
-=======
 				options.requireFieldsWithDefaults ||
->>>>>>> c6563e57
 				fieldSchema.props?.defaultProvider === undefined
 			) {
 				required.push(key);
