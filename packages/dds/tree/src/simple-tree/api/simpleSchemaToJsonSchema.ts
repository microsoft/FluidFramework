/*!
 * Copyright (c) Microsoft Corporation and contributors. All rights reserved.
 * Licensed under the MIT License.
 */

import { unreachableCase } from "@fluidframework/core-utils/internal";
import { UsageError } from "@fluidframework/telemetry-utils/internal";
import { ValueSchema } from "../../core/index.js";
import { copyProperty, getOrCreate, hasSingle, type Mutable } from "../../util/index.js";
import type {
	JsonArrayNodeSchema,
	JsonFieldSchema,
	JsonSchemaRef,
	JsonRefPath,
	JsonLeafNodeSchema,
	JsonMapNodeSchema,
	JsonNodeSchema,
	JsonObjectNodeSchema,
	JsonTreeSchema,
	JsonLeafSchemaType,
} from "./jsonSchema.js";
import { FieldKind } from "../schemaTypes.js";
import type {
	SimpleArrayNodeSchema,
	SimpleLeafNodeSchema,
	SimpleMapNodeSchema,
	SimpleNodeSchema,
	SimpleObjectNodeSchema,
	SimpleTreeSchema,
} from "./simpleSchema.js";
import { NodeKind } from "../core/index.js";

/**
 * Generates a JSON Schema representation from a simple tree schema.
 * @internal
 */
export function toJsonSchema(schema: SimpleTreeSchema): JsonTreeSchema {
	const definitions = convertDefinitions(schema.definitions);

	const allowedTypes: JsonSchemaRef[] = [];
	for (const allowedType of schema.allowedTypes) {
		allowedTypes.push(createSchemaRef(allowedType));
	}

	return hasSingle(allowedTypes)
		? {
				...allowedTypes[0],
				$defs: definitions,
			}
		: {
				$defs: definitions,
				anyOf: allowedTypes,
			};
}

function convertDefinitions(
	definitions: ReadonlyMap<string, SimpleNodeSchema>,
): Record<string, JsonNodeSchema> {
	const result: Record<string, JsonNodeSchema> = {};
	for (const [key, value] of definitions) {
		result[key] = convertNodeSchema(value);
	}
	return result;
}

/**
 * Private symbol under which the results of {@link convertNodeSchema} are cached on an input {@link SimpleNodeSchema}.
 */
const nodeJsonSchemaCache = new WeakMap<SimpleNodeSchema, JsonNodeSchema>();

/**
 * Converts an input {@link SimpleNodeSchema} to a {@link JsonNodeSchema}.
 *
 * @remarks Caches the result on the input schema for future calls.
 */
function convertNodeSchema(schema: SimpleNodeSchema): JsonNodeSchema {
	return getOrCreate(nodeJsonSchemaCache, schema, () => {
		switch (schema.kind) {
			case NodeKind.Array:
				return convertArrayNodeSchema(schema);
			case NodeKind.Leaf:
				return convertLeafNodeSchema(schema);
			case NodeKind.Map:
				return convertMapNodeSchema(schema);
			case NodeKind.Object:
				return convertObjectNodeSchema(schema);
			default:
				throw new TypeError(`Unknown node schema kind: ${(schema as SimpleNodeSchema).kind}`);
		}
	});
}

function convertArrayNodeSchema(schema: SimpleArrayNodeSchema): JsonArrayNodeSchema {
	const allowedTypes: JsonSchemaRef[] = [];
	schema.allowedTypes.forEach((type) => {
		allowedTypes.push(createSchemaRef(type));
	});

	const items: JsonFieldSchema = hasSingle(allowedTypes)
		? allowedTypes[0]
		: { anyOf: allowedTypes };

	const output: Mutable<JsonArrayNodeSchema> = {
		type: "array",
		_treeNodeSchemaKind: NodeKind.Array,
		items,
	};

	// Only include "description" property if it is present in the input.
	if (schema.metadata?.description !== undefined) {
		output.description = schema.metadata.description;
	}

	return output;
}

function convertLeafNodeSchema(schema: SimpleLeafNodeSchema): JsonLeafNodeSchema {
	let type: JsonLeafSchemaType;
	switch (schema.leafKind) {
		case ValueSchema.String:
			type = "string";
			break;
		case ValueSchema.Number:
			type = "number";
			break;
		case ValueSchema.Boolean:
			type = "boolean";
			break;
		case ValueSchema.Null:
			type = "null";
			break;
		case ValueSchema.FluidHandle:
			throw new UsageError("Fluid handles are not supported via JSON Schema.");
		default:
			unreachableCase(schema.leafKind);
	}

	return {
		type,
		_treeNodeSchemaKind: NodeKind.Leaf,
	};
}

function convertObjectNodeSchema(schema: SimpleObjectNodeSchema): JsonObjectNodeSchema {
	const properties: Record<string, JsonFieldSchema> = {};
	const required: string[] = [];
	for (const [key, fieldSchema] of Object.entries(schema.fields)) {
		const allowedTypes: JsonSchemaRef[] = [];
		for (const allowedType of fieldSchema.allowedTypes) {
			allowedTypes.push(createSchemaRef(allowedType));
		}

		const output: Mutable<JsonFieldSchema> = hasSingle(allowedTypes)
			? allowedTypes[0]
			: {
					anyOf: allowedTypes,
				};

<<<<<<< HEAD
		// Only include "description" property if it is present in the input.
		if (fieldSchema.metadata?.description !== undefined) {
			output.description = fieldSchema.metadata.description;
		}

=======
		copyProperty(value.metadata, "description", output);
>>>>>>> b3e61f06
		properties[key] = output;

		if (fieldSchema.kind === FieldKind.Required) {
			required.push(key);
		}
	}

	const transformedNode: Mutable<JsonObjectNodeSchema> = {
		type: "object",
		_treeNodeSchemaKind: NodeKind.Object,
		properties,
		required,
		additionalProperties: false,
	};

	// Only include "description" property if it is present in the input.
	if (schema.metadata?.description !== undefined) {
		transformedNode.description = schema.metadata.description;
	}

	return transformedNode;
}

function convertMapNodeSchema(schema: SimpleMapNodeSchema): JsonMapNodeSchema {
	const allowedTypes: JsonSchemaRef[] = [];
	schema.allowedTypes.forEach((type) => {
		allowedTypes.push(createSchemaRef(type));
	});

	const output: Mutable<JsonMapNodeSchema> = {
		type: "object",
		_treeNodeSchemaKind: NodeKind.Map,
		patternProperties: {
			"^.*$": hasSingle(allowedTypes)
				? allowedTypes[0]
				: {
						anyOf: allowedTypes,
					},
		},
	};

	// Only include "description" property if it is present in the input.
	if (schema.metadata?.description !== undefined) {
		output.description = schema.metadata.description;
	}

	return output;
}

function createSchemaRef(schemaId: string): JsonSchemaRef {
	return {
		"$ref": createRefPath(schemaId),
	};
}

function createRefPath(schemaId: string): JsonRefPath {
	return `#/$defs/${schemaId}`;
}<|MERGE_RESOLUTION|>--- conflicted
+++ resolved
@@ -106,10 +106,7 @@
 		items,
 	};
 
-	// Only include "description" property if it is present in the input.
-	if (schema.metadata?.description !== undefined) {
-		output.description = schema.metadata.description;
-	}
+	copyProperty(schema.metadata, "description", output);
 
 	return output;
 }
@@ -156,15 +153,7 @@
 					anyOf: allowedTypes,
 				};
 
-<<<<<<< HEAD
-		// Only include "description" property if it is present in the input.
-		if (fieldSchema.metadata?.description !== undefined) {
-			output.description = fieldSchema.metadata.description;
-		}
-
-=======
-		copyProperty(value.metadata, "description", output);
->>>>>>> b3e61f06
+		copyProperty(fieldSchema.metadata, "description", output);
 		properties[key] = output;
 
 		if (fieldSchema.kind === FieldKind.Required) {
@@ -180,10 +169,7 @@
 		additionalProperties: false,
 	};
 
-	// Only include "description" property if it is present in the input.
-	if (schema.metadata?.description !== undefined) {
-		transformedNode.description = schema.metadata.description;
-	}
+	copyProperty(schema.metadata, "description", transformedNode);
 
 	return transformedNode;
 }
@@ -206,10 +192,7 @@
 		},
 	};
 
-	// Only include "description" property if it is present in the input.
-	if (schema.metadata?.description !== undefined) {
-		output.description = schema.metadata.description;
-	}
+	copyProperty(schema.metadata, "description", output);
 
 	return output;
 }
