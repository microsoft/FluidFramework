--- conflicted
+++ resolved
@@ -44,7 +44,6 @@
 	enumFromStrings,
 	singletonSchema,
 } from "./schemaCreationUtilities.js";
-<<<<<<< HEAD
 export {
 	treeNodeApi,
 	type TreeNodeApi,
@@ -52,16 +51,12 @@
 	getStoredKey,
 	getPropertyKeyFromStoredKey,
 } from "./treeNodeApi.js";
-export { createFromInsertable, cursorFromInsertable, createFromCursor } from "./create.js";
-=======
-export { treeNodeApi, type TreeNodeApi, tryGetSchema } from "./treeNodeApi.js";
 export {
 	createFromInsertable,
 	cursorFromInsertable,
 	createFromCursor,
 	createFromMapTree,
 } from "./create.js";
->>>>>>> 2c86dca7
 export {
 	type JsonSchemaId,
 	type JsonSchemaType,
