/*!
 * Copyright (c) Microsoft Corporation and contributors. All rights reserved.
 * Licensed under the MIT License.
 */

export {
	type ITree,
	type TreeView,
	type ViewableTree,
	type TreeViewEvents,
	TreeViewConfiguration,
	type ITreeViewConfiguration,
	type SchemaCompatibilityStatus,
	type ITreeConfigurationOptions,
	type TreeViewAlpha,
	type TreeBranch,
	type TreeBranchEvents,
	asTreeViewAlpha,
} from "./tree.js";
export { SchemaFactory, type ScopedSchemaName } from "./schemaFactory.js";
export type {
	ValidateRecursiveSchema,
	FixRecursiveArraySchema,
} from "./schemaFactoryRecursive.js";
export {
	adaptEnum,
	enumFromStrings,
	singletonSchema,
} from "./schemaCreationUtilities.js";
<<<<<<< HEAD
export { treeNodeApi, type TreeNodeApi } from "./treeNodeApi.js";
export { createFromInsertable, cursorFromInsertable } from "./create.js";
export type {
	SimpleTreeSchema,
	SimpleNodeSchema,
	SimpleFieldSchema,
	SimpleLeafNodeSchema,
	SimpleMapNodeSchema,
	SimpleArrayNodeSchema,
	SimpleObjectNodeSchema,
	SimpleNodeSchemaBase,
} from "./simpleSchema.js";
=======
export { treeNodeApi, type TreeNodeApi, tryGetSchema } from "./treeNodeApi.js";
export { createFromInsertable, cursorFromInsertable, createFromCursor } from "./create.js";
export type { SimpleTreeSchema } from "./simpleSchema.js";
>>>>>>> c6453cb3
export {
	type JsonSchemaId,
	type JsonSchemaType,
	type JsonObjectNodeSchema,
	type JsonArrayNodeSchema,
	type JsonMapNodeSchema,
	type JsonLeafNodeSchema,
	type JsonSchemaRef,
	type JsonRefPath,
	type JsonNodeSchema,
	type JsonNodeSchemaBase,
	type JsonTreeSchema,
	type JsonFieldSchema,
	type JsonLeafSchemaType,
} from "./jsonSchema.js";
export { getJsonSchema } from "./getJsonSchema.js";
export { getSimpleSchema } from "./getSimpleSchema.js";
export { ViewSchema } from "./view.js";
export type {
	Unenforced,
	FieldHasDefaultUnsafe,
	ObjectFromSchemaRecordUnsafe,
	TreeObjectNodeUnsafe,
	TreeFieldFromImplicitFieldUnsafe,
	TreeNodeFromImplicitAllowedTypesUnsafe,
	FieldSchemaUnsafe,
	InsertableTreeNodeFromImplicitAllowedTypesUnsafe,
	TreeArrayNodeUnsafe,
	TreeMapNodeUnsafe,
	InsertableObjectFromSchemaRecordUnsafe,
	InsertableTreeFieldFromImplicitFieldUnsafe,
	InsertableTypedNodeUnsafe,
	NodeBuilderDataUnsafe,
	NodeFromSchemaUnsafe,
	ReadonlyMapInlined,
	TreeNodeSchemaClassUnsafe,
	TreeNodeSchemaUnsafe,
	AllowedTypesUnsafe,
	TreeNodeSchemaNonClassUnsafe,
	InsertableTreeNodeFromAllowedTypesUnsafe,
} from "./typesUnsafe.js";

export {
	type VerboseTreeNode,
	type ParseOptions,
	type VerboseTree,
	applySchemaToParserOptions,
	cursorFromVerbose,
	verboseFromCursor,
} from "./verboseTree.js";

export type { EncodeOptions } from "./customTree.js";

export { type ConciseTree, conciseFromCursor } from "./conciseTree.js";

export { TreeBeta, type NodeChangedData, type TreeChangeEventsBeta } from "./treeApiBeta.js";

export {
	extractPersistedSchema,
	comparePersistedSchemaInternal,
	comparePersistedSchema,
} from "./storedSchema.js";

// Exporting the schema (RecursiveObject) to test that recursive types are working correctly.
// These are `@internal` so they can't be included in the `InternalClassTreeTypes` due to https://github.com/microsoft/rushstack/issues/3639
export {
	RecursiveObject as test_RecursiveObject,
	base as test_RecursiveObject_base,
	RecursiveObjectPojoMode as test_RecursiveObjectPojoMode,
} from "./testRecursiveDomain.js";<|MERGE_RESOLUTION|>--- conflicted
+++ resolved
@@ -27,9 +27,8 @@
 	enumFromStrings,
 	singletonSchema,
 } from "./schemaCreationUtilities.js";
-<<<<<<< HEAD
-export { treeNodeApi, type TreeNodeApi } from "./treeNodeApi.js";
-export { createFromInsertable, cursorFromInsertable } from "./create.js";
+export { treeNodeApi, type TreeNodeApi, tryGetSchema } from "./treeNodeApi.js";
+export { createFromInsertable, cursorFromInsertable, createFromCursor } from "./create.js";
 export type {
 	SimpleTreeSchema,
 	SimpleNodeSchema,
@@ -40,11 +39,6 @@
 	SimpleObjectNodeSchema,
 	SimpleNodeSchemaBase,
 } from "./simpleSchema.js";
-=======
-export { treeNodeApi, type TreeNodeApi, tryGetSchema } from "./treeNodeApi.js";
-export { createFromInsertable, cursorFromInsertable, createFromCursor } from "./create.js";
-export type { SimpleTreeSchema } from "./simpleSchema.js";
->>>>>>> c6453cb3
 export {
 	type JsonSchemaId,
 	type JsonSchemaType,
