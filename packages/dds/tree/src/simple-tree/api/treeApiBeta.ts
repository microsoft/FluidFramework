--- conflicted
+++ resolved
@@ -5,17 +5,13 @@
 
 import {
 	getKernel,
-<<<<<<< HEAD
-=======
 	isTreeNode,
->>>>>>> 7a8c8d0e
 	type NodeKind,
 	type TreeChangeEvents,
 	type TreeNode,
 	type Unhydrated,
 	type WithType,
 } from "../core/index.js";
-<<<<<<< HEAD
 import { treeNodeApi, tryGetSchema } from "./treeNodeApi.js";
 import { createFromCursor, createFromInsertable, cursorFromInsertable } from "./create.js";
 import type {
@@ -23,6 +19,7 @@
 	InsertableTreeFieldFromImplicitField,
 	TreeFieldFromImplicitField,
 	TreeLeafValue,
+	UnsafeUnknownSchema,
 } from "../schemaTypes.js";
 import { conciseFromCursor, type ConciseTree } from "./conciseTree.js";
 import {
@@ -51,16 +48,6 @@
 import { createIdCompressor } from "@fluidframework/id-compressor/internal";
 import { toStoredSchema } from "../toFlexSchema.js";
 import type { EncodeOptions } from "./customTree.js";
-=======
-import type {
-	ImplicitFieldSchema,
-	TreeFieldFromImplicitField,
-	UnsafeUnknownSchema,
-} from "../schemaTypes.js";
-import { treeNodeApi } from "./treeNodeApi.js";
-import { createFromCursor, cursorFromInsertable } from "./create.js";
-import type { ITreeCursorSynchronous } from "../../core/index.js";
->>>>>>> 7a8c8d0e
 
 /**
  * Data included for {@link TreeChangeEventsBeta.nodeChanged}.
@@ -153,8 +140,24 @@
 		listener: NoInfer<TreeChangeEventsBeta<TNode>[K]>,
 	): () => void;
 
-<<<<<<< HEAD
-	// TODO: support clone
+	/**
+	 * Clones the persisted data associated with a node.
+	 *
+	 * @param node - The node to clone.
+	 * @returns A new unhydrated node with the same persisted data as the original node.
+	 * @remarks
+	 * Some key things to note:
+	 *
+	 * - Local state, such as properties added to customized schema classes, will not be cloned. However, they will be
+	 * initialized to their default state just as if the node had been created via its constructor.
+	 * - Value node types (i.e., numbers, strings, booleans, nulls and Fluid handles) will be returned as is.
+	 * - The identifiers in the node's subtree will be preserved, i.e., they are not replaced with new values.
+	 */
+	clone<TSchema extends ImplicitFieldSchema>(
+		node: TreeFieldFromImplicitField<TSchema>,
+	): TreeFieldFromImplicitField<TSchema>;
+
+	// TODO: support more clone options
 	// /**
 	//  * Like {@link TreeBeta.create}, except deeply clones existing nodes.
 	//  * @remarks
@@ -283,21 +286,6 @@
 		tree: TreeNode | TreeLeafValue,
 		options: { oldestCompatibleClient: FluidClientVersion; idCompressor?: IIdCompressor },
 	): JsonCompatible<IFluidHandle>;
-=======
-	/**
-	 * Clones the persisted data associated with a node. Some key things to note:
-	 * - Local state, such as properties added to customized schema classes, will not be cloned. However, they will be
-	 * initialized to their default state just as if the node had been created via its constructor.
-	 * - Value node types (i.e., numbers, strings, booleans, nulls and Fluid handles) will be returned as is.
-	 * - The identifiers in the node's subtree will be preserved, i.e., they are not replaced with new values.
-	 *
-	 * @param node - The node to clone.
-	 * @returns A new unhydrated node with the same persisted data as the original node.
-	 */
-	clone<TSchema extends ImplicitFieldSchema>(
-		node: TreeFieldFromImplicitField<TSchema>,
-	): TreeFieldFromImplicitField<TSchema>;
->>>>>>> 7a8c8d0e
 } = {
 	on<K extends keyof TreeChangeEventsBeta<TNode>, TNode extends TreeNode>(
 		node: TNode,
@@ -306,7 +294,38 @@
 	): () => void {
 		return treeNodeApi.on(node, eventName, listener);
 	},
-<<<<<<< HEAD
+
+	clone<TSchema extends ImplicitFieldSchema>(
+		node: TreeFieldFromImplicitField<TSchema>,
+	): Unhydrated<TreeFieldFromImplicitField<TSchema>> {
+		/* The only non-TreeNode cases are {@link Value} (for an empty optional field) which can be returned as is. */
+		if (!isTreeNode(node)) {
+			return node;
+		}
+
+		const kernel = getKernel(node);
+		/*
+		 * For unhydrated nodes, we can create a cursor by calling `cursorFromInsertable` because the node
+		 * hasn't been inserted yet. We can then create a new node from the cursor.
+		 */
+		if (!kernel.isHydrated()) {
+			return createFromCursor(
+				kernel.schema,
+				cursorFromInsertable<UnsafeUnknownSchema>(kernel.schema, node),
+			) as Unhydrated<TreeFieldFromImplicitField<TSchema>>;
+		}
+
+		// For hydrated nodes, create a new cursor in the forest and then create a new node from the cursor.
+		const forest = kernel.context.flexContext.checkout.forest;
+		const cursor = forest.allocateCursor("tree.clone");
+		forest.moveCursorToPath(kernel.anchorNode, cursor);
+		const clonedNode = createFromCursor(
+			kernel.schema,
+			cursor as ITreeCursorSynchronous,
+		) as Unhydrated<TreeFieldFromImplicitField<TSchema>>;
+		cursor.free();
+		return clonedNode;
+	},
 
 	create<TSchema extends ImplicitFieldSchema>(
 		schema: TSchema,
@@ -319,7 +338,10 @@
 		schema: TSchema,
 		data: InsertableTreeFieldFromImplicitField | ConciseTree,
 	): Unhydrated<TreeFieldFromImplicitField<TSchema>> {
-		return createFromInsertable(schema, data as InsertableTreeFieldFromImplicitField<TSchema>);
+		return createFromInsertable<UnsafeUnknownSchema>(
+			schema,
+			data as InsertableTreeFieldFromImplicitField<TSchema>,
+		);
 	},
 
 	importVerbose<TSchema extends ImplicitFieldSchema, THandle>(
@@ -420,37 +442,4 @@
 	v2_1: 1,
 	v2_2: 1,
 	v2_3: 1,
-=======
-	clone<TSchema extends ImplicitFieldSchema>(
-		node: TreeFieldFromImplicitField<TSchema>,
-	): Unhydrated<TreeFieldFromImplicitField<TSchema>> {
-		/* The only non-TreeNode cases are {@link Value} (for an empty optional field) which can be returned as is. */
-		if (!isTreeNode(node)) {
-			return node;
-		}
-
-		const kernel = getKernel(node);
-		/*
-		 * For unhydrated nodes, we can create a cursor by calling `cursorFromInsertable` because the node
-		 * hasn't been inserted yet. We can then create a new node from the cursor.
-		 */
-		if (!kernel.isHydrated()) {
-			return createFromCursor(
-				kernel.schema,
-				cursorFromInsertable<UnsafeUnknownSchema>(kernel.schema, node),
-			) as Unhydrated<TreeFieldFromImplicitField<TSchema>>;
-		}
-
-		// For hydrated nodes, create a new cursor in the forest and then create a new node from the cursor.
-		const forest = kernel.context.flexContext.checkout.forest;
-		const cursor = forest.allocateCursor("tree.clone");
-		forest.moveCursorToPath(kernel.anchorNode, cursor);
-		const clonedNode = createFromCursor(
-			kernel.schema,
-			cursor as ITreeCursorSynchronous,
-		) as Unhydrated<TreeFieldFromImplicitField<TSchema>>;
-		cursor.free();
-		return clonedNode;
-	},
->>>>>>> 7a8c8d0e
 };