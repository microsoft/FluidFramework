--- conflicted
+++ resolved
@@ -686,13 +686,10 @@
 	 * @param getRevertible - a function provided that allows users to get a revertible for the commit that was applied. If not provided,
 	 * this commit is not revertible.
 	 */
-<<<<<<< HEAD
 	commitApplied(
 		data: CommitMetadata,
 		getRevertible?: RevertibleFactory | ClonableRevertibleFactory,
 	): void;
-=======
-	commitApplied(data: CommitMetadata, getRevertible?: RevertibleFactory): void;
 }
 
 /**
@@ -703,5 +700,4 @@
 	view: TreeView<TSchema>,
 ): TreeViewAlpha<TSchema> {
 	return view as TreeViewAlpha<TSchema>;
->>>>>>> 509d6a18
 }