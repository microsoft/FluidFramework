--- conflicted
+++ resolved
@@ -108,11 +108,7 @@
 
 	/**
 	 * Returns a list of all shared branches that currently exist on this tree.
-<<<<<<< HEAD
-	 * Any one of them can be checked out using {@link viewSharedBranchWith}.
-=======
 	 * Any one of them can be checked out using {@link ITreeAlpha.viewSharedBranchWith}.
->>>>>>> a14a81ad
 	 */
 	getSharedBranchIds(): string[];
 
