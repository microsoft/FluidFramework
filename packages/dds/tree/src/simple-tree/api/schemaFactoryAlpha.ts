/*!
 * Copyright (c) Microsoft Corporation and contributors. All rights reserved.
 * Licensed under the MIT License.
 */

import {
	defaultSchemaFactoryObjectOptions,
	SchemaFactory,
	schemaStatics,
	type SchemaFactoryObjectOptions,
	type ScopedSchemaName,
} from "./schemaFactory.js";
<<<<<<< HEAD
import {
	normalizeToAnnotatedAllowedType,
	type AnnotatedAllowedType,
	type ImplicitAllowedTypes,
	type ImplicitAnnotatedAllowedTypes,
	type ImplicitAnnotatedFieldSchema,
	type ImplicitFieldSchema,
	type NodeSchemaOptions,
=======
import type {
	ImplicitAllowedTypes,
	ImplicitAnnotatedAllowedTypes,
	ImplicitAnnotatedFieldSchema,
	ImplicitFieldSchema,
	NodeSchemaOptions,
>>>>>>> 12e5ab3b
} from "../schemaTypes.js";
import { objectSchema } from "../objectNode.js";
import type { RestrictiveStringRecord } from "../../util/index.js";
import type { NodeKind, TreeNodeSchema, TreeNodeSchemaClass } from "../core/index.js";
import type {
	ArrayNodeCustomizableSchemaUnsafe,
	MapNodeCustomizableSchemaUnsafe,
	System_Unsafe,
} from "./typesUnsafe.js";
import { mapSchema } from "../mapNode.js";
import { arraySchema } from "../arrayNode.js";
import type { ObjectNodeSchema } from "../objectNodeTypes.js";
import type { SimpleObjectNodeSchema } from "../simpleSchema.js";
import type { ArrayNodeCustomizableSchema } from "../arrayNodeTypes.js";
import type { MapNodeCustomizableSchema } from "../mapNodeTypes.js";
import type { LazyItem } from "../flexList.js";

/**
 * {@link SchemaFactory} with additional alpha APIs.
 *
 * @alpha
 * @privateRemarks
 *
 * Some private methods on `SchemaFactory` are intentionally duplicated here to avoid increasing their exposure to `protected`.
 * If we were to do so, they would be exposed on the public API surface of `SchemaFactory`.
 */
export class SchemaFactoryAlpha<
	out TScope extends string | undefined = string | undefined,
	TName extends number | string = string,
> extends SchemaFactory<TScope, TName> {
	private scoped2<Name extends TName | string>(name: Name): ScopedSchemaName<TScope, Name> {
		return (
			this.scope === undefined ? `${name}` : `${this.scope}.${name}`
		) as ScopedSchemaName<TScope, Name>;
	}

	/**
	 * Declares a type enablable in a set of {@link AllowedTypes}.
	 *
	 * @remarks
	 * t is frozen and should not be modified after being passed in.
	 */
	public enablable<const T extends LazyItem<TreeNodeSchema>>(
		t: T | AnnotatedAllowedType<T>,
	): AnnotatedAllowedType<T> {
		Object.freeze(t);
		const annotatedType = normalizeToAnnotatedAllowedType(t);
		return {
			type: annotatedType.type,
			metadata: {
				...annotatedType.metadata,
				enabledUponSchemaUpgrade: "TODO generate upgrade token",
			},
		};
	}

	/**
	 * Define a {@link TreeNodeSchemaClass} for a {@link TreeObjectNode}.
	 *
	 * @param name - Unique identifier for this schema within this factory's scope.
	 * @param fields - Schema for fields of the object node's schema. Defines what children can be placed under each key.
	 * @param options - Additional options for the schema.
	 */
<<<<<<< HEAD
	// TODO rename and consolidate with alpha, note that it's a breaking change in the changeset
=======
>>>>>>> 12e5ab3b
	public objectAlpha<
		const Name extends TName,
		const T extends RestrictiveStringRecord<ImplicitAnnotatedFieldSchema>,
		const TCustomMetadata = unknown,
	>(
		name: Name,
		fields: T,
		options?: SchemaFactoryObjectOptions<TCustomMetadata>,
	): ObjectNodeSchema<ScopedSchemaName<TScope, Name>, T, true, TCustomMetadata> & {
		/**
		 * Typing checking workaround: not for for actual use.
		 * @remarks
		 * This API collides with {@link TreeNodeSchemaCore.createFromInsertable} to disable a type checking optimization which produces different and undesired results.
		 * See {@link https://github.com/microsoft/TypeScript/issues/59049#issuecomment-2773459693} for more details.
		 * @privateRemarks
		 * The specific issue here is non-empty POJO mode object schema not being assignable to `ObjectNodeSchema`,
		 * See the above link and the tests in objectNode.spec.ts which reference it.
		 * @system
		 */
		readonly createFromInsertable: unknown;
	} {
		return objectSchema(
			this.scoped2(name),
			fields,
			true,
			options?.allowUnknownOptionalFields ??
				defaultSchemaFactoryObjectOptions.allowUnknownOptionalFields,
			options?.metadata,
		);
	}

	/**
	 * {@inheritdoc SchemaFactory.objectRecursive}
	 */
	public override objectRecursive<
		const Name extends TName,
		const T extends RestrictiveStringRecord<System_Unsafe.ImplicitFieldSchemaUnsafe>,
		const TCustomMetadata = unknown,
	>(
		name: Name,
		t: T,
		options?: SchemaFactoryObjectOptions<TCustomMetadata>,
	): TreeNodeSchemaClass<
		ScopedSchemaName<TScope, Name>,
		NodeKind.Object,
		System_Unsafe.TreeObjectNodeUnsafe<T, ScopedSchemaName<TScope, Name>>,
		object & System_Unsafe.InsertableObjectFromSchemaRecordUnsafe<T>,
		false,
		T,
		never,
		TCustomMetadata
	> &
		SimpleObjectNodeSchema<TCustomMetadata> &
		// We can't just use non generic `ObjectNodeSchema` here since "Base constructors must all have the same return type".
		// We also can't just use generic `ObjectNodeSchema` here and not `TreeNodeSchemaClass` since that doesn't work with unsafe recursive types.
		// ObjectNodeSchema<
		// 	ScopedSchemaName<TScope, Name>,
		// 	//  T & RestrictiveStringRecord<ImplicitFieldSchema> would be nice to use here, but it breaks the recursive type self references.
		// 	RestrictiveStringRecord<ImplicitFieldSchema>,
		// 	false,
		// 	TCustomMetadata
		// >
		Pick<ObjectNodeSchema, "fields"> {
		// TODO: syntax highting is vs code is broken here. Don't trust it. Use the compiler instead.
		type TScopedName = ScopedSchemaName<TScope, Name>;
		return this.objectAlpha(
			name,
			t as T & RestrictiveStringRecord<ImplicitFieldSchema>,
			options,
		) as unknown as TreeNodeSchemaClass<
			TScopedName,
			NodeKind.Object,
			System_Unsafe.TreeObjectNodeUnsafe<T, TScopedName>,
			object & System_Unsafe.InsertableObjectFromSchemaRecordUnsafe<T>,
			false,
			T,
			never,
			TCustomMetadata
		> &
			ObjectNodeSchema<
				ScopedSchemaName<TScope, Name>,
				RestrictiveStringRecord<ImplicitFieldSchema>,
				false,
				TCustomMetadata
			>;
	}

	/**
	 * {@inheritDoc SchemaStatics.optional}
	 */
	public static override readonly leaves = schemaStatics.leaves;

	/**
	 * {@inheritDoc SchemaStatics.optional}
	 */
	public static override readonly optional = schemaStatics.optional;

	/**
	 * {@inheritDoc SchemaStatics.required}
	 */
	public static override readonly required = schemaStatics.required;

	/**
	 * {@inheritDoc SchemaStatics.optionalRecursive}
	 */
	public static override readonly optionalRecursive = schemaStatics.optionalRecursive;

	/**
	 * Like {@link SchemaFactory.identifier} but static and a factory function that can be provided {@link FieldProps}.
	 */
	public static readonly identifier = schemaStatics.identifier;

	/**
	 * Define a {@link TreeNodeSchema} for a {@link TreeMapNode}.
	 *
	 * @param name - Unique identifier for this schema within this factory's scope.
	 * @param allowedTypes - The types that may appear as values in the map.
	 * @param options - Additional options for the schema.
	 *
	 * @example
	 * ```typescript
	 * class NamedMap extends factory.map("name", factory.number, {
	 * 	metadata: { description: "A map of numbers" }
	 * }) {}
	 * ```
	 */
	public mapAlpha<
		Name extends TName,
		const T extends ImplicitAnnotatedAllowedTypes,
		const TCustomMetadata = unknown,
	>(
		name: Name,
		allowedTypes: T,
		options?: NodeSchemaOptions<TCustomMetadata>,
	): MapNodeCustomizableSchema<ScopedSchemaName<TScope, Name>, T, true, TCustomMetadata> {
		return mapSchema(this.scoped2(name), allowedTypes, true, true, options?.metadata);
	}

	/**
	 * {@inheritDoc SchemaFactory.objectRecursive}
	 */
	// eslint-disable-next-line @typescript-eslint/explicit-function-return-type
	public override mapRecursive<
		Name extends TName,
		const T extends System_Unsafe.ImplicitAllowedTypesUnsafe,
		const TCustomMetadata = unknown,
	>(name: Name, allowedTypes: T, options?: NodeSchemaOptions<TCustomMetadata>) {
		return this.mapAlpha(
			name,
			allowedTypes as T & ImplicitAllowedTypes,
			options,
		) as unknown as MapNodeCustomizableSchemaUnsafe<
			ScopedSchemaName<TScope, Name>,
			T,
			TCustomMetadata
		>;
	}

	/**
	 * Define (and add to this library) a {@link TreeNodeSchemaClass} for a {@link (TreeArrayNode:interface)}.
	 *
	 * @param name - Unique identifier for this schema within this factory's scope.
	 * @param allowedTypes - The types that may appear in the array.
	 * @param options - Additional options for the schema.
	 *
	 * @example
	 * ```typescript
	 * class NamedArray extends factory.arrayAlpha("name", factory.number) {}
	 * ```
	 */
	public arrayAlpha<
		const Name extends TName,
		const T extends ImplicitAnnotatedAllowedTypes,
		const TCustomMetadata = unknown,
	>(
		name: Name,
		allowedTypes: T,
		options?: NodeSchemaOptions<TCustomMetadata>,
	): ArrayNodeCustomizableSchema<ScopedSchemaName<TScope, Name>, T, true, TCustomMetadata> {
		return arraySchema(this.scoped2(name), allowedTypes, true, true, options?.metadata);
	}

	/**
	 * {@inheritDoc SchemaFactory.objectRecursive}
	 */
	// eslint-disable-next-line @typescript-eslint/explicit-function-return-type
	public override arrayRecursive<
		const Name extends TName,
		const T extends System_Unsafe.ImplicitAllowedTypesUnsafe,
		const TCustomMetadata = unknown,
	>(name: Name, allowedTypes: T, options?: NodeSchemaOptions<TCustomMetadata>) {
		return this.arrayAlpha(
			name,
			allowedTypes as T & ImplicitAllowedTypes,
			options,
		) as unknown as ArrayNodeCustomizableSchemaUnsafe<
			ScopedSchemaName<TScope, Name>,
			T,
			TCustomMetadata
		>;
	}

	/**
	 * Create a {@link SchemaFactory} with a {@link SchemaFactory.scope|scope} which is a combination of this factory's scope and the provided name.
	 * @remarks
	 * The main use-case for this is when creating a collection of related schema (for example using a function that creates multiple schema).
	 * Creating such related schema using a sub-scope helps ensure they won't collide with other schema in the parent scope.
	 */
	public scopedFactory<const T extends TName, TNameInner extends number | string = string>(
		name: T,
	): SchemaFactoryAlpha<ScopedSchemaName<TScope, T>, TNameInner> {
		return new SchemaFactoryAlpha(this.scoped2(name));
	}
}<|MERGE_RESOLUTION|>--- conflicted
+++ resolved
@@ -10,7 +10,6 @@
 	type SchemaFactoryObjectOptions,
 	type ScopedSchemaName,
 } from "./schemaFactory.js";
-<<<<<<< HEAD
 import {
 	normalizeToAnnotatedAllowedType,
 	type AnnotatedAllowedType,
@@ -19,14 +18,6 @@
 	type ImplicitAnnotatedFieldSchema,
 	type ImplicitFieldSchema,
 	type NodeSchemaOptions,
-=======
-import type {
-	ImplicitAllowedTypes,
-	ImplicitAnnotatedAllowedTypes,
-	ImplicitAnnotatedFieldSchema,
-	ImplicitFieldSchema,
-	NodeSchemaOptions,
->>>>>>> 12e5ab3b
 } from "../schemaTypes.js";
 import { objectSchema } from "../objectNode.js";
 import type { RestrictiveStringRecord } from "../../util/index.js";
@@ -42,7 +33,6 @@
 import type { SimpleObjectNodeSchema } from "../simpleSchema.js";
 import type { ArrayNodeCustomizableSchema } from "../arrayNodeTypes.js";
 import type { MapNodeCustomizableSchema } from "../mapNodeTypes.js";
-import type { LazyItem } from "../flexList.js";
 
 /**
  * {@link SchemaFactory} with additional alpha APIs.
@@ -69,7 +59,7 @@
 	 * @remarks
 	 * t is frozen and should not be modified after being passed in.
 	 */
-	public enablable<const T extends LazyItem<TreeNodeSchema>>(
+	public enablable<const T extends TreeNodeSchema>(
 		t: T | AnnotatedAllowedType<T>,
 	): AnnotatedAllowedType<T> {
 		Object.freeze(t);
@@ -90,10 +80,6 @@
 	 * @param fields - Schema for fields of the object node's schema. Defines what children can be placed under each key.
 	 * @param options - Additional options for the schema.
 	 */
-<<<<<<< HEAD
-	// TODO rename and consolidate with alpha, note that it's a breaking change in the changeset
-=======
->>>>>>> 12e5ab3b
 	public objectAlpha<
 		const Name extends TName,
 		const T extends RestrictiveStringRecord<ImplicitAnnotatedFieldSchema>,
