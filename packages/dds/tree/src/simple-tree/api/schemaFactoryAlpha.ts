--- conflicted
+++ resolved
@@ -20,13 +20,8 @@
 	type SchemaFactoryObjectOptions,
 	type ScopedSchemaName,
 } from "./schemaFactory.js";
-<<<<<<< HEAD
 import { optionalRecursive2, schemaStatics } from "./schemaStatics.js";
 import type { ImplicitAnnotatedFieldSchema, ImplicitFieldSchema } from "../fieldSchema.js";
-=======
-import { schemaStatics } from "./schemaStatics.js";
-import type { ImplicitFieldSchema } from "../fieldSchema.js";
->>>>>>> 75723f26
 import type { RestrictiveStringRecord } from "../../util/index.js";
 import type {
 	NodeKind,
@@ -111,17 +106,6 @@
 	) => AnnotatedAllowedType<T>;
 
 	/**
-<<<<<<< HEAD
-	 * {@link SchemaStaticsAlpha.staged} except tweaked to work better for recursive types.
-	 * Use with {@link ValidateRecursiveSchemaAlpha} for improved type safety.
-	 * @remarks
-	 * This version of {@link SchemaStaticsAlpha.staged} has fewer type constraints to work around TypeScript limitations, see {@link Unenforced}.
-	 * See {@link ValidateRecursiveSchemaAlpha} for additional information about using recursive schema.
-	 */
-	stagedRecursive: <const T extends () => Unenforced<System_Unsafe.TreeNodeSchemaUnsafe>>(
-		t: T | AnnotatedAllowedTypeUnsafe<T>,
-	) => AnnotatedAllowedTypeUnsafe<T>;
-=======
 	 * Normalize information about a set of {@link AllowedTypes} into an {@link AllowedTypesFull}.
 	 * @remarks
 	 * This can take in {@link AnnotatedAllowedType} to preserve their annotations.
@@ -132,7 +116,17 @@
 		t: T,
 		metadata?: AllowedTypesMetadata,
 	) => AllowedTypesFullFromMixed<T>;
->>>>>>> 75723f26
+
+	/**
+	 * {@link SchemaStaticsAlpha.staged} except tweaked to work better for recursive types.
+	 * Use with {@link ValidateRecursiveSchemaAlpha} for improved type safety.
+	 * @remarks
+	 * This version of {@link SchemaStaticsAlpha.staged} has fewer type constraints to work around TypeScript limitations, see {@link Unenforced}.
+	 * See {@link ValidateRecursiveSchemaAlpha} for additional information about using recursive schema.
+	 */
+	stagedRecursive: <const T extends () => Unenforced<System_Unsafe.TreeNodeSchemaUnsafe>>(
+		t: T | AnnotatedAllowedTypeUnsafe<T>,
+	) => AnnotatedAllowedTypeUnsafe<T>;
 }
 
 const staged = <const T extends LazyItem<TreeNodeSchema>>(
@@ -149,22 +143,8 @@
 };
 
 const schemaStaticsAlpha: SchemaStaticsAlpha = {
-<<<<<<< HEAD
 	staged,
 	stagedRecursive: staged as SchemaStaticsAlpha["stagedRecursive"],
-=======
-	staged: <const T extends LazyItem<TreeNodeSchema>>(
-		t: T | AnnotatedAllowedType<T>,
-	): AnnotatedAllowedType<T> => {
-		const annotatedType = normalizeToAnnotatedAllowedType(t);
-		return {
-			type: annotatedType.type,
-			metadata: {
-				...annotatedType.metadata,
-				stagedSchemaUpgrade: createSchemaUpgrade(),
-			},
-		};
-	},
 
 	types: <const T extends readonly (AnnotatedAllowedType | LazyItem<TreeNodeSchema>)[]>(
 		t: T,
@@ -172,7 +152,6 @@
 	): AllowedTypesFullFromMixed<T> => {
 		return AnnotatedAllowedTypesInternal.createMixed<T>(t, metadata);
 	},
->>>>>>> 75723f26
 };
 
 /**
@@ -359,7 +338,6 @@
 	public staged = schemaStaticsAlpha.staged;
 
 	/**
-<<<<<<< HEAD
 	 * {@inheritDoc SchemaStaticsAlpha.stagedRecursive}
 	 */
 	public static stagedRecursive = schemaStaticsAlpha.stagedRecursive;
@@ -368,7 +346,8 @@
 	 * {@inheritDoc SchemaStaticsAlpha.stagedRecursive}
 	 */
 	public stagedRecursive = schemaStaticsAlpha.stagedRecursive;
-=======
+
+	/**
 	 * {@inheritDoc SchemaStaticsAlpha.types}
 	 */
 	public static types = schemaStaticsAlpha.types;
@@ -377,7 +356,16 @@
 	 * {@inheritDoc SchemaStaticsAlpha.types}
 	 */
 	public types = schemaStaticsAlpha.types;
->>>>>>> 75723f26
+
+	/**
+	 * {@inheritDoc SchemaStaticsAlpha.typesRecursive}
+	 */
+	public static typesRecursive = schemaStaticsAlpha.typesRecursive;
+
+	/**
+	 * {@inheritDoc SchemaStaticsAlpha.typesRecursive}
+	 */
+	public typesRecursive = schemaStaticsAlpha.typesRecursive;
 
 	/**
 	 * Define a {@link TreeNodeSchema} for a {@link TreeMapNode}.
@@ -486,7 +474,6 @@
 	}
 
 	/**
-<<<<<<< HEAD
 	 * {@inheritDoc SchemaFactory.arrayRecursive}
 	 */
 	// eslint-disable-next-line @typescript-eslint/explicit-function-return-type
@@ -694,8 +681,6 @@
 	}
 
 	/**
-=======
->>>>>>> 75723f26
 	 * Define (and add to this library) a {@link TreeNodeSchemaClass} for a {@link (TreeRecordNode:interface)}.
 	 *
 	 * @param name - Unique identifier for this schema within this factory's scope.
