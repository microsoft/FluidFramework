--- conflicted
+++ resolved
@@ -304,13 +304,7 @@
 	) => System_Unsafe.FieldSchemaUnsafe<FieldKind.Required, T, TCustomMetadata>;
 }
 
-<<<<<<< HEAD
-export const defaultOptionalProvider: DefaultProvider = getDefaultProvider(() => {
-	return undefined;
-});
-=======
 const defaultOptionalProvider: DefaultProvider = getDefaultProvider(() => []);
->>>>>>> cc8bdbcf
 
 // The following overloads for optional and required are used to get around the fact that
 // the compiler can't infer that UnannotateImplicitAllowedTypes<T> is equal to T when T is known to extend ImplicitAllowedTypes
