/*!
 * Copyright (c) Microsoft Corporation and contributors. All rights reserved.
 * Licensed under the MIT License.
 */

import { assert, unreachableCase } from "@fluidframework/core-utils/internal";
// Include this unused import to avoid TypeScript generating an inline import for IFluidHandle in the d.ts file
// which degrades the API-Extractor report quality since API-Extractor can not tell the inline import is the same as the non-inline one.
// eslint-disable-next-line unused-imports/no-unused-imports
import type { IFluidHandle as _dummyImport } from "@fluidframework/core-interfaces";
import { UsageError } from "@fluidframework/telemetry-utils/internal";
import { isFluidHandle } from "@fluidframework/runtime-utils/internal";

import type { TreeValue } from "../../core/index.js";
import type { NodeKeyManager } from "../../feature-libraries/index.js";
import {
	type RestrictiveStringRecord,
	getOrCreate,
	isReadonlyArray,
} from "../../util/index.js";
// This import is required for intellisense in @link doc comments on mouseover in VSCode.
// eslint-disable-next-line unused-imports/no-unused-imports, @typescript-eslint/no-unused-vars
import type { TreeAlpha } from "../../shared-tree/index.js";

import {
	booleanSchema,
	handleSchema,
	LeafNodeSchema,
	nullSchema,
	numberSchema,
	stringSchema,
} from "../leafNodeSchema.js";
import {
	FieldKind,
	type FieldSchema,
	type ImplicitAllowedTypes,
	type ImplicitFieldSchema,
	type InsertableTreeNodeFromImplicitAllowedTypes,
	type FieldProps,
	createFieldSchema,
	type DefaultProvider,
	getDefaultProvider,
	type NodeSchemaMetadata,
	type NodeSchemaOptions,
} from "../schemaTypes.js";
import { inPrototypeChain } from "../core/index.js";
import type {
	NodeKind,
	WithType,
	TreeNodeSchema,
	TreeNodeSchemaClass,
	TreeNodeSchemaNonClass,
	TreeNodeSchemaBoth,
} from "../core/index.js";
import { type TreeArrayNode, arraySchema } from "../arrayNode.js";
import {
	type InsertableObjectFromSchemaRecord,
	type TreeObjectNode,
	objectSchema,
} from "../objectNode.js";
import { type MapNodeInsertableData, type TreeMapNode, mapSchema } from "../mapNode.js";
import type {
	FieldSchemaUnsafe,
	// Adding these unused imports makes the generated d.ts file produced by TypeScript stop breaking API-Extractor's rollup generation.
	// Without this import, TypeScript generates inline `import("../..")` statements in the d.ts file,
	// which API-Extractor leaves as is when generating the rollup, leaving them pointing at the wrong directory.
	// API-Extractor issue: https://github.com/microsoft/rushstack/issues/4507
	// eslint-disable-next-line unused-imports/no-unused-imports, @typescript-eslint/no-unused-vars
	FieldHasDefaultUnsafe,
	// eslint-disable-next-line unused-imports/no-unused-imports, @typescript-eslint/no-unused-vars
	InsertableTreeFieldFromImplicitFieldUnsafe,
	InsertableObjectFromSchemaRecordUnsafe,
	InsertableTreeNodeFromImplicitAllowedTypesUnsafe,
	TreeArrayNodeUnsafe,
	TreeMapNodeUnsafe,
	TreeObjectNodeUnsafe,
	Unenforced,
} from "./typesUnsafe.js";
import { createFieldSchemaUnsafe } from "./schemaFactoryRecursive.js";
import { TreeNodeValid } from "../treeNodeValid.js";
import { isLazy } from "../flexList.js";

/**
 * Gets the leaf domain schema compatible with a given {@link TreeValue}.
 */
export function schemaFromValue(value: TreeValue): TreeNodeSchema {
	switch (typeof value) {
		case "boolean":
			return booleanSchema;
		case "number":
			return numberSchema;
		case "string":
			return stringSchema;
		case "object": {
			if (value === null) {
				return nullSchema;
			}
			assert(isFluidHandle(value), 0x87e /* invalid TreeValue */);
			return handleSchema;
		}
		default:
			unreachableCase(value);
	}
}

/**
 * Options when declaring an {@link SchemaFactory.object|object node}'s schema
 *
 * @alpha
 */
export interface SchemaFactoryObjectOptions<TCustomMetadata = unknown>
	extends NodeSchemaOptions<TCustomMetadata> {
	/**
	 * Allow nodes typed with this object node schema to contain optional fields that are not present in the schema declaration.
	 * Such nodes can come into existence either via import APIs (see remarks) or by way of collaboration with another client
	 * that has upgraded the document's schema to include those optional fields.
	 *
	 * @defaultValue `false`
	 * @remarks
	 * The advantage of enabling this option is that it allows an application ecosystem with staged rollout to more quickly
	 * upgrade documents to include schema for new optional features.
	 *
	 * However, it does come with trade-offs that applications should weigh carefully when it comes to interactions between
	 * code and documents.
	 * When opening such documents, the API presented is still determined by the view schema.
	 * This can have implications on the behavior of edits or code which uses portions of the view schema,
	 * since this may inadvertently drop data which is present in those optional fields in the document schema.
	 *
	 * Consider the following example:
	 *
	 * ```typescript
	 * const sf = new SchemaFactory("com.example");
	 * class PersonView extends sf.object("Person", { name: sf.string }, { allowUnknownOptionalFields: true }) {}
	 * class PersonStored extends sf.object("Person", { name: sf.string, nickname: sf.optional(sf.string) }) {}
	 *
	 * // Say we have a document which uses `PersonStored` in its schema, and application code constructs
	 * // a tree view using `PersonView`. If the application for some reason had implemented a function like this:
	 * function clonePerson(a: PersonView): PersonView {
	 * 	return new PersonView({ name: a.name });
	 * }
	 * // ...or even like this:
	 * function clonePerson(a: PersonView): PersonView {
	 *  return new PersonView({ ...a})
	 * }
	 * // Then the alleged clone wouldn't actually clone the entire person in either case, it would drop the nickname.
	 * ```
	 *
	 * If an application wants to be particularly careful to preserve all data on a node when editing it, it can use
	 * {@link TreeAlpha.(importVerbose:2)|import}/{@link TreeAlpha.(exportVerbose:2)|export} APIs with persistent keys.
	 *
	 * Note that public API methods which operate on entire nodes (such as `moveTo`, `moveToEnd`, etc. on arrays) do not encounter
	 * this problem as SharedTree's implementation stores the entire node in its lower layers. It's only when application code
	 * reaches into a node (either by accessing its fields, spreading it, or some other means) that this problem arises.
	 */
	allowUnknownOptionalFields?: boolean;
}

export const defaultSchemaFactoryObjectOptions: Required<
	Omit<SchemaFactoryObjectOptions, "metadata">
> = {
	allowUnknownOptionalFields: false,
};

/**
 * The name of a schema produced by {@link SchemaFactory}, including its optional scope prefix.
 *
 * @system @public
 */
export type ScopedSchemaName<
	TScope extends string | undefined,
	TName extends number | string,
> = TScope extends undefined ? `${TName}` : `${TScope}.${TName}`;
// > = `${TScope extends undefined ? "" : `${TScope}.`}${TName}`;

// TODO:
// SchemaFactory.array references should link to the correct overloads, however the syntax for this does not seems to work currently for methods unless the they are not qualified with the class.
// API-Extractor requires such links to be qualified with the class, so it can't work.
// Since linking the overload set as a whole also doesn't work, these have been made non-links for now.
/**
 * Creates various types of {@link TreeNodeSchema|schema} for {@link TreeNode}s.
 *
 * @typeParam TScope - Scope added as a prefix to the name of every schema produced by this factory.
 * @typeParam TName - Type of names used to identify each schema produced in this factory.
 * Typically this is just `string` but it is also possible to use `string` or `number` based enums if you prefer to identify your types that way.
 *
 * @remarks
 * For details related to inputting data constrained by schema (including via assignment), and how non-exact schema types are handled in general refer to {@link Input}.
 * For information about recursive schema support, see methods postfixed with "recursive" and {@link ValidateRecursiveSchema}.
 * To apply schema defined with this factory to a tree, see {@link ViewableTree.viewWith} and {@link TreeViewConfiguration}.
 *
 * All schema produced by this factory get a {@link TreeNodeSchemaCore.identifier|unique identifier} by combining the {@link SchemaFactory.scope} with the schema's `Name`.
 * The `Name` part may be explicitly provided as a parameter, or inferred as a structural combination of the provided types.
 * The APIs which use this second approach, structural naming, also deduplicate all equivalent calls.
 * Therefor two calls to `array(allowedTypes)` with the same allowedTypes will return the same {@link TreeNodeSchema} instance.
 * On the other hand, two calls to `array(name, allowedTypes)` will always return different {@link TreeNodeSchema} instances
 * and it is an error to use both in the same tree (since their identifiers are not unique).
 *
 * Note:
 * POJO stands for Plain Old JavaScript Object.
 * This means an object that works like a `{}` style object literal.
 * In this case it means the prototype is `Object.prototype` and acts like a set of key value pairs (data, not methods).
 * The usage below generalizes this to include array and map like objects as well.
 *
 * There are two ways to use these APIs:
 *
 * Customizable Approach:
 *
 * 1. Declaration: `class X extends schemaFactory.object("x", {}) {}`
 *
 * 2. Allows adding "local" (non-persisted) members: Yes. Members (including methods) can be added to the class.
 *
 * 3. Prototype: The user-defined class.
 *
 * 4. Structurally named Schema: Not Supported.
 *
 * 5. Explicitly named Objects: Supported.
 *
 * 6. Explicitly named Maps and Arrays: Supported: Both declaration approaches can be used.
 *
 * 7. Node.js `assert.deepEqual`: Compares like class instances: equal to other nodes of the same type with the same content, including custom local fields.
 *
 * 8. IntelliSense: Shows and links to user-defined class by name: `X`.
 *
 * 9. Recursion: Supported with special declaration patterns.
 *
 * POJO Emulation Approach:
 *
 * 1. Declaration: `const X = schemaFactory.object("x", {}); type X = NodeFromSchema<typeof X>;`
 *
 * 2. Allows adding "local" (non-persisted) members: No. Attempting to set non-field members will result in an error.
 *
 * 3. Prototype: `Object.prototype`, `Map.prototype`, or `Array.prototype` depending on node kind.
 *
 * 4. Structurally named Schema: Supported.
 *
 * 5. Explicitly named Objects: Supported.
 *
 * 6. Explicitly named Maps and Arrays: Not Supported.
 *
 * 7. Node.js `assert.deepEqual`: Compares like plain objects: equal to plain JavaScript objects with the same fields, and other nodes with the same fields, even if the types are different.
 *
 * 8. IntelliSense: Shows internal type generation logic: `object & TreeNode & ObjectFromSchemaRecord<{}> & WithType<"test.x">`.
 *
 * 9. Recursion: Unsupported: Generated `.d.ts` files replace recursive references with `any`, breaking the use of recursive schema across compilation boundaries.
 *
 * Note that while "POJO Emulation" nodes act a lot like POJO objects, they are not true POJO objects:
 *
 * - Adding new arbitrary fields will error, as well some cases of invalid edits.
 *
 * - They are implemented using proxies.
 *
 * - They have state that is not exposed via enumerable own properties, including a {@link TreeNodeSchema}.
 * This makes libraries like node.js `assert.deepEqual` fail to detect differences in type.
 *
 * - Assigning members has side effects (in this case editing the persisted/shared tree).
 *
 * - Not all operations implied by the prototype will work correctly: stick to the APIs explicitly declared in the TypeScript types.
 *
 * @privateRemarks
 * It's perfectly possible to make `POJO Emulation` mode (or even just hiding the prototype) selectable even when using the custom user class declaration syntax.
 * When doing this, it's still possible to make `instanceof` perform correctly.
 * Allowing (or banning) custom/out-of-schema properties on the class is also possible in both modes: it could be orthogonal.
 * Also for consistency, if keeping the current approach to detecting `POJO Emulation` mode it might make sense to make explicitly named Maps and Arrays do the detection the same as how object does it.
 *
 * Note: the comparison between the customizable and POJO modes is not done in a table because TSDoc does not currently have support for embedded markdown.
 *
 * @sealed @public
 */
export class SchemaFactory<
	out TScope extends string | undefined = string | undefined,
	TName extends number | string = string,
> {
	/**
	 * TODO:
	 * If users of this generate the same name because two different schema with the same identifier were used,
	 * the second use can get a cache hit, and reference the wrong schema.
	 * Such usage should probably return a distinct type or error but currently does not.
	 * The use of markSchemaMostDerived in structuralName at least ensure an error in the case where the collision is from two types extending the same schema factor class.
	 */
	private readonly structuralTypes: Map<string, TreeNodeSchema> = new Map();

	/**
	 * Construct a SchemaFactory with a given {@link SchemaFactory.scope|scope}.
	 * @remarks
	 * There are no restrictions on mixing schema from different schema factories.
	 * Typically each library will create one or more SchemaFactories and use them to define its schema.
	 */
	public constructor(
		/**
		 * Prefix appended to the identifiers of all {@link TreeNodeSchema} produced by this builder.
		 *
		 * @remarks
		 * Generally each independently developed library
		 * (possibly a package, but could also be part of a package or multiple packages developed together)
		 * should get its own unique `scope`.
		 * Then each schema in the library get a name which is unique within the library.
		 * The scope and name are joined (with a period) to form the {@link TreeNodeSchemaCore.identifier|schema identifier}.
		 * Following this pattern allows a single application to depend on multiple libraries which define their own schema, and use them together in a single tree without risk of collisions.
		 * If a library logically contains sub-libraries with their own schema, they can be given a scope nested inside the parent scope, such as "ParentScope.ChildScope".
		 *
		 * To avoid collisions between the scopes of libraries
		 * it is recommended that the libraries use {@link https://en.wikipedia.org/wiki/Reverse_domain_name_notation | Reverse domain name notation} or a UUIDv4 for their scope.
		 * If this pattern is followed, application can safely use third party libraries without risk of the schema in them colliding.
		 *
		 * You may opt out of using a scope by passing `undefined`, but note that this increases the risk of collisions.
		 *
		 * @example
		 * Fluid Framework follows this pattern, placing the schema for the built in leaf types in the `com.fluidframework.leaf` scope.
		 * If Fluid Framework publishes more schema in the future, they would be under some other `com.fluidframework` scope.
		 * This ensures that any schema defined by any other library will not conflict with Fluid Framework's schema
		 * as long as the library uses the recommended patterns for how to scope its schema..
		 *
		 * @example
		 * A library could generate a random UUIDv4, like `242c4397-49ed-47e6-8dd0-d5c3bc31778b` and use that as the scope.
		 * Note: do not use this UUID: a new one must be randomly generated when needed to ensure collision resistance.
		 * ```typescript
		 * const factory = new SchemaFactory("242c4397-49ed-47e6-8dd0-d5c3bc31778b");
		 * ```
		 */
		public readonly scope: TScope,
	) {}

	private scoped<Name extends TName | string>(name: Name): ScopedSchemaName<TScope, Name> {
		return (
			this.scope === undefined ? `${name}` : `${this.scope}.${name}`
		) as ScopedSchemaName<TScope, Name>;
	}

	/**
	 * {@link TreeNodeSchema} for holding a JavaScript `string`.
	 *
	 * @remarks
	 * Strings containing unpaired UTF-16 surrogate pair code units may not be handled correctly.
	 *
	 * These limitations come from the use of UTF-8 encoding of the strings, which requires them to be valid unicode.
	 * JavaScript does not make this requirement for its strings so not all possible JavaScript strings are supported.
	 * @privateRemarks
	 * TODO:
	 * We should be much more clear about what happens if you use problematic values.
	 * We should validate and/or normalize them when inserting content.
	 */
	public readonly string = stringSchema;

	/**
	 * {@link TreeNodeSchema} for holding a JavaScript `number`.
	 *
	 * @remarks
	 * The number is a [double-precision 64-bit binary format IEEE 754](https://en.wikipedia.org/wiki/Double-precision_floating-point_format) value, however there are some exceptions:
	 * - `NaN`, and the infinities are converted to `null` (and may therefore only be used where `null` is allowed by the schema).
	 * - `-0` may be converted to `0` in some cases.
	 *
	 * These limitations match the limitations of JSON.
	 * @privateRemarks
	 * TODO:
	 * We should be much more clear about what happens if you use problematic values.
	 * We should validate and/or normalize them when inserting content.
	 */
	public readonly number = numberSchema;

	/**
	 * {@link TreeNodeSchema} for holding a boolean.
	 */
	public readonly boolean = booleanSchema;

	/**
	 * {@link TreeNodeSchema} for JavaScript `null`.
	 *
	 * @remarks
	 * There are good [reasons to avoid using null](https://www.npmjs.com/package/%40rushstack/eslint-plugin#rushstackno-new-null) in JavaScript, however sometimes it is desired.
	 * This {@link TreeNodeSchema} node provides the option to include nulls in trees when desired.
	 * Unless directly inter-operating with existing data using null, consider other approaches, like wrapping the value in an optional field, or using a more specifically named empty object node.
	 */
	public readonly null = nullSchema;

	/**
	 * {@link TreeNodeSchema} for holding an {@link @fluidframework/core-interfaces#(IFluidHandle:interface)}.
	 */
	public readonly handle = handleSchema;

	/**
	 * Define a {@link TreeNodeSchemaClass} for a {@link TreeObjectNode}.
	 *
	 * @param name - Unique identifier for this schema within this factory's scope.
	 * @param fields - Schema for fields of the object node's schema. Defines what children can be placed under each key.
	 */
	public object<
		const Name extends TName,
		const T extends RestrictiveStringRecord<ImplicitFieldSchema>,
		const TCustomMetadata = unknown,
	>(
		name: Name,
		fields: T,
		options?: NodeSchemaOptions<TCustomMetadata>,
	): TreeNodeSchemaClass<
		ScopedSchemaName<TScope, Name>,
		NodeKind.Object,
		TreeObjectNode<T, ScopedSchemaName<TScope, Name>>,
		object & InsertableObjectFromSchemaRecord<T>,
		true,
		T,
		never,
		TCustomMetadata
	> {
		return objectSchema(
			this.scoped(name),
			fields,
			true,
			defaultSchemaFactoryObjectOptions.allowUnknownOptionalFields,
			options?.metadata,
		);
	}

	/**
	 * Define a structurally typed {@link TreeNodeSchema} for a {@link TreeMapNode}.
	 *
	 * @remarks
	 * The unique identifier for this Map is defined as a function of the provided types.
	 * It is still scoped to this SchemaBuilder, but multiple calls with the same arguments will return the same schema object, providing somewhat structural typing.
	 * This does not support recursive types.
	 *
	 * If using these structurally named maps, other types in this schema builder should avoid names of the form `Map<${string}>`.
	 *
	 * @example
	 * The returned schema should be used as a schema directly:
	 * ```typescript
	 * const MyMap = factory.map(factory.number);
	 * type MyMap = NodeFromSchema<typeof MyMap>;
	 * ```
	 * Or inline:
	 * ```typescript
	 * factory.object("Foo", {myMap: factory.map(factory.number)});
	 * ```
	 * @privateRemarks
	 * See note on array.
	 */
	public map<const T extends TreeNodeSchema | readonly TreeNodeSchema[]>(
		allowedTypes: T,
	): TreeNodeSchemaNonClass<
		ScopedSchemaName<TScope, `Map<${string}>`>,
		NodeKind.Map,
		TreeMapNode<T> & WithType<ScopedSchemaName<TScope, `Map<${string}>`>, NodeKind.Map>,
		MapNodeInsertableData<T>,
		true,
		T,
		undefined
	>;

	/**
	 * Define a {@link TreeNodeSchema} for a {@link TreeMapNode}.
	 *
	 * @param name - Unique identifier for this schema within this factory's scope.
	 *
	 * @example
	 * ```typescript
	 * class NamedMap extends factory.map("name", factory.number) {}
	 * ```
	 */
	public map<
		Name extends TName,
		const T extends ImplicitAllowedTypes,
		const TCustomMetadata = unknown,
	>(
		name: Name,
		allowedTypes: T,
		options?: NodeSchemaOptions<TCustomMetadata>,
	): TreeNodeSchemaClass<
		ScopedSchemaName<TScope, Name>,
		NodeKind.Map,
		TreeMapNode<T> & WithType<ScopedSchemaName<TScope, Name>, NodeKind.Map>,
		MapNodeInsertableData<T>,
		true,
		T,
		undefined,
		TCustomMetadata
	>;

	/**
	 * {@link SchemaFactory.map} implementation.
	 *
	 * @privateRemarks
	 * This should return `TreeNodeSchemaBoth`, however TypeScript gives an error if one of the overloads implicitly up-casts the return type of the implementation.
	 * This seems like a TypeScript bug getting variance backwards for overload return types since it's erroring when the relation between the overload
	 * and the implementation is type safe, and forcing an unsafe typing instead.
	 */
	public map<const T extends ImplicitAllowedTypes, const TCustomMetadata = unknown>(
		nameOrAllowedTypes: TName | ((T & TreeNodeSchema) | readonly TreeNodeSchema[]),
		allowedTypes?: T,
		options?: NodeSchemaOptions<TCustomMetadata>,
	): TreeNodeSchema<string, NodeKind.Map, TreeMapNode<T>, MapNodeInsertableData<T>, true, T> {
		if (allowedTypes === undefined) {
			const types = nameOrAllowedTypes as (T & TreeNodeSchema) | readonly TreeNodeSchema[];
			const fullName = structuralName("Map", types);
			return getOrCreate(
				this.structuralTypes,
				fullName,
				() =>
					this.namedMap(
						fullName as TName,
						nameOrAllowedTypes as T,
						false,
						true,
						options?.metadata,
					) as TreeNodeSchema,
			) as TreeNodeSchemaBoth<
				string,
				NodeKind.Map,
				TreeMapNode<T>,
				MapNodeInsertableData<T>,
				true,
				T,
				undefined,
				TCustomMetadata
			>;
		}
		// To actually have type safety, assign to the type this method should return before implicitly upcasting when returning.
		const out: TreeNodeSchemaBoth<
			string,
			NodeKind.Map,
			TreeMapNode<T>,
			MapNodeInsertableData<T>,
			true,
			T,
			undefined,
			TCustomMetadata
		> = this.namedMap(
			nameOrAllowedTypes as TName,
			allowedTypes,
			true,
			true,
			options?.metadata,
		);
		return out;
	}

	/**
	 * Define a {@link TreeNodeSchema} for a {@link (TreeMapNode:interface)}.
	 *
	 * @param name - Unique identifier for this schema within this factory's scope.
	 */
	private namedMap<
		Name extends TName | string,
		const T extends ImplicitAllowedTypes,
		const ImplicitlyConstructable extends boolean,
		TCustomMetadata = unknown,
	>(
		name: Name,
		allowedTypes: T,
		customizable: boolean,
		implicitlyConstructable: ImplicitlyConstructable,
		metadata: NodeSchemaMetadata<TCustomMetadata> | undefined,
	): TreeNodeSchemaBoth<
		ScopedSchemaName<TScope, Name>,
		NodeKind.Map,
		TreeMapNode<T> & WithType<ScopedSchemaName<TScope, Name>, NodeKind.Map>,
		MapNodeInsertableData<T>,
		ImplicitlyConstructable,
		T,
		undefined,
		TCustomMetadata
	> {
		return mapSchema(
			this.scoped(name),
			allowedTypes,
			implicitlyConstructable,
			// The current policy is customizable nodes don't get fake prototypes.
			!customizable,
			metadata,
		);
	}

	/**
	 * Define a structurally typed {@link TreeNodeSchema} for a {@link (TreeArrayNode:interface)}.
	 *
	 * @remarks
	 * The identifier for this Array is defined as a function of the provided types.
	 * It is still scoped to this SchemaFactory, but multiple calls with the same arguments will return the same schema object, providing somewhat structural typing.
	 * This does not support recursive types.
	 *
	 * If using these structurally named arrays, other types in this schema builder should avoid names of the form `Array<${string}>`.
	 *
	 * @example
	 * The returned schema should be used as a schema directly:
	 * ```typescript
	 * const MyArray = factory.array(factory.number);
	 * type MyArray = NodeFromSchema<typeof MyArray>;
	 * ```
	 * Or inline:
	 * ```typescript
	 * factory.object("Foo", {myArray: factory.array(factory.number)});
	 * ```
	 * @privateRemarks
	 * The name produced at the type level here is not as specific as it could be, however doing type level sorting and escaping is a real mess.
	 * There are cases where not having this full type provided will be less than ideal since TypeScript's structural types.
	 * For example attempts to narrow unions of structural arrays by name won't work.
	 * Planned future changes to move to a class based schema system as well as factor function based node construction should mostly avoid these issues,
	 * though there may still be some problematic cases even after that work is done.
	 *
	 * The return value is a class, but its the type is intentionally not specific enough to indicate it is a class.
	 * This prevents callers of this from sub-classing it, which is unlikely to work well (due to the ease of accidentally giving two different calls o this different subclasses)
	 * when working with structural typing.
	 *
	 * {@label STRUCTURAL}
	 */
	public array<const T extends TreeNodeSchema | readonly TreeNodeSchema[]>(
		allowedTypes: T,
	): TreeNodeSchemaNonClass<
		ScopedSchemaName<TScope, `Array<${string}>`>,
		NodeKind.Array,
		TreeArrayNode<T> & WithType<ScopedSchemaName<TScope, `Array<${string}>`>, NodeKind.Array>,
		Iterable<InsertableTreeNodeFromImplicitAllowedTypes<T>>,
		true,
		T,
		undefined
	>;

	/**
	 * Define (and add to this library) a {@link TreeNodeSchemaClass} for a {@link (TreeArrayNode:interface)}.
	 *
	 * @param name - Unique identifier for this schema within this factory's scope.
	 *
	 * @example
	 * ```typescript
	 * class NamedArray extends factory.array("name", factory.number) {}
	 * ```
	 *
	 * {@label NAMED}
	 */
	public array<
		const Name extends TName,
		const T extends ImplicitAllowedTypes,
		const TCustomMetadata = unknown,
	>(
		name: Name,
		allowedTypes: T,
		options?: NodeSchemaOptions<TCustomMetadata>,
	): TreeNodeSchemaClass<
		ScopedSchemaName<TScope, Name>,
		NodeKind.Array,
		TreeArrayNode<T> & WithType<ScopedSchemaName<TScope, Name>, NodeKind.Array>,
		Iterable<InsertableTreeNodeFromImplicitAllowedTypes<T>>,
		true,
		T,
		undefined,
		TCustomMetadata
	>;

	/**
	 * {@link SchemaFactory.array} implementation.
	 *
	 * @privateRemarks
	 * This should return TreeNodeSchemaBoth: see note on "map" implementation for details.
	 */
	public array<const T extends ImplicitAllowedTypes, const TCustomMetadata = unknown>(
		nameOrAllowedTypes: TName | ((T & TreeNodeSchema) | readonly TreeNodeSchema[]),
		allowedTypes?: T,
		options?: NodeSchemaOptions<TCustomMetadata>,
	): TreeNodeSchema<
		ScopedSchemaName<TScope, string>,
		NodeKind.Array,
		TreeArrayNode<T>,
		Iterable<InsertableTreeNodeFromImplicitAllowedTypes<T>>,
		true,
		T,
		TCustomMetadata
	> {
		if (allowedTypes === undefined) {
			const types = nameOrAllowedTypes as (T & TreeNodeSchema) | readonly TreeNodeSchema[];
			const fullName = structuralName("Array", types);
			return getOrCreate(this.structuralTypes, fullName, () =>
				this.namedArray(fullName, nameOrAllowedTypes as T, false, true, options?.metadata),
			) as TreeNodeSchemaClass<
				ScopedSchemaName<TScope, string>,
				NodeKind.Array,
				TreeArrayNode<T>,
				Iterable<InsertableTreeNodeFromImplicitAllowedTypes<T>>,
				true,
				T,
				undefined,
				TCustomMetadata
			>;
		}
		const out: TreeNodeSchemaBoth<
			ScopedSchemaName<TScope, string>,
			NodeKind.Array,
			TreeArrayNode<T>,
			Iterable<InsertableTreeNodeFromImplicitAllowedTypes<T>>,
			true,
			T,
			undefined,
			TCustomMetadata
		> = this.namedArray(
			nameOrAllowedTypes as TName,
			allowedTypes,
			true,
			true,
			options?.metadata,
		);
		return out;
	}

	/**
	 * Define a {@link TreeNodeSchema} for a {@link (TreeArrayNode:interface)}.
	 *
	 * @param name - Unique identifier for this schema within this factory's scope.
	 *
	 * @remarks
	 * This is not intended to be used directly, use the overload of `array` which takes a name instead.
	 * This is only public to work around a compiler limitation.
	 */
	private namedArray<
		Name extends TName | string,
		const T extends ImplicitAllowedTypes,
		const ImplicitlyConstructable extends boolean,
		const TCustomMetadata = unknown,
	>(
		name: Name,
		allowedTypes: T,
		customizable: boolean,
		implicitlyConstructable: ImplicitlyConstructable,
		metadata: NodeSchemaMetadata<TCustomMetadata> | undefined,
	): TreeNodeSchemaBoth<
		ScopedSchemaName<TScope, Name>,
		NodeKind.Array,
		TreeArrayNode<T> & WithType<ScopedSchemaName<TScope, string>, NodeKind.Array>,
		Iterable<InsertableTreeNodeFromImplicitAllowedTypes<T>>,
		ImplicitlyConstructable,
		T,
		undefined,
		TCustomMetadata
	> {
		return arraySchema(
			this.scoped(name),
			allowedTypes,
			implicitlyConstructable,
			customizable,
			metadata,
		);
	}

	/**
	 * Make a field optional instead of the default, which is required.
	 *
	 * @param t - The types allowed under the field.
	 * @param props - Optional properties to associate with the field.
	 *
	 * @typeParam TCustomMetadata - Custom metadata properties to associate with the field.
	 * See {@link FieldSchemaMetadata.custom}.
	 */
	public optional<const T extends ImplicitAllowedTypes, const TCustomMetadata = unknown>(
		t: T,
		props?: Omit<FieldProps<TCustomMetadata>, "defaultProvider">,
	): FieldSchema<FieldKind.Optional, T, TCustomMetadata> {
		const defaultOptionalProvider: DefaultProvider = getDefaultProvider(() => {
			return undefined;
		});
		return createFieldSchema(FieldKind.Optional, t, {
			defaultProvider: defaultOptionalProvider,
			...props,
		});
	}

	/**
	 * Make a field explicitly required.
	 *
	 * @param t - The types allowed under the field.
	 * @param props - Optional properties to associate with the field.
	 *
	 * @remarks
	 * Fields are required by default, but this API can be used to make the required nature explicit in the schema,
	 * and allows associating custom {@link FieldProps | properties} with the field.
	 *
	 * @typeParam TCustomMetadata - Custom metadata properties to associate with the field.
	 * See {@link FieldSchemaMetadata.custom}.
	 */
	public required<const T extends ImplicitAllowedTypes, const TCustomMetadata = unknown>(
		t: T,
		props?: Omit<FieldProps<TCustomMetadata>, "defaultProvider">,
	): FieldSchema<FieldKind.Required, T, TCustomMetadata> {
		return createFieldSchema(FieldKind.Required, t, props);
	}

	/**
	 * {@link SchemaFactory.optional} except tweaked to work better for recursive types.
	 * Use with {@link ValidateRecursiveSchema} for improved type safety.
	 * @remarks
	 * This version of {@link SchemaFactory.optional} has fewer type constraints to work around TypeScript limitations, see {@link Unenforced}.
	 * See {@link ValidateRecursiveSchema} for additional information about using recursive schema.
	 */
	public optionalRecursive<const T extends Unenforced<ImplicitAllowedTypes>>(
		t: T,
		props?: Omit<FieldProps, "defaultProvider">,
	): FieldSchemaUnsafe<FieldKind.Optional, T> {
		return createFieldSchemaUnsafe(FieldKind.Optional, t, props);
	}

	/**
	 * {@link SchemaFactory.required} except tweaked to work better for recursive types.
	 * Use with {@link ValidateRecursiveSchema} for improved type safety.
	 * @remarks
	 * This version of {@link SchemaFactory.required} has fewer type constraints to work around TypeScript limitations, see {@link Unenforced}.
	 * See {@link ValidateRecursiveSchema} for additional information about using recursive schema.
	 */
	public requiredRecursive<const T extends Unenforced<ImplicitAllowedTypes>>(
		t: T,
		props?: Omit<FieldProps, "defaultProvider">,
	): FieldSchemaUnsafe<FieldKind.Required, T> {
		return createFieldSchemaUnsafe(FieldKind.Required, t, props);
	}

	/**
	 * A special field which holds a unique identifier for an object node.
	 * @remarks
	 * The value of this field, a "node identifier", uniquely identifies a node among all other nodes in the tree.
	 * Node identifiers are strings, and can therefore be used as lookup keys in maps or written to a database.
	 * When the node is constructed, the identifier field does not need to be populated.
	 * The SharedTree will provide an identifier for the node automatically.
	 * An identifier provided automatically by the SharedTree has the following properties:
	 * - It is a UUID.
	 * - It is compressed to a space-efficient representation when stored in the document.
	 * - A compressed form of the identifier can be accessed at runtime via the `Tree.shortId()` API.
	 * - It will error if read (and will not be present in the object's iterable properties) before the node has been inserted into the tree.
	 *
	 * However, a user may alternatively supply their own string as the identifier if desired (for example, if importing identifiers from another system).
	 * In that case, it is up to the user to ensure that the identifier is unique within the current tree - no other node should have the same identifier at the same time.
	 * If the identifier is not unique, it may be read, but may cause libraries or features which operate over node identifiers to misbehave.
	 * User-supplied identifiers may be read immediately, even before insertion into the tree.
	 *
	 * A node may have more than one identifier field (though note that this precludes the use of the `Tree.shortId()` API).
	 */
	public get identifier(): FieldSchema<FieldKind.Identifier, typeof this.string> {
		const defaultIdentifierProvider: DefaultProvider = getDefaultProvider(
			(nodeKeyManager: NodeKeyManager) => {
				return nodeKeyManager.stabilizeNodeKey(nodeKeyManager.generateLocalNodeKey());
			},
		);
		return createFieldSchema(FieldKind.Identifier, this.string, {
			defaultProvider: defaultIdentifierProvider,
		});
	}

	/**
	 * {@link SchemaFactory.object} except tweaked to work better for recursive types.
	 * Use with {@link ValidateRecursiveSchema} for improved type safety.
	 * @remarks
	 * This version of {@link SchemaFactory.object} has fewer type constraints to work around TypeScript limitations, see {@link Unenforced}.
	 * See {@link ValidateRecursiveSchema} for additional information about using recursive schema.
	 *
	 * Additionally `ImplicitlyConstructable` is disabled (forcing use of constructor) to avoid
	 * `error TS2589: Type instantiation is excessively deep and possibly infinite.`
	 * which otherwise gets reported at sometimes incorrect source locations that vary based on incremental builds.
	 */
	public objectRecursive<
		const Name extends TName,
		const T extends Unenforced<RestrictiveStringRecord<ImplicitFieldSchema>>,
<<<<<<< HEAD
		const TCustomMetadata = unknown,
	>(name: Name, t: T, options?: NodeSchemaOptions<TCustomMetadata>) {
=======
	>(
		name: Name,
		t: T,
	): TreeNodeSchemaClass<
		ScopedSchemaName<TScope, Name>,
		NodeKind.Object,
		TreeObjectNodeUnsafe<T, ScopedSchemaName<TScope, Name>>,
		object & InsertableObjectFromSchemaRecordUnsafe<T>,
		false,
		T
	> {
>>>>>>> 0b6f2517
		type TScopedName = ScopedSchemaName<TScope, Name>;
		return this.object(
			name,
			t as T & RestrictiveStringRecord<ImplicitFieldSchema>,
			options,
		) as unknown as TreeNodeSchemaClass<
			TScopedName,
			NodeKind.Object,
			TreeObjectNodeUnsafe<T, TScopedName>,
			object & InsertableObjectFromSchemaRecordUnsafe<T>,
			false,
			T,
			never,
			TCustomMetadata
		>;
	}

	/**
	 * `SchemaFactory.array` except tweaked to work better for recursive types.
	 * Use with {@link ValidateRecursiveSchema} for improved type safety.
	 * @remarks
	 * This version of `SchemaFactory.array` uses the same workarounds as {@link SchemaFactory.objectRecursive}.
	 * See {@link ValidateRecursiveSchema} for additional information about using recursive schema.
	 */
	// eslint-disable-next-line @typescript-eslint/explicit-function-return-type
	public arrayRecursive<
		const Name extends TName,
		const T extends Unenforced<ImplicitAllowedTypes>,
		const TCustomMetadata = unknown,
	>(name: Name, allowedTypes: T, options?: NodeSchemaOptions<TCustomMetadata>) {
		const RecursiveArray = this.namedArray(
			name,
			allowedTypes as T & ImplicitAllowedTypes,
			true,
			false,
			options?.metadata,
		);

		return RecursiveArray as TreeNodeSchemaClass<
			ScopedSchemaName<TScope, Name>,
			NodeKind.Array,
			TreeArrayNodeUnsafe<T> & WithType<ScopedSchemaName<TScope, Name>, NodeKind.Array>,
			{
				/**
				 * Iterator for the iterable of content for this node.
				 * @privateRemarks
				 * Wrapping the constructor parameter for recursive arrays and maps in an inlined object type avoids (for unknown reasons)
				 * the following compile error when declaring the recursive schema:
				 * `Function implicitly has return type 'any' because it does not have a return type annotation and is referenced directly or indirectly in one of its return expressions.`
				 * To benefit from this without impacting the API, the definition of `Iterable` has been inlined as such an object.
				 *
				 * If this workaround is kept, ideally this comment would be deduplicated with the other instance of it.
				 * Unfortunately attempts to do this failed to avoid the compile error this was introduced to solve.
				 */
				[Symbol.iterator](): Iterator<InsertableTreeNodeFromImplicitAllowedTypesUnsafe<T>>;
			},
			false,
			T,
			undefined,
			TCustomMetadata
		>;
	}

	/**
	 * `SchemaFactory.map` except tweaked to work better for recursive types.
	 * Use with {@link ValidateRecursiveSchema} for improved type safety.
	 * @remarks
	 * This version of `SchemaFactory.map` uses the same workarounds as {@link SchemaFactory.objectRecursive}.
	 * See {@link ValidateRecursiveSchema} for additional information about using recursive schema.
	 */
	// eslint-disable-next-line @typescript-eslint/explicit-function-return-type
	public mapRecursive<
		Name extends TName,
		const T extends Unenforced<ImplicitAllowedTypes>,
		const TCustomMetadata = unknown,
	>(name: Name, allowedTypes: T, options?: NodeSchemaOptions<TCustomMetadata>) {
		const MapSchema = this.namedMap(
			name,
			allowedTypes as T & ImplicitAllowedTypes,
			true,
			// Setting this (implicitlyConstructable) to true seems to work ok currently, but not for other node kinds.
			// Supporting this could be fragile and might break other future changes, so it's being kept as false for now.
			false,
			options?.metadata,
		);

		return MapSchema as TreeNodeSchemaClass<
			ScopedSchemaName<TScope, Name>,
			NodeKind.Map,
			TreeMapNodeUnsafe<T> & WithType<ScopedSchemaName<TScope, Name>, NodeKind.Map>,
			| {
					/**
					 * Iterator for the iterable of content for this node.
					 * @privateRemarks
					 * Wrapping the constructor parameter for recursive arrays and maps in an inlined object type avoids (for unknown reasons)
					 * the following compile error when declaring the recursive schema:
					 * `Function implicitly has return type 'any' because it does not have a return type annotation and is referenced directly or indirectly in one of its return expressions.`
					 * To benefit from this without impacting the API, the definition of `Iterable` has been inlined as such an object.
					 *
					 * If this workaround is kept, ideally this comment would be deduplicated with the other instance of it.
					 * Unfortunately attempts to do this failed to avoid the compile error this was introduced to solve.
					 */
					[Symbol.iterator](): Iterator<
						[string, InsertableTreeNodeFromImplicitAllowedTypesUnsafe<T>]
					>;
			  }
			// Ideally this would be
			// RestrictiveStringRecord<InsertableTreeNodeFromImplicitAllowedTypesUnsafe<T>>,
			// but doing so breaks recursive types.
			// Instead we do a less nice version:
			| {
					readonly [P in string]: InsertableTreeNodeFromImplicitAllowedTypesUnsafe<T>;
			  },
			false,
			T,
			undefined,
			TCustomMetadata
		>;
	}
}

export function structuralName<const T extends string>(
	collectionName: T,
	allowedTypes: TreeNodeSchema | readonly TreeNodeSchema[],
): `${T}<${string}>` {
	let inner: string;
	if (!isReadonlyArray(allowedTypes)) {
		return structuralName(collectionName, [allowedTypes]);
	} else {
		const names = allowedTypes.map((t): string => {
			// Ensure that lazy types (functions) don't slip through here.
			assert(!isLazy(t), 0x83d /* invalid type provided */);
			markSchemaMostDerived(t);
			return t.identifier;
		});
		// Ensure name is order independent
		names.sort();
		// Ensure name can't have collisions by quoting and escaping any quotes in the names of types.
		// Using JSON is a simple way to accomplish this.
		// The outer `[]` around the result were needed so that a single type name "Any" would not collide with the "any" case which used to exist.
		inner = JSON.stringify(names);
	}
	return `${collectionName}<${inner}>`;
}

/**
 * Indicates that a schema is the "most derived" version which is allowed to be used, see {@link MostDerivedData}.
 * Calling helps with error messages about invalid schema usage (using more than one type from single schema factor produced type,
 * and thus calling this for one than one subclass).
 * @remarks
 * Helper for invoking {@link TreeNodeValid.markMostDerived} for any {@link TreeNodeSchema} if it needed.
 */
export function markSchemaMostDerived(schema: TreeNodeSchema): void {
	if (schema instanceof LeafNodeSchema) {
		return;
	}

	if (!inPrototypeChain(schema, TreeNodeValid)) {
		// Use JSON.stringify to quote and escape identifier string.
		throw new UsageError(
			`Schema for ${JSON.stringify(
				schema.identifier,
			)} does not extend a SchemaFactory generated class. This is invalid.`,
		);
	}

	(schema as typeof TreeNodeValid & TreeNodeSchema).markMostDerived();
}<|MERGE_RESOLUTION|>--- conflicted
+++ resolved
@@ -852,22 +852,21 @@
 	public objectRecursive<
 		const Name extends TName,
 		const T extends Unenforced<RestrictiveStringRecord<ImplicitFieldSchema>>,
-<<<<<<< HEAD
 		const TCustomMetadata = unknown,
-	>(name: Name, t: T, options?: NodeSchemaOptions<TCustomMetadata>) {
-=======
 	>(
 		name: Name,
 		t: T,
+		options?: NodeSchemaOptions<TCustomMetadata>,
 	): TreeNodeSchemaClass<
 		ScopedSchemaName<TScope, Name>,
 		NodeKind.Object,
 		TreeObjectNodeUnsafe<T, ScopedSchemaName<TScope, Name>>,
 		object & InsertableObjectFromSchemaRecordUnsafe<T>,
 		false,
-		T
+		T,
+		never,
+		TCustomMetadata
 	> {
->>>>>>> 0b6f2517
 		type TScopedName = ScopedSchemaName<TScope, Name>;
 		return this.object(
 			name,
