--- conflicted
+++ resolved
@@ -162,19 +162,6 @@
 		NodeSchemaOptionsAlpha<TCustomMetadata> {}
 
 /**
-<<<<<<< HEAD
-=======
- * Default options for Object node schema creation.
- * @remarks Omits parameters that are not relevant for common use cases.
- */
-export const defaultSchemaFactoryObjectOptions: Required<
-	Pick<ObjectSchemaOptions, "allowUnknownOptionalFields">
-> = {
-	allowUnknownOptionalFields: false,
-};
-
-/**
->>>>>>> accd36a9
  * The name of a schema produced by {@link SchemaFactory}, including its optional scope prefix.
  *
  * @system @public
@@ -402,13 +389,7 @@
 		true,
 		T
 	> {
-<<<<<<< HEAD
 		return objectSchema(scoped(this, name), fields, true);
-=======
-		return objectSchema(scoped(this, name), fields, true, {
-			...defaultSchemaFactoryObjectOptions,
-		});
->>>>>>> accd36a9
 	}
 
 	/**
