/*!
 * Copyright (c) Microsoft Corporation and contributors. All rights reserved.
 * Licensed under the MIT License.
 */

import type { IFluidHandle } from "@fluidframework/core-interfaces";
import { assert } from "@fluidframework/core-utils/internal";

import type { ITreeCursorSynchronous, SchemaAndPolicy } from "../../core/index.js";
<<<<<<< HEAD
import { fail, type JsonCompatible } from "../../util/index.js";
=======
>>>>>>> ecdf26a1
import type {
	ImplicitFieldSchema,
	InsertableTreeFieldFromImplicitField,
	TreeFieldFromImplicitField,
	FieldSchema,
	FieldKind,
} from "../schemaTypes.js";
import {
	getOrCreateNodeFromInnerNode,
	UnhydratedFlexTreeNode,
	type Unhydrated,
} from "../core/index.js";
import {
	cursorForMapTreeNode,
	defaultSchemaPolicy,
	FieldKinds,
	mapTreeFromCursor,
	type NodeKeyManager,
} from "../../feature-libraries/index.js";
import { isFieldInSchema } from "../../feature-libraries/index.js";
import { toStoredSchema } from "../toFlexSchema.js";
import { inSchemaOrThrow, mapTreeFromNodeData, type InsertableContent } from "../toMapTree.js";
<<<<<<< HEAD
=======
import {
	applySchemaToParserOptions,
	cursorFromVerbose,
	type ParseOptions,
	type VerboseTree,
	type VerboseTreeNode,
} from "./verboseTree.js";
import { getUnhydratedContext } from "../createContext.js";
>>>>>>> ecdf26a1

/**
 * Construct tree content that is compatible with the field defined by the provided `schema`.
 * @param schema - The schema for what to construct. As this is an {@link ImplicitFieldSchema}, a {@link FieldSchema}, {@link TreeNodeSchema} or {@link AllowedTypes} array can be provided.
 * @param data - The data used to construct the field content.
 * @remarks
 * When providing a {@link TreeNodeSchemaClass}, this is the same as invoking its constructor except that an unhydrated node can also be provided.
 * This function exists as a generalization that can be used in other cases as well,
 * such as when `undefined` might be allowed (for an optional field), or when the type should be inferred from the data when more than one type is possible.
 *
 * Like with {@link TreeNodeSchemaClass}'s constructor, its an error to provide an existing node to this API.
 * TODO: For that case, use we should provide `Tree.clone`.
 * @privateRemarks
 * This could be exposed as a public `Tree.create` function.
 */
export function createFromInsertable<TSchema extends ImplicitFieldSchema>(
	schema: TSchema,
	data: InsertableTreeFieldFromImplicitField<TSchema>,
	context?: NodeKeyManager | undefined,
): Unhydrated<TreeFieldFromImplicitField<TSchema>> {
	const cursor = cursorFromInsertable(schema, data, context);
	const result = cursor === undefined ? undefined : createFromCursor(schema, cursor);
	return result as Unhydrated<TreeFieldFromImplicitField<TSchema>>;
}

/**
 * Construct tree content that is compatible with the field defined by the provided `schema`.
 * @param schema - The schema for what to construct. As this is an {@link ImplicitFieldSchema}, a {@link FieldSchema}, {@link TreeNodeSchema} or {@link AllowedTypes} array can be provided.
 * @param data - The data used to construct the field content.
 * @remarks
 * When providing a {@link TreeNodeSchemaClass},
 * this is the same as invoking its constructor except that an unhydrated node can also be provided and the returned value is a cursor.
 * When `undefined` is provided (for an optional field), `undefined` is returned.
 */
export function cursorFromInsertable<TSchema extends ImplicitFieldSchema>(
	schema: TSchema,
	data: InsertableTreeFieldFromImplicitField<TSchema>,
	context?: NodeKeyManager | undefined,
):
	| ITreeCursorSynchronous
	| (TSchema extends FieldSchema<FieldKind.Optional> ? undefined : never) {
	const storedSchema = toStoredSchema(schema);
	const schemaValidationPolicy: SchemaAndPolicy = {
		policy: defaultSchemaPolicy,
		// TODO: optimize: This isn't the most efficient operation since its not cached, and has to convert all the schema.
		schema: storedSchema,
	};

	const mapTree = mapTreeFromNodeData(
		data as InsertableContent | undefined,
		schema,
		context,
		schemaValidationPolicy,
	);
	if (mapTree === undefined) {
		assert(
			storedSchema.rootFieldSchema.kind === FieldKinds.optional.identifier,
			0xa10 /* missing non-optional field */,
		);
		return undefined as TSchema extends FieldSchema<FieldKind.Optional> ? undefined : never;
	}
	return cursorForMapTreeNode(mapTree);
}

/**
 * Construct tree content compatible with a field defined by the provided `schema`.
 * @param schema - The schema for what to construct. As this is an {@link ImplicitFieldSchema}, a {@link FieldSchema}, {@link TreeNodeSchema} or {@link AllowedTypes} array can be provided.
 * @param data - The data used to construct the field content. See `Tree.cloneToJSONVerbose`.
 * @beta
 */
export function createFromCompressed<TSchema extends ImplicitFieldSchema>(
	schema: TSchema,
	data: JsonCompatible<IFluidHandle>,
): Unhydrated<TreeFieldFromImplicitField<TSchema>> {
	fail("TODO");
}

/**
 * Creates an unhydrated simple-tree field from a cursor in nodes mode.
 */
export function createFromCursor<TSchema extends ImplicitFieldSchema>(
	schema: TSchema,
	cursor: ITreeCursorSynchronous | undefined,
): Unhydrated<TreeFieldFromImplicitField<TSchema>> {
	const mapTrees = cursor === undefined ? [] : [mapTreeFromCursor(cursor)];
	const context = getUnhydratedContext(schema);
	const flexSchema = context.flexContext.schema;

	const schemaValidationPolicy: SchemaAndPolicy = {
		policy: defaultSchemaPolicy,
		schema: context.flexContext.schema,
	};

	const maybeError = isFieldInSchema(
		mapTrees,
		flexSchema.rootFieldSchema,
		schemaValidationPolicy,
	);
	inSchemaOrThrow(maybeError);

	if (mapTrees.length === 0) {
		return undefined as Unhydrated<TreeFieldFromImplicitField<TSchema>>;
	}
	assert(mapTrees.length === 1, 0xa11 /* unexpected field length */);
	// Length asserted above, so this is safe. This assert is done instead of checking for undefined after indexing to ensure a length greater than 1 also errors.
	// eslint-disable-next-line @typescript-eslint/no-non-null-assertion
	const mapTree = mapTrees[0]!;
	const mapTreeNode = UnhydratedFlexTreeNode.getOrCreate(
		getUnhydratedContext(schema),
		mapTree,
	);

	const result = getOrCreateNodeFromInnerNode(mapTreeNode);
	return result as Unhydrated<TreeFieldFromImplicitField<TSchema>>;
}<|MERGE_RESOLUTION|>--- conflicted
+++ resolved
@@ -7,10 +7,7 @@
 import { assert } from "@fluidframework/core-utils/internal";
 
 import type { ITreeCursorSynchronous, SchemaAndPolicy } from "../../core/index.js";
-<<<<<<< HEAD
 import { fail, type JsonCompatible } from "../../util/index.js";
-=======
->>>>>>> ecdf26a1
 import type {
 	ImplicitFieldSchema,
 	InsertableTreeFieldFromImplicitField,
@@ -33,17 +30,7 @@
 import { isFieldInSchema } from "../../feature-libraries/index.js";
 import { toStoredSchema } from "../toFlexSchema.js";
 import { inSchemaOrThrow, mapTreeFromNodeData, type InsertableContent } from "../toMapTree.js";
-<<<<<<< HEAD
-=======
-import {
-	applySchemaToParserOptions,
-	cursorFromVerbose,
-	type ParseOptions,
-	type VerboseTree,
-	type VerboseTreeNode,
-} from "./verboseTree.js";
 import { getUnhydratedContext } from "../createContext.js";
->>>>>>> ecdf26a1
 
 /**
  * Construct tree content that is compatible with the field defined by the provided `schema`.
