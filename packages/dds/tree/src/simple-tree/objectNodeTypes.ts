/*!
 * Copyright (c) Microsoft Corporation and contributors. All rights reserved.
 * Licensed under the MIT License.
 */

import type { RestrictiveReadonlyRecord } from "../util/index.js";
import type {
	TreeObjectNode,
	InsertableObjectFromSchemaRecord,
	SimpleKeyMap,
	StoredKeyToViewKeyMap,
} from "./objectNode.js";
import type { ImplicitFieldSchema, FieldSchema } from "./schemaTypes.js";
import { NodeKind, type TreeNodeSchemaClass, type TreeNodeSchema } from "./core/index.js";
import type { FieldKey } from "../core/index.js";

/**
 * A schema for {@link TreeObjectNode}s.
 * @privateRemarks
 * This is a candidate for being promoted to the public package API.
 */
export interface ObjectNodeSchema<
	TName extends string = string,
	T extends RestrictiveReadonlyRecord<string, ImplicitFieldSchema> = RestrictiveReadonlyRecord<
		string,
		ImplicitFieldSchema
	>,
	ImplicitlyConstructable extends boolean = boolean,
> extends TreeNodeSchemaClass<
		TName,
		NodeKind.Object,
		TreeObjectNode<T, TName>,
		object & InsertableObjectFromSchemaRecord<T>,
		ImplicitlyConstructable,
		T
	> {
	/**
	 * From property keys to the associated schema.
	 */
	readonly fields: ReadonlyMap<string, FieldSchema>;
}

/**
 * Extra data provided on all {@link ObjectNodeSchema} that is not included in the (soon possibly public) ObjectNodeSchema type.
 */
export interface ObjectNodeSchemaInternalData {
	/**
	 * {@inheritdoc SimpleKeyMap}
	 */
	readonly flexKeyMap: SimpleKeyMap;
<<<<<<< HEAD
	/**
	 * {@inheritdoc StoredKeyToViewKeyMap}
	 */
	readonly storedKeyToViewKeyMap: StoredKeyToViewKeyMap;
=======

	/**
	 * Lookup the property keys from the stored keys.
	 */
	readonly storedKeyToPropertyKey: ReadonlyMap<FieldKey, string>;
>>>>>>> 425111e5
}

export const ObjectNodeSchema = {
	// instanceof-based narrowing support for Javascript and TypeScript 5.3 or newer.
	[Symbol.hasInstance](value: TreeNodeSchema): value is ObjectNodeSchema {
		return isObjectNodeSchema(value);
	},
} as const;

export function isObjectNodeSchema(
	schema: TreeNodeSchema,
): schema is ObjectNodeSchema & ObjectNodeSchemaInternalData {
	return schema.kind === NodeKind.Object;
}<|MERGE_RESOLUTION|>--- conflicted
+++ resolved
@@ -8,7 +8,6 @@
 	TreeObjectNode,
 	InsertableObjectFromSchemaRecord,
 	SimpleKeyMap,
-	StoredKeyToViewKeyMap,
 } from "./objectNode.js";
 import type { ImplicitFieldSchema, FieldSchema } from "./schemaTypes.js";
 import { NodeKind, type TreeNodeSchemaClass, type TreeNodeSchema } from "./core/index.js";
@@ -48,18 +47,11 @@
 	 * {@inheritdoc SimpleKeyMap}
 	 */
 	readonly flexKeyMap: SimpleKeyMap;
-<<<<<<< HEAD
-	/**
-	 * {@inheritdoc StoredKeyToViewKeyMap}
-	 */
-	readonly storedKeyToViewKeyMap: StoredKeyToViewKeyMap;
-=======
 
 	/**
 	 * Lookup the property keys from the stored keys.
 	 */
 	readonly storedKeyToPropertyKey: ReadonlyMap<FieldKey, string>;
->>>>>>> 425111e5
 }
 
 export const ObjectNodeSchema = {
