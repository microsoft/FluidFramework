--- conflicted
+++ resolved
@@ -73,17 +73,10 @@
 > = TSchema extends ImplicitAllowedTypes
 	? TreeNodeFromImplicitAllowedTypes<TSchema>
 	: TSchema extends TreeNodeSchema
-<<<<<<< HEAD
-		? NodeFromSchema<TSchema>
-		: TSchema extends AllowedTypes
-			? NodeFromSchema<InternalFlexListTypes.FlexListToUnion<TSchema>>
-			: unknown;
-=======
 	? NodeFromSchema<TSchema>
 	: TSchema extends AllowedTypes
 	? NodeFromSchema<FlexListToUnion<TSchema>>
 	: unknown;
->>>>>>> b7674894
 
 /**
  * {@link Unenforced} version of {@link InsertableTreeNodeFromImplicitAllowedTypes}.
