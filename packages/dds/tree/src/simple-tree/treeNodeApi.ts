--- conflicted
+++ resolved
@@ -150,18 +150,10 @@
 	) => {
 		const flex = getFlexNode(node);
 		switch (eventName) {
-<<<<<<< HEAD
-			case "nodeChanged": {
-				return anchor.on("childrenChangedBatched", () => listener());
-			}
-			case "treeChanged":
-				return anchor.on("subtreeChangedBatched", () => listener());
-=======
 			case "nodeChanged":
 				return flex.on("nodeChanged", listener);
 			case "treeChanged":
 				return flex.on("treeChanged", listener);
->>>>>>> 15a26ae2
 			default:
 				return unreachableCase(eventName);
 		}
