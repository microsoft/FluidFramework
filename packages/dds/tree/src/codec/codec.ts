--- conflicted
+++ resolved
@@ -349,19 +349,14 @@
  * Versions with no notable impact can be omitted.
  *
  * These use numeric values for easy threshold comparisons.
-<<<<<<< HEAD
- * This is complicated by the fact that 2.2 is larger than 2.10.
- * Using leading zeros for the minor version mitigates this.
+ * Without zero padding, version 2.10 is treated as 2.1, which is numerically less than 2.2.
+ * Adding leading zeros to the minor version ensures correct comparisons.
+ * For example, version 2.20.0 is encoded as 2.020, and version 2.2.0 is encoded as 2.002.
+ * For example FF 2.20.0 is encoded as 2.020 and FF 2.2.0 is encoded as 2.002.
+ *
  * Three digest was selected as that will likely be enough, while two digits could easily be too few.
  * If three digest ends up being too few, minor releases of 1000 and higher
  * could still be handled using something like 2.999_00001 without having to change the lower releases.
- *
-=======
- * Without zero padding, version 2.10 is treated as 2.1, which is numerically less than 2.2.
- * Adding leading zeros to the minor version ensures correct comparisons.
- * For example, version 2.20.0 is encoded as 2.020, and version 2.2.0 is encoded as 2.002.
->>>>>>> d4dc78d7
- * For example FF 2.20.0 is encoded as 2.020 and FF 2.2.0 is encoded as 2.002.
  *
  * This scheme assumes a single version will always be enough to communicate compatibility.
  * For this to work, compatibility has to be strictly increasing.
