/*!
 * Copyright (c) Microsoft Corporation and contributors. All rights reserved.
 * Licensed under the MIT License.
 */

import { cleanedPackageVersion as runtimeUtilsCleanedPackageVersion } from "@fluidframework/runtime-utils/internal";
import type { ErasedType } from "@fluidframework/core-interfaces/internal";
import { IsoBuffer, bufferToString } from "@fluid-internal/client-utils";
import { assert, fail } from "@fluidframework/core-utils/internal";
import type { Static, TAnySchema, TSchema } from "@sinclair/typebox";

import type { ChangeEncodingContext } from "../core/index.js";
import type { JsonCompatibleReadOnly } from "../util/index.js";
import type { MinimumVersionForCollab } from "@fluidframework/runtime-definitions/internal";
import { cleanedPackageVersion } from "@fluidframework/runtime-utils/internal";

/**
 * Translates decoded data to encoded data.
 * @remarks Typically paired with an {@link IEncoder}.
 */
export interface IEncoder<TDecoded, TEncoded, TContext> {
	/**
	 * Encodes `obj` into some encoded format.
	 */
	encode(obj: TDecoded, context: TContext): TEncoded;
}

/**
 * Translates encoded data to decoded data.
 * @remarks Typically paired with an {@link IEncoder}.
 */
export interface IDecoder<TDecoded, TEncoded, TContext> {
	/**
	 * Decodes `obj` from some encoded format.
	 */
	decode(obj: TEncoded, context: TContext): TDecoded;
}

/**
 * Validates data complies with some particular schema.
 * Implementations are typically created by a {@link JsonValidator}.
 */
export interface SchemaValidationFunction<Schema extends TSchema> {
	/**
	 * Returns whether the data matches a schema.
	 */
	check(data: unknown): data is Static<Schema>;
}

/**
 * A kind of validator for SharedTree's internal data formats.
 * @remarks
 * Assuming no data corruption or type confusion, such validation should never fail.
 * Any client version compatibility issues should instead be detected by the data format versioning which Shared Tree does internally independent of data format validation.
 * However, persisted data can sometimes be corrupted, bugs can produce invalid data, or users can mix up which data is compatible with which APIs.
 * In such cases, a format validator can help catch issues.
 *
 * Current options are {@link FormatValidatorNoOp} and {@link FormatValidatorBasic}.
 * @privateRemarks
 * Implement using {@link toFormatValidator}.
 * Consume using {@link extractJsonValidator}.
 *
 * Exposing this as the stable API entry point (instead of {@link JsonValidator}) means that we avoid leaking the reference to TypeBox to the API surface.
 * Additionally, if we adopt non JSON formats, we can just update the validators as needed without breaking the API.
 * This also allows us to avoid stabilizing or documenting how handles interact with JSON validation since that is not exposed through this type.
 * @sealed @alpha
 */
export interface FormatValidator extends ErasedType<"FormatValidator"> {}

/**
 * A {@link JsonValidator} implementation which performs no validation and accepts all data as valid.
 * @privateRemarks Having this as an option unifies opting out of validation with selection of
 * validators, simplifying code performing validation.
 */
const noopValidator: JsonValidator = {
	compile: <Schema extends TSchema>() => ({ check: (data): data is Static<Schema> => true }),
};

/**
 * A {@link FormatValidator} which does no validation.
 * @alpha
 */
export const FormatValidatorNoOp = toFormatValidator(noopValidator);

/**
 * Type erase a {@link JsonValidator} to a {@link FormatValidator}.
 */
export function toFormatValidator(factory: JsonValidator): FormatValidator {
	return factory as unknown as FormatValidator;
}

/**
 * Un-type-erase the {@link FormatValidator}.
 */
export function extractJsonValidator(input: FormatValidator | JsonValidator): JsonValidator {
	return input as unknown as JsonValidator;
}

/**
 * JSON schema validator compliant with draft 6 schema. See https://json-schema.org.
 * @alpha @input
 */
export interface JsonValidator {
	/**
	 * Compiles the provided JSON schema into a validator for that schema.
	 * @param schema - A valid draft 6 JSON schema
	 * @remarks IFluidHandles--which have circular property references--are used in various places in SharedTree's persisted
	 * format. Handles should only be contained in sections of data which are validated against the empty schema `{}`
	 * (see https://datatracker.ietf.org/doc/html/draft-wright-json-schema-01#section-4.4).
	 *
	 * Implementations of `JsonValidator` must therefore tolerate these values, despite the input not being valid JSON.
	 */
	compile<Schema extends TSchema>(schema: Schema): SchemaValidationFunction<Schema>;
}

/**
 * Options relating to handling of persisted data.
 *
 * @see {@link CodecWriteOptions} for options that are specific to encoding data.
 * @alpha @input
 */
export interface ICodecOptions {
	/**
	 * {@link FormatValidator} which SharedTree uses to validate persisted data it reads & writes
	 * matches the expected encoded format (i.e. the wire format for ops and summaries).
	 * @remarks
	 * See {@link FormatValidatorNoOp} and {@link FormatValidatorBasic} for out-of-the-box implementations.
	 *
	 * This option is not "on-by-default" because JSON schema validation comes with a small but noticeable
	 * runtime performance cost, and popular schema validation libraries have relatively large bundle size.
	 *
	 * SharedTree users are still encouraged to use a non-trivial validator (i.e. not `FormatValidatorNoOp`)
	 * whenever reasonable: it gives better fail-fast behavior when unexpected encoded data is found,
	 * which reduces the risk of unrecoverable data corruption.
	 * @privateRemarks
	 * This property should probably be renamed to `validator` before stabilizing the API.
	 */
	readonly jsonValidator: FormatValidator;
}

/**
 * Options relating to encoding of persisted data.
 * @remarks
 * Extends {@link ICodecOptions} with options that are specific to encoding data.
 * @alpha @input
 */
export interface CodecWriteOptions extends ICodecOptions {
	/**
	 * The minimum version of the Fluid Framework client output must be encoded to be compatible with.
	 * @remarks
	 * This is used to ensure that the the output from this codec can be used with older versions of the Fluid Framework client.
	 * This includes both concurrent collaboration, and an older version opening the document later.
	 *
	 * Note that versions older than this should not result in data corruption if they access the data:
	 * the data's format should be versioned and if they can't handle the format they should error.
	 */
	readonly minVersionForCollab: MinimumVersionForCollab;

	/**
	 * Overrides the version of the codec to use for encoding.
	 * @remarks
	 * Without an override, the selected version will be based on {@link CodecWriteOptions.minVersionForCollab}.
	 */
	readonly writeVersionOverrides?: ReadonlyMap<CodecName, FormatVersion>;

	/**
	 * If true, suppress errors when `writeVersionOverrides` selects a version which may not be compatible with the {@link CodecWriteOptions.minVersionForCollab}.
	 */
	readonly allowPossiblyIncompatibleWriteVersionOverrides?: boolean;
}

/**
 * `TContext` allows passing context to the codec which may configure how data is encoded/decoded.
 * This parameter is typically used for:
 * - Codecs which can pick from multiple encoding options, and imbue the encoded data with information about which option was used.
 * The caller of such a codec can provide context about which encoding choice to make as part of the `encode` call without creating
 * additional codecs. Note that this pattern can always be implemented by having the caller create multiple codecs and selecting the
 * appropriate one, but depending on API layering this might be less ergonomic.
 * - Context for the object currently being encoded, which might enable more efficient encoding. When used in this fashion, the codec author
 * should be careful to include the context somewhere in the encoded data such that decoding can correctly round-trip.
 * For example, a composed set of codecs could implement a form of {@link https://en.wikipedia.org/wiki/Dictionary_coder | dictionary coding}
 * using a context map which was created by the top-level codec and passed to the inner codecs.
 * This pattern is used:
 * - To avoid repeatedly encoding session ids on commits (only recording it once at the top level)
 * @remarks `TEncoded` should always be valid Json (i.e. not contain functions), but due to TypeScript's handling
 * of index signatures and `JsonCompatibleReadOnly`'s index signature in the Json object case, specifying this as a
 * type-system level constraint makes code that uses this interface more difficult to write.
 *
 * If provided, `TValidate` allows the input type passed to `decode` to be different than `TEncoded`.
 * This is useful when, for example, the type being decoded is `unknown` and must be validated to be a `TEncoded` before being decoded to a `TDecoded`.
 */
export interface IJsonCodec<
	TDecoded,
	TEncoded = JsonCompatibleReadOnly,
	TValidate = TEncoded,
	TContext = void,
> extends IEncoder<TDecoded, TEncoded, TContext>,
		IDecoder<TDecoded, TValidate, TContext> {
	encodedSchema?: TAnySchema;
}

/**
 * @remarks TODO: We might consider using DataView or some kind of writer instead of IsoBuffer.
 */
export interface IBinaryCodec<TDecoded, TContext = void>
	extends IEncoder<TDecoded, IsoBuffer, TContext>,
		IDecoder<TDecoded, IsoBuffer, TContext> {}

/**
 * Contains knowledge of how to encode some in-memory type into JSON and binary formats,
 * as well as how to decode those representations.
 *
 * @remarks Codecs are typically used in shared-tree to convert data into some persisted format.
 * For this common use case, any format for encoding that was ever actually used needs to
 * be supported for decoding in all future code versions.
 *
 * Using an {@link ICodecFamily} is the recommended strategy for managing this support, keeping in
 * mind evolution of encodings over time.
 */
export interface IMultiFormatCodec<
	TDecoded,
	TJsonEncoded extends JsonCompatibleReadOnly = JsonCompatibleReadOnly,
	TJsonValidate = TJsonEncoded,
	TContext = void,
> {
	json: IJsonCodec<TDecoded, TJsonEncoded, TJsonValidate, TContext>;
	binary: IBinaryCodec<TDecoded, TContext>;

	/** Ensures multi-format codecs cannot also be single-format codecs. */
	encode?: never;
	/** Ensures multi-format codecs cannot also be single-format codecs. */
	decode?: never;
}

/**
 * Represents a family of codecs that can be used to encode and decode data in different formats.
 * The family is identified by a format version, which is typically used to select the codec to use.
 *
 * Separating codecs into families rather than having a single codec support multiple versions (i.e. currying
 * the `formatVersion` parameter)
 * allows avoiding some duplicate work at encode/decode time, since the vast majority of document usage will not
 * involve mixed format versions.
 *
 * @privateRemarks This interface currently assumes all codecs in a family require the same encode/decode context,
 * which isn't necessarily true.
 * This may need to be relaxed in the future.
 */
export interface ICodecFamily<TDecoded, TContext = void> {
	/**
	 * @returns a codec that can be used to encode and decode data in the specified format.
	 * @throws if the format version is not supported by this family.
	 * @remarks Implementations should typically emit telemetry (either indirectly by throwing a well-known error with
	 * logged properties or directly using some logger) when a format version is requested that is not supported.
	 * This ensures that applications can diagnose compatibility issues.
	 */
	resolve(
		formatVersion: FormatVersion,
	): IMultiFormatCodec<TDecoded, JsonCompatibleReadOnly, JsonCompatibleReadOnly, TContext>;

	/**
	 * @returns an iterable of all format versions supported by this family.
	 */
	getSupportedFormats(): Iterable<FormatVersion>;
}

/**
 * A version stamp for encoded data.
 * @remarks
 * Strings are used for formats that are not yet officially supported.
 * When such formats become officially supported/stable, they will be switched to using a number.
 * Undefined is tolerated to enable the scenario where data was not initially versioned.
 * @alpha
 */
export type FormatVersion = number | string | undefined;

/**
 * A unique name given to this codec family.
 * @remarks
 * This is not persisted: it is only used to specify version overrides and in errors.
 * @alpha
 */
export type CodecName = string;

/**
 * A format version which is dependent on some parent format version.
 */
export interface DependentFormatVersion<
	TParentVersion extends FormatVersion = FormatVersion,
	TChildVersion extends FormatVersion = FormatVersion,
> {
	/**
	 * Looks up the child format version for a given parent format version.
	 * @param parent - The parent format version.
	 * @returns The corresponding child format version.
	 */
	lookup(parent: TParentVersion): TChildVersion;
}

export class UniqueDependentFormatVersion<TChildVersion extends FormatVersion>
	implements DependentFormatVersion<FormatVersion, TChildVersion>
{
	public constructor(private readonly child: TChildVersion) {}
	public lookup(_parent: FormatVersion): TChildVersion {
		return this.child;
	}
}

export class MappedDependentFormatVersion<
	TParentVersion extends FormatVersion = FormatVersion,
	TChildVersion extends FormatVersion = FormatVersion,
> implements DependentFormatVersion<TParentVersion, TChildVersion>
{
	public constructor(private readonly map: ReadonlyMap<TParentVersion, TChildVersion>) {}
	public lookup(parent: TParentVersion): TChildVersion {
		return this.map.get(parent) ?? fail(0xc73 /* Unknown parent version */);
	}
}

export const DependentFormatVersion = {
	fromUnique: <TChildVersion extends FormatVersion>(child: TChildVersion) =>
		new UniqueDependentFormatVersion(child),
	fromMap: <TParentVersion extends FormatVersion, TChildVersion extends FormatVersion>(
		map: ReadonlyMap<TParentVersion, TChildVersion>,
	) => new MappedDependentFormatVersion(map),
	fromPairs: <TParentVersion extends FormatVersion, TChildVersion extends FormatVersion>(
		pairs: Iterable<[TParentVersion, TChildVersion]>,
	) => new MappedDependentFormatVersion(new Map(pairs)),
};

/**
 * Creates a codec family from a registry of codecs.
 * Any codec that is not a {@link IMultiFormatCodec} will be wrapped with a default binary encoding.
 */
export function makeCodecFamily<TDecoded, TContext>(
	registry: Iterable<
		[
			formatVersion: FormatVersion,
			codec:
				| IMultiFormatCodec<TDecoded, JsonCompatibleReadOnly, JsonCompatibleReadOnly, TContext>
				| IJsonCodec<TDecoded, JsonCompatibleReadOnly, JsonCompatibleReadOnly, TContext>,
		]
	>,
): ICodecFamily<TDecoded, TContext> {
	const codecs: Map<
		FormatVersion,
		IMultiFormatCodec<TDecoded, JsonCompatibleReadOnly, JsonCompatibleReadOnly, TContext>
	> = new Map();
	for (const [formatVersion, codec] of registry) {
		if (codecs.has(formatVersion)) {
			fail(0xabf /* Duplicate codecs specified. */);
		}
		codecs.set(formatVersion, ensureBinaryEncoding(codec));
	}

	return {
		resolve(
			formatVersion: number,
		): IMultiFormatCodec<TDecoded, JsonCompatibleReadOnly, JsonCompatibleReadOnly, TContext> {
			const codec = codecs.get(formatVersion);
			assert(codec !== undefined, 0x5e6 /* Requested coded for unsupported format. */);
			return codec;
		},
		getSupportedFormats(): Iterable<FormatVersion> {
			return codecs.keys();
		},
	};
}

class DefaultBinaryCodec<TDecoded, TContext> implements IBinaryCodec<TDecoded, TContext> {
	public constructor(
		private readonly jsonCodec: IJsonCodec<TDecoded, unknown, unknown, TContext>,
	) {}

	public encode(change: TDecoded, context: TContext): IsoBuffer {
		const jsonable = this.jsonCodec.encode(change, context);
		const json = JSON.stringify(jsonable);
		return IsoBuffer.from(json);
	}

	public decode(change: IsoBuffer, context: TContext): TDecoded {
		const json = bufferToString(change, "utf8");
		const jsonable = JSON.parse(json);
		return this.jsonCodec.decode(jsonable, context);
	}
}

function isJsonCodec<TDecoded, TContext>(
	codec:
		| IMultiFormatCodec<TDecoded, JsonCompatibleReadOnly, JsonCompatibleReadOnly, TContext>
		| IJsonCodec<TDecoded, JsonCompatibleReadOnly, JsonCompatibleReadOnly, TContext>,
): codec is IJsonCodec<TDecoded, JsonCompatibleReadOnly, JsonCompatibleReadOnly, TContext> {
	return typeof codec.encode === "function" && typeof codec.decode === "function";
}

/**
 * Constructs a {@link IMultiFormatCodec} from a `IJsonCodec` using a generic binary encoding that simply writes
 * the json representation of the object to a buffer.
 */
export function withDefaultBinaryEncoding<TDecoded, TContext>(
	jsonCodec: IJsonCodec<TDecoded, JsonCompatibleReadOnly, JsonCompatibleReadOnly, TContext>,
): IMultiFormatCodec<TDecoded, JsonCompatibleReadOnly, JsonCompatibleReadOnly, TContext> {
	return {
		json: jsonCodec,
		binary: new DefaultBinaryCodec(jsonCodec),
	};
}

/**
 * Ensures that the provided single or multi-format codec has a binary encoding.
 * Adapts the json encoding using {@link withDefaultBinaryEncoding} if necessary.
 */
export function ensureBinaryEncoding<TDecoded, TContext>(
	codec:
		| IMultiFormatCodec<TDecoded, JsonCompatibleReadOnly, JsonCompatibleReadOnly, TContext>
		| IJsonCodec<TDecoded, JsonCompatibleReadOnly, JsonCompatibleReadOnly, TContext>,
): IMultiFormatCodec<TDecoded, JsonCompatibleReadOnly, JsonCompatibleReadOnly, TContext> {
	return isJsonCodec(codec) ? withDefaultBinaryEncoding(codec) : codec;
}

/**
 * Codec for objects which carry no information.
 */
export const unitCodec: IMultiFormatCodec<
	0,
	JsonCompatibleReadOnly,
	JsonCompatibleReadOnly,
	unknown
> = {
	json: {
		encode: () => 0,
		decode: () => 0,
	},
	binary: {
		encode: () => IsoBuffer.from(""),
		decode: () => 0,
	},
};

/**
 * Wraps a codec with JSON schema validation for its encoded type.
 * @returns An {@link IJsonCodec} which validates the data it encodes and decodes matches the provided schema.
 */
export function withSchemaValidation<
	TInMemoryFormat,
	EncodedSchema extends TSchema,
	TEncodedFormat = JsonCompatibleReadOnly,
	TValidate = TEncodedFormat,
	TContext = ChangeEncodingContext,
>(
	schema: EncodedSchema,
	codec: IJsonCodec<TInMemoryFormat, TEncodedFormat, TValidate, TContext>,
	validator?: JsonValidator | FormatValidator,
): IJsonCodec<TInMemoryFormat, TEncodedFormat, TValidate, TContext> {
	if (!validator) {
		return codec;
	}
	const compiledFormat = extractJsonValidator(validator).compile(schema);
	return {
		encode: (obj: TInMemoryFormat, context: TContext): TEncodedFormat => {
			const encoded = codec.encode(obj, context);
			if (!compiledFormat.check(encoded)) {
				fail(0xac0 /* Encoded schema should validate */);
			}
			return encoded;
		},
		decode: (encoded: TValidate, context: TContext): TInMemoryFormat => {
			if (!compiledFormat.check(encoded)) {
				fail(0xac1 /* Encoded schema should validate */);
			}
			// TODO: would be nice to provide a more specific validate type to the inner codec than the outer one gets.
			return codec.decode(encoded, context) as unknown as TInMemoryFormat;
		},
	};
}

/**
 * Versions of Fluid Framework client packages.
 * @remarks
 * Used to express compatibility requirements by indicating the oldest version with which compatibility must be maintained.
 *
 * When no compatibility-impacting change is made in a given version, the value associated with its enum entry may point to the older version which it's fully compatible with.
 * Note that this can change if a future version of the framework introduces an option to use something which is only supported at a particular version. In which case, the values of the enum may shift,
 * but the semantics of keys in this enum will not change.
 *
 * Do not depend on the value of this enums's entries: only depend on the keys (enum members) themselves.
 *
 * Some release may also be omitted if there is currently no need to express that specific version.
 * If the need arises, they might be added in the future.
 *
 * @privateRemarks
 * The entries in these enums should document the following:
 * - The user facing impact of opting into a particular version. This will help customers decide if they want to opt into
 * a new version. For example, document if there is an encoding efficiency improvement of oping into that version or newer.
 * - Any new data formats that are introduced in that version. This will help developers tell which data formats a given
 * version will write. For example, document if a new summary or encoding format is added in a version.
 * - Whether the above features or data formats introduced in a version are enabled by default or require the
 * {@link minVersionForCollab} option to be set to that particular version.
 *
 * Versions with no notable impact can be omitted.
 *
 * This scheme assumes a single version will always be enough to communicate compatibility.
 * For this to work, compatibility has to be strictly increasing.
 * If this is violated (for example a subset of incompatible features from 3.x that are not in 3.0 are back ported to 2.x),
 * a more complex scheme may be needed to allow safely opting into incompatible features in those cases:
 * such a system can be added if/when its needed since it will be opt in and thus non-breaking.
 *
 * TODO: this should likely be defined higher in the stack and specified when creating the container, possibly as part of its schema.
 * TODO: compatibility requirements for how this enum can and cannot be changed should be clarified when/if it's used across multiple layers in the stack.
 * For example, if needed, would adding more leading zeros to the minor version break things.
 * @alpha
 */
export const FluidClientVersion = {
	/**
	 * Fluid Framework Client 1.4 and newer.
	 * @remarks
	 * This opts into support for the 1.4 LTS branch.
	 * @privateRemarks
	 * As long as this code is in Tree, there is no reason to have this option as SharedTree did not exist in 1.4.
	 */
	// v1_4 = 1.004,

	/**
	 * Fluid Framework Client 2.0 and newer.
	 */
	v2_0: "2.0.0",

	/** Fluid Framework Client 2.1 and newer. */
	// If we think we might want to start allowing opting into something that landed in 2.1 (without opting into something newer),
	// we could add an entry like this to allow users to indicate that they can be opted in once we are ready,
	// then update it to "2.001" once we actually have the opt in working.
	// v2_1 = v2_0,

	/**
	 * Fluid Framework Client 2.43 and newer.
	 * @remarks
	 * New formats introduced in 2.43:
	 * - SchemaFormatVersion.v2 - written when minVersionForCollab \>= 2.43
	 * - MessageFormatVersion.v4 - written when minVersionForCollab \>= 2.43
	 * - EditManagerFormatVersion.v4 - written when minVersionForCollab \>= 2.43
	 * - sequence-field/formatV3 - written when minVersionForCollab \>= 2.43
	 */
	v2_43: "2.43.0",

	/**
	 * Fluid Framework Client 2.52 and newer.
	 * @remarks
	 * New formats introduced in 2.52:
	 * - DetachedFieldIndexFormatVersion.v2 - written when minVersionForCollab \>= 2.52
	 */
	v2_52: "2.52.0",

	/**
	 * Fluid Framework Client 2.73 and newer.
	 * @remarks
	 * New formats introduced in 2.73:
	 * - FieldBatchFormatVersion.v2 - written when minVersionForCollab \>= 2.73
	 */
	v2_73: "2.73.0",

	/**
	 * Fluid Framework Client 2.74 and newer.
	 * @remarks
	 * New formats introduced in 2.74:
	 * - SharedTreeSummaryFormatVersion.v2 - written by default
	 * - DetachedFieldIndexSummaryFormatVersion.v2 - written by default
	 * - SchemaSummaryFormatVersion.v2 - written by default
	 * - EditManagerSummaryFormatVersion.v2 - written by default
	 * - ForestSummaryFormatVersion.v2 - written by default
	 * - ForestFormatVersion.v2 - written when minVersionForCollab \>= 2.74
	 * - ForestSummaryFormatVersion.v3 - written when minVersionForCollab \>= 2.74
	 */
	v2_74: "2.74.0",
} as const satisfies Record<string, MinimumVersionForCollab>;

/**
 * An up to date version which includes all stable features.
 * @remarks
<<<<<<< HEAD
 * Use for cases when data is not persisted and thus would only ever be read by the current version of the framework.
 */
export const currentVersion: MinimumVersionForCollab = cleanedPackageVersion;
=======
 * Use for cases when data is not persisted and thus would only ever be read by the the same version of the code which read this value.
 *
 * The pkgVersion from this package (tree) can not be used here as it is not guaranteed to be a valid MinimumVersionForCollab
 * and would also unexpectedly disable features in prereleases and on CI if it didn't fail validation.
 * See {@link @fluidframework/runtime-utils/internal#cleanedPackageVersion} for more details on why cleanedPackageVersion is preferred over pkgVersion.
 *
 * @privateRemarks
 * It is safe to use CleanedPackageVersion from runtime-utils here since features are enabled in minor versions,
 * and this package (tree) depends on runtime-utils with a `~` semver range
 * ensuring that the version of runtime-utils this was imported from will match the version of this (tree) package at least up to the minor version.
 * Reusing this from runtime-utils avoids duplicating the cleanup logic here as well as the cost or recomputing it.
 * If in the future for some reason this becomes not okay, runtime-utils could instead export a function that performs that cleanup logic which could be reused here.
 */
export const currentVersion: MinimumVersionForCollab = runtimeUtilsCleanedPackageVersion;
>>>>>>> 9daa8f82

export interface CodecTree {
	readonly name: string;
	readonly version: FormatVersion;
	readonly children?: readonly CodecTree[];
}

export function jsonableCodecTree(tree: CodecTree): JsonCompatibleReadOnly {
	return {
		name: tree.name,
		version: tree.version ?? "null",
		children: tree.children?.map(jsonableCodecTree),
	};
}<|MERGE_RESOLUTION|>--- conflicted
+++ resolved
@@ -575,11 +575,6 @@
 /**
  * An up to date version which includes all stable features.
  * @remarks
-<<<<<<< HEAD
- * Use for cases when data is not persisted and thus would only ever be read by the current version of the framework.
- */
-export const currentVersion: MinimumVersionForCollab = cleanedPackageVersion;
-=======
  * Use for cases when data is not persisted and thus would only ever be read by the the same version of the code which read this value.
  *
  * The pkgVersion from this package (tree) can not be used here as it is not guaranteed to be a valid MinimumVersionForCollab
@@ -594,7 +589,6 @@
  * If in the future for some reason this becomes not okay, runtime-utils could instead export a function that performs that cleanup logic which could be reused here.
  */
 export const currentVersion: MinimumVersionForCollab = runtimeUtilsCleanedPackageVersion;
->>>>>>> 9daa8f82
 
 export interface CodecTree {
 	readonly name: string;
