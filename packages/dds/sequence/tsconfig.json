--- conflicted
+++ resolved
@@ -8,10 +8,6 @@
 	"compilerOptions": {
 		"rootDir": "./src",
 		"outDir": "./dist",
-<<<<<<< HEAD
-		"composite": true,
 		"noImplicitAny": true,
-=======
->>>>>>> 6d82e6c4
 	},
 }