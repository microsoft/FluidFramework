--- conflicted
+++ resolved
@@ -20,9 +20,7 @@
 
 export interface IntervalAddLocalMetadata {
 	type: typeof IntervalDeltaOpType.ADD;
-<<<<<<< HEAD
 	localSeq: number;
-	intervalId: string;
 	interval: SequenceIntervalClass;
 	rebased?: ISerializedInterval | SerializedIntervalDelta;
 	original: SerializedIntervalDelta;
@@ -30,8 +28,7 @@
 export interface IntervalChangeLocalMetadata {
 	type: typeof IntervalDeltaOpType.CHANGE;
 	localSeq: number;
-	previous?: ISerializedInterval;
-	intervalId: string;
+	previous: ISerializedInterval;
 	interval: SequenceIntervalClass;
 	endpointChangesNode?: ListNode<IntervalChangeLocalMetadata>;
 	rebased?: ISerializedInterval | SerializedIntervalDelta;
@@ -40,25 +37,8 @@
 export interface IntervalDeleteLocalMetadata {
 	type: typeof IntervalDeltaOpType.DELETE;
 	localSeq: number;
-	intervalId: string;
 	interval?: undefined;
 }
-=======
-	localSeq: number;
-}
-export interface IntervalChangeLocalMetadata {
-	type: typeof IntervalDeltaOpType.CHANGE;
-	localSeq: number;
-	previous: ISerializedInterval;
-}
-
-export interface IntervalDeleteLocalMetadata {
-	type: typeof IntervalDeltaOpType.DELETE;
-	localSeq: number;
-	previous: ISerializedInterval;
-}
-
->>>>>>> eefb38c2
 export type IntervalMessageLocalMetadata =
 	| IntervalAddLocalMetadata
 	| IntervalChangeLocalMetadata
