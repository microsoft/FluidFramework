--- conflicted
+++ resolved
@@ -10,14 +10,10 @@
 
 import type { IntervalCollection } from "./intervalCollection.js";
 import {
-<<<<<<< HEAD
-	type IInterval,
-	type ISerializableInterval,
-=======
->>>>>>> a6af7e72
 	ISerializedInterval,
 	IntervalDeltaOpType,
 	IntervalOpType,
+	type SequenceInterval,
 	SerializedIntervalDelta,
 } from "./intervals/index.js";
 
@@ -61,8 +57,8 @@
  */
 export interface IMapMessageLocalMetadata {
 	localSeq: number;
-	original?: IInterval & ISerializableInterval;
-	clone?: IInterval & ISerializableInterval;
+	original?: SequenceInterval;
+	clone?: SequenceInterval;
 }
 
 /**
