/*!
 * Copyright (c) Microsoft Corporation and contributors. All rights reserved.
 * Licensed under the MIT License.
 */

import {
	ICombiningOp,
	IMergeTreeInsertMsg,
	IMergeTreeRemoveMsg,
	IMergeTreeTextHelper,
	IRelativePosition,
	ISegment,
	ISegmentAction,
	Marker,
	PropertySet,
	ReferencePosition,
	ReferenceType,
	refHasTileLabel,
	TextSegment,
} from "@fluidframework/merge-tree";
import { IFluidDataStoreRuntime, IChannelAttributes } from "@fluidframework/datastore-definitions";
import { SharedSegmentSequence } from "./sequence";
import { SharedStringFactory } from "./sequenceFactory";

/**
 * Fluid object interface describing access methods on a SharedString
 */
export interface ISharedString extends SharedSegmentSequence<SharedStringSegment> {
	/**
	 * Inserts the text at the position.
	 * @param pos - The position to insert the text at
	 * @param text - The text to insert
	 * @param props - The properties of the text
	 */
	insertText(pos: number, text: string, props?: PropertySet): void;

	/**
	 * Inserts a marker at the position.
	 * @param pos - The position to insert the marker at
	 * @param refType - The reference type of the marker
	 * @param props - The properties of the marker
	 */
	insertMarker(
		pos: number,
		refType: ReferenceType,
		props?: PropertySet,
	): IMergeTreeInsertMsg | undefined;

	/**
	 * {@inheritDoc SharedSegmentSequence.posFromRelativePos}
	 */
	posFromRelativePos(relativePos: IRelativePosition): number;
}

export type SharedStringSegment = TextSegment | Marker;

/**
 * The Shared String is a specialized data structure for handling collaborative
 * text. It is based on a more general Sequence data structure but has
 * additional features that make working with text easier.
 *
 * In addition to text, a Shared String can also contain markers. Markers can be
 * used to store metadata at positions within the text, like the details of an
 * image or Fluid object that should be rendered with the text.
 *
 */
export class SharedString
	extends SharedSegmentSequence<SharedStringSegment>
	implements ISharedString
{
	/**
	 * Create a new shared string.
	 * @param runtime - data store runtime the new shared string belongs to
	 * @param id - optional name of the shared string
	 * @returns newly create shared string (but not attached yet)
	 */
	public static create(runtime: IFluidDataStoreRuntime, id?: string) {
		return runtime.createChannel(id, SharedStringFactory.Type) as SharedString;
	}

	/**
	 * Get a factory for SharedString to register with the data store.
	 * @returns a factory that creates and load SharedString
	 */
	public static getFactory() {
		return new SharedStringFactory();
	}

	public get ISharedString(): ISharedString {
		return this;
	}

	private readonly mergeTreeTextHelper: IMergeTreeTextHelper;

	constructor(
		document: IFluidDataStoreRuntime,
		public id: string,
		attributes: IChannelAttributes,
	) {
		super(document, id, attributes, SharedStringFactory.segmentFromSpec as any);
		this.mergeTreeTextHelper = this.client.createTextHelper();
	}

	/**
	 * Inserts a marker at a relative position.
	 * @param relativePos1 - The relative position to insert the marker at
	 * @param refType - The reference type of the marker
	 * @param props - The properties of the marker
	 */
	public insertMarkerRelative(
		relativePos1: IRelativePosition,
		refType: ReferenceType,
		props?: PropertySet,
	) {
		const segment = new Marker(refType);
		if (props) {
			segment.addProperties(props);
		}

		const pos = this.posFromRelativePos(relativePos1);
<<<<<<< HEAD
		this.guardReentrancy(() => {
			const insertOp = this.client.insertSegmentLocal(pos, segment);
			if (insertOp) {
				this.submitSequenceMessage(insertOp);
			}
		});
=======
		this.client.insertSegmentLocal(pos, segment);
>>>>>>> d736c88c
	}

	/**
	 * {@inheritDoc ISharedString.insertMarker}
	 */
	public insertMarker(
		pos: number,
		refType: ReferenceType,
		props?: PropertySet,
	): IMergeTreeInsertMsg | undefined {
		const segment = new Marker(refType);
		if (props) {
			segment.addProperties(props);
		}

<<<<<<< HEAD
		return this.guardReentrancy(() => {
			const insertOp = this.client.insertSegmentLocal(pos, segment);
			if (insertOp) {
				this.submitSequenceMessage(insertOp);
			}
			return insertOp;
		});
=======
		return this.client.insertSegmentLocal(pos, segment);
>>>>>>> d736c88c
	}

	/**
	 * Inserts the text at the position.
	 * @param relativePos1 - The relative position to insert the text at
	 * @param text - The text to insert
	 * @param props - The properties of text
	 */
	public insertTextRelative(relativePos1: IRelativePosition, text: string, props?: PropertySet) {
		const segment = new TextSegment(text);
		if (props) {
			segment.addProperties(props);
		}

		const pos = this.posFromRelativePos(relativePos1);
<<<<<<< HEAD
		this.guardReentrancy(() => {
			const insertOp = this.client.insertSegmentLocal(pos, segment);
			if (insertOp) {
				this.submitSequenceMessage(insertOp);
			}
		});
=======
		this.client.insertSegmentLocal(pos, segment);
>>>>>>> d736c88c
	}

	/**
	 * {@inheritDoc ISharedString.insertText}
	 */
	public insertText(pos: number, text: string, props?: PropertySet) {
		const segment = new TextSegment(text);
		if (props) {
			segment.addProperties(props);
		}

<<<<<<< HEAD
		this.guardReentrancy(() => {
			const insertOp = this.client.insertSegmentLocal(pos, segment);
			if (insertOp) {
				this.submitSequenceMessage(insertOp);
			}
		});
=======
		this.client.insertSegmentLocal(pos, segment);
>>>>>>> d736c88c
	}

	/**
	 * Replaces a range with the provided text.
	 * @param start - The inclusive start of the range to replace
	 * @param end - The exclusive end of the range to replace
	 * @param text - The text to replace the range with
	 * @param props - Optional. The properties of the replacement text
	 */
	public replaceText(start: number, end: number, text: string, props?: PropertySet) {
		this.replaceRange(start, end, TextSegment.make(text, props));
	}

	/**
	 * Removes the text in the given range.
	 * @param start - The inclusive start of the range to remove
	 * @param end - The exclusive end of the range to replace
	 * @returns the message sent.
	 */
	public removeText(start: number, end: number): IMergeTreeRemoveMsg {
		return this.removeRange(start, end);
	}

	/**
	 * Annotates the marker with the provided properties and calls the callback on consensus.
	 * @param marker - The marker to annotate
	 * @param props - The properties to annotate the marker with
	 * @param consensusCallback - The callback called when consensus is reached
	 */
	public annotateMarkerNotifyConsensus(
		marker: Marker,
		props: PropertySet,
		callback: (m: Marker) => void,
	) {
<<<<<<< HEAD
		this.guardReentrancy(() => {
			const annotateOp = this.client.annotateMarkerNotifyConsensus(marker, props, callback);
			if (annotateOp) {
				this.submitSequenceMessage(annotateOp);
			}
		});
=======
		this.client.annotateMarkerNotifyConsensus(marker, props, callback);
>>>>>>> d736c88c
	}

	/**
	 * Annotates the marker with the provided properties.
	 * @param marker - The marker to annotate
	 * @param props - The properties to annotate the marker with
	 * @param combiningOp - Optional. Specifies how to combine values for the property, such as "incr" for increment.
	 */
	public annotateMarker(marker: Marker, props: PropertySet, combiningOp?: ICombiningOp) {
<<<<<<< HEAD
		this.guardReentrancy(() => {
			const annotateOp = this.client.annotateMarker(marker, props, combiningOp);
			if (annotateOp) {
				this.submitSequenceMessage(annotateOp);
			}
		});
=======
		this.client.annotateMarker(marker, props, combiningOp);
>>>>>>> d736c88c
	}

	/**
	 * Finds the nearest reference with ReferenceType.Tile to `startPos` in the direction dictated by `tilePrecedesPos`.
	 * Note that Markers receive `ReferenceType.Tile` by default.
	 * @param startPos - Position at which to start the search
	 * @param clientId - clientId dictating the perspective to search from
	 * @param tileLabel - Label of the tile to search for
	 * @param preceding - Whether the desired tile comes before (true) or after (false) `startPos`
	 */
	public findTile(
		startPos: number | undefined,
		tileLabel: string,
		preceding = true,
	):
		| {
				tile: ReferencePosition;
				pos: number;
		  }
		| undefined {
		return this.client.findTile(startPos ?? 0, tileLabel, preceding);
	}

	/**
	 * Retrieve text from the SharedString in string format.
	 * @param start - The starting index of the text to retrieve, or 0 if omitted.
	 * @param end - The ending index of the text to retrieve, or the end of the string if omitted
	 * @returns The requested text content as a string.
	 */
	public getText(start?: number, end?: number) {
		const segmentWindow = this.client.getCollabWindow();
		return this.mergeTreeTextHelper.getText(
			segmentWindow.currentSeq,
			segmentWindow.clientId,
			"",
			start,
			end,
		);
	}

	/**
	 * Adds spaces for markers and handles, so that position calculations account for them.
	 */
	public getTextWithPlaceholders(start?: number, end?: number) {
		const segmentWindow = this.client.getCollabWindow();
		return this.mergeTreeTextHelper.getText(
			segmentWindow.currentSeq,
			segmentWindow.clientId,
			" ",
			start,
			end,
		);
	}

	public getTextRangeWithMarkers(start: number, end: number) {
		const segmentWindow = this.client.getCollabWindow();
		return this.mergeTreeTextHelper.getText(
			segmentWindow.currentSeq,
			segmentWindow.clientId,
			"*",
			start,
			end,
		);
	}

	/**
	 * Looks up and returns a `Marker` using its id. Returns `undefined` if there is no marker with the provided
	 * id in this `SharedString`.
	 */
	public getMarkerFromId(id: string): ISegment | undefined {
		return this.client.getMarkerFromId(id);
	}

	/**
	 * Revert an op
	 */
	protected rollback(content: any, localOpMetadata: unknown): void {
		if (this.client.rollback !== undefined) {
			this.client.rollback(content, localOpMetadata);
		} else {
			super.rollback(content, localOpMetadata);
		}
	}
}

interface ITextAndMarkerAccumulator {
	parallelText: string[];
	parallelMarkers: Marker[];
	parallelMarkerLabel: string;
	placeholder?: string;
	tagsInProgress: string[];
	textSegment: TextSegment;
}

/**
 * Splits the text into regions ending with markers with the given `label`.
 * @param sharedString - String to retrieve text and markers from
 * @param label - label to split on
 * @returns Two parallel lists of text and markers, split by markers with the provided `label`.
 *
 * For example:
 * ```typescript
 * // Say sharedstring has contents "hello<paragraph marker 1>world<paragraph marker 2>missing".
 * const { parallelText, parallelMarkers } = getTextAndMarkers(sharedString, "paragraph");
 * // parallelText === ["hello", "world"]
 * // parallelMarkers === [<paragraph marker 1 object>, <paragraph marker 2 object>]
 * // Note parallelText does not include "missing".
 * ```
 */
export function getTextAndMarkers(
	sharedString: SharedString,
	label: string,
	start?: number,
	end?: number,
): {
	parallelText: string[];
	parallelMarkers: Marker[];
} {
	const accum: ITextAndMarkerAccumulator = {
		parallelMarkerLabel: label,
		parallelMarkers: [],
		parallelText: [],
		tagsInProgress: [],
		textSegment: new TextSegment(""),
	};

	sharedString.walkSegments(gatherTextAndMarkers, start, end, accum);
	return { parallelText: accum.parallelText, parallelMarkers: accum.parallelMarkers };
}

const gatherTextAndMarkers: ISegmentAction<ITextAndMarkerAccumulator> = (
	segment: ISegment,
	pos: number,
	refSeq: number,
	clientId: number,
	start: number,
	end: number,
	accumText: ITextAndMarkerAccumulator,
) => {
	const { placeholder, tagsInProgress, textSegment } = accumText;
	if (TextSegment.is(segment)) {
		let beginTags = "";
		let endTags = "";
		// TODO: let clients pass in function to get tag
		const tags = [] as string[];
		const initTags = [] as string[];

		if (segment.properties?.["font-weight"]) {
			tags.push("b");
		}
		if (segment.properties?.["text-decoration"]) {
			tags.push("u");
		}
		const remTags = [] as string[];
		if (tags.length > 0) {
			for (const tag of tags) {
				if (!tagsInProgress.includes(tag)) {
					beginTags += `<${tag}>`;
					initTags.push(tag);
				}
			}
			for (const accumTag of tagsInProgress) {
				if (!tags.includes(accumTag)) {
					endTags += `</${accumTag}>`;
					remTags.push(accumTag);
				}
			}
			for (const initTag of initTags.reverse()) {
				tagsInProgress.push(initTag);
			}
		} else {
			for (const accumTag of tagsInProgress) {
				endTags += `</${accumTag}>`;
				remTags.push(accumTag);
			}
		}
		for (const remTag of remTags) {
			const remdex = tagsInProgress.indexOf(remTag);
			if (remdex >= 0) {
				tagsInProgress.splice(remdex, 1);
			}
		}
		textSegment.text += endTags;
		textSegment.text += beginTags;
		if (start <= 0 && end >= segment.text.length) {
			textSegment.text += segment.text;
		} else {
			const seglen = segment.text.length;
			const _start = start < 0 ? 0 : start;
			const _end = end >= seglen ? undefined : end;
			textSegment.text += segment.text.substring(_start, _end);
		}
	} else {
		if (placeholder && placeholder.length > 0) {
			const placeholderText =
				placeholder === "*"
					? `\n${segment.toString()}`
					: placeholder.repeat(segment.cachedLength);
			textSegment.text += placeholderText;
		} else {
			const marker = segment as Marker;
			if (refHasTileLabel(marker, accumText.parallelMarkerLabel)) {
				accumText.parallelMarkers.push(marker);
				accumText.parallelText.push(textSegment.text);
				textSegment.text = "";
			}
		}
	}

	return true;
};<|MERGE_RESOLUTION|>--- conflicted
+++ resolved
@@ -118,16 +118,7 @@
 		}
 
 		const pos = this.posFromRelativePos(relativePos1);
-<<<<<<< HEAD
-		this.guardReentrancy(() => {
-			const insertOp = this.client.insertSegmentLocal(pos, segment);
-			if (insertOp) {
-				this.submitSequenceMessage(insertOp);
-			}
-		});
-=======
-		this.client.insertSegmentLocal(pos, segment);
->>>>>>> d736c88c
+		this.guardReentrancy(() => this.client.insertSegmentLocal(pos, segment));
 	}
 
 	/**
@@ -143,17 +134,7 @@
 			segment.addProperties(props);
 		}
 
-<<<<<<< HEAD
-		return this.guardReentrancy(() => {
-			const insertOp = this.client.insertSegmentLocal(pos, segment);
-			if (insertOp) {
-				this.submitSequenceMessage(insertOp);
-			}
-			return insertOp;
-		});
-=======
-		return this.client.insertSegmentLocal(pos, segment);
->>>>>>> d736c88c
+		return this.guardReentrancy(() => this.client.insertSegmentLocal(pos, segment));
 	}
 
 	/**
@@ -169,16 +150,7 @@
 		}
 
 		const pos = this.posFromRelativePos(relativePos1);
-<<<<<<< HEAD
-		this.guardReentrancy(() => {
-			const insertOp = this.client.insertSegmentLocal(pos, segment);
-			if (insertOp) {
-				this.submitSequenceMessage(insertOp);
-			}
-		});
-=======
-		this.client.insertSegmentLocal(pos, segment);
->>>>>>> d736c88c
+		this.guardReentrancy(() => this.client.insertSegmentLocal(pos, segment));
 	}
 
 	/**
@@ -190,16 +162,7 @@
 			segment.addProperties(props);
 		}
 
-<<<<<<< HEAD
-		this.guardReentrancy(() => {
-			const insertOp = this.client.insertSegmentLocal(pos, segment);
-			if (insertOp) {
-				this.submitSequenceMessage(insertOp);
-			}
-		});
-=======
-		this.client.insertSegmentLocal(pos, segment);
->>>>>>> d736c88c
+		this.guardReentrancy(() => this.client.insertSegmentLocal(pos, segment));
 	}
 
 	/**
@@ -234,16 +197,9 @@
 		props: PropertySet,
 		callback: (m: Marker) => void,
 	) {
-<<<<<<< HEAD
-		this.guardReentrancy(() => {
-			const annotateOp = this.client.annotateMarkerNotifyConsensus(marker, props, callback);
-			if (annotateOp) {
-				this.submitSequenceMessage(annotateOp);
-			}
-		});
-=======
-		this.client.annotateMarkerNotifyConsensus(marker, props, callback);
->>>>>>> d736c88c
+		this.guardReentrancy(() =>
+			this.client.annotateMarkerNotifyConsensus(marker, props, callback),
+		);
 	}
 
 	/**
@@ -253,16 +209,7 @@
 	 * @param combiningOp - Optional. Specifies how to combine values for the property, such as "incr" for increment.
 	 */
 	public annotateMarker(marker: Marker, props: PropertySet, combiningOp?: ICombiningOp) {
-<<<<<<< HEAD
-		this.guardReentrancy(() => {
-			const annotateOp = this.client.annotateMarker(marker, props, combiningOp);
-			if (annotateOp) {
-				this.submitSequenceMessage(annotateOp);
-			}
-		});
-=======
-		this.client.annotateMarker(marker, props, combiningOp);
->>>>>>> d736c88c
+		this.guardReentrancy(() => this.client.annotateMarker(marker, props, combiningOp));
 	}
 
 	/**
