--- conflicted
+++ resolved
@@ -4,12 +4,6 @@
  */
 
 import {
-<<<<<<< HEAD
-	IMergeTreeInsertMsg,
-	IMergeTreeRemoveMsg,
-=======
-	ICombiningOp,
->>>>>>> b9890188
 	IMergeTreeTextHelper,
 	IRelativePosition,
 	ISegment,
