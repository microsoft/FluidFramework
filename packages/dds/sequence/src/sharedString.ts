--- conflicted
+++ resolved
@@ -252,7 +252,17 @@
     public getMarkerFromId(id: string): ISegment | undefined {
         return this.client.getMarkerFromId(id);
     }
-<<<<<<< HEAD
+
+    /**
+     * Revert an op
+     */
+    protected rollback(content: any, localOpMetadata: unknown): void {
+        if (this.client.rollback !== undefined) {
+            this.client.rollback(content, localOpMetadata);
+        } else {
+            super.rollback(content, localOpMetadata);
+        }
+    }
 }
 
 interface ITextAndMarkerAccumulator {
@@ -358,18 +368,4 @@
     }
 
     return true;
-};
-=======
-
-    /**
-     * Revert an op
-     */
-    protected rollback(content: any, localOpMetadata: unknown): void {
-        if (this.client.rollback !== undefined) {
-            this.client.rollback(content, localOpMetadata);
-        } else {
-            super.rollback(content, localOpMetadata);
-        }
-    }
-}
->>>>>>> 7fbbd60f
+};