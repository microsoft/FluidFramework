/*!
 * Copyright (c) Microsoft Corporation and contributors. All rights reserved.
 * Licensed under the MIT License.
 */

import {
	IChannelAttributes,
	IFluidDataStoreRuntime,
} from "@fluidframework/datastore-definitions/internal";
import {
	// eslint-disable-next-line import/no-deprecated
	IMergeTreeTextHelper,
	IRelativePosition,
	ISegment,
	ISegmentAction,
	Marker,
	PropertySet,
	ReferenceType,
	TextSegment,
	refHasTileLabel,
} from "@fluidframework/merge-tree/internal";

// eslint-disable-next-line import/no-deprecated
import { SharedSegmentSequence, type ISharedSegmentSequence } from "./sequence.js";
import { SharedStringFactory } from "./sequenceFactory.js";

/**
 * Fluid object interface describing access methods on a SharedString
 * @legacy
 * @alpha
 */
export interface ISharedString extends ISharedSegmentSequence<SharedStringSegment> {
	/**
	 * Inserts the text at the position.
	 * @param pos - The position to insert the text at
	 * @param text - The text to insert
	 * @param props - The properties of the text
	 */
	insertText(pos: number, text: string, props?: PropertySet): void;

	/**
	 * Inserts a marker at the position.
	 * @param pos - The position to insert the marker at
	 * @param refType - The reference type of the marker
	 * @param props - The properties of the marker
	 */
	insertMarker(pos: number, refType: ReferenceType, props?: PropertySet): void;

	/**
	 * Inserts a marker at a relative position.
	 * @param relativePos1 - The relative position to insert the marker at
	 * @param refType - The reference type of the marker
	 * @param props - The properties of the marker
	 */
	insertMarkerRelative(
		relativePos1: IRelativePosition,
		refType: ReferenceType,
		props?: PropertySet,
	): void;

	/**
	 * Inserts the text at the position.
	 * @param relativePos1 - The relative position to insert the text at
	 * @param text - The text to insert
	 * @param props - The properties of text
	 */
	insertTextRelative(relativePos1: IRelativePosition, text: string, props?: PropertySet): void;

	/**
	 * Replaces a range with the provided text.
	 * @param start - The inclusive start of the range to replace
	 * @param end - The exclusive end of the range to replace
	 * @param text - The text to replace the range with
	 * @param props - Optional. The properties of the replacement text
	 */
	replaceText(start: number, end: number, text: string, props?: PropertySet): void;

	/**
	 * Removes the text in the given range.
	 * @param start - The inclusive start of the range to remove
	 * @param end - The exclusive end of the range to replace
	 * @returns the message sent.
	 */
	removeText(start: number, end: number): void;

	/**
	 * Annotates the marker with the provided properties.
	 * @param marker - The marker to annotate
	 * @param props - The properties to annotate the marker with
	 */
	annotateMarker(marker: Marker, props: PropertySet): void;

	/**
	 * Searches a string for the nearest marker in either direction to a given start position.
	 * The search will include the start position, so markers at the start position are valid
	 * results of the search.
	 * @param startPos - Position at which to start the search
	 * @param markerLabel - Label of the marker to search for
	 * @param forwards - Whether the desired marker comes before (false) or after (true) `startPos`. Default true.
	 */
	searchForMarker(
		startPos: number,
		markerLabel: string,
		forwards?: boolean,
	): Marker | undefined;

	/**
	 * Retrieve text from the SharedString in string format.
	 * @param start - The starting index of the text to retrieve, or 0 if omitted.
	 * @param end - The ending index of the text to retrieve, or the end of the string if omitted
	 * @returns The requested text content as a string.
	 */
	getText(start?: number, end?: number): string;

	/**
	 * Adds spaces for markers and handles, so that position calculations account for them.
	 */
	getTextWithPlaceholders(start?: number, end?: number): string;

	getTextRangeWithMarkers(start: number, end: number): string;

	/**
	 * Looks up and returns a `Marker` using its id. Returns `undefined` if there is no marker with the provided
	 * id in this `SharedString`.
	 */
	getMarkerFromId(id: string): ISegment | undefined;
}

/**
 * @legacy
 * @alpha
 */
export type SharedStringSegment = TextSegment | Marker;

/**
 * The Shared String is a specialized data structure for handling collaborative
 * text. It is based on a more general Sequence data structure but has
 * additional features that make working with text easier.
 *
 * In addition to text, a Shared String can also contain markers. Markers can be
 * used to store metadata at positions within the text, like the details of an
 * image or Fluid object that should be rendered with the text.
<<<<<<< HEAD
 * @internal
=======
 * @legacy
 * @alpha
 * @deprecated  This functionality was not meant to be exported and will be removed in a future release
>>>>>>> 1faf667a
 */
export class SharedStringClass
	// eslint-disable-next-line import/no-deprecated
	extends SharedSegmentSequence<SharedStringSegment>
	implements ISharedString
{
	public get ISharedString(): ISharedString {
		return this;
	}

	// eslint-disable-next-line import/no-deprecated
	private readonly mergeTreeTextHelper: IMergeTreeTextHelper;

	constructor(
		document: IFluidDataStoreRuntime,
		public id: string,
		attributes: IChannelAttributes,
	) {
		super(document, id, attributes, SharedStringFactory.segmentFromSpec as any);
		this.mergeTreeTextHelper = this.client.createTextHelper();
	}

	/**
	 * {@inheritDoc ISharedString.insertMarkerRelative}
	 */
	public insertMarkerRelative(
		relativePos1: IRelativePosition,
		refType: ReferenceType,
		props?: PropertySet,
	): void {
		const pos = this.posFromRelativePos(relativePos1);
		this.guardReentrancy(() =>
			this.client.insertSegmentLocal(pos, Marker.make(refType, props)),
		);
	}

	/**
	 * {@inheritDoc ISharedString.insertMarker}
	 */
	public insertMarker(pos: number, refType: ReferenceType, props?: PropertySet): void {
		this.guardReentrancy(() =>
			this.client.insertSegmentLocal(pos, Marker.make(refType, props)),
		);
	}

	/**
	 * {@inheritDoc ISharedString.insertTextRelative}
	 */
	public insertTextRelative(
		relativePos1: IRelativePosition,
		text: string,
		props?: PropertySet,
	): void {
		const pos = this.posFromRelativePos(relativePos1);
		this.guardReentrancy(() =>
			this.client.insertSegmentLocal(pos, TextSegment.make(text, props)),
		);
	}

	/**
	 * {@inheritDoc ISharedString.insertText}
	 */
	public insertText(pos: number, text: string, props?: PropertySet): void {
		this.guardReentrancy(() =>
			this.client.insertSegmentLocal(pos, TextSegment.make(text, props)),
		);
	}

	/**
	 * {@inheritDoc ISharedString.replaceText}
	 */
	public replaceText(start: number, end: number, text: string, props?: PropertySet): void {
		this.replaceRange(start, end, TextSegment.make(text, props));
	}

	/**
	 * {@inheritDoc ISharedString.removeText}
	 */
	public removeText(start: number, end: number): void {
		this.removeRange(start, end);
	}

	/**
	 * {@inheritDoc ISharedString.annotateMarker}
	 */
	public annotateMarker(marker: Marker, props: PropertySet): void {
		this.guardReentrancy(() => this.client.annotateMarker(marker, props));
	}

	/**
	 * {@inheritDoc ISharedString.searchForMarker}
	 */
	public searchForMarker(
		startPos: number,
		markerLabel: string,
		forwards = true,
	): Marker | undefined {
		return this.client.searchForMarker(startPos, markerLabel, forwards);
	}

	/**
	 * {@inheritDoc ISharedString.getText}
	 */
	public getText(start?: number, end?: number) {
		const segmentWindow = this.client.getCollabWindow();
		return this.mergeTreeTextHelper.getText(
			segmentWindow.currentSeq,
			segmentWindow.clientId,
			"",
			start,
			end,
		);
	}

	/**
	 * {@inheritDoc ISharedString.getTextWithPlaceholders}
	 */
	public getTextWithPlaceholders(start?: number, end?: number) {
		const segmentWindow = this.client.getCollabWindow();
		return this.mergeTreeTextHelper.getText(
			segmentWindow.currentSeq,
			segmentWindow.clientId,
			" ",
			start,
			end,
		);
	}

	/**
	 * {@inheritDoc ISharedString.getTextRangeWithMarkers}
	 */
	public getTextRangeWithMarkers(start: number, end: number) {
		const segmentWindow = this.client.getCollabWindow();
		return this.mergeTreeTextHelper.getText(
			segmentWindow.currentSeq,
			segmentWindow.clientId,
			"*",
			start,
			end,
		);
	}

	/**
	 * {@inheritDoc ISharedString.getMarkerFromId}
	 */
	public getMarkerFromId(id: string): ISegment | undefined {
		return this.client.getMarkerFromId(id);
	}

	/**
	 * Revert an op
	 */
	protected rollback(content: any, localOpMetadata: unknown): void {
		if (this.client.rollback !== undefined) {
			this.client.rollback(content, localOpMetadata);
		} else {
			super.rollback(content, localOpMetadata);
		}
	}
}

interface ITextAndMarkerAccumulator {
	parallelText: string[];
	parallelMarkers: Marker[];
	parallelMarkerLabel: string;
	placeholder?: string;
	tagsInProgress: string[];
	textSegment: TextSegment;
}

/**
 * Splits the text into regions ending with markers with the given `label`.
 * @param sharedString - String to retrieve text and markers from
 * @param label - label to split on
 * @returns Two parallel lists of text and markers, split by markers with the provided `label`.
 * For example:
 * ```typescript
 * // Say sharedstring has contents "hello<paragraph marker 1>world<paragraph marker 2>missing".
 * const { parallelText, parallelMarkers } = getTextAndMarkers(sharedString, "paragraph");
 * // parallelText === ["hello", "world"]
 * // parallelMarkers === [<paragraph marker 1 object>, <paragraph marker 2 object>]
 * // Note parallelText does not include "missing".
 * ```
 * @internal
 */
export function getTextAndMarkers(
	sharedString: ISharedString,
	label: string,
	start?: number,
	end?: number,
): {
	parallelText: string[];
	parallelMarkers: Marker[];
} {
	const accum: ITextAndMarkerAccumulator = {
		parallelMarkerLabel: label,
		parallelMarkers: [],
		parallelText: [],
		tagsInProgress: [],
		textSegment: new TextSegment(""),
	};

	sharedString.walkSegments(gatherTextAndMarkers, start, end, accum);
	return { parallelText: accum.parallelText, parallelMarkers: accum.parallelMarkers };
}

const gatherTextAndMarkers: ISegmentAction<ITextAndMarkerAccumulator> = (
	segment: ISegment,
	pos: number,
	refSeq: number,
	clientId: number,
	start: number,
	end: number,
	accumText: ITextAndMarkerAccumulator,
) => {
	const { placeholder, tagsInProgress, textSegment } = accumText;
	if (TextSegment.is(segment)) {
		let beginTags = "";
		let endTags = "";
		// TODO: let clients pass in function to get tag
		const tags = [] as string[];
		const initTags = [] as string[];

		if (segment.properties?.["font-weight"]) {
			tags.push("b");
		}
		if (segment.properties?.["text-decoration"]) {
			tags.push("u");
		}
		const remTags = [] as string[];
		if (tags.length > 0) {
			for (const tag of tags) {
				if (!tagsInProgress.includes(tag)) {
					beginTags += `<${tag}>`;
					initTags.push(tag);
				}
			}
			for (const accumTag of tagsInProgress) {
				if (!tags.includes(accumTag)) {
					endTags += `</${accumTag}>`;
					remTags.push(accumTag);
				}
			}
			for (const initTag of initTags.reverse()) {
				tagsInProgress.push(initTag);
			}
		} else {
			for (const accumTag of tagsInProgress) {
				endTags += `</${accumTag}>`;
				remTags.push(accumTag);
			}
		}
		for (const remTag of remTags) {
			const remdex = tagsInProgress.indexOf(remTag);
			if (remdex >= 0) {
				tagsInProgress.splice(remdex, 1);
			}
		}
		textSegment.text += endTags;
		textSegment.text += beginTags;
		if (start <= 0 && end >= segment.text.length) {
			textSegment.text += segment.text;
		} else {
			const seglen = segment.text.length;
			const _start = start < 0 ? 0 : start;
			const _end = end >= seglen ? undefined : end;
			textSegment.text += segment.text.substring(_start, _end);
		}
	} else {
		if (placeholder && placeholder.length > 0) {
			const placeholderText =
				// eslint-disable-next-line @typescript-eslint/no-base-to-string
				placeholder === "*" ? `\n${segment}` : placeholder.repeat(segment.cachedLength);
			textSegment.text += placeholderText;
		} else {
			const marker = segment as Marker;
			if (refHasTileLabel(marker, accumText.parallelMarkerLabel)) {
				accumText.parallelMarkers.push(marker);
				accumText.parallelText.push(textSegment.text);
				textSegment.text = "";
			}
		}
	}

	return true;
};<|MERGE_RESOLUTION|>--- conflicted
+++ resolved
@@ -140,13 +140,7 @@
  * In addition to text, a Shared String can also contain markers. Markers can be
  * used to store metadata at positions within the text, like the details of an
  * image or Fluid object that should be rendered with the text.
-<<<<<<< HEAD
  * @internal
-=======
- * @legacy
- * @alpha
- * @deprecated  This functionality was not meant to be exported and will be removed in a future release
->>>>>>> 1faf667a
  */
 export class SharedStringClass
 	// eslint-disable-next-line import/no-deprecated
