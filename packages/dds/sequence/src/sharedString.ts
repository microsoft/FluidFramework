/*!
 * Copyright (c) Microsoft Corporation and contributors. All rights reserved.
 * Licensed under the MIT License.
 */

import {
    ICombiningOp,
    IMergeTreeInsertMsg,
    IMergeTreeRemoveMsg,
    IMergeTreeTextHelper,
    IRelativePosition,
    ISegment,
    ISegmentAction,
    Marker,
    PropertySet,
    ReferencePosition,
    ReferenceType,
    refHasTileLabel,
    TextSegment,
} from "@fluidframework/merge-tree";
import { IFluidDataStoreRuntime, IChannelAttributes } from "@fluidframework/datastore-definitions";
import { SharedSegmentSequence } from "./sequence";
import { SharedStringFactory } from "./sequenceFactory";

/**
 * Fluid object interface describing access methods on a SharedString
 */
export interface ISharedString extends SharedSegmentSequence<SharedStringSegment> {
    /**
     * Inserts the text at the position.
     * @param pos - The position to insert the text at
     * @param text - The text to insert
     * @param props - The properties of the text
     */
    insertText(pos: number, text: string, props?: PropertySet): void;

    /**
     * Inserts a marker at the position.
     * @param pos - The position to insert the marker at
     * @param refType - The reference type of the marker
     * @param props - The properties of the marker
     */
    insertMarker(pos: number, refType: ReferenceType, props?: PropertySet): IMergeTreeInsertMsg | undefined;

    /**
     * {@inheritDoc SharedSegmentSequence.posFromRelativePos}
     */
    posFromRelativePos(relativePos: IRelativePosition): number;
}

export type SharedStringSegment = TextSegment | Marker;

/**
 * The Shared String is a specialized data structure for handling collaborative
 * text. It is based on a more general Sequence data structure but has
 * additional features that make working with text easier.
 *
 * In addition to text, a Shared String can also contain markers. Markers can be
 * used to store metadata at positions within the text, like the details of an
 * image or Fluid object that should be rendered with the text.
 *
 */
export class SharedString extends SharedSegmentSequence<SharedStringSegment> implements ISharedString {
    /**
     * Create a new shared string.
     * @param runtime - data store runtime the new shared string belongs to
     * @param id - optional name of the shared string
     * @returns newly create shared string (but not attached yet)
     */
    public static create(runtime: IFluidDataStoreRuntime, id?: string) {
        return runtime.createChannel(id, SharedStringFactory.Type) as SharedString;
    }

    /**
     * Get a factory for SharedString to register with the data store.
     * @returns a factory that creates and load SharedString
     */
    public static getFactory() {
        return new SharedStringFactory();
    }

    public get ISharedString(): ISharedString {
        return this;
    }

    private readonly mergeTreeTextHelper: IMergeTreeTextHelper;

    constructor(document: IFluidDataStoreRuntime, public id: string, attributes: IChannelAttributes) {
        super(document, id, attributes, SharedStringFactory.segmentFromSpec as any);
        this.mergeTreeTextHelper = this.client.createTextHelper();
    }

    /**
     * Inserts a marker at a relative position.
     * @param relativePos1 - The relative position to insert the marker at
     * @param refType - The reference type of the marker
     * @param props - The properties of the marker
     */
    public insertMarkerRelative(
        relativePos1: IRelativePosition,
        refType: ReferenceType,
        props?: PropertySet) {
        const segment = new Marker(refType);
        if (props) {
            segment.addProperties(props);
        }

        const pos = this.posFromRelativePos(relativePos1);
        const insertOp = this.client.insertSegmentLocal(pos, segment);
        if (insertOp) {
            this.submitSequenceMessage(insertOp);
        }
    }

    /**
     * {@inheritDoc ISharedString.insertMarker}
     */
    public insertMarker(
        pos: number,
        refType: ReferenceType,
        props?: PropertySet): IMergeTreeInsertMsg | undefined {
        const segment = new Marker(refType);
        if (props) {
            segment.addProperties(props);
        }

        const insertOp = this.client.insertSegmentLocal(pos, segment);
        if (insertOp) {
            this.submitSequenceMessage(insertOp);
        }
        return insertOp;
    }

    /**
     * Inserts the text at the position.
     * @param relativePos1 - The relative position to insert the text at
     * @param text - The text to insert
     * @param props - The properties of text
     */
    public insertTextRelative(relativePos1: IRelativePosition, text: string, props?: PropertySet) {
        const segment = new TextSegment(text);
        if (props) {
            segment.addProperties(props);
        }

        const pos = this.posFromRelativePos(relativePos1);
        const insertOp = this.client.insertSegmentLocal(pos, segment);
        if (insertOp) {
            this.submitSequenceMessage(insertOp);
        }
    }

    /**
     * {@inheritDoc ISharedString.insertText}
     */
    public insertText(pos: number, text: string, props?: PropertySet) {
        const segment = new TextSegment(text);
        if (props) {
            segment.addProperties(props);
        }

        const insertOp = this.client.insertSegmentLocal(pos, segment);
        if (insertOp) {
            this.submitSequenceMessage(insertOp);
        }
    }

    /**
     * Replaces a range with the provided text.
     * @param start - The inclusive start of the range to replace
     * @param end - The exclusive end of the range to replace
     * @param text - The text to replace the range with
     * @param props - Optional. The properties of the replacement text
     */
    public replaceText(start: number, end: number, text: string, props?: PropertySet) {
        this.replaceRange(start, end, TextSegment.make(text, props));
    }

    /**
     * Removes the text in the given range.
     * @param start - The inclusive start of the range to remove
     * @param end - The exclusive end of the range to replace
     * @returns the message sent.
     */
    public removeText(start: number, end: number): IMergeTreeRemoveMsg {
        return this.removeRange(start, end);
    }

    /**
     * Annotates the marker with the provided properties and calls the callback on consensus.
     * @param marker - The marker to annotate
     * @param props - The properties to annotate the marker with
     * @param consensusCallback - The callback called when consensus is reached
     */
    public annotateMarkerNotifyConsensus(
        marker: Marker,
        props: PropertySet,
        callback: (m: Marker) => void) {
        const annotateOp = this.client.annotateMarkerNotifyConsensus(marker, props, callback);
        if (annotateOp) {
            this.submitSequenceMessage(annotateOp);
        }
    }

    /**
     * Annotates the marker with the provided properties.
     * @param marker - The marker to annotate
     * @param props - The properties to annotate the marker with
     * @param combiningOp - Optional. Specifies how to combine values for the property, such as "incr" for increment.
     */
    public annotateMarker(
        marker: Marker,
        props: PropertySet,
        combiningOp?: ICombiningOp) {
        const annotateOp = this.client.annotateMarker(marker, props, combiningOp);
        if (annotateOp) {
            this.submitSequenceMessage(annotateOp);
        }
    }

    public findTile(startPos: number | undefined, tileLabel: string, preceding = true): {
        tile: ReferencePosition;
        pos: number;
    } | undefined {
        return this.client.findTile(startPos ?? 0, tileLabel, preceding);
    }

<<<<<<< HEAD
=======
    /**
     * @deprecated - use the free function `getTextAndMarkers` exported by this package instead.
     */
    public getTextAndMarkers(label: string) {
        const segmentWindow = this.client.getCollabWindow();
        return this.mergeTreeTextHelper.getTextAndMarkers(segmentWindow.currentSeq, segmentWindow.clientId, label);
    }

>>>>>>> c1d00f65
    /**
     * Retrieve text from the SharedString in string format.
     * @param start - The starting index of the text to retrieve, or 0 if omitted.
     * @param end - The ending index of the text to retrieve, or the end of the string if omitted
     * @returns The requested text content as a string.
     */
    public getText(start?: number, end?: number) {
        const segmentWindow = this.client.getCollabWindow();
        return this.mergeTreeTextHelper.getText(segmentWindow.currentSeq, segmentWindow.clientId, "", start, end);
    }

    /**
     * Adds spaces for markers and handles, so that position calculations account for them.
     */
    public getTextWithPlaceholders(start?: number, end?: number) {
        const segmentWindow = this.client.getCollabWindow();
        return this.mergeTreeTextHelper.getText(segmentWindow.currentSeq, segmentWindow.clientId, " ", start, end);
<<<<<<< HEAD
=======
    }

    /**
     * @deprecated - use `getTextWithPlaceholders` instead.
     */
    public getTextRangeWithPlaceholders(start: number, end: number) {
        return this.getTextWithPlaceholders(start, end);
>>>>>>> c1d00f65
    }

    public getTextRangeWithMarkers(start: number, end: number) {
        const segmentWindow = this.client.getCollabWindow();
        return this.mergeTreeTextHelper.getText(segmentWindow.currentSeq, segmentWindow.clientId, "*", start, end);
    }

    public getMarkerFromId(id: string): ISegment | undefined {
        return this.client.getMarkerFromId(id);
    }

    /**
     * Revert an op
     */
    protected rollback(content: any, localOpMetadata: unknown): void {
        if (this.client.rollback !== undefined) {
            this.client.rollback(content, localOpMetadata);
        } else {
            super.rollback(content, localOpMetadata);
        }
    }
}

<<<<<<< HEAD
interface ITextAndMarkerAccumulator {
    parallelText: string[];
    parallelMarkers: Marker[];
    parallelMarkerLabel: string;
    placeholder?: string;
    tagsInProgress: string[];
    textSegment: TextSegment;
}

export function getTextAndMarkers(sharedString: SharedString, label: string, start?: number, end?: number): {
    parallelText: string[];
    parallelMarkers: Marker[];
} {
    const accum: ITextAndMarkerAccumulator = {
        parallelMarkerLabel: label,
        parallelMarkers: [],
        parallelText: [],
        tagsInProgress: [],
        textSegment: new TextSegment(""),
    };

    sharedString.walkSegments(gatherTextAndMarkers, start, end, accum);
    return { parallelText: accum.parallelText, parallelMarkers: accum.parallelMarkers };
}

const gatherTextAndMarkers: ISegmentAction<ITextAndMarkerAccumulator> = (
    segment: ISegment,
    pos: number,
    refSeq: number,
    clientId: number,
    start: number,
    end: number,
    accumText: ITextAndMarkerAccumulator,
) => {
    const { placeholder, tagsInProgress, textSegment } = accumText;
    if (TextSegment.is(segment)) {
        let beginTags = "";
        let endTags = "";
        // TODO: let clients pass in function to get tag
        const tags = [] as string[];
        const initTags = [] as string[];

        if (segment.properties?.["font-weight"]) {
            tags.push("b");
        }
        if (segment.properties?.["text-decoration"]) {
            tags.push("u");
        }
        const remTags = [] as string[];
        if (tags.length > 0) {
            for (const tag of tags) {
                if (!tagsInProgress.includes(tag)) {
                    beginTags += `<${tag}>`;
                    initTags.push(tag);
                }
            }
            for (const accumTag of tagsInProgress) {
                if (!tags.includes(accumTag)) {
                    endTags += `</${accumTag}>`;
                    remTags.push(accumTag);
                }
            }
            for (const initTag of initTags.reverse()) {
                tagsInProgress.push(initTag);
            }
        } else {
            for (const accumTag of tagsInProgress) {
                endTags += `</${accumTag}>`;
                remTags.push(accumTag);
            }
        }
        for (const remTag of remTags) {
            const remdex = tagsInProgress.indexOf(remTag);
            if (remdex >= 0) {
                tagsInProgress.splice(remdex, 1);
            }
        }
        textSegment.text += endTags;
        textSegment.text += beginTags;
        if ((start <= 0) && (end >= segment.text.length)) {
            textSegment.text += segment.text;
        } else {
            const seglen = segment.text.length;
            const _start = start < 0 ? 0 : start;
            const _end = end >= seglen ? undefined : end;
            textSegment.text += segment.text.substring(_start, _end);
        }
    } else {
        if (placeholder && (placeholder.length > 0)) {
            const placeholderText = placeholder === "*" ?
                `\n${segment.toString()}` : placeholder.repeat(segment.cachedLength);
            textSegment.text += placeholderText;
        } else {
            const marker = segment as Marker;
            if (refHasTileLabel(marker, accumText.parallelMarkerLabel)) {
                accumText.parallelMarkers.push(marker);
                accumText.parallelText.push(textSegment.text);
                textSegment.text = "";
            }
        }
    }

    return true;
};
=======
/**
 * Splits the text into regions ending with markers with the given `label`.
 * @param sharedString - String to retrieve text and markers from
 * @param label - label to split on
 * @returns Two parallel lists of text and markers, split by markers with the provided `label`.
 *
 * For example:
 * ```typescript
 * // Say sharedstring has contents "hello<paragraph marker 1>world<paragraph marker 2>missing".
 * const { parallelText, parallelMarkers } = getTextAndMarkers(sharedString, "paragraph");
 * // parallelText === ["hello", "world"]
 * // parallelMarkers === [<paragraph marker 1 object>, <paragraph marker 2 object>]
 * // Note parallelText does not include "missing".
 * ```
 */
export function getTextAndMarkers(sharedString: SharedString, label: string): {
    parallelText: string[];
    parallelMarkers: Marker[];
} {
    return sharedString.getTextAndMarkers(label);
}
>>>>>>> c1d00f65
<|MERGE_RESOLUTION|>--- conflicted
+++ resolved
@@ -225,17 +225,6 @@
         return this.client.findTile(startPos ?? 0, tileLabel, preceding);
     }
 
-<<<<<<< HEAD
-=======
-    /**
-     * @deprecated - use the free function `getTextAndMarkers` exported by this package instead.
-     */
-    public getTextAndMarkers(label: string) {
-        const segmentWindow = this.client.getCollabWindow();
-        return this.mergeTreeTextHelper.getTextAndMarkers(segmentWindow.currentSeq, segmentWindow.clientId, label);
-    }
-
->>>>>>> c1d00f65
     /**
      * Retrieve text from the SharedString in string format.
      * @param start - The starting index of the text to retrieve, or 0 if omitted.
@@ -253,8 +242,6 @@
     public getTextWithPlaceholders(start?: number, end?: number) {
         const segmentWindow = this.client.getCollabWindow();
         return this.mergeTreeTextHelper.getText(segmentWindow.currentSeq, segmentWindow.clientId, " ", start, end);
-<<<<<<< HEAD
-=======
     }
 
     /**
@@ -262,7 +249,6 @@
      */
     public getTextRangeWithPlaceholders(start: number, end: number) {
         return this.getTextWithPlaceholders(start, end);
->>>>>>> c1d00f65
     }
 
     public getTextRangeWithMarkers(start: number, end: number) {
@@ -286,7 +272,6 @@
     }
 }
 
-<<<<<<< HEAD
 interface ITextAndMarkerAccumulator {
     parallelText: string[];
     parallelMarkers: Marker[];
@@ -296,6 +281,21 @@
     textSegment: TextSegment;
 }
 
+/**
+ * Splits the text into regions ending with markers with the given `label`.
+ * @param sharedString - String to retrieve text and markers from
+ * @param label - label to split on
+ * @returns Two parallel lists of text and markers, split by markers with the provided `label`.
+ *
+ * For example:
+ * ```typescript
+ * // Say sharedstring has contents "hello<paragraph marker 1>world<paragraph marker 2>missing".
+ * const { parallelText, parallelMarkers } = getTextAndMarkers(sharedString, "paragraph");
+ * // parallelText === ["hello", "world"]
+ * // parallelMarkers === [<paragraph marker 1 object>, <paragraph marker 2 object>]
+ * // Note parallelText does not include "missing".
+ * ```
+ */
 export function getTextAndMarkers(sharedString: SharedString, label: string, start?: number, end?: number): {
     parallelText: string[];
     parallelMarkers: Marker[];
@@ -390,27 +390,4 @@
     }
 
     return true;
-};
-=======
-/**
- * Splits the text into regions ending with markers with the given `label`.
- * @param sharedString - String to retrieve text and markers from
- * @param label - label to split on
- * @returns Two parallel lists of text and markers, split by markers with the provided `label`.
- *
- * For example:
- * ```typescript
- * // Say sharedstring has contents "hello<paragraph marker 1>world<paragraph marker 2>missing".
- * const { parallelText, parallelMarkers } = getTextAndMarkers(sharedString, "paragraph");
- * // parallelText === ["hello", "world"]
- * // parallelMarkers === [<paragraph marker 1 object>, <paragraph marker 2 object>]
- * // Note parallelText does not include "missing".
- * ```
- */
-export function getTextAndMarkers(sharedString: SharedString, label: string): {
-    parallelText: string[];
-    parallelMarkers: Marker[];
-} {
-    return sharedString.getTextAndMarkers(label);
-}
->>>>>>> c1d00f65
+};