--- conflicted
+++ resolved
@@ -393,7 +393,6 @@
 		lref.slidingPreference,
 	);
 	return slide?.segment !== undefined &&
-<<<<<<< HEAD
 		slide.offset !== undefined &&
 		string.getPosition(slide.segment) !== -1 &&
 		(pos < 0 || pos >= string.getLength())
@@ -411,15 +410,6 @@
 	);
 }
 
-// Uses of referenceRangeLabels will be removed once AB#4081 is completed.
-=======
-		string.getPosition(slide.segment) !== -1 &&
-		(pos < 0 || pos >= string.getLength())
-		? string.getPosition(slide.segment) + (slide.offset === undefined ? 0 : slide.offset)
-		: pos;
-}
-
->>>>>>> a6d2bd2a
 function revertLocalAdd(
 	string: SharedString,
 	revertible: TypedRevertible<typeof IntervalOpType.ADD>,
@@ -466,12 +456,8 @@
 	const start = string.localReferencePositionToPosition(revertible.start);
 	const startSlidePos = getSlidePosition(string, revertible.start, start);
 	const end = string.localReferencePositionToPosition(revertible.end);
-<<<<<<< HEAD
-	const endSlidePos = getSlidePosition(collection, string, revertible.end, end);
+	const endSlidePos = getSlidePosition(string, revertible.end, end);
 	if (!isValidRange(startSlidePos, endSlidePos, string)) return;
-=======
-	const endSlidePos = getSlidePosition(string, revertible.end, end);
->>>>>>> a6d2bd2a
 	collection.change(id, startSlidePos, endSlidePos);
 
 	string.removeLocalReferencePosition(revertible.start);
