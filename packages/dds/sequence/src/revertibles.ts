--- conflicted
+++ resolved
@@ -383,7 +383,6 @@
 	});
 }
 
-<<<<<<< HEAD
 function getSlidePosition(
 	collection: IIntervalCollection<SequenceInterval>,
 	string: SharedString,
@@ -401,9 +400,6 @@
 		: pos;
 }
 
-// Uses of referenceRangeLabels will be removed once AB#4081 is completed.
-=======
->>>>>>> bacd2d34
 function revertLocalAdd(
 	string: SharedString,
 	revertible: TypedRevertible<typeof IntervalOpType.ADD>,
