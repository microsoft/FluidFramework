/*!
 * Copyright (c) Microsoft Corporation and contributors. All rights reserved.
 * Licensed under the MIT License.
 */

/* eslint-disable import/no-deprecated */
/* eslint-disable no-bitwise */

import { assert, unreachableCase } from "@fluidframework/core-utils";
import {
	appendToMergeTreeDeltaRevertibles,
	discardMergeTreeDeltaRevertible,
	isMergeTreeDeltaRevertible,
	LocalReferencePosition,
	MergeTreeDeltaOperationType,
	MergeTreeDeltaRevertible,
	MergeTreeDeltaType,
	PropertySet,
	ReferenceType,
	refTypeIncludesFlag,
	revertMergeTreeDeltaRevertibles,
	SortedSet,
	getSlideToSegoff,
	SlidingPreference,
} from "@fluidframework/merge-tree";
import { InteriorSequencePlace, Side } from "./intervalCollection";
import { IntervalOpType, SequenceInterval } from "./intervals";
import { SharedString, SharedStringSegment } from "./sharedString";
import { ISequenceDeltaRange, SequenceDeltaEvent } from "./sequenceDeltaEvent";

/**
 * Data for undoing edits on SharedStrings and Intervals.
 *
 * @alpha
 */
export type SharedStringRevertible = MergeTreeDeltaRevertible | IntervalRevertible;

const idMap = new Map<string, string>();

<<<<<<< HEAD
// type IntervalOpType = (typeof IntervalOpType)[keyof typeof IntervalOpType];

=======
>>>>>>> c651e9eb
/**
 * Data for undoing edits affecting Intervals.
 *
 * @alpha
 */
export type IntervalRevertible =
	| {
			event: typeof IntervalOpType.CHANGE;
			interval: SequenceInterval;
			start: LocalReferencePosition;
			end: LocalReferencePosition;
	  }
	| {
			event: typeof IntervalOpType.ADD;
			interval: SequenceInterval;
	  }
	| {
			event: typeof IntervalOpType.DELETE;
			interval: SequenceInterval;
			start: LocalReferencePosition;
			end: LocalReferencePosition;
	  }
	| {
			event: typeof IntervalOpType.PROPERTY_CHANGED;
			interval: SequenceInterval;
			propertyDeltas: PropertySet;
	  }
	| {
			event: typeof IntervalOpType.POSITION_REMOVE;
			intervals: {
				intervalId: string;
				label: string;
				startOffset?: number; // interval start index within a removed range
				endOffset?: number; // interval end index within a removed range
			}[];
			// local refs used by IntervalOpType.CHANGE and DELETE revertibles
			revertibleRefs: {
				revertible: IntervalRevertible;
				offset: number;
				isStart: boolean;
			}[];
			mergeTreeRevertible: MergeTreeDeltaRevertible;
	  };

type TypedRevertible<T extends IntervalRevertible["event"]> = IntervalRevertible & { event: T };

function getUpdatedIdFromInterval(interval: SequenceInterval): string {
	const maybeId = interval.getIntervalId();
	return getUpdatedId(maybeId);
}

function getUpdatedId(intervalId: string): string {
	return idMap.get(intervalId) ?? intervalId;
}

/**
 * Create revertibles for adding an interval
 * @alpha
 */
export function appendAddIntervalToRevertibles(
	interval: SequenceInterval,
	revertibles: SharedStringRevertible[],
) {
	revertibles.push({
		event: IntervalOpType.ADD,
		interval,
	});

	return revertibles;
}

/**
 * Create revertibles for deleting an interval
 * @alpha
 */
export function appendDeleteIntervalToRevertibles(
	string: SharedString,
	interval: SequenceInterval,
	revertibles: SharedStringRevertible[],
) {
	const startSeg = interval.start.getSegment() as SharedStringSegment;
	const startType =
		startSeg.removedSeq !== undefined
			? ReferenceType.SlideOnRemove | ReferenceType.RangeBegin
			: ReferenceType.StayOnRemove | ReferenceType.RangeBegin;
	const endSeg = interval.end.getSegment() as SharedStringSegment;
	const endType =
		endSeg.removedSeq !== undefined
			? ReferenceType.SlideOnRemove | ReferenceType.RangeEnd
			: ReferenceType.StayOnRemove | ReferenceType.RangeEnd;
	const startRef = string.createLocalReferencePosition(
		startSeg,
		interval.start.getOffset(),
		startType,
		undefined,
		interval.start.slidingPreference,
	);
	const endRef = string.createLocalReferencePosition(
		endSeg,
		interval.end.getOffset(),
		endType,
		undefined,
		interval.end.slidingPreference,
	);
	const revertible = {
		event: IntervalOpType.DELETE,
		interval,
		start: startRef,
		end: endRef,
	};
	revertible.start.addProperties({ revertible });
	revertible.end.addProperties({ revertible });
	revertibles.push(revertible);

	return revertibles;
}

/**
 * Create revertibles for moving endpoints of an interval
 * @alpha
 */
export function appendChangeIntervalToRevertibles(
	string: SharedString,
	newInterval: SequenceInterval,
	previousInterval: SequenceInterval,
	revertibles: SharedStringRevertible[],
) {
	const startSeg = previousInterval.start.getSegment() as SharedStringSegment;
	// This logic is needed because the ReferenceType StayOnRemove cannot be used
	// on removed segments. This works for revertibles because the old position of the
	// interval within the removed segment is handled by the remove range revertible.
	const startType =
		startSeg.removedSeq !== undefined
			? ReferenceType.SlideOnRemove | ReferenceType.RangeBegin
			: ReferenceType.StayOnRemove | ReferenceType.RangeBegin;
	const endSeg = previousInterval.end.getSegment() as SharedStringSegment;
	const endType =
		endSeg.removedSeq !== undefined
			? ReferenceType.SlideOnRemove | ReferenceType.RangeEnd
			: ReferenceType.StayOnRemove | ReferenceType.RangeEnd;
	const prevStartRef = string.createLocalReferencePosition(
		startSeg,
		previousInterval.start.getOffset(),
		startType,
		undefined,
		previousInterval.start.slidingPreference,
	);
	const prevEndRef = string.createLocalReferencePosition(
		endSeg,
		previousInterval.end.getOffset(),
		endType,
		undefined,
		previousInterval.end.slidingPreference,
	);
	const revertible = {
		event: IntervalOpType.CHANGE,
		interval: newInterval,
		start: prevStartRef,
		end: prevEndRef,
	};
	revertible.start.addProperties({ revertible });
	revertible.end.addProperties({ revertible });
	revertibles.push(revertible);

	return revertibles;
}

/**
 * Create revertibles for changing properties of an interval
 * @alpha
 */
export function appendIntervalPropertyChangedToRevertibles(
	interval: SequenceInterval,
	deltas: PropertySet,
	revertibles: SharedStringRevertible[],
) {
	revertibles.push({
		event: IntervalOpType.PROPERTY_CHANGED,
		interval,
		propertyDeltas: deltas,
	});

	return revertibles;
}

function addIfIntervalEndpoint(
	ref: LocalReferencePosition,
	segmentLengths: number,
	startIntervals: { offset: number; interval: SequenceInterval }[],
	endIntervals: { offset: number; interval: SequenceInterval }[],
) {
	if (refTypeIncludesFlag(ref.refType, ReferenceType.RangeBegin)) {
		const interval = ref.properties?.interval;
		if (interval && interval instanceof SequenceInterval) {
			startIntervals.push({ offset: segmentLengths + interval.start.getOffset(), interval });
			return true;
		}
	} else if (refTypeIncludesFlag(ref.refType, ReferenceType.RangeEnd)) {
		const interval = ref.properties?.interval;
		if (interval && interval instanceof SequenceInterval) {
			endIntervals.push({ offset: segmentLengths + interval.end.getOffset(), interval });
			return true;
		}
	}
	return false;
}

function addIfRevertibleRef(
	ref: LocalReferencePosition,
	segmentLengths: number,
	revertibleRefs: {
		revertible: IntervalRevertible;
		offset: number;
		isStart: boolean;
	}[],
) {
	const revertible = ref.properties?.revertible;
	if (revertible) {
		revertibleRefs.push({
			revertible,
			offset: segmentLengths + ref.getOffset(),
			isStart: refTypeIncludesFlag(ref.refType, ReferenceType.RangeBegin),
		});
	}
}

/**
 * Create revertibles for SharedStringDeltas, handling indirectly modified intervals
 * (e.g. reverting remove of a range that contains an interval will move the interval back)
 *
 * @alpha
 */
export function appendSharedStringDeltaToRevertibles(
	string: SharedString,
	delta: SequenceDeltaEvent,
	revertibles: SharedStringRevertible[],
) {
	if (delta.ranges.length === 0) {
		return;
	}
	if (delta.deltaOperation === MergeTreeDeltaType.REMOVE) {
		const startIntervals: { offset: number; interval: SequenceInterval }[] = [];
		const endIntervals: { offset: number; interval: SequenceInterval }[] = [];
		const revertibleRefs: {
			revertible: IntervalRevertible;
			offset: number;
			isStart: boolean;
		}[] = [];
		let segmentLengths = 0;

		// find interval endpoints in each segment
		for (const deltaRange of delta.ranges) {
			const refs = deltaRange.segment.localRefs;
			if (refs !== undefined && deltaRange.position !== -1) {
				for (const ref of refs) {
					addIfIntervalEndpoint(ref, segmentLengths, startIntervals, endIntervals);
					addIfRevertibleRef(ref, segmentLengths, revertibleRefs);
				}
			}
			segmentLengths += deltaRange.segment.cachedLength;
		}

		if (startIntervals.length > 0 || endIntervals.length > 0 || revertibleRefs.length > 0) {
			const removeRevertibles: MergeTreeDeltaRevertible[] = [];
			appendToMergeTreeDeltaRevertibles(delta.deltaArgs, removeRevertibles);
			assert(
				removeRevertibles.length === 1,
				0x6c4 /* Remove revertible should be a single delta */,
			);

			const revertible: TypedRevertible<typeof IntervalOpType.POSITION_REMOVE> = {
				event: IntervalOpType.POSITION_REMOVE,
				intervals: [],
				revertibleRefs,
				mergeTreeRevertible: removeRevertibles[0],
			};

			// add an interval for each startInterval, accounting for any corresponding endIntervals
			startIntervals.forEach(({ interval, offset }) => {
				// find any corresponding end for this interval
				const endIntervalIndex = endIntervals.findIndex((end) => {
					return end.interval === interval;
				});
				let endOffset: number | undefined;
				if (endIntervalIndex !== -1) {
					endOffset = endIntervals[endIntervalIndex].offset;
					endIntervals.splice(endIntervalIndex, 1);
				}

				revertible.intervals.push({
					intervalId: interval.getIntervalId(),
					label: interval.properties.referenceRangeLabels[0],
					startOffset: offset,
					endOffset,
				});
			});

			// add any remaining endIntervals that aren't matched with a startInterval
			endIntervals.forEach(({ interval, offset }) => {
				revertible.intervals.push({
					intervalId: interval.getIntervalId(),
					label: interval.properties.referenceRangeLabels[0],
					endOffset: offset,
				});
			});

			revertibles.push(revertible);
			return;
		}
	}

	// Handle any merge tree delta that is not REMOVE or is REMOVE with no interval endpoints
	const mergeTreeRevertibles: MergeTreeDeltaRevertible[] = [];
	// Allow merging MergeTreeDeltaRevertible with previous
	if (revertibles.length > 0 && isMergeTreeDeltaRevertible(revertibles[revertibles.length - 1])) {
		mergeTreeRevertibles.push(revertibles.pop() as MergeTreeDeltaRevertible);
	}
	appendToMergeTreeDeltaRevertibles(delta.deltaArgs, mergeTreeRevertibles);
	revertibles.push(...mergeTreeRevertibles);
}

/**
 * Clean up resources held by revertibles that are no longer needed.
 * @alpha
 */
export function discardSharedStringRevertibles(
	sharedString: SharedString,
	revertibles: SharedStringRevertible[],
) {
	revertibles.forEach((r) => {
		if (isMergeTreeDeltaRevertible(r)) {
			discardMergeTreeDeltaRevertible([r]);
		} else if (r.event === IntervalOpType.CHANGE || r.event === IntervalOpType.DELETE) {
			sharedString.removeLocalReferencePosition(r.start);
			sharedString.removeLocalReferencePosition(r.end);
		}
	});
}

function getSlidePosition(string: SharedString, lref: LocalReferencePosition, pos: number): number {
	const slide = getSlideToSegoff(
		{ segment: lref.getSegment(), offset: undefined },
		lref.slidingPreference,
	);
	return slide?.segment !== undefined &&
		slide.offset !== undefined &&
		string.getPosition(slide.segment) !== -1 &&
		(pos < 0 || pos >= string.getLength())
		? string.getPosition(slide.segment) + slide.offset
		: pos;
}

function isValidRange(
	start: number,
	startSlide: SlidingPreference | undefined,
	end: number,
	endSlide: SlidingPreference | undefined,
	string: SharedString,
) {
	return (
		start >= 0 &&
		start < string.getLength() &&
		end >= 0 &&
		end < string.getLength() &&
		(start < end ||
			(start === end &&
				(startSlide === SlidingPreference.FORWARD ||
					endSlide !== SlidingPreference.FORWARD)))
	);
}

function revertLocalAdd(
	string: SharedString,
	revertible: TypedRevertible<typeof IntervalOpType.ADD>,
) {
	const id = getUpdatedIdFromInterval(revertible.interval);
	const label = revertible.interval.properties.referenceRangeLabels[0];
	string.getIntervalCollection(label).removeIntervalById(id);
}

function createSequencePlace(
	pos: number,
	newSlidingPreference: SlidingPreference | undefined,
	oldSlidingPreference: SlidingPreference | undefined = undefined,
): number | InteriorSequencePlace {
	return newSlidingPreference === SlidingPreference.BACKWARD ||
		(newSlidingPreference === undefined && oldSlidingPreference === SlidingPreference.BACKWARD)
		? {
				pos,
				side: Side.After,
		  }
		: newSlidingPreference === SlidingPreference.FORWARD &&
		  oldSlidingPreference === SlidingPreference.BACKWARD
		? {
				pos,
				side: Side.Before,
		  }
		: pos; // Avoid setting side if possible since stickiness may not be enabled
}

function revertLocalDelete(
	string: SharedString,
	revertible: TypedRevertible<typeof IntervalOpType.DELETE>,
) {
	const label = revertible.interval.properties.referenceRangeLabels[0];
	const collection = string.getIntervalCollection(label);
	const start = string.localReferencePositionToPosition(revertible.start);
	const startSlidePos = getSlidePosition(string, revertible.start, start);
	const end = string.localReferencePositionToPosition(revertible.end);
	const endSlidePos = getSlidePosition(string, revertible.end, end);
	// reusing the id causes eventual consistency bugs, so it is removed here and recreated in add
	const { intervalId, ...props } = revertible.interval.properties;
	if (
		isValidRange(
			startSlidePos,
			revertible.start.slidingPreference,
			endSlidePos,
			revertible.end.slidingPreference,
			string,
		)
	) {
		const int = collection.add({
			start: createSequencePlace(startSlidePos, revertible.start.slidingPreference),
			end: createSequencePlace(endSlidePos, revertible.end.slidingPreference),
			props,
		});

		idMap.forEach((newId, oldId) => {
			if (intervalId === newId) {
				idMap.set(oldId, getUpdatedIdFromInterval(int));
			}
		});
		idMap.set(intervalId, int.getIntervalId());
	}

	string.removeLocalReferencePosition(revertible.start);
	string.removeLocalReferencePosition(revertible.end);
}

function revertLocalChange(
	string: SharedString,
	revertible: TypedRevertible<typeof IntervalOpType.CHANGE>,
) {
	const label = revertible.interval.properties.referenceRangeLabels[0];
	const collection = string.getIntervalCollection(label);
	const id = getUpdatedIdFromInterval(revertible.interval);
	const start = string.localReferencePositionToPosition(revertible.start);
	const startSlidePos = getSlidePosition(string, revertible.start, start);
	const end = string.localReferencePositionToPosition(revertible.end);
	const endSlidePos = getSlidePosition(string, revertible.end, end);
	const interval = collection.getIntervalById(id);
	if (
		interval !== undefined &&
		isValidRange(
			startSlidePos,
			revertible.start.slidingPreference ?? interval.start.slidingPreference,
			endSlidePos,
			revertible.end.slidingPreference ?? interval.end.slidingPreference,
			string,
		)
	) {
		collection.change(
			id,
			createSequencePlace(
				startSlidePos,
				revertible.start.slidingPreference,
				interval.start.slidingPreference,
			),
			createSequencePlace(
				endSlidePos,
				revertible.end.slidingPreference,
				interval.end.slidingPreference,
			),
		);
	}

	string.removeLocalReferencePosition(revertible.start);
	string.removeLocalReferencePosition(revertible.end);
}

function revertLocalPropertyChanged(
	string: SharedString,
	revertible: TypedRevertible<typeof IntervalOpType.PROPERTY_CHANGED>,
) {
	const label = revertible.interval.properties.referenceRangeLabels[0];
	const id = getUpdatedIdFromInterval(revertible.interval);
	const newProps = revertible.propertyDeltas;
	string.getIntervalCollection(label).changeProperties(id, newProps);
}

function newPosition(offset: number | undefined, restoredRanges: SortedRangeSet) {
	if (offset === undefined) {
		return undefined;
	}

	let offsetFromSegment = offset;
	for (const rangeInfo of restoredRanges.items) {
		if (offsetFromSegment < rangeInfo.length) {
			// find the segment inside the range
			for (const range of rangeInfo.ranges) {
				if (range.segment.cachedLength > offsetFromSegment) {
					return { segment: range.segment, offset: offsetFromSegment };
				}
				offsetFromSegment -= range.segment.cachedLength;
			}
		}
		offsetFromSegment -= rangeInfo.length;
	}

	return undefined;
}

function newEndpointPosition(
	offset: number | undefined,
	restoredRanges: SortedRangeSet,
	sharedString: SharedString,
) {
	const pos = newPosition(offset, restoredRanges);
	return pos === undefined ? undefined : sharedString.getPosition(pos.segment) + pos.offset;
}

interface RangeInfo {
	ranges: readonly Readonly<ISequenceDeltaRange<MergeTreeDeltaOperationType>>[];
	length: number;
}

class SortedRangeSet extends SortedSet<RangeInfo, string> {
	protected getKey(item: RangeInfo): string {
		return item.ranges[0].segment.ordinal;
	}
}

function revertLocalSequenceRemove(
	sharedString: SharedString,
	revertible: TypedRevertible<typeof IntervalOpType.POSITION_REMOVE>,
) {
	const restoredRanges = new SortedRangeSet();
	const saveSegments = (event: SequenceDeltaEvent) => {
		if (event.ranges.length > 0) {
			let length = 0;
			event.ranges.forEach((range) => {
				length += range.segment.cachedLength;
			});
			restoredRanges.addOrUpdate({ ranges: event.ranges, length });
		}
	};
	sharedString.on("sequenceDelta", saveSegments);
	revertMergeTreeDeltaRevertibles(sharedString, [revertible.mergeTreeRevertible]);
	sharedString.off("sequenceDelta", saveSegments);

	revertible.intervals.forEach((intervalInfo) => {
		const intervalCollection = sharedString.getIntervalCollection(intervalInfo.label);
		const intervalId = getUpdatedId(intervalInfo.intervalId);
		const interval = intervalCollection.getIntervalById(intervalId);
		if (interval !== undefined) {
			const start =
				newEndpointPosition(intervalInfo.startOffset, restoredRanges, sharedString) ??
				sharedString.localReferencePositionToPosition(interval.start);
			const end =
				newEndpointPosition(intervalInfo.endOffset, restoredRanges, sharedString) ??
				sharedString.localReferencePositionToPosition(interval.end);
			if (
				isValidRange(
					start,
					interval.start.slidingPreference,
					end,
					interval.end.slidingPreference,
					sharedString,
				)
			) {
				intervalCollection.change(
					intervalId,
					createSequencePlace(start, interval.start.slidingPreference),
					createSequencePlace(end, interval.end.slidingPreference),
				);
			}
		}
	});

	// fix up the local references used by delete and change revertibles
	revertible.revertibleRefs.forEach((revertibleRef) => {
		assert(
			revertibleRef.revertible.event === IntervalOpType.CHANGE ||
				revertibleRef.revertible.event === IntervalOpType.DELETE,
			0x6c5 /* revertible is not delete or change */,
		);
		const pos = newPosition(revertibleRef.offset, restoredRanges);
		if (pos !== undefined) {
			if (revertibleRef.isStart) {
				sharedString.removeLocalReferencePosition(revertibleRef.revertible.start);
				const newRef = sharedString.createLocalReferencePosition(
					pos.segment as SharedStringSegment,
					pos.offset,
					ReferenceType.StayOnRemove | ReferenceType.RangeBegin,
					{ revertible: revertibleRef.revertible },
					revertibleRef.revertible.start.slidingPreference,
				);
				revertibleRef.revertible.start = newRef;
			} else {
				sharedString.removeLocalReferencePosition(revertibleRef.revertible.end);
				const newRef = sharedString.createLocalReferencePosition(
					pos.segment as SharedStringSegment,
					pos.offset,
					ReferenceType.StayOnRemove | ReferenceType.RangeEnd,
					{ revertible: revertibleRef.revertible },
					revertibleRef.revertible.end.slidingPreference,
				);
				revertibleRef.revertible.end = newRef;
			}
		}
	});
}

/**
 * Invoke revertibles to reverse prior edits
 *
 * @alpha
 */
export function revertSharedStringRevertibles(
	sharedString: SharedString,
	revertibles: SharedStringRevertible[],
) {
	while (revertibles.length > 0) {
		// eslint-disable-next-line @typescript-eslint/no-non-null-assertion
		const r = revertibles.pop()!;
		if ("event" in r) {
			const event = r.event;
			switch (event) {
				case IntervalOpType.ADD:
					revertLocalAdd(sharedString, r);
					break;
				case IntervalOpType.DELETE:
					revertLocalDelete(sharedString, r);
					break;
				case IntervalOpType.CHANGE:
					revertLocalChange(sharedString, r);
					break;
				case IntervalOpType.PROPERTY_CHANGED:
					revertLocalPropertyChanged(sharedString, r);
					break;
				case IntervalOpType.POSITION_REMOVE:
					revertLocalSequenceRemove(sharedString, r);
					break;
				default:
					unreachableCase(event);
			}
		} else {
			revertMergeTreeDeltaRevertibles(sharedString, [r]);
		}
	}
}<|MERGE_RESOLUTION|>--- conflicted
+++ resolved
@@ -37,11 +37,6 @@
 
 const idMap = new Map<string, string>();
 
-<<<<<<< HEAD
-// type IntervalOpType = (typeof IntervalOpType)[keyof typeof IntervalOpType];
-
-=======
->>>>>>> c651e9eb
 /**
  * Data for undoing edits affecting Intervals.
  *
