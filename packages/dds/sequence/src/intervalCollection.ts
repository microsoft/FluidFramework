/*!
 * Copyright (c) Microsoft Corporation and contributors. All rights reserved.
 * Licensed under the MIT License.
 */

/* eslint-disable no-bitwise */

import { assert, TypedEventEmitter } from "@fluidframework/common-utils";
import { IEvent } from "@fluidframework/common-definitions";
import { UsageError } from "@fluidframework/container-utils";
import {
    addProperties,
    Client,
    ConflictAction,
    createMap,
    ICombiningOp,
    IInterval,
    IntervalConflictResolver,
    IntervalNode,
    IntervalTree,
    ISegment,
    LocalReference,
    MergeTreeDeltaType,
    PropertiesManager,
    PropertySet,
    RedBlackTree,
    ReferenceType,
    refTypeIncludesFlag,
    reservedRangeLabelsKey,
    UnassignedSequenceNumber,
} from "@fluidframework/merge-tree";
import { ISequencedDocumentMessage } from "@fluidframework/protocol-definitions";
import { LoggingError } from "@fluidframework/telemetry-utils";
import { v4 as uuid } from "uuid";
import {
    IMapMessageLocalMetadata,
    IValueFactory,
    IValueOpEmitter,
    IValueOperation,
    IValueType,
    IValueTypeOperationValue,
} from "./defaultMapInterfaces";

const reservedIntervalIdKey = "intervalId";

export enum IntervalType {
    Simple = 0x0,
    Nest = 0x1,
    /**
     * SlideOnRemove indicates that the ends of the interval will slide if the segment
     * they reference is removed and acked.
     * See `packages\dds\merge-tree\REFERENCEPOSITIONS.md` for details
     * SlideOnRemove is the default interval behavior and does not need to be specified.
     */
    SlideOnRemove = 0x2, // SlideOnRemove is default behavior - all intervals are SlideOnRemove
    /**
     * @internal
     * A temporary interval, used internally
     */
    Transient = 0x4,
}

export interface ISerializedInterval {
    sequenceNumber: number;
    start: number;
    end: number;
    intervalType: IntervalType;
    properties?: PropertySet;
}

/**
 * A size optimization to avoid redundantly storing keys when serializing intervals
 * as JSON. Intervals are of the format:
 *
 * [start, end, sequenceNumber, intervalType, properties]
 */
export type CompressedSerializedInterval = [number, number, number, IntervalType, PropertySet];

/**
 * @internal
 */
export interface ISerializedIntervalCollectionV2 {
    label: string;
    version: 2;
    intervals: CompressedSerializedInterval[];
}

/**
 * Decompress an interval after loading a summary from JSON. The exact format
 * of this compression is unspecified and subject to change
 */
function decompressInterval(interval: CompressedSerializedInterval, label?: string): ISerializedInterval {
    return {
        start: interval[0],
        end: interval[1],
        sequenceNumber: interval[2],
        intervalType: interval[3],
        properties: { ...interval[4], [reservedRangeLabelsKey]: label },
    };
}

/**
 * Compress an interval prior to serialization as JSON. The exact format of this
 * compression is unspecified and subject to change
 */
function compressInterval(interval: ISerializedInterval): CompressedSerializedInterval {
    const { start, end, sequenceNumber, intervalType, properties } = interval;

    return [
        start,
        end,
        sequenceNumber,
        intervalType,
        // remove the `referenceRangeLabels` property as it is already stored
        // in the `label` field of the summary
        { ...properties, [reservedRangeLabelsKey]: undefined },
    ];
}

export interface ISerializableInterval extends IInterval {
    properties: PropertySet;
    propertyManager: PropertiesManager;
    serialize(client: Client): ISerializedInterval;
    addProperties(props: PropertySet, collaborating?: boolean, seq?: number):
        PropertySet | undefined;
    getIntervalId(): string | undefined;
}

export interface IIntervalHelpers<TInterval extends ISerializableInterval> {
    compareEnds(a: TInterval, b: TInterval): number;
    create(label: string, start: number, end: number,
        client: Client, intervalType?: IntervalType, op?: ISequencedDocumentMessage): TInterval;
}

export class Interval implements ISerializableInterval {
    public properties: PropertySet;
    public auxProps: PropertySet[];
    public propertyManager: PropertiesManager;
    constructor(
        public start: number,
        public end: number,
        props?: PropertySet,
    ) {
        this.propertyManager = new PropertiesManager();
        this.properties = {};

        if (props) {
            this.addProperties(props);
        }
    }

    public getIntervalId(): string | undefined {
        const id = this.properties?.[reservedIntervalIdKey];
        if (id === undefined) {
            return undefined;
        }
        return `${id}`;
    }

    public getAdditionalPropertySets() {
        return this.auxProps;
    }

    public addPropertySet(props: PropertySet) {
        if (this.auxProps === undefined) {
            this.auxProps = [];
        }
        this.auxProps.push(props);
    }

    public serialize(client: Client): ISerializedInterval {
        let seq = 0;
        if (client) {
            seq = client.getCurrentSeq();
        }

        const serializedInterval: ISerializedInterval = {
            end: this.end,
            intervalType: 0,
            sequenceNumber: seq,
            start: this.start,
        };
        if (this.properties) {
            serializedInterval.properties = this.properties;
        }
        return serializedInterval;
    }

    public clone() {
        return new Interval(this.start, this.end, this.properties);
    }

    public compare(b: Interval) {
        const startResult = this.compareStart(b);
        if (startResult === 0) {
            const endResult = this.compareEnd(b);
            if (endResult === 0) {
                const thisId = this.getIntervalId();
                if (thisId) {
                    const bId = b.getIntervalId();
                    if (bId) {
                        return thisId > bId ? 1 : thisId < bId ? -1 : 0;
                    }
                    return 0;
                }
                return 0;
            } else {
                return endResult;
            }
        } else {
            return startResult;
        }
    }

    public compareStart(b: Interval) {
        return this.start - b.start;
    }

    public compareEnd(b: Interval) {
        return this.end - b.end;
    }

    public overlaps(b: Interval) {
        const result = (this.start <= b.end) &&
            (this.end >= b.start);
        return result;
    }

    public union(b: Interval) {
        return new Interval(Math.min(this.start, b.start),
            Math.max(this.end, b.end), this.properties);
    }

    public getProperties() {
        return this.properties;
    }

    public addProperties(
        newProps: PropertySet,
        collaborating: boolean = false,
        seq?: number,
        op?: ICombiningOp,
    ): PropertySet | undefined {
        if (newProps) {
            this.initializeProperties();
            return this.propertyManager.addProperties(this.properties, newProps, op, seq, collaborating);
        }
    }

    public modify(label: string, start: number, end: number, op?: ISequencedDocumentMessage) {
        const startPos = start ?? this.start;
        const endPos = end ?? this.end;
        if (this.start === startPos && this.end === endPos) {
            // Return undefined to indicate that no change is necessary.
            return;
        }
        const newInterval = new Interval(startPos, endPos);
        if (this.properties) {
            newInterval.initializeProperties();
            this.propertyManager.copyTo(this.properties, newInterval.properties, newInterval.propertyManager);
        }
        return newInterval;
    }

    private initializeProperties(): void {
        if (!this.propertyManager) {
            this.propertyManager = new PropertiesManager();
        }
        if (!this.properties) {
            this.properties = createMap<any>();
        }
    }
}

<<<<<<< HEAD
export class SequenceInterval
    extends TypedEventEmitter<ISequenceIntervalEvents>
    implements ISerializableInterval {
=======
export class SequenceInterval implements ISerializableInterval {
>>>>>>> 128549b8
    public properties: PropertySet;
    public propertyManager: PropertiesManager;

    constructor(
        public start: LocalReference,
        public end: LocalReference,
        public intervalType: IntervalType,
        props?: PropertySet) {
<<<<<<< HEAD
        super();
        this.propertyManager = new PropertiesManager();
        this.properties = {};

=======
>>>>>>> 128549b8
        if (props) {
            this.addProperties(props);
        }
    }

    private callbacks?: Record<"beforePositionChange" | "afterPositionChange", () => void>;

    /**
     * @internal
     * Subscribes to position change events on this interval if there are no current listeners.
     */
    public addPositionChangeListeners(beforePositionChange: () => void, afterPositionChange: () => void): void {
        if (this.callbacks === undefined) {
            this.callbacks = {
                beforePositionChange,
                afterPositionChange,
            };

            const startCbs = this.start.callbacks ??= {};
            const endCbs = this.end.callbacks ??= {};
            startCbs.beforeSlide = endCbs.beforeSlide = beforePositionChange;
            startCbs.afterSlide = endCbs.afterSlide = afterPositionChange;
        }
    }

    /**
     * @internal
     * Removes the currently subscribed position change listeners.
     */
    public removePositionChangeListeners(): void {
        if (this.callbacks) {
            this.callbacks = undefined;
            this.start.callbacks = undefined;
            this.end.callbacks = undefined;
        }
    }

    public serialize(client: Client): ISerializedInterval {
        const startPosition = this.start.toPosition();
        const endPosition = this.end.toPosition();
        const serializedInterval: ISerializedInterval = {
            end: endPosition,
            intervalType: this.intervalType,
            sequenceNumber: client.getCurrentSeq(),
            start: startPosition,
        };

        if (this.properties) {
            serializedInterval.properties = this.properties;
        }

        return serializedInterval;
    }

    public clone() {
        return new SequenceInterval(this.start, this.end, this.intervalType, this.properties);
    }

    public compare(b: SequenceInterval) {
        const startResult = this.compareStart(b);
        if (startResult === 0) {
            const endResult = this.compareEnd(b);
            if (endResult === 0) {
                const thisId = this.getIntervalId();
                if (thisId) {
                    const bId = b.getIntervalId();
                    if (bId) {
                        return thisId > bId ? 1 : thisId < bId ? -1 : 0;
                    }
                    return 0;
                }
                return 0;
            } else {
                return endResult;
            }
        } else {
            return startResult;
        }
    }

    public compareStart(b: SequenceInterval) {
        return this.start.compare(b.start);
    }

    public compareEnd(b: SequenceInterval) {
        return this.end.compare(b.end);
    }

    public overlaps(b: SequenceInterval) {
        const result = (this.start.compare(b.end) <= 0) &&
            (this.end.compare(b.start) >= 0);
        return result;
    }

    public getIntervalId(): string | undefined {
        const id = this.properties?.[reservedIntervalIdKey];
        if (id === undefined) {
            return undefined;
        }
        return `${id}`;
    }

    public union(b: SequenceInterval) {
        return new SequenceInterval(this.start.min(b.start),
            this.end.max(b.end), this.intervalType);
    }

    public addProperties(
        newProps: PropertySet,
        collab: boolean = false,
        seq?: number,
        op?: ICombiningOp,
    ): PropertySet | undefined {
        this.initializeProperties();
        return this.propertyManager.addProperties(this.properties, newProps, op, seq, collab);
    }

    public overlapsPos(bstart: number, bend: number) {
        const startPos = this.start.toPosition();
        const endPos = this.start.toPosition();
        return (endPos > bstart) && (startPos < bend);
    }

    public modify(label: string, start: number, end: number, op?: ISequencedDocumentMessage) {
        const getRefType = (baseType: ReferenceType): ReferenceType => {
            let refType = baseType;
            if (op === undefined) {
                refType &= ~ReferenceType.SlideOnRemove;
                refType |= ReferenceType.StayOnRemove;
            }
            return refType;
        };

        let startRef = this.start;
        if (start !== undefined) {
            startRef = createPositionReference(this.start.getClient(), start, getRefType(this.start.refType), op);
            startRef.addProperties(this.start.properties);
        }

        let endRef = this.end;
        if (end !== undefined) {
            endRef = createPositionReference(this.end.getClient(), end, getRefType(this.end.refType), op);
            endRef.addProperties(this.end.properties);
        }

        startRef.pairedRef = endRef;
        endRef.pairedRef = startRef;

        const newInterval = new SequenceInterval(startRef, endRef, this.intervalType);
        if (this.properties) {
            newInterval.initializeProperties();
            this.propertyManager.copyTo(this.properties, newInterval.properties, newInterval.propertyManager);
        }
        return newInterval;
    }

    private initializeProperties(): void {
        if (!this.propertyManager) {
            this.propertyManager = new PropertiesManager();
        }
        if (!this.properties) {
            this.properties = createMap<any>();
        }
    }
}

function createPositionReferenceFromSegoff(
    client: Client,
    segoff: { segment: ISegment | undefined; offset: number | undefined; },
    refType: ReferenceType,
    op?: ISequencedDocumentMessage): LocalReference {
    if (segoff.segment) {
        const ref = client.createLocalReferencePosition(segoff.segment, segoff.offset, refType, undefined);
        return ref as LocalReference;
    } else {
        if (!op && !refTypeIncludesFlag(refType, ReferenceType.Transient)) {
            throw new UsageError("Non-transient references need segment");
        }
        return new LocalReference(client, undefined, 0, refType);
    }
}

function createPositionReference(
    client: Client,
    pos: number,
    refType: ReferenceType,
    op?: ISequencedDocumentMessage): LocalReference {
    let segoff;
    if (op) {
        assert((refType & ReferenceType.SlideOnRemove) !== 0, 0x2f5 /* op create references must be SlideOnRemove */);
        segoff = client.getContainingSegment(pos, op);
        segoff = client.getSlideToSegment(segoff);
    } else {
        assert((refType & ReferenceType.SlideOnRemove) === 0, 0x2f6 /* SlideOnRemove references must be op created */);
        segoff = client.getContainingSegment(pos);
    }
    return createPositionReferenceFromSegoff(client, segoff, refType, op);
}

function createSequenceInterval(
    label: string,
    start: number,
    end: number,
    client: Client,
    intervalType?: IntervalType,
    op?: ISequencedDocumentMessage): SequenceInterval {
    let beginRefType = ReferenceType.RangeBegin;
    let endRefType = ReferenceType.RangeEnd;
    if (intervalType === IntervalType.Transient) {
        beginRefType = ReferenceType.Transient;
        endRefType = ReferenceType.Transient;
    } else {
        if (intervalType === IntervalType.Nest) {
            beginRefType = ReferenceType.NestBegin;
            endRefType = ReferenceType.NestEnd;
        }
        // All non-transient interval references must eventually be SlideOnRemove
        // To ensure eventual consistency, they must start as StayOnRemove when
        // pending (created locally and creation op is not acked)
        if (op) {
            beginRefType |= ReferenceType.SlideOnRemove;
            endRefType |= ReferenceType.SlideOnRemove;
        } else {
            beginRefType |= ReferenceType.StayOnRemove;
            endRefType |= ReferenceType.StayOnRemove;
        }
    }

    const startLref = createPositionReference(client, start, beginRefType, op);
    const endLref = createPositionReference(client, end, endRefType, op);
    startLref.pairedRef = endLref;
    endLref.pairedRef = startLref;
    const rangeProp = {
        [reservedRangeLabelsKey]: [label],
    };
    startLref.addProperties(rangeProp);
    endLref.addProperties(rangeProp);

    const ival = new SequenceInterval(startLref, endLref, intervalType, rangeProp);
    return ival;
}

export function defaultIntervalConflictResolver(a: Interval, b: Interval) {
    a.addPropertySet(b.properties);
    return a;
}

export function createIntervalIndex(conflict?: IntervalConflictResolver<Interval>) {
    const helpers: IIntervalHelpers<Interval> = {
        compareEnds: compareIntervalEnds,
        create: createInterval,
    };
    const lc = new LocalIntervalCollection<Interval>(undefined, "", helpers);
    if (conflict) {
        lc.addConflictResolver(conflict);
    } else {
        lc.addConflictResolver(defaultIntervalConflictResolver);
    }
    return lc;
}

export class LocalIntervalCollection<TInterval extends ISerializableInterval> {
    private readonly intervalTree = new IntervalTree<TInterval>();
    private readonly endIntervalTree: RedBlackTree<TInterval, TInterval>;
    private readonly intervalIdMap: Map<string, TInterval> = new Map();
    private conflictResolver: IntervalConflictResolver<TInterval> | undefined;
    private endConflictResolver: ConflictAction<TInterval, TInterval> | undefined;

    private static readonly legacyIdPrefix = "legacy";

    constructor(
        private readonly client: Client,
        private readonly label: string,
        private readonly helpers: IIntervalHelpers<TInterval>,
        /** Callback invoked each time one of the endpoints of an interval slides. */
        private readonly onPositionChange?: (interval: TInterval) => void,
    ) {
        // eslint-disable-next-line @typescript-eslint/unbound-method
        this.endIntervalTree = new RedBlackTree<TInterval, TInterval>(helpers.compareEnds);
    }

    public addConflictResolver(conflictResolver: IntervalConflictResolver<TInterval>) {
        this.conflictResolver = conflictResolver;
        this.endConflictResolver =
            (key: TInterval, currentKey: TInterval) => {
                const ival = this.conflictResolver?.(key, currentKey);
                return {
                    data: ival,
                    key: ival,
                };
            };
    }

    public map(fn: (interval: TInterval) => void) {
        this.intervalTree.map(fn);
    }

    public createLegacyId(start: number, end: number): string {
        // Create a non-unique ID based on start and end to be used on intervals that come from legacy clients
        // without ID's.
        return `${LocalIntervalCollection.legacyIdPrefix}${start}-${end}`;
    }

    /**
     * Validates that a serialized interval has the ID property. Creates an ID
     * if one does not already exist
     *
     * @param serializedInterval - The interval to be checked
     * @returns The interval's existing or newly created id
     */
    public ensureSerializedId(serializedInterval: ISerializedInterval): string {
        let id: string | undefined = serializedInterval.properties?.[reservedIntervalIdKey];
        if (id === undefined) {
            // An interval came over the wire without an ID, so create a non-unique one based on start/end.
            // This will allow all clients to refer to this interval consistently.
            id = this.createLegacyId(serializedInterval.start, serializedInterval.end);
            const newProps = {
                [reservedIntervalIdKey]: id,
            };
            serializedInterval.properties = addProperties(serializedInterval.properties, newProps);
        }
        // Make the ID immutable for safety's sake.
        Object.defineProperty(serializedInterval.properties, reservedIntervalIdKey, {
            configurable: false,
            enumerable: true,
            writable: false,
        });

        return id;
    }

    public mapUntil(fn: (interval: TInterval) => boolean) {
        this.intervalTree.mapUntil(fn);
    }

    public gatherIterationResults(
        results: TInterval[],
        iteratesForward: boolean,
        start?: number,
        end?: number) {
        if (this.intervalTree.intervals.isEmpty()) {
            return;
        }

        if (start === undefined && end === undefined) {
            // No start/end provided. Gather the whole tree in the specified order.
            if (iteratesForward) {
                this.intervalTree.map((interval: TInterval) => {
                    results.push(interval);
                });
            } else {
                this.intervalTree.mapBackward((interval: TInterval) => {
                    results.push(interval);
                });
            }
        } else {
            const transientInterval: TInterval = this.helpers.create(
                "transient",
                start,
                end,
                this.client,
                IntervalType.Transient,
            );

            if (start === undefined) {
                // Only end position provided. Since the tree is not sorted by end position,
                // walk the whole tree in the specified order, gathering intervals that match the end.
                if (iteratesForward) {
                    this.intervalTree.map((interval: TInterval) => {
                        if (transientInterval.compareEnd(interval) === 0) {
                            results.push(interval);
                        }
                    });
                } else {
                    this.intervalTree.mapBackward((interval: TInterval) => {
                        if (transientInterval.compareEnd(interval) === 0) {
                            results.push(interval);
                        }
                    });
                }
            } else {
                // Start and (possibly) end provided. Walk the subtrees that may contain
                // this start position.
                const compareFn =
                    end === undefined ?
                        (node: IntervalNode<TInterval>) => {
                            return transientInterval.compareStart(node.key);
                        } :
                        (node: IntervalNode<TInterval>) => {
                            return transientInterval.compare(node.key);
                        };
                const continueLeftFn = (cmpResult: number) => cmpResult <= 0;
                const continueRightFn = (cmpResult: number) => cmpResult >= 0;
                const actionFn = (node: IntervalNode<TInterval>) => {
                    results.push(node.key);
                };

                if (iteratesForward) {
                    this.intervalTree.intervals.walkExactMatchesForward(
                        compareFn, actionFn, continueLeftFn, continueRightFn,
                    );
                } else {
                    this.intervalTree.intervals.walkExactMatchesBackward(
                        compareFn, actionFn, continueLeftFn, continueRightFn,
                    );
                }
            }
        }
    }

    public findOverlappingIntervals(startPosition: number, endPosition: number) {
        if (endPosition < startPosition || this.intervalTree.intervals.isEmpty()) {
            return [];
        }
        const transientInterval =
            this.helpers.create(
                "transient",
                startPosition,
                endPosition,
                this.client,
                IntervalType.Transient);

        const overlappingIntervalNodes = this.intervalTree.match(transientInterval);
        return overlappingIntervalNodes.map((node) => node.key);
    }

    public previousInterval(pos: number) {
        const transientInterval = this.helpers.create(
            "transient", pos, pos, this.client, IntervalType.Transient);
        const rbNode = this.endIntervalTree.floor(transientInterval);
        if (rbNode) {
            return rbNode.data;
        }
    }

    public nextInterval(pos: number) {
        const transientInterval = this.helpers.create(
            "transient", pos, pos, this.client, IntervalType.Transient);
        const rbNode = this.endIntervalTree.ceil(transientInterval);
        if (rbNode) {
            return rbNode.data;
        }
    }

    public removeInterval(startPosition: number, endPosition: number) {
        const transientInterval = this.helpers.create(
            "transient", startPosition, endPosition, this.client, IntervalType.Transient);
        this.intervalTree.remove(transientInterval);
        this.endIntervalTree.remove(transientInterval);
        return transientInterval;
    }

    private removeIntervalFromIndex(interval: TInterval) {
        this.intervalTree.removeExisting(interval);
        this.endIntervalTree.remove(interval);

        const id = interval.getIntervalId();

        if (id) {
            this.intervalIdMap.delete(id);
        }
    }

    public removeExistingInterval(interval: TInterval) {
        this.removeIntervalFromIndex(interval);
        this.removeIntervalListeners(interval);
    }

    public createInterval(
        start: number,
        end: number,
        intervalType: IntervalType,
        op?: ISequencedDocumentMessage): TInterval {
        return this.helpers.create(this.label, start, end, this.client, intervalType, op);
    }

    public addInterval(
        start: number,
        end: number,
        intervalType: IntervalType,
        props?: PropertySet,
        op?: ISequencedDocumentMessage) {
        const interval: TInterval = this.createInterval(start, end, intervalType, op);
        if (interval) {
            if (!interval.properties) {
                interval.properties = createMap<any>();
            }
            if (props) {
                interval.addProperties(props);
            }
            if (interval.properties[reservedIntervalIdKey] === undefined) {
                // Create a new ID.
                interval.properties[reservedIntervalIdKey] = uuid();
            }
            this.add(interval);
        }
        return interval;
    }

    private addIntervalToIndex(interval: TInterval) {
        const id = interval.getIntervalId();
        assert(id !== undefined, 0x2c0 /* "ID must be created before adding interval to collection" */);
        // Make the ID immutable.
        Object.defineProperty(interval.properties, reservedIntervalIdKey, {
            configurable: false,
            enumerable: true,
            writable: false,
        });
        this.intervalTree.put(interval, this.conflictResolver);
        this.endIntervalTree.put(interval, interval, this.endConflictResolver);
        this.intervalIdMap.set(id, interval);
    }

    public add(interval: TInterval) {
        this.addIntervalToIndex(interval);
        this.addIntervalListeners(interval);
    }

    public getIntervalById(id: string) {
        return this.intervalIdMap.get(id);
    }

    public changeInterval(interval: TInterval, start: number, end: number, op?: ISequencedDocumentMessage) {
        const newInterval = interval.modify(this.label, start, end, op) as TInterval | undefined;
        if (newInterval) {
            this.removeExistingInterval(interval);
            this.add(newInterval);
        }
        return newInterval;
    }

    public serialize(): ISerializedIntervalCollectionV2 {
        const client = this.client;
        const intervals = this.intervalTree.intervals.keys();

        return {
            label: this.label,
            intervals: intervals.map((interval) => compressInterval(interval.serialize(client))),
            version: 2,
        };
    }

    private addIntervalListeners(interval: TInterval) {
        if (interval instanceof SequenceInterval) {
            interval.addPositionChangeListeners(
                () => this.removeIntervalFromIndex(interval),
                () => {
                    this.addIntervalToIndex(interval);
                    this.onPositionChange?.(interval);
                },
            );
        }
    }

    private removeIntervalListeners(interval: TInterval) {
        if (interval instanceof SequenceInterval) {
            interval.removePositionChangeListeners();
        }
    }
}

const compareSequenceIntervalEnds = (a: SequenceInterval, b: SequenceInterval): number => a.end.compare(b.end);

class SequenceIntervalCollectionFactory
    implements IValueFactory<IntervalCollection<SequenceInterval>> {
    public load(
        emitter: IValueOpEmitter,
        raw: ISerializedInterval[] | ISerializedIntervalCollectionV2 = [],
    ): IntervalCollection<SequenceInterval> {
        const helpers: IIntervalHelpers<SequenceInterval> = {
            compareEnds: compareSequenceIntervalEnds,
            create: createSequenceInterval,
        };
        return new IntervalCollection<SequenceInterval>(helpers, true, emitter, raw);
    }

    public store(value: IntervalCollection<SequenceInterval>): ISerializedIntervalCollectionV2 {
        return value.serializeInternal();
    }
}

export class SequenceIntervalCollectionValueType
    implements IValueType<IntervalCollection<SequenceInterval>> {
    public static Name = "sharedStringIntervalCollection";

    public get name(): string {
        return SequenceIntervalCollectionValueType.Name;
    }

    public get factory(): IValueFactory<IntervalCollection<SequenceInterval>> {
        return SequenceIntervalCollectionValueType._factory;
    }

    public get ops(): Map<string, IValueOperation<IntervalCollection<SequenceInterval>>> {
        return SequenceIntervalCollectionValueType._ops;
    }

    private static readonly _factory: IValueFactory<IntervalCollection<SequenceInterval>> =
        new SequenceIntervalCollectionFactory();

    private static readonly _ops = makeOpsMap<SequenceInterval>();
}

const compareIntervalEnds = (a: Interval, b: Interval) => a.end - b.end;

function createInterval(label: string, start: number, end: number, client: Client): Interval {
    const rangeProp: PropertySet = {};

    if (label && label.length > 0) {
        rangeProp[reservedRangeLabelsKey] = [label];
    }

    return new Interval(start, end, rangeProp);
}

class IntervalCollectionFactory
    implements IValueFactory<IntervalCollection<Interval>> {
    public load(
        emitter: IValueOpEmitter,
        raw: ISerializedInterval[] | ISerializedIntervalCollectionV2 = [],
    ): IntervalCollection<Interval> {
        const helpers: IIntervalHelpers<Interval> = {
            compareEnds: compareIntervalEnds,
            create: createInterval,
        };
        const collection = new IntervalCollection<Interval>(helpers, false, emitter, raw);
        collection.attachGraph(undefined, "");
        return collection;
    }

    public store(value: IntervalCollection<Interval>): ISerializedIntervalCollectionV2 {
        return value.serializeInternal();
    }
}

export class IntervalCollectionValueType
    implements IValueType<IntervalCollection<Interval>> {
    public static Name = "sharedIntervalCollection";

    public get name(): string {
        return IntervalCollectionValueType.Name;
    }

    public get factory(): IValueFactory<IntervalCollection<Interval>> {
        return IntervalCollectionValueType._factory;
    }

    public get ops(): Map<string, IValueOperation<IntervalCollection<Interval>>> {
        return IntervalCollectionValueType._ops;
    }

    private static readonly _factory: IValueFactory<IntervalCollection<Interval>> =
        new IntervalCollectionFactory();
    private static readonly _ops = makeOpsMap<Interval>();
}

function makeOpsMap<T extends ISerializableInterval>(): Map<string, IValueOperation<IntervalCollection<T>>> {
    const rebase = (
        collection: IntervalCollection<T>,
        op: IValueTypeOperationValue,
        localOpMetadata: IMapMessageLocalMetadata,
    ) => {
        const { localSeq } = localOpMetadata;
        const rebasedValue = collection.rebaseLocalInterval(op.opName, op.value, localSeq);
        const rebasedOp = { ...op, value: rebasedValue };
        return { rebasedOp, rebasedLocalOpMetadata: localOpMetadata };
    };

    return new Map<string, IValueOperation<IntervalCollection<T>>>(
        [[
            "add",
            {
                process: (collection, params, local, op) => {
                    collection.ackAdd(params, local, op);
                },
                rebase,
            },
        ],
        [
            "delete",
            {
                process: (collection, params, local, op) => {
                    collection.ackDelete(params, local, op);
                },
                rebase: (collection, op, localOpMetadata) => {
                    // Deletion of intervals is based on id, so requires no rebasing.
                    return { rebasedOp: op, rebasedLocalOpMetadata: localOpMetadata };
                },
            },
        ],
        [
            "change",
            {
                process: (collection, params, local, op) => {
                    collection.ackChange(params, local, op);
                },
                rebase,
            },
        ]]);
}

export type DeserializeCallback = (properties: PropertySet) => void;

export class IntervalCollectionIterator<TInterval extends ISerializableInterval> {
    private readonly results: TInterval[];
    private index: number;

    constructor(
        collection: IntervalCollection<TInterval>,
        iteratesForward: boolean = true,
        start?: number,
        end?: number) {
        this.results = [];
        this.index = 0;

        collection.gatherIterationResults(this.results, iteratesForward, start, end);
    }

    public next() {
        let _value: TInterval | undefined;
        let _done: boolean = true;

        if (this.index < this.results.length) {
            _value = this.results[this.index++];
            _done = false;
        }

        return {
            value: _value,
            done: _done,
        };
    }
}

export interface IIntervalCollectionEvent<TInterval extends ISerializableInterval> extends IEvent {
    /**
     * This event is invoked whenever the properties or endpoints of an interval may have changed.
     * This can happen on:
     * - endpoint modification (local or remote)
     * - ack of an endpoint modification
     * - property change (local or remote)
     * - position change due to segment sliding (will always appear as a local change)
     * The `interval` argument reflects the new values.
     */
    (event: "changeInterval",
        listener: (interval: TInterval, local: boolean, op: ISequencedDocumentMessage | undefined) => void);
    (event: "addInterval" | "deleteInterval",
        listener: (interval: TInterval, local: boolean, op: ISequencedDocumentMessage) => void);
    (event: "propertyChanged", listener: (interval: TInterval, propertyArgs: PropertySet) => void);
}

export class IntervalCollection<TInterval extends ISerializableInterval>
    extends TypedEventEmitter<IIntervalCollectionEvent<TInterval>> {
    private savedSerializedIntervals?: ISerializedInterval[];
    private localCollection: LocalIntervalCollection<TInterval>;
    private onDeserialize: DeserializeCallback | undefined;
    private client: Client;
    private readonly pendingChangesStart: Map<string, ISerializedInterval[]> = new Map<string, ISerializedInterval[]>();
    private readonly pendingChangesEnd: Map<string, ISerializedInterval[]> = new Map<string, ISerializedInterval[]>();

    public get attached(): boolean {
        return !!this.localCollection;
    }

    /** @internal */
    constructor(
        private readonly helpers: IIntervalHelpers<TInterval>,
        private readonly requiresClient: boolean,
        private readonly emitter: IValueOpEmitter,
        serializedIntervals: ISerializedInterval[] | ISerializedIntervalCollectionV2,
    ) {
        super();

        if (Array.isArray(serializedIntervals)) {
            this.savedSerializedIntervals = serializedIntervals;
        } else {
            this.savedSerializedIntervals =
                serializedIntervals.intervals.map((i) => decompressInterval(i, serializedIntervals.label));
        }
    }

    public attachGraph(client: Client, label: string) {
        if (this.attached) {
            throw new LoggingError("Only supports one Sequence attach");
        }

        if ((client === undefined) && (this.requiresClient)) {
            throw new LoggingError("Client required for this collection");
        }

        // Instantiate the local interval collection based on the saved intervals
        this.client = client;
        this.localCollection = new LocalIntervalCollection<TInterval>(
            client,
            label,
            this.helpers,
            (interval) => this.emit("changeInterval", interval, true, undefined),
        );
        if (this.savedSerializedIntervals) {
            for (const serializedInterval of this.savedSerializedIntervals) {
                this.localCollection.ensureSerializedId(serializedInterval);
                this.localCollection.addInterval(
                    serializedInterval.start,
                    serializedInterval.end,
                    serializedInterval.intervalType,
                    serializedInterval.properties);
            }
        }
        this.savedSerializedIntervals = undefined;
    }

    /**
     * Gets the next local sequence number, modifying this client's collab window in doing so.
     */
    private getNextLocalSeq(): number {
        return ++this.client.getCollabWindow().localSeq;
    }

    public getIntervalById(id: string) {
        if (!this.attached) {
            throw new LoggingError("attach must be called before accessing intervals");
        }
        return this.localCollection.getIntervalById(id);
    }

    /**
     * Create a new interval and add it to the collection
     * @param start - interval start position
     * @param end - interval end position
     * @param intervalType - type of the interval. All intervals are SlideOnRemove. Intervals may not be Transient.
     * @param props - properties of the interval
     * @returns - the created interval
     */
    public add(
        start: number,
        end: number,
        intervalType: IntervalType,
        props?: PropertySet,
    ) {
        if (!this.attached) {
            throw new LoggingError("attach must be called prior to adding intervals");
        }
        if (intervalType & IntervalType.Transient) {
            throw new LoggingError("Can not add transient intervals");
        }

        const interval: TInterval = this.localCollection.addInterval(start, end, intervalType, props);

        if (interval) {
            const serializedInterval = {
                end,
                intervalType,
                properties: interval.properties,
                sequenceNumber: this.client?.getCurrentSeq() ?? 0,
                start,
            };
            // Local ops get submitted to the server. Remote ops have the deserializer run.
            this.emitter.emit("add", undefined, serializedInterval, { localSeq: this.getNextLocalSeq() });
        }

        this.emit("addInterval", interval, true, undefined);

        return interval;
    }

    private deleteExistingInterval(interval: TInterval, local: boolean, op?: ISequencedDocumentMessage) {
        // The given interval is known to exist in the collection.
        this.localCollection.removeExistingInterval(interval);

        if (interval) {
            // Local ops get submitted to the server. Remote ops have the deserializer run.
            if (local) {
                this.emitter.emit(
                    "delete",
                    undefined,
                    interval.serialize(this.client),
                    { localSeq: this.getNextLocalSeq() },
                );
            } else {
                if (this.onDeserialize) {
                    this.onDeserialize(interval);
                }
            }
        }

        this.emit("deleteInterval", interval, local, op);
    }

    public removeIntervalById(id: string) {
        const interval = this.localCollection.getIntervalById(id);
        if (interval) {
            this.deleteExistingInterval(interval, true, undefined);
        }
        return interval;
    }

    public changeProperties(id: string, props: PropertySet) {
        if (!this.attached) {
            throw new LoggingError("Attach must be called before accessing intervals");
        }
        if (typeof (id) !== "string") {
            throw new LoggingError("Change API requires an ID that is a string");
        }
        if (!props) {
            throw new LoggingError("changeProperties should be called with a property set");
        }

        const interval = this.getIntervalById(id);
        if (interval) {
            // Pass Unassigned as the sequence number to indicate that this is a local op that is waiting for an ack.
            const deltaProps = interval.addProperties(props, true, UnassignedSequenceNumber);
            const serializedInterval: ISerializedInterval = interval.serialize(this.client);

            // Emit a change op that will only change properties. Add the ID to
            // the property bag provided by the caller.
            serializedInterval.start = undefined as any;
            serializedInterval.end = undefined as any;

            serializedInterval.properties = props;
            serializedInterval.properties[reservedIntervalIdKey] = interval.getIntervalId();
            this.emitter.emit("change", undefined, serializedInterval, { localSeq: this.getNextLocalSeq() });
            this.emit("propertyChanged", interval, deltaProps);
        }
        this.emit("changeInterval", interval, true, undefined);
    }

    public change(id: string, start?: number, end?: number): TInterval | undefined {
        if (!this.attached) {
            throw new LoggingError("Attach must be called before accessing intervals");
        }

        // Force id to be a string.
        if (typeof (id) !== "string") {
            throw new LoggingError("Change API requires an ID that is a string");
        }

        const interval = this.getIntervalById(id);
        if (interval) {
            const newInterval = this.localCollection.changeInterval(interval, start, end);
            const serializedInterval: ISerializedInterval = interval.serialize(this.client);
            serializedInterval.start = start;
            serializedInterval.end = end;
            // Emit a property bag containing only the ID, as we don't intend for this op to change any properties.
            serializedInterval.properties =
            {
                [reservedIntervalIdKey]: interval.getIntervalId(),
            };
            this.emitter.emit("change", undefined, serializedInterval, { localSeq: this.getNextLocalSeq() });
            this.addPendingChange(id, serializedInterval);
            this.emit("changeInterval", newInterval, true, undefined);
            return newInterval;
        }
        // No interval to change
        return undefined;
    }

    private addPendingChange(id: string, serializedInterval: ISerializedInterval) {
        if (serializedInterval.start !== undefined) {
            this.addPendingChangeHelper(id, this.pendingChangesStart, serializedInterval);
        }
        if (serializedInterval.end !== undefined) {
            this.addPendingChangeHelper(id, this.pendingChangesEnd, serializedInterval);
        }
    }

    private addPendingChangeHelper(
        id: string,
        pendingChanges: Map<string, ISerializedInterval[]>,
        serializedInterval: ISerializedInterval,
    ) {
        let entries: ISerializedInterval[] | undefined = pendingChanges.get(id);
        if (!entries) {
            entries = [];
            pendingChanges.set(id, entries);
        }
        entries.push(serializedInterval);
    }

    private removePendingChange(serializedInterval: ISerializedInterval) {
        // Change ops always have an ID.
        const id: string = serializedInterval.properties?.[reservedIntervalIdKey];
        if (serializedInterval.start !== undefined) {
            this.removePendingChangeHelper(id, this.pendingChangesStart, serializedInterval);
        }
        if (serializedInterval.end !== undefined) {
            this.removePendingChangeHelper(id, this.pendingChangesEnd, serializedInterval);
        }
    }

    private removePendingChangeHelper(
        id: string,
        pendingChanges: Map<string, ISerializedInterval[]>,
        serializedInterval: ISerializedInterval,
    ) {
        const entries = pendingChanges.get(id);
        if (entries) {
            const pendingChange = entries.shift();
            if (entries.length === 0) {
                pendingChanges.delete(id);
            }
            if (pendingChange?.start !== serializedInterval.start ||
                pendingChange?.end !== serializedInterval.end) {
                throw new LoggingError("Mismatch in pending changes");
            }
        }
    }

    private hasPendingChangeStart(id: string) {
        const entries = this.pendingChangesStart.get(id);
        return entries && entries.length !== 0;
    }

    private hasPendingChangeEnd(id: string) {
        const entries = this.pendingChangesEnd.get(id);
        return entries && entries.length !== 0;
    }

    /** @deprecated - use ackChange */
    public changeInterval(serializedInterval: ISerializedInterval, local: boolean, op: ISequencedDocumentMessage) {
        return this.ackChange(serializedInterval, local, op);
    }

    /** @internal */
    public ackChange(serializedInterval: ISerializedInterval, local: boolean, op: ISequencedDocumentMessage) {
        if (!this.attached) {
            throw new LoggingError("Attach must be called before accessing intervals");
        }

        let interval: TInterval | undefined;

        if (local) {
            // This is an ack from the server. Remove the pending change.
            this.removePendingChange(serializedInterval);
            const id: string = serializedInterval.properties?.[reservedIntervalIdKey];
            interval = this.getIntervalById(id);
            if (interval) {
                // Let the propertyManager prune its pending change-properties set.
                interval.propertyManager?.ackPendingProperties(
                    {
                        type: MergeTreeDeltaType.ANNOTATE,
                        props: serializedInterval.properties ?? {},
                    });

                this.ackInterval(interval, op);
            }
        } else {
            // If there are pending changes with this ID, don't apply the remote start/end change, as the local ack
            // should be the winning change.
            // Note that the ID is in the property bag only to allow us to find the interval.
            // This API cannot change the ID, and writing to the ID property will result in an exception. So we
            // strip it out of the properties here.
            const { [reservedIntervalIdKey]: id, ...newProps } = serializedInterval.properties;
            interval = this.getIntervalById(id);
            if (interval) {
                let start: number | undefined;
                let end: number | undefined;
                // Track pending start/end independently of one another.
                if (!this.hasPendingChangeStart(id)) {
                    start = serializedInterval.start;
                }
                if (!this.hasPendingChangeEnd(id)) {
                    end = serializedInterval.end;
                }
                if (start !== undefined || end !== undefined) {
                    // If changeInterval gives us a new interval, work with that one. Otherwise keep working with
                    // the one we originally found in the tree.
                    interval = this.localCollection.changeInterval(interval, start, end, op) ?? interval;
                }
                const deltaProps = interval.addProperties(newProps, true, op.sequenceNumber);
                if (this.onDeserialize) {
                    this.onDeserialize(interval);
                }
                this.emit("propertyChanged", interval, deltaProps);
            }
        }
        if (interval) {
            this.emit("changeInterval", interval, local, op);
        }
    }

    public addConflictResolver(conflictResolver: IntervalConflictResolver<TInterval>): void {
        if (!this.attached) {
            throw new LoggingError("attachSequence must be called");
        }
        this.localCollection.addConflictResolver(conflictResolver);
    }

    public attachDeserializer(onDeserialize: DeserializeCallback): void {
        // If no deserializer is specified can skip all processing work
        if (!onDeserialize) {
            return;
        }

        // Start by storing the callbacks so that any subsequent modifications make use of them
        this.onDeserialize = onDeserialize;

        // Trigger the async prepare work across all values in the collection
        this.localCollection.map((interval) => {
            this.onDeserialize?.(interval);
        });
    }

    /** @internal */
    public rebaseLocalInterval(
        opName: string,
        serializedInterval: ISerializedInterval,
        localSeq: number,
    ) {
        if (!this.attached) {
            throw new LoggingError("attachSequence must be called");
        }

        const { start, end, intervalType, properties, sequenceNumber } = serializedInterval;
        const startRebased = start === undefined ? undefined :
            this.client.rebasePosition(start, sequenceNumber, localSeq);
        const endRebased = end === undefined ? undefined :
            this.client.rebasePosition(end, sequenceNumber, localSeq);

        const intervalId = properties?.[reservedIntervalIdKey];
        const rebased: ISerializedInterval = {
            start: startRebased,
            end: endRebased,
            intervalType,
            sequenceNumber: this.client?.getCurrentSeq() ?? 0,
            properties,
        };
        if (opName === "change" && (this.hasPendingChangeStart(intervalId) || this.hasPendingChangeEnd(intervalId))) {
            this.removePendingChange(serializedInterval);
            this.addPendingChange(intervalId, rebased);
        }
        return rebased;
    }

    private getSlideToSegment(lref: LocalReference) {
        const segoff = { segment: lref.segment, offset: lref.offset };
        const newSegoff = this.client.getSlideToSegment(segoff);
        const value: { segment: ISegment | undefined; offset: number | undefined; } | undefined
            = (segoff.segment === newSegoff.segment && segoff.offset === newSegoff.offset) ? undefined : newSegoff;
        return value;
    }

    private setSlideOnRemove(lref: LocalReference) {
        let refType = lref.refType;
        refType = refType & ~ReferenceType.StayOnRemove;
        refType = refType | ReferenceType.SlideOnRemove;
        lref.refType = refType;
    }

    private ackInterval(interval: TInterval, op: ISequencedDocumentMessage) {
        // in current usage, interval is always a SequenceInterval
        if (!(interval instanceof SequenceInterval)) {
            return;
        }

        if (!refTypeIncludesFlag(interval.start, ReferenceType.StayOnRemove) &&
            !refTypeIncludesFlag(interval.end, ReferenceType.StayOnRemove)) {
            return;
        }

        const newStart = this.getSlideToSegment(interval.start);
        const newEnd = this.getSlideToSegment(interval.end);

        const id = interval.properties[reservedIntervalIdKey];
        const hasPendingStartChange = this.hasPendingChangeStart(id);
        const hasPendingEndChange = this.hasPendingChangeEnd(id);

        if (!hasPendingStartChange) {
            this.setSlideOnRemove(interval.start);
        }

        if (!hasPendingEndChange) {
            this.setSlideOnRemove(interval.end);
        }

        const needsStartUpdate = newStart !== undefined && !hasPendingStartChange;
        const needsEndUpdate = newEnd !== undefined && !hasPendingEndChange;

        if (needsStartUpdate || needsEndUpdate) {
            // In this case, where we change the start or end of an interval,
            // it is necessary to remove and re-add the interval listeners.
            // This ensures that the correct listeners are added to the ReferencePosition.
            this.localCollection.removeExistingInterval(interval);

            if (needsStartUpdate) {
                const props = interval.start.properties;
                this.client.removeLocalReferencePosition(interval.start);
                interval.start = createPositionReferenceFromSegoff(this.client, newStart, interval.start.refType, op);
                if (props) {
                    interval.start.addProperties(props);
                }
            }
            if (needsEndUpdate) {
                const props = interval.end.properties;
                this.client.removeLocalReferencePosition(interval.end);
                interval.end = createPositionReferenceFromSegoff(this.client, newEnd, interval.end.refType, op);
                if (props) {
                    interval.end.addProperties(props);
                }
            }
            this.localCollection.add(interval);
        }
    }

    /** @deprecated - use ackAdd */
    public addInternal(
        serializedInterval: ISerializedInterval,
        local: boolean,
        op: ISequencedDocumentMessage) {
        return this.ackAdd(serializedInterval, local, op);
    }

    /** @internal */
    public ackAdd(
        serializedInterval: ISerializedInterval,
        local: boolean,
        op: ISequencedDocumentMessage) {
        if (local) {
            const id: string = serializedInterval.properties?.[reservedIntervalIdKey];
            const localInterval = this.getIntervalById(id);
            if (localInterval) {
                this.ackInterval(localInterval, op);
            }
            return;
        }

        if (!this.attached) {
            throw new LoggingError("attachSequence must be called");
        }

        this.localCollection.ensureSerializedId(serializedInterval);

        const interval: TInterval = this.localCollection.addInterval(
            serializedInterval.start,
            serializedInterval.end,
            serializedInterval.intervalType,
            serializedInterval.properties,
            op);

        if (interval) {
            if (this.onDeserialize) {
                this.onDeserialize(interval);
            }
        }

        this.emit("addInterval", interval, local, op);

        return interval;
    }

    /** @deprecated - use ackDelete */
    public deleteInterval(
        serializedInterval: ISerializedInterval,
        local: boolean,
        op: ISequencedDocumentMessage): void {
        return this.ackDelete(serializedInterval, local, op);
    }

    /** @internal */
    public ackDelete(
        serializedInterval: ISerializedInterval,
        local: boolean,
        op: ISequencedDocumentMessage): void {
        if (local) {
            // Local ops were applied when the message was created and there's no "pending delete"
            // state to bookkeep: remote operation application takes into account possibility of
            // locally deleted interval whenever a lookup happens.
            return;
        }

        if (!this.attached) {
            throw new LoggingError("attach must be called prior to deleting intervals");
        }

        const id = this.localCollection.ensureSerializedId(serializedInterval);
        const interval = this.localCollection.getIntervalById(id);
        if (interval) {
            this.deleteExistingInterval(interval, local, op);
        }
    }

    /**
     * @internal
     */
    public serializeInternal(): ISerializedIntervalCollectionV2 {
        if (!this.attached) {
            throw new LoggingError("attachSequence must be called");
        }

        return this.localCollection.serialize();
    }

    public [Symbol.iterator](): IntervalCollectionIterator<TInterval> {
        const iterator = new IntervalCollectionIterator<TInterval>(this);
        return iterator;
    }

    public CreateForwardIteratorWithStartPosition(startPosition: number): IntervalCollectionIterator<TInterval> {
        const iterator = new IntervalCollectionIterator<TInterval>(this, true, startPosition);
        return iterator;
    }

    public CreateBackwardIteratorWithStartPosition(startPosition: number): IntervalCollectionIterator<TInterval> {
        const iterator = new IntervalCollectionIterator<TInterval>(this, false, startPosition);
        return iterator;
    }

    public CreateForwardIteratorWithEndPosition(endPosition: number): IntervalCollectionIterator<TInterval> {
        const iterator = new IntervalCollectionIterator<TInterval>(this, true, undefined, endPosition);
        return iterator;
    }

    public CreateBackwardIteratorWithEndPosition(endPosition: number): IntervalCollectionIterator<TInterval> {
        const iterator = new IntervalCollectionIterator<TInterval>(this, false, undefined, endPosition);
        return iterator;
    }

    public gatherIterationResults(
        results: TInterval[],
        iteratesForward: boolean,
        start?: number,
        end?: number) {
        if (!this.attached) {
            return;
        }

        this.localCollection.gatherIterationResults(results, iteratesForward, start, end);
    }

    public findOverlappingIntervals(startPosition: number, endPosition: number): TInterval[] {
        if (!this.attached) {
            throw new LoggingError("attachSequence must be called");
        }

        return this.localCollection.findOverlappingIntervals(startPosition, endPosition);
    }

    public map(fn: (interval: TInterval) => void) {
        if (!this.attached) {
            throw new LoggingError("attachSequence must be called");
        }

        this.localCollection.map(fn);
    }

    public previousInterval(pos: number): TInterval {
        if (!this.attached) {
            throw new LoggingError("attachSequence must be called");
        }

        return this.localCollection.previousInterval(pos);
    }

    public nextInterval(pos: number): TInterval {
        if (!this.attached) {
            throw new LoggingError("attachSequence must be called");
        }

        return this.localCollection.nextInterval(pos);
    }
}<|MERGE_RESOLUTION|>--- conflicted
+++ resolved
@@ -272,13 +272,7 @@
     }
 }
 
-<<<<<<< HEAD
-export class SequenceInterval
-    extends TypedEventEmitter<ISequenceIntervalEvents>
-    implements ISerializableInterval {
-=======
 export class SequenceInterval implements ISerializableInterval {
->>>>>>> 128549b8
     public properties: PropertySet;
     public propertyManager: PropertiesManager;
 
@@ -286,14 +280,11 @@
         public start: LocalReference,
         public end: LocalReference,
         public intervalType: IntervalType,
-        props?: PropertySet) {
-<<<<<<< HEAD
-        super();
+        props?: PropertySet,
+    ) {
         this.propertyManager = new PropertiesManager();
         this.properties = {};
 
-=======
->>>>>>> 128549b8
         if (props) {
             this.addProperties(props);
         }
