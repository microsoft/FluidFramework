/*!
 * Copyright (c) Microsoft Corporation and contributors. All rights reserved.
 * Licensed under the MIT License.
 */

/* eslint-disable no-bitwise */

import { TypedEventEmitter } from "@fluid-internal/client-utils";
import { IEvent } from "@fluidframework/core-interfaces";
import { assert } from "@fluidframework/core-utils/internal";
import { ISequencedDocumentMessage } from "@fluidframework/driver-definitions/internal";
import {
	Client,
	DetachedReferencePosition,
	ISegment,
	LocalReferencePosition,
	PropertySet,
	ReferenceType,
	SlidingPreference,
	UnassignedSequenceNumber,
	UniversalSequenceNumber,
	addProperties,
	getSlideToSegoff,
	refTypeIncludesFlag,
	reservedRangeLabelsKey,
	Side,
	SequencePlace,
	endpointPosAndSide,
	PropertiesManager,
	type ISegmentInternal,
	createMap,
} from "@fluidframework/merge-tree/internal";
import { LoggingError, UsageError } from "@fluidframework/telemetry-utils/internal";
import { v4 as uuid } from "uuid";

import {
	IIntervalCollectionOperation,
	IMapMessageLocalMetadata,
	SequenceOptions,
	type IIntervalCollectionTypeOperationValue,
} from "./intervalCollectionMapInterfaces.js";
import {
	createIdIntervalIndex,
	EndpointIndex,
	OverlappingIntervalsIndex,
	type IEndpointIndex,
	type IIdIntervalIndex,
	// eslint-disable-next-line import/no-deprecated
	type IntervalIndex,
	type ISequenceOverlappingIntervalsIndex,
	type SequenceIntervalIndex,
} from "./intervalIndex/index.js";
import {
	CompressedSerializedInterval,
	ISerializedInterval,
	IntervalDeltaOpType,
	IntervalStickiness,
	IntervalType,
	SequenceInterval,
	SequenceIntervalClass,
	SerializedIntervalDelta,
	createPositionReferenceFromSegoff,
	createSequenceInterval,
	endReferenceSlidingPreference,
	sequenceIntervalHelpers,
	startReferenceSlidingPreference,
	type ISerializableInterval,
	type ISerializableIntervalPrivate,
} from "./intervals/index.js";

export const reservedIntervalIdKey = "intervalId";

export type ISerializedIntervalCollectionV1 = ISerializedInterval[];

export interface ISerializedIntervalCollectionV2 {
	label: string;
	version: 2;
	intervals: CompressedSerializedInterval[];
}

export function sidesFromStickiness(stickiness: IntervalStickiness) {
	const startSide = (stickiness & IntervalStickiness.START) !== 0 ? Side.After : Side.Before;
	const endSide = (stickiness & IntervalStickiness.END) !== 0 ? Side.Before : Side.After;

	return { startSide, endSide };
}

/**
 * Decompress an interval after loading a summary from JSON. The exact format
 * of this compression is unspecified and subject to change
 */
function decompressInterval(
	interval: CompressedSerializedInterval,
	label?: string,
): ISerializedInterval {
	const stickiness = interval[5] ?? IntervalStickiness.END;
	const { startSide, endSide } = sidesFromStickiness(stickiness);
	return {
		start: interval[0],
		end: interval[1],
		sequenceNumber: interval[2],
		intervalType: interval[3],
		properties: { ...interval[4], [reservedRangeLabelsKey]: [label] },
		stickiness,
		startSide,
		endSide,
	};
}

/**
 * Compress an interval prior to serialization as JSON. The exact format of this
 * compression is unspecified and subject to change
 */
function compressInterval(interval: ISerializedInterval): CompressedSerializedInterval {
	const { start, end, sequenceNumber, intervalType, properties } = interval;

	let base: CompressedSerializedInterval = [
		start,
		end,
		sequenceNumber,
		intervalType,
		// remove the `referenceRangeLabels` property as it is already stored
		// in the `label` field of the summary
		{ ...properties, [reservedRangeLabelsKey]: undefined },
	];

	if (interval.stickiness !== undefined && interval.stickiness !== IntervalStickiness.END) {
		// reassignment to make it easier for typescript to reason about types
		base = [...base, interval.stickiness];
	}

	return base;
}

export function toSequencePlace(
	pos: number | "start" | "end",
	side: Side | undefined,
): SequencePlace {
	return typeof pos === "number" && side !== undefined ? { pos, side } : pos;
}

export function toOptionalSequencePlace(
	pos: number | "start" | "end" | undefined,
	side: Side | undefined,
): SequencePlace | undefined {
	return typeof pos === "number" && side !== undefined ? { pos, side } : pos;
}

export function computeStickinessFromSide(
	startPos: number | "start" | "end" | undefined = -1,
	startSide: Side = Side.Before,
	endPos: number | "start" | "end" | undefined = -1,
	endSide: Side = Side.Before,
): IntervalStickiness {
	let stickiness: IntervalStickiness = IntervalStickiness.NONE;

	if (startSide === Side.After || startPos === "start") {
		stickiness |= IntervalStickiness.START;
	}

	if (endSide === Side.Before || endPos === "end") {
		stickiness |= IntervalStickiness.END;
	}

	return stickiness as IntervalStickiness;
}

export class LocalIntervalCollection {
	private static readonly legacyIdPrefix = "legacy";
	public readonly overlappingIntervalsIndex: ISequenceOverlappingIntervalsIndex;
	public readonly idIntervalIndex: IIdIntervalIndex;
	public readonly endIntervalIndex: IEndpointIndex;
	private readonly indexes: Set<SequenceIntervalIndex>;

	constructor(
		private readonly client: Client,
		private readonly label: string,
		private readonly options: Partial<SequenceOptions>,
		/** Callback invoked each time one of the endpoints of an interval slides. */
		private readonly onPositionChange?: (
			interval: SequenceInterval,
			previousInterval: SequenceInterval,
		) => void,
	) {
<<<<<<< HEAD
		this.overlappingIntervalsIndex = new OverlappingIntervalsIndex(client);
		this.idIntervalIndex = createIdIntervalIndex();
		this.endIntervalIndex = new EndpointIndex(client);
=======
		this.overlappingIntervalsIndex = new OverlappingIntervalsIndex(
			client,
			sequenceIntervalHelpers,
		);
		this.idIntervalIndex = createIdIntervalIndex();
		this.endIntervalIndex = new EndpointIndex(client, sequenceIntervalHelpers);
>>>>>>> a0d5a38d
		this.indexes = new Set([
			this.overlappingIntervalsIndex,
			this.idIntervalIndex,
			this.endIntervalIndex,
		]);
	}

	public createLegacyId(
		start: number | "start" | "end",
		end: number | "start" | "end",
	): string {
		// Create a non-unique ID based on start and end to be used on intervals that come from legacy clients
		// without ID's.
		return `${LocalIntervalCollection.legacyIdPrefix}${start}-${end}`;
	}

	/**
	 * Validates that a serialized interval has the ID property. Creates an ID
	 * if one does not already exist
	 *
	 * @param serializedInterval - The interval to be checked
	 * @returns The interval's existing or newly created id
	 */
	public ensureSerializedId(serializedInterval: ISerializedInterval): string {
		let id: string | undefined = serializedInterval.properties?.[reservedIntervalIdKey];
		if (id === undefined) {
			// Back-compat: 0.39 and earlier did not have IDs on intervals. If an interval from such a client
			// comes over the wire, create a non-unique one based on start/end.
			// This will allow all clients to refer to this interval consistently.
			id = this.createLegacyId(serializedInterval.start, serializedInterval.end);
			const newProps = {
				[reservedIntervalIdKey]: id,
			};
			serializedInterval.properties = addProperties(serializedInterval.properties, newProps);
		}
		// Make the ID immutable for safety's sake.
		Object.defineProperty(serializedInterval.properties, reservedIntervalIdKey, {
			configurable: false,
			enumerable: true,
			writable: false,
		});

		return id;
	}

	private removeIntervalFromIndexes(interval: SequenceInterval) {
		for (const index of this.indexes) {
			index.remove(interval);
		}
	}

	public appendIndex(index: SequenceIntervalIndex) {
		this.indexes.add(index);
	}

	public removeIndex(index: SequenceIntervalIndex): boolean {
		return this.indexes.delete(index);
	}

	public removeExistingInterval(interval: SequenceInterval) {
		this.removeIntervalFromIndexes(interval);
		this.removeIntervalListeners(interval);
	}

	public createInterval(
		start: SequencePlace,
		end: SequencePlace,
		intervalType: IntervalType,
		op?: ISequencedDocumentMessage,
	): SequenceInterval {
<<<<<<< HEAD
		return createSequenceInterval(
=======
		return sequenceIntervalHelpers.create(
>>>>>>> a0d5a38d
			this.label,
			start,
			end,
			this.client,
			intervalType,
			op,
			undefined,
			this.options.mergeTreeReferencesCanSlideToEndpoint,
		);
	}

	public addInterval(
		start: SequencePlace,
		end: SequencePlace,
		intervalType: IntervalType,
		props?: PropertySet,
		op?: ISequencedDocumentMessage,
	) {
		const interval: SequenceInterval = this.createInterval(start, end, intervalType, op);
		if (interval) {
			if (!interval.properties) {
				interval.properties = createMap<any>();
			}

			if (props) {
				// This check is intended to prevent scenarios where a random interval is created and then
				// inserted into a collection. The aim is to ensure that the collection is created first
				// then the user can create/add intervals based on the collection
				if (
					props[reservedRangeLabelsKey] !== undefined &&
					props[reservedRangeLabelsKey][0] !== this.label
				) {
					throw new LoggingError(
						"Adding an interval that belongs to another interval collection is not permitted",
					);
				}
				interval.properties = addProperties(interval.properties, props);
			}
			interval.properties[reservedIntervalIdKey] ??= uuid();
			this.add(interval);
		}
		return interval;
	}

	private linkEndpointsToInterval(interval: SequenceInterval): void {
		if (interval instanceof SequenceIntervalClass) {
			interval.start.addProperties({ interval });
			interval.end.addProperties({ interval });
		}
	}

	private addIntervalToIndexes(interval: SequenceInterval) {
		for (const index of this.indexes) {
			index.add(interval);
		}
	}

	public add(interval: SequenceInterval): void {
		this.linkEndpointsToInterval(interval);
		this.addIntervalToIndexes(interval);
		this.addIntervalListeners(interval);
	}

	public changeInterval(
		interval: SequenceInterval,
		start: SequencePlace | undefined,
		end: SequencePlace | undefined,
		op?: ISequencedDocumentMessage,
		localSeq?: number,
	) {
		const newInterval = interval.modify(
			this.label,
			start,
			end,
			op,
			localSeq,
			this.options.mergeTreeReferencesCanSlideToEndpoint,
		);
		if (newInterval) {
			this.removeExistingInterval(interval);
			this.add(newInterval);
		}
		return newInterval;
	}

	public serialize(
		version: "1" | "2",
	): ISerializedIntervalCollectionV1 | ISerializedIntervalCollectionV2 {
		if (version === "1") {
			return Array.from(this.idIntervalIndex, (interval) => interval.serialize());
		}
		return {
			label: this.label,
			intervals: Array.from(this.idIntervalIndex, (interval) =>
				compressInterval(interval.serialize()),
			),
			version: 2,
		};
	}

	private addIntervalListeners(interval: SequenceInterval) {
		const cloneRef = (ref: LocalReferencePosition) => {
			const segment = ref.getSegment();
			if (segment === undefined) {
				// Cloning is unnecessary: refs which have slid off the string entirely
				// never get slid back on. Creation code for refs doesn't accept undefined segment
				// either, so this must be special-cased.
				return ref;
			}

			return this.client.createLocalReferencePosition(
				segment,
				ref.getOffset(),
				ReferenceType.Transient,
				ref.properties,
				ref.slidingPreference,
				ref.canSlideToEndpoint,
			);
		};
		if (interval instanceof SequenceIntervalClass) {
			let previousInterval: (SequenceInterval & SequenceIntervalClass) | undefined;
			let pendingChanges = 0;
			interval.addPositionChangeListeners(
				() => {
					pendingChanges++;
					// Note: both start and end can change and invoke beforeSlide on each endpoint before afterSlide.
					if (!previousInterval) {
						previousInterval = interval.clone() as SequenceInterval & SequenceIntervalClass;
						previousInterval.start = cloneRef(previousInterval.start);
						previousInterval.end = cloneRef(previousInterval.end);
						this.removeIntervalFromIndexes(interval);
					}
				},
				() => {
					assert(
						previousInterval !== undefined,
						0x3fa /* Invalid interleaving of before/after slide */,
					);
					pendingChanges--;
					if (pendingChanges === 0) {
						this.addIntervalToIndexes(interval);
						this.onPositionChange?.(interval, previousInterval);
						previousInterval = undefined;
					}
				},
			);
		}
	}

	private removeIntervalListeners(interval: SequenceInterval) {
		if (interval instanceof SequenceIntervalClass) {
			interval.removePositionChangeListeners();
		}
	}
}

const rebase: IIntervalCollectionOperation["rebase"] = (collection, op, localOpMetadata) => {
	const { localSeq } = localOpMetadata;
	const rebasedValue = collection.rebaseLocalInterval(op.opName, op.value, localSeq);
	if (rebasedValue === undefined) {
		return undefined;
	}
	const rebasedOp = { ...op, value: rebasedValue };
	return { rebasedOp, rebasedLocalOpMetadata: localOpMetadata };
};

export const opsMap: Record<IntervalDeltaOpType, IIntervalCollectionOperation> = {
	[IntervalDeltaOpType.ADD]: {
		process: (collection, params, local, op, localOpMetadata) => {
			// if params is undefined, the interval was deleted during
			// rebasing
			if (!params) {
				return;
			}
			assert(op !== undefined, 0x3fb /* op should exist here */);
			collection.ackAdd(params, local, op, localOpMetadata);
		},
		rebase,
	},

	[IntervalDeltaOpType.DELETE]: {
		process: (collection, params, local, op) => {
			assert(op !== undefined, 0x3fc /* op should exist here */);
			collection.ackDelete(params, local, op);
		},
		rebase: (collection, op, localOpMetadata) => {
			// Deletion of intervals is based on id, so requires no rebasing.
			return { rebasedOp: op, rebasedLocalOpMetadata: localOpMetadata };
		},
	},

	[IntervalDeltaOpType.CHANGE]: {
		process: (collection, params, local, op, localOpMetadata) => {
			// if params is undefined, the interval was deleted during
			// rebasing
			if (!params) {
				return;
			}
			assert(op !== undefined, 0x3fd /* op should exist here */);
			collection.ackChange(params, local, op, localOpMetadata);
		},
		rebase,
	},
};

/**
 * @legacy
 * @alpha
 */
export type DeserializeCallback = (properties: PropertySet) => void;

class IntervalCollectionIterator implements Iterator<SequenceInterval> {
	private readonly results: SequenceInterval[];
	private index: number;

	constructor(
		collection: IntervalCollection,
		iteratesForward: boolean = true,
		start?: number,
		end?: number,
	) {
		this.results = [];
		this.index = 0;

		collection.gatherIterationResults(this.results, iteratesForward, start, end);
	}

	public next(): IteratorResult<SequenceInterval> {
		if (this.index < this.results.length) {
			return {
				value: this.results[this.index++],
				done: false,
			};
		}

		return {
			value: undefined,
			done: true,
		};
	}
}

/**
 * Change events emitted by `IntervalCollection`s
 * @legacy
 * @alpha
 * @remarks The generic version of this interface is no longer used and will be removed. Use {@link ISequenceIntervalCollectionEvents} instead.
 */
export interface IIntervalCollectionEvent<TInterval extends ISerializableInterval>
	extends IEvent {
	/**
	 * This event is invoked whenever the endpoints of an interval may have changed.
	 * This can happen on:
	 * - local endpoint modification
	 * - ack of a remote endpoint modification
	 * - position change due to segment sliding (slides due to mergeTree segment deletion will always appear local)
	 * The `interval` argument reflects the new values.
	 * `previousInterval` contains transient `ReferencePosition`s at the same location as the interval's original
	 * endpoints. These references should be used for position information only.
	 * `local` reflects whether the change originated locally.
	 * `op` is defined if and only if the server has acked this change.
	 * `slide` is true if the change is due to sliding on removal of position
	 */
	(
		event: "changeInterval",
		listener: (
			interval: TInterval,
			previousInterval: TInterval,
			local: boolean,
			op: ISequencedDocumentMessage | undefined,
			slide: boolean,
		) => void,
	): void;
	/**
	 * This event is invoked whenever an interval is added or removed from the collection.
	 * `local` reflects whether the change originated locally.
	 * `op` is defined if and only if the server has acked this change.
	 */
	(
		event: "addInterval" | "deleteInterval",
		listener: (
			interval: TInterval,
			local: boolean,
			op: ISequencedDocumentMessage | undefined,
		) => void,
	): void;
	/**
	 * This event is invoked whenever an interval's properties have changed.
	 * `interval` reflects the state of the updated properties.
	 * `propertyDeltas` is a map-like whose keys contain all values that were changed, and whose
	 * values contain all previous values of the property set.
	 * This object can be used directly in a call to `changeProperties` to revert the property change if desired.
	 * `local` reflects whether the change originated locally.
	 * `op` is defined if and only if the server has acked this change.
	 */
	(
		event: "propertyChanged",
		listener: (
			interval: TInterval,
			propertyDeltas: PropertySet,
			local: boolean,
			op: ISequencedDocumentMessage | undefined,
		) => void,
	): void;
	/**
	 * This event is invoked whenever an interval's endpoints or properties (or both) have changed.
	 * `interval` reflects the state of the updated endpoints or properties.
	 * `propertyDeltas` is a map-like whose keys contain all values that were changed, and whose
	 * values contain all previous values of the property set.
	 * This object can be used directly in a call to `changeProperties` to revert the property change if desired.
	 * 'previousInterval' contains transient `ReferencePosition`s at the same location as the interval's original
	 * endpoints. These references should be used for position information only. In the case of a property change
	 * only, this argument should be undefined.
	 * `local` reflects whether the change originated locally.
	 * `slide` is true if the change is due to sliding on removal of position.
	 */
	(
		event: "changed",
		listener: (
			interval: TInterval,
			propertyDeltas: PropertySet,
			previousInterval: TInterval | undefined,
			local: boolean,
			slide: boolean,
		) => void,
	): void;
}

/**
 * Change events emitted by `IntervalCollection`s
 * @legacy
 * @alpha
 */
export interface ISequenceIntervalCollectionEvents extends IEvent {
	/**
	 * This event is invoked whenever the endpoints of an interval may have changed.
	 * This can happen on:
	 * - local endpoint modification
	 * - ack of a remote endpoint modification
	 * - position change due to segment sliding (slides due to mergeTree segment deletion will always appear local)
	 * The `interval` argument reflects the new values.
	 * `previousInterval` contains transient `ReferencePosition`s at the same location as the interval's original
	 * endpoints. These references should be used for position information only.
	 * `local` reflects whether the change originated locally.
	 * `op` is defined if and only if the server has acked this change.
	 * `slide` is true if the change is due to sliding on removal of position
	 */
	(
		event: "changeInterval",
		listener: (
			interval: SequenceInterval,
			previousInterval: SequenceInterval,
			local: boolean,
			op: ISequencedDocumentMessage | undefined,
			slide: boolean,
		) => void,
	): void;
	/**
	 * This event is invoked whenever an interval is added or removed from the collection.
	 * `local` reflects whether the change originated locally.
	 * `op` is defined if and only if the server has acked this change.
	 */
	(
		event: "addInterval" | "deleteInterval",
		listener: (
			interval: SequenceInterval,
			local: boolean,
			op: ISequencedDocumentMessage | undefined,
		) => void,
	): void;
	/**
	 * This event is invoked whenever an interval's properties have changed.
	 * `interval` reflects the state of the updated properties.
	 * `propertyDeltas` is a map-like whose keys contain all values that were changed, and whose
	 * values contain all previous values of the property set.
	 * This object can be used directly in a call to `changeProperties` to revert the property change if desired.
	 * `local` reflects whether the change originated locally.
	 * `op` is defined if and only if the server has acked this change.
	 */
	(
		event: "propertyChanged",
		listener: (
			interval: SequenceInterval,
			propertyDeltas: PropertySet,
			local: boolean,
			op: ISequencedDocumentMessage | undefined,
		) => void,
	): void;
	/**
	 * This event is invoked whenever an interval's endpoints or properties (or both) have changed.
	 * `interval` reflects the state of the updated endpoints or properties.
	 * `propertyDeltas` is a map-like whose keys contain all values that were changed, and whose
	 * values contain all previous values of the property set.
	 * This object can be used directly in a call to `changeProperties` to revert the property change if desired.
	 * 'previousInterval' contains transient `ReferencePosition`s at the same location as the interval's original
	 * endpoints. These references should be used for position information only. In the case of a property change
	 * only, this argument should be undefined.
	 * `local` reflects whether the change originated locally.
	 * `slide` is true if the change is due to sliding on removal of position.
	 */
	(
		event: "changed",
		listener: (
			interval: SequenceInterval,
			propertyDeltas: PropertySet,
			previousInterval: SequenceInterval | undefined,
			local: boolean,
			slide: boolean,
		) => void,
	): void;
}

/**
 * Collection of intervals that supports addition, modification, removal, and efficient spatial querying.
 * Changes to this collection will be incur updates on collaborating clients (i.e. they are not local-only).
 * @legacy
 * @alpha
 * @deprecated The generic version of this interface is no longer used and will be removed. Use {@link ISequenceIntervalCollection} instead.
 */
export interface IIntervalCollection<TInterval extends ISerializableInterval>
	extends TypedEventEmitter<IIntervalCollectionEvent<TInterval>> {
	readonly attached: boolean;
	/**
	 * Attaches an index to this collection.
	 * All intervals which are part of this collection will be added to the index, and the index will automatically
	 * be updated when this collection updates due to local or remote changes.
	 *
	 * @remarks After attaching an index to an interval collection, applications should typically store this
	 * index somewhere in their in-memory data model for future reference and querying.
	 */
	// eslint-disable-next-line import/no-deprecated
	attachIndex(index: IntervalIndex<TInterval>): void;
	/**
	 * Detaches an index from this collection.
	 * All intervals which are part of this collection will be removed from the index, and updates to this collection
	 * due to local or remote changes will no longer incur updates to the index.
	 *
	 * @returns `false` if the target index cannot be found in the indexes, otherwise remove all intervals in the index and return `true`.
	 */
	// eslint-disable-next-line import/no-deprecated
	detachIndex(index: IntervalIndex<TInterval>): boolean;
	/**
	 * @returns the interval in this collection that has the provided `id`.
	 * If no interval in the collection has this `id`, returns `undefined`.
	 */
	getIntervalById(id: string): TInterval | undefined;
	/**
	 * Creates a new interval and add it to the collection.
	 * @param start - interval start position (inclusive)
	 * @param end - interval end position (exclusive)
	 * @param props - properties of the interval
	 * @returns - the created interval
	 * @remarks See documentation on {@link SequenceInterval} for comments on
	 * interval endpoint semantics: there are subtleties with how the current
	 * half-open behavior is represented.
	 *
	 * Note that intervals may behave unexpectedly if the entire contents
	 * of the string are deleted. In this case, it is possible for one endpoint
	 * of the interval to become detached, while the other remains on the string.
	 *
	 * By adjusting the `side` and `pos` values of the `start` and `end` parameters,
	 * it is possible to control whether the interval expands to include content
	 * inserted at its start or end.
	 *
	 *	See {@link @fluidframework/merge-tree#SequencePlace} for more details on the model.
	 *
	 *	@example
	 *
	 *	Given the string "ABCD":
	 *
	 *```typescript
	 *	// Refers to "BC". If any content is inserted before B or after C, this
	 *	// interval will include that content
	 *	//
	 *	// Picture:
	 *	// \{start\} - A[- B - C -]D - \{end\}
	 *	// \{start\} - A - B - C - D - \{end\}
	 *	collection.add(\{ pos: 0, side: Side.After \}, \{ pos: 3, side: Side.Before \}, IntervalType.SlideOnRemove);
	 *	// Equivalent to specifying the same positions and Side.Before.
	 *	// Refers to "ABC". Content inserted after C will be included in the
	 *	// interval, but content inserted before A will not.
	 *	// \{start\} -[A - B - C -]D - \{end\}
	 *	// \{start\} - A - B - C - D - \{end\}
	 *	collection.add(0, 3, IntervalType.SlideOnRemove);
	 *```
	 *
	 * In the case of the first example, if text is deleted,
	 *
	 * ```typescript
	 *	// Delete the character "B"
	 *	string.removeRange(1, 2);
	 * ```
	 *
	 * The start point of the interval will slide to the position immediately
	 * before "C", and the same will be true.
	 *
	 * ```
	 * \{start\} - A[- C -]D - \{end\}
	 * ```
	 *
	 * In this case, text inserted immediately before "C" would be included in
	 * the interval.
	 *
	 * ```typescript
	 * string.insertText(1, "EFG");
	 * ```
	 *
	 * With the string now being,
	 *
	 * ```
	 * \{start\} - A[- E - F - G - C -]D - \{end\}
	 * ```
	 *
	 * @privateRemarks TODO: ADO:5205 the above comment regarding behavior in
	 * the case that the entire interval has been deleted should be resolved at
	 * the same time as this ticket
	 */
	add({
		start,
		end,
		props,
	}: {
		start: SequencePlace;
		end: SequencePlace;
		props?: PropertySet;
	}): TInterval;
	/**
	 * Removes an interval from the collection.
	 * @param id - Id of the interval to remove
	 * @returns the removed interval
	 */
	removeIntervalById(id: string): TInterval | undefined;
	/**
	 * Changes the endpoints, properties, or both of an existing interval.
	 * @param id - Id of the Interval to change
	 * @returns the interval that was changed, if it existed in the collection.
	 * Pass the desired new start position, end position, and/or properties in an object. Start and end positions must be changed
	 * simultaneously - they must either both be specified or both undefined. To only change the properties, leave both endpoints
	 * undefined. To only change the endpoints, leave the properties undefined.
	 */
	change(
		id: string,
		{ start, end, props }: { start?: SequencePlace; end?: SequencePlace; props?: PropertySet },
	): TInterval | undefined;

	attachDeserializer(onDeserialize: DeserializeCallback): void;
	/**
	 * @returns an iterator over all intervals in this collection.
	 */
	[Symbol.iterator](): Iterator<TInterval>;

	/**
	 * @returns a forward iterator over all intervals in this collection with start point equal to `startPosition`.
	 */
	CreateForwardIteratorWithStartPosition(startPosition: number): Iterator<TInterval>;

	/**
	 * @returns a backward iterator over all intervals in this collection with start point equal to `startPosition`.
	 */
	CreateBackwardIteratorWithStartPosition(startPosition: number): Iterator<TInterval>;

	/**
	 * @returns a forward iterator over all intervals in this collection with end point equal to `endPosition`.
	 */
	CreateForwardIteratorWithEndPosition(endPosition: number): Iterator<TInterval>;

	/**
	 * @returns a backward iterator over all intervals in this collection with end point equal to `endPosition`.
	 */
	CreateBackwardIteratorWithEndPosition(endPosition: number): Iterator<TInterval>;

	/**
	 * Gathers iteration results that optionally match a start/end criteria into the provided array.
	 * @param results - Array to gather the results into. In lieu of a return value, this array will be populated with
	 * intervals matching the query upon edit.
	 * @param iteratesForward - whether or not iteration should be in the forward direction
	 * @param start - If provided, only match intervals whose start point is equal to `start`.
	 * @param end - If provided, only match intervals whose end point is equal to `end`.
	 */
	gatherIterationResults(
		results: TInterval[],
		iteratesForward: boolean,
		start?: number,
		end?: number,
	): void;

	/**
	 * @deprecated - Users must manually attach the corresponding interval index to utilize this functionality, for instance:
	 *
	 * ```typescript
	 * const overlappingIntervalsIndex = createOverlappingIntervalsIndex(sharedString);
	 * collection.attachIndex(overlappingIntervalsIndex)
	 * const result = overlappingIntervalsIndex.findOverlappingIntervals(start, end);
	 * ```
	 *
	 * @returns an array of all intervals in this collection that overlap with the interval
	 * `[startPosition, endPosition]`.
	 */
	findOverlappingIntervals(startPosition: number, endPosition: number): TInterval[];

	/**
	 * Applies a function to each interval in this collection.
	 */
	map(fn: (interval: TInterval) => void): void;

	/**
	 * @deprecated - due to the forthcoming change where the endpointIndex will no longer be
	 * automatically added to the collection. Users are advised to independently attach the
	 * index to the collection and utilize the API accordingly, for instance:
	 * ```typescript
	 * const endpointIndex = createEndpointIndex(sharedString);
	 * collection.attachIndex(endpointIndex);
	 * const result1 = endpointIndex.previousInterval(pos);
	 * ```
	 * If an index is used repeatedly, applications should generally attach it once and store it in memory.
	 */
	previousInterval(pos: number): TInterval | undefined;

	/**
	 * @deprecated - due to the forthcoming change where the endpointIndex will no longer be
	 * automatically added to the collection. Users are advised to independently attach the
	 * index to the collection and utilize the API accordingly, for instance:
	 * ```typescript
	 * const endpointIndex = createEndpointIndex(sharedString);
	 * collection.attachIndex(endpointIndex);
	 * const result2 = endpointIndex.nextInterval(pos);
	 * ```
	 */
	nextInterval(pos: number): TInterval | undefined;
}

/**
 * Collection of intervals that supports addition, modification, removal, and efficient spatial querying.
 * Changes to this collection will be incur updates on collaborating clients (i.e. they are not local-only).
 * @legacy
 * @alpha
 */
export interface ISequenceIntervalCollection
	extends TypedEventEmitter<ISequenceIntervalCollectionEvents> {
	readonly attached: boolean;
	/**
	 * Attaches an index to this collection.
	 * All intervals which are part of this collection will be added to the index, and the index will automatically
	 * be updated when this collection updates due to local or remote changes.
	 *
	 * @remarks After attaching an index to an interval collection, applications should typically store this
	 * index somewhere in their in-memory data model for future reference and querying.
	 */
	attachIndex(index: SequenceIntervalIndex): void;
	/**
	 * Detaches an index from this collection.
	 * All intervals which are part of this collection will be removed from the index, and updates to this collection
	 * due to local or remote changes will no longer incur updates to the index.
	 *
	 * @returns `false` if the target index cannot be found in the indexes, otherwise remove all intervals in the index and return `true`.
	 */
	detachIndex(index: SequenceIntervalIndex): boolean;
	/**
	 * @returns the interval in this collection that has the provided `id`.
	 * If no interval in the collection has this `id`, returns `undefined`.
	 */
	getIntervalById(id: string): SequenceInterval | undefined;
	/**
	 * Creates a new interval and add it to the collection.
	 * @param start - interval start position (inclusive)
	 * @param end - interval end position (exclusive)
	 * @param props - properties of the interval
	 * @returns - the created interval
	 * @remarks See documentation on {@link SequenceInterval} for comments on
	 * interval endpoint semantics: there are subtleties with how the current
	 * half-open behavior is represented.
	 *
	 * Note that intervals may behave unexpectedly if the entire contents
	 * of the string are deleted. In this case, it is possible for one endpoint
	 * of the interval to become detached, while the other remains on the string.
	 *
	 * By adjusting the `side` and `pos` values of the `start` and `end` parameters,
	 * it is possible to control whether the interval expands to include content
	 * inserted at its start or end.
	 *
	 *	See {@link @fluidframework/merge-tree#SequencePlace} for more details on the model.
	 *
	 *	@example
	 *
	 *	Given the string "ABCD":
	 *
	 *```typescript
	 *	// Refers to "BC". If any content is inserted before B or after C, this
	 *	// interval will include that content
	 *	//
	 *	// Picture:
	 *	// \{start\} - A[- B - C -]D - \{end\}
	 *	// \{start\} - A - B - C - D - \{end\}
	 *	collection.add(\{ pos: 0, side: Side.After \}, \{ pos: 3, side: Side.Before \}, IntervalType.SlideOnRemove);
	 *	// Equivalent to specifying the same positions and Side.Before.
	 *	// Refers to "ABC". Content inserted after C will be included in the
	 *	// interval, but content inserted before A will not.
	 *	// \{start\} -[A - B - C -]D - \{end\}
	 *	// \{start\} - A - B - C - D - \{end\}
	 *	collection.add(0, 3, IntervalType.SlideOnRemove);
	 *```
	 *
	 * In the case of the first example, if text is deleted,
	 *
	 * ```typescript
	 *	// Delete the character "B"
	 *	string.removeRange(1, 2);
	 * ```
	 *
	 * The start point of the interval will slide to the position immediately
	 * before "C", and the same will be true.
	 *
	 * ```
	 * \{start\} - A[- C -]D - \{end\}
	 * ```
	 *
	 * In this case, text inserted immediately before "C" would be included in
	 * the interval.
	 *
	 * ```typescript
	 * string.insertText(1, "EFG");
	 * ```
	 *
	 * With the string now being,
	 *
	 * ```
	 * \{start\} - A[- E - F - G - C -]D - \{end\}
	 * ```
	 *
	 * @privateRemarks TODO: ADO:5205 the above comment regarding behavior in
	 * the case that the entire interval has been deleted should be resolved at
	 * the same time as this ticket
	 */
	add({
		start,
		end,
		props,
	}: {
		start: SequencePlace;
		end: SequencePlace;
		props?: PropertySet;
	}): SequenceInterval;
	/**
	 * Removes an interval from the collection.
	 * @param id - Id of the interval to remove
	 * @returns the removed interval
	 */
	removeIntervalById(id: string): SequenceInterval | undefined;
	/**
	 * Changes the endpoints, properties, or both of an existing interval.
	 * @param id - Id of the Interval to change
	 * @returns the interval that was changed, if it existed in the collection.
	 * Pass the desired new start position, end position, and/or properties in an object. Start and end positions must be changed
	 * simultaneously - they must either both be specified or both undefined. To only change the properties, leave both endpoints
	 * undefined. To only change the endpoints, leave the properties undefined.
	 */
	change(
		id: string,
		{ start, end, props }: { start?: SequencePlace; end?: SequencePlace; props?: PropertySet },
	): SequenceInterval | undefined;

	attachDeserializer(onDeserialize: DeserializeCallback): void;
	/**
	 * @returns an iterator over all intervals in this collection.
	 */
	[Symbol.iterator](): Iterator<SequenceInterval>;

	/**
	 * @returns a forward iterator over all intervals in this collection with start point equal to `startPosition`.
	 */
	CreateForwardIteratorWithStartPosition(startPosition: number): Iterator<SequenceInterval>;

	/**
	 * @returns a backward iterator over all intervals in this collection with start point equal to `startPosition`.
	 */
	CreateBackwardIteratorWithStartPosition(startPosition: number): Iterator<SequenceInterval>;

	/**
	 * @returns a forward iterator over all intervals in this collection with end point equal to `endPosition`.
	 */
	CreateForwardIteratorWithEndPosition(endPosition: number): Iterator<SequenceInterval>;

	/**
	 * @returns a backward iterator over all intervals in this collection with end point equal to `endPosition`.
	 */
	CreateBackwardIteratorWithEndPosition(endPosition: number): Iterator<SequenceInterval>;

	/**
	 * Gathers iteration results that optionally match a start/end criteria into the provided array.
	 * @param results - Array to gather the results into. In lieu of a return value, this array will be populated with
	 * intervals matching the query upon edit.
	 * @param iteratesForward - whether or not iteration should be in the forward direction
	 * @param start - If provided, only match intervals whose start point is equal to `start`.
	 * @param end - If provided, only match intervals whose end point is equal to `end`.
	 */
	gatherIterationResults(
		results: SequenceInterval[],
		iteratesForward: boolean,
		start?: number,
		end?: number,
	): void;

	/**
	 * @deprecated - Users must manually attach the corresponding interval index to utilize this functionality, for instance:
	 *
	 * ```typescript
	 * const overlappingIntervalsIndex = createOverlappingIntervalsIndex(sharedString);
	 * collection.attachIndex(overlappingIntervalsIndex)
	 * const result = overlappingIntervalsIndex.findOverlappingIntervals(start, end);
	 * ```
	 *
	 * @returns an array of all intervals in this collection that overlap with the interval
	 * `[startPosition, endPosition]`.
	 */
	findOverlappingIntervals(startPosition: number, endPosition: number): SequenceInterval[];

	/**
	 * Applies a function to each interval in this collection.
	 */
	map(fn: (interval: SequenceInterval) => void): void;

	/**
	 * @deprecated - due to the forthcoming change where the endpointIndex will no longer be
	 * automatically added to the collection. Users are advised to independently attach the
	 * index to the collection and utilize the API accordingly, for instance:
	 * ```typescript
	 * const endpointIndex = createEndpointIndex(sharedString);
	 * collection.attachIndex(endpointIndex);
	 * const result1 = endpointIndex.previousInterval(pos);
	 * ```
	 * If an index is used repeatedly, applications should generally attach it once and store it in memory.
	 */
	previousInterval(pos: number): SequenceInterval | undefined;

	/**
	 * @deprecated - due to the forthcoming change where the endpointIndex will no longer be
	 * automatically added to the collection. Users are advised to independently attach the
	 * index to the collection and utilize the API accordingly, for instance:
	 * ```typescript
	 * const endpointIndex = createEndpointIndex(sharedString);
	 * collection.attachIndex(endpointIndex);
	 * const result2 = endpointIndex.nextInterval(pos);
	 * ```
	 */
	nextInterval(pos: number): SequenceInterval | undefined;
}

/**
 * {@inheritdoc IIntervalCollection}
 */
export class IntervalCollection
	extends TypedEventEmitter<ISequenceIntervalCollectionEvents>
	implements ISequenceIntervalCollection
{
	private savedSerializedIntervals?: ISerializedIntervalCollectionV1;
	private localCollection: LocalIntervalCollection | undefined;
	private onDeserialize: DeserializeCallback | undefined;
	private client: Client | undefined;
	private readonly localSeqToSerializedInterval = new Map<
		number,
		ISerializedInterval | SerializedIntervalDelta
	>();
	private readonly localSeqToRebasedInterval = new Map<
		number,
		ISerializedInterval | SerializedIntervalDelta
	>();
	private readonly pendingChangesStart: Map<string, ISerializedIntervalCollectionV1> = new Map<
		string,
		ISerializedIntervalCollectionV1
	>();
	private readonly pendingChangesEnd: Map<string, ISerializedIntervalCollectionV1> = new Map<
		string,
		ISerializedIntervalCollectionV1
	>();

	public get attached(): boolean {
		return !!this.localCollection;
	}

	constructor(
<<<<<<< HEAD
		private readonly requiresClient: boolean,
		private readonly emitter: IValueOpEmitter,
		serializedIntervals: ISerializedInterval[] | ISerializedIntervalCollectionV2,
=======
		private readonly submitDelta: (
			op: IIntervalCollectionTypeOperationValue,
			md: IMapMessageLocalMetadata,
		) => void,
		serializedIntervals: ISerializedIntervalCollectionV1 | ISerializedIntervalCollectionV2,
>>>>>>> a0d5a38d
		private readonly options: Partial<SequenceOptions> = {},
	) {
		super();

		this.savedSerializedIntervals = Array.isArray(serializedIntervals)
			? serializedIntervals
			: serializedIntervals.intervals.map((i) =>
					decompressInterval(i, serializedIntervals.label),
				);
	}

	/**
	 * {@inheritdoc IIntervalCollection.attachIndex}
	 */
	public attachIndex(index: SequenceIntervalIndex): void {
		if (!this.attached) {
			throw new LoggingError("The local interval collection must exist");
		}
		for (const interval of this) {
			index.add(interval);
		}

		this.localCollection?.appendIndex(index);
	}

	/**
	 * {@inheritdoc IIntervalCollection.detachIndex}
	 */
	public detachIndex(index: SequenceIntervalIndex): boolean {
		if (!this.attached) {
			throw new LoggingError("The local interval collection must exist");
		}

		// Avoid removing intervals if the index does not exist
		if (!this.localCollection?.removeIndex(index)) {
			return false;
		}

		for (const interval of this) {
			index.remove(interval);
		}

		return true;
	}

	private rebasePositionWithSegmentSlide(
		pos: number | "start" | "end",
		seqNumberFrom: number,
		localSeq: number,
	): number | "start" | "end" | undefined {
		if (!this.client) {
			throw new LoggingError("mergeTree client must exist");
		}

		if (pos === "start" || pos === "end") {
			return pos;
		}

		const { clientId } = this.client.getCollabWindow();
		const { segment, offset } = this.client.getContainingSegment(
			pos,
			{
				referenceSequenceNumber: seqNumberFrom,
				clientId: this.client.getLongClientId(clientId),
			},
			localSeq,
		);

		// if segment is undefined, it slid off the string
		assert(segment !== undefined, 0x54e /* No segment found */);

		const segoff =
			getSlideToSegoff(
				{ segment, offset },
				undefined,
				this.options.mergeTreeReferencesCanSlideToEndpoint,
			) ?? segment;

		// case happens when rebasing op, but concurrently entire string has been deleted
		if (segoff.segment === undefined || segoff.offset === undefined) {
			return DetachedReferencePosition;
		}

		assert(
			offset !== undefined && 0 <= offset && offset < segment.cachedLength,
			0x54f /* Invalid offset */,
		);
		return this.client.findReconnectionPosition(segoff.segment, localSeq) + segoff.offset;
	}

	private computeRebasedPositions(
		localSeq: number,
	): ISerializedInterval | SerializedIntervalDelta {
		assert(
			this.client !== undefined,
			0x550 /* Client should be defined when computing rebased position */,
		);
		const original = this.localSeqToSerializedInterval.get(localSeq);
		assert(
			original !== undefined,
			0x551 /* Failed to store pending serialized interval info for this localSeq. */,
		);
		const rebased = { ...original };
		const { start, end, sequenceNumber } = original;
		if (start !== undefined) {
			rebased.start = this.rebasePositionWithSegmentSlide(start, sequenceNumber, localSeq);
		}
		if (end !== undefined) {
			rebased.end = this.rebasePositionWithSegmentSlide(end, sequenceNumber, localSeq);
		}
		return rebased;
	}

	public attachGraph(client: Client, label: string) {
		if (this.attached) {
			throw new LoggingError("Only supports one Sequence attach");
		}

		if (client === undefined) {
			throw new LoggingError("Client required for this collection");
		}

		// Instantiate the local interval collection based on the saved intervals
		this.client = client;
		if (client) {
			client.on("normalize", () => {
				for (const localSeq of this.localSeqToSerializedInterval.keys()) {
					this.localSeqToRebasedInterval.set(localSeq, this.computeRebasedPositions(localSeq));
				}
			});
		}

		this.localCollection = new LocalIntervalCollection(
			client,
			label,
			this.options,
			(interval, previousInterval) => this.emitChange(interval, previousInterval, true, true),
		);
		if (this.savedSerializedIntervals) {
			for (const serializedInterval of this.savedSerializedIntervals) {
				this.localCollection.ensureSerializedId(serializedInterval);
				const {
					start: startPos,
					end: endPos,
					intervalType,
					properties,
					startSide,
					endSide,
				} = serializedInterval;
				const start =
					typeof startPos === "number" && startSide !== undefined
						? { pos: startPos, side: startSide }
						: startPos;
				const end =
					typeof endPos === "number" && endSide !== undefined
						? { pos: endPos, side: endSide }
						: endPos;
<<<<<<< HEAD
				const interval = createSequenceInterval(
=======
				const interval = sequenceIntervalHelpers.create(
>>>>>>> a0d5a38d
					label,
					start,
					end,
					client,
					intervalType,
					undefined,
					true,
					this.options.mergeTreeReferencesCanSlideToEndpoint,
				);
				if (properties) {
					interval.properties = addProperties(interval.properties, properties);
				}
				this.localCollection.add(interval);
			}
		}
		this.savedSerializedIntervals = undefined;
	}

	/**
	 * Gets the next local sequence number, modifying this client's collab window in doing so.
	 */
	private getNextLocalSeq(): number {
		if (this.client) {
			return ++this.client.getCollabWindow().localSeq;
		}

		return 0;
	}

	private emitChange(
		interval: SequenceInterval,
		previousInterval: SequenceInterval,
		local: boolean,
		slide: boolean,
		op?: ISequencedDocumentMessage,
	): void {
		// Temporarily make references transient so that positional queries work (non-transient refs
		// on resolve to DetachedPosition on any segments that don't contain them). The original refType
		// is restored as single-endpoint changes re-use previous references.
		let startRefType: ReferenceType;
		let endRefType: ReferenceType;
		if (previousInterval instanceof SequenceIntervalClass) {
			startRefType = previousInterval.start.refType;
			endRefType = previousInterval.end.refType;
			previousInterval.start.refType = ReferenceType.Transient;
			previousInterval.end.refType = ReferenceType.Transient;
			this.emit("changeInterval", interval, previousInterval, local, op, slide);
			this.emit("changed", interval, undefined, previousInterval ?? undefined, local, slide);
			previousInterval.start.refType = startRefType;
			previousInterval.end.refType = endRefType;
		} else {
			this.emit("changeInterval", interval, previousInterval, local, op, slide);
			this.emit("changed", interval, undefined, previousInterval ?? undefined, local, slide);
		}
	}

	/**
	 * {@inheritdoc IIntervalCollection.getIntervalById}
	 */
	public getIntervalById(id: string): ISerializableIntervalPrivate | undefined {
		if (!this.localCollection) {
			throw new LoggingError("attach must be called before accessing intervals");
		}
		return this.localCollection.idIntervalIndex.getIntervalById(id);
	}

	private assertStickinessEnabled(start: SequencePlace, end: SequencePlace) {
		if (
			!(typeof start === "number" && typeof end === "number") &&
			!this.options.intervalStickinessEnabled
		) {
			throw new UsageError(
				"attempted to set interval stickiness without enabling `intervalStickinessEnabled` feature flag",
			);
		}
	}

	/**
	 * {@inheritdoc IIntervalCollection.add}
	 */
	public add({
		start,
		end,
		props,
	}: {
		start: SequencePlace;
		end: SequencePlace;
		props?: PropertySet;
	}): SequenceInterval {
		if (!this.localCollection) {
			throw new LoggingError("attach must be called prior to adding intervals");
		}

		const { startSide, endSide, startPos, endPos } = endpointPosAndSide(start, end);

		assert(
			startPos !== undefined &&
				endPos !== undefined &&
				startSide !== undefined &&
				endSide !== undefined,
			0x793 /* start and end cannot be undefined because they were not passed in as undefined */,
		);

		const stickiness = computeStickinessFromSide(startPos, startSide, endPos, endSide);

		this.assertStickinessEnabled(start, end);

		const interval: SequenceInterval = this.localCollection.addInterval(
			toSequencePlace(startPos, startSide),
			toSequencePlace(endPos, endSide),
			IntervalType.SlideOnRemove,
			props,
		);

		if (interval) {
			if (!this.isCollaborating && interval instanceof SequenceIntervalClass) {
				setSlideOnRemove(interval.start);
				setSlideOnRemove(interval.end);
			}
			const serializedInterval: ISerializedInterval = {
				start: startPos,
				end: endPos,
				intervalType: IntervalType.SlideOnRemove,
				properties: { ...interval.properties },
				sequenceNumber: this.client?.getCurrentSeq() ?? 0,
				stickiness,
				startSide,
				endSide,
			};
			const localSeq = this.getNextLocalSeq();
			if (this.isCollaborating) {
				this.localSeqToSerializedInterval.set(localSeq, serializedInterval);
			}

			this.submitDelta(
				{
					opName: "add",
					value: serializedInterval,
				},
				{
					localSeq,
				},
			);
		}

		this.emit("addInterval", interval, true, undefined);

		return interval;
	}

	private deleteExistingInterval(
		interval: SequenceInterval,
		local: boolean,
		op?: ISequencedDocumentMessage,
	) {
		if (!this.localCollection) {
			throw new LoggingError("Attach must be called before accessing intervals");
		}
		// The given interval is known to exist in the collection.
		this.localCollection.removeExistingInterval(interval);

		if (interval) {
			// Local ops get submitted to the server. Remote ops have the deserializer run.
			if (local) {
				this.submitDelta(
					{
						opName: "delete",
						value: interval.serialize(),
					},
					{
						localSeq: this.getNextLocalSeq(),
					},
				);
			} else {
				if (this.onDeserialize) {
					this.onDeserialize(interval);
				}
			}
		}

		this.emit("deleteInterval", interval, local, op);
	}

	/**
	 * {@inheritdoc IIntervalCollection.removeIntervalById}
	 */
	public removeIntervalById(id: string): SequenceInterval | undefined {
		if (!this.localCollection) {
			throw new LoggingError("Attach must be called before accessing intervals");
		}
		const interval = this.localCollection.idIntervalIndex.getIntervalById(id);
		if (interval) {
			this.deleteExistingInterval(interval, true, undefined);
		}
		return interval;
	}
	/**
	 * {@inheritdoc IIntervalCollection.change}
	 */
	public change(
		id: string,
		{ start, end, props }: { start?: SequencePlace; end?: SequencePlace; props?: PropertySet },
	): SequenceInterval | undefined {
		if (!this.localCollection) {
			throw new LoggingError("Attach must be called before accessing intervals");
		}

		// Force id to be a string.
		if (typeof id !== "string") {
			throw new UsageError("Change API requires an ID that is a string");
		}

		// Ensure that both start and end are defined or both are undefined.
		if ((start === undefined) !== (end === undefined)) {
			throw new UsageError(
				"Change API requires both start and end to be defined or undefined",
			);
		}

		// prevent the overwriting of an interval label, it should remain unchanged
		// once it has been inserted into the collection.
		if (props?.[reservedRangeLabelsKey] !== undefined) {
			throw new UsageError(
				"The label property should not be modified once inserted to the collection",
			);
		}

		const interval = this.getIntervalById(id);
		if (interval) {
			let deltaProps: PropertySet | undefined;
			let newInterval: SequenceInterval | undefined;
			if (props !== undefined) {
				interval.propertyManager ??= new PropertiesManager();
				deltaProps = interval.propertyManager.handleProperties(
					{ props },
					interval,
					this.isCollaborating ? UnassignedSequenceNumber : UniversalSequenceNumber,
					UniversalSequenceNumber,
					true,
				);
			}
			if (start !== undefined && end !== undefined) {
				newInterval = this.localCollection.changeInterval(interval, start, end);
				if (!this.isCollaborating && newInterval instanceof SequenceIntervalClass) {
					setSlideOnRemove(newInterval.start);
					setSlideOnRemove(newInterval.end);
				}
			}
			const serializedInterval: SerializedIntervalDelta = interval.serialize();
			const { startPos, startSide, endPos, endSide } = endpointPosAndSide(start, end);
			const stickiness = computeStickinessFromSide(startPos, startSide, endPos, endSide);
			serializedInterval.start = startPos;
			serializedInterval.end = endPos;
			serializedInterval.startSide = startSide;
			serializedInterval.endSide = endSide;
			serializedInterval.stickiness = stickiness;
			// Emit a property bag containing the ID and the other (if any) properties changed
			serializedInterval.properties = {
				[reservedIntervalIdKey]: interval.getIntervalId(),
				...props,
			};
			const localSeq = this.getNextLocalSeq();
			if (this.isCollaborating) {
				this.localSeqToSerializedInterval.set(localSeq, serializedInterval);
			}

			this.submitDelta(
				{
					opName: "change",
					value: serializedInterval,
				},
				{
					localSeq,
				},
			);
			if (deltaProps !== undefined) {
				this.emit("propertyChanged", interval, deltaProps, true, undefined);
				this.emit(
					"changed",
					newInterval ?? interval,
					deltaProps,
					newInterval ? interval : undefined,
					true,
					false,
				);
			}
			if (newInterval) {
				this.addPendingChange(id, serializedInterval);
				this.emitChange(newInterval, interval, true, false);
				if (interval instanceof SequenceIntervalClass) {
					this.client?.removeLocalReferencePosition(interval.start);
					this.client?.removeLocalReferencePosition(interval.end);
				}
			}
			return newInterval;
		}
		// No interval to change
		return undefined;
	}

	private get isCollaborating(): boolean {
		return this.client?.getCollabWindow().collaborating ?? false;
	}

	private addPendingChange(id: string, serializedInterval: SerializedIntervalDelta) {
		if (!this.isCollaborating) {
			return;
		}
		if (serializedInterval.start !== undefined) {
			this.addPendingChangeHelper(id, this.pendingChangesStart, serializedInterval);
		}
		if (serializedInterval.end !== undefined) {
			this.addPendingChangeHelper(id, this.pendingChangesEnd, serializedInterval);
		}
	}

	private addPendingChangeHelper(
		id: string,
		pendingChanges: Map<string, SerializedIntervalDelta[]>,
		serializedInterval: SerializedIntervalDelta,
	) {
		let entries: SerializedIntervalDelta[] | undefined = pendingChanges.get(id);
		if (!entries) {
			entries = [];
			pendingChanges.set(id, entries);
		}
		entries.push(serializedInterval);
	}

	private removePendingChange(serializedInterval: SerializedIntervalDelta) {
		// Change ops always have an ID.
		const id: string = serializedInterval.properties?.[reservedIntervalIdKey];
		if (serializedInterval.start !== undefined) {
			this.removePendingChangeHelper(id, this.pendingChangesStart, serializedInterval);
		}
		if (serializedInterval.end !== undefined) {
			this.removePendingChangeHelper(id, this.pendingChangesEnd, serializedInterval);
		}
	}

	private removePendingChangeHelper(
		id: string,
		pendingChanges: Map<string, SerializedIntervalDelta[]>,
		serializedInterval: SerializedIntervalDelta,
	) {
		const entries = pendingChanges.get(id);
		if (entries) {
			const pendingChange = entries.shift();
			if (entries.length === 0) {
				pendingChanges.delete(id);
			}
			if (
				pendingChange?.start !== serializedInterval.start ||
				pendingChange?.end !== serializedInterval.end
			) {
				throw new LoggingError("Mismatch in pending changes");
			}
		}
	}

	private hasPendingChangeStart(id: string) {
		const entries = this.pendingChangesStart.get(id);
		return entries && entries.length !== 0;
	}

	private hasPendingChangeEnd(id: string) {
		const entries = this.pendingChangesEnd.get(id);
		return entries && entries.length !== 0;
	}

	public ackChange(
		serializedInterval: ISerializedInterval,
		local: boolean,
		op: ISequencedDocumentMessage,
		localOpMetadata: IMapMessageLocalMetadata | undefined,
	) {
		if (!this.localCollection) {
			throw new LoggingError("Attach must be called before accessing intervals");
		}

		if (local) {
			assert(
				localOpMetadata !== undefined,
				0x552 /* op metadata should be defined for local op */,
			);
			this.localSeqToSerializedInterval.delete(localOpMetadata?.localSeq);
			// This is an ack from the server. Remove the pending change.
			this.removePendingChange(serializedInterval);
		}

		// Note that the ID is in the property bag only to allow us to find the interval.
		// This API cannot change the ID, and writing to the ID property will result in an exception. So we
		// strip it out of the properties here.
		const { [reservedIntervalIdKey]: id, ...newProps } = serializedInterval.properties ?? {};
		assert(id !== undefined, 0x3fe /* id must exist on the interval */);
		const interval: ISerializableIntervalPrivate | undefined = this.getIntervalById(id);
		if (!interval) {
			// The interval has been removed locally; no-op.
			return;
		}

		if (local) {
			interval.propertyManager ??= new PropertiesManager();
			// Let the propertyManager prune its pending change-properties set.
			interval.propertyManager.ack(op.sequenceNumber, op.minimumSequenceNumber, {
				props: newProps,
			});

			this.ackInterval(interval, op);
		} else {
			// If there are pending changes with this ID, don't apply the remote start/end change, as the local ack
			// should be the winning change.
			let start: number | "start" | "end" | undefined;
			let end: number | "start" | "end" | undefined;
			// Track pending start/end independently of one another.
			if (!this.hasPendingChangeStart(id)) {
				start = serializedInterval.start;
			}
			if (!this.hasPendingChangeEnd(id)) {
				end = serializedInterval.end;
			}

			let newInterval = interval;
			if (start !== undefined || end !== undefined) {
				// If changeInterval gives us a new interval, work with that one. Otherwise keep working with
				// the one we originally found in the tree.
				newInterval =
					this.localCollection.changeInterval(
						interval,
						toOptionalSequencePlace(start, serializedInterval.startSide ?? Side.Before),
						toOptionalSequencePlace(end, serializedInterval.endSide ?? Side.Before),
						op,
					) ?? interval;
			}
			newInterval.propertyManager ??= new PropertiesManager();
			const deltaProps = newInterval.propertyManager.handleProperties(
				{ props: newProps },
				newInterval,
				op.sequenceNumber,
				op.minimumSequenceNumber,
				true,
			);
			if (this.onDeserialize) {
				this.onDeserialize(newInterval);
			}

			if (newInterval !== interval) {
				this.emitChange(newInterval, interval, local, false, op);
			}

			const changedProperties = Object.keys(newProps).length > 0;
			if (changedProperties) {
				this.emit("propertyChanged", interval, deltaProps, local, op);
				this.emit("changed", interval, deltaProps, undefined, local, false);
			}
		}
	}

	/**
	 * {@inheritdoc IIntervalCollection.attachDeserializer}
	 */
	public attachDeserializer(onDeserialize: DeserializeCallback): void {
		// If no deserializer is specified can skip all processing work
		if (!onDeserialize) {
			return;
		}

		// Start by storing the callbacks so that any subsequent modifications make use of them
		this.onDeserialize = onDeserialize;

		// Trigger the async prepare work across all values in the collection
		if (this.attached) {
			this.map(onDeserialize);
		}
	}

	/**
	 * Returns new interval after rebasing. If undefined, the interval was
	 * deleted as a result of rebasing. This can occur if the interval applies
	 * to a range that no longer exists, and the interval was unable to slide.
	 *
	 */
	public rebaseLocalInterval(
		opName: string,
		serializedInterval: SerializedIntervalDelta,
		localSeq: number,
	): SerializedIntervalDelta | undefined {
		if (!this.client) {
			// If there's no associated mergeTree client, the originally submitted op is still correct.
			return serializedInterval;
		}
		if (!this.attached) {
			throw new LoggingError("attachSequence must be called");
		}

		const { intervalType, properties, stickiness, startSide, endSide } = serializedInterval;

		const { start: startRebased, end: endRebased } =
			this.localSeqToRebasedInterval.get(localSeq) ?? this.computeRebasedPositions(localSeq);

		const intervalId = properties?.[reservedIntervalIdKey];
		const localInterval = this.localCollection?.idIntervalIndex.getIntervalById(intervalId);

		const rebased: SerializedIntervalDelta = {
			start: startRebased,
			end: endRebased,
			intervalType,
			sequenceNumber: this.client?.getCurrentSeq() ?? 0,
			properties,
			stickiness,
			startSide,
			endSide,
		};

		if (
			opName === "change" &&
			// eslint-disable-next-line @typescript-eslint/prefer-nullish-coalescing -- ?? is not logically equivalent when .hasPendingChangeStart returns false.
			(this.hasPendingChangeStart(intervalId) || this.hasPendingChangeEnd(intervalId))
		) {
			this.removePendingChange(serializedInterval);
			this.addPendingChange(intervalId, rebased);
		}

		// if the interval slid off the string, rebase the op to be a noop and delete the interval.
		if (
			!this.options.mergeTreeReferencesCanSlideToEndpoint &&
			(startRebased === DetachedReferencePosition || endRebased === DetachedReferencePosition)
		) {
			if (localInterval) {
				this.localCollection?.removeExistingInterval(localInterval);
			}
			return undefined;
		}

		if (localInterval !== undefined) {
			// we know we must be using `SequenceInterval` because `this.client` exists
			assert(
				localInterval instanceof SequenceIntervalClass,
				0x3a0 /* localInterval must be `SequenceInterval` when used with client */,
			);
			// The rebased op may place this interval's endpoints on different segments. Calling `changeInterval` here
			// updates the local client's state to be consistent with the emitted op.
			this.localCollection?.changeInterval(
				localInterval,
				toOptionalSequencePlace(startRebased, startSide ?? Side.Before),
				toOptionalSequencePlace(endRebased, endSide ?? Side.Before),
				undefined,
				localSeq,
			);
		}

		return rebased;
	}

	private getSlideToSegment(
		lref: LocalReferencePosition,
		slidingPreference: SlidingPreference,
	): { segment: ISegment | undefined; offset: number | undefined } | undefined {
		if (!this.client) {
			throw new LoggingError("client does not exist");
		}
		const segoff: { segment: ISegmentInternal | undefined; offset: number | undefined } = {
			segment: lref.getSegment(),
			offset: lref.getOffset(),
		};
		if (segoff.segment?.localRefs?.has(lref) !== true) {
			return undefined;
		}
		const newSegoff = getSlideToSegoff(
			segoff,
			slidingPreference,
			this.options.mergeTreeReferencesCanSlideToEndpoint,
		);
		const value: { segment: ISegment | undefined; offset: number | undefined } | undefined =
			segoff.segment === newSegoff.segment && segoff.offset === newSegoff.offset
				? undefined
				: newSegoff;
		return value;
	}

	private ackInterval(interval: SequenceInterval, op: ISequencedDocumentMessage): void {
		// Only SequenceIntervals need potential sliding
		if (!(interval instanceof SequenceIntervalClass)) {
			return;
		}

		if (
			!refTypeIncludesFlag(interval.start, ReferenceType.StayOnRemove) &&
			!refTypeIncludesFlag(interval.end, ReferenceType.StayOnRemove)
		) {
			return;
		}

		const newStart = this.getSlideToSegment(
			interval.start,
			startReferenceSlidingPreference(interval.stickiness),
		);
		const newEnd = this.getSlideToSegment(
			interval.end,
			endReferenceSlidingPreference(interval.stickiness),
		);

		const id = interval.properties[reservedIntervalIdKey];
		const hasPendingStartChange = this.hasPendingChangeStart(id);
		const hasPendingEndChange = this.hasPendingChangeEnd(id);

		if (!hasPendingStartChange) {
			setSlideOnRemove(interval.start);
		}

		if (!hasPendingEndChange) {
			setSlideOnRemove(interval.end);
		}

		const needsStartUpdate = newStart !== undefined && !hasPendingStartChange;
		const needsEndUpdate = newEnd !== undefined && !hasPendingEndChange;

		if (needsStartUpdate || needsEndUpdate) {
			if (!this.localCollection) {
				throw new LoggingError("Attach must be called before accessing intervals");
			}

			// `interval`'s endpoints will get modified in-place, so clone it prior to doing so for event emission.
			const oldInterval = interval.clone();

			// In this case, where we change the start or end of an interval,
			// it is necessary to remove and re-add the interval listeners.
			// This ensures that the correct listeners are added to the LocalReferencePosition.
			this.localCollection.removeExistingInterval(interval);
			if (!this.client) {
				throw new LoggingError("client does not exist");
			}

			if (needsStartUpdate) {
				const props = interval.start.properties;
				interval.start = createPositionReferenceFromSegoff(
					this.client,
					newStart,
					interval.start.refType,
					op,
					undefined,
					undefined,
					startReferenceSlidingPreference(interval.stickiness),
					startReferenceSlidingPreference(interval.stickiness) === SlidingPreference.BACKWARD,
				);
				if (props) {
					interval.start.addProperties(props);
				}
				const oldSeg: ISegmentInternal | undefined = oldInterval.start.getSegment();
				// remove and rebuild start interval as transient for event
				this.client.removeLocalReferencePosition(oldInterval.start);
				oldInterval.start.refType = ReferenceType.Transient;
				oldSeg?.localRefs?.addLocalRef(oldInterval.start, oldInterval.start.getOffset());
			}
			if (needsEndUpdate) {
				const props = interval.end.properties;
				interval.end = createPositionReferenceFromSegoff(
					this.client,
					newEnd,
					interval.end.refType,
					op,
					undefined,
					undefined,
					endReferenceSlidingPreference(interval.stickiness),
					endReferenceSlidingPreference(interval.stickiness) === SlidingPreference.FORWARD,
				);
				if (props) {
					interval.end.addProperties(props);
				}
				// remove and rebuild end interval as transient for event
				const oldSeg: ISegmentInternal | undefined = oldInterval.end.getSegment();
				this.client.removeLocalReferencePosition(oldInterval.end);
				oldInterval.end.refType = ReferenceType.Transient;
				oldSeg?.localRefs?.addLocalRef(oldInterval.end, oldInterval.end.getOffset());
			}
			this.localCollection.add(interval);
			this.emitChange(interval, oldInterval, true, true, op);
		}
	}

	public ackAdd(
		serializedInterval: ISerializedInterval,
		local: boolean,
		op: ISequencedDocumentMessage,
		localOpMetadata: IMapMessageLocalMetadata | undefined,
	) {
		if (local) {
			assert(
				localOpMetadata !== undefined,
				0x553 /* op metadata should be defined for local op */,
			);
			this.localSeqToSerializedInterval.delete(localOpMetadata.localSeq);
			const id: string = serializedInterval.properties?.[reservedIntervalIdKey];
			const localInterval = this.getIntervalById(id);
			if (localInterval) {
				this.ackInterval(localInterval, op);
			}
			return;
		}

		if (!this.localCollection) {
			throw new LoggingError("attachSequence must be called");
		}

		this.localCollection.ensureSerializedId(serializedInterval);

		const interval: SequenceInterval = this.localCollection.addInterval(
			toSequencePlace(serializedInterval.start, serializedInterval.startSide ?? Side.Before),
			toSequencePlace(serializedInterval.end, serializedInterval.endSide ?? Side.Before),
			serializedInterval.intervalType,
			serializedInterval.properties,
			op,
		);

		if (interval) {
			if (this.onDeserialize) {
				this.onDeserialize(interval);
			}
		}

		this.emit("addInterval", interval, local, op);

		return interval;
	}

	public ackDelete(
		serializedInterval: ISerializedInterval,
		local: boolean,
		op: ISequencedDocumentMessage,
	): void {
		if (local) {
			// Local ops were applied when the message was created and there's no "pending delete"
			// state to book keep: remote operation application takes into account possibility of
			// locally deleted interval whenever a lookup happens.
			return;
		}

		if (!this.localCollection) {
			throw new LoggingError("attach must be called prior to deleting intervals");
		}

		const id = this.localCollection.ensureSerializedId(serializedInterval);
		const interval = this.localCollection.idIntervalIndex.getIntervalById(id);
		if (interval) {
			this.deleteExistingInterval(interval, local, op);
		}
	}

	public serializeInternal(
		version: "1" | "2",
	): ISerializedIntervalCollectionV1 | ISerializedIntervalCollectionV2 {
		if (!this.localCollection) {
			throw new LoggingError("attachSequence must be called");
		}

		return this.localCollection.serialize(version);
	}

	/**
	 * @returns an iterator over all intervals in this collection.
	 */
	public [Symbol.iterator](): IntervalCollectionIterator {
		const iterator = new IntervalCollectionIterator(this);
		return iterator;
	}

	/**
	 * {@inheritdoc IIntervalCollection.CreateForwardIteratorWithStartPosition}
	 */
	public CreateForwardIteratorWithStartPosition(
		startPosition: number,
	): IntervalCollectionIterator {
		const iterator = new IntervalCollectionIterator(this, true, startPosition);
		return iterator;
	}

	/**
	 * {@inheritdoc IIntervalCollection.CreateBackwardIteratorWithStartPosition}
	 */
	public CreateBackwardIteratorWithStartPosition(
		startPosition: number,
	): IntervalCollectionIterator {
		const iterator = new IntervalCollectionIterator(this, false, startPosition);
		return iterator;
	}

	/**
	 * {@inheritdoc IIntervalCollection.CreateForwardIteratorWithEndPosition}
	 */
	public CreateForwardIteratorWithEndPosition(
		endPosition: number,
	): IntervalCollectionIterator {
		const iterator = new IntervalCollectionIterator(this, true, undefined, endPosition);
		return iterator;
	}

	/**
	 * {@inheritdoc IIntervalCollection.CreateBackwardIteratorWithEndPosition}
	 */
	public CreateBackwardIteratorWithEndPosition(
		endPosition: number,
	): IntervalCollectionIterator {
		const iterator = new IntervalCollectionIterator(this, false, undefined, endPosition);
		return iterator;
	}

	/**
	 * {@inheritdoc IIntervalCollection.gatherIterationResults}
	 */
	public gatherIterationResults(
		results: SequenceInterval[],
		iteratesForward: boolean,
		start?: number,
		end?: number,
	) {
		if (!this.localCollection) {
			return;
		}

		this.localCollection.overlappingIntervalsIndex.gatherIterationResults(
			results,
			iteratesForward,
			start,
			end,
		);
	}

	/**
	 * {@inheritdoc IIntervalCollection.findOverlappingIntervals}
	 */
	public findOverlappingIntervals(
		startPosition: number,
		endPosition: number,
	): SequenceInterval[] {
		if (!this.localCollection) {
			throw new LoggingError("attachSequence must be called");
		}

		return this.localCollection.overlappingIntervalsIndex.findOverlappingIntervals(
			startPosition,
			endPosition,
		);
	}

	/**
	 * {@inheritdoc IIntervalCollection.map}
	 */
	public map(fn: (interval: SequenceInterval) => void) {
		if (!this.localCollection) {
			throw new LoggingError("attachSequence must be called");
		}

		for (const interval of this.localCollection.idIntervalIndex) {
			fn(interval);
		}
	}

	/**
	 * {@inheritdoc IIntervalCollection.previousInterval}
	 */
	public previousInterval(pos: number): SequenceInterval | undefined {
		if (!this.localCollection) {
			throw new LoggingError("attachSequence must be called");
		}

		return this.localCollection.endIntervalIndex.previousInterval(pos);
	}

	/**
	 * {@inheritdoc IIntervalCollection.nextInterval}
	 */
	public nextInterval(pos: number): SequenceInterval | undefined {
		if (!this.localCollection) {
			throw new LoggingError("attachSequence must be called");
		}

		return this.localCollection.endIntervalIndex.nextInterval(pos);
	}
}

function setSlideOnRemove(lref: LocalReferencePosition) {
	let refType = lref.refType;
	refType = refType & ~ReferenceType.StayOnRemove;
	refType = refType | ReferenceType.SlideOnRemove;
	lref.refType = refType;
}

/**
 * Information that identifies an interval within a `Sequence`.
 * @internal
 */
export interface IntervalLocator {
	/**
	 * Label for the collection the interval is a part of
	 */
	label: string;
	/**
	 * Interval within that collection
	 */
	interval: SequenceInterval;
}

/**
 * Returns an object that can be used to find the interval a given LocalReferencePosition belongs to.
 * @returns undefined if the reference position is not the endpoint of any interval (e.g. it was created
 * on the merge tree directly by app code), otherwise an {@link IntervalLocator} for the interval this
 * endpoint is a part of.
 * @internal
 */
export function intervalLocatorFromEndpoint(
	potentialEndpoint: LocalReferencePosition,
): IntervalLocator | undefined {
	const { interval, [reservedRangeLabelsKey]: collectionNameArray } =
		potentialEndpoint.properties ?? {};
	return interval && collectionNameArray?.length === 1
		? { label: collectionNameArray[0], interval }
		: undefined;
}<|MERGE_RESOLUTION|>--- conflicted
+++ resolved
@@ -62,7 +62,6 @@
 	createPositionReferenceFromSegoff,
 	createSequenceInterval,
 	endReferenceSlidingPreference,
-	sequenceIntervalHelpers,
 	startReferenceSlidingPreference,
 	type ISerializableInterval,
 	type ISerializableIntervalPrivate,
@@ -182,18 +181,9 @@
 			previousInterval: SequenceInterval,
 		) => void,
 	) {
-<<<<<<< HEAD
 		this.overlappingIntervalsIndex = new OverlappingIntervalsIndex(client);
 		this.idIntervalIndex = createIdIntervalIndex();
 		this.endIntervalIndex = new EndpointIndex(client);
-=======
-		this.overlappingIntervalsIndex = new OverlappingIntervalsIndex(
-			client,
-			sequenceIntervalHelpers,
-		);
-		this.idIntervalIndex = createIdIntervalIndex();
-		this.endIntervalIndex = new EndpointIndex(client, sequenceIntervalHelpers);
->>>>>>> a0d5a38d
 		this.indexes = new Set([
 			this.overlappingIntervalsIndex,
 			this.idIntervalIndex,
@@ -264,11 +254,7 @@
 		intervalType: IntervalType,
 		op?: ISequencedDocumentMessage,
 	): SequenceInterval {
-<<<<<<< HEAD
 		return createSequenceInterval(
-=======
-		return sequenceIntervalHelpers.create(
->>>>>>> a0d5a38d
 			this.label,
 			start,
 			end,
@@ -1149,17 +1135,11 @@
 	}
 
 	constructor(
-<<<<<<< HEAD
-		private readonly requiresClient: boolean,
-		private readonly emitter: IValueOpEmitter,
-		serializedIntervals: ISerializedInterval[] | ISerializedIntervalCollectionV2,
-=======
 		private readonly submitDelta: (
 			op: IIntervalCollectionTypeOperationValue,
 			md: IMapMessageLocalMetadata,
 		) => void,
 		serializedIntervals: ISerializedIntervalCollectionV1 | ISerializedIntervalCollectionV2,
->>>>>>> a0d5a38d
 		private readonly options: Partial<SequenceOptions> = {},
 	) {
 		super();
@@ -1317,11 +1297,7 @@
 					typeof endPos === "number" && endSide !== undefined
 						? { pos: endPos, side: endSide }
 						: endPos;
-<<<<<<< HEAD
 				const interval = createSequenceInterval(
-=======
-				const interval = sequenceIntervalHelpers.create(
->>>>>>> a0d5a38d
 					label,
 					start,
 					end,
