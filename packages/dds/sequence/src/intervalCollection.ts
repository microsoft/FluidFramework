--- conflicted
+++ resolved
@@ -885,41 +885,21 @@
 
 	/**
 	 * @returns a forward iterator over all intervals in this collection with start point equal to `startPosition`.
-<<<<<<< HEAD
-	 *
-	 * @deprecated The sequence order of collection order will not be supported
-=======
->>>>>>> 639a54be
 	 */
 	CreateForwardIteratorWithStartPosition(startPosition: number): Iterator<TInterval>;
 
 	/**
 	 * @returns a backward iterator over all intervals in this collection with start point equal to `startPosition`.
-<<<<<<< HEAD
-	 *
-	 * @deprecated The sequence order of collection order will not be supported
-=======
->>>>>>> 639a54be
 	 */
 	CreateBackwardIteratorWithStartPosition(startPosition: number): Iterator<TInterval>;
 
 	/**
 	 * @returns a forward iterator over all intervals in this collection with end point equal to `endPosition`.
-<<<<<<< HEAD
-	 *
-	 * @deprecated The sequence order of collection order will not be supported
-=======
->>>>>>> 639a54be
 	 */
 	CreateForwardIteratorWithEndPosition(endPosition: number): Iterator<TInterval>;
 
 	/**
 	 * @returns a backward iterator over all intervals in this collection with end point equal to `endPosition`.
-<<<<<<< HEAD
-	 *
-	 * @deprecated The sequence order of collection order will not be supported
-=======
->>>>>>> 639a54be
 	 */
 	CreateBackwardIteratorWithEndPosition(endPosition: number): Iterator<TInterval>;
 
@@ -930,12 +910,6 @@
 	 * @param iteratesForward - whether or not iteration should be in the forward direction
 	 * @param start - If provided, only match intervals whose start point is equal to `start`.
 	 * @param end - If provided, only match intervals whose end point is equal to `end`.
-<<<<<<< HEAD
-	 *
-	 * @deprecated This API will be deprecated as its functionality will be moved to the `OverlappingIntervalsIndex`.
-	 * We would like the user to attach the index to the collection on their own.
-=======
->>>>>>> 639a54be
 	 */
 	gatherIterationResults(
 		results: TInterval[],
@@ -947,12 +921,6 @@
 	/**
 	 * @returns an array of all intervals in this collection that overlap with the interval
 	 * `[startPosition, endPosition]`.
-<<<<<<< HEAD
-	 *
-	 * @deprecated This API will be deprecated as its functionality will be moved to the `OverlappingIntervalsIndex`.
-	 * We would like the user to attach the index to the collection on their own.
-=======
->>>>>>> 639a54be
 	 */
 	findOverlappingIntervals(startPosition: number, endPosition: number): TInterval[];
 
@@ -961,21 +929,8 @@
 	 */
 	map(fn: (interval: TInterval) => void): void;
 
-<<<<<<< HEAD
-	/**
-	 * @deprecated This API will be deprecated as its functionality will be moved to the `EndpointIndex`.
-	 * We would like the user to attach the index to the collection on their own.
-	 */
 	previousInterval(pos: number): TInterval | undefined;
 
-	/**
-	 * @deprecated This API will be deprecated as its functionality will be moved to the `EndpointIndex`.
-	 * We would like the user to attach the index to the collection on their own.
-	 */
-=======
-	previousInterval(pos: number): TInterval | undefined;
-
->>>>>>> 639a54be
 	nextInterval(pos: number): TInterval | undefined;
 }
 
@@ -1949,11 +1904,6 @@
 
 	/**
 	 * {@inheritdoc IIntervalCollection.CreateForwardIteratorWithStartPosition}
-<<<<<<< HEAD
-	 *
-	 * @deprecated The sequence order of collection order will not be supported
-=======
->>>>>>> 639a54be
 	 */
 	public CreateForwardIteratorWithStartPosition(
 		startPosition: number,
@@ -1964,11 +1914,6 @@
 
 	/**
 	 * {@inheritdoc IIntervalCollection.CreateBackwardIteratorWithStartPosition}
-<<<<<<< HEAD
-	 *
-	 * @deprecated The sequence order of collection order will not be supported
-=======
->>>>>>> 639a54be
 	 */
 	public CreateBackwardIteratorWithStartPosition(
 		startPosition: number,
@@ -1979,11 +1924,6 @@
 
 	/**
 	 * {@inheritdoc IIntervalCollection.CreateForwardIteratorWithEndPosition}
-<<<<<<< HEAD
-	 *
-	 * @deprecated The sequence order of collection order will not be supported
-=======
->>>>>>> 639a54be
 	 */
 	public CreateForwardIteratorWithEndPosition(
 		endPosition: number,
@@ -1999,11 +1939,6 @@
 
 	/**
 	 * {@inheritdoc IIntervalCollection.CreateBackwardIteratorWithEndPosition}
-<<<<<<< HEAD
-	 *
-	 * @deprecated The sequence order of collection order will not be supported
-=======
->>>>>>> 639a54be
 	 */
 	public CreateBackwardIteratorWithEndPosition(
 		endPosition: number,
@@ -2019,11 +1954,6 @@
 
 	/**
 	 * {@inheritdoc IIntervalCollection.gatherIterationResults}
-<<<<<<< HEAD
-	 * @deprecated This API will be deprecated as its functionality will be moved to the `OverlappingIntervalsIndex`.
-	 * We would like the user to attach the index to the collection on their own.
-=======
->>>>>>> 639a54be
 	 */
 	public gatherIterationResults(
 		results: TInterval[],
@@ -2045,11 +1975,6 @@
 
 	/**
 	 * {@inheritdoc IIntervalCollection.findOverlappingIntervals}
-<<<<<<< HEAD
-	 * @deprecated This API will be deprecated as its functionality will be moved to the `OverlappingIntervalsIndex`.
-	 * We would like the user to attach the index to the collection on their own.
-=======
->>>>>>> 639a54be
 	 */
 	public findOverlappingIntervals(startPosition: number, endPosition: number): TInterval[] {
 		if (!this.localCollection) {
@@ -2077,12 +2002,6 @@
 
 	/**
 	 * {@inheritdoc IIntervalCollection.previousInterval}
-<<<<<<< HEAD
-	 *
-	 * @deprecated This API will be deprecated as its functionality will be moved to the `EndpointIndex`.
-	 * We would like the user to attach the index to the collection on their own.
-=======
->>>>>>> 639a54be
 	 */
 	public previousInterval(pos: number): TInterval | undefined {
 		if (!this.localCollection) {
@@ -2094,12 +2013,6 @@
 
 	/**
 	 * {@inheritdoc IIntervalCollection.nextInterval}
-<<<<<<< HEAD
-	 *
-	 * @deprecated This API will be deprecated as its functionality will be moved to the `EndpointIndex`.
-	 * We would like the user to attach the index to the collection on their own.
-=======
->>>>>>> 639a54be
 	 */
 	public nextInterval(pos: number): TInterval | undefined {
 		if (!this.localCollection) {
