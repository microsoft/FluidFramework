--- conflicted
+++ resolved
@@ -1295,35 +1295,29 @@
         const newStart = this.getSlideToSegment(interval.start);
         const newEnd = this.getSlideToSegment(interval.end);
 
-<<<<<<< HEAD
-        if (newStart || newEnd) {
+        const id = interval.properties[reservedIntervalIdKey];
+        const hasPendingStartChange = this.hasPendingChangeStart(id);
+        const hasPendingEndChange = this.hasPendingChangeEnd(id);
+
+        if (!hasPendingStartChange) {
+            this.setSlideOnRemove(interval.start);
+        }
+
+        if (!hasPendingEndChange) {
+            this.setSlideOnRemove(interval.end);
+        }
+
+        const needsStartUpdate = newStart !== undefined && !hasPendingStartChange;
+        const needsEndUpdate = newEnd !== undefined && !hasPendingEndChange;
+
+        if (needsStartUpdate || needsEndUpdate) {
             // In this case, where we change the start or end of an interval,
             // it is necessary to remove and re-add the interval listeners.
             // This ensures that the correct listeners are added to the ReferencePosition.
             this.localCollection.removeExistingInterval(interval);
             this.localCollection.removeIntervalListeners(interval);
 
-            if (newStart) {
-=======
-        const id = interval.properties[reservedIntervalIdKey];
-        const hasPendingStartChange = this.hasPendingChangeStart(id);
-        const hasPendingEndChange = this.hasPendingChangeEnd(id);
-
-        if (!hasPendingStartChange) {
-            this.setSlideOnRemove(interval.start);
-        }
-
-        if (!hasPendingEndChange) {
-            this.setSlideOnRemove(interval.end);
-        }
-
-        const needsStartUpdate = newStart !== undefined && !hasPendingStartChange;
-        const needsEndUpdate = newEnd !== undefined && !hasPendingEndChange;
-
-        if (needsStartUpdate || needsEndUpdate) {
-            this.localCollection.removeExistingInterval(interval);
             if (needsStartUpdate) {
->>>>>>> 0fea2dfe
                 const props = interval.start.properties;
                 this.client.removeLocalReferencePosition(interval.start);
                 interval.start = createPositionReferenceFromSegoff(this.client, newStart, interval.start.refType, op);
