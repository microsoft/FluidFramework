/*!
 * Copyright (c) Microsoft Corporation and contributors. All rights reserved.
 * Licensed under the MIT License.
 */

/* eslint-disable no-bitwise */

import { TypedEventEmitter } from "@fluid-internal/client-utils";
import { IEvent } from "@fluidframework/core-interfaces";
import { assert, unreachableCase } from "@fluidframework/core-utils/internal";
import { ISequencedDocumentMessage } from "@fluidframework/driver-definitions/internal";
import {
	Client,
	DetachedReferencePosition,
	ISegment,
	LocalReferencePosition,
	PropertySet,
	ReferenceType,
	SlidingPreference,
	getSlideToSegoff,
	refTypeIncludesFlag,
	reservedRangeLabelsKey,
	Side,
	SequencePlace,
	endpointPosAndSide,
	type ISegmentInternal,
	createLocalReconnectingPerspective,
} from "@fluidframework/merge-tree/internal";
import { LoggingError, UsageError } from "@fluidframework/telemetry-utils/internal";
import { v4 as uuid } from "uuid";

import {
	IMapMessageLocalMetadata,
	SequenceOptions,
	type IIntervalCollectionTypeOperationValue,
} from "./intervalCollectionMapInterfaces.js";
import {
	createIdIntervalIndex,
	EndpointIndex,
	OverlappingIntervalsIndex,
	type IEndpointIndex,
	type IIdIntervalIndex,
	// eslint-disable-next-line import/no-deprecated
	type IntervalIndex,
	type ISequenceOverlappingIntervalsIndex,
	type SequenceIntervalIndex,
} from "./intervalIndex/index.js";
import {
	CompressedSerializedInterval,
	ISerializedInterval,
	IntervalStickiness,
	IntervalType,
	SequenceInterval,
	SequenceIntervalClass,
	SerializedIntervalDelta,
	createPositionReferenceFromSegoff,
	createSequenceInterval,
	endReferenceSlidingPreference,
	getSerializedProperties,
	startReferenceSlidingPreference,
	type ISerializableInterval,
} from "./intervals/index.js";

export type ISerializedIntervalCollectionV1 = ISerializedInterval[];

export interface ISerializedIntervalCollectionV2 {
	label: string;
	version: 2;
	intervals: CompressedSerializedInterval[];
}

export function sidesFromStickiness(stickiness: IntervalStickiness) {
	const startSide = (stickiness & IntervalStickiness.START) !== 0 ? Side.After : Side.Before;
	const endSide = (stickiness & IntervalStickiness.END) !== 0 ? Side.Before : Side.After;

	return { startSide, endSide };
}

/**
 * Decompress an interval after loading a summary from JSON. The exact format
 * of this compression is unspecified and subject to change
 */
function decompressInterval(
	interval: CompressedSerializedInterval,
	label?: string,
): ISerializedInterval {
	const stickiness = interval[5] ?? IntervalStickiness.END;
	const { startSide, endSide } = sidesFromStickiness(stickiness);
	return {
		start: interval[0],
		end: interval[1],
		sequenceNumber: interval[2],
		intervalType: interval[3],
		properties: { ...interval[4], [reservedRangeLabelsKey]: [label] },
		stickiness,
		startSide,
		endSide,
	};
}

/**
 * Compress an interval prior to serialization as JSON. The exact format of this
 * compression is unspecified and subject to change
 */
function compressInterval(interval: ISerializedInterval): CompressedSerializedInterval {
	const { start, end, sequenceNumber, intervalType, properties } = interval;

	let base: CompressedSerializedInterval = [
		start,
		end,
		sequenceNumber,
		intervalType,
		// remove the `referenceRangeLabels` property as it is already stored
		// in the `label` field of the summary
		{ ...properties, [reservedRangeLabelsKey]: undefined },
	];

	if (interval.stickiness !== undefined && interval.stickiness !== IntervalStickiness.END) {
		// reassignment to make it easier for typescript to reason about types
		base = [...base, interval.stickiness];
	}

	return base;
}

export function toSequencePlace(
	pos: number | "start" | "end",
	side: Side | undefined,
): SequencePlace {
	return typeof pos === "number" && side !== undefined ? { pos, side } : pos;
}

export function toOptionalSequencePlace(
	pos: number | "start" | "end" | undefined,
	side: Side | undefined,
): SequencePlace | undefined {
	return typeof pos === "number" && side !== undefined ? { pos, side } : pos;
}

export function computeStickinessFromSide(
	startPos: number | "start" | "end" | undefined = -1,
	startSide: Side = Side.Before,
	endPos: number | "start" | "end" | undefined = -1,
	endSide: Side = Side.Before,
): IntervalStickiness {
	let stickiness: IntervalStickiness = IntervalStickiness.NONE;

	if (startSide === Side.After || startPos === "start") {
		stickiness |= IntervalStickiness.START;
	}

	if (endSide === Side.Before || endPos === "end") {
		stickiness |= IntervalStickiness.END;
	}

	return stickiness as IntervalStickiness;
}

export class LocalIntervalCollection {
	public readonly overlappingIntervalsIndex: ISequenceOverlappingIntervalsIndex;
	public readonly idIntervalIndex: IIdIntervalIndex;
	public readonly endIntervalIndex: IEndpointIndex;
	private readonly indexes: Set<SequenceIntervalIndex>;

	constructor(
		private readonly client: Client,
		private readonly label: string,
		private readonly options: Partial<SequenceOptions>,
		/** Callback invoked each time one of the endpoints of an interval slides. */
		private readonly onPositionChange?: (
			interval: SequenceIntervalClass,
			previousInterval: SequenceIntervalClass,
		) => void,
	) {
		this.overlappingIntervalsIndex = new OverlappingIntervalsIndex(client);
		this.idIntervalIndex = createIdIntervalIndex();
		this.endIntervalIndex = new EndpointIndex(client);
		this.indexes = new Set([
			this.overlappingIntervalsIndex,
			this.idIntervalIndex,
			this.endIntervalIndex,
		]);
	}

	/**
	 * Validates that a serialized interval has the ID property. Creates an ID
	 * if one does not already exist
	 *
	 * @param serializedInterval - The interval to be checked
	 * @returns The interval's existing or newly created id
	 */

	private removeIntervalFromIndexes(interval: SequenceIntervalClass) {
		for (const index of this.indexes) {
			index.remove(interval);
		}
	}

	public appendIndex(index: SequenceIntervalIndex) {
		this.indexes.add(index);
	}

	public removeIndex(index: SequenceIntervalIndex): boolean {
		return this.indexes.delete(index);
	}

	public removeExistingInterval(interval: SequenceIntervalClass) {
		this.removeIntervalFromIndexes(interval);
		this.removeIntervalListeners(interval);
	}

	public addInterval(
		id: string,
		start: SequencePlace,
		end: SequencePlace,
		props?: PropertySet,
		op?: ISequencedDocumentMessage,
	) {
		// This check is intended to prevent scenarios where a random interval is created and then
		// inserted into a collection. The aim is to ensure that the collection is created first
		// then the user can create/add intervals based on the collection
		if (
			props?.[reservedRangeLabelsKey] !== undefined &&
			props[reservedRangeLabelsKey][0] !== this.label
		) {
			throw new LoggingError(
				"Adding an interval that belongs to another interval collection is not permitted",
			);
		}
		const interval: SequenceIntervalClass = createSequenceInterval(
			this.label,
			id,
			start,
			end,
			this.client,
			IntervalType.SlideOnRemove,
			op,
			undefined,
			this.options.mergeTreeReferencesCanSlideToEndpoint,
			props,
		);

		this.add(interval);
		return interval;
	}

	private linkEndpointsToInterval(interval: SequenceIntervalClass): void {
		interval.start.addProperties({ interval });
		interval.end.addProperties({ interval });
	}

	private addIntervalToIndexes(interval: SequenceIntervalClass) {
		for (const index of this.indexes) {
			index.add(interval);
		}
	}

	public add(interval: SequenceIntervalClass): void {
		this.linkEndpointsToInterval(interval);
		this.addIntervalToIndexes(interval);
		this.addIntervalListeners(interval);
	}

	public changeInterval(
		interval: SequenceIntervalClass,
		start: SequencePlace | undefined,
		end: SequencePlace | undefined,
		op?: ISequencedDocumentMessage,
		localSeq?: number,
	) {
		const newInterval = interval.modify(
			this.label,
			start,
			end,
			op,
			localSeq,
			this.options.mergeTreeReferencesCanSlideToEndpoint,
		);
		if (newInterval) {
			this.removeExistingInterval(interval);
			this.add(newInterval);
		}
		return newInterval;
	}

	public serialize(
		version: "1" | "2",
	): ISerializedIntervalCollectionV1 | ISerializedIntervalCollectionV2 {
		if (version === "1") {
			return Array.from(this.idIntervalIndex, (interval) => interval.serialize());
		}
		return {
			label: this.label,
			intervals: Array.from(this.idIntervalIndex, (interval) =>
				compressInterval(interval.serialize()),
			),
			version: 2,
		};
	}

	private addIntervalListeners(interval: SequenceIntervalClass) {
		const cloneRef = (ref: LocalReferencePosition) => {
			const segment = ref.getSegment();
			if (segment === undefined) {
				// Cloning is unnecessary: refs which have slid off the string entirely
				// never get slid back on. Creation code for refs doesn't accept undefined segment
				// either, so this must be special-cased.
				return ref;
			}

			return this.client.createLocalReferencePosition(
				segment,
				ref.getOffset(),
				ReferenceType.Transient,
				ref.properties,
				ref.slidingPreference,
				ref.canSlideToEndpoint,
			);
		};
		let previousInterval: SequenceIntervalClass | undefined;
		let pendingChanges = 0;
		interval.addPositionChangeListeners(
			() => {
				pendingChanges++;
				// Note: both start and end can change and invoke beforeSlide on each endpoint before afterSlide.
				if (!previousInterval) {
					previousInterval = interval.clone();
					previousInterval.start = cloneRef(previousInterval.start);
					previousInterval.end = cloneRef(previousInterval.end);
					this.removeIntervalFromIndexes(interval);
				}
			},
			() => {
				assert(
					previousInterval !== undefined,
					0x3fa /* Invalid interleaving of before/after slide */,
				);
				pendingChanges--;
				if (pendingChanges === 0) {
					this.addIntervalToIndexes(interval);
					this.onPositionChange?.(interval, previousInterval);
					previousInterval = undefined;
				}
			},
		);
	}

	private removeIntervalListeners(interval: SequenceIntervalClass) {
		interval.removePositionChangeListeners();
	}
}

/**
 * @legacy
 * @alpha
 */
export type DeserializeCallback = (properties: PropertySet) => void;

class IntervalCollectionIterator implements Iterator<SequenceIntervalClass> {
	private readonly results: SequenceIntervalClass[];
	private index: number;

	constructor(
		collection: IntervalCollection,
		iteratesForward: boolean = true,
		start?: number,
		end?: number,
	) {
		this.results = [];
		this.index = 0;

		collection.gatherIterationResults(this.results, iteratesForward, start, end);
	}

	public next(): IteratorResult<SequenceIntervalClass> {
		if (this.index < this.results.length) {
			return {
				value: this.results[this.index++],
				done: false,
			};
		}

		return {
			value: undefined,
			done: true,
		};
	}
}

/**
 * Change events emitted by `IntervalCollection`s
 * @legacy
 * @alpha
 * @remarks The generic version of this interface is no longer used and will be removed. Use {@link ISequenceIntervalCollectionEvents} instead.
 */
export interface IIntervalCollectionEvent<TInterval extends ISerializableInterval>
	extends IEvent {
	/**
	 * This event is invoked whenever the endpoints of an interval may have changed.
	 * This can happen on:
	 * - local endpoint modification
	 * - ack of a remote endpoint modification
	 * - position change due to segment sliding (slides due to mergeTree segment deletion will always appear local)
	 * The `interval` argument reflects the new values.
	 * `previousInterval` contains transient `ReferencePosition`s at the same location as the interval's original
	 * endpoints. These references should be used for position information only.
	 * `local` reflects whether the change originated locally.
	 * `op` is defined if and only if the server has acked this change.
	 * `slide` is true if the change is due to sliding on removal of position
	 */
	(
		event: "changeInterval",
		listener: (
			interval: TInterval,
			previousInterval: TInterval,
			local: boolean,
			op: ISequencedDocumentMessage | undefined,
			slide: boolean,
		) => void,
	): void;
	/**
	 * This event is invoked whenever an interval is added or removed from the collection.
	 * `local` reflects whether the change originated locally.
	 * `op` is defined if and only if the server has acked this change.
	 */
	(
		event: "addInterval" | "deleteInterval",
		listener: (
			interval: TInterval,
			local: boolean,
			op: ISequencedDocumentMessage | undefined,
		) => void,
	): void;
	/**
	 * This event is invoked whenever an interval's properties have changed.
	 * `interval` reflects the state of the updated properties.
	 * `propertyDeltas` is a map-like whose keys contain all values that were changed, and whose
	 * values contain all previous values of the property set.
	 * This object can be used directly in a call to `changeProperties` to revert the property change if desired.
	 * `local` reflects whether the change originated locally.
	 * `op` is defined if and only if the server has acked this change.
	 */
	(
		event: "propertyChanged",
		listener: (
			interval: TInterval,
			propertyDeltas: PropertySet,
			local: boolean,
			op: ISequencedDocumentMessage | undefined,
		) => void,
	): void;
	/**
	 * This event is invoked whenever an interval's endpoints or properties (or both) have changed.
	 * `interval` reflects the state of the updated endpoints or properties.
	 * `propertyDeltas` is a map-like whose keys contain all values that were changed, and whose
	 * values contain all previous values of the property set.
	 * This object can be used directly in a call to `changeProperties` to revert the property change if desired.
	 * 'previousInterval' contains transient `ReferencePosition`s at the same location as the interval's original
	 * endpoints. These references should be used for position information only. In the case of a property change
	 * only, this argument should be undefined.
	 * `local` reflects whether the change originated locally.
	 * `slide` is true if the change is due to sliding on removal of position.
	 */
	(
		event: "changed",
		listener: (
			interval: TInterval,
			propertyDeltas: PropertySet,
			previousInterval: TInterval | undefined,
			local: boolean,
			slide: boolean,
		) => void,
	): void;
}

/**
 * Change events emitted by `IntervalCollection`s
 * @legacy
 * @alpha
 */
export interface ISequenceIntervalCollectionEvents extends IEvent {
	/**
	 * This event is invoked whenever the endpoints of an interval may have changed.
	 * This can happen on:
	 * - local endpoint modification
	 * - ack of a remote endpoint modification
	 * - position change due to segment sliding (slides due to mergeTree segment deletion will always appear local)
	 * The `interval` argument reflects the new values.
	 * `previousInterval` contains transient `ReferencePosition`s at the same location as the interval's original
	 * endpoints. These references should be used for position information only.
	 * `local` reflects whether the change originated locally.
	 * `op` is defined if and only if the server has acked this change.
	 * `slide` is true if the change is due to sliding on removal of position
	 */
	(
		event: "changeInterval",
		listener: (
			interval: SequenceInterval,
			previousInterval: SequenceInterval,
			local: boolean,
			op: ISequencedDocumentMessage | undefined,
			slide: boolean,
		) => void,
	): void;
	/**
	 * This event is invoked whenever an interval is added or removed from the collection.
	 * `local` reflects whether the change originated locally.
	 * `op` is defined if and only if the server has acked this change.
	 */
	(
		event: "addInterval" | "deleteInterval",
		listener: (
			interval: SequenceInterval,
			local: boolean,
			op: ISequencedDocumentMessage | undefined,
		) => void,
	): void;
	/**
	 * This event is invoked whenever an interval's properties have changed.
	 * `interval` reflects the state of the updated properties.
	 * `propertyDeltas` is a map-like whose keys contain all values that were changed, and whose
	 * values contain all previous values of the property set.
	 * This object can be used directly in a call to `changeProperties` to revert the property change if desired.
	 * `local` reflects whether the change originated locally.
	 * `op` is defined if and only if the server has acked this change.
	 */
	(
		event: "propertyChanged",
		listener: (
			interval: SequenceInterval,
			propertyDeltas: PropertySet,
			local: boolean,
			op: ISequencedDocumentMessage | undefined,
		) => void,
	): void;
	/**
	 * This event is invoked whenever an interval's endpoints or properties (or both) have changed.
	 * `interval` reflects the state of the updated endpoints or properties.
	 * `propertyDeltas` is a map-like whose keys contain all values that were changed, and whose
	 * values contain all previous values of the property set.
	 * This object can be used directly in a call to `changeProperties` to revert the property change if desired.
	 * 'previousInterval' contains transient `ReferencePosition`s at the same location as the interval's original
	 * endpoints. These references should be used for position information only. In the case of a property change
	 * only, this argument should be undefined.
	 * `local` reflects whether the change originated locally.
	 * `slide` is true if the change is due to sliding on removal of position.
	 */
	(
		event: "changed",
		listener: (
			interval: SequenceInterval,
			propertyDeltas: PropertySet,
			previousInterval: SequenceInterval | undefined,
			local: boolean,
			slide: boolean,
		) => void,
	): void;
}

/**
 * Collection of intervals that supports addition, modification, removal, and efficient spatial querying.
 * Changes to this collection will be incur updates on collaborating clients (i.e. they are not local-only).
 * @legacy
 * @alpha
 * @deprecated The generic version of this interface is no longer used and will be removed. Use {@link ISequenceIntervalCollection} instead.
 */
export interface IIntervalCollection<TInterval extends ISerializableInterval>
	extends TypedEventEmitter<IIntervalCollectionEvent<TInterval>> {
	readonly attached: boolean;
	/**
	 * Attaches an index to this collection.
	 * All intervals which are part of this collection will be added to the index, and the index will automatically
	 * be updated when this collection updates due to local or remote changes.
	 *
	 * @remarks After attaching an index to an interval collection, applications should typically store this
	 * index somewhere in their in-memory data model for future reference and querying.
	 */
	// eslint-disable-next-line import/no-deprecated
	attachIndex(index: IntervalIndex<TInterval>): void;
	/**
	 * Detaches an index from this collection.
	 * All intervals which are part of this collection will be removed from the index, and updates to this collection
	 * due to local or remote changes will no longer incur updates to the index.
	 *
	 * @returns `false` if the target index cannot be found in the indexes, otherwise remove all intervals in the index and return `true`.
	 */
	// eslint-disable-next-line import/no-deprecated
	detachIndex(index: IntervalIndex<TInterval>): boolean;
	/**
	 * @returns the interval in this collection that has the provided `id`.
	 * If no interval in the collection has this `id`, returns `undefined`.
	 */
	getIntervalById(id: string): TInterval | undefined;
	/**
	 * Creates a new interval and add it to the collection.
	 * @param start - interval start position (inclusive)
	 * @param end - interval end position (exclusive)
	 * @param props - properties of the interval
	 * @returns - the created interval
	 * @remarks See documentation on {@link SequenceInterval} for comments on
	 * interval endpoint semantics: there are subtleties with how the current
	 * half-open behavior is represented.
	 *
	 * Note that intervals may behave unexpectedly if the entire contents
	 * of the string are deleted. In this case, it is possible for one endpoint
	 * of the interval to become detached, while the other remains on the string.
	 *
	 * By adjusting the `side` and `pos` values of the `start` and `end` parameters,
	 * it is possible to control whether the interval expands to include content
	 * inserted at its start or end.
	 *
	 *	See {@link @fluidframework/merge-tree#SequencePlace} for more details on the model.
	 *
	 *	@example
	 *
	 *	Given the string "ABCD":
	 *
	 *```typescript
	 *	// Refers to "BC". If any content is inserted before B or after C, this
	 *	// interval will include that content
	 *	//
	 *	// Picture:
	 *	// \{start\} - A[- B - C -]D - \{end\}
	 *	// \{start\} - A - B - C - D - \{end\}
	 *	collection.add(\{ pos: 0, side: Side.After \}, \{ pos: 3, side: Side.Before \}, IntervalType.SlideOnRemove);
	 *	// Equivalent to specifying the same positions and Side.Before.
	 *	// Refers to "ABC". Content inserted after C will be included in the
	 *	// interval, but content inserted before A will not.
	 *	// \{start\} -[A - B - C -]D - \{end\}
	 *	// \{start\} - A - B - C - D - \{end\}
	 *	collection.add(0, 3, IntervalType.SlideOnRemove);
	 *```
	 *
	 * In the case of the first example, if text is deleted,
	 *
	 * ```typescript
	 *	// Delete the character "B"
	 *	string.removeRange(1, 2);
	 * ```
	 *
	 * The start point of the interval will slide to the position immediately
	 * before "C", and the same will be true.
	 *
	 * ```
	 * \{start\} - A[- C -]D - \{end\}
	 * ```
	 *
	 * In this case, text inserted immediately before "C" would be included in
	 * the interval.
	 *
	 * ```typescript
	 * string.insertText(1, "EFG");
	 * ```
	 *
	 * With the string now being,
	 *
	 * ```
	 * \{start\} - A[- E - F - G - C -]D - \{end\}
	 * ```
	 *
	 * @privateRemarks TODO: ADO:5205 the above comment regarding behavior in
	 * the case that the entire interval has been deleted should be resolved at
	 * the same time as this ticket
	 */
	add({
		start,
		end,
		props,
	}: {
		start: SequencePlace;
		end: SequencePlace;
		props?: PropertySet;
	}): TInterval;
	/**
	 * Removes an interval from the collection.
	 * @param id - Id of the interval to remove
	 * @returns the removed interval
	 */
	removeIntervalById(id: string): TInterval | undefined;
	/**
	 * Changes the endpoints, properties, or both of an existing interval.
	 * @param id - Id of the Interval to change
	 * @returns the interval that was changed, if it existed in the collection.
	 * Pass the desired new start position, end position, and/or properties in an object. Start and end positions must be changed
	 * simultaneously - they must either both be specified or both undefined. To only change the properties, leave both endpoints
	 * undefined. To only change the endpoints, leave the properties undefined.
	 */
	change(
		id: string,
		{ start, end, props }: { start?: SequencePlace; end?: SequencePlace; props?: PropertySet },
	): TInterval | undefined;

	attachDeserializer(onDeserialize: DeserializeCallback): void;
	/**
	 * @returns an iterator over all intervals in this collection.
	 */
	[Symbol.iterator](): Iterator<TInterval>;

	/**
	 * @returns a forward iterator over all intervals in this collection with start point equal to `startPosition`.
	 */
	CreateForwardIteratorWithStartPosition(startPosition: number): Iterator<TInterval>;

	/**
	 * @returns a backward iterator over all intervals in this collection with start point equal to `startPosition`.
	 */
	CreateBackwardIteratorWithStartPosition(startPosition: number): Iterator<TInterval>;

	/**
	 * @returns a forward iterator over all intervals in this collection with end point equal to `endPosition`.
	 */
	CreateForwardIteratorWithEndPosition(endPosition: number): Iterator<TInterval>;

	/**
	 * @returns a backward iterator over all intervals in this collection with end point equal to `endPosition`.
	 */
	CreateBackwardIteratorWithEndPosition(endPosition: number): Iterator<TInterval>;

	/**
	 * Gathers iteration results that optionally match a start/end criteria into the provided array.
	 * @param results - Array to gather the results into. In lieu of a return value, this array will be populated with
	 * intervals matching the query upon edit.
	 * @param iteratesForward - whether or not iteration should be in the forward direction
	 * @param start - If provided, only match intervals whose start point is equal to `start`.
	 * @param end - If provided, only match intervals whose end point is equal to `end`.
	 */
	gatherIterationResults(
		results: TInterval[],
		iteratesForward: boolean,
		start?: number,
		end?: number,
	): void;

	/**
	 * @deprecated - Users must manually attach the corresponding interval index to utilize this functionality, for instance:
	 *
	 * ```typescript
	 * const overlappingIntervalsIndex = createOverlappingIntervalsIndex(sharedString);
	 * collection.attachIndex(overlappingIntervalsIndex)
	 * const result = overlappingIntervalsIndex.findOverlappingIntervals(start, end);
	 * ```
	 *
	 * @returns an array of all intervals in this collection that overlap with the interval
	 * `[startPosition, endPosition]`.
	 */
	findOverlappingIntervals(startPosition: number, endPosition: number): TInterval[];

	/**
	 * Applies a function to each interval in this collection.
	 */
	map(fn: (interval: TInterval) => void): void;

	/**
	 * @deprecated - due to the forthcoming change where the endpointIndex will no longer be
	 * automatically added to the collection. Users are advised to independently attach the
	 * index to the collection and utilize the API accordingly, for instance:
	 * ```typescript
	 * const endpointIndex = createEndpointIndex(sharedString);
	 * collection.attachIndex(endpointIndex);
	 * const result1 = endpointIndex.previousInterval(pos);
	 * ```
	 * If an index is used repeatedly, applications should generally attach it once and store it in memory.
	 */
	previousInterval(pos: number): TInterval | undefined;

	/**
	 * @deprecated - due to the forthcoming change where the endpointIndex will no longer be
	 * automatically added to the collection. Users are advised to independently attach the
	 * index to the collection and utilize the API accordingly, for instance:
	 * ```typescript
	 * const endpointIndex = createEndpointIndex(sharedString);
	 * collection.attachIndex(endpointIndex);
	 * const result2 = endpointIndex.nextInterval(pos);
	 * ```
	 */
	nextInterval(pos: number): TInterval | undefined;
}

/**
 * Collection of intervals that supports addition, modification, removal, and efficient spatial querying.
 * Changes to this collection will be incur updates on collaborating clients (i.e. they are not local-only).
 * @legacy
 * @alpha
 */
export interface ISequenceIntervalCollection
	extends TypedEventEmitter<ISequenceIntervalCollectionEvents> {
	readonly attached: boolean;
	/**
	 * Attaches an index to this collection.
	 * All intervals which are part of this collection will be added to the index, and the index will automatically
	 * be updated when this collection updates due to local or remote changes.
	 *
	 * @remarks After attaching an index to an interval collection, applications should typically store this
	 * index somewhere in their in-memory data model for future reference and querying.
	 */
	attachIndex(index: SequenceIntervalIndex): void;
	/**
	 * Detaches an index from this collection.
	 * All intervals which are part of this collection will be removed from the index, and updates to this collection
	 * due to local or remote changes will no longer incur updates to the index.
	 *
	 * @returns `false` if the target index cannot be found in the indexes, otherwise remove all intervals in the index and return `true`.
	 */
	detachIndex(index: SequenceIntervalIndex): boolean;
	/**
	 * @returns the interval in this collection that has the provided `id`.
	 * If no interval in the collection has this `id`, returns `undefined`.
	 */
	getIntervalById(id: string): SequenceInterval | undefined;
	/**
	 * Creates a new interval and add it to the collection.
	 * @param start - interval start position (inclusive)
	 * @param end - interval end position (exclusive)
	 * @param props - properties of the interval
	 * @returns - the created interval
	 * @remarks See documentation on {@link SequenceInterval} for comments on
	 * interval endpoint semantics: there are subtleties with how the current
	 * half-open behavior is represented.
	 *
	 * Note that intervals may behave unexpectedly if the entire contents
	 * of the string are deleted. In this case, it is possible for one endpoint
	 * of the interval to become detached, while the other remains on the string.
	 *
	 * By adjusting the `side` and `pos` values of the `start` and `end` parameters,
	 * it is possible to control whether the interval expands to include content
	 * inserted at its start or end.
	 *
	 *	See {@link @fluidframework/merge-tree#SequencePlace} for more details on the model.
	 *
	 *	@example
	 *
	 *	Given the string "ABCD":
	 *
	 *```typescript
	 *	// Refers to "BC". If any content is inserted before B or after C, this
	 *	// interval will include that content
	 *	//
	 *	// Picture:
	 *	// \{start\} - A[- B - C -]D - \{end\}
	 *	// \{start\} - A - B - C - D - \{end\}
	 *	collection.add(\{ pos: 0, side: Side.After \}, \{ pos: 3, side: Side.Before \}, IntervalType.SlideOnRemove);
	 *	// Equivalent to specifying the same positions and Side.Before.
	 *	// Refers to "ABC". Content inserted after C will be included in the
	 *	// interval, but content inserted before A will not.
	 *	// \{start\} -[A - B - C -]D - \{end\}
	 *	// \{start\} - A - B - C - D - \{end\}
	 *	collection.add(0, 3, IntervalType.SlideOnRemove);
	 *```
	 *
	 * In the case of the first example, if text is deleted,
	 *
	 * ```typescript
	 *	// Delete the character "B"
	 *	string.removeRange(1, 2);
	 * ```
	 *
	 * The start point of the interval will slide to the position immediately
	 * before "C", and the same will be true.
	 *
	 * ```
	 * \{start\} - A[- C -]D - \{end\}
	 * ```
	 *
	 * In this case, text inserted immediately before "C" would be included in
	 * the interval.
	 *
	 * ```typescript
	 * string.insertText(1, "EFG");
	 * ```
	 *
	 * With the string now being,
	 *
	 * ```
	 * \{start\} - A[- E - F - G - C -]D - \{end\}
	 * ```
	 *
	 * @privateRemarks TODO: ADO:5205 the above comment regarding behavior in
	 * the case that the entire interval has been deleted should be resolved at
	 * the same time as this ticket
	 */
	add({
		start,
		end,
		props,
	}: {
		start: SequencePlace;
		end: SequencePlace;
		props?: PropertySet;
	}): SequenceInterval;
	/**
	 * Removes an interval from the collection.
	 * @param id - Id of the interval to remove
	 * @returns the removed interval
	 */
	removeIntervalById(id: string): SequenceInterval | undefined;
	/**
	 * Changes the endpoints, properties, or both of an existing interval.
	 * @param id - Id of the Interval to change
	 * @returns the interval that was changed, if it existed in the collection.
	 * Pass the desired new start position, end position, and/or properties in an object. Start and end positions must be changed
	 * simultaneously - they must either both be specified or both undefined. To only change the properties, leave both endpoints
	 * undefined. To only change the endpoints, leave the properties undefined.
	 */
	change(
		id: string,
		{ start, end, props }: { start?: SequencePlace; end?: SequencePlace; props?: PropertySet },
	): SequenceInterval | undefined;

	attachDeserializer(onDeserialize: DeserializeCallback): void;
	/**
	 * @returns an iterator over all intervals in this collection.
	 */
	[Symbol.iterator](): Iterator<SequenceInterval>;

	/**
	 * @returns a forward iterator over all intervals in this collection with start point equal to `startPosition`.
	 */
	CreateForwardIteratorWithStartPosition(startPosition: number): Iterator<SequenceInterval>;

	/**
	 * @returns a backward iterator over all intervals in this collection with start point equal to `startPosition`.
	 */
	CreateBackwardIteratorWithStartPosition(startPosition: number): Iterator<SequenceInterval>;

	/**
	 * @returns a forward iterator over all intervals in this collection with end point equal to `endPosition`.
	 */
	CreateForwardIteratorWithEndPosition(endPosition: number): Iterator<SequenceInterval>;

	/**
	 * @returns a backward iterator over all intervals in this collection with end point equal to `endPosition`.
	 */
	CreateBackwardIteratorWithEndPosition(endPosition: number): Iterator<SequenceInterval>;

	/**
	 * Gathers iteration results that optionally match a start/end criteria into the provided array.
	 * @param results - Array to gather the results into. In lieu of a return value, this array will be populated with
	 * intervals matching the query upon edit.
	 * @param iteratesForward - whether or not iteration should be in the forward direction
	 * @param start - If provided, only match intervals whose start point is equal to `start`.
	 * @param end - If provided, only match intervals whose end point is equal to `end`.
	 */
	gatherIterationResults(
		results: SequenceInterval[],
		iteratesForward: boolean,
		start?: number,
		end?: number,
	): void;

	/**
	 * @deprecated - Users must manually attach the corresponding interval index to utilize this functionality, for instance:
	 *
	 * ```typescript
	 * const overlappingIntervalsIndex = createOverlappingIntervalsIndex(sharedString);
	 * collection.attachIndex(overlappingIntervalsIndex)
	 * const result = overlappingIntervalsIndex.findOverlappingIntervals(start, end);
	 * ```
	 *
	 * @returns an array of all intervals in this collection that overlap with the interval
	 * `[startPosition, endPosition]`.
	 */
	findOverlappingIntervals(startPosition: number, endPosition: number): SequenceInterval[];

	/**
	 * Applies a function to each interval in this collection.
	 */
	map(fn: (interval: SequenceInterval) => void): void;

	/**
	 * @deprecated - due to the forthcoming change where the endpointIndex will no longer be
	 * automatically added to the collection. Users are advised to independently attach the
	 * index to the collection and utilize the API accordingly, for instance:
	 * ```typescript
	 * const endpointIndex = createEndpointIndex(sharedString);
	 * collection.attachIndex(endpointIndex);
	 * const result1 = endpointIndex.previousInterval(pos);
	 * ```
	 * If an index is used repeatedly, applications should generally attach it once and store it in memory.
	 */
	previousInterval(pos: number): SequenceInterval | undefined;

	/**
	 * @deprecated - due to the forthcoming change where the endpointIndex will no longer be
	 * automatically added to the collection. Users are advised to independently attach the
	 * index to the collection and utilize the API accordingly, for instance:
	 * ```typescript
	 * const endpointIndex = createEndpointIndex(sharedString);
	 * collection.attachIndex(endpointIndex);
	 * const result2 = endpointIndex.nextInterval(pos);
	 * ```
	 */
	nextInterval(pos: number): SequenceInterval | undefined;
}

/**
 * {@inheritdoc IIntervalCollection}
 */
export class IntervalCollection
	extends TypedEventEmitter<ISequenceIntervalCollectionEvents>
	implements ISequenceIntervalCollection
{
	private savedSerializedIntervals?: ISerializedIntervalCollectionV1;
	private localCollection: LocalIntervalCollection | undefined;
	private onDeserialize: DeserializeCallback | undefined;
	private client: Client | undefined;
	private readonly localSeqToSerializedInterval = new Map<
		number,
		ISerializedInterval | SerializedIntervalDelta
	>();
	private readonly localSeqToRebasedInterval = new Map<
		number,
		ISerializedInterval | SerializedIntervalDelta
	>();
	private readonly pendingChangesStart: Map<string, ISerializedIntervalCollectionV1> = new Map<
		string,
		ISerializedIntervalCollectionV1
	>();
	private readonly pendingChangesEnd: Map<string, ISerializedIntervalCollectionV1> = new Map<
		string,
		ISerializedIntervalCollectionV1
	>();

	public get attached(): boolean {
		return !!this.localCollection;
	}

	constructor(
		private readonly submitDelta: (
			op: IIntervalCollectionTypeOperationValue,
			md: IMapMessageLocalMetadata,
		) => void,
		serializedIntervals: ISerializedIntervalCollectionV1 | ISerializedIntervalCollectionV2,
		private readonly options: Partial<SequenceOptions> = {},
	) {
		super();

		this.savedSerializedIntervals = Array.isArray(serializedIntervals)
			? serializedIntervals
			: serializedIntervals.intervals.map((i) =>
					decompressInterval(i, serializedIntervals.label),
				);
	}

	/**
	 * {@inheritdoc IIntervalCollection.attachIndex}
	 */
	public attachIndex(index: SequenceIntervalIndex): void {
		if (!this.attached) {
			throw new LoggingError("The local interval collection must exist");
		}
		for (const interval of this) {
			index.add(interval);
		}

		this.localCollection?.appendIndex(index);
	}

	/**
	 * {@inheritdoc IIntervalCollection.detachIndex}
	 */
	public detachIndex(index: SequenceIntervalIndex): boolean {
		if (!this.attached) {
			throw new LoggingError("The local interval collection must exist");
		}

		// Avoid removing intervals if the index does not exist
		if (!this.localCollection?.removeIndex(index)) {
			return false;
		}

		for (const interval of this) {
			index.remove(interval);
		}

		return true;
	}

	public process(
		op: IIntervalCollectionTypeOperationValue,
		local: boolean,
		message: ISequencedDocumentMessage,
		localOpMetadata: IMapMessageLocalMetadata,
	) {
		const { opName, value } = op;
		switch (opName) {
			case "add": {
				this.ackAdd(value, local, message, localOpMetadata);
				break;
			}

			case "delete": {
				this.ackDelete(value, local, message);
				break;
			}

			case "change": {
				this.ackChange(value, local, message, localOpMetadata);
				break;
			}
			default:
				unreachableCase(opName);
		}
	}

	public resubmitMessage(
		op: IIntervalCollectionTypeOperationValue,
		localOpMetadata: IMapMessageLocalMetadata,
	): void {
		const { opName, value } = op;
		const { localSeq } = localOpMetadata;
		const rebasedValue =
			opName === "delete" ? value : this.rebaseLocalInterval(opName, value, localSeq);
		if (rebasedValue === undefined) {
			return undefined;
		}

		this.submitDelta({ opName, value: rebasedValue as any }, localOpMetadata);
	}

	public applyStashedOp(op: IIntervalCollectionTypeOperationValue): void {
		const { opName, value } = op;
		const { id, properties } = getSerializedProperties(value);
		switch (opName) {
			case "add": {
				this.add({
					id,
					// Todo: we should improve typing so we know add ops always have start and end
					start: toSequencePlace(value.start, value.startSide),
					end: toSequencePlace(value.end, value.endSide),
					props: properties,
				});
				break;
			}
			case "change": {
				this.change(id, {
					start: toOptionalSequencePlace(value.start, value.startSide),
					end: toOptionalSequencePlace(value.end, value.endSide),
					props: properties,
				});
				break;
			}
			case "delete": {
				this.removeIntervalById(id);
				break;
			}
			default:
				throw new Error("unknown ops should not be stashed");
		}
	}

	private rebasePositionWithSegmentSlide(
		pos: number | "start" | "end",
		seqNumberFrom: number,
		localSeq: number,
	): number | "start" | "end" | undefined {
		if (!this.client) {
			throw new LoggingError("mergeTree client must exist");
		}

		if (pos === "start" || pos === "end") {
			return pos;
		}

		const { clientId } = this.client.getCollabWindow();
		const { segment, offset } = this.client.getContainingSegment(
			pos,
			{
				referenceSequenceNumber: seqNumberFrom,
				clientId: this.client.getLongClientId(clientId),
			},
			localSeq,
		);

		// if segment is undefined, it slid off the string
		assert(segment !== undefined, 0x54e /* No segment found */);

		const segoff =
			getSlideToSegoff(
				{ segment, offset },
				undefined,
				createLocalReconnectingPerspective(this.client.getCurrentSeq(), clientId, localSeq),
				this.options.mergeTreeReferencesCanSlideToEndpoint,
			) ?? segment;

		// case happens when rebasing op, but concurrently entire string has been deleted
		if (segoff.segment === undefined || segoff.offset === undefined) {
			return DetachedReferencePosition;
		}

		assert(
			offset !== undefined && 0 <= offset && offset < segment.cachedLength,
			0x54f /* Invalid offset */,
		);
		return this.client.findReconnectionPosition(segoff.segment, localSeq) + segoff.offset;
	}

	private computeRebasedPositions(
		localSeq: number,
	): ISerializedInterval | SerializedIntervalDelta {
		assert(
			this.client !== undefined,
			0x550 /* Client should be defined when computing rebased position */,
		);
		const original = this.localSeqToSerializedInterval.get(localSeq);
		assert(
			original !== undefined,
			0x551 /* Failed to store pending serialized interval info for this localSeq. */,
		);
		const rebased = { ...original };
		const { start, end, sequenceNumber } = original;
		if (start !== undefined) {
			rebased.start = this.rebasePositionWithSegmentSlide(start, sequenceNumber, localSeq);
		}
		if (end !== undefined) {
			rebased.end = this.rebasePositionWithSegmentSlide(end, sequenceNumber, localSeq);
		}
		return rebased;
	}

	public attachGraph(client: Client, label: string) {
		if (this.attached) {
			throw new LoggingError("Only supports one Sequence attach");
		}

		if (client === undefined) {
			throw new LoggingError("Client required for this collection");
		}

		// Instantiate the local interval collection based on the saved intervals
		this.client = client;
		if (client) {
			client.on("normalize", () => {
				for (const localSeq of this.localSeqToSerializedInterval.keys()) {
					this.localSeqToRebasedInterval.set(localSeq, this.computeRebasedPositions(localSeq));
				}
			});
		}

		this.localCollection = new LocalIntervalCollection(
			client,
			label,
			this.options,
			(interval, previousInterval) => this.emitChange(interval, previousInterval, true, true),
		);
		if (this.savedSerializedIntervals) {
			for (const serializedInterval of this.savedSerializedIntervals) {
				const { id, properties } = getSerializedProperties(serializedInterval);
				const {
					start: startPos,
					end: endPos,
					intervalType,
					startSide,
					endSide,
				} = serializedInterval;
				const start =
					typeof startPos === "number" && startSide !== undefined
						? { pos: startPos, side: startSide }
						: startPos;
				const end =
					typeof endPos === "number" && endSide !== undefined
						? { pos: endPos, side: endSide }
						: endPos;
				const interval = createSequenceInterval(
					label,
					id,
					start,
					end,
					client,
					intervalType,
					undefined,
					true,
					this.options.mergeTreeReferencesCanSlideToEndpoint,
					properties,
				);
				this.localCollection.add(interval);
			}
		}
		this.savedSerializedIntervals = undefined;
	}

	/**
	 * Gets the next local sequence number, modifying this client's collab window in doing so.
	 */
	private getNextLocalSeq(): number {
		if (this.client) {
			return ++this.client.getCollabWindow().localSeq;
		}

		return 0;
	}

	private emitChange(
		interval: SequenceIntervalClass,
		previousInterval: SequenceIntervalClass,
		local: boolean,
		slide: boolean,
		op?: ISequencedDocumentMessage,
	): void {
		// Temporarily make references transient so that positional queries work (non-transient refs
		// on resolve to DetachedPosition on any segments that don't contain them). The original refType
		// is restored as single-endpoint changes re-use previous references.

		const startRefType = previousInterval.start.refType;
		const endRefType = previousInterval.end.refType;
		previousInterval.start.refType = ReferenceType.Transient;
		previousInterval.end.refType = ReferenceType.Transient;
		this.emit("changeInterval", interval, previousInterval, local, op, slide);
		this.emit("changed", interval, undefined, previousInterval ?? undefined, local, slide);
		previousInterval.start.refType = startRefType;
		previousInterval.end.refType = endRefType;
	}

	/**
	 * {@inheritdoc IIntervalCollection.getIntervalById}
	 */
	public getIntervalById(id: string): SequenceIntervalClass | undefined {
		if (!this.localCollection) {
			throw new LoggingError("attach must be called before accessing intervals");
		}
		return this.localCollection.idIntervalIndex.getIntervalById(id);
	}

	private assertStickinessEnabled(start: SequencePlace, end: SequencePlace) {
		if (
			!(typeof start === "number" && typeof end === "number") &&
			!this.options.intervalStickinessEnabled
		) {
			throw new UsageError(
				"attempted to set interval stickiness without enabling `intervalStickinessEnabled` feature flag",
			);
		}
	}

	/**
	 * {@inheritdoc IIntervalCollection.add}
	 */
	public add({
		id,
		start,
		end,
		props,
	}: {
		id?: string;
		start: SequencePlace;
		end: SequencePlace;
		props?: PropertySet;
	}): SequenceIntervalClass {
		if (!this.localCollection) {
			throw new LoggingError("attach must be called prior to adding intervals");
		}

		const { startSide, endSide, startPos, endPos } = endpointPosAndSide(start, end);

		assert(
			startPos !== undefined &&
				endPos !== undefined &&
				startSide !== undefined &&
				endSide !== undefined,
			0x793 /* start and end cannot be undefined because they were not passed in as undefined */,
		);

		this.assertStickinessEnabled(start, end);

		const interval: SequenceIntervalClass = this.localCollection.addInterval(
			id ?? uuid(),
			toSequencePlace(startPos, startSide),
			toSequencePlace(endPos, endSide),
			props,
		);

		if (interval) {
			if (!this.isCollaborating) {
				setSlideOnRemove(interval.start);
				setSlideOnRemove(interval.end);
			}
			const serializedInterval: ISerializedInterval = interval.serialize();
			const localSeq = this.getNextLocalSeq();
			if (this.isCollaborating) {
				this.localSeqToSerializedInterval.set(localSeq, serializedInterval);
			}

			this.submitDelta(
				{
					opName: "add",
					value: serializedInterval,
				},
				{
					localSeq,
				},
			);
		}

		this.emit("addInterval", interval, true, undefined);

		return interval;
	}

	private deleteExistingInterval(
		interval: SequenceIntervalClass,
		local: boolean,
		op?: ISequencedDocumentMessage,
	) {
		if (!this.localCollection) {
			throw new LoggingError("Attach must be called before accessing intervals");
		}
		// The given interval is known to exist in the collection.
		this.localCollection.removeExistingInterval(interval);

		if (interval) {
			// Local ops get submitted to the server. Remote ops have the deserializer run.
			if (local) {
				this.submitDelta(
					{
						opName: "delete",
						value: interval.serialize(),
					},
					{
						localSeq: this.getNextLocalSeq(),
					},
				);
			} else {
				if (this.onDeserialize) {
					this.onDeserialize(interval);
				}
			}
		}

		this.emit("deleteInterval", interval, local, op);
	}

	/**
	 * {@inheritdoc IIntervalCollection.removeIntervalById}
	 */
	public removeIntervalById(id: string): SequenceIntervalClass | undefined {
		if (!this.localCollection) {
			throw new LoggingError("Attach must be called before accessing intervals");
		}
		const interval = this.localCollection.idIntervalIndex.getIntervalById(id);
		if (interval) {
			this.deleteExistingInterval(interval, true, undefined);
		}
		return interval;
	}
	/**
	 * {@inheritdoc IIntervalCollection.change}
	 */
	public change(
		id: string,
		{ start, end, props }: { start?: SequencePlace; end?: SequencePlace; props?: PropertySet },
	): SequenceIntervalClass | undefined {
		if (!this.localCollection) {
			throw new LoggingError("Attach must be called before accessing intervals");
		}

		// Force id to be a string.
		if (typeof id !== "string") {
			throw new UsageError("Change API requires an ID that is a string");
		}

		// Ensure that both start and end are defined or both are undefined.
		if ((start === undefined) !== (end === undefined)) {
			throw new UsageError(
				"Change API requires both start and end to be defined or undefined",
			);
		}

		// prevent the overwriting of an interval label, it should remain unchanged
		// once it has been inserted into the collection.
		if (props?.[reservedRangeLabelsKey] !== undefined) {
			throw new UsageError(
				"The label property should not be modified once inserted to the collection",
			);
		}

		const interval = this.getIntervalById(id);
		if (interval) {
			let deltaProps: PropertySet | undefined;
			let newInterval: SequenceIntervalClass | undefined;
			if (props !== undefined) {
				deltaProps = interval.changeProperties(props);
			}
			const changeEndpoints = start !== undefined && end !== undefined;
			if (changeEndpoints) {
				newInterval = this.localCollection.changeInterval(interval, start, end);
				if (!this.isCollaborating && newInterval !== undefined) {
					setSlideOnRemove(newInterval.start);
					setSlideOnRemove(newInterval.end);
				}
			}
			// Emit a property bag containing the ID and the other (if any) properties changed
			const serializedInterval: SerializedIntervalDelta = (
				newInterval ?? interval
<<<<<<< HEAD
			).serializeDelta(props, start !== undefined, end !== undefined);
=======
			).serializeDelta({
				props,
				includeEndpoints: changeEndpoints,
			});
>>>>>>> 28c8d12e

			const localSeq = this.getNextLocalSeq();
			if (this.isCollaborating) {
				this.localSeqToSerializedInterval.set(localSeq, serializedInterval);
			}

			this.submitDelta(
				{
					opName: "change",
					value: serializedInterval,
				},
				{
					localSeq,
				},
			);
			if (deltaProps !== undefined) {
				this.emit("propertyChanged", interval, deltaProps, true, undefined);
				this.emit(
					"changed",
					newInterval ?? interval,
					deltaProps,
					newInterval ? interval : undefined,
					true,
					false,
				);
			}
			if (newInterval) {
				this.addPendingChange(id, serializedInterval);
				this.emitChange(newInterval, interval, true, false);
				this.client?.removeLocalReferencePosition(interval.start);
				this.client?.removeLocalReferencePosition(interval.end);
			}
			return newInterval;
		}
		// No interval to change
		return undefined;
	}

	private get isCollaborating(): boolean {
		return this.client?.getCollabWindow().collaborating ?? false;
	}

	private addPendingChange(id: string, serializedInterval: SerializedIntervalDelta) {
		if (!this.isCollaborating) {
			return;
		}
		if (serializedInterval.start !== undefined) {
			this.addPendingChangeHelper(id, this.pendingChangesStart, serializedInterval);
		}
		if (serializedInterval.end !== undefined) {
			this.addPendingChangeHelper(id, this.pendingChangesEnd, serializedInterval);
		}
	}

	private addPendingChangeHelper(
		id: string,
		pendingChanges: Map<string, SerializedIntervalDelta[]>,
		serializedInterval: SerializedIntervalDelta,
	) {
		let entries: SerializedIntervalDelta[] | undefined = pendingChanges.get(id);
		if (!entries) {
			entries = [];
			pendingChanges.set(id, entries);
		}
		entries.push(serializedInterval);
	}

	private removePendingChange(serializedInterval: SerializedIntervalDelta) {
		// Change ops always have an ID.
		const { id } = getSerializedProperties(serializedInterval);
		if (serializedInterval.start !== undefined) {
			this.removePendingChangeHelper(id, this.pendingChangesStart, serializedInterval);
		}
		if (serializedInterval.end !== undefined) {
			this.removePendingChangeHelper(id, this.pendingChangesEnd, serializedInterval);
		}
	}

	private removePendingChangeHelper(
		id: string,
		pendingChanges: Map<string, SerializedIntervalDelta[]>,
		serializedInterval: SerializedIntervalDelta,
	) {
		const entries = pendingChanges.get(id);
		if (entries) {
			const pendingChange = entries.shift();
			if (entries.length === 0) {
				pendingChanges.delete(id);
			}
			if (
				pendingChange?.start !== serializedInterval.start ||
				pendingChange?.end !== serializedInterval.end
			) {
				throw new LoggingError("Mismatch in pending changes");
			}
		}
	}

	private hasPendingChangeStart(id: string) {
		const entries = this.pendingChangesStart.get(id);
		return entries && entries.length !== 0;
	}

	private hasPendingChangeEnd(id: string) {
		const entries = this.pendingChangesEnd.get(id);
		return entries && entries.length !== 0;
	}

	public ackChange(
		serializedInterval: SerializedIntervalDelta,
		local: boolean,
		op: ISequencedDocumentMessage,
		localOpMetadata: IMapMessageLocalMetadata | undefined,
	) {
		if (!this.localCollection) {
			throw new LoggingError("Attach must be called before accessing intervals");
		}

		if (local) {
			assert(
				localOpMetadata !== undefined,
				0x552 /* op metadata should be defined for local op */,
			);
			this.localSeqToSerializedInterval.delete(localOpMetadata?.localSeq);
			// This is an ack from the server. Remove the pending change.
			this.removePendingChange(serializedInterval);
		}

		// Note that the ID is in the property bag only to allow us to find the interval.
		// This API cannot change the ID, and writing to the ID property will result in an exception. So we
		// strip it out of the properties here.
		const { id, properties } = getSerializedProperties(serializedInterval);
		assert(id !== undefined, 0x3fe /* id must exist on the interval */);
		const interval: SequenceIntervalClass | undefined = this.getIntervalById(id);
		if (!interval) {
			// The interval has been removed locally; no-op.
			return;
		}

		if (local) {
			interval.ackPropertiesChange(properties, op);

			this.ackInterval(interval, op);
		} else {
			// If there are pending changes with this ID, don't apply the remote start/end change, as the local ack
			// should be the winning change.
			let start: number | "start" | "end" | undefined;
			let end: number | "start" | "end" | undefined;
			// Track pending start/end independently of one another.
			if (!this.hasPendingChangeStart(id)) {
				start = serializedInterval.start;
			}
			if (!this.hasPendingChangeEnd(id)) {
				end = serializedInterval.end;
			}

			let newInterval = interval;
			if (start !== undefined || end !== undefined) {
				// If changeInterval gives us a new interval, work with that one. Otherwise keep working with
				// the one we originally found in the tree.
				newInterval =
					this.localCollection.changeInterval(
						interval,
						toOptionalSequencePlace(start, serializedInterval.startSide ?? Side.Before),
						toOptionalSequencePlace(end, serializedInterval.endSide ?? Side.Before),
						op,
					) ?? interval;
			}
			const deltaProps = newInterval.changeProperties(properties, op);

			if (this.onDeserialize) {
				this.onDeserialize(newInterval);
			}

			if (newInterval !== interval) {
				this.emitChange(newInterval, interval, local, false, op);
			}

			const changedProperties = Object.keys(properties).length > 0;
			if (changedProperties) {
				this.emit("propertyChanged", interval, deltaProps, local, op);
				this.emit("changed", interval, deltaProps, undefined, local, false);
			}
		}
	}

	/**
	 * {@inheritdoc IIntervalCollection.attachDeserializer}
	 */
	public attachDeserializer(onDeserialize: DeserializeCallback): void {
		// If no deserializer is specified can skip all processing work
		if (!onDeserialize) {
			return;
		}

		// Start by storing the callbacks so that any subsequent modifications make use of them
		this.onDeserialize = onDeserialize;

		// Trigger the async prepare work across all values in the collection
		if (this.attached) {
			this.map(onDeserialize);
		}
	}

	/**
	 * Returns new interval after rebasing. If undefined, the interval was
	 * deleted as a result of rebasing. This can occur if the interval applies
	 * to a range that no longer exists, and the interval was unable to slide.
	 *
	 */
	public rebaseLocalInterval(
		opName: string,
		serializedInterval: SerializedIntervalDelta,
		localSeq: number,
	): SerializedIntervalDelta | undefined {
		if (!this.client) {
			// If there's no associated mergeTree client, the originally submitted op is still correct.
			return serializedInterval;
		}
		if (!this.attached) {
			throw new LoggingError("attachSequence must be called");
		}

		const { intervalType, properties, stickiness, startSide, endSide } = serializedInterval;
		const { id } = getSerializedProperties(serializedInterval);
		const { start: startRebased, end: endRebased } =
			this.localSeqToRebasedInterval.get(localSeq) ?? this.computeRebasedPositions(localSeq);

		const localInterval = this.localCollection?.idIntervalIndex.getIntervalById(id);

		const rebased: SerializedIntervalDelta = {
			start: startRebased,
			end: endRebased,
			intervalType,
			sequenceNumber: this.client?.getCurrentSeq() ?? 0,
			properties,
			stickiness,
			startSide,
			endSide,
		};

		if (
			opName === "change" &&
			// eslint-disable-next-line @typescript-eslint/prefer-nullish-coalescing -- ?? is not logically equivalent when .hasPendingChangeStart returns false.
			(this.hasPendingChangeStart(id) || this.hasPendingChangeEnd(id))
		) {
			this.removePendingChange(serializedInterval);
			this.addPendingChange(id, rebased);
		}

		// if the interval slid off the string, rebase the op to be a noop and delete the interval.
		if (
			!this.options.mergeTreeReferencesCanSlideToEndpoint &&
			(startRebased === DetachedReferencePosition || endRebased === DetachedReferencePosition)
		) {
			if (localInterval) {
				this.localCollection?.removeExistingInterval(localInterval);
			}
			return undefined;
		}

		if (localInterval !== undefined) {
			// The rebased op may place this interval's endpoints on different segments. Calling `changeInterval` here
			// updates the local client's state to be consistent with the emitted op.
			this.localCollection?.changeInterval(
				localInterval,
				toOptionalSequencePlace(startRebased, startSide ?? Side.Before),
				toOptionalSequencePlace(endRebased, endSide ?? Side.Before),
				undefined,
				localSeq,
			);
		}

		return rebased;
	}

	private getSlideToSegment(
		lref: LocalReferencePosition,
		slidingPreference: SlidingPreference,
	): { segment: ISegment | undefined; offset: number | undefined } | undefined {
		if (!this.client) {
			throw new LoggingError("client does not exist");
		}
		const segoff: { segment: ISegmentInternal | undefined; offset: number | undefined } = {
			segment: lref.getSegment(),
			offset: lref.getOffset(),
		};
		if (segoff.segment?.localRefs?.has(lref) !== true) {
			return undefined;
		}
		const newSegoff = getSlideToSegoff(
			segoff,
			slidingPreference,
			undefined,
			this.options.mergeTreeReferencesCanSlideToEndpoint,
		);
		const value: { segment: ISegment | undefined; offset: number | undefined } | undefined =
			segoff.segment === newSegoff.segment && segoff.offset === newSegoff.offset
				? undefined
				: newSegoff;
		return value;
	}

	private ackInterval(interval: SequenceIntervalClass, op: ISequencedDocumentMessage): void {
		if (
			!refTypeIncludesFlag(interval.start, ReferenceType.StayOnRemove) &&
			!refTypeIncludesFlag(interval.end, ReferenceType.StayOnRemove)
		) {
			return;
		}

		const newStart = this.getSlideToSegment(
			interval.start,
			startReferenceSlidingPreference(interval.stickiness),
		);
		const newEnd = this.getSlideToSegment(
			interval.end,
			endReferenceSlidingPreference(interval.stickiness),
		);

		const id = interval.getIntervalId();
		const hasPendingStartChange = this.hasPendingChangeStart(id);
		const hasPendingEndChange = this.hasPendingChangeEnd(id);

		if (!hasPendingStartChange) {
			setSlideOnRemove(interval.start);
		}

		if (!hasPendingEndChange) {
			setSlideOnRemove(interval.end);
		}

		const needsStartUpdate = newStart !== undefined && !hasPendingStartChange;
		const needsEndUpdate = newEnd !== undefined && !hasPendingEndChange;

		if (needsStartUpdate || needsEndUpdate) {
			if (!this.localCollection) {
				throw new LoggingError("Attach must be called before accessing intervals");
			}

			// `interval`'s endpoints will get modified in-place, so clone it prior to doing so for event emission.
			const oldInterval = interval.clone();

			// In this case, where we change the start or end of an interval,
			// it is necessary to remove and re-add the interval listeners.
			// This ensures that the correct listeners are added to the LocalReferencePosition.
			this.localCollection.removeExistingInterval(interval);
			if (!this.client) {
				throw new LoggingError("client does not exist");
			}

			if (needsStartUpdate) {
				const props = interval.start.properties;
				interval.start = createPositionReferenceFromSegoff(
					this.client,
					newStart,
					interval.start.refType,
					op,
					undefined,
					undefined,
					startReferenceSlidingPreference(interval.stickiness),
					startReferenceSlidingPreference(interval.stickiness) === SlidingPreference.BACKWARD,
				);
				if (props) {
					interval.start.addProperties(props);
				}
				const oldSeg: ISegmentInternal | undefined = oldInterval.start.getSegment();
				// remove and rebuild start interval as transient for event
				this.client.removeLocalReferencePosition(oldInterval.start);
				oldInterval.start.refType = ReferenceType.Transient;
				oldSeg?.localRefs?.addLocalRef(oldInterval.start, oldInterval.start.getOffset());
			}
			if (needsEndUpdate) {
				const props = interval.end.properties;
				interval.end = createPositionReferenceFromSegoff(
					this.client,
					newEnd,
					interval.end.refType,
					op,
					undefined,
					undefined,
					endReferenceSlidingPreference(interval.stickiness),
					endReferenceSlidingPreference(interval.stickiness) === SlidingPreference.FORWARD,
				);
				if (props) {
					interval.end.addProperties(props);
				}
				// remove and rebuild end interval as transient for event
				const oldSeg: ISegmentInternal | undefined = oldInterval.end.getSegment();
				this.client.removeLocalReferencePosition(oldInterval.end);
				oldInterval.end.refType = ReferenceType.Transient;
				oldSeg?.localRefs?.addLocalRef(oldInterval.end, oldInterval.end.getOffset());
			}
			this.localCollection.add(interval);
			this.emitChange(interval, oldInterval, true, true, op);
		}
	}

	public ackAdd(
		serializedInterval: ISerializedInterval,
		local: boolean,
		op: ISequencedDocumentMessage,
		localOpMetadata: IMapMessageLocalMetadata | undefined,
	) {
		const { id, properties } = getSerializedProperties(serializedInterval);

		if (local) {
			assert(
				localOpMetadata !== undefined,
				0x553 /* op metadata should be defined for local op */,
			);
			this.localSeqToSerializedInterval.delete(localOpMetadata.localSeq);
			const localInterval = this.getIntervalById(id);
			if (localInterval) {
				this.ackInterval(localInterval, op);
			}
			return;
		}

		if (!this.localCollection) {
			throw new LoggingError("attachSequence must be called");
		}

		const interval: SequenceIntervalClass = this.localCollection.addInterval(
			id,
			toSequencePlace(serializedInterval.start, serializedInterval.startSide ?? Side.Before),
			toSequencePlace(serializedInterval.end, serializedInterval.endSide ?? Side.Before),
			properties,
			op,
		);

		if (interval) {
			if (this.onDeserialize) {
				this.onDeserialize(interval);
			}
		}

		this.emit("addInterval", interval, local, op);

		return interval;
	}

	public ackDelete(
		serializedInterval: SerializedIntervalDelta,
		local: boolean,
		op: ISequencedDocumentMessage,
	): void {
		if (local) {
			// Local ops were applied when the message was created and there's no "pending delete"
			// state to book keep: remote operation application takes into account possibility of
			// locally deleted interval whenever a lookup happens.
			return;
		}

		if (!this.localCollection) {
			throw new LoggingError("attach must be called prior to deleting intervals");
		}

		const { id } = getSerializedProperties(serializedInterval);
		const interval = this.localCollection.idIntervalIndex.getIntervalById(id);
		if (interval) {
			this.deleteExistingInterval(interval, local, op);
		}
	}

	public serializeInternal(
		version: "1" | "2",
	): ISerializedIntervalCollectionV1 | ISerializedIntervalCollectionV2 {
		if (!this.localCollection) {
			throw new LoggingError("attachSequence must be called");
		}

		return this.localCollection.serialize(version);
	}

	/**
	 * @returns an iterator over all intervals in this collection.
	 */
	public [Symbol.iterator](): IntervalCollectionIterator {
		const iterator = new IntervalCollectionIterator(this);
		return iterator;
	}

	/**
	 * {@inheritdoc IIntervalCollection.CreateForwardIteratorWithStartPosition}
	 */
	public CreateForwardIteratorWithStartPosition(
		startPosition: number,
	): IntervalCollectionIterator {
		const iterator = new IntervalCollectionIterator(this, true, startPosition);
		return iterator;
	}

	/**
	 * {@inheritdoc IIntervalCollection.CreateBackwardIteratorWithStartPosition}
	 */
	public CreateBackwardIteratorWithStartPosition(
		startPosition: number,
	): IntervalCollectionIterator {
		const iterator = new IntervalCollectionIterator(this, false, startPosition);
		return iterator;
	}

	/**
	 * {@inheritdoc IIntervalCollection.CreateForwardIteratorWithEndPosition}
	 */
	public CreateForwardIteratorWithEndPosition(
		endPosition: number,
	): IntervalCollectionIterator {
		const iterator = new IntervalCollectionIterator(this, true, undefined, endPosition);
		return iterator;
	}

	/**
	 * {@inheritdoc IIntervalCollection.CreateBackwardIteratorWithEndPosition}
	 */
	public CreateBackwardIteratorWithEndPosition(
		endPosition: number,
	): IntervalCollectionIterator {
		const iterator = new IntervalCollectionIterator(this, false, undefined, endPosition);
		return iterator;
	}

	/**
	 * {@inheritdoc IIntervalCollection.gatherIterationResults}
	 */
	public gatherIterationResults(
		results: SequenceIntervalClass[],
		iteratesForward: boolean,
		start?: number,
		end?: number,
	) {
		if (!this.localCollection) {
			return;
		}

		this.localCollection.overlappingIntervalsIndex.gatherIterationResults(
			results,
			iteratesForward,
			start,
			end,
		);
	}

	/**
	 * {@inheritdoc IIntervalCollection.findOverlappingIntervals}
	 */
	public findOverlappingIntervals(
		startPosition: number,
		endPosition: number,
	): SequenceInterval[] {
		if (!this.localCollection) {
			throw new LoggingError("attachSequence must be called");
		}

		return this.localCollection.overlappingIntervalsIndex.findOverlappingIntervals(
			startPosition,
			endPosition,
		);
	}

	/**
	 * {@inheritdoc IIntervalCollection.map}
	 */
	public map(fn: (interval: SequenceIntervalClass) => void) {
		if (!this.localCollection) {
			throw new LoggingError("attachSequence must be called");
		}

		for (const interval of this.localCollection.idIntervalIndex) {
			fn(interval);
		}
	}

	/**
	 * {@inheritdoc IIntervalCollection.previousInterval}
	 */
	public previousInterval(pos: number): SequenceInterval | undefined {
		if (!this.localCollection) {
			throw new LoggingError("attachSequence must be called");
		}

		return this.localCollection.endIntervalIndex.previousInterval(pos);
	}

	/**
	 * {@inheritdoc IIntervalCollection.nextInterval}
	 */
	public nextInterval(pos: number): SequenceInterval | undefined {
		if (!this.localCollection) {
			throw new LoggingError("attachSequence must be called");
		}

		return this.localCollection.endIntervalIndex.nextInterval(pos);
	}
}

function setSlideOnRemove(lref: LocalReferencePosition) {
	let refType = lref.refType;
	refType = refType & ~ReferenceType.StayOnRemove;
	refType = refType | ReferenceType.SlideOnRemove;
	lref.refType = refType;
}

/**
 * Information that identifies an interval within a `Sequence`.
 * @internal
 */
export interface IntervalLocator {
	/**
	 * Label for the collection the interval is a part of
	 */
	label: string;
	/**
	 * Interval within that collection
	 */
	interval: SequenceIntervalClass;
}

/**
 * Returns an object that can be used to find the interval a given LocalReferencePosition belongs to.
 * @returns undefined if the reference position is not the endpoint of any interval (e.g. it was created
 * on the merge tree directly by app code), otherwise an {@link IntervalLocator} for the interval this
 * endpoint is a part of.
 * @internal
 */
export function intervalLocatorFromEndpoint(
	potentialEndpoint: LocalReferencePosition,
): IntervalLocator | undefined {
	const { interval, [reservedRangeLabelsKey]: collectionNameArray } =
		potentialEndpoint.properties ?? {};
	return interval && collectionNameArray?.length === 1
		? { label: collectionNameArray[0], interval }
		: undefined;
}<|MERGE_RESOLUTION|>--- conflicted
+++ resolved
@@ -1490,14 +1490,10 @@
 			// Emit a property bag containing the ID and the other (if any) properties changed
 			const serializedInterval: SerializedIntervalDelta = (
 				newInterval ?? interval
-<<<<<<< HEAD
-			).serializeDelta(props, start !== undefined, end !== undefined);
-=======
 			).serializeDelta({
 				props,
 				includeEndpoints: changeEndpoints,
 			});
->>>>>>> 28c8d12e
 
 			const localSeq = this.getNextLocalSeq();
 			if (this.isCollaborating) {
