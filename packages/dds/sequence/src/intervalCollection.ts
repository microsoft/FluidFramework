--- conflicted
+++ resolved
@@ -491,12 +491,8 @@
     client: Client,
     pos: number,
     refType: ReferenceType,
-<<<<<<< HEAD
     op?: ISequencedDocumentMessage,
-    fromSnapshot?: boolean): LocalReference {
-=======
-    op?: ISequencedDocumentMessage): LocalReferencePosition {
->>>>>>> e4b7bc40
+    fromSnapshot?: boolean): LocalReferencePosition {
     let segoff;
     if (op) {
         assert((refType & ReferenceType.SlideOnRemove) !== 0, 0x2f5 /* op create references must be SlideOnRemove */);
@@ -540,15 +536,8 @@
         }
     }
 
-<<<<<<< HEAD
     const startLref = createPositionReference(client, start, beginRefType, op, fromSnapshot);
     const endLref = createPositionReference(client, end, endRefType, op, fromSnapshot);
-    startLref.pairedRef = endLref;
-    endLref.pairedRef = startLref;
-=======
-    const startLref = createPositionReference(client, start, beginRefType, op);
-    const endLref = createPositionReference(client, end, endRefType, op);
->>>>>>> e4b7bc40
     const rangeProp = {
         [reservedRangeLabelsKey]: [label],
     };
