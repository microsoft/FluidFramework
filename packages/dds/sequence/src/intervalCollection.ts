/*!
 * Copyright (c) Microsoft Corporation and contributors. All rights reserved.
 * Licensed under the MIT License.
 */

/* eslint-disable no-bitwise */

import { TypedEventEmitter } from "@fluid-internal/client-utils";
import { IEvent } from "@fluidframework/core-interfaces";
import { assert } from "@fluidframework/core-utils/internal";
import { ISequencedDocumentMessage } from "@fluidframework/driver-definitions/internal";
import {
	Client,
	DetachedReferencePosition,
	ISegment,
	LocalReferencePosition,
	PropertySet,
	ReferenceType,
	SlidingPreference,
	getSlideToSegoff,
	refTypeIncludesFlag,
	reservedRangeLabelsKey,
	Side,
	SequencePlace,
	endpointPosAndSide,
	type ISegmentInternal,
	createLocalReconnectingPerspective,
} from "@fluidframework/merge-tree/internal";
import { LoggingError, UsageError } from "@fluidframework/telemetry-utils/internal";

import {
	IIntervalCollectionOperation,
	IMapMessageLocalMetadata,
	SequenceOptions,
	type IIntervalCollectionTypeOperationValue,
} from "./intervalCollectionMapInterfaces.js";
import {
	createIdIntervalIndex,
	EndpointIndex,
	OverlappingIntervalsIndex,
	type IEndpointIndex,
	type IIdIntervalIndex,
	// eslint-disable-next-line import/no-deprecated
	type IntervalIndex,
	type ISequenceOverlappingIntervalsIndex,
	type SequenceIntervalIndex,
} from "./intervalIndex/index.js";
import {
	CompressedSerializedInterval,
	ISerializedInterval,
	IntervalDeltaOpType,
	IntervalStickiness,
	IntervalType,
	SequenceInterval,
	SequenceIntervalClass,
	SerializedIntervalDelta,
	createPositionReferenceFromSegoff,
	createSequenceInterval,
	endReferenceSlidingPreference,
	getSerializedProperties,
	startReferenceSlidingPreference,
	type ISerializableInterval,
} from "./intervals/index.js";

export type ISerializedIntervalCollectionV1 = ISerializedInterval[];

export interface ISerializedIntervalCollectionV2 {
	label: string;
	version: 2;
	intervals: CompressedSerializedInterval[];
}

export function sidesFromStickiness(stickiness: IntervalStickiness) {
	const startSide = (stickiness & IntervalStickiness.START) !== 0 ? Side.After : Side.Before;
	const endSide = (stickiness & IntervalStickiness.END) !== 0 ? Side.Before : Side.After;

	return { startSide, endSide };
}

/**
 * Decompress an interval after loading a summary from JSON. The exact format
 * of this compression is unspecified and subject to change
 */
function decompressInterval(
	interval: CompressedSerializedInterval,
	label?: string,
): ISerializedInterval {
	const stickiness = interval[5] ?? IntervalStickiness.END;
	const { startSide, endSide } = sidesFromStickiness(stickiness);
	return {
		start: interval[0],
		end: interval[1],
		sequenceNumber: interval[2],
		intervalType: interval[3],
		properties: { ...interval[4], [reservedRangeLabelsKey]: [label] },
		stickiness,
		startSide,
		endSide,
	};
}

/**
 * Compress an interval prior to serialization as JSON. The exact format of this
 * compression is unspecified and subject to change
 */
function compressInterval(interval: ISerializedInterval): CompressedSerializedInterval {
	const { start, end, sequenceNumber, intervalType, properties } = interval;

	let base: CompressedSerializedInterval = [
		start,
		end,
		sequenceNumber,
		intervalType,
		// remove the `referenceRangeLabels` property as it is already stored
		// in the `label` field of the summary
		{ ...properties, [reservedRangeLabelsKey]: undefined },
	];

	if (interval.stickiness !== undefined && interval.stickiness !== IntervalStickiness.END) {
		// reassignment to make it easier for typescript to reason about types
		base = [...base, interval.stickiness];
	}

	return base;
}

export function toSequencePlace(
	pos: number | "start" | "end",
	side: Side | undefined,
): SequencePlace {
	return typeof pos === "number" && side !== undefined ? { pos, side } : pos;
}

export function toOptionalSequencePlace(
	pos: number | "start" | "end" | undefined,
	side: Side | undefined,
): SequencePlace | undefined {
	return typeof pos === "number" && side !== undefined ? { pos, side } : pos;
}

export function computeStickinessFromSide(
	startPos: number | "start" | "end" | undefined = -1,
	startSide: Side = Side.Before,
	endPos: number | "start" | "end" | undefined = -1,
	endSide: Side = Side.Before,
): IntervalStickiness {
	let stickiness: IntervalStickiness = IntervalStickiness.NONE;

	if (startSide === Side.After || startPos === "start") {
		stickiness |= IntervalStickiness.START;
	}

	if (endSide === Side.Before || endPos === "end") {
		stickiness |= IntervalStickiness.END;
	}

	return stickiness as IntervalStickiness;
}

export class LocalIntervalCollection {
	public readonly overlappingIntervalsIndex: ISequenceOverlappingIntervalsIndex;
	public readonly idIntervalIndex: IIdIntervalIndex;
	public readonly endIntervalIndex: IEndpointIndex;
	private readonly indexes: Set<SequenceIntervalIndex>;

	constructor(
		private readonly client: Client,
		private readonly label: string,
		private readonly options: Partial<SequenceOptions>,
		/** Callback invoked each time one of the endpoints of an interval slides. */
		private readonly onPositionChange?: (
			interval: SequenceIntervalClass,
			previousInterval: SequenceIntervalClass,
		) => void,
	) {
		this.overlappingIntervalsIndex = new OverlappingIntervalsIndex(client);
		this.idIntervalIndex = createIdIntervalIndex();
		this.endIntervalIndex = new EndpointIndex(client);
		this.indexes = new Set([
			this.overlappingIntervalsIndex,
			this.idIntervalIndex,
			this.endIntervalIndex,
		]);
	}

	/**
	 * Validates that a serialized interval has the ID property. Creates an ID
	 * if one does not already exist
	 *
	 * @param serializedInterval - The interval to be checked
	 * @returns The interval's existing or newly created id
	 */

	private removeIntervalFromIndexes(interval: SequenceIntervalClass) {
		for (const index of this.indexes) {
			index.remove(interval);
		}
	}

	public appendIndex(index: SequenceIntervalIndex) {
		this.indexes.add(index);
	}

	public removeIndex(index: SequenceIntervalIndex): boolean {
		return this.indexes.delete(index);
	}

	public removeExistingInterval(interval: SequenceIntervalClass) {
		this.removeIntervalFromIndexes(interval);
		this.removeIntervalListeners(interval);
	}

	public addInterval(
		id: string,
		start: SequencePlace,
		end: SequencePlace,
		props?: PropertySet,
		op?: ISequencedDocumentMessage,
	) {
		// This check is intended to prevent scenarios where a random interval is created and then
		// inserted into a collection. The aim is to ensure that the collection is created first
		// then the user can create/add intervals based on the collection
		if (
			props?.[reservedRangeLabelsKey] !== undefined &&
			props[reservedRangeLabelsKey][0] !== this.label
		) {
			throw new LoggingError(
				"Adding an interval that belongs to another interval collection is not permitted",
			);
		}
		const interval: SequenceIntervalClass = createSequenceInterval(
			this.label,
			id,
			start,
			end,
			this.client,
			IntervalType.SlideOnRemove,
			op,
			undefined,
			this.options.mergeTreeReferencesCanSlideToEndpoint,
			props,
		);

<<<<<<< HEAD
	public addInterval(
		start: SequencePlace,
		end: SequencePlace,
		intervalType: IntervalType,
		props?: PropertySet,
		op?: ISequencedDocumentMessage,
	) {
		const interval: SequenceIntervalClass = this.createInterval(start, end, intervalType, op);
		if (interval) {
			if (!interval.properties) {
				interval.properties = createMap<any>();
			}

			if (props) {
				// This check is intended to prevent scenarios where a random interval is created and then
				// inserted into a collection. The aim is to ensure that the collection is created first
				// then the user can create/add intervals based on the collection
				if (
					props[reservedRangeLabelsKey] !== undefined &&
					props[reservedRangeLabelsKey][0] !== this.label
				) {
					throw new LoggingError(
						"Adding an interval that belongs to another interval collection is not permitted",
					);
				}
				interval.properties = addProperties(interval.properties, props);
			}
			interval.properties[reservedIntervalIdKey] ??= crypto.randomUUID();
			this.add(interval);
		}
=======
		this.add(interval);
>>>>>>> 49b6fdb4
		return interval;
	}

	private linkEndpointsToInterval(interval: SequenceIntervalClass): void {
		interval.start.addProperties({ interval });
		interval.end.addProperties({ interval });
	}

	private addIntervalToIndexes(interval: SequenceIntervalClass) {
		for (const index of this.indexes) {
			index.add(interval);
		}
	}

	public add(interval: SequenceIntervalClass): void {
		this.linkEndpointsToInterval(interval);
		this.addIntervalToIndexes(interval);
		this.addIntervalListeners(interval);
	}

	public changeInterval(
		interval: SequenceIntervalClass,
		start: SequencePlace | undefined,
		end: SequencePlace | undefined,
		op?: ISequencedDocumentMessage,
		localSeq?: number,
	) {
		const newInterval = interval.modify(
			this.label,
			start,
			end,
			op,
			localSeq,
			this.options.mergeTreeReferencesCanSlideToEndpoint,
		);
		if (newInterval) {
			this.removeExistingInterval(interval);
			this.add(newInterval);
		}
		return newInterval;
	}

	public serialize(
		version: "1" | "2",
	): ISerializedIntervalCollectionV1 | ISerializedIntervalCollectionV2 {
		if (version === "1") {
			return Array.from(this.idIntervalIndex, (interval) => interval.serialize());
		}
		return {
			label: this.label,
			intervals: Array.from(this.idIntervalIndex, (interval) =>
				compressInterval(interval.serialize()),
			),
			version: 2,
		};
	}

	private addIntervalListeners(interval: SequenceIntervalClass) {
		const cloneRef = (ref: LocalReferencePosition) => {
			const segment = ref.getSegment();
			if (segment === undefined) {
				// Cloning is unnecessary: refs which have slid off the string entirely
				// never get slid back on. Creation code for refs doesn't accept undefined segment
				// either, so this must be special-cased.
				return ref;
			}

			return this.client.createLocalReferencePosition(
				segment,
				ref.getOffset(),
				ReferenceType.Transient,
				ref.properties,
				ref.slidingPreference,
				ref.canSlideToEndpoint,
			);
		};
		let previousInterval: SequenceIntervalClass | undefined;
		let pendingChanges = 0;
		interval.addPositionChangeListeners(
			() => {
				pendingChanges++;
				// Note: both start and end can change and invoke beforeSlide on each endpoint before afterSlide.
				if (!previousInterval) {
					previousInterval = interval.clone();
					previousInterval.start = cloneRef(previousInterval.start);
					previousInterval.end = cloneRef(previousInterval.end);
					this.removeIntervalFromIndexes(interval);
				}
			},
			() => {
				assert(
					previousInterval !== undefined,
					0x3fa /* Invalid interleaving of before/after slide */,
				);
				pendingChanges--;
				if (pendingChanges === 0) {
					this.addIntervalToIndexes(interval);
					this.onPositionChange?.(interval, previousInterval);
					previousInterval = undefined;
				}
			},
		);
	}

	private removeIntervalListeners(interval: SequenceIntervalClass) {
		interval.removePositionChangeListeners();
	}
}

const rebase: IIntervalCollectionOperation["rebase"] = (collection, op, localOpMetadata) => {
	const { localSeq } = localOpMetadata;
	const rebasedValue = collection.rebaseLocalInterval(op.opName, op.value, localSeq);
	if (rebasedValue === undefined) {
		return undefined;
	}
	const rebasedOp = { ...op, value: rebasedValue };
	return { rebasedOp, rebasedLocalOpMetadata: localOpMetadata };
};

export const opsMap: Record<IntervalDeltaOpType, IIntervalCollectionOperation> = {
	[IntervalDeltaOpType.ADD]: {
		process: (collection, params, local, op, localOpMetadata) => {
			// if params is undefined, the interval was deleted during
			// rebasing
			if (!params) {
				return;
			}
			assert(op !== undefined, 0x3fb /* op should exist here */);
			collection.ackAdd(params, local, op, localOpMetadata);
		},
		rebase,
	},

	[IntervalDeltaOpType.DELETE]: {
		process: (collection, params, local, op) => {
			assert(op !== undefined, 0x3fc /* op should exist here */);
			collection.ackDelete(params, local, op);
		},
		rebase: (collection, op, localOpMetadata) => {
			// Deletion of intervals is based on id, so requires no rebasing.
			return { rebasedOp: op, rebasedLocalOpMetadata: localOpMetadata };
		},
	},

	[IntervalDeltaOpType.CHANGE]: {
		process: (collection, params, local, op, localOpMetadata) => {
			// if params is undefined, the interval was deleted during
			// rebasing
			if (!params) {
				return;
			}
			assert(op !== undefined, 0x3fd /* op should exist here */);
			collection.ackChange(params, local, op, localOpMetadata);
		},
		rebase,
	},
};

/**
 * @legacy
 * @alpha
 */
export type DeserializeCallback = (properties: PropertySet) => void;

class IntervalCollectionIterator implements Iterator<SequenceIntervalClass> {
	private readonly results: SequenceIntervalClass[];
	private index: number;

	constructor(
		collection: IntervalCollection,
		iteratesForward: boolean = true,
		start?: number,
		end?: number,
	) {
		this.results = [];
		this.index = 0;

		collection.gatherIterationResults(this.results, iteratesForward, start, end);
	}

	public next(): IteratorResult<SequenceIntervalClass> {
		if (this.index < this.results.length) {
			return {
				value: this.results[this.index++],
				done: false,
			};
		}

		return {
			value: undefined,
			done: true,
		};
	}
}

/**
 * Change events emitted by `IntervalCollection`s
 * @legacy
 * @alpha
 * @remarks The generic version of this interface is no longer used and will be removed. Use {@link ISequenceIntervalCollectionEvents} instead.
 */
export interface IIntervalCollectionEvent<TInterval extends ISerializableInterval>
	extends IEvent {
	/**
	 * This event is invoked whenever the endpoints of an interval may have changed.
	 * This can happen on:
	 * - local endpoint modification
	 * - ack of a remote endpoint modification
	 * - position change due to segment sliding (slides due to mergeTree segment deletion will always appear local)
	 * The `interval` argument reflects the new values.
	 * `previousInterval` contains transient `ReferencePosition`s at the same location as the interval's original
	 * endpoints. These references should be used for position information only.
	 * `local` reflects whether the change originated locally.
	 * `op` is defined if and only if the server has acked this change.
	 * `slide` is true if the change is due to sliding on removal of position
	 */
	(
		event: "changeInterval",
		listener: (
			interval: TInterval,
			previousInterval: TInterval,
			local: boolean,
			op: ISequencedDocumentMessage | undefined,
			slide: boolean,
		) => void,
	): void;
	/**
	 * This event is invoked whenever an interval is added or removed from the collection.
	 * `local` reflects whether the change originated locally.
	 * `op` is defined if and only if the server has acked this change.
	 */
	(
		event: "addInterval" | "deleteInterval",
		listener: (
			interval: TInterval,
			local: boolean,
			op: ISequencedDocumentMessage | undefined,
		) => void,
	): void;
	/**
	 * This event is invoked whenever an interval's properties have changed.
	 * `interval` reflects the state of the updated properties.
	 * `propertyDeltas` is a map-like whose keys contain all values that were changed, and whose
	 * values contain all previous values of the property set.
	 * This object can be used directly in a call to `changeProperties` to revert the property change if desired.
	 * `local` reflects whether the change originated locally.
	 * `op` is defined if and only if the server has acked this change.
	 */
	(
		event: "propertyChanged",
		listener: (
			interval: TInterval,
			propertyDeltas: PropertySet,
			local: boolean,
			op: ISequencedDocumentMessage | undefined,
		) => void,
	): void;
	/**
	 * This event is invoked whenever an interval's endpoints or properties (or both) have changed.
	 * `interval` reflects the state of the updated endpoints or properties.
	 * `propertyDeltas` is a map-like whose keys contain all values that were changed, and whose
	 * values contain all previous values of the property set.
	 * This object can be used directly in a call to `changeProperties` to revert the property change if desired.
	 * 'previousInterval' contains transient `ReferencePosition`s at the same location as the interval's original
	 * endpoints. These references should be used for position information only. In the case of a property change
	 * only, this argument should be undefined.
	 * `local` reflects whether the change originated locally.
	 * `slide` is true if the change is due to sliding on removal of position.
	 */
	(
		event: "changed",
		listener: (
			interval: TInterval,
			propertyDeltas: PropertySet,
			previousInterval: TInterval | undefined,
			local: boolean,
			slide: boolean,
		) => void,
	): void;
}

/**
 * Change events emitted by `IntervalCollection`s
 * @legacy
 * @alpha
 */
export interface ISequenceIntervalCollectionEvents extends IEvent {
	/**
	 * This event is invoked whenever the endpoints of an interval may have changed.
	 * This can happen on:
	 * - local endpoint modification
	 * - ack of a remote endpoint modification
	 * - position change due to segment sliding (slides due to mergeTree segment deletion will always appear local)
	 * The `interval` argument reflects the new values.
	 * `previousInterval` contains transient `ReferencePosition`s at the same location as the interval's original
	 * endpoints. These references should be used for position information only.
	 * `local` reflects whether the change originated locally.
	 * `op` is defined if and only if the server has acked this change.
	 * `slide` is true if the change is due to sliding on removal of position
	 */
	(
		event: "changeInterval",
		listener: (
			interval: SequenceInterval,
			previousInterval: SequenceInterval,
			local: boolean,
			op: ISequencedDocumentMessage | undefined,
			slide: boolean,
		) => void,
	): void;
	/**
	 * This event is invoked whenever an interval is added or removed from the collection.
	 * `local` reflects whether the change originated locally.
	 * `op` is defined if and only if the server has acked this change.
	 */
	(
		event: "addInterval" | "deleteInterval",
		listener: (
			interval: SequenceInterval,
			local: boolean,
			op: ISequencedDocumentMessage | undefined,
		) => void,
	): void;
	/**
	 * This event is invoked whenever an interval's properties have changed.
	 * `interval` reflects the state of the updated properties.
	 * `propertyDeltas` is a map-like whose keys contain all values that were changed, and whose
	 * values contain all previous values of the property set.
	 * This object can be used directly in a call to `changeProperties` to revert the property change if desired.
	 * `local` reflects whether the change originated locally.
	 * `op` is defined if and only if the server has acked this change.
	 */
	(
		event: "propertyChanged",
		listener: (
			interval: SequenceInterval,
			propertyDeltas: PropertySet,
			local: boolean,
			op: ISequencedDocumentMessage | undefined,
		) => void,
	): void;
	/**
	 * This event is invoked whenever an interval's endpoints or properties (or both) have changed.
	 * `interval` reflects the state of the updated endpoints or properties.
	 * `propertyDeltas` is a map-like whose keys contain all values that were changed, and whose
	 * values contain all previous values of the property set.
	 * This object can be used directly in a call to `changeProperties` to revert the property change if desired.
	 * 'previousInterval' contains transient `ReferencePosition`s at the same location as the interval's original
	 * endpoints. These references should be used for position information only. In the case of a property change
	 * only, this argument should be undefined.
	 * `local` reflects whether the change originated locally.
	 * `slide` is true if the change is due to sliding on removal of position.
	 */
	(
		event: "changed",
		listener: (
			interval: SequenceInterval,
			propertyDeltas: PropertySet,
			previousInterval: SequenceInterval | undefined,
			local: boolean,
			slide: boolean,
		) => void,
	): void;
}

/**
 * Collection of intervals that supports addition, modification, removal, and efficient spatial querying.
 * Changes to this collection will be incur updates on collaborating clients (i.e. they are not local-only).
 * @legacy
 * @alpha
 * @deprecated The generic version of this interface is no longer used and will be removed. Use {@link ISequenceIntervalCollection} instead.
 */
export interface IIntervalCollection<TInterval extends ISerializableInterval>
	extends TypedEventEmitter<IIntervalCollectionEvent<TInterval>> {
	readonly attached: boolean;
	/**
	 * Attaches an index to this collection.
	 * All intervals which are part of this collection will be added to the index, and the index will automatically
	 * be updated when this collection updates due to local or remote changes.
	 *
	 * @remarks After attaching an index to an interval collection, applications should typically store this
	 * index somewhere in their in-memory data model for future reference and querying.
	 */
	// eslint-disable-next-line import/no-deprecated
	attachIndex(index: IntervalIndex<TInterval>): void;
	/**
	 * Detaches an index from this collection.
	 * All intervals which are part of this collection will be removed from the index, and updates to this collection
	 * due to local or remote changes will no longer incur updates to the index.
	 *
	 * @returns `false` if the target index cannot be found in the indexes, otherwise remove all intervals in the index and return `true`.
	 */
	// eslint-disable-next-line import/no-deprecated
	detachIndex(index: IntervalIndex<TInterval>): boolean;
	/**
	 * @returns the interval in this collection that has the provided `id`.
	 * If no interval in the collection has this `id`, returns `undefined`.
	 */
	getIntervalById(id: string): TInterval | undefined;
	/**
	 * Creates a new interval and add it to the collection.
	 * @param start - interval start position (inclusive)
	 * @param end - interval end position (exclusive)
	 * @param props - properties of the interval
	 * @returns - the created interval
	 * @remarks See documentation on {@link SequenceInterval} for comments on
	 * interval endpoint semantics: there are subtleties with how the current
	 * half-open behavior is represented.
	 *
	 * Note that intervals may behave unexpectedly if the entire contents
	 * of the string are deleted. In this case, it is possible for one endpoint
	 * of the interval to become detached, while the other remains on the string.
	 *
	 * By adjusting the `side` and `pos` values of the `start` and `end` parameters,
	 * it is possible to control whether the interval expands to include content
	 * inserted at its start or end.
	 *
	 *	See {@link @fluidframework/merge-tree#SequencePlace} for more details on the model.
	 *
	 *	@example
	 *
	 *	Given the string "ABCD":
	 *
	 *```typescript
	 *	// Refers to "BC". If any content is inserted before B or after C, this
	 *	// interval will include that content
	 *	//
	 *	// Picture:
	 *	// \{start\} - A[- B - C -]D - \{end\}
	 *	// \{start\} - A - B - C - D - \{end\}
	 *	collection.add(\{ pos: 0, side: Side.After \}, \{ pos: 3, side: Side.Before \}, IntervalType.SlideOnRemove);
	 *	// Equivalent to specifying the same positions and Side.Before.
	 *	// Refers to "ABC". Content inserted after C will be included in the
	 *	// interval, but content inserted before A will not.
	 *	// \{start\} -[A - B - C -]D - \{end\}
	 *	// \{start\} - A - B - C - D - \{end\}
	 *	collection.add(0, 3, IntervalType.SlideOnRemove);
	 *```
	 *
	 * In the case of the first example, if text is deleted,
	 *
	 * ```typescript
	 *	// Delete the character "B"
	 *	string.removeRange(1, 2);
	 * ```
	 *
	 * The start point of the interval will slide to the position immediately
	 * before "C", and the same will be true.
	 *
	 * ```
	 * \{start\} - A[- C -]D - \{end\}
	 * ```
	 *
	 * In this case, text inserted immediately before "C" would be included in
	 * the interval.
	 *
	 * ```typescript
	 * string.insertText(1, "EFG");
	 * ```
	 *
	 * With the string now being,
	 *
	 * ```
	 * \{start\} - A[- E - F - G - C -]D - \{end\}
	 * ```
	 *
	 * @privateRemarks TODO: ADO:5205 the above comment regarding behavior in
	 * the case that the entire interval has been deleted should be resolved at
	 * the same time as this ticket
	 */
	add({
		start,
		end,
		props,
	}: {
		start: SequencePlace;
		end: SequencePlace;
		props?: PropertySet;
	}): TInterval;
	/**
	 * Removes an interval from the collection.
	 * @param id - Id of the interval to remove
	 * @returns the removed interval
	 */
	removeIntervalById(id: string): TInterval | undefined;
	/**
	 * Changes the endpoints, properties, or both of an existing interval.
	 * @param id - Id of the Interval to change
	 * @returns the interval that was changed, if it existed in the collection.
	 * Pass the desired new start position, end position, and/or properties in an object. Start and end positions must be changed
	 * simultaneously - they must either both be specified or both undefined. To only change the properties, leave both endpoints
	 * undefined. To only change the endpoints, leave the properties undefined.
	 */
	change(
		id: string,
		{ start, end, props }: { start?: SequencePlace; end?: SequencePlace; props?: PropertySet },
	): TInterval | undefined;

	attachDeserializer(onDeserialize: DeserializeCallback): void;
	/**
	 * @returns an iterator over all intervals in this collection.
	 */
	[Symbol.iterator](): Iterator<TInterval>;

	/**
	 * @returns a forward iterator over all intervals in this collection with start point equal to `startPosition`.
	 */
	CreateForwardIteratorWithStartPosition(startPosition: number): Iterator<TInterval>;

	/**
	 * @returns a backward iterator over all intervals in this collection with start point equal to `startPosition`.
	 */
	CreateBackwardIteratorWithStartPosition(startPosition: number): Iterator<TInterval>;

	/**
	 * @returns a forward iterator over all intervals in this collection with end point equal to `endPosition`.
	 */
	CreateForwardIteratorWithEndPosition(endPosition: number): Iterator<TInterval>;

	/**
	 * @returns a backward iterator over all intervals in this collection with end point equal to `endPosition`.
	 */
	CreateBackwardIteratorWithEndPosition(endPosition: number): Iterator<TInterval>;

	/**
	 * Gathers iteration results that optionally match a start/end criteria into the provided array.
	 * @param results - Array to gather the results into. In lieu of a return value, this array will be populated with
	 * intervals matching the query upon edit.
	 * @param iteratesForward - whether or not iteration should be in the forward direction
	 * @param start - If provided, only match intervals whose start point is equal to `start`.
	 * @param end - If provided, only match intervals whose end point is equal to `end`.
	 */
	gatherIterationResults(
		results: TInterval[],
		iteratesForward: boolean,
		start?: number,
		end?: number,
	): void;

	/**
	 * @deprecated - Users must manually attach the corresponding interval index to utilize this functionality, for instance:
	 *
	 * ```typescript
	 * const overlappingIntervalsIndex = createOverlappingIntervalsIndex(sharedString);
	 * collection.attachIndex(overlappingIntervalsIndex)
	 * const result = overlappingIntervalsIndex.findOverlappingIntervals(start, end);
	 * ```
	 *
	 * @returns an array of all intervals in this collection that overlap with the interval
	 * `[startPosition, endPosition]`.
	 */
	findOverlappingIntervals(startPosition: number, endPosition: number): TInterval[];

	/**
	 * Applies a function to each interval in this collection.
	 */
	map(fn: (interval: TInterval) => void): void;

	/**
	 * @deprecated - due to the forthcoming change where the endpointIndex will no longer be
	 * automatically added to the collection. Users are advised to independently attach the
	 * index to the collection and utilize the API accordingly, for instance:
	 * ```typescript
	 * const endpointIndex = createEndpointIndex(sharedString);
	 * collection.attachIndex(endpointIndex);
	 * const result1 = endpointIndex.previousInterval(pos);
	 * ```
	 * If an index is used repeatedly, applications should generally attach it once and store it in memory.
	 */
	previousInterval(pos: number): TInterval | undefined;

	/**
	 * @deprecated - due to the forthcoming change where the endpointIndex will no longer be
	 * automatically added to the collection. Users are advised to independently attach the
	 * index to the collection and utilize the API accordingly, for instance:
	 * ```typescript
	 * const endpointIndex = createEndpointIndex(sharedString);
	 * collection.attachIndex(endpointIndex);
	 * const result2 = endpointIndex.nextInterval(pos);
	 * ```
	 */
	nextInterval(pos: number): TInterval | undefined;
}

/**
 * Collection of intervals that supports addition, modification, removal, and efficient spatial querying.
 * Changes to this collection will be incur updates on collaborating clients (i.e. they are not local-only).
 * @legacy
 * @alpha
 */
export interface ISequenceIntervalCollection
	extends TypedEventEmitter<ISequenceIntervalCollectionEvents> {
	readonly attached: boolean;
	/**
	 * Attaches an index to this collection.
	 * All intervals which are part of this collection will be added to the index, and the index will automatically
	 * be updated when this collection updates due to local or remote changes.
	 *
	 * @remarks After attaching an index to an interval collection, applications should typically store this
	 * index somewhere in their in-memory data model for future reference and querying.
	 */
	attachIndex(index: SequenceIntervalIndex): void;
	/**
	 * Detaches an index from this collection.
	 * All intervals which are part of this collection will be removed from the index, and updates to this collection
	 * due to local or remote changes will no longer incur updates to the index.
	 *
	 * @returns `false` if the target index cannot be found in the indexes, otherwise remove all intervals in the index and return `true`.
	 */
	detachIndex(index: SequenceIntervalIndex): boolean;
	/**
	 * @returns the interval in this collection that has the provided `id`.
	 * If no interval in the collection has this `id`, returns `undefined`.
	 */
	getIntervalById(id: string): SequenceInterval | undefined;
	/**
	 * Creates a new interval and add it to the collection.
	 * @param start - interval start position (inclusive)
	 * @param end - interval end position (exclusive)
	 * @param props - properties of the interval
	 * @returns - the created interval
	 * @remarks See documentation on {@link SequenceInterval} for comments on
	 * interval endpoint semantics: there are subtleties with how the current
	 * half-open behavior is represented.
	 *
	 * Note that intervals may behave unexpectedly if the entire contents
	 * of the string are deleted. In this case, it is possible for one endpoint
	 * of the interval to become detached, while the other remains on the string.
	 *
	 * By adjusting the `side` and `pos` values of the `start` and `end` parameters,
	 * it is possible to control whether the interval expands to include content
	 * inserted at its start or end.
	 *
	 *	See {@link @fluidframework/merge-tree#SequencePlace} for more details on the model.
	 *
	 *	@example
	 *
	 *	Given the string "ABCD":
	 *
	 *```typescript
	 *	// Refers to "BC". If any content is inserted before B or after C, this
	 *	// interval will include that content
	 *	//
	 *	// Picture:
	 *	// \{start\} - A[- B - C -]D - \{end\}
	 *	// \{start\} - A - B - C - D - \{end\}
	 *	collection.add(\{ pos: 0, side: Side.After \}, \{ pos: 3, side: Side.Before \}, IntervalType.SlideOnRemove);
	 *	// Equivalent to specifying the same positions and Side.Before.
	 *	// Refers to "ABC". Content inserted after C will be included in the
	 *	// interval, but content inserted before A will not.
	 *	// \{start\} -[A - B - C -]D - \{end\}
	 *	// \{start\} - A - B - C - D - \{end\}
	 *	collection.add(0, 3, IntervalType.SlideOnRemove);
	 *```
	 *
	 * In the case of the first example, if text is deleted,
	 *
	 * ```typescript
	 *	// Delete the character "B"
	 *	string.removeRange(1, 2);
	 * ```
	 *
	 * The start point of the interval will slide to the position immediately
	 * before "C", and the same will be true.
	 *
	 * ```
	 * \{start\} - A[- C -]D - \{end\}
	 * ```
	 *
	 * In this case, text inserted immediately before "C" would be included in
	 * the interval.
	 *
	 * ```typescript
	 * string.insertText(1, "EFG");
	 * ```
	 *
	 * With the string now being,
	 *
	 * ```
	 * \{start\} - A[- E - F - G - C -]D - \{end\}
	 * ```
	 *
	 * @privateRemarks TODO: ADO:5205 the above comment regarding behavior in
	 * the case that the entire interval has been deleted should be resolved at
	 * the same time as this ticket
	 */
	add({
		start,
		end,
		props,
	}: {
		start: SequencePlace;
		end: SequencePlace;
		props?: PropertySet;
	}): SequenceInterval;
	/**
	 * Removes an interval from the collection.
	 * @param id - Id of the interval to remove
	 * @returns the removed interval
	 */
	removeIntervalById(id: string): SequenceInterval | undefined;
	/**
	 * Changes the endpoints, properties, or both of an existing interval.
	 * @param id - Id of the Interval to change
	 * @returns the interval that was changed, if it existed in the collection.
	 * Pass the desired new start position, end position, and/or properties in an object. Start and end positions must be changed
	 * simultaneously - they must either both be specified or both undefined. To only change the properties, leave both endpoints
	 * undefined. To only change the endpoints, leave the properties undefined.
	 */
	change(
		id: string,
		{ start, end, props }: { start?: SequencePlace; end?: SequencePlace; props?: PropertySet },
	): SequenceInterval | undefined;

	attachDeserializer(onDeserialize: DeserializeCallback): void;
	/**
	 * @returns an iterator over all intervals in this collection.
	 */
	[Symbol.iterator](): Iterator<SequenceInterval>;

	/**
	 * @returns a forward iterator over all intervals in this collection with start point equal to `startPosition`.
	 */
	CreateForwardIteratorWithStartPosition(startPosition: number): Iterator<SequenceInterval>;

	/**
	 * @returns a backward iterator over all intervals in this collection with start point equal to `startPosition`.
	 */
	CreateBackwardIteratorWithStartPosition(startPosition: number): Iterator<SequenceInterval>;

	/**
	 * @returns a forward iterator over all intervals in this collection with end point equal to `endPosition`.
	 */
	CreateForwardIteratorWithEndPosition(endPosition: number): Iterator<SequenceInterval>;

	/**
	 * @returns a backward iterator over all intervals in this collection with end point equal to `endPosition`.
	 */
	CreateBackwardIteratorWithEndPosition(endPosition: number): Iterator<SequenceInterval>;

	/**
	 * Gathers iteration results that optionally match a start/end criteria into the provided array.
	 * @param results - Array to gather the results into. In lieu of a return value, this array will be populated with
	 * intervals matching the query upon edit.
	 * @param iteratesForward - whether or not iteration should be in the forward direction
	 * @param start - If provided, only match intervals whose start point is equal to `start`.
	 * @param end - If provided, only match intervals whose end point is equal to `end`.
	 */
	gatherIterationResults(
		results: SequenceInterval[],
		iteratesForward: boolean,
		start?: number,
		end?: number,
	): void;

	/**
	 * @deprecated - Users must manually attach the corresponding interval index to utilize this functionality, for instance:
	 *
	 * ```typescript
	 * const overlappingIntervalsIndex = createOverlappingIntervalsIndex(sharedString);
	 * collection.attachIndex(overlappingIntervalsIndex)
	 * const result = overlappingIntervalsIndex.findOverlappingIntervals(start, end);
	 * ```
	 *
	 * @returns an array of all intervals in this collection that overlap with the interval
	 * `[startPosition, endPosition]`.
	 */
	findOverlappingIntervals(startPosition: number, endPosition: number): SequenceInterval[];

	/**
	 * Applies a function to each interval in this collection.
	 */
	map(fn: (interval: SequenceInterval) => void): void;

	/**
	 * @deprecated - due to the forthcoming change where the endpointIndex will no longer be
	 * automatically added to the collection. Users are advised to independently attach the
	 * index to the collection and utilize the API accordingly, for instance:
	 * ```typescript
	 * const endpointIndex = createEndpointIndex(sharedString);
	 * collection.attachIndex(endpointIndex);
	 * const result1 = endpointIndex.previousInterval(pos);
	 * ```
	 * If an index is used repeatedly, applications should generally attach it once and store it in memory.
	 */
	previousInterval(pos: number): SequenceInterval | undefined;

	/**
	 * @deprecated - due to the forthcoming change where the endpointIndex will no longer be
	 * automatically added to the collection. Users are advised to independently attach the
	 * index to the collection and utilize the API accordingly, for instance:
	 * ```typescript
	 * const endpointIndex = createEndpointIndex(sharedString);
	 * collection.attachIndex(endpointIndex);
	 * const result2 = endpointIndex.nextInterval(pos);
	 * ```
	 */
	nextInterval(pos: number): SequenceInterval | undefined;
}

/**
 * {@inheritdoc IIntervalCollection}
 */
export class IntervalCollection
	extends TypedEventEmitter<ISequenceIntervalCollectionEvents>
	implements ISequenceIntervalCollection
{
	private savedSerializedIntervals?: ISerializedIntervalCollectionV1;
	private localCollection: LocalIntervalCollection | undefined;
	private onDeserialize: DeserializeCallback | undefined;
	private client: Client | undefined;
	private readonly localSeqToSerializedInterval = new Map<
		number,
		ISerializedInterval | SerializedIntervalDelta
	>();
	private readonly localSeqToRebasedInterval = new Map<
		number,
		ISerializedInterval | SerializedIntervalDelta
	>();
	private readonly pendingChangesStart: Map<string, ISerializedIntervalCollectionV1> = new Map<
		string,
		ISerializedIntervalCollectionV1
	>();
	private readonly pendingChangesEnd: Map<string, ISerializedIntervalCollectionV1> = new Map<
		string,
		ISerializedIntervalCollectionV1
	>();

	public get attached(): boolean {
		return !!this.localCollection;
	}

	constructor(
		private readonly submitDelta: (
			op: IIntervalCollectionTypeOperationValue,
			md: IMapMessageLocalMetadata,
		) => void,
		serializedIntervals: ISerializedIntervalCollectionV1 | ISerializedIntervalCollectionV2,
		private readonly options: Partial<SequenceOptions> = {},
	) {
		super();

		this.savedSerializedIntervals = Array.isArray(serializedIntervals)
			? serializedIntervals
			: serializedIntervals.intervals.map((i) =>
					decompressInterval(i, serializedIntervals.label),
				);
	}

	/**
	 * {@inheritdoc IIntervalCollection.attachIndex}
	 */
	public attachIndex(index: SequenceIntervalIndex): void {
		if (!this.attached) {
			throw new LoggingError("The local interval collection must exist");
		}
		for (const interval of this) {
			index.add(interval);
		}

		this.localCollection?.appendIndex(index);
	}

	/**
	 * {@inheritdoc IIntervalCollection.detachIndex}
	 */
	public detachIndex(index: SequenceIntervalIndex): boolean {
		if (!this.attached) {
			throw new LoggingError("The local interval collection must exist");
		}

		// Avoid removing intervals if the index does not exist
		if (!this.localCollection?.removeIndex(index)) {
			return false;
		}

		for (const interval of this) {
			index.remove(interval);
		}

		return true;
	}

	private rebasePositionWithSegmentSlide(
		pos: number | "start" | "end",
		seqNumberFrom: number,
		localSeq: number,
	): number | "start" | "end" | undefined {
		if (!this.client) {
			throw new LoggingError("mergeTree client must exist");
		}

		if (pos === "start" || pos === "end") {
			return pos;
		}

		const { clientId } = this.client.getCollabWindow();
		const { segment, offset } = this.client.getContainingSegment(
			pos,
			{
				referenceSequenceNumber: seqNumberFrom,
				clientId: this.client.getLongClientId(clientId),
			},
			localSeq,
		);

		// if segment is undefined, it slid off the string
		assert(segment !== undefined, 0x54e /* No segment found */);

		const segoff =
			getSlideToSegoff(
				{ segment, offset },
				undefined,
				createLocalReconnectingPerspective(this.client.getCurrentSeq(), clientId, localSeq),
				this.options.mergeTreeReferencesCanSlideToEndpoint,
			) ?? segment;

		// case happens when rebasing op, but concurrently entire string has been deleted
		if (segoff.segment === undefined || segoff.offset === undefined) {
			return DetachedReferencePosition;
		}

		assert(
			offset !== undefined && 0 <= offset && offset < segment.cachedLength,
			0x54f /* Invalid offset */,
		);
		return this.client.findReconnectionPosition(segoff.segment, localSeq) + segoff.offset;
	}

	private computeRebasedPositions(
		localSeq: number,
	): ISerializedInterval | SerializedIntervalDelta {
		assert(
			this.client !== undefined,
			0x550 /* Client should be defined when computing rebased position */,
		);
		const original = this.localSeqToSerializedInterval.get(localSeq);
		assert(
			original !== undefined,
			0x551 /* Failed to store pending serialized interval info for this localSeq. */,
		);
		const rebased = { ...original };
		const { start, end, sequenceNumber } = original;
		if (start !== undefined) {
			rebased.start = this.rebasePositionWithSegmentSlide(start, sequenceNumber, localSeq);
		}
		if (end !== undefined) {
			rebased.end = this.rebasePositionWithSegmentSlide(end, sequenceNumber, localSeq);
		}
		return rebased;
	}

	public attachGraph(client: Client, label: string) {
		if (this.attached) {
			throw new LoggingError("Only supports one Sequence attach");
		}

		if (client === undefined) {
			throw new LoggingError("Client required for this collection");
		}

		// Instantiate the local interval collection based on the saved intervals
		this.client = client;
		if (client) {
			client.on("normalize", () => {
				for (const localSeq of this.localSeqToSerializedInterval.keys()) {
					this.localSeqToRebasedInterval.set(localSeq, this.computeRebasedPositions(localSeq));
				}
			});
		}

		this.localCollection = new LocalIntervalCollection(
			client,
			label,
			this.options,
			(interval, previousInterval) => this.emitChange(interval, previousInterval, true, true),
		);
		if (this.savedSerializedIntervals) {
			for (const serializedInterval of this.savedSerializedIntervals) {
				const { id, properties } = getSerializedProperties(serializedInterval);
				const {
					start: startPos,
					end: endPos,
					intervalType,
					startSide,
					endSide,
				} = serializedInterval;
				const start =
					typeof startPos === "number" && startSide !== undefined
						? { pos: startPos, side: startSide }
						: startPos;
				const end =
					typeof endPos === "number" && endSide !== undefined
						? { pos: endPos, side: endSide }
						: endPos;
				const interval = createSequenceInterval(
					label,
					id,
					start,
					end,
					client,
					intervalType,
					undefined,
					true,
					this.options.mergeTreeReferencesCanSlideToEndpoint,
					properties,
				);
				this.localCollection.add(interval);
			}
		}
		this.savedSerializedIntervals = undefined;
	}

	/**
	 * Gets the next local sequence number, modifying this client's collab window in doing so.
	 */
	private getNextLocalSeq(): number {
		if (this.client) {
			return ++this.client.getCollabWindow().localSeq;
		}

		return 0;
	}

	private emitChange(
		interval: SequenceIntervalClass,
		previousInterval: SequenceIntervalClass,
		local: boolean,
		slide: boolean,
		op?: ISequencedDocumentMessage,
	): void {
		// Temporarily make references transient so that positional queries work (non-transient refs
		// on resolve to DetachedPosition on any segments that don't contain them). The original refType
		// is restored as single-endpoint changes re-use previous references.

		const startRefType = previousInterval.start.refType;
		const endRefType = previousInterval.end.refType;
		previousInterval.start.refType = ReferenceType.Transient;
		previousInterval.end.refType = ReferenceType.Transient;
		this.emit("changeInterval", interval, previousInterval, local, op, slide);
		this.emit("changed", interval, undefined, previousInterval ?? undefined, local, slide);
		previousInterval.start.refType = startRefType;
		previousInterval.end.refType = endRefType;
	}

	/**
	 * {@inheritdoc IIntervalCollection.getIntervalById}
	 */
	public getIntervalById(id: string): SequenceIntervalClass | undefined {
		if (!this.localCollection) {
			throw new LoggingError("attach must be called before accessing intervals");
		}
		return this.localCollection.idIntervalIndex.getIntervalById(id);
	}

	private assertStickinessEnabled(start: SequencePlace, end: SequencePlace) {
		if (
			!(typeof start === "number" && typeof end === "number") &&
			!this.options.intervalStickinessEnabled
		) {
			throw new UsageError(
				"attempted to set interval stickiness without enabling `intervalStickinessEnabled` feature flag",
			);
		}
	}

	/**
	 * {@inheritdoc IIntervalCollection.add}
	 */
	public add({
		id,
		start,
		end,
		props,
	}: {
		id?: string;
		start: SequencePlace;
		end: SequencePlace;
		props?: PropertySet;
	}): SequenceIntervalClass {
		if (!this.localCollection) {
			throw new LoggingError("attach must be called prior to adding intervals");
		}

		const { startSide, endSide, startPos, endPos } = endpointPosAndSide(start, end);

		assert(
			startPos !== undefined &&
				endPos !== undefined &&
				startSide !== undefined &&
				endSide !== undefined,
			0x793 /* start and end cannot be undefined because they were not passed in as undefined */,
		);

		this.assertStickinessEnabled(start, end);

		const interval: SequenceIntervalClass = this.localCollection.addInterval(
			id ?? uuid(),
			toSequencePlace(startPos, startSide),
			toSequencePlace(endPos, endSide),
			props,
		);

		if (interval) {
			if (!this.isCollaborating) {
				setSlideOnRemove(interval.start);
				setSlideOnRemove(interval.end);
			}
			const serializedInterval: ISerializedInterval = interval.serialize();
			const localSeq = this.getNextLocalSeq();
			if (this.isCollaborating) {
				this.localSeqToSerializedInterval.set(localSeq, serializedInterval);
			}

			this.submitDelta(
				{
					opName: "add",
					value: serializedInterval,
				},
				{
					localSeq,
				},
			);
		}

		this.emit("addInterval", interval, true, undefined);

		return interval;
	}

	private deleteExistingInterval(
		interval: SequenceIntervalClass,
		local: boolean,
		op?: ISequencedDocumentMessage,
	) {
		if (!this.localCollection) {
			throw new LoggingError("Attach must be called before accessing intervals");
		}
		// The given interval is known to exist in the collection.
		this.localCollection.removeExistingInterval(interval);

		if (interval) {
			// Local ops get submitted to the server. Remote ops have the deserializer run.
			if (local) {
				this.submitDelta(
					{
						opName: "delete",
						value: interval.serialize(),
					},
					{
						localSeq: this.getNextLocalSeq(),
					},
				);
			} else {
				if (this.onDeserialize) {
					this.onDeserialize(interval);
				}
			}
		}

		this.emit("deleteInterval", interval, local, op);
	}

	/**
	 * {@inheritdoc IIntervalCollection.removeIntervalById}
	 */
	public removeIntervalById(id: string): SequenceIntervalClass | undefined {
		if (!this.localCollection) {
			throw new LoggingError("Attach must be called before accessing intervals");
		}
		const interval = this.localCollection.idIntervalIndex.getIntervalById(id);
		if (interval) {
			this.deleteExistingInterval(interval, true, undefined);
		}
		return interval;
	}
	/**
	 * {@inheritdoc IIntervalCollection.change}
	 */
	public change(
		id: string,
		{ start, end, props }: { start?: SequencePlace; end?: SequencePlace; props?: PropertySet },
	): SequenceIntervalClass | undefined {
		if (!this.localCollection) {
			throw new LoggingError("Attach must be called before accessing intervals");
		}

		// Force id to be a string.
		if (typeof id !== "string") {
			throw new UsageError("Change API requires an ID that is a string");
		}

		// Ensure that both start and end are defined or both are undefined.
		if ((start === undefined) !== (end === undefined)) {
			throw new UsageError(
				"Change API requires both start and end to be defined or undefined",
			);
		}

		// prevent the overwriting of an interval label, it should remain unchanged
		// once it has been inserted into the collection.
		if (props?.[reservedRangeLabelsKey] !== undefined) {
			throw new UsageError(
				"The label property should not be modified once inserted to the collection",
			);
		}

		const interval = this.getIntervalById(id);
		if (interval) {
			let deltaProps: PropertySet | undefined;
			let newInterval: SequenceIntervalClass | undefined;
			if (props !== undefined) {
				deltaProps = interval.changeProperties(props);
			}
			const changeEndpoints = start !== undefined && end !== undefined;
			if (changeEndpoints) {
				newInterval = this.localCollection.changeInterval(interval, start, end);
				if (!this.isCollaborating && newInterval !== undefined) {
					setSlideOnRemove(newInterval.start);
					setSlideOnRemove(newInterval.end);
				}
			}
			// Emit a property bag containing the ID and the other (if any) properties changed
			const serializedInterval: SerializedIntervalDelta = (
				newInterval ?? interval
			).serializeDelta({
				props,
				includeEndpoints: changeEndpoints,
			});

			const localSeq = this.getNextLocalSeq();
			if (this.isCollaborating) {
				this.localSeqToSerializedInterval.set(localSeq, serializedInterval);
			}

			this.submitDelta(
				{
					opName: "change",
					value: serializedInterval,
				},
				{
					localSeq,
				},
			);
			if (deltaProps !== undefined) {
				this.emit("propertyChanged", interval, deltaProps, true, undefined);
				this.emit(
					"changed",
					newInterval ?? interval,
					deltaProps,
					newInterval ? interval : undefined,
					true,
					false,
				);
			}
			if (newInterval) {
				this.addPendingChange(id, serializedInterval);
				this.emitChange(newInterval, interval, true, false);
				this.client?.removeLocalReferencePosition(interval.start);
				this.client?.removeLocalReferencePosition(interval.end);
			}
			return newInterval;
		}
		// No interval to change
		return undefined;
	}

	private get isCollaborating(): boolean {
		return this.client?.getCollabWindow().collaborating ?? false;
	}

	private addPendingChange(id: string, serializedInterval: SerializedIntervalDelta) {
		if (!this.isCollaborating) {
			return;
		}
		if (serializedInterval.start !== undefined) {
			this.addPendingChangeHelper(id, this.pendingChangesStart, serializedInterval);
		}
		if (serializedInterval.end !== undefined) {
			this.addPendingChangeHelper(id, this.pendingChangesEnd, serializedInterval);
		}
	}

	private addPendingChangeHelper(
		id: string,
		pendingChanges: Map<string, SerializedIntervalDelta[]>,
		serializedInterval: SerializedIntervalDelta,
	) {
		let entries: SerializedIntervalDelta[] | undefined = pendingChanges.get(id);
		if (!entries) {
			entries = [];
			pendingChanges.set(id, entries);
		}
		entries.push(serializedInterval);
	}

	private removePendingChange(serializedInterval: SerializedIntervalDelta) {
		// Change ops always have an ID.
		const { id } = getSerializedProperties(serializedInterval);
		if (serializedInterval.start !== undefined) {
			this.removePendingChangeHelper(id, this.pendingChangesStart, serializedInterval);
		}
		if (serializedInterval.end !== undefined) {
			this.removePendingChangeHelper(id, this.pendingChangesEnd, serializedInterval);
		}
	}

	private removePendingChangeHelper(
		id: string,
		pendingChanges: Map<string, SerializedIntervalDelta[]>,
		serializedInterval: SerializedIntervalDelta,
	) {
		const entries = pendingChanges.get(id);
		if (entries) {
			const pendingChange = entries.shift();
			if (entries.length === 0) {
				pendingChanges.delete(id);
			}
			if (
				pendingChange?.start !== serializedInterval.start ||
				pendingChange?.end !== serializedInterval.end
			) {
				throw new LoggingError("Mismatch in pending changes");
			}
		}
	}

	private hasPendingChangeStart(id: string) {
		const entries = this.pendingChangesStart.get(id);
		return entries && entries.length !== 0;
	}

	private hasPendingChangeEnd(id: string) {
		const entries = this.pendingChangesEnd.get(id);
		return entries && entries.length !== 0;
	}

	public ackChange(
		serializedInterval: ISerializedInterval,
		local: boolean,
		op: ISequencedDocumentMessage,
		localOpMetadata: IMapMessageLocalMetadata | undefined,
	) {
		if (!this.localCollection) {
			throw new LoggingError("Attach must be called before accessing intervals");
		}

		if (local) {
			assert(
				localOpMetadata !== undefined,
				0x552 /* op metadata should be defined for local op */,
			);
			this.localSeqToSerializedInterval.delete(localOpMetadata?.localSeq);
			// This is an ack from the server. Remove the pending change.
			this.removePendingChange(serializedInterval);
		}

		// Note that the ID is in the property bag only to allow us to find the interval.
		// This API cannot change the ID, and writing to the ID property will result in an exception. So we
		// strip it out of the properties here.
		const { id, properties } = getSerializedProperties(serializedInterval);
		assert(id !== undefined, 0x3fe /* id must exist on the interval */);
		const interval: SequenceIntervalClass | undefined = this.getIntervalById(id);
		if (!interval) {
			// The interval has been removed locally; no-op.
			return;
		}

		if (local) {
			interval.ackPropertiesChange(properties, op);

			this.ackInterval(interval, op);
		} else {
			// If there are pending changes with this ID, don't apply the remote start/end change, as the local ack
			// should be the winning change.
			let start: number | "start" | "end" | undefined;
			let end: number | "start" | "end" | undefined;
			// Track pending start/end independently of one another.
			if (!this.hasPendingChangeStart(id)) {
				start = serializedInterval.start;
			}
			if (!this.hasPendingChangeEnd(id)) {
				end = serializedInterval.end;
			}

			let newInterval = interval;
			if (start !== undefined || end !== undefined) {
				// If changeInterval gives us a new interval, work with that one. Otherwise keep working with
				// the one we originally found in the tree.
				newInterval =
					this.localCollection.changeInterval(
						interval,
						toOptionalSequencePlace(start, serializedInterval.startSide ?? Side.Before),
						toOptionalSequencePlace(end, serializedInterval.endSide ?? Side.Before),
						op,
					) ?? interval;
			}
			const deltaProps = newInterval.changeProperties(properties, op);

			if (this.onDeserialize) {
				this.onDeserialize(newInterval);
			}

			if (newInterval !== interval) {
				this.emitChange(newInterval, interval, local, false, op);
			}

			const changedProperties = Object.keys(properties).length > 0;
			if (changedProperties) {
				this.emit("propertyChanged", interval, deltaProps, local, op);
				this.emit("changed", interval, deltaProps, undefined, local, false);
			}
		}
	}

	/**
	 * {@inheritdoc IIntervalCollection.attachDeserializer}
	 */
	public attachDeserializer(onDeserialize: DeserializeCallback): void {
		// If no deserializer is specified can skip all processing work
		if (!onDeserialize) {
			return;
		}

		// Start by storing the callbacks so that any subsequent modifications make use of them
		this.onDeserialize = onDeserialize;

		// Trigger the async prepare work across all values in the collection
		if (this.attached) {
			this.map(onDeserialize);
		}
	}

	/**
	 * Returns new interval after rebasing. If undefined, the interval was
	 * deleted as a result of rebasing. This can occur if the interval applies
	 * to a range that no longer exists, and the interval was unable to slide.
	 *
	 */
	public rebaseLocalInterval(
		opName: string,
		serializedInterval: SerializedIntervalDelta,
		localSeq: number,
	): SerializedIntervalDelta | undefined {
		if (!this.client) {
			// If there's no associated mergeTree client, the originally submitted op is still correct.
			return serializedInterval;
		}
		if (!this.attached) {
			throw new LoggingError("attachSequence must be called");
		}

		const { intervalType, properties, stickiness, startSide, endSide } = serializedInterval;
		const { id } = getSerializedProperties(serializedInterval);
		const { start: startRebased, end: endRebased } =
			this.localSeqToRebasedInterval.get(localSeq) ?? this.computeRebasedPositions(localSeq);

		const localInterval = this.localCollection?.idIntervalIndex.getIntervalById(id);

		const rebased: SerializedIntervalDelta = {
			start: startRebased,
			end: endRebased,
			intervalType,
			sequenceNumber: this.client?.getCurrentSeq() ?? 0,
			properties,
			stickiness,
			startSide,
			endSide,
		};

		if (
			opName === "change" &&
			// eslint-disable-next-line @typescript-eslint/prefer-nullish-coalescing -- ?? is not logically equivalent when .hasPendingChangeStart returns false.
			(this.hasPendingChangeStart(id) || this.hasPendingChangeEnd(id))
		) {
			this.removePendingChange(serializedInterval);
			this.addPendingChange(id, rebased);
		}

		// if the interval slid off the string, rebase the op to be a noop and delete the interval.
		if (
			!this.options.mergeTreeReferencesCanSlideToEndpoint &&
			(startRebased === DetachedReferencePosition || endRebased === DetachedReferencePosition)
		) {
			if (localInterval) {
				this.localCollection?.removeExistingInterval(localInterval);
			}
			return undefined;
		}

		if (localInterval !== undefined) {
			// The rebased op may place this interval's endpoints on different segments. Calling `changeInterval` here
			// updates the local client's state to be consistent with the emitted op.
			this.localCollection?.changeInterval(
				localInterval,
				toOptionalSequencePlace(startRebased, startSide ?? Side.Before),
				toOptionalSequencePlace(endRebased, endSide ?? Side.Before),
				undefined,
				localSeq,
			);
		}

		return rebased;
	}

	private getSlideToSegment(
		lref: LocalReferencePosition,
		slidingPreference: SlidingPreference,
	): { segment: ISegment | undefined; offset: number | undefined } | undefined {
		if (!this.client) {
			throw new LoggingError("client does not exist");
		}
		const segoff: { segment: ISegmentInternal | undefined; offset: number | undefined } = {
			segment: lref.getSegment(),
			offset: lref.getOffset(),
		};
		if (segoff.segment?.localRefs?.has(lref) !== true) {
			return undefined;
		}
		const newSegoff = getSlideToSegoff(
			segoff,
			slidingPreference,
			undefined,
			this.options.mergeTreeReferencesCanSlideToEndpoint,
		);
		const value: { segment: ISegment | undefined; offset: number | undefined } | undefined =
			segoff.segment === newSegoff.segment && segoff.offset === newSegoff.offset
				? undefined
				: newSegoff;
		return value;
	}

	private ackInterval(interval: SequenceIntervalClass, op: ISequencedDocumentMessage): void {
		if (
			!refTypeIncludesFlag(interval.start, ReferenceType.StayOnRemove) &&
			!refTypeIncludesFlag(interval.end, ReferenceType.StayOnRemove)
		) {
			return;
		}

		const newStart = this.getSlideToSegment(
			interval.start,
			startReferenceSlidingPreference(interval.stickiness),
		);
		const newEnd = this.getSlideToSegment(
			interval.end,
			endReferenceSlidingPreference(interval.stickiness),
		);

		const id = interval.getIntervalId();
		const hasPendingStartChange = this.hasPendingChangeStart(id);
		const hasPendingEndChange = this.hasPendingChangeEnd(id);

		if (!hasPendingStartChange) {
			setSlideOnRemove(interval.start);
		}

		if (!hasPendingEndChange) {
			setSlideOnRemove(interval.end);
		}

		const needsStartUpdate = newStart !== undefined && !hasPendingStartChange;
		const needsEndUpdate = newEnd !== undefined && !hasPendingEndChange;

		if (needsStartUpdate || needsEndUpdate) {
			if (!this.localCollection) {
				throw new LoggingError("Attach must be called before accessing intervals");
			}

			// `interval`'s endpoints will get modified in-place, so clone it prior to doing so for event emission.
			const oldInterval = interval.clone();

			// In this case, where we change the start or end of an interval,
			// it is necessary to remove and re-add the interval listeners.
			// This ensures that the correct listeners are added to the LocalReferencePosition.
			this.localCollection.removeExistingInterval(interval);
			if (!this.client) {
				throw new LoggingError("client does not exist");
			}

			if (needsStartUpdate) {
				const props = interval.start.properties;
				interval.start = createPositionReferenceFromSegoff(
					this.client,
					newStart,
					interval.start.refType,
					op,
					undefined,
					undefined,
					startReferenceSlidingPreference(interval.stickiness),
					startReferenceSlidingPreference(interval.stickiness) === SlidingPreference.BACKWARD,
				);
				if (props) {
					interval.start.addProperties(props);
				}
				const oldSeg: ISegmentInternal | undefined = oldInterval.start.getSegment();
				// remove and rebuild start interval as transient for event
				this.client.removeLocalReferencePosition(oldInterval.start);
				oldInterval.start.refType = ReferenceType.Transient;
				oldSeg?.localRefs?.addLocalRef(oldInterval.start, oldInterval.start.getOffset());
			}
			if (needsEndUpdate) {
				const props = interval.end.properties;
				interval.end = createPositionReferenceFromSegoff(
					this.client,
					newEnd,
					interval.end.refType,
					op,
					undefined,
					undefined,
					endReferenceSlidingPreference(interval.stickiness),
					endReferenceSlidingPreference(interval.stickiness) === SlidingPreference.FORWARD,
				);
				if (props) {
					interval.end.addProperties(props);
				}
				// remove and rebuild end interval as transient for event
				const oldSeg: ISegmentInternal | undefined = oldInterval.end.getSegment();
				this.client.removeLocalReferencePosition(oldInterval.end);
				oldInterval.end.refType = ReferenceType.Transient;
				oldSeg?.localRefs?.addLocalRef(oldInterval.end, oldInterval.end.getOffset());
			}
			this.localCollection.add(interval);
			this.emitChange(interval, oldInterval, true, true, op);
		}
	}

	public ackAdd(
		serializedInterval: ISerializedInterval,
		local: boolean,
		op: ISequencedDocumentMessage,
		localOpMetadata: IMapMessageLocalMetadata | undefined,
	) {
		const { id, properties } = getSerializedProperties(serializedInterval);

		if (local) {
			assert(
				localOpMetadata !== undefined,
				0x553 /* op metadata should be defined for local op */,
			);
			this.localSeqToSerializedInterval.delete(localOpMetadata.localSeq);
			const localInterval = this.getIntervalById(id);
			if (localInterval) {
				this.ackInterval(localInterval, op);
			}
			return;
		}

		if (!this.localCollection) {
			throw new LoggingError("attachSequence must be called");
		}

		const interval: SequenceIntervalClass = this.localCollection.addInterval(
			id,
			toSequencePlace(serializedInterval.start, serializedInterval.startSide ?? Side.Before),
			toSequencePlace(serializedInterval.end, serializedInterval.endSide ?? Side.Before),
			properties,
			op,
		);

		if (interval) {
			if (this.onDeserialize) {
				this.onDeserialize(interval);
			}
		}

		this.emit("addInterval", interval, local, op);

		return interval;
	}

	public ackDelete(
		serializedInterval: ISerializedInterval,
		local: boolean,
		op: ISequencedDocumentMessage,
	): void {
		if (local) {
			// Local ops were applied when the message was created and there's no "pending delete"
			// state to book keep: remote operation application takes into account possibility of
			// locally deleted interval whenever a lookup happens.
			return;
		}

		if (!this.localCollection) {
			throw new LoggingError("attach must be called prior to deleting intervals");
		}

		const { id } = getSerializedProperties(serializedInterval);
		const interval = this.localCollection.idIntervalIndex.getIntervalById(id);
		if (interval) {
			this.deleteExistingInterval(interval, local, op);
		}
	}

	public serializeInternal(
		version: "1" | "2",
	): ISerializedIntervalCollectionV1 | ISerializedIntervalCollectionV2 {
		if (!this.localCollection) {
			throw new LoggingError("attachSequence must be called");
		}

		return this.localCollection.serialize(version);
	}

	/**
	 * @returns an iterator over all intervals in this collection.
	 */
	public [Symbol.iterator](): IntervalCollectionIterator {
		const iterator = new IntervalCollectionIterator(this);
		return iterator;
	}

	/**
	 * {@inheritdoc IIntervalCollection.CreateForwardIteratorWithStartPosition}
	 */
	public CreateForwardIteratorWithStartPosition(
		startPosition: number,
	): IntervalCollectionIterator {
		const iterator = new IntervalCollectionIterator(this, true, startPosition);
		return iterator;
	}

	/**
	 * {@inheritdoc IIntervalCollection.CreateBackwardIteratorWithStartPosition}
	 */
	public CreateBackwardIteratorWithStartPosition(
		startPosition: number,
	): IntervalCollectionIterator {
		const iterator = new IntervalCollectionIterator(this, false, startPosition);
		return iterator;
	}

	/**
	 * {@inheritdoc IIntervalCollection.CreateForwardIteratorWithEndPosition}
	 */
	public CreateForwardIteratorWithEndPosition(
		endPosition: number,
	): IntervalCollectionIterator {
		const iterator = new IntervalCollectionIterator(this, true, undefined, endPosition);
		return iterator;
	}

	/**
	 * {@inheritdoc IIntervalCollection.CreateBackwardIteratorWithEndPosition}
	 */
	public CreateBackwardIteratorWithEndPosition(
		endPosition: number,
	): IntervalCollectionIterator {
		const iterator = new IntervalCollectionIterator(this, false, undefined, endPosition);
		return iterator;
	}

	/**
	 * {@inheritdoc IIntervalCollection.gatherIterationResults}
	 */
	public gatherIterationResults(
		results: SequenceIntervalClass[],
		iteratesForward: boolean,
		start?: number,
		end?: number,
	) {
		if (!this.localCollection) {
			return;
		}

		this.localCollection.overlappingIntervalsIndex.gatherIterationResults(
			results,
			iteratesForward,
			start,
			end,
		);
	}

	/**
	 * {@inheritdoc IIntervalCollection.findOverlappingIntervals}
	 */
	public findOverlappingIntervals(
		startPosition: number,
		endPosition: number,
	): SequenceInterval[] {
		if (!this.localCollection) {
			throw new LoggingError("attachSequence must be called");
		}

		return this.localCollection.overlappingIntervalsIndex.findOverlappingIntervals(
			startPosition,
			endPosition,
		);
	}

	/**
	 * {@inheritdoc IIntervalCollection.map}
	 */
	public map(fn: (interval: SequenceIntervalClass) => void) {
		if (!this.localCollection) {
			throw new LoggingError("attachSequence must be called");
		}

		for (const interval of this.localCollection.idIntervalIndex) {
			fn(interval);
		}
	}

	/**
	 * {@inheritdoc IIntervalCollection.previousInterval}
	 */
	public previousInterval(pos: number): SequenceInterval | undefined {
		if (!this.localCollection) {
			throw new LoggingError("attachSequence must be called");
		}

		return this.localCollection.endIntervalIndex.previousInterval(pos);
	}

	/**
	 * {@inheritdoc IIntervalCollection.nextInterval}
	 */
	public nextInterval(pos: number): SequenceInterval | undefined {
		if (!this.localCollection) {
			throw new LoggingError("attachSequence must be called");
		}

		return this.localCollection.endIntervalIndex.nextInterval(pos);
	}
}

function setSlideOnRemove(lref: LocalReferencePosition) {
	let refType = lref.refType;
	refType = refType & ~ReferenceType.StayOnRemove;
	refType = refType | ReferenceType.SlideOnRemove;
	lref.refType = refType;
}

/**
 * Information that identifies an interval within a `Sequence`.
 * @internal
 */
export interface IntervalLocator {
	/**
	 * Label for the collection the interval is a part of
	 */
	label: string;
	/**
	 * Interval within that collection
	 */
	interval: SequenceIntervalClass;
}

/**
 * Returns an object that can be used to find the interval a given LocalReferencePosition belongs to.
 * @returns undefined if the reference position is not the endpoint of any interval (e.g. it was created
 * on the merge tree directly by app code), otherwise an {@link IntervalLocator} for the interval this
 * endpoint is a part of.
 * @internal
 */
export function intervalLocatorFromEndpoint(
	potentialEndpoint: LocalReferencePosition,
): IntervalLocator | undefined {
	const { interval, [reservedRangeLabelsKey]: collectionNameArray } =
		potentialEndpoint.properties ?? {};
	return interval && collectionNameArray?.length === 1
		? { label: collectionNameArray[0], interval }
		: undefined;
}<|MERGE_RESOLUTION|>--- conflicted
+++ resolved
@@ -241,40 +241,7 @@
 			props,
 		);
 
-<<<<<<< HEAD
-	public addInterval(
-		start: SequencePlace,
-		end: SequencePlace,
-		intervalType: IntervalType,
-		props?: PropertySet,
-		op?: ISequencedDocumentMessage,
-	) {
-		const interval: SequenceIntervalClass = this.createInterval(start, end, intervalType, op);
-		if (interval) {
-			if (!interval.properties) {
-				interval.properties = createMap<any>();
-			}
-
-			if (props) {
-				// This check is intended to prevent scenarios where a random interval is created and then
-				// inserted into a collection. The aim is to ensure that the collection is created first
-				// then the user can create/add intervals based on the collection
-				if (
-					props[reservedRangeLabelsKey] !== undefined &&
-					props[reservedRangeLabelsKey][0] !== this.label
-				) {
-					throw new LoggingError(
-						"Adding an interval that belongs to another interval collection is not permitted",
-					);
-				}
-				interval.properties = addProperties(interval.properties, props);
-			}
-			interval.properties[reservedIntervalIdKey] ??= crypto.randomUUID();
-			this.add(interval);
-		}
-=======
 		this.add(interval);
->>>>>>> 49b6fdb4
 		return interval;
 	}
 
