/*!
 * Copyright (c) Microsoft Corporation and contributors. All rights reserved.
 * Licensed under the MIT License.
 */

/* eslint-disable no-bitwise */

import { TypedEventEmitter } from "@fluid-internal/client-utils";
import { assert } from "@fluidframework/core-utils";
import { IEvent } from "@fluidframework/core-interfaces";
import {
	addProperties,
	Client,
	createMap,
	getSlideToSegoff,
	ISegment,
	MergeTreeDeltaType,
	PropertySet,
	LocalReferencePosition,
	ReferenceType,
	refTypeIncludesFlag,
	reservedRangeLabelsKey,
	UnassignedSequenceNumber,
	DetachedReferencePosition,
	SlidingPreference,
} from "@fluidframework/merge-tree";
import { ISequencedDocumentMessage } from "@fluidframework/protocol-definitions";
import { LoggingError, UsageError } from "@fluidframework/telemetry-utils";
import { v4 as uuid } from "uuid";
import {
	IMapMessageLocalMetadata,
	IValueFactory,
	IValueOpEmitter,
	IValueOperation,
	IValueType,
	IValueTypeOperationValue,
	SequenceOptions,
} from "./defaultMapInterfaces";
import {
	CompressedSerializedInterval,
	IIntervalHelpers,
	Interval,
	IntervalOpType,
	IntervalStickiness,
	IntervalType,
	ISerializableInterval,
	ISerializedInterval,
	SequenceInterval,
	SerializedIntervalDelta,
	createPositionReferenceFromSegoff,
	endReferenceSlidingPreference,
	startReferenceSlidingPreference,
	sequenceIntervalHelpers,
	createInterval,
} from "./intervals";
import {
	IEndpointIndex,
	IIdIntervalIndex,
	IOverlappingIntervalsIndex,
	IntervalIndex,
	createEndpointIndex,
	createIdIntervalIndex,
	createOverlappingIntervalsIndex,
} from "./intervalIndex";

/**
 * Defines a position and side relative to a character in a sequence.
 *
 * For this purpose, sequences look like:
 *
 * `{start} - {character 0} - {character 1} - ... - {character N} - {end}`
 *
 * Each `{value}` in the diagram is a character within a sequence.
 * Each `-` in the above diagram is a position where text could be inserted.
 * Each position between a `{value}` and a `-` is a `SequencePlace`.
 *
 * The special endpoints `{start}` and `{end}` refer to positions outside the
 * contents of the string.
 *
 * This gives us 2N + 2 possible positions to refer to within a string, where N
 * is the number of characters.
 *
 * If the position is specified with a bare number, the side defaults to
 * `Side.Before`.
 */
export type SequencePlace = number | "start" | "end" | InteriorSequencePlace;

/**
 * A sequence place that does not refer to the special endpoint segments.
 *
 * See {@link SequencePlace} for additional context.
 */
export interface InteriorSequencePlace {
	pos: number;
	side: Side;
}

/**
 * Defines a side relative to a character in a sequence.
 *
 * @remarks See {@link SequencePlace} for additional context on usage.
 */
export enum Side {
	Before = 0,
	After = 1,
}

const reservedIntervalIdKey = "intervalId";

export interface ISerializedIntervalCollectionV2 {
	label: string;
	version: 2;
	intervals: CompressedSerializedInterval[];
}

export function sidesFromStickiness(stickiness: IntervalStickiness) {
	const startSide = (stickiness & IntervalStickiness.START) !== 0 ? Side.After : Side.Before;
	const endSide = (stickiness & IntervalStickiness.END) !== 0 ? Side.Before : Side.After;

	return { startSide, endSide };
}

/**
 * Decompress an interval after loading a summary from JSON. The exact format
 * of this compression is unspecified and subject to change
 */
function decompressInterval(
	interval: CompressedSerializedInterval,
	label?: string,
): ISerializedInterval {
	const stickiness = interval[5] ?? IntervalStickiness.END;
	const { startSide, endSide } = sidesFromStickiness(stickiness);
	return {
		start: interval[0],
		end: interval[1],
		sequenceNumber: interval[2],
		intervalType: interval[3],
		properties: { ...interval[4], [reservedRangeLabelsKey]: [label] },
		stickiness,
		startSide,
		endSide,
	};
}

/**
 * Compress an interval prior to serialization as JSON. The exact format of this
 * compression is unspecified and subject to change
 */
function compressInterval(interval: ISerializedInterval): CompressedSerializedInterval {
	const { start, end, sequenceNumber, intervalType, properties } = interval;

	let base: CompressedSerializedInterval = [
		start,
		end,
		sequenceNumber,
		intervalType,
		// remove the `referenceRangeLabels` property as it is already stored
		// in the `label` field of the summary
		{ ...properties, [reservedRangeLabelsKey]: undefined },
	];

	if (interval.stickiness !== undefined && interval.stickiness !== IntervalStickiness.END) {
		// reassignment to make it easier for typescript to reason about types
		base = [...base, interval.stickiness];
	}

	return base;
}

export function endpointPosAndSide(
	start: SequencePlace | undefined,
	end: SequencePlace | undefined,
) {
	const startIsPlainEndpoint = typeof start === "number" || start === "start" || start === "end";
	const endIsPlainEndpoint = typeof end === "number" || end === "start" || end === "end";

	const startSide = startIsPlainEndpoint ? Side.Before : start?.side;
	const endSide = endIsPlainEndpoint ? Side.Before : end?.side;

	const startPos = startIsPlainEndpoint ? start : start?.pos;
	const endPos = endIsPlainEndpoint ? end : end?.pos;

	return {
		startSide,
		endSide,
		startPos,
		endPos,
	};
}

function toSequencePlace(pos: number | "start" | "end", side: Side): SequencePlace {
	return typeof pos === "number" ? { pos, side } : pos;
}

function toOptionalSequencePlace(
	pos: number | "start" | "end" | undefined,
	side: Side = Side.Before,
): SequencePlace | undefined {
	return typeof pos === "number" ? { pos, side } : pos;
}

export function computeStickinessFromSide(
	startPos: number | "start" | "end" | undefined = -1,
	startSide: Side = Side.Before,
	endPos: number | "start" | "end" | undefined = -1,
	endSide: Side = Side.Before,
): IntervalStickiness {
	let stickiness: IntervalStickiness = IntervalStickiness.NONE;

	if (startSide === Side.After || startPos === "start") {
		stickiness |= IntervalStickiness.START;
	}

	if (endSide === Side.Before || endPos === "end") {
		stickiness |= IntervalStickiness.END;
	}

	return stickiness as IntervalStickiness;
}

export function createIntervalIndex() {
	const helpers: IIntervalHelpers<Interval> = {
		compareEnds: (a: Interval, b: Interval) => a.end - b.end,
		create: createInterval,
	};
	const lc = new LocalIntervalCollection<Interval>(undefined as any as Client, "", helpers);
	return lc;
}

export class LocalIntervalCollection<TInterval extends ISerializableInterval> {
	private static readonly legacyIdPrefix = "legacy";
	public readonly overlappingIntervalsIndex: IOverlappingIntervalsIndex<TInterval>;
	public readonly idIntervalIndex: IIdIntervalIndex<TInterval>;
	public readonly endIntervalIndex: IEndpointIndex<TInterval>;
	private readonly indexes: Set<IntervalIndex<TInterval>>;

	constructor(
		private readonly client: Client,
		private readonly label: string,
		private readonly helpers: IIntervalHelpers<TInterval>,
		/** Callback invoked each time one of the endpoints of an interval slides. */
		private readonly onPositionChange?: (
			interval: TInterval,
			previousInterval: TInterval,
		) => void,
	) {
		this.overlappingIntervalsIndex = createOverlappingIntervalsIndex(client, helpers);
		this.idIntervalIndex = createIdIntervalIndex<TInterval>();
		this.endIntervalIndex = createEndpointIndex(client, helpers);
		this.indexes = new Set([
			this.overlappingIntervalsIndex,
			this.idIntervalIndex,
			this.endIntervalIndex,
		]);
	}

	public createLegacyId(start: number | "start" | "end", end: number | "start" | "end"): string {
		// Create a non-unique ID based on start and end to be used on intervals that come from legacy clients
		// without ID's.
		return `${LocalIntervalCollection.legacyIdPrefix}${start}-${end}`;
	}

	/**
	 * Validates that a serialized interval has the ID property. Creates an ID
	 * if one does not already exist
	 *
	 * @param serializedInterval - The interval to be checked
	 * @returns The interval's existing or newly created id
	 */
	public ensureSerializedId(serializedInterval: ISerializedInterval): string {
		let id: string | undefined = serializedInterval.properties?.[reservedIntervalIdKey];
		if (id === undefined) {
			// Back-compat: 0.39 and earlier did not have IDs on intervals. If an interval from such a client
			// comes over the wire, create a non-unique one based on start/end.
			// This will allow all clients to refer to this interval consistently.
			id = this.createLegacyId(serializedInterval.start, serializedInterval.end);
			const newProps = {
				[reservedIntervalIdKey]: id,
			};
			serializedInterval.properties = addProperties(serializedInterval.properties, newProps);
		}
		// Make the ID immutable for safety's sake.
		Object.defineProperty(serializedInterval.properties, reservedIntervalIdKey, {
			configurable: false,
			enumerable: true,
			writable: false,
		});

		return id;
	}

	private removeIntervalFromIndexes(interval: TInterval) {
		for (const index of this.indexes) {
			index.remove(interval);
		}
	}

	public appendIndex(index: IntervalIndex<TInterval>) {
		this.indexes.add(index);
	}

	public removeIndex(index: IntervalIndex<TInterval>): boolean {
		return this.indexes.delete(index);
	}

	public removeExistingInterval(interval: TInterval) {
		this.removeIntervalFromIndexes(interval);
		this.removeIntervalListeners(interval);
	}

	public createInterval(
		start: SequencePlace,
		end: SequencePlace,
		intervalType: IntervalType,
		op?: ISequencedDocumentMessage,
	): TInterval {
		return this.helpers.create(this.label, start, end, this.client, intervalType, op);
	}

	public addInterval(
		start: SequencePlace,
		end: SequencePlace,
		intervalType: IntervalType,
		props?: PropertySet,
		op?: ISequencedDocumentMessage,
	) {
		const interval: TInterval = this.createInterval(start, end, intervalType, op);
		if (interval) {
			if (!interval.properties) {
				interval.properties = createMap<any>();
			}

			if (props) {
				// This check is intended to prevent scenarios where a random interval is created and then
				// inserted into a collection. The aim is to ensure that the collection is created first
				// then the user can create/add intervals based on the collection
				if (
					props[reservedRangeLabelsKey] !== undefined &&
					props[reservedRangeLabelsKey][0] !== this.label
				) {
					throw new LoggingError(
						"Adding an interval that belongs to another interval collection is not permitted",
					);
				}
				interval.addProperties(props);
			}
			interval.properties[reservedIntervalIdKey] ??= uuid();
			this.add(interval);
		}
		return interval;
	}

	private linkEndpointsToInterval(interval: TInterval): void {
		if (interval instanceof SequenceInterval) {
			interval.start.addProperties({ interval });
			interval.end.addProperties({ interval });
		}
	}

	private addIntervalToIndexes(interval: TInterval) {
		for (const index of this.indexes) {
			index.add(interval);
		}
	}

	public add(interval: TInterval): void {
		this.linkEndpointsToInterval(interval);
		this.addIntervalToIndexes(interval);
		this.addIntervalListeners(interval);
	}

	public changeInterval(
		interval: TInterval,
		start: SequencePlace | undefined,
		end: SequencePlace | undefined,
		op?: ISequencedDocumentMessage,
		localSeq?: number,
	) {
		const newInterval = interval.modify(this.label, start, end, op, localSeq) as
			| TInterval
			| undefined;
		if (newInterval) {
			this.removeExistingInterval(interval);
			this.add(newInterval);
		}
		return newInterval;
	}

	public serialize(): ISerializedIntervalCollectionV2 {
		return {
			label: this.label,
			intervals: Array.from(this.idIntervalIndex, (interval) =>
				compressInterval(interval.serialize()),
			),
			version: 2,
		};
	}

	private addIntervalListeners(interval: TInterval) {
		const cloneRef = (ref: LocalReferencePosition) => {
			const segment = ref.getSegment();
			if (segment === undefined) {
				// Cloning is unnecessary: refs which have slid off the string entirely
				// never get slid back on. Creation code for refs doesn't accept undefined segment
				// either, so this must be special-cased.
				return ref;
			}

			return this.client.createLocalReferencePosition(
				segment,
				ref.getOffset(),
				ReferenceType.Transient,
				ref.properties,
				ref.slidingPreference,
				ref.canSlideToEndpoint,
			);
		};
		if (interval instanceof SequenceInterval) {
			let previousInterval: (TInterval & SequenceInterval) | undefined;
			let pendingChanges = 0;
			interval.addPositionChangeListeners(
				() => {
					pendingChanges++;
					// Note: both start and end can change and invoke beforeSlide on each endpoint before afterSlide.
					if (!previousInterval) {
						previousInterval = interval.clone() as TInterval & SequenceInterval;
						previousInterval.start = cloneRef(previousInterval.start);
						previousInterval.end = cloneRef(previousInterval.end);
						this.removeIntervalFromIndexes(interval);
					}
				},
				() => {
					assert(
						previousInterval !== undefined,
						0x3fa /* Invalid interleaving of before/after slide */,
					);
					pendingChanges--;
					if (pendingChanges === 0) {
						this.addIntervalToIndexes(interval);
						this.onPositionChange?.(interval, previousInterval);
						previousInterval = undefined;
					}
				},
			);
		}
	}

	private removeIntervalListeners(interval: TInterval) {
		if (interval instanceof SequenceInterval) {
			interval.removePositionChangeListeners();
		}
	}
}

class SequenceIntervalCollectionFactory
	implements IValueFactory<IntervalCollection<SequenceInterval>>
{
	public load(
		emitter: IValueOpEmitter,
		raw: ISerializedInterval[] | ISerializedIntervalCollectionV2 = [],
		options?: Partial<SequenceOptions>,
	): IntervalCollection<SequenceInterval> {
		return new IntervalCollection<SequenceInterval>(
			sequenceIntervalHelpers,
			true,
			emitter,
			raw,
			options,
		);
	}

	public store(
		value: IntervalCollection<SequenceInterval>,
	): ISerializedInterval[] | ISerializedIntervalCollectionV2 {
		return value.serializeInternal();
	}
}

export class SequenceIntervalCollectionValueType
	implements IValueType<IntervalCollection<SequenceInterval>>
{
	public static Name = "sharedStringIntervalCollection";

	public get name(): string {
		return SequenceIntervalCollectionValueType.Name;
	}

	public get factory(): IValueFactory<IntervalCollection<SequenceInterval>> {
		return SequenceIntervalCollectionValueType._factory;
	}

	public get ops(): Map<string, IValueOperation<IntervalCollection<SequenceInterval>>> {
		return SequenceIntervalCollectionValueType._ops;
	}

	private static readonly _factory: IValueFactory<IntervalCollection<SequenceInterval>> =
		new SequenceIntervalCollectionFactory();

	private static readonly _ops = makeOpsMap<SequenceInterval>();
}

class IntervalCollectionFactory implements IValueFactory<IntervalCollection<Interval>> {
	public load(
		emitter: IValueOpEmitter,
		raw: ISerializedInterval[] | ISerializedIntervalCollectionV2 = [],
		options?: Partial<SequenceOptions>,
	): IntervalCollection<Interval> {
		const helpers: IIntervalHelpers<Interval> = {
			compareEnds: (a: Interval, b: Interval) => a.end - b.end,
			create: createInterval,
		};
		const collection = new IntervalCollection<Interval>(helpers, false, emitter, raw, options);
		collection.attachGraph(undefined as any as Client, "");
		return collection;
	}

	public store(value: IntervalCollection<Interval>): ISerializedIntervalCollectionV2 {
		return value.serializeInternal();
	}
}

export class IntervalCollectionValueType implements IValueType<IntervalCollection<Interval>> {
	public static Name = "sharedIntervalCollection";

	public get name(): string {
		return IntervalCollectionValueType.Name;
	}

	public get factory(): IValueFactory<IntervalCollection<Interval>> {
		return IntervalCollectionValueType._factory;
	}

	public get ops(): Map<string, IValueOperation<IntervalCollection<Interval>>> {
		return IntervalCollectionValueType._ops;
	}

	private static readonly _factory: IValueFactory<IntervalCollection<Interval>> =
		new IntervalCollectionFactory();
	private static readonly _ops = makeOpsMap<Interval>();
}

export function makeOpsMap<T extends ISerializableInterval>(): Map<
	string,
	IValueOperation<IntervalCollection<T>>
> {
	const rebase = (
		collection: IntervalCollection<T>,
		op: IValueTypeOperationValue,
		localOpMetadata: IMapMessageLocalMetadata,
	) => {
		const { localSeq } = localOpMetadata;
		const rebasedValue = collection.rebaseLocalInterval(op.opName, op.value, localSeq);
		const rebasedOp = { ...op, value: rebasedValue };
		return { rebasedOp, rebasedLocalOpMetadata: localOpMetadata };
	};

	return new Map<string, IValueOperation<IntervalCollection<T>>>([
		[
			IntervalOpType.ADD,
			{
				process: (collection, params, local, op, localOpMetadata) => {
					// if params is undefined, the interval was deleted during
					// rebasing
					if (!params) {
						return;
					}
					assert(op !== undefined, 0x3fb /* op should exist here */);
					collection.ackAdd(params, local, op, localOpMetadata);
				},
				rebase,
			},
		],
		[
			IntervalOpType.DELETE,
			{
				process: (collection, params, local, op) => {
					assert(op !== undefined, 0x3fc /* op should exist here */);
					collection.ackDelete(params, local, op);
				},
				rebase: (collection, op, localOpMetadata) => {
					// Deletion of intervals is based on id, so requires no rebasing.
					return { rebasedOp: op, rebasedLocalOpMetadata: localOpMetadata };
				},
			},
		],
		[
			IntervalOpType.CHANGE,
			{
				process: (collection, params, local, op, localOpMetadata) => {
					// if params is undefined, the interval was deleted during
					// rebasing
					if (!params) {
						return;
					}
					assert(op !== undefined, 0x3fd /* op should exist here */);
					collection.ackChange(params, local, op, localOpMetadata);
				},
				rebase,
			},
		],
	]);
}

export type DeserializeCallback = (properties: PropertySet) => void;

class IntervalCollectionIterator<TInterval extends ISerializableInterval>
	implements Iterator<TInterval>
{
	private readonly results: TInterval[];
	private index: number;

	constructor(
		collection: IntervalCollection<TInterval>,
		iteratesForward: boolean = true,
		start?: number,
		end?: number,
	) {
		this.results = [];
		this.index = 0;

		collection.gatherIterationResults(this.results, iteratesForward, start, end);
	}

	public next(): IteratorResult<TInterval> {
		if (this.index < this.results.length) {
			return {
				value: this.results[this.index++],
				done: false,
			};
		}

		return {
			value: undefined,
			done: true,
		};
	}
}

/**
 * Change events emitted by `IntervalCollection`s
 */
export interface IIntervalCollectionEvent<TInterval extends ISerializableInterval> extends IEvent {
	/**
	 * This event is invoked whenever the endpoints of an interval may have changed.
	 * This can happen on:
	 * - local endpoint modification
	 * - ack of a remote endpoint modification
	 * - position change due to segment sliding (slides due to mergeTree segment deletion will always appear local)
	 * The `interval` argument reflects the new values.
	 * `previousInterval` contains transient `ReferencePosition`s at the same location as the interval's original
	 * endpoints. These references should be used for position information only.
	 * `local` reflects whether the change originated locally.
	 * `op` is defined if and only if the server has acked this change.
	 * `slide` is true if the change is due to sliding on removal of position
	 */
	(
		event: "changeInterval",
		listener: (
			interval: TInterval,
			previousInterval: TInterval,
			local: boolean,
			op: ISequencedDocumentMessage | undefined,
			slide: boolean,
		) => void,
	);
	/**
	 * This event is invoked whenever an interval is added or removed from the collection.
	 * `local` reflects whether the change originated locally.
	 * `op` is defined if and only if the server has acked this change.
	 */
	(
		event: "addInterval" | "deleteInterval",
		listener: (
			interval: TInterval,
			local: boolean,
			op: ISequencedDocumentMessage | undefined,
		) => void,
	);
	/**
	 * This event is invoked whenever an interval's properties have changed.
	 * `interval` reflects the state of the updated properties.
	 * `propertyDeltas` is a map-like whose keys contain all values that were changed, and whose
	 * values contain all previous values of the property set.
	 * This object can be used directly in a call to `changeProperties` to revert the property change if desired.
	 * `local` reflects whether the change originated locally.
	 * `op` is defined if and only if the server has acked this change.
	 */
	(
		event: "propertyChanged",
		listener: (
			interval: TInterval,
			propertyDeltas: PropertySet,
			local: boolean,
			op: ISequencedDocumentMessage | undefined,
		) => void,
	);
}

/**
 * Collection of intervals that supports addition, modification, removal, and efficient spatial querying.
 * Changes to this collection will be incur updates on collaborating clients (i.e. they are not local-only).
 */
export interface IIntervalCollection<TInterval extends ISerializableInterval>
	extends TypedEventEmitter<IIntervalCollectionEvent<TInterval>> {
	readonly attached: boolean;
	/**
	 * Attaches an index to this collection.
	 * All intervals which are part of this collection will be added to the index, and the index will automatically
	 * be updated when this collection updates due to local or remote changes.
	 *
	 * @remarks After attaching an index to an interval collection, applications should typically store this
	 * index somewhere in their in-memory data model for future reference and querying.
	 */
	attachIndex(index: IntervalIndex<TInterval>): void;
	/**
	 * Detaches an index from this collection.
	 * All intervals which are part of this collection will be removed from the index, and updates to this collection
	 * due to local or remote changes will no longer incur updates to the index.
	 *
	 * @returns `false` if the target index cannot be found in the indexes, otherwise remove all intervals in the index and return `true`.
	 */
	detachIndex(index: IntervalIndex<TInterval>): boolean;
	/**
	 * @returns the interval in this collection that has the provided `id`.
	 * If no interval in the collection has this `id`, returns `undefined`.
	 */
	getIntervalById(id: string): TInterval | undefined;
	/**
	 * Creates a new interval and add it to the collection.
	 * @param start - interval start position
	 * @param end - interval end position
	 * @param intervalType - type of the interval. All intervals are SlideOnRemove.
	 * Intervals may not be Transient.
	 * @param props - properties of the interval
	 * @returns The created interval
	 * @remarks See documentation on {@link SequenceInterval} for comments on
	 * interval endpoint semantics: there are subtleties with how the current
	 * half-open behavior is represented.
	 *
	 * Note that intervals may behave unexpectedly if the entire contents
	 * of the string are deleted. In this case, it is possible for one endpoint
	 * of the interval to become detached, while the other remains on the string.
	 *
	 * By adjusting the `side` and `pos` values of the `start` and `end` parameters,
	 * it is possible to control whether the interval expands to include content
	 * inserted at its start or end.
	 *
	 *	See {@link SequencePlace} for more details on the model.
	 *
	 *	@example
	 *
	 *	Given the string "ABCD":
	 *
	 *```typescript
	 *	// Refers to "BC". If any content is inserted before B or after C, this
	 *	// interval will include that content
	 *	//
	 *	// Picture:
	 *	// \{start\} - A[- B - C -]D - \{end\}
	 *	// \{start\} - A - B - C - D - \{end\}
	 *	collection.add(\{ pos: 0, side: Side.After \}, \{ pos: 3, side: Side.Before \}, IntervalType.SlideOnRemove);
	 *	// Equivalent to specifying the same positions and Side.Before.
	 *	// Refers to "ABC". Content inserted after C will be included in the
	 *	// interval, but content inserted before A will not.
	 *	// \{start\} -[A - B - C -]D - \{end\}
	 *	// \{start\} - A - B - C - D - \{end\}
	 *	collection.add(0, 3, IntervalType.SlideOnRemove);
	 *```
	 *
	 * In the case of the first example, if text is deleted,
	 *
	 * ```typescript
	 *	// Delete the character "B"
	 *	string.removeRange(1, 2);
	 * ```
	 *
	 * The start point of the interval will slide to the position immediately
	 * before "C", and the same will be true.
	 *
	 * ```
	 * \{start\} - A[- C -]D - \{end\}
	 * ```
	 *
	 * In this case, text inserted immediately before "C" would be included in
	 * the interval.
	 *
	 * ```typescript
	 * string.insertText(1, "EFG");
	 * ```
	 *
	 * With the string now being,
	 *
	 * ```
	 * \{start\} - A[- E - F - G - C -]D - \{end\}
	 * ```
	 *
	 * @privateRemarks TODO: ADO:5205 the above comment regarding behavior in
	 * the case that the entire interval has been deleted should be resolved at
	 * the same time as this ticket
	 */
	add(
		start: SequencePlace,
		end: SequencePlace,
		intervalType: IntervalType,
		props?: PropertySet,
	): TInterval;
	/**
	 * Removes an interval from the collection.
	 * @param id - Id of the interval to remove
	 * @returns the removed interval
	 */
	removeIntervalById(id: string): TInterval | undefined;
	/**
	 * Changes the properties on an existing interval.
	 * @param id - Id of the interval whose properties should be changed
	 * @param props - Property set to apply to the interval. Shallow merging is used between any existing properties
	 * and `prop`, i.e. the interval will end up with a property object equivalent to `{ ...oldProps, ...props }`.
	 */
	changeProperties(id: string, props: PropertySet);
	/**
	 * Changes the endpoints of an existing interval.
	 * @param id - Id of the interval to change
	 * @param start - New start value. This can be the existing position to keep it unchanged.
	 * @param end - New end value. This can be the existing position to keep it unchanged.
	 * @returns the interval that was changed, if it existed in the collection.
	 */
	change(id: string, start: SequencePlace, end: SequencePlace): TInterval | undefined;

	attachDeserializer(onDeserialize: DeserializeCallback): void;
	/**
	 * @returns an iterator over all intervals in this collection.
	 */
	[Symbol.iterator](): Iterator<TInterval>;

	/**
	 * @returns a forward iterator over all intervals in this collection with start point equal to `startPosition`.
	 */
	CreateForwardIteratorWithStartPosition(startPosition: number): Iterator<TInterval>;

	/**
	 * @returns a backward iterator over all intervals in this collection with start point equal to `startPosition`.
	 */
	CreateBackwardIteratorWithStartPosition(startPosition: number): Iterator<TInterval>;

	/**
	 * @returns a forward iterator over all intervals in this collection with end point equal to `endPosition`.
	 */
	CreateForwardIteratorWithEndPosition(endPosition: number): Iterator<TInterval>;

	/**
	 * @returns a backward iterator over all intervals in this collection with end point equal to `endPosition`.
	 */
	CreateBackwardIteratorWithEndPosition(endPosition: number): Iterator<TInterval>;

	/**
	 * Gathers iteration results that optionally match a start/end criteria into the provided array.
	 * @param results - Array to gather the results into. In lieu of a return value, this array will be populated with
	 * intervals matching the query upon edit.
	 * @param iteratesForward - whether or not iteration should be in the forward direction
	 * @param start - If provided, only match intervals whose start point is equal to `start`.
	 * @param end - If provided, only match intervals whose end point is equal to `end`.
	 */
	gatherIterationResults(
		results: TInterval[],
		iteratesForward: boolean,
		start?: number,
		end?: number,
	): void;

	/**
	 * @returns an array of all intervals in this collection that overlap with the interval
	 * `[startPosition, endPosition]`.
	 */
	findOverlappingIntervals(startPosition: number, endPosition: number): TInterval[];

	/**
	 * Applies a function to each interval in this collection.
	 */
	map(fn: (interval: TInterval) => void): void;

	previousInterval(pos: number): TInterval | undefined;

	nextInterval(pos: number): TInterval | undefined;
}

/**
 * {@inheritdoc IIntervalCollection}
 */
export class IntervalCollection<TInterval extends ISerializableInterval>
	extends TypedEventEmitter<IIntervalCollectionEvent<TInterval>>
	implements IIntervalCollection<TInterval>
{
	private savedSerializedIntervals?: ISerializedInterval[];
	private localCollection: LocalIntervalCollection<TInterval> | undefined;
	private onDeserialize: DeserializeCallback | undefined;
	private client: Client | undefined;
	private readonly localSeqToSerializedInterval = new Map<
		number,
		ISerializedInterval | SerializedIntervalDelta
	>();
	private readonly localSeqToRebasedInterval = new Map<
		number,
		ISerializedInterval | SerializedIntervalDelta
	>();
	private readonly pendingChangesStart: Map<string, ISerializedInterval[]> = new Map<
		string,
		ISerializedInterval[]
	>();
	private readonly pendingChangesEnd: Map<string, ISerializedInterval[]> = new Map<
		string,
		ISerializedInterval[]
	>();

	public get attached(): boolean {
		return !!this.localCollection;
	}

	/** @internal */
	constructor(
		private readonly helpers: IIntervalHelpers<TInterval>,
		private readonly requiresClient: boolean,
		private readonly emitter: IValueOpEmitter,
		serializedIntervals: ISerializedInterval[] | ISerializedIntervalCollectionV2,
		private readonly options: Partial<SequenceOptions> = {},
	) {
		super();

		this.savedSerializedIntervals = Array.isArray(serializedIntervals)
			? serializedIntervals
			: serializedIntervals.intervals.map((i) =>
					decompressInterval(i, serializedIntervals.label),
			  );
	}

	/**
	 * {@inheritdoc IIntervalCollection.attachIndex}
	 */
	public attachIndex(index: IntervalIndex<TInterval>): void {
		if (!this.attached) {
			throw new LoggingError("The local interval collection must exist");
		}
		for (const interval of this) {
			index.add(interval);
		}

		this.localCollection?.appendIndex(index);
	}

	/**
	 * {@inheritdoc IIntervalCollection.detachIndex}
	 */
	public detachIndex(index: IntervalIndex<TInterval>): boolean {
		if (!this.attached) {
			throw new LoggingError("The local interval collection must exist");
		}

		// Avoid removing intervals if the index does not exist
		if (!this.localCollection?.removeIndex(index)) {
			return false;
		}

		for (const interval of this) {
			index.remove(interval);
		}

		return true;
	}

<<<<<<< HEAD
	private rebaseLocalReferencePosition(ref: LocalReferencePosition, localSeq: number): number {
		if (!this.client) {
			throw new LoggingError("mergeTree client must exist");
		}
=======
	private rebasePositionWithSegmentSlide(
		pos: number | "start" | "end",
		seqNumberFrom: number,
		localSeq: number,
	): number | "start" | "end" | undefined {
		if (!this.client) {
			throw new LoggingError("mergeTree client must exist");
		}

		if (pos === "start" || pos === "end") {
			return pos;
		}

		const { clientId } = this.client.getCollabWindow();
		const { segment, offset } = this.client.getContainingSegment(
			pos,
			{
				referenceSequenceNumber: seqNumberFrom,
				clientId: this.client.getLongClientId(clientId),
			},
			localSeq,
		);
>>>>>>> 77c8c24d

		const segment1 = ref.getSegment();
		const offset1 = ref.getOffset();

		const { segment, offset } = getSlideToSegoff(
			{ segment: segment1, offset: offset1 },
			ref.slidingPreference,
		);

		// case happens when rebasing op, but concurrently entire string has been deleted
		if (segment === undefined || offset === undefined) {
			return DetachedReferencePosition;
		}

		assert(0 <= offset && offset < segment.cachedLength, 0x54f /* Invalid offset */);

		return this.client.findReconnectionPosition(segment, localSeq) + offset;
	}

	private computeRebasedPositions(
		localSeq: number,
	): ISerializedInterval | SerializedIntervalDelta {
		assert(
			this.client !== undefined,
			0x550 /* Client should be defined when computing rebased position */,
		);
		const original = this.localSeqToSerializedInterval.get(localSeq);
		assert(
			original !== undefined,
			0x551 /* Failed to store pending serialized interval info for this localSeq. */,
		);
		const rebased = { ...original };
		const { start, end, properties } = original;

		const intervalId = properties?.intervalId;
		assert(intervalId !== undefined, "expected interval to have id");
		const interval = this.getIntervalById(intervalId);

		if (interval instanceof SequenceInterval && start !== undefined) {
			rebased.start = this.rebaseLocalReferencePosition(interval.start, 0);
		}

		if (interval instanceof SequenceInterval && end !== undefined) {
			rebased.end = this.rebaseLocalReferencePosition(interval.end, 0);
		}

		return rebased;
	}

	/** @internal */
	public attachGraph(client: Client, label: string) {
		if (this.attached) {
			throw new LoggingError("Only supports one Sequence attach");
		}

		if (client === undefined && this.requiresClient) {
			throw new LoggingError("Client required for this collection");
		}

		// Instantiate the local interval collection based on the saved intervals
		this.client = client;
		if (client) {
			client.on("normalize", () => {
				for (const localSeq of this.localSeqToSerializedInterval.keys()) {
					this.localSeqToRebasedInterval.set(
						localSeq,
						this.computeRebasedPositions(localSeq),
					);
				}
			});
		}

		this.localCollection = new LocalIntervalCollection<TInterval>(
			client,
			label,
			this.helpers,
			(interval, previousInterval) => this.emitChange(interval, previousInterval, true, true),
		);
		if (this.savedSerializedIntervals) {
			for (const serializedInterval of this.savedSerializedIntervals) {
				this.localCollection.ensureSerializedId(serializedInterval);
				const {
					start: startPos,
					end: endPos,
					intervalType,
					properties,
					startSide,
					endSide,
				} = serializedInterval;
				const start =
					typeof startPos === "number" && startSide !== undefined
						? { pos: startPos, side: startSide }
						: startPos;
				const end =
					typeof endPos === "number" && endSide !== undefined
						? { pos: endPos, side: endSide }
						: endPos;
				const interval = this.helpers.create(
					label,
					start,
					end,
					client,
					intervalType,
					undefined,
					true,
				);
				if (properties) {
					interval.addProperties(properties);
				}
				this.localCollection.add(interval);
			}
		}
		this.savedSerializedIntervals = undefined;
	}

	/**
	 * Gets the next local sequence number, modifying this client's collab window in doing so.
	 */
	private getNextLocalSeq(): number {
		if (this.client) {
			return ++this.client.getCollabWindow().localSeq;
		}

		return 0;
	}

	private emitChange(
		interval: TInterval,
		previousInterval: TInterval,
		local: boolean,
		slide: boolean,
		op?: ISequencedDocumentMessage,
	): void {
		// Temporarily make references transient so that positional queries work (non-transient refs
		// on resolve to DetachedPosition on any segments that don't contain them). The original refType
		// is restored as single-endpoint changes re-use previous references.
		let startRefType: ReferenceType;
		let endRefType: ReferenceType;
		if (previousInterval instanceof SequenceInterval) {
			startRefType = previousInterval.start.refType;
			endRefType = previousInterval.end.refType;
			previousInterval.start.refType = ReferenceType.Transient;
			previousInterval.end.refType = ReferenceType.Transient;
			this.emit("changeInterval", interval, previousInterval, local, op, slide);
			previousInterval.start.refType = startRefType;
			previousInterval.end.refType = endRefType;
		} else {
			this.emit("changeInterval", interval, previousInterval, local, op, slide);
		}
	}

	/**
	 * {@inheritdoc IIntervalCollection.getIntervalById}
	 */
	public getIntervalById(id: string): TInterval | undefined {
		if (!this.localCollection) {
			throw new LoggingError("attach must be called before accessing intervals");
		}
		return this.localCollection.idIntervalIndex.getIntervalById(id);
	}

	private assertStickinessEnabled(start: SequencePlace, end: SequencePlace) {
		if (
			!(typeof start === "number" && typeof end === "number") &&
			!this.options.intervalStickinessEnabled
		) {
			throw new UsageError(
				"attempted to set interval stickiness without enabling `intervalStickinessEnabled` feature flag",
			);
		}
	}

	/**
	 * {@inheritdoc IIntervalCollection.add}
	 */
	public add(
		start: SequencePlace,
		end: SequencePlace,
		intervalType: IntervalType,
		props?: PropertySet,
	): TInterval {
		if (!this.localCollection) {
			throw new LoggingError("attach must be called prior to adding intervals");
		}
		if (intervalType & IntervalType.Transient) {
			throw new LoggingError("Can not add transient intervals");
		}

		const { startSide, endSide, startPos, endPos } = endpointPosAndSide(start, end);

		assert(
			startPos !== undefined &&
				endPos !== undefined &&
				startSide !== undefined &&
				endSide !== undefined,
			"start and end cannot be undefined because they were not passed in as undefined",
		);

		const stickiness = computeStickinessFromSide(startPos, startSide, endPos, endSide);

		this.assertStickinessEnabled(start, end);

		const interval: TInterval = this.localCollection.addInterval(
			toSequencePlace(startPos, startSide),
			toSequencePlace(endPos, endSide),
			intervalType,
			props,
		);

		if (interval) {
			const serializedInterval: ISerializedInterval = {
				start: startPos,
				end: endPos,
				intervalType,
				properties: interval.properties,
				sequenceNumber: this.client?.getCurrentSeq() ?? 0,
				stickiness,
				startSide,
				endSide,
			};
			const localSeq = this.getNextLocalSeq();
			this.localSeqToSerializedInterval.set(localSeq, serializedInterval);
			// Local ops get submitted to the server. Remote ops have the deserializer run.
			this.emitter.emit("add", undefined, serializedInterval, { localSeq });
		}

		this.emit("addInterval", interval, true, undefined);

		return interval;
	}

	private deleteExistingInterval(
		interval: TInterval,
		local: boolean,
		op?: ISequencedDocumentMessage,
	) {
		if (!this.localCollection) {
			throw new LoggingError("Attach must be called before accessing intervals");
		}
		// The given interval is known to exist in the collection.
		this.localCollection.removeExistingInterval(interval);

		if (interval) {
			// Local ops get submitted to the server. Remote ops have the deserializer run.
			if (local) {
				this.emitter.emit("delete", undefined, interval.serialize(), {
					localSeq: this.getNextLocalSeq(),
				});
			} else {
				if (this.onDeserialize) {
					this.onDeserialize(interval);
				}
			}
		}

		this.emit("deleteInterval", interval, local, op);
	}

	/**
	 * {@inheritdoc IIntervalCollection.removeIntervalById}
	 */
	public removeIntervalById(id: string): TInterval | undefined {
		if (!this.localCollection) {
			throw new LoggingError("Attach must be called before accessing intervals");
		}
		const interval = this.localCollection.idIntervalIndex.getIntervalById(id);
		if (interval) {
			this.deleteExistingInterval(interval, true, undefined);
		}
		return interval;
	}

	/**
	 * {@inheritdoc IIntervalCollection.changeProperties}
	 */
	public changeProperties(id: string, props: PropertySet) {
		if (!this.attached) {
			throw new LoggingError("Attach must be called before accessing intervals");
		}
		if (typeof id !== "string") {
			throw new LoggingError("Change API requires an ID that is a string");
		}
		if (!props) {
			throw new LoggingError("changeProperties should be called with a property set");
		}
		// prevent the overwriting of an interval label, it should remain unchanged
		// once it has been inserted into the collection.
		if (props[reservedRangeLabelsKey] !== undefined) {
			throw new LoggingError(
				"The label property should not be modified once inserted to the collection",
			);
		}

		const interval = this.getIntervalById(id);
		if (interval) {
			// Pass Unassigned as the sequence number to indicate that this is a local op that is waiting for an ack.
			const deltaProps = interval.addProperties(props, true, UnassignedSequenceNumber);
			const serializedInterval: ISerializedInterval = interval.serialize();

			// Emit a change op that will only change properties. Add the ID to
			// the property bag provided by the caller.
			serializedInterval.start = undefined as any;
			serializedInterval.end = undefined as any;

			serializedInterval.properties = props;
			serializedInterval.properties[reservedIntervalIdKey] = interval.getIntervalId();
			const localSeq = this.getNextLocalSeq();
			this.localSeqToSerializedInterval.set(localSeq, serializedInterval);
			this.emitter.emit("change", undefined, serializedInterval, { localSeq });
			this.emit("propertyChanged", interval, deltaProps, true, undefined);
		}
	}

	/**
	 * {@inheritdoc IIntervalCollection.change}
	 */
	public change(id: string, start: SequencePlace, end: SequencePlace): TInterval | undefined {
		if (!this.localCollection) {
			throw new LoggingError("Attach must be called before accessing intervals");
		}

		// Force id to be a string.
		if (typeof id !== "string") {
			throw new LoggingError("Change API requires an ID that is a string");
		}

		const interval = this.getIntervalById(id);
		if (interval) {
			const newInterval = this.localCollection.changeInterval(interval, start, end);
			if (!newInterval) {
				return undefined;
			}
			const serializedInterval: SerializedIntervalDelta = interval.serialize();
			const { startPos, startSide, endPos, endSide } = endpointPosAndSide(start, end);
			const stickiness = computeStickinessFromSide(startPos, startSide, endPos, endSide);
			serializedInterval.start = startPos;
			serializedInterval.end = endPos;
			serializedInterval.startSide = startSide;
			serializedInterval.endSide = endSide;
			serializedInterval.stickiness = stickiness;
			// Emit a property bag containing only the ID, as we don't intend for this op to change any properties.
			serializedInterval.properties = {
				[reservedIntervalIdKey]: interval.getIntervalId(),
			};
			const localSeq = this.getNextLocalSeq();
			this.localSeqToSerializedInterval.set(localSeq, serializedInterval);
			this.emitter.emit("change", undefined, serializedInterval, { localSeq });
			this.addPendingChange(id, serializedInterval);
			this.emitChange(newInterval, interval, true, false);
			return newInterval;
		}
		// No interval to change
		return undefined;
	}

	private addPendingChange(id: string, serializedInterval: SerializedIntervalDelta) {
		if (serializedInterval.start !== undefined) {
			this.addPendingChangeHelper(id, this.pendingChangesStart, serializedInterval);
		}
		if (serializedInterval.end !== undefined) {
			this.addPendingChangeHelper(id, this.pendingChangesEnd, serializedInterval);
		}
	}

	private addPendingChangeHelper(
		id: string,
		pendingChanges: Map<string, SerializedIntervalDelta[]>,
		serializedInterval: SerializedIntervalDelta,
	) {
		let entries: SerializedIntervalDelta[] | undefined = pendingChanges.get(id);
		if (!entries) {
			entries = [];
			pendingChanges.set(id, entries);
		}
		entries.push(serializedInterval);
	}

	private removePendingChange(serializedInterval: SerializedIntervalDelta) {
		// Change ops always have an ID.
		const id: string = serializedInterval.properties?.[reservedIntervalIdKey];
		if (serializedInterval.start !== undefined) {
			this.removePendingChangeHelper(id, this.pendingChangesStart, serializedInterval);
		}
		if (serializedInterval.end !== undefined) {
			this.removePendingChangeHelper(id, this.pendingChangesEnd, serializedInterval);
		}
	}

	private removePendingChangeHelper(
		id: string,
		pendingChanges: Map<string, SerializedIntervalDelta[]>,
		serializedInterval: SerializedIntervalDelta,
	) {
		const entries = pendingChanges.get(id);
		if (entries) {
			const pendingChange = entries.shift();
			if (entries.length === 0) {
				pendingChanges.delete(id);
			}
			if (
				pendingChange?.start !== serializedInterval.start ||
				pendingChange?.end !== serializedInterval.end
			) {
				throw new LoggingError("Mismatch in pending changes");
			}
		}
	}

	private hasPendingChangeStart(id: string) {
		const entries = this.pendingChangesStart.get(id);
		return entries && entries.length !== 0;
	}

	private hasPendingChangeEnd(id: string) {
		const entries = this.pendingChangesEnd.get(id);
		return entries && entries.length !== 0;
	}

	/** @internal */
	public ackChange(
		serializedInterval: ISerializedInterval,
		local: boolean,
		op: ISequencedDocumentMessage,
		localOpMetadata: IMapMessageLocalMetadata | undefined,
	) {
		if (!this.localCollection) {
			throw new LoggingError("Attach must be called before accessing intervals");
		}

		if (local) {
			assert(
				localOpMetadata !== undefined,
				0x552 /* op metadata should be defined for local op */,
			);
			this.localSeqToSerializedInterval.delete(localOpMetadata?.localSeq);
			// This is an ack from the server. Remove the pending change.
			this.removePendingChange(serializedInterval);
		}

		// Note that the ID is in the property bag only to allow us to find the interval.
		// This API cannot change the ID, and writing to the ID property will result in an exception. So we
		// strip it out of the properties here.
		const { [reservedIntervalIdKey]: id, ...newProps } = serializedInterval.properties ?? {};
		assert(id !== undefined, 0x3fe /* id must exist on the interval */);
		const interval: TInterval | undefined = this.getIntervalById(id);
		if (!interval) {
			// The interval has been removed locally; no-op.
			return;
		}

		if (local) {
			// Let the propertyManager prune its pending change-properties set.
			interval.propertyManager?.ackPendingProperties({
				type: MergeTreeDeltaType.ANNOTATE,
				props: serializedInterval.properties ?? {},
			});

			this.ackInterval(interval, op);
		} else {
			// If there are pending changes with this ID, don't apply the remote start/end change, as the local ack
			// should be the winning change.
			let start: number | "start" | "end" | undefined;
			let end: number | "start" | "end" | undefined;
			// Track pending start/end independently of one another.
			if (!this.hasPendingChangeStart(id)) {
				start = serializedInterval.start;
			}
			if (!this.hasPendingChangeEnd(id)) {
				end = serializedInterval.end;
			}

			let newInterval = interval;
			if (start !== undefined || end !== undefined) {
				// If changeInterval gives us a new interval, work with that one. Otherwise keep working with
				// the one we originally found in the tree.
				newInterval =
					this.localCollection.changeInterval(
						interval,
						toOptionalSequencePlace(start, serializedInterval.startSide),
						toOptionalSequencePlace(end, serializedInterval.endSide),
						op,
					) ?? interval;
			}
			const deltaProps = newInterval.addProperties(newProps, true, op.sequenceNumber);
			if (this.onDeserialize) {
				this.onDeserialize(newInterval);
			}

			if (newInterval !== interval) {
				this.emitChange(newInterval, interval, local, false, op);
			}

			const changedProperties = Object.keys(newProps).length > 0;
			if (changedProperties) {
				this.emit("propertyChanged", interval, deltaProps, local, op);
			}
		}
	}

	/**
	 * {@inheritdoc IIntervalCollection.attachDeserializer}
	 */
	public attachDeserializer(onDeserialize: DeserializeCallback): void {
		// If no deserializer is specified can skip all processing work
		if (!onDeserialize) {
			return;
		}

		// Start by storing the callbacks so that any subsequent modifications make use of them
		this.onDeserialize = onDeserialize;

		// Trigger the async prepare work across all values in the collection
		if (this.attached) {
			this.map(onDeserialize);
		}
	}

	/**
	 * Returns new interval after rebasing. If undefined, the interval was
	 * deleted as a result of rebasing. This can occur if the interval applies
	 * to a range that no longer exists, and the interval was unable to slide.
	 *
	 * @internal
	 */
	public rebaseLocalInterval(
		opName: string,
		serializedInterval: SerializedIntervalDelta,
		localSeq: number,
	): SerializedIntervalDelta | undefined {
		if (!this.client) {
			// If there's no associated mergeTree client, the originally submitted op is still correct.
			return serializedInterval;
		}
		if (!this.attached) {
			throw new LoggingError("attachSequence must be called");
		}

<<<<<<< HEAD
		const { intervalType, properties } = serializedInterval;
		const intervalId = properties?.[reservedIntervalIdKey];
=======
		const { intervalType, properties, stickiness, startSide, endSide } = serializedInterval;
>>>>>>> 77c8c24d

		const { start: startRebased, end: endRebased } =
			this.localSeqToRebasedInterval.get(localSeq) ?? this.computeRebasedPositions(localSeq);

		const localInterval = this.getIntervalById(intervalId);

		const rebased: SerializedIntervalDelta = {
			start: startRebased,
			end: endRebased,
			intervalType,
			sequenceNumber: this.client?.getCurrentSeq() ?? 0,
			properties,
			stickiness,
			startSide,
			endSide,
		};

		if (
			opName === "change" &&
			(this.hasPendingChangeStart(intervalId) || this.hasPendingChangeEnd(intervalId))
		) {
			this.removePendingChange(serializedInterval);
			this.addPendingChange(intervalId, rebased);
		}

		if (localInterval !== undefined) {
			// we know we must be using `SequenceInterval` because `this.client` exists
			assert(
				localInterval instanceof SequenceInterval,
				0x3a0 /* localInterval must be `SequenceInterval` when used with client */,
			);
			// The rebased op may place this interval's endpoints on different segments. Calling `changeInterval` here
			// updates the local client's state to be consistent with the emitted op.
			this.localCollection?.changeInterval(
				localInterval,
				toOptionalSequencePlace(startRebased, startSide),
				toOptionalSequencePlace(endRebased, endSide),
				undefined,
				localSeq,
			);
		}

		return rebased;
	}

	private getSlideToSegment(
		lref: LocalReferencePosition,
	): { segment: ISegment | undefined; offset: number | undefined } | undefined {
		if (!this.client) {
			throw new LoggingError("client does not exist");
		}
		const segoff = { segment: lref.getSegment(), offset: lref.getOffset() };
		if (segoff.segment?.localRefs?.has(lref) !== true) {
			return undefined;
		}
		const newSegoff = getSlideToSegoff(segoff);
		const value: { segment: ISegment | undefined; offset: number | undefined } | undefined =
			segoff.segment === newSegoff.segment && segoff.offset === newSegoff.offset
				? undefined
				: newSegoff;
		return value;
	}

	private setSlideOnRemove(lref: LocalReferencePosition) {
		let refType = lref.refType;
		refType = refType & ~ReferenceType.StayOnRemove;
		refType = refType | ReferenceType.SlideOnRemove;
		lref.refType = refType;
	}

	private ackInterval(interval: TInterval, op: ISequencedDocumentMessage): void {
		// Only SequenceIntervals need potential sliding
		if (!(interval instanceof SequenceInterval)) {
			return;
		}

		if (
			!refTypeIncludesFlag(interval.start, ReferenceType.StayOnRemove) &&
			!refTypeIncludesFlag(interval.end, ReferenceType.StayOnRemove)
		) {
			return;
		}

		const newStart = this.getSlideToSegment(interval.start);
		const newEnd = this.getSlideToSegment(interval.end);

		const id = interval.properties[reservedIntervalIdKey];
		const hasPendingStartChange = this.hasPendingChangeStart(id);
		const hasPendingEndChange = this.hasPendingChangeEnd(id);

		if (!hasPendingStartChange) {
			this.setSlideOnRemove(interval.start);
		}

		if (!hasPendingEndChange) {
			this.setSlideOnRemove(interval.end);
		}

		const needsStartUpdate = newStart !== undefined && !hasPendingStartChange;
		const needsEndUpdate = newEnd !== undefined && !hasPendingEndChange;

		if (needsStartUpdate || needsEndUpdate) {
			if (!this.localCollection) {
				throw new LoggingError("Attach must be called before accessing intervals");
			}

			// `interval`'s endpoints will get modified in-place, so clone it prior to doing so for event emission.
			const oldInterval = interval.clone() as TInterval & SequenceInterval;

			// In this case, where we change the start or end of an interval,
			// it is necessary to remove and re-add the interval listeners.
			// This ensures that the correct listeners are added to the LocalReferencePosition.
			this.localCollection.removeExistingInterval(interval);
			if (!this.client) {
				throw new LoggingError("client does not exist");
			}

			if (needsStartUpdate) {
				const props = interval.start.properties;
				interval.start = createPositionReferenceFromSegoff(
					this.client,
					newStart,
					interval.start.refType,
					op,
					undefined,
					undefined,
					startReferenceSlidingPreference(interval.stickiness),
					startReferenceSlidingPreference(interval.stickiness) ===
						SlidingPreference.BACKWARD,
				);
				if (props) {
					interval.start.addProperties(props);
				}
				const oldSeg = oldInterval.start.getSegment();
				// remove and rebuild start interval as transient for event
				this.client.removeLocalReferencePosition(oldInterval.start);
				oldInterval.start.refType = ReferenceType.Transient;
				oldSeg?.localRefs?.addLocalRef(oldInterval.start, oldInterval.start.getOffset());
			}
			if (needsEndUpdate) {
				const props = interval.end.properties;
				interval.end = createPositionReferenceFromSegoff(
					this.client,
					newEnd,
					interval.end.refType,
					op,
					undefined,
					undefined,
					endReferenceSlidingPreference(interval.stickiness),
					endReferenceSlidingPreference(interval.stickiness) ===
						SlidingPreference.FORWARD,
				);
				if (props) {
					interval.end.addProperties(props);
				}
				// remove and rebuild end interval as transient for event
				const oldSeg = oldInterval.end.getSegment();
				this.client.removeLocalReferencePosition(oldInterval.end);
				oldInterval.end.refType = ReferenceType.Transient;
				oldSeg?.localRefs?.addLocalRef(oldInterval.end, oldInterval.end.getOffset());
			}
			this.localCollection.add(interval);
			this.emitChange(interval, oldInterval as TInterval, true, true, op);
		}
	}

	/** @internal */
	public ackAdd(
		serializedInterval: ISerializedInterval,
		local: boolean,
		op: ISequencedDocumentMessage,
		localOpMetadata: IMapMessageLocalMetadata | undefined,
	) {
		if (local) {
			assert(
				localOpMetadata !== undefined,
				0x553 /* op metadata should be defined for local op */,
			);
			this.localSeqToSerializedInterval.delete(localOpMetadata.localSeq);
			const id: string = serializedInterval.properties?.[reservedIntervalIdKey];
			const localInterval = this.getIntervalById(id);
			if (localInterval) {
				this.ackInterval(localInterval, op);
			}
			return;
		}

		if (!this.localCollection) {
			throw new LoggingError("attachSequence must be called");
		}

		this.localCollection.ensureSerializedId(serializedInterval);

		const interval: TInterval = this.localCollection.addInterval(
			toSequencePlace(serializedInterval.start, serializedInterval.startSide ?? Side.Before),
			toSequencePlace(serializedInterval.end, serializedInterval.endSide ?? Side.Before),
			serializedInterval.intervalType,
			serializedInterval.properties,
			op,
		);

		if (interval) {
			if (this.onDeserialize) {
				this.onDeserialize(interval);
			}
		}

		this.emit("addInterval", interval, local, op);

		return interval;
	}

	/** @internal */
	public ackDelete(
		serializedInterval: ISerializedInterval,
		local: boolean,
		op: ISequencedDocumentMessage,
	): void {
		if (local) {
			// Local ops were applied when the message was created and there's no "pending delete"
			// state to bookkeep: remote operation application takes into account possibility of
			// locally deleted interval whenever a lookup happens.
			return;
		}

		if (!this.localCollection) {
			throw new LoggingError("attach must be called prior to deleting intervals");
		}

		const id = this.localCollection.ensureSerializedId(serializedInterval);
		const interval = this.localCollection.idIntervalIndex.getIntervalById(id);
		if (interval) {
			this.deleteExistingInterval(interval, local, op);
		}
	}

	/**
	 * @internal
	 */
	public serializeInternal(): ISerializedIntervalCollectionV2 {
		if (!this.localCollection) {
			throw new LoggingError("attachSequence must be called");
		}

		return this.localCollection.serialize();
	}

	/**
	 * @returns an iterator over all intervals in this collection.
	 */
	public [Symbol.iterator](): IntervalCollectionIterator<TInterval> {
		const iterator = new IntervalCollectionIterator<TInterval>(this);
		return iterator;
	}

	/**
	 * {@inheritdoc IIntervalCollection.CreateForwardIteratorWithStartPosition}
	 */
	public CreateForwardIteratorWithStartPosition(
		startPosition: number,
	): IntervalCollectionIterator<TInterval> {
		const iterator = new IntervalCollectionIterator<TInterval>(this, true, startPosition);
		return iterator;
	}

	/**
	 * {@inheritdoc IIntervalCollection.CreateBackwardIteratorWithStartPosition}
	 */
	public CreateBackwardIteratorWithStartPosition(
		startPosition: number,
	): IntervalCollectionIterator<TInterval> {
		const iterator = new IntervalCollectionIterator<TInterval>(this, false, startPosition);
		return iterator;
	}

	/**
	 * {@inheritdoc IIntervalCollection.CreateForwardIteratorWithEndPosition}
	 */
	public CreateForwardIteratorWithEndPosition(
		endPosition: number,
	): IntervalCollectionIterator<TInterval> {
		const iterator = new IntervalCollectionIterator<TInterval>(
			this,
			true,
			undefined,
			endPosition,
		);
		return iterator;
	}

	/**
	 * {@inheritdoc IIntervalCollection.CreateBackwardIteratorWithEndPosition}
	 */
	public CreateBackwardIteratorWithEndPosition(
		endPosition: number,
	): IntervalCollectionIterator<TInterval> {
		const iterator = new IntervalCollectionIterator<TInterval>(
			this,
			false,
			undefined,
			endPosition,
		);
		return iterator;
	}

	/**
	 * {@inheritdoc IIntervalCollection.gatherIterationResults}
	 */
	public gatherIterationResults(
		results: TInterval[],
		iteratesForward: boolean,
		start?: number,
		end?: number,
	) {
		if (!this.localCollection) {
			return;
		}

		this.localCollection.overlappingIntervalsIndex.gatherIterationResults(
			results,
			iteratesForward,
			start,
			end,
		);
	}

	/**
	 * {@inheritdoc IIntervalCollection.findOverlappingIntervals}
	 */
	public findOverlappingIntervals(startPosition: number, endPosition: number): TInterval[] {
		if (!this.localCollection) {
			throw new LoggingError("attachSequence must be called");
		}

		return this.localCollection.overlappingIntervalsIndex.findOverlappingIntervals(
			startPosition,
			endPosition,
		);
	}

	/**
	 * {@inheritdoc IIntervalCollection.map}
	 */
	public map(fn: (interval: TInterval) => void) {
		if (!this.localCollection) {
			throw new LoggingError("attachSequence must be called");
		}

		for (const interval of this.localCollection.idIntervalIndex) {
			fn(interval);
		}
	}

	/**
	 * {@inheritdoc IIntervalCollection.previousInterval}
	 */
	public previousInterval(pos: number): TInterval | undefined {
		if (!this.localCollection) {
			throw new LoggingError("attachSequence must be called");
		}

		return this.localCollection.endIntervalIndex.previousInterval(pos);
	}

	/**
	 * {@inheritdoc IIntervalCollection.nextInterval}
	 */
	public nextInterval(pos: number): TInterval | undefined {
		if (!this.localCollection) {
			throw new LoggingError("attachSequence must be called");
		}

		return this.localCollection.endIntervalIndex.nextInterval(pos);
	}
}

/**
 * Information that identifies an interval within a `Sequence`.
 */
export interface IntervalLocator {
	/**
	 * Label for the collection the interval is a part of
	 */
	label: string;
	/**
	 * Interval within that collection
	 */
	interval: SequenceInterval;
}

/**
 * Returns an object that can be used to find the interval a given LocalReferencePosition belongs to.
 * @returns undefined if the reference position is not the endpoint of any interval (e.g. it was created
 * on the merge tree directly by app code), otherwise an {@link IntervalLocator} for the interval this
 * endpoint is a part of.
 */
export function intervalLocatorFromEndpoint(
	potentialEndpoint: LocalReferencePosition,
): IntervalLocator | undefined {
	const { interval, [reservedRangeLabelsKey]: collectionNameArray } =
		potentialEndpoint.properties ?? {};
	return interval && collectionNameArray?.length === 1
		? { label: collectionNameArray[0], interval }
		: undefined;
}<|MERGE_RESOLUTION|>--- conflicted
+++ resolved
@@ -966,35 +966,10 @@
 		return true;
 	}
 
-<<<<<<< HEAD
 	private rebaseLocalReferencePosition(ref: LocalReferencePosition, localSeq: number): number {
 		if (!this.client) {
 			throw new LoggingError("mergeTree client must exist");
 		}
-=======
-	private rebasePositionWithSegmentSlide(
-		pos: number | "start" | "end",
-		seqNumberFrom: number,
-		localSeq: number,
-	): number | "start" | "end" | undefined {
-		if (!this.client) {
-			throw new LoggingError("mergeTree client must exist");
-		}
-
-		if (pos === "start" || pos === "end") {
-			return pos;
-		}
-
-		const { clientId } = this.client.getCollabWindow();
-		const { segment, offset } = this.client.getContainingSegment(
-			pos,
-			{
-				referenceSequenceNumber: seqNumberFrom,
-				clientId: this.client.getLongClientId(clientId),
-			},
-			localSeq,
-		);
->>>>>>> 77c8c24d
 
 		const segment1 = ref.getSegment();
 		const offset1 = ref.getOffset();
@@ -1532,12 +1507,8 @@
 			throw new LoggingError("attachSequence must be called");
 		}
 
-<<<<<<< HEAD
-		const { intervalType, properties } = serializedInterval;
+		const { intervalType, properties, stickiness, startSide, endSide } = serializedInterval;
 		const intervalId = properties?.[reservedIntervalIdKey];
-=======
-		const { intervalType, properties, stickiness, startSide, endSide } = serializedInterval;
->>>>>>> 77c8c24d
 
 		const { start: startRebased, end: endRebased } =
 			this.localSeqToRebasedInterval.get(localSeq) ?? this.computeRebasedPositions(localSeq);
