/*!
 * Copyright (c) Microsoft Corporation and contributors. All rights reserved.
 * Licensed under the MIT License.
 */

/* eslint-disable no-bitwise */
/* eslint-disable import/no-deprecated */

import { TypedEventEmitter } from "@fluid-internal/client-utils";
import { IEvent } from "@fluidframework/core-interfaces";
import { assert } from "@fluidframework/core-utils/internal";
import { ISequencedDocumentMessage } from "@fluidframework/driver-definitions/internal";
import {
	Client,
	DetachedReferencePosition,
	ISegment,
	LocalReferencePosition,
	PropertySet,
	ReferenceType,
	SlidingPreference,
	UnassignedSequenceNumber,
	UniversalSequenceNumber,
	addProperties,
	createMap,
	getSlideToSegoff,
	refTypeIncludesFlag,
	reservedRangeLabelsKey,
	Side,
	SequencePlace,
	endpointPosAndSide,
	PropertiesManager,
	type ISegmentInternal,
} from "@fluidframework/merge-tree/internal";
import { LoggingError, UsageError } from "@fluidframework/telemetry-utils/internal";
import { v4 as uuid } from "uuid";

import {
	IIntervalCollectionFactory,
	IIntervalCollectionOperation,
	IIntervalCollectionType,
	IMapMessageLocalMetadata,
	IValueOpEmitter,
	SequenceOptions,
} from "./intervalCollectionMapInterfaces.js";
import {
	EndpointIndex,
	IEndpointIndex,
	IIdIntervalIndex,
	IOverlappingIntervalsIndex,
	IntervalIndex,
	OverlappingIntervalsIndex,
	createIdIntervalIndex,
} from "./intervalIndex/index.js";
import {
	CompressedSerializedInterval,
	IIntervalHelpers,
	ISerializableInterval,
	ISerializedInterval,
	Interval,
	IntervalOpType,
	IntervalStickiness,
	IntervalType,
	SequenceInterval,
	SequenceIntervalClass,
	SerializedIntervalDelta,
	createInterval,
	createPositionReferenceFromSegoff,
	endReferenceSlidingPreference,
	sequenceIntervalHelpers,
	startReferenceSlidingPreference,
	type ISerializableIntervalPrivate,
} from "./intervals/index.js";

export const reservedIntervalIdKey = "intervalId";

export interface ISerializedIntervalCollectionV2 {
	label: string;
	version: 2;
	intervals: CompressedSerializedInterval[];
}

export function sidesFromStickiness(stickiness: IntervalStickiness) {
	const startSide = (stickiness & IntervalStickiness.START) !== 0 ? Side.After : Side.Before;
	const endSide = (stickiness & IntervalStickiness.END) !== 0 ? Side.Before : Side.After;

	return { startSide, endSide };
}

/**
 * Decompress an interval after loading a summary from JSON. The exact format
 * of this compression is unspecified and subject to change
 */
function decompressInterval(
	interval: CompressedSerializedInterval,
	label?: string,
): ISerializedInterval {
	const stickiness = interval[5] ?? IntervalStickiness.END;
	const { startSide, endSide } = sidesFromStickiness(stickiness);
	return {
		start: interval[0],
		end: interval[1],
		sequenceNumber: interval[2],
		intervalType: interval[3],
		properties: { ...interval[4], [reservedRangeLabelsKey]: [label] },
		stickiness,
		startSide,
		endSide,
	};
}

/**
 * Compress an interval prior to serialization as JSON. The exact format of this
 * compression is unspecified and subject to change
 */
function compressInterval(interval: ISerializedInterval): CompressedSerializedInterval {
	const { start, end, sequenceNumber, intervalType, properties } = interval;

	let base: CompressedSerializedInterval = [
		start,
		end,
		sequenceNumber,
		intervalType,
		// remove the `referenceRangeLabels` property as it is already stored
		// in the `label` field of the summary
		{ ...properties, [reservedRangeLabelsKey]: undefined },
	];

	if (interval.stickiness !== undefined && interval.stickiness !== IntervalStickiness.END) {
		// reassignment to make it easier for typescript to reason about types
		base = [...base, interval.stickiness];
	}

	return base;
}

export function toSequencePlace(
	pos: number | "start" | "end",
	side: Side | undefined,
): SequencePlace {
	return typeof pos === "number" && side !== undefined ? { pos, side } : pos;
}

export function toOptionalSequencePlace(
	pos: number | "start" | "end" | undefined,
	side: Side | undefined,
): SequencePlace | undefined {
	return typeof pos === "number" && side !== undefined ? { pos, side } : pos;
}

export function computeStickinessFromSide(
	startPos: number | "start" | "end" | undefined = -1,
	startSide: Side = Side.Before,
	endPos: number | "start" | "end" | undefined = -1,
	endSide: Side = Side.Before,
): IntervalStickiness {
	let stickiness: IntervalStickiness = IntervalStickiness.NONE;

	if (startSide === Side.After || startPos === "start") {
		stickiness |= IntervalStickiness.START;
	}

	if (endSide === Side.Before || endPos === "end") {
		stickiness |= IntervalStickiness.END;
	}

	return stickiness as IntervalStickiness;
}

export function createIntervalIndex() {
	const helpers: IIntervalHelpers<Interval> = {
		create: createInterval,
	};
	const lc = new LocalIntervalCollection<Interval>(
		undefined as any as Client,
		"",
		helpers,
		{},
	);
	return lc;
}

export class LocalIntervalCollection<TInterval extends ISerializableInterval> {
	private static readonly legacyIdPrefix = "legacy";
	public readonly overlappingIntervalsIndex: IOverlappingIntervalsIndex<TInterval>;
	public readonly idIntervalIndex: IIdIntervalIndex<TInterval>;
	public readonly endIntervalIndex: IEndpointIndex<TInterval>;
	private readonly indexes: Set<IntervalIndex<TInterval>>;

	constructor(
		private readonly client: Client,
		private readonly label: string,
		private readonly helpers: IIntervalHelpers<TInterval>,
		private readonly options: Partial<SequenceOptions>,
		/** Callback invoked each time one of the endpoints of an interval slides. */
		private readonly onPositionChange?: (
			interval: TInterval,
			previousInterval: TInterval,
		) => void,
	) {
		this.overlappingIntervalsIndex = new OverlappingIntervalsIndex(client, helpers);
		this.idIntervalIndex = createIdIntervalIndex<TInterval>();
		this.endIntervalIndex = new EndpointIndex(client, helpers);
		this.indexes = new Set([
			this.overlappingIntervalsIndex,
			this.idIntervalIndex,
			this.endIntervalIndex,
		]);
	}

	public createLegacyId(
		start: number | "start" | "end",
		end: number | "start" | "end",
	): string {
		// Create a non-unique ID based on start and end to be used on intervals that come from legacy clients
		// without ID's.
		return `${LocalIntervalCollection.legacyIdPrefix}${start}-${end}`;
	}

	/**
	 * Validates that a serialized interval has the ID property. Creates an ID
	 * if one does not already exist
	 *
	 * @param serializedInterval - The interval to be checked
	 * @returns The interval's existing or newly created id
	 */
	public ensureSerializedId(serializedInterval: ISerializedInterval): string {
		let id: string | undefined = serializedInterval.properties?.[reservedIntervalIdKey];
		if (id === undefined) {
			// Back-compat: 0.39 and earlier did not have IDs on intervals. If an interval from such a client
			// comes over the wire, create a non-unique one based on start/end.
			// This will allow all clients to refer to this interval consistently.
			id = this.createLegacyId(serializedInterval.start, serializedInterval.end);
			const newProps = {
				[reservedIntervalIdKey]: id,
			};
			serializedInterval.properties = addProperties(serializedInterval.properties, newProps);
		}
		// Make the ID immutable for safety's sake.
		Object.defineProperty(serializedInterval.properties, reservedIntervalIdKey, {
			configurable: false,
			enumerable: true,
			writable: false,
		});

		return id;
	}

	private removeIntervalFromIndexes(interval: TInterval) {
		for (const index of this.indexes) {
			index.remove(interval);
		}
	}

	public appendIndex(index: IntervalIndex<TInterval>) {
		this.indexes.add(index);
	}

	public removeIndex(index: IntervalIndex<TInterval>): boolean {
		return this.indexes.delete(index);
	}

	public removeExistingInterval(interval: TInterval) {
		this.removeIntervalFromIndexes(interval);
		this.removeIntervalListeners(interval);
	}

	public createInterval(
		start: SequencePlace,
		end: SequencePlace,
		intervalType: IntervalType,
		op?: ISequencedDocumentMessage,
	): TInterval {
		return this.helpers.create(
			this.label,
			start,
			end,
			this.client,
			intervalType,
			op,
			undefined,
			this.options.mergeTreeReferencesCanSlideToEndpoint,
		);
	}

	public addInterval(
		start: SequencePlace,
		end: SequencePlace,
		intervalType: IntervalType,
		props?: PropertySet,
		op?: ISequencedDocumentMessage,
	) {
		const interval: TInterval = this.createInterval(start, end, intervalType, op);
		if (interval) {
			if (!interval.properties) {
				interval.properties = createMap<any>();
			}

			if (props) {
				// This check is intended to prevent scenarios where a random interval is created and then
				// inserted into a collection. The aim is to ensure that the collection is created first
				// then the user can create/add intervals based on the collection
				if (
					props[reservedRangeLabelsKey] !== undefined &&
					props[reservedRangeLabelsKey][0] !== this.label
				) {
					throw new LoggingError(
						"Adding an interval that belongs to another interval collection is not permitted",
					);
				}
				interval.properties = addProperties(interval.properties, props);
			}
			interval.properties[reservedIntervalIdKey] ??= uuid();
			this.add(interval);
		}
		return interval;
	}

	private linkEndpointsToInterval(interval: TInterval): void {
		if (interval instanceof SequenceIntervalClass) {
			interval.start.addProperties({ interval });
			interval.end.addProperties({ interval });
		}
	}

	private addIntervalToIndexes(interval: TInterval) {
		for (const index of this.indexes) {
			index.add(interval);
		}
	}

	public add(interval: TInterval): void {
		this.linkEndpointsToInterval(interval);
		this.addIntervalToIndexes(interval);
		this.addIntervalListeners(interval);
	}

	public changeInterval(
		interval: TInterval,
		start: SequencePlace | undefined,
		end: SequencePlace | undefined,
		op?: ISequencedDocumentMessage,
		localSeq?: number,
	) {
		const newInterval = interval.modify(
			this.label,
			start,
			end,
			op,
			localSeq,
			this.options.mergeTreeReferencesCanSlideToEndpoint,
		) as TInterval | undefined;
		if (newInterval) {
			this.removeExistingInterval(interval);
			this.add(newInterval);
		}
		return newInterval;
	}

	public serialize(): ISerializedIntervalCollectionV2 {
		return {
			label: this.label,
			intervals: Array.from(this.idIntervalIndex, (interval) =>
				compressInterval(interval.serialize()),
			),
			version: 2,
		};
	}

	private addIntervalListeners(interval: TInterval) {
		const cloneRef = (ref: LocalReferencePosition) => {
			const segment = ref.getSegment();
			if (segment === undefined) {
				// Cloning is unnecessary: refs which have slid off the string entirely
				// never get slid back on. Creation code for refs doesn't accept undefined segment
				// either, so this must be special-cased.
				return ref;
			}

			return this.client.createLocalReferencePosition(
				segment,
				ref.getOffset(),
				ReferenceType.Transient,
				ref.properties,
				ref.slidingPreference,
				ref.canSlideToEndpoint,
			);
		};
		if (interval instanceof SequenceIntervalClass) {
			let previousInterval: (TInterval & SequenceIntervalClass) | undefined;
			let pendingChanges = 0;
			interval.addPositionChangeListeners(
				() => {
					pendingChanges++;
					// Note: both start and end can change and invoke beforeSlide on each endpoint before afterSlide.
					if (!previousInterval) {
						previousInterval = interval.clone() as TInterval & SequenceIntervalClass;
						previousInterval.start = cloneRef(previousInterval.start);
						previousInterval.end = cloneRef(previousInterval.end);
						this.removeIntervalFromIndexes(interval);
					}
				},
				() => {
					assert(
						previousInterval !== undefined,
						0x3fa /* Invalid interleaving of before/after slide */,
					);
					pendingChanges--;
					if (pendingChanges === 0) {
						this.addIntervalToIndexes(interval);
						this.onPositionChange?.(interval, previousInterval);
						previousInterval = undefined;
					}
				},
			);
		}
	}

	private removeIntervalListeners(interval: TInterval) {
		if (interval instanceof SequenceIntervalClass) {
			interval.removePositionChangeListeners();
		}
	}
}

class SequenceIntervalCollectionFactory
	implements IIntervalCollectionFactory<SequenceInterval>
{
	public load(
		emitter: IValueOpEmitter,
		raw: ISerializedInterval[] | ISerializedIntervalCollectionV2 = [],
		options?: Partial<SequenceOptions>,
	): IntervalCollection<SequenceInterval> {
		return new IntervalCollection<SequenceInterval>(
			sequenceIntervalHelpers,
			true,
			emitter,
			raw,
			options,
		);
	}

	public store(
		value: IntervalCollection<SequenceInterval>,
	): ISerializedInterval[] | ISerializedIntervalCollectionV2 {
		return value.serializeInternal();
	}
}

export class SequenceIntervalCollectionValueType
	implements IIntervalCollectionType<SequenceInterval>
{
	public static Name = "sharedStringIntervalCollection";

	public get name(): string {
		return SequenceIntervalCollectionValueType.Name;
	}

	public get factory(): IIntervalCollectionFactory<SequenceInterval> {
		return SequenceIntervalCollectionValueType._factory;
	}

	public get ops(): Map<IntervalOpType, IIntervalCollectionOperation<SequenceInterval>> {
		return SequenceIntervalCollectionValueType._ops;
	}

	private static readonly _factory: IIntervalCollectionFactory<SequenceInterval> =
		new SequenceIntervalCollectionFactory();

	private static readonly _ops = makeOpsMap<SequenceInterval>();
}

class IntervalCollectionFactory implements IIntervalCollectionFactory<Interval> {
	public load(
		emitter: IValueOpEmitter,
		raw: ISerializedInterval[] | ISerializedIntervalCollectionV2 = [],
		options?: Partial<SequenceOptions>,
	): IntervalCollection<Interval> {
		const helpers: IIntervalHelpers<Interval> = {
			create: createInterval,
		};
		const collection = new IntervalCollection<Interval>(helpers, false, emitter, raw, options);
		collection.attachGraph(undefined as any as Client, "");
		return collection;
	}

	public store(value: IntervalCollection<Interval>): ISerializedIntervalCollectionV2 {
		return value.serializeInternal();
	}
}

export class IntervalCollectionValueType implements IIntervalCollectionType<Interval> {
	public static Name = "sharedIntervalCollection";

	public get name(): string {
		return IntervalCollectionValueType.Name;
	}

	public get factory(): IIntervalCollectionFactory<Interval> {
		return IntervalCollectionValueType._factory;
	}

	public get ops(): Map<IntervalOpType, IIntervalCollectionOperation<Interval>> {
		return IntervalCollectionValueType._ops;
	}

	private static readonly _factory: IIntervalCollectionFactory<Interval> =
		new IntervalCollectionFactory();
	private static readonly _ops = makeOpsMap<Interval>();
}

export function makeOpsMap<T extends ISerializableInterval>(): Map<
	IntervalOpType,
	IIntervalCollectionOperation<T>
> {
	const rebase: IIntervalCollectionOperation<T>["rebase"] = (
		collection,
		op,
		localOpMetadata,
	) => {
		const { localSeq } = localOpMetadata;
		const rebasedValue = collection.rebaseLocalInterval(op.opName, op.value, localSeq);
		if (rebasedValue === undefined) {
			return undefined;
		}
		const rebasedOp = { ...op, value: rebasedValue };
		return { rebasedOp, rebasedLocalOpMetadata: localOpMetadata };
	};

	return new Map<IntervalOpType, IIntervalCollectionOperation<T>>([
		[
			IntervalOpType.ADD,
			{
				process: (collection, params, local, op, localOpMetadata) => {
					// if params is undefined, the interval was deleted during
					// rebasing
					if (!params) {
						return;
					}
					assert(op !== undefined, 0x3fb /* op should exist here */);
					collection.ackAdd(params, local, op, localOpMetadata);
				},
				rebase,
			},
		],
		[
			IntervalOpType.DELETE,
			{
				process: (collection, params, local, op) => {
					assert(op !== undefined, 0x3fc /* op should exist here */);
					collection.ackDelete(params, local, op);
				},
				rebase: (collection, op, localOpMetadata) => {
					// Deletion of intervals is based on id, so requires no rebasing.
					return { rebasedOp: op, rebasedLocalOpMetadata: localOpMetadata };
				},
			},
		],
		[
			IntervalOpType.CHANGE,
			{
				process: (collection, params, local, op, localOpMetadata) => {
					// if params is undefined, the interval was deleted during
					// rebasing
					if (!params) {
						return;
					}
					assert(op !== undefined, 0x3fd /* op should exist here */);
					collection.ackChange(params, local, op, localOpMetadata);
				},
				rebase,
			},
		],
	]);
}

/**
 * @legacy
 * @alpha
 */
export type DeserializeCallback = (properties: PropertySet) => void;

class IntervalCollectionIterator<TInterval extends ISerializableInterval>
	implements Iterator<TInterval>
{
	private readonly results: TInterval[];
	private index: number;

	constructor(
		collection: IntervalCollection<TInterval>,
		iteratesForward: boolean = true,
		start?: number,
		end?: number,
	) {
		this.results = [];
		this.index = 0;

		collection.gatherIterationResults(this.results, iteratesForward, start, end);
	}

	public next(): IteratorResult<TInterval> {
		if (this.index < this.results.length) {
			return {
				value: this.results[this.index++],
				done: false,
			};
		}

		return {
			value: undefined,
			done: true,
		};
	}
}

/**
 * Change events emitted by `IntervalCollection`s
 * @legacy
 * @alpha
 */
export interface IIntervalCollectionEvent<TInterval extends ISerializableInterval>
	extends IEvent {
	/**
	 * This event is invoked whenever the endpoints of an interval may have changed.
	 * This can happen on:
	 * - local endpoint modification
	 * - ack of a remote endpoint modification
	 * - position change due to segment sliding (slides due to mergeTree segment deletion will always appear local)
	 * The `interval` argument reflects the new values.
	 * `previousInterval` contains transient `ReferencePosition`s at the same location as the interval's original
	 * endpoints. These references should be used for position information only.
	 * `local` reflects whether the change originated locally.
	 * `op` is defined if and only if the server has acked this change.
	 * `slide` is true if the change is due to sliding on removal of position
	 */
	(
		event: "changeInterval",
		listener: (
			interval: TInterval,
			previousInterval: TInterval,
			local: boolean,
			op: ISequencedDocumentMessage | undefined,
			slide: boolean,
		) => void,
	): void;
	/**
	 * This event is invoked whenever an interval is added or removed from the collection.
	 * `local` reflects whether the change originated locally.
	 * `op` is defined if and only if the server has acked this change.
	 */
	(
		event: "addInterval" | "deleteInterval",
		listener: (
			interval: TInterval,
			local: boolean,
			op: ISequencedDocumentMessage | undefined,
		) => void,
	): void;
	/**
	 * This event is invoked whenever an interval's properties have changed.
	 * `interval` reflects the state of the updated properties.
	 * `propertyDeltas` is a map-like whose keys contain all values that were changed, and whose
	 * values contain all previous values of the property set.
	 * This object can be used directly in a call to `changeProperties` to revert the property change if desired.
	 * `local` reflects whether the change originated locally.
	 * `op` is defined if and only if the server has acked this change.
	 */
	(
		event: "propertyChanged",
		listener: (
			interval: TInterval,
			propertyDeltas: PropertySet,
			local: boolean,
			op: ISequencedDocumentMessage | undefined,
		) => void,
	): void;
	/**
	 * This event is invoked whenever an interval's endpoints or properties (or both) have changed.
	 * `interval` reflects the state of the updated endpoints or properties.
	 * `propertyDeltas` is a map-like whose keys contain all values that were changed, and whose
	 * values contain all previous values of the property set.
	 * This object can be used directly in a call to `changeProperties` to revert the property change if desired.
	 * 'previousInterval' contains transient `ReferencePosition`s at the same location as the interval's original
	 * endpoints. These references should be used for position information only. In the case of a property change
	 * only, this argument should be undefined.
	 * `local` reflects whether the change originated locally.
	 * `slide` is true if the change is due to sliding on removal of position.
	 */
	(
		event: "changed",
		listener: (
			interval: TInterval,
			propertyDeltas: PropertySet,
			previousInterval: TInterval | undefined,
			local: boolean,
			slide: boolean,
		) => void,
	): void;
}

/**
 * Collection of intervals that supports addition, modification, removal, and efficient spatial querying.
 * Changes to this collection will be incur updates on collaborating clients (i.e. they are not local-only).
 * @legacy
 * @alpha
 */
export interface IIntervalCollection<TInterval extends ISerializableInterval>
	extends TypedEventEmitter<IIntervalCollectionEvent<TInterval>> {
	readonly attached: boolean;
	/**
	 * Attaches an index to this collection.
	 * All intervals which are part of this collection will be added to the index, and the index will automatically
	 * be updated when this collection updates due to local or remote changes.
	 *
	 * @remarks After attaching an index to an interval collection, applications should typically store this
	 * index somewhere in their in-memory data model for future reference and querying.
	 */
	attachIndex(index: IntervalIndex<TInterval>): void;
	/**
	 * Detaches an index from this collection.
	 * All intervals which are part of this collection will be removed from the index, and updates to this collection
	 * due to local or remote changes will no longer incur updates to the index.
	 *
	 * @returns `false` if the target index cannot be found in the indexes, otherwise remove all intervals in the index and return `true`.
	 */
	detachIndex(index: IntervalIndex<TInterval>): boolean;
	/**
	 * @returns the interval in this collection that has the provided `id`.
	 * If no interval in the collection has this `id`, returns `undefined`.
	 */
	getIntervalById(id: string): TInterval | undefined;
	/**
	 * Creates a new interval and add it to the collection.
	 * @param start - interval start position (inclusive)
	 * @param end - interval end position (exclusive)
	 * @param props - properties of the interval
	 * @returns - the created interval
	 * @remarks See documentation on {@link SequenceInterval} for comments on
	 * interval endpoint semantics: there are subtleties with how the current
	 * half-open behavior is represented.
	 *
	 * Note that intervals may behave unexpectedly if the entire contents
	 * of the string are deleted. In this case, it is possible for one endpoint
	 * of the interval to become detached, while the other remains on the string.
	 *
	 * By adjusting the `side` and `pos` values of the `start` and `end` parameters,
	 * it is possible to control whether the interval expands to include content
	 * inserted at its start or end.
	 *
	 *	See {@link @fluidframework/merge-tree#SequencePlace} for more details on the model.
	 *
	 *	@example
	 *
	 *	Given the string "ABCD":
	 *
	 *```typescript
	 *	// Refers to "BC". If any content is inserted before B or after C, this
	 *	// interval will include that content
	 *	//
	 *	// Picture:
	 *	// \{start\} - A[- B - C -]D - \{end\}
	 *	// \{start\} - A - B - C - D - \{end\}
	 *	collection.add(\{ pos: 0, side: Side.After \}, \{ pos: 3, side: Side.Before \}, IntervalType.SlideOnRemove);
	 *	// Equivalent to specifying the same positions and Side.Before.
	 *	// Refers to "ABC". Content inserted after C will be included in the
	 *	// interval, but content inserted before A will not.
	 *	// \{start\} -[A - B - C -]D - \{end\}
	 *	// \{start\} - A - B - C - D - \{end\}
	 *	collection.add(0, 3, IntervalType.SlideOnRemove);
	 *```
	 *
	 * In the case of the first example, if text is deleted,
	 *
	 * ```typescript
	 *	// Delete the character "B"
	 *	string.removeRange(1, 2);
	 * ```
	 *
	 * The start point of the interval will slide to the position immediately
	 * before "C", and the same will be true.
	 *
	 * ```
	 * \{start\} - A[- C -]D - \{end\}
	 * ```
	 *
	 * In this case, text inserted immediately before "C" would be included in
	 * the interval.
	 *
	 * ```typescript
	 * string.insertText(1, "EFG");
	 * ```
	 *
	 * With the string now being,
	 *
	 * ```
	 * \{start\} - A[- E - F - G - C -]D - \{end\}
	 * ```
	 *
	 * @privateRemarks TODO: ADO:5205 the above comment regarding behavior in
	 * the case that the entire interval has been deleted should be resolved at
	 * the same time as this ticket
	 */
	add({
		start,
		end,
		props,
	}: {
		start: SequencePlace;
		end: SequencePlace;
		props?: PropertySet;
	}): TInterval;
	/**
	 * Removes an interval from the collection.
	 * @param id - Id of the interval to remove
	 * @returns the removed interval
	 */
	removeIntervalById(id: string): TInterval | undefined;
	/**
	 * Changes the endpoints, properties, or both of an existing interval.
	 * @param id - Id of the Interval to change
	 * @returns the interval that was changed, if it existed in the collection.
	 * Pass the desired new start position, end position, and/or properties in an object. Start and end positions must be changed
	 * simultaneously - they must either both be specified or both undefined. To only change the properties, leave both endpoints
	 * undefined. To only change the endpoints, leave the properties undefined.
	 */
	change(
		id: string,
		{ start, end, props }: { start?: SequencePlace; end?: SequencePlace; props?: PropertySet },
	): TInterval | undefined;

	attachDeserializer(onDeserialize: DeserializeCallback): void;
	/**
	 * @returns an iterator over all intervals in this collection.
	 */
	[Symbol.iterator](): Iterator<TInterval>;

	/**
	 * @returns a forward iterator over all intervals in this collection with start point equal to `startPosition`.
	 */
	CreateForwardIteratorWithStartPosition(startPosition: number): Iterator<TInterval>;

	/**
	 * @returns a backward iterator over all intervals in this collection with start point equal to `startPosition`.
	 */
	CreateBackwardIteratorWithStartPosition(startPosition: number): Iterator<TInterval>;

	/**
	 * @returns a forward iterator over all intervals in this collection with end point equal to `endPosition`.
	 */
	CreateForwardIteratorWithEndPosition(endPosition: number): Iterator<TInterval>;

	/**
	 * @returns a backward iterator over all intervals in this collection with end point equal to `endPosition`.
	 */
	CreateBackwardIteratorWithEndPosition(endPosition: number): Iterator<TInterval>;

	/**
	 * Gathers iteration results that optionally match a start/end criteria into the provided array.
	 * @param results - Array to gather the results into. In lieu of a return value, this array will be populated with
	 * intervals matching the query upon edit.
	 * @param iteratesForward - whether or not iteration should be in the forward direction
	 * @param start - If provided, only match intervals whose start point is equal to `start`.
	 * @param end - If provided, only match intervals whose end point is equal to `end`.
	 */
	gatherIterationResults(
		results: TInterval[],
		iteratesForward: boolean,
		start?: number,
		end?: number,
	): void;

	/**
	 * @deprecated - Users must manually attach the corresponding interval index to utilize this functionality, for instance:
	 *
	 * ```typescript
	 * const overlappingIntervalsIndex = createOverlappingIntervalsIndex(sharedString);
	 * collection.attachIndex(overlappingIntervalsIndex)
	 * const result = overlappingIntervalsIndex.findOverlappingIntervals(start, end);
	 * ```
	 *
	 * @returns an array of all intervals in this collection that overlap with the interval
	 * `[startPosition, endPosition]`.
	 */
	findOverlappingIntervals(startPosition: number, endPosition: number): TInterval[];

	/**
	 * Applies a function to each interval in this collection.
	 */
	map(fn: (interval: TInterval) => void): void;

	/**
	 * @deprecated - due to the forthcoming change where the endpointIndex will no longer be
	 * automatically added to the collection. Users are advised to independently attach the
	 * index to the collection and utilize the API accordingly, for instance:
	 * ```typescript
	 * const endpointIndex = createEndpointIndex(sharedString);
	 * collection.attachIndex(endpointIndex);
	 * const result1 = endpointIndex.previousInterval(pos);
	 * ```
	 * If an index is used repeatedly, applications should generally attach it once and store it in memory.
	 */
	previousInterval(pos: number): TInterval | undefined;

	/**
	 * @deprecated - due to the forthcoming change where the endpointIndex will no longer be
	 * automatically added to the collection. Users are advised to independently attach the
	 * index to the collection and utilize the API accordingly, for instance:
	 * ```typescript
	 * const endpointIndex = createEndpointIndex(sharedString);
	 * collection.attachIndex(endpointIndex);
	 * const result2 = endpointIndex.nextInterval(pos);
	 * ```
	 */
	nextInterval(pos: number): TInterval | undefined;
}

/**
 * {@inheritdoc IIntervalCollection}
 */
export class IntervalCollection<TInterval extends ISerializableInterval>
	extends TypedEventEmitter<IIntervalCollectionEvent<TInterval>>
	implements IIntervalCollection<TInterval>
{
	private savedSerializedIntervals?: ISerializedInterval[];
	private localCollection: LocalIntervalCollection<TInterval> | undefined;
	private onDeserialize: DeserializeCallback | undefined;
	private client: Client | undefined;
	private readonly localSeqToSerializedInterval = new Map<
		number,
		ISerializedInterval | SerializedIntervalDelta
	>();
	private readonly localSeqToRebasedInterval = new Map<
		number,
		ISerializedInterval | SerializedIntervalDelta
	>();
	private readonly pendingChangesStart: Map<string, ISerializedInterval[]> = new Map<
		string,
		ISerializedInterval[]
	>();
	private readonly pendingChangesEnd: Map<string, ISerializedInterval[]> = new Map<
		string,
		ISerializedInterval[]
	>();

	public get attached(): boolean {
		return !!this.localCollection;
	}

	constructor(
		private readonly helpers: IIntervalHelpers<TInterval>,
		private readonly requiresClient: boolean,
		private readonly emitter: IValueOpEmitter,
		serializedIntervals: ISerializedInterval[] | ISerializedIntervalCollectionV2,
		private readonly options: Partial<SequenceOptions> = {},
	) {
		super();

		this.savedSerializedIntervals = Array.isArray(serializedIntervals)
			? serializedIntervals
			: serializedIntervals.intervals.map((i) =>
					decompressInterval(i, serializedIntervals.label),
				);
	}

	/**
	 * {@inheritdoc IIntervalCollection.attachIndex}
	 */
	public attachIndex(index: IntervalIndex<TInterval>): void {
		if (!this.attached) {
			throw new LoggingError("The local interval collection must exist");
		}
		for (const interval of this) {
			index.add(interval);
		}

		this.localCollection?.appendIndex(index);
	}

	/**
	 * {@inheritdoc IIntervalCollection.detachIndex}
	 */
	public detachIndex(index: IntervalIndex<TInterval>): boolean {
		if (!this.attached) {
			throw new LoggingError("The local interval collection must exist");
		}

		// Avoid removing intervals if the index does not exist
		if (!this.localCollection?.removeIndex(index)) {
			return false;
		}

		for (const interval of this) {
			index.remove(interval);
		}

		return true;
	}

	private rebasePositionWithSegmentSlide(
		pos: number | "start" | "end",
		seqNumberFrom: number,
		localSeq: number,
	): number | "start" | "end" | undefined {
		if (!this.client) {
			throw new LoggingError("mergeTree client must exist");
		}

		if (pos === "start" || pos === "end") {
			return pos;
		}

		const { clientId } = this.client.getCollabWindow();
		const { segment, offset } = this.client.getContainingSegment(
			pos,
			{
				referenceSequenceNumber: seqNumberFrom,
				clientId: this.client.getLongClientId(clientId),
			},
			localSeq,
		);

		// if segment is undefined, it slid off the string
		assert(segment !== undefined, 0x54e /* No segment found */);

		const segoff =
			getSlideToSegoff(
				{ segment, offset },
				undefined,
				this.options.mergeTreeReferencesCanSlideToEndpoint,
			) ?? segment;

		// case happens when rebasing op, but concurrently entire string has been deleted
		if (segoff.segment === undefined || segoff.offset === undefined) {
			return DetachedReferencePosition;
		}

		assert(
			offset !== undefined && 0 <= offset && offset < segment.cachedLength,
			0x54f /* Invalid offset */,
		);
		return this.client.findReconnectionPosition(segoff.segment, localSeq) + segoff.offset;
	}

	private computeRebasedPositions(
		localSeq: number,
	): ISerializedInterval | SerializedIntervalDelta {
		assert(
			this.client !== undefined,
			0x550 /* Client should be defined when computing rebased position */,
		);
		const original = this.localSeqToSerializedInterval.get(localSeq);
		assert(
			original !== undefined,
			0x551 /* Failed to store pending serialized interval info for this localSeq. */,
		);
		const rebased = { ...original };
		const { start, end, sequenceNumber } = original;
		if (start !== undefined) {
			rebased.start = this.rebasePositionWithSegmentSlide(start, sequenceNumber, localSeq);
		}
		if (end !== undefined) {
			rebased.end = this.rebasePositionWithSegmentSlide(end, sequenceNumber, localSeq);
		}
		return rebased;
	}

	public attachGraph(client: Client, label: string) {
		if (this.attached) {
			throw new LoggingError("Only supports one Sequence attach");
		}

		if (client === undefined && this.requiresClient) {
			throw new LoggingError("Client required for this collection");
		}

		// Instantiate the local interval collection based on the saved intervals
		this.client = client;
		if (client) {
			client.on("normalize", () => {
				for (const localSeq of this.localSeqToSerializedInterval.keys()) {
					this.localSeqToRebasedInterval.set(localSeq, this.computeRebasedPositions(localSeq));
				}
			});
		}

		this.localCollection = new LocalIntervalCollection<TInterval>(
			client,
			label,
			this.helpers,
			this.options,
			(interval, previousInterval) => this.emitChange(interval, previousInterval, true, true),
		);
		if (this.savedSerializedIntervals) {
			for (const serializedInterval of this.savedSerializedIntervals) {
				this.localCollection.ensureSerializedId(serializedInterval);
				const {
					start: startPos,
					end: endPos,
					intervalType,
					properties,
					startSide,
					endSide,
				} = serializedInterval;
				const start =
					typeof startPos === "number" && startSide !== undefined
						? { pos: startPos, side: startSide }
						: startPos;
				const end =
					typeof endPos === "number" && endSide !== undefined
						? { pos: endPos, side: endSide }
						: endPos;
				const interval = this.helpers.create(
					label,
					start,
					end,
					client,
					intervalType,
					undefined,
					true,
					this.options.mergeTreeReferencesCanSlideToEndpoint,
				);
				if (properties) {
					interval.properties = addProperties(interval.properties, properties);
				}
				this.localCollection.add(interval);
			}
		}
		this.savedSerializedIntervals = undefined;
	}

	/**
	 * Gets the next local sequence number, modifying this client's collab window in doing so.
	 */
	private getNextLocalSeq(): number {
		if (this.client) {
			return ++this.client.getCollabWindow().localSeq;
		}

		return 0;
	}

	private emitChange(
		interval: TInterval,
		previousInterval: TInterval,
		local: boolean,
		slide: boolean,
		op?: ISequencedDocumentMessage,
	): void {
		// Temporarily make references transient so that positional queries work (non-transient refs
		// on resolve to DetachedPosition on any segments that don't contain them). The original refType
		// is restored as single-endpoint changes re-use previous references.
		let startRefType: ReferenceType;
		let endRefType: ReferenceType;
		if (previousInterval instanceof SequenceIntervalClass) {
			startRefType = previousInterval.start.refType;
			endRefType = previousInterval.end.refType;
			previousInterval.start.refType = ReferenceType.Transient;
			previousInterval.end.refType = ReferenceType.Transient;
			this.emit("changeInterval", interval, previousInterval, local, op, slide);
			this.emit("changed", interval, undefined, previousInterval ?? undefined, local, slide);
			previousInterval.start.refType = startRefType;
			previousInterval.end.refType = endRefType;
		} else {
			this.emit("changeInterval", interval, previousInterval, local, op, slide);
			this.emit("changed", interval, undefined, previousInterval ?? undefined, local, slide);
		}
	}

	/**
	 * {@inheritdoc IIntervalCollection.getIntervalById}
	 */
	public getIntervalById(id: string): ISerializableIntervalPrivate<TInterval> | undefined {
		if (!this.localCollection) {
			throw new LoggingError("attach must be called before accessing intervals");
		}
		return this.localCollection.idIntervalIndex.getIntervalById(id);
	}

	private assertStickinessEnabled(start: SequencePlace, end: SequencePlace) {
		if (
			!(typeof start === "number" && typeof end === "number") &&
			!this.options.intervalStickinessEnabled
		) {
			throw new UsageError(
				"attempted to set interval stickiness without enabling `intervalStickinessEnabled` feature flag",
			);
		}
	}

	/**
	 * {@inheritdoc IIntervalCollection.add}
	 */
	public add({
		start,
		end,
		props,
	}: {
		start: SequencePlace;
		end: SequencePlace;
		props?: PropertySet;
	}): TInterval {
		if (!this.localCollection) {
			throw new LoggingError("attach must be called prior to adding intervals");
		}

		const { startSide, endSide, startPos, endPos } = endpointPosAndSide(start, end);

		assert(
			startPos !== undefined &&
				endPos !== undefined &&
				startSide !== undefined &&
				endSide !== undefined,
			0x793 /* start and end cannot be undefined because they were not passed in as undefined */,
		);

		const stickiness = computeStickinessFromSide(startPos, startSide, endPos, endSide);

		this.assertStickinessEnabled(start, end);

		const interval: TInterval = this.localCollection.addInterval(
			toSequencePlace(startPos, startSide),
			toSequencePlace(endPos, endSide),
			IntervalType.SlideOnRemove,
			props,
		);

		if (interval) {
			if (!this.isCollaborating && interval instanceof SequenceIntervalClass) {
				setSlideOnRemove(interval.start);
				setSlideOnRemove(interval.end);
			}
			const serializedInterval: ISerializedInterval = {
				start: startPos,
				end: endPos,
				intervalType: IntervalType.SlideOnRemove,
				properties: { ...interval.properties },
				sequenceNumber: this.client?.getCurrentSeq() ?? 0,
				stickiness,
				startSide,
				endSide,
			};
			const localSeq = this.getNextLocalSeq();
			if (this.isCollaborating) {
				this.localSeqToSerializedInterval.set(localSeq, serializedInterval);
			}
			// Local ops get submitted to the server. Remote ops have the deserializer run.
			this.emitter.emit("add", undefined, serializedInterval, { localSeq });
		}

		this.emit("addInterval", interval, true, undefined);

		return interval;
	}

	private deleteExistingInterval(
		interval: TInterval,
		local: boolean,
		op?: ISequencedDocumentMessage,
	) {
		if (!this.localCollection) {
			throw new LoggingError("Attach must be called before accessing intervals");
		}
		// The given interval is known to exist in the collection.
		this.localCollection.removeExistingInterval(interval);

		if (interval) {
			// Local ops get submitted to the server. Remote ops have the deserializer run.
			if (local) {
				this.emitter.emit("delete", undefined, interval.serialize(), {
					localSeq: this.getNextLocalSeq(),
				});
			} else {
				if (this.onDeserialize) {
					this.onDeserialize(interval);
				}
			}
		}

		this.emit("deleteInterval", interval, local, op);
	}

	/**
	 * {@inheritdoc IIntervalCollection.removeIntervalById}
	 */
	public removeIntervalById(id: string): TInterval | undefined {
		if (!this.localCollection) {
			throw new LoggingError("Attach must be called before accessing intervals");
		}
		const interval = this.localCollection.idIntervalIndex.getIntervalById(id);
		if (interval) {
			this.deleteExistingInterval(interval, true, undefined);
		}
		return interval;
	}
	/**
	 * {@inheritdoc IIntervalCollection.change}
	 */
	public change(
		id: string,
		{ start, end, props }: { start?: SequencePlace; end?: SequencePlace; props?: PropertySet },
	): TInterval | undefined {
		if (!this.localCollection) {
			throw new LoggingError("Attach must be called before accessing intervals");
		}

		// Force id to be a string.
		if (typeof id !== "string") {
			throw new UsageError("Change API requires an ID that is a string");
		}

		// Ensure that both start and end are defined or both are undefined.
		if ((start === undefined) !== (end === undefined)) {
			throw new UsageError(
				"Change API requires both start and end to be defined or undefined",
			);
		}

		// prevent the overwriting of an interval label, it should remain unchanged
		// once it has been inserted into the collection.
		if (props?.[reservedRangeLabelsKey] !== undefined) {
			throw new UsageError(
				"The label property should not be modified once inserted to the collection",
			);
		}

		const interval = this.getIntervalById(id);
		if (interval) {
			let deltaProps: PropertySet | undefined;
			let newInterval: TInterval | undefined;
			if (props !== undefined) {
				interval.propertyManager ??= new PropertiesManager();
<<<<<<< HEAD
				deltaProps = interval.propertyManager.handleProperties(
					{ props },
					interval,
=======
				deltaProps = interval.propertyManager.addProperties(
					interval.properties,
					props,
>>>>>>> 019c329f
					this.isCollaborating ? UnassignedSequenceNumber : UniversalSequenceNumber,
					UniversalSequenceNumber,
					true,
				);
			}
			if (start !== undefined && end !== undefined) {
				newInterval = this.localCollection.changeInterval(interval, start, end);
				if (!this.isCollaborating && newInterval instanceof SequenceIntervalClass) {
					setSlideOnRemove(newInterval.start);
					setSlideOnRemove(newInterval.end);
				}
			}
			const serializedInterval: SerializedIntervalDelta = interval.serialize();
			const { startPos, startSide, endPos, endSide } = endpointPosAndSide(start, end);
			const stickiness = computeStickinessFromSide(startPos, startSide, endPos, endSide);
			serializedInterval.start = startPos;
			serializedInterval.end = endPos;
			serializedInterval.startSide = startSide;
			serializedInterval.endSide = endSide;
			serializedInterval.stickiness = stickiness;
			// Emit a property bag containing the ID and the other (if any) properties changed
			serializedInterval.properties = {
				[reservedIntervalIdKey]: interval.getIntervalId(),
				...props,
			};
			const localSeq = this.getNextLocalSeq();
			if (this.isCollaborating) {
				this.localSeqToSerializedInterval.set(localSeq, serializedInterval);
			}

			this.emitter.emit("change", undefined, serializedInterval, { localSeq });
			if (deltaProps !== undefined) {
				this.emit("propertyChanged", interval, deltaProps, true, undefined);
				this.emit(
					"changed",
					newInterval ?? interval,
					deltaProps,
					newInterval ? interval : undefined,
					true,
					false,
				);
			}
			if (newInterval) {
				this.addPendingChange(id, serializedInterval);
				this.emitChange(newInterval, interval, true, false);
				if (interval instanceof SequenceIntervalClass) {
					this.client?.removeLocalReferencePosition(interval.start);
					this.client?.removeLocalReferencePosition(interval.end);
				}
			}
			return newInterval;
		}
		// No interval to change
		return undefined;
	}

	private get isCollaborating(): boolean {
		return this.client?.getCollabWindow().collaborating ?? false;
	}

	private addPendingChange(id: string, serializedInterval: SerializedIntervalDelta) {
		if (!this.isCollaborating) {
			return;
		}
		if (serializedInterval.start !== undefined) {
			this.addPendingChangeHelper(id, this.pendingChangesStart, serializedInterval);
		}
		if (serializedInterval.end !== undefined) {
			this.addPendingChangeHelper(id, this.pendingChangesEnd, serializedInterval);
		}
	}

	private addPendingChangeHelper(
		id: string,
		pendingChanges: Map<string, SerializedIntervalDelta[]>,
		serializedInterval: SerializedIntervalDelta,
	) {
		let entries: SerializedIntervalDelta[] | undefined = pendingChanges.get(id);
		if (!entries) {
			entries = [];
			pendingChanges.set(id, entries);
		}
		entries.push(serializedInterval);
	}

	private removePendingChange(serializedInterval: SerializedIntervalDelta) {
		// Change ops always have an ID.
		const id: string = serializedInterval.properties?.[reservedIntervalIdKey];
		if (serializedInterval.start !== undefined) {
			this.removePendingChangeHelper(id, this.pendingChangesStart, serializedInterval);
		}
		if (serializedInterval.end !== undefined) {
			this.removePendingChangeHelper(id, this.pendingChangesEnd, serializedInterval);
		}
	}

	private removePendingChangeHelper(
		id: string,
		pendingChanges: Map<string, SerializedIntervalDelta[]>,
		serializedInterval: SerializedIntervalDelta,
	) {
		const entries = pendingChanges.get(id);
		if (entries) {
			const pendingChange = entries.shift();
			if (entries.length === 0) {
				pendingChanges.delete(id);
			}
			if (
				pendingChange?.start !== serializedInterval.start ||
				pendingChange?.end !== serializedInterval.end
			) {
				throw new LoggingError("Mismatch in pending changes");
			}
		}
	}

	private hasPendingChangeStart(id: string) {
		const entries = this.pendingChangesStart.get(id);
		return entries && entries.length !== 0;
	}

	private hasPendingChangeEnd(id: string) {
		const entries = this.pendingChangesEnd.get(id);
		return entries && entries.length !== 0;
	}

	public ackChange(
		serializedInterval: ISerializedInterval,
		local: boolean,
		op: ISequencedDocumentMessage,
		localOpMetadata: IMapMessageLocalMetadata | undefined,
	) {
		if (!this.localCollection) {
			throw new LoggingError("Attach must be called before accessing intervals");
		}

		if (local) {
			assert(
				localOpMetadata !== undefined,
				0x552 /* op metadata should be defined for local op */,
			);
			this.localSeqToSerializedInterval.delete(localOpMetadata?.localSeq);
			// This is an ack from the server. Remove the pending change.
			this.removePendingChange(serializedInterval);
		}

		// Note that the ID is in the property bag only to allow us to find the interval.
		// This API cannot change the ID, and writing to the ID property will result in an exception. So we
		// strip it out of the properties here.
		const { [reservedIntervalIdKey]: id, ...newProps } = serializedInterval.properties ?? {};
		assert(id !== undefined, 0x3fe /* id must exist on the interval */);
		const interval: ISerializableIntervalPrivate<TInterval> | undefined =
			this.getIntervalById(id);
		if (!interval) {
			// The interval has been removed locally; no-op.
			return;
		}

		if (local) {
			interval.propertyManager ??= new PropertiesManager();
			// Let the propertyManager prune its pending change-properties set.
			interval.propertyManager.ack(op.sequenceNumber, op.minimumSequenceNumber, {
				props: newProps,
			});

			this.ackInterval(interval, op);
		} else {
			// If there are pending changes with this ID, don't apply the remote start/end change, as the local ack
			// should be the winning change.
			let start: number | "start" | "end" | undefined;
			let end: number | "start" | "end" | undefined;
			// Track pending start/end independently of one another.
			if (!this.hasPendingChangeStart(id)) {
				start = serializedInterval.start;
			}
			if (!this.hasPendingChangeEnd(id)) {
				end = serializedInterval.end;
			}

			let newInterval = interval;
			if (start !== undefined || end !== undefined) {
				// If changeInterval gives us a new interval, work with that one. Otherwise keep working with
				// the one we originally found in the tree.
				newInterval =
					this.localCollection.changeInterval(
						interval,
						toOptionalSequencePlace(start, serializedInterval.startSide ?? Side.Before),
						toOptionalSequencePlace(end, serializedInterval.endSide ?? Side.Before),
						op,
					) ?? interval;
			}
			newInterval.propertyManager ??= new PropertiesManager();
			const deltaProps = newInterval.propertyManager.handleProperties(
				{ props: newProps },
				newInterval,
				op.sequenceNumber,
				op.minimumSequenceNumber,
				true,
			);
			if (this.onDeserialize) {
				this.onDeserialize(newInterval);
			}

			if (newInterval !== interval) {
				this.emitChange(newInterval, interval, local, false, op);
			}

			const changedProperties = Object.keys(newProps).length > 0;
			if (changedProperties) {
				this.emit("propertyChanged", interval, deltaProps, local, op);
				this.emit("changed", interval, deltaProps, undefined, local, false);
			}
		}
	}

	/**
	 * {@inheritdoc IIntervalCollection.attachDeserializer}
	 */
	public attachDeserializer(onDeserialize: DeserializeCallback): void {
		// If no deserializer is specified can skip all processing work
		if (!onDeserialize) {
			return;
		}

		// Start by storing the callbacks so that any subsequent modifications make use of them
		this.onDeserialize = onDeserialize;

		// Trigger the async prepare work across all values in the collection
		if (this.attached) {
			this.map(onDeserialize);
		}
	}

	/**
	 * Returns new interval after rebasing. If undefined, the interval was
	 * deleted as a result of rebasing. This can occur if the interval applies
	 * to a range that no longer exists, and the interval was unable to slide.
	 *
	 */
	public rebaseLocalInterval(
		opName: string,
		serializedInterval: SerializedIntervalDelta,
		localSeq: number,
	): SerializedIntervalDelta | undefined {
		if (!this.client) {
			// If there's no associated mergeTree client, the originally submitted op is still correct.
			return serializedInterval;
		}
		if (!this.attached) {
			throw new LoggingError("attachSequence must be called");
		}

		const { intervalType, properties, stickiness, startSide, endSide } = serializedInterval;

		const { start: startRebased, end: endRebased } =
			this.localSeqToRebasedInterval.get(localSeq) ?? this.computeRebasedPositions(localSeq);

		const intervalId = properties?.[reservedIntervalIdKey];
		const localInterval = this.localCollection?.idIntervalIndex.getIntervalById(intervalId);

		const rebased: SerializedIntervalDelta = {
			start: startRebased,
			end: endRebased,
			intervalType,
			sequenceNumber: this.client?.getCurrentSeq() ?? 0,
			properties,
			stickiness,
			startSide,
			endSide,
		};

		if (
			opName === "change" &&
			// eslint-disable-next-line @typescript-eslint/prefer-nullish-coalescing -- ?? is not logically equivalent when .hasPendingChangeStart returns false.
			(this.hasPendingChangeStart(intervalId) || this.hasPendingChangeEnd(intervalId))
		) {
			this.removePendingChange(serializedInterval);
			this.addPendingChange(intervalId, rebased);
		}

		// if the interval slid off the string, rebase the op to be a noop and delete the interval.
		if (
			!this.options.mergeTreeReferencesCanSlideToEndpoint &&
			(startRebased === DetachedReferencePosition || endRebased === DetachedReferencePosition)
		) {
			if (localInterval) {
				this.localCollection?.removeExistingInterval(localInterval);
			}
			return undefined;
		}

		if (localInterval !== undefined) {
			// we know we must be using `SequenceInterval` because `this.client` exists
			assert(
				localInterval instanceof SequenceIntervalClass,
				0x3a0 /* localInterval must be `SequenceInterval` when used with client */,
			);
			// The rebased op may place this interval's endpoints on different segments. Calling `changeInterval` here
			// updates the local client's state to be consistent with the emitted op.
			this.localCollection?.changeInterval(
				localInterval,
				toOptionalSequencePlace(startRebased, startSide ?? Side.Before),
				toOptionalSequencePlace(endRebased, endSide ?? Side.Before),
				undefined,
				localSeq,
			);
		}

		return rebased;
	}

	private getSlideToSegment(
		lref: LocalReferencePosition,
		slidingPreference: SlidingPreference,
	): { segment: ISegment | undefined; offset: number | undefined } | undefined {
		if (!this.client) {
			throw new LoggingError("client does not exist");
		}
		const segoff: { segment: ISegmentInternal | undefined; offset: number | undefined } = {
			segment: lref.getSegment(),
			offset: lref.getOffset(),
		};
		if (segoff.segment?.localRefs?.has(lref) !== true) {
			return undefined;
		}
		const newSegoff = getSlideToSegoff(
			segoff,
			slidingPreference,
			this.options.mergeTreeReferencesCanSlideToEndpoint,
		);
		const value: { segment: ISegment | undefined; offset: number | undefined } | undefined =
			segoff.segment === newSegoff.segment && segoff.offset === newSegoff.offset
				? undefined
				: newSegoff;
		return value;
	}

	private ackInterval(interval: TInterval, op: ISequencedDocumentMessage): void {
		// Only SequenceIntervals need potential sliding
		if (!(interval instanceof SequenceIntervalClass)) {
			return;
		}

		if (
			!refTypeIncludesFlag(interval.start, ReferenceType.StayOnRemove) &&
			!refTypeIncludesFlag(interval.end, ReferenceType.StayOnRemove)
		) {
			return;
		}

		const newStart = this.getSlideToSegment(
			interval.start,
			startReferenceSlidingPreference(interval.stickiness),
		);
		const newEnd = this.getSlideToSegment(
			interval.end,
			endReferenceSlidingPreference(interval.stickiness),
		);

		const id = interval.properties[reservedIntervalIdKey];
		const hasPendingStartChange = this.hasPendingChangeStart(id);
		const hasPendingEndChange = this.hasPendingChangeEnd(id);

		if (!hasPendingStartChange) {
			setSlideOnRemove(interval.start);
		}

		if (!hasPendingEndChange) {
			setSlideOnRemove(interval.end);
		}

		const needsStartUpdate = newStart !== undefined && !hasPendingStartChange;
		const needsEndUpdate = newEnd !== undefined && !hasPendingEndChange;

		if (needsStartUpdate || needsEndUpdate) {
			if (!this.localCollection) {
				throw new LoggingError("Attach must be called before accessing intervals");
			}

			// `interval`'s endpoints will get modified in-place, so clone it prior to doing so for event emission.
			const oldInterval = interval.clone() as TInterval & SequenceInterval;

			// In this case, where we change the start or end of an interval,
			// it is necessary to remove and re-add the interval listeners.
			// This ensures that the correct listeners are added to the LocalReferencePosition.
			this.localCollection.removeExistingInterval(interval);
			if (!this.client) {
				throw new LoggingError("client does not exist");
			}

			if (needsStartUpdate) {
				const props = interval.start.properties;
				interval.start = createPositionReferenceFromSegoff(
					this.client,
					newStart,
					interval.start.refType,
					op,
					undefined,
					undefined,
					startReferenceSlidingPreference(interval.stickiness),
					startReferenceSlidingPreference(interval.stickiness) === SlidingPreference.BACKWARD,
				);
				if (props) {
					interval.start.addProperties(props);
				}
				const oldSeg: ISegmentInternal | undefined = oldInterval.start.getSegment();
				// remove and rebuild start interval as transient for event
				this.client.removeLocalReferencePosition(oldInterval.start);
				oldInterval.start.refType = ReferenceType.Transient;
				oldSeg?.localRefs?.addLocalRef(oldInterval.start, oldInterval.start.getOffset());
			}
			if (needsEndUpdate) {
				const props = interval.end.properties;
				interval.end = createPositionReferenceFromSegoff(
					this.client,
					newEnd,
					interval.end.refType,
					op,
					undefined,
					undefined,
					endReferenceSlidingPreference(interval.stickiness),
					endReferenceSlidingPreference(interval.stickiness) === SlidingPreference.FORWARD,
				);
				if (props) {
					interval.end.addProperties(props);
				}
				// remove and rebuild end interval as transient for event
				const oldSeg: ISegmentInternal | undefined = oldInterval.end.getSegment();
				this.client.removeLocalReferencePosition(oldInterval.end);
				oldInterval.end.refType = ReferenceType.Transient;
				oldSeg?.localRefs?.addLocalRef(oldInterval.end, oldInterval.end.getOffset());
			}
			this.localCollection.add(interval);
			this.emitChange(interval, oldInterval as TInterval, true, true, op);
		}
	}

	public ackAdd(
		serializedInterval: ISerializedInterval,
		local: boolean,
		op: ISequencedDocumentMessage,
		localOpMetadata: IMapMessageLocalMetadata | undefined,
	) {
		if (local) {
			assert(
				localOpMetadata !== undefined,
				0x553 /* op metadata should be defined for local op */,
			);
			this.localSeqToSerializedInterval.delete(localOpMetadata.localSeq);
			const id: string = serializedInterval.properties?.[reservedIntervalIdKey];
			const localInterval = this.getIntervalById(id);
			if (localInterval) {
				this.ackInterval(localInterval, op);
			}
			return;
		}

		if (!this.localCollection) {
			throw new LoggingError("attachSequence must be called");
		}

		this.localCollection.ensureSerializedId(serializedInterval);

		const interval: TInterval = this.localCollection.addInterval(
			toSequencePlace(serializedInterval.start, serializedInterval.startSide ?? Side.Before),
			toSequencePlace(serializedInterval.end, serializedInterval.endSide ?? Side.Before),
			serializedInterval.intervalType,
			serializedInterval.properties,
			op,
		);

		if (interval) {
			if (this.onDeserialize) {
				this.onDeserialize(interval);
			}
		}

		this.emit("addInterval", interval, local, op);

		return interval;
	}

	public ackDelete(
		serializedInterval: ISerializedInterval,
		local: boolean,
		op: ISequencedDocumentMessage,
	): void {
		if (local) {
			// Local ops were applied when the message was created and there's no "pending delete"
			// state to book keep: remote operation application takes into account possibility of
			// locally deleted interval whenever a lookup happens.
			return;
		}

		if (!this.localCollection) {
			throw new LoggingError("attach must be called prior to deleting intervals");
		}

		const id = this.localCollection.ensureSerializedId(serializedInterval);
		const interval = this.localCollection.idIntervalIndex.getIntervalById(id);
		if (interval) {
			this.deleteExistingInterval(interval, local, op);
		}
	}

	public serializeInternal(): ISerializedIntervalCollectionV2 {
		if (!this.localCollection) {
			throw new LoggingError("attachSequence must be called");
		}

		return this.localCollection.serialize();
	}

	/**
	 * @returns an iterator over all intervals in this collection.
	 */
	public [Symbol.iterator](): IntervalCollectionIterator<TInterval> {
		const iterator = new IntervalCollectionIterator<TInterval>(this);
		return iterator;
	}

	/**
	 * {@inheritdoc IIntervalCollection.CreateForwardIteratorWithStartPosition}
	 */
	public CreateForwardIteratorWithStartPosition(
		startPosition: number,
	): IntervalCollectionIterator<TInterval> {
		const iterator = new IntervalCollectionIterator<TInterval>(this, true, startPosition);
		return iterator;
	}

	/**
	 * {@inheritdoc IIntervalCollection.CreateBackwardIteratorWithStartPosition}
	 */
	public CreateBackwardIteratorWithStartPosition(
		startPosition: number,
	): IntervalCollectionIterator<TInterval> {
		const iterator = new IntervalCollectionIterator<TInterval>(this, false, startPosition);
		return iterator;
	}

	/**
	 * {@inheritdoc IIntervalCollection.CreateForwardIteratorWithEndPosition}
	 */
	public CreateForwardIteratorWithEndPosition(
		endPosition: number,
	): IntervalCollectionIterator<TInterval> {
		const iterator = new IntervalCollectionIterator<TInterval>(
			this,
			true,
			undefined,
			endPosition,
		);
		return iterator;
	}

	/**
	 * {@inheritdoc IIntervalCollection.CreateBackwardIteratorWithEndPosition}
	 */
	public CreateBackwardIteratorWithEndPosition(
		endPosition: number,
	): IntervalCollectionIterator<TInterval> {
		const iterator = new IntervalCollectionIterator<TInterval>(
			this,
			false,
			undefined,
			endPosition,
		);
		return iterator;
	}

	/**
	 * {@inheritdoc IIntervalCollection.gatherIterationResults}
	 */
	public gatherIterationResults(
		results: TInterval[],
		iteratesForward: boolean,
		start?: number,
		end?: number,
	) {
		if (!this.localCollection) {
			return;
		}

		this.localCollection.overlappingIntervalsIndex.gatherIterationResults(
			results,
			iteratesForward,
			start,
			end,
		);
	}

	/**
	 * {@inheritdoc IIntervalCollection.findOverlappingIntervals}
	 */
	public findOverlappingIntervals(startPosition: number, endPosition: number): TInterval[] {
		if (!this.localCollection) {
			throw new LoggingError("attachSequence must be called");
		}

		return this.localCollection.overlappingIntervalsIndex.findOverlappingIntervals(
			startPosition,
			endPosition,
		);
	}

	/**
	 * {@inheritdoc IIntervalCollection.map}
	 */
	public map(fn: (interval: TInterval) => void) {
		if (!this.localCollection) {
			throw new LoggingError("attachSequence must be called");
		}

		for (const interval of this.localCollection.idIntervalIndex) {
			fn(interval);
		}
	}

	/**
	 * {@inheritdoc IIntervalCollection.previousInterval}
	 */
	public previousInterval(pos: number): TInterval | undefined {
		if (!this.localCollection) {
			throw new LoggingError("attachSequence must be called");
		}

		return this.localCollection.endIntervalIndex.previousInterval(pos);
	}

	/**
	 * {@inheritdoc IIntervalCollection.nextInterval}
	 */
	public nextInterval(pos: number): TInterval | undefined {
		if (!this.localCollection) {
			throw new LoggingError("attachSequence must be called");
		}

		return this.localCollection.endIntervalIndex.nextInterval(pos);
	}
}

function setSlideOnRemove(lref: LocalReferencePosition) {
	let refType = lref.refType;
	refType = refType & ~ReferenceType.StayOnRemove;
	refType = refType | ReferenceType.SlideOnRemove;
	lref.refType = refType;
}

/**
 * Information that identifies an interval within a `Sequence`.
 * @internal
 */
export interface IntervalLocator {
	/**
	 * Label for the collection the interval is a part of
	 */
	label: string;
	/**
	 * Interval within that collection
	 */
	interval: SequenceInterval;
}

/**
 * Returns an object that can be used to find the interval a given LocalReferencePosition belongs to.
 * @returns undefined if the reference position is not the endpoint of any interval (e.g. it was created
 * on the merge tree directly by app code), otherwise an {@link IntervalLocator} for the interval this
 * endpoint is a part of.
 * @internal
 */
export function intervalLocatorFromEndpoint(
	potentialEndpoint: LocalReferencePosition,
): IntervalLocator | undefined {
	const { interval, [reservedRangeLabelsKey]: collectionNameArray } =
		potentialEndpoint.properties ?? {};
	return interval && collectionNameArray?.length === 1
		? { label: collectionNameArray[0], interval }
		: undefined;
}<|MERGE_RESOLUTION|>--- conflicted
+++ resolved
@@ -1328,15 +1328,9 @@
 			let newInterval: TInterval | undefined;
 			if (props !== undefined) {
 				interval.propertyManager ??= new PropertiesManager();
-<<<<<<< HEAD
 				deltaProps = interval.propertyManager.handleProperties(
-					{ props },
-					interval,
-=======
-				deltaProps = interval.propertyManager.addProperties(
 					interval.properties,
 					props,
->>>>>>> 019c329f
 					this.isCollaborating ? UnassignedSequenceNumber : UniversalSequenceNumber,
 					UniversalSequenceNumber,
 					true,
