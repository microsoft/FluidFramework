--- conflicted
+++ resolved
@@ -1455,12 +1455,6 @@
         return entries && entries.length !== 0;
     }
 
-<<<<<<< HEAD
-    /** @deprecated - use {@link IntervalCollection.ackChange} */
-    public changeInterval(serializedInterval: ISerializedInterval, local: boolean, op: ISequencedDocumentMessage) {
-        return this.ackChange(serializedInterval, local, op);
-    }
-
     /**
      * TODO
      * @param serializedInterval - TODO
@@ -1469,9 +1463,6 @@
      *
      * @internal
      */
-=======
-    /** @internal */
->>>>>>> f6a957e0
     public ackChange(serializedInterval: ISerializedInterval, local: boolean, op: ISequencedDocumentMessage) {
         if (!this.attached) {
             throw new LoggingError("Attach must be called before accessing intervals");
@@ -1662,15 +1653,6 @@
         }
     }
 
-<<<<<<< HEAD
-    /** @deprecated - use {@link IntervalCollection.ackAdd} */
-    public addInternal(
-        serializedInterval: ISerializedInterval,
-        local: boolean,
-        op: ISequencedDocumentMessage) {
-        return this.ackAdd(serializedInterval, local, op);
-    }
-
     /**
      * TODO
      * @param serializedInterval - TODO
@@ -1679,9 +1661,6 @@
      *
      * @internal
      */
-=======
-    /** @internal */
->>>>>>> f6a957e0
     public ackAdd(
         serializedInterval: ISerializedInterval,
         local: boolean,
@@ -1719,15 +1698,6 @@
         return interval;
     }
 
-<<<<<<< HEAD
-    /** @deprecated - use {@link IntervalCollection.ackDelete} */
-    public deleteInterval(
-        serializedInterval: ISerializedInterval,
-        local: boolean,
-        op: ISequencedDocumentMessage): void {
-        return this.ackDelete(serializedInterval, local, op);
-    }
-
     /**
      * TODO
      * @param serializedInterval - TODO
@@ -1736,9 +1706,6 @@
      *
      * @internal
      */
-=======
-    /** @internal */
->>>>>>> f6a957e0
     public ackDelete(
         serializedInterval: ISerializedInterval,
         local: boolean,
