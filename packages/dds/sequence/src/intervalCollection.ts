/*!
 * Copyright (c) Microsoft Corporation and contributors. All rights reserved.
 * Licensed under the MIT License.
 */

/* eslint-disable no-bitwise */
/* eslint-disable import/no-deprecated */

import { TypedEventEmitter } from "@fluid-internal/client-utils";
import { assert } from "@fluidframework/core-utils";
import { IEvent } from "@fluidframework/core-interfaces";
import {
	addProperties,
	Client,
	createMap,
	getSlideToSegoff,
	ISegment,
	MergeTreeDeltaType,
	PropertySet,
	LocalReferencePosition,
	ReferenceType,
	refTypeIncludesFlag,
	reservedRangeLabelsKey,
	UnassignedSequenceNumber,
	DetachedReferencePosition,
	UniversalSequenceNumber,
	SlidingPreference,
} from "@fluidframework/merge-tree";
import { ISequencedDocumentMessage } from "@fluidframework/protocol-definitions";
import { LoggingError, UsageError } from "@fluidframework/telemetry-utils";
import { v4 as uuid } from "uuid";
import {
	IMapMessageLocalMetadata,
	IValueFactory,
	IValueOpEmitter,
	IValueOperation,
	IValueType,
	IValueTypeOperationValue,
	SequenceOptions,
} from "./defaultMapInterfaces";
import {
	CompressedSerializedInterval,
	IIntervalHelpers,
	Interval,
	IntervalOpType,
	IntervalStickiness,
	IntervalType,
	ISerializableInterval,
	ISerializedInterval,
	SequenceInterval,
	SerializedIntervalDelta,
	createPositionReferenceFromSegoff,
	endReferenceSlidingPreference,
	startReferenceSlidingPreference,
	sequenceIntervalHelpers,
	createInterval,
} from "./intervals";
import {
	EndpointIndex,
	IEndpointIndex,
	IIdIntervalIndex,
	IOverlappingIntervalsIndex,
	IntervalIndex,
	OverlappingIntervalsIndex,
	createIdIntervalIndex,
} from "./intervalIndex";

/**
 * Defines a position and side relative to a character in a sequence.
 *
 * For this purpose, sequences look like:
 *
 * `{start} - {character 0} - {character 1} - ... - {character N} - {end}`
 *
 * Each `{value}` in the diagram is a character within a sequence.
 * Each `-` in the above diagram is a position where text could be inserted.
 * Each position between a `{value}` and a `-` is a `SequencePlace`.
 *
 * The special endpoints `{start}` and `{end}` refer to positions outside the
 * contents of the string.
 *
 * This gives us 2N + 2 possible positions to refer to within a string, where N
 * is the number of characters.
 *
 * If the position is specified with a bare number, the side defaults to
 * `Side.Before`.
 *
 * If a SequencePlace is the endpoint of a range (e.g. start/end of an interval or search range),
 * the Side value means it is exclusive if it is nearer to the other position and inclusive if it is farther.
 * E.g. the start of a range with Side.After is exclusive of the character at the position.
 */
export type SequencePlace = number | "start" | "end" | InteriorSequencePlace;

/**
 * A sequence place that does not refer to the special endpoint segments.
 *
 * See {@link SequencePlace} for additional context.
 */
export interface InteriorSequencePlace {
	pos: number;
	side: Side;
}

/**
 * Defines a side relative to a character in a sequence.
 *
 * @remarks See {@link SequencePlace} for additional context on usage.
 */
export enum Side {
	Before = 0,
	After = 1,
}

const reservedIntervalIdKey = "intervalId";

export interface ISerializedIntervalCollectionV2 {
	label: string;
	version: 2;
	intervals: CompressedSerializedInterval[];
}

export function sidesFromStickiness(stickiness: IntervalStickiness) {
	const startSide = (stickiness & IntervalStickiness.START) !== 0 ? Side.After : Side.Before;
	const endSide = (stickiness & IntervalStickiness.END) !== 0 ? Side.Before : Side.After;

	return { startSide, endSide };
}

/**
 * Decompress an interval after loading a summary from JSON. The exact format
 * of this compression is unspecified and subject to change
 */
function decompressInterval(
	interval: CompressedSerializedInterval,
	label?: string,
): ISerializedInterval {
	const stickiness = interval[5] ?? IntervalStickiness.END;
	const { startSide, endSide } = sidesFromStickiness(stickiness);
	return {
		start: interval[0],
		end: interval[1],
		sequenceNumber: interval[2],
		intervalType: interval[3],
		properties: { ...interval[4], [reservedRangeLabelsKey]: [label] },
		stickiness,
		startSide,
		endSide,
	};
}

/**
 * Compress an interval prior to serialization as JSON. The exact format of this
 * compression is unspecified and subject to change
 */
function compressInterval(interval: ISerializedInterval): CompressedSerializedInterval {
	const { start, end, sequenceNumber, intervalType, properties } = interval;

	let base: CompressedSerializedInterval = [
		start,
		end,
		sequenceNumber,
		intervalType,
		// remove the `referenceRangeLabels` property as it is already stored
		// in the `label` field of the summary
		{ ...properties, [reservedRangeLabelsKey]: undefined },
	];

	if (interval.stickiness !== undefined && interval.stickiness !== IntervalStickiness.END) {
		// reassignment to make it easier for typescript to reason about types
		base = [...base, interval.stickiness];
	}

	return base;
}

export function endpointPosAndSide(
	start: SequencePlace | undefined,
	end: SequencePlace | undefined,
) {
	const startIsPlainEndpoint = typeof start === "number" || start === "start" || start === "end";
	const endIsPlainEndpoint = typeof end === "number" || end === "start" || end === "end";

	const startSide = startIsPlainEndpoint ? Side.Before : start?.side;
	const endSide = endIsPlainEndpoint ? Side.Before : end?.side;

	const startPos = startIsPlainEndpoint ? start : start?.pos;
	const endPos = endIsPlainEndpoint ? end : end?.pos;

	return {
		startSide,
		endSide,
		startPos,
		endPos,
	};
}

function toSequencePlace(pos: number | "start" | "end", side: Side): SequencePlace {
	return typeof pos === "number" ? { pos, side } : pos;
}

function toOptionalSequencePlace(
	pos: number | "start" | "end" | undefined,
	side: Side = Side.Before,
): SequencePlace | undefined {
	return typeof pos === "number" ? { pos, side } : pos;
}

export function computeStickinessFromSide(
	startPos: number | "start" | "end" | undefined = -1,
	startSide: Side = Side.Before,
	endPos: number | "start" | "end" | undefined = -1,
	endSide: Side = Side.Before,
): IntervalStickiness {
	let stickiness: IntervalStickiness = IntervalStickiness.NONE;

	if (startSide === Side.After || startPos === "start") {
		stickiness |= IntervalStickiness.START;
	}

	if (endSide === Side.Before || endPos === "end") {
		stickiness |= IntervalStickiness.END;
	}

	return stickiness as IntervalStickiness;
}

export function createIntervalIndex() {
	const helpers: IIntervalHelpers<Interval> = {
		create: createInterval,
	};
	const lc = new LocalIntervalCollection<Interval>(undefined as any as Client, "", helpers, {});
	return lc;
}

export class LocalIntervalCollection<TInterval extends ISerializableInterval> {
	private static readonly legacyIdPrefix = "legacy";
	public readonly overlappingIntervalsIndex: IOverlappingIntervalsIndex<TInterval>;
	public readonly idIntervalIndex: IIdIntervalIndex<TInterval>;
	public readonly endIntervalIndex: IEndpointIndex<TInterval>;
	private readonly indexes: Set<IntervalIndex<TInterval>>;

	constructor(
		private readonly client: Client,
		private readonly label: string,
		private readonly helpers: IIntervalHelpers<TInterval>,
		private readonly options: Partial<SequenceOptions>,
		/** Callback invoked each time one of the endpoints of an interval slides. */
		private readonly onPositionChange?: (
			interval: TInterval,
			previousInterval: TInterval,
		) => void,
	) {
		this.overlappingIntervalsIndex = new OverlappingIntervalsIndex(client, helpers);
		this.idIntervalIndex = createIdIntervalIndex<TInterval>();
		this.endIntervalIndex = new EndpointIndex(client, helpers);
		this.indexes = new Set([
			this.overlappingIntervalsIndex,
			this.idIntervalIndex,
			this.endIntervalIndex,
		]);
	}

	public createLegacyId(start: number | "start" | "end", end: number | "start" | "end"): string {
		// Create a non-unique ID based on start and end to be used on intervals that come from legacy clients
		// without ID's.
		return `${LocalIntervalCollection.legacyIdPrefix}${start}-${end}`;
	}

	/**
	 * Validates that a serialized interval has the ID property. Creates an ID
	 * if one does not already exist
	 *
	 * @param serializedInterval - The interval to be checked
	 * @returns The interval's existing or newly created id
	 */
	public ensureSerializedId(serializedInterval: ISerializedInterval): string {
		let id: string | undefined = serializedInterval.properties?.[reservedIntervalIdKey];
		if (id === undefined) {
			// Back-compat: 0.39 and earlier did not have IDs on intervals. If an interval from such a client
			// comes over the wire, create a non-unique one based on start/end.
			// This will allow all clients to refer to this interval consistently.
			id = this.createLegacyId(serializedInterval.start, serializedInterval.end);
			const newProps = {
				[reservedIntervalIdKey]: id,
			};
			serializedInterval.properties = addProperties(serializedInterval.properties, newProps);
		}
		// Make the ID immutable for safety's sake.
		Object.defineProperty(serializedInterval.properties, reservedIntervalIdKey, {
			configurable: false,
			enumerable: true,
			writable: false,
		});

		return id;
	}

	private removeIntervalFromIndexes(interval: TInterval) {
		for (const index of this.indexes) {
			index.remove(interval);
		}
	}

	public appendIndex(index: IntervalIndex<TInterval>) {
		this.indexes.add(index);
	}

	public removeIndex(index: IntervalIndex<TInterval>): boolean {
		return this.indexes.delete(index);
	}

	public removeExistingInterval(interval: TInterval) {
		this.removeIntervalFromIndexes(interval);
		this.removeIntervalListeners(interval);
	}

	public createInterval(
		start: SequencePlace,
		end: SequencePlace,
		intervalType: IntervalType,
		op?: ISequencedDocumentMessage,
	): TInterval {
		return this.helpers.create(
			this.label,
			start,
			end,
			this.client,
			intervalType,
			op,
			undefined,
			this.options.mergeTreeReferencesCanSlideToEndpoint,
		);
	}

	public addInterval(
		start: SequencePlace,
		end: SequencePlace,
		intervalType: IntervalType,
		props?: PropertySet,
		op?: ISequencedDocumentMessage,
	) {
		const interval: TInterval = this.createInterval(start, end, intervalType, op);
		if (interval) {
			if (!interval.properties) {
				interval.properties = createMap<any>();
			}

			if (props) {
				// This check is intended to prevent scenarios where a random interval is created and then
				// inserted into a collection. The aim is to ensure that the collection is created first
				// then the user can create/add intervals based on the collection
				if (
					props[reservedRangeLabelsKey] !== undefined &&
					props[reservedRangeLabelsKey][0] !== this.label
				) {
					throw new LoggingError(
						"Adding an interval that belongs to another interval collection is not permitted",
					);
				}
				interval.addProperties(props);
			}
			interval.properties[reservedIntervalIdKey] ??= uuid();
			this.add(interval);
		}
		return interval;
	}

	private linkEndpointsToInterval(interval: TInterval): void {
		if (interval instanceof SequenceInterval) {
			interval.start.addProperties({ interval });
			interval.end.addProperties({ interval });
		}
	}

	private addIntervalToIndexes(interval: TInterval) {
		for (const index of this.indexes) {
			index.add(interval);
		}
	}

	public add(interval: TInterval): void {
		this.linkEndpointsToInterval(interval);
		this.addIntervalToIndexes(interval);
		this.addIntervalListeners(interval);
	}

	public changeInterval(
		interval: TInterval,
		start: SequencePlace | undefined,
		end: SequencePlace | undefined,
		op?: ISequencedDocumentMessage,
		localSeq?: number,
	) {
		const newInterval = interval.modify(
			this.label,
			start,
			end,
			op,
			localSeq,
			this.options.mergeTreeReferencesCanSlideToEndpoint,
		) as TInterval | undefined;
		if (newInterval) {
			this.removeExistingInterval(interval);
			this.add(newInterval);
		}
		return newInterval;
	}

	public serialize(): ISerializedIntervalCollectionV2 {
		return {
			label: this.label,
			intervals: Array.from(this.idIntervalIndex, (interval) =>
				compressInterval(interval.serialize()),
			),
			version: 2,
		};
	}

	private addIntervalListeners(interval: TInterval) {
		const cloneRef = (ref: LocalReferencePosition) => {
			const segment = ref.getSegment();
			if (segment === undefined) {
				// Cloning is unnecessary: refs which have slid off the string entirely
				// never get slid back on. Creation code for refs doesn't accept undefined segment
				// either, so this must be special-cased.
				return ref;
			}

			return this.client.createLocalReferencePosition(
				segment,
				ref.getOffset(),
				ReferenceType.Transient,
				ref.properties,
				ref.slidingPreference,
				ref.canSlideToEndpoint,
			);
		};
		if (interval instanceof SequenceInterval) {
			let previousInterval: (TInterval & SequenceInterval) | undefined;
			let pendingChanges = 0;
			interval.addPositionChangeListeners(
				() => {
					pendingChanges++;
					// Note: both start and end can change and invoke beforeSlide on each endpoint before afterSlide.
					if (!previousInterval) {
						previousInterval = interval.clone() as TInterval & SequenceInterval;
						previousInterval.start = cloneRef(previousInterval.start);
						previousInterval.end = cloneRef(previousInterval.end);
						this.removeIntervalFromIndexes(interval);
					}
				},
				() => {
					assert(
						previousInterval !== undefined,
						0x3fa /* Invalid interleaving of before/after slide */,
					);
					pendingChanges--;
					if (pendingChanges === 0) {
						this.addIntervalToIndexes(interval);
						this.onPositionChange?.(interval, previousInterval);
						previousInterval = undefined;
					}
				},
			);
		}
	}

	private removeIntervalListeners(interval: TInterval) {
		if (interval instanceof SequenceInterval) {
			interval.removePositionChangeListeners();
		}
	}
}

class SequenceIntervalCollectionFactory
	implements IValueFactory<IntervalCollection<SequenceInterval>>
{
	public load(
		emitter: IValueOpEmitter,
		raw: ISerializedInterval[] | ISerializedIntervalCollectionV2 = [],
		options?: Partial<SequenceOptions>,
	): IntervalCollection<SequenceInterval> {
		return new IntervalCollection<SequenceInterval>(
			sequenceIntervalHelpers,
			true,
			emitter,
			raw,
			options,
		);
	}

	public store(
		value: IntervalCollection<SequenceInterval>,
	): ISerializedInterval[] | ISerializedIntervalCollectionV2 {
		return value.serializeInternal();
	}
}

export class SequenceIntervalCollectionValueType
	implements IValueType<IntervalCollection<SequenceInterval>>
{
	public static Name = "sharedStringIntervalCollection";

	public get name(): string {
		return SequenceIntervalCollectionValueType.Name;
	}

	public get factory(): IValueFactory<IntervalCollection<SequenceInterval>> {
		return SequenceIntervalCollectionValueType._factory;
	}

	public get ops(): Map<string, IValueOperation<IntervalCollection<SequenceInterval>>> {
		return SequenceIntervalCollectionValueType._ops;
	}

	private static readonly _factory: IValueFactory<IntervalCollection<SequenceInterval>> =
		new SequenceIntervalCollectionFactory();

	private static readonly _ops = makeOpsMap<SequenceInterval>();
}

class IntervalCollectionFactory implements IValueFactory<IntervalCollection<Interval>> {
	public load(
		emitter: IValueOpEmitter,
		raw: ISerializedInterval[] | ISerializedIntervalCollectionV2 = [],
		options?: Partial<SequenceOptions>,
	): IntervalCollection<Interval> {
		const helpers: IIntervalHelpers<Interval> = {
			create: createInterval,
		};
		const collection = new IntervalCollection<Interval>(helpers, false, emitter, raw, options);
		collection.attachGraph(undefined as any as Client, "");
		return collection;
	}

	public store(value: IntervalCollection<Interval>): ISerializedIntervalCollectionV2 {
		return value.serializeInternal();
	}
}

export class IntervalCollectionValueType implements IValueType<IntervalCollection<Interval>> {
	public static Name = "sharedIntervalCollection";

	public get name(): string {
		return IntervalCollectionValueType.Name;
	}

	public get factory(): IValueFactory<IntervalCollection<Interval>> {
		return IntervalCollectionValueType._factory;
	}

	public get ops(): Map<string, IValueOperation<IntervalCollection<Interval>>> {
		return IntervalCollectionValueType._ops;
	}

	private static readonly _factory: IValueFactory<IntervalCollection<Interval>> =
		new IntervalCollectionFactory();
	private static readonly _ops = makeOpsMap<Interval>();
}

export function makeOpsMap<T extends ISerializableInterval>(): Map<
	string,
	IValueOperation<IntervalCollection<T>>
> {
	const rebase = (
		collection: IntervalCollection<T>,
		op: IValueTypeOperationValue,
		localOpMetadata: IMapMessageLocalMetadata,
	) => {
		const { localSeq } = localOpMetadata;
		const rebasedValue = collection.rebaseLocalInterval(op.opName, op.value, localSeq);
		const rebasedOp = { ...op, value: rebasedValue };
		return { rebasedOp, rebasedLocalOpMetadata: localOpMetadata };
	};

	return new Map<string, IValueOperation<IntervalCollection<T>>>([
		[
			IntervalOpType.ADD,
			{
				process: (collection, params, local, op, localOpMetadata) => {
					// if params is undefined, the interval was deleted during
					// rebasing
					if (!params) {
						return;
					}
					assert(op !== undefined, 0x3fb /* op should exist here */);
					collection.ackAdd(params, local, op, localOpMetadata);
				},
				rebase,
			},
		],
		[
			IntervalOpType.DELETE,
			{
				process: (collection, params, local, op) => {
					assert(op !== undefined, 0x3fc /* op should exist here */);
					collection.ackDelete(params, local, op);
				},
				rebase: (collection, op, localOpMetadata) => {
					// Deletion of intervals is based on id, so requires no rebasing.
					return { rebasedOp: op, rebasedLocalOpMetadata: localOpMetadata };
				},
			},
		],
		[
			IntervalOpType.CHANGE,
			{
				process: (collection, params, local, op, localOpMetadata) => {
					// if params is undefined, the interval was deleted during
					// rebasing
					if (!params) {
						return;
					}
					assert(op !== undefined, 0x3fd /* op should exist here */);
					collection.ackChange(params, local, op, localOpMetadata);
				},
				rebase,
			},
		],
	]);
}

export type DeserializeCallback = (properties: PropertySet) => void;

class IntervalCollectionIterator<TInterval extends ISerializableInterval>
	implements Iterator<TInterval>
{
	private readonly results: TInterval[];
	private index: number;

	constructor(
		collection: IntervalCollection<TInterval>,
		iteratesForward: boolean = true,
		start?: number,
		end?: number,
	) {
		this.results = [];
		this.index = 0;

		collection.gatherIterationResults(this.results, iteratesForward, start, end);
	}

	public next(): IteratorResult<TInterval> {
		if (this.index < this.results.length) {
			return {
				value: this.results[this.index++],
				done: false,
			};
		}

		return {
			value: undefined,
			done: true,
		};
	}
}

/**
 * Change events emitted by `IntervalCollection`s
 */
export interface IIntervalCollectionEvent<TInterval extends ISerializableInterval> extends IEvent {
	/**
	 * This event is invoked whenever the endpoints of an interval may have changed.
	 * This can happen on:
	 * - local endpoint modification
	 * - ack of a remote endpoint modification
	 * - position change due to segment sliding (slides due to mergeTree segment deletion will always appear local)
	 * The `interval` argument reflects the new values.
	 * `previousInterval` contains transient `ReferencePosition`s at the same location as the interval's original
	 * endpoints. These references should be used for position information only.
	 * `local` reflects whether the change originated locally.
	 * `op` is defined if and only if the server has acked this change.
	 * `slide` is true if the change is due to sliding on removal of position
	 */
	(
		event: "changeInterval",
		listener: (
			interval: TInterval,
			previousInterval: TInterval,
			local: boolean,
			op: ISequencedDocumentMessage | undefined,
			slide: boolean,
		) => void,
	);
	/**
	 * This event is invoked whenever an interval is added or removed from the collection.
	 * `local` reflects whether the change originated locally.
	 * `op` is defined if and only if the server has acked this change.
	 */
	(
		event: "addInterval" | "deleteInterval",
		listener: (
			interval: TInterval,
			local: boolean,
			op: ISequencedDocumentMessage | undefined,
		) => void,
	);
	/**
	 * This event is invoked whenever an interval's properties have changed.
	 * `interval` reflects the state of the updated properties.
	 * `propertyDeltas` is a map-like whose keys contain all values that were changed, and whose
	 * values contain all previous values of the property set.
	 * This object can be used directly in a call to `changeProperties` to revert the property change if desired.
	 * `local` reflects whether the change originated locally.
	 * `op` is defined if and only if the server has acked this change.
	 */
	(
		event: "propertyChanged",
		listener: (
			interval: TInterval,
			propertyDeltas: PropertySet,
			local: boolean,
			op: ISequencedDocumentMessage | undefined,
		) => void,
	);
}
export interface PositionSpec {
	// only optional for now - remove once main/next converge
	start?: number;
	end?: number;
}

export interface PropertyDeltaSpec {
	props?: PropertySet;
}

export interface AbsentSpec {
	start?: never;
	end?: never;
}

export type ChangeArgs = (PositionSpec | AbsentSpec) & PropertyDeltaSpec;

/**
 * Collection of intervals that supports addition, modification, removal, and efficient spatial querying.
 * Changes to this collection will be incur updates on collaborating clients (i.e. they are not local-only).
 */
export interface IIntervalCollection<TInterval extends ISerializableInterval>
	extends TypedEventEmitter<IIntervalCollectionEvent<TInterval>> {
	readonly attached: boolean;
	/**
	 * Attaches an index to this collection.
	 * All intervals which are part of this collection will be added to the index, and the index will automatically
	 * be updated when this collection updates due to local or remote changes.
	 *
	 * @remarks After attaching an index to an interval collection, applications should typically store this
	 * index somewhere in their in-memory data model for future reference and querying.
	 */
	attachIndex(index: IntervalIndex<TInterval>): void;
	/**
	 * Detaches an index from this collection.
	 * All intervals which are part of this collection will be removed from the index, and updates to this collection
	 * due to local or remote changes will no longer incur updates to the index.
	 *
	 * @returns `false` if the target index cannot be found in the indexes, otherwise remove all intervals in the index and return `true`.
	 */
	detachIndex(index: IntervalIndex<TInterval>): boolean;
	/**
	 * @returns the interval in this collection that has the provided `id`.
	 * If no interval in the collection has this `id`, returns `undefined`.
	 */
	getIntervalById(id: string): TInterval | undefined;
	/**
	 * Creates a new interval and add it to the collection.
<<<<<<< HEAD
	 * @deprecated - call IntervalCollection.add without specifying an intervalType
	 * @param start - interval start position (inclusive)
	 * @param end - interval end position (exclusive)
	 * @param intervalType - type of the interval. All intervals are SlideOnRemove. Intervals may not be Transient.
=======
	 * @param start - interval start position
	 * @param end - interval end position
	 * @param intervalType - type of the interval. All intervals are SlideOnRemove.
	 * Intervals may not be Transient.
>>>>>>> 500e404c
	 * @param props - properties of the interval
	 * @returns The created interval
	 * @remarks See documentation on {@link SequenceInterval} for comments on
	 * interval endpoint semantics: there are subtleties with how the current
	 * half-open behavior is represented.
	 *
	 * Note that intervals may behave unexpectedly if the entire contents
	 * of the string are deleted. In this case, it is possible for one endpoint
	 * of the interval to become detached, while the other remains on the string.
	 *
	 * By adjusting the `side` and `pos` values of the `start` and `end` parameters,
	 * it is possible to control whether the interval expands to include content
	 * inserted at its start or end.
	 *
	 *	See {@link SequencePlace} for more details on the model.
	 *
	 *	@example
	 *
	 *	Given the string "ABCD":
	 *
	 *```typescript
	 *	// Refers to "BC". If any content is inserted before B or after C, this
	 *	// interval will include that content
	 *	//
	 *	// Picture:
	 *	// \{start\} - A[- B - C -]D - \{end\}
	 *	// \{start\} - A - B - C - D - \{end\}
	 *	collection.add(\{ pos: 0, side: Side.After \}, \{ pos: 3, side: Side.Before \}, IntervalType.SlideOnRemove);
	 *	// Equivalent to specifying the same positions and Side.Before.
	 *	// Refers to "ABC". Content inserted after C will be included in the
	 *	// interval, but content inserted before A will not.
	 *	// \{start\} -[A - B - C -]D - \{end\}
	 *	// \{start\} - A - B - C - D - \{end\}
	 *	collection.add(0, 3, IntervalType.SlideOnRemove);
	 *```
	 *
	 * In the case of the first example, if text is deleted,
	 *
	 * ```typescript
	 *	// Delete the character "B"
	 *	string.removeRange(1, 2);
	 * ```
	 *
	 * The start point of the interval will slide to the position immediately
	 * before "C", and the same will be true.
	 *
	 * ```
	 * \{start\} - A[- C -]D - \{end\}
	 * ```
	 *
	 * In this case, text inserted immediately before "C" would be included in
	 * the interval.
	 *
	 * ```typescript
	 * string.insertText(1, "EFG");
	 * ```
	 *
	 * With the string now being,
	 *
	 * ```
	 * \{start\} - A[- E - F - G - C -]D - \{end\}
	 * ```
	 *
	 * @privateRemarks TODO: ADO:5205 the above comment regarding behavior in
	 * the case that the entire interval has been deleted should be resolved at
	 * the same time as this ticket
	 */
	add(
		start: SequencePlace,
		end: SequencePlace,
		intervalType: IntervalType,
		props?: PropertySet,
	): TInterval;
	/**
	 * Creates a new interval and add it to the collection.
	 * @param start - interval start position (inclusive)
	 * @param end - interval end position (exclusive)
	 * @param props - properties of the interval
	 * @param stickiness - {@link (IntervalStickiness:type)} to apply to the added interval.
	 * @returns - the created interval
	 * @remarks - See documentation on {@link SequenceInterval} for comments on interval endpoint semantics: there are subtleties
	 * with how the current half-open behavior is represented.
	 */
	add({
		start,
		end,
		props,
		stickiness,
	}: {
		start: number;
		end: number;
		props?: PropertySet;
		stickiness?: IntervalStickiness;
	}): TInterval;
	/**
	 * Removes an interval from the collection.
	 * @param id - Id of the interval to remove
	 * @returns the removed interval
	 */
	removeIntervalById(id: string): TInterval | undefined;
	/**
	 * Changes the properties on an existing interval.
	 * @param id - Id of the interval whose properties should be changed
	 * @param props - Property set to apply to the interval. Shallow merging is used between any existing properties
	 * and `prop`, i.e. the interval will end up with a property object equivalent to `{ ...oldProps, ...props }`.
	 * @deprecated - call IntervalCollection.change and specify properties
	 */
	changeProperties(id: string, props: PropertySet);
	/**
	 * Changes the endpoints of an existing interval.
	 * @param id - Id of the interval to change
	 * @param start - New start value. This can be the existing position to keep it unchanged.
	 * @param end - New end value. This can be the existing position to keep it unchanged.
	 * @returns the interval that was changed, if it existed in the collection.
	 * @deprecated - call IntervalCollection.change with an object containing the desired parameters
	 */
<<<<<<< HEAD
	change(id: string, start?: number, end?: number): TInterval | undefined;
	/**
	 * Changes the endpoints of an existing interval.
	 * @param id - Id of the interval to change
	 * @param start - New start value, if defined. `undefined` signifies this endpoint should be left unchanged.
	 * @param end - New end value, if defined. `undefined` signifies this endpoint should be left unchanged.
	 * @param props - Property set to apply to the interval. Shallow merging is used between any existing properties
	 * and `prop`, i.e. the interval will end up with a property object equivalent to `{ ...oldProps, ...props }`.
	 * @returns the interval that was changed, if it existed in the collection.
	 */
	change(id: string, args: ChangeArgs): TInterval | undefined;
=======
	change(id: string, start: SequencePlace, end: SequencePlace): TInterval | undefined;
>>>>>>> 500e404c

	attachDeserializer(onDeserialize: DeserializeCallback): void;
	/**
	 * @returns an iterator over all intervals in this collection.
	 */
	[Symbol.iterator](): Iterator<TInterval>;

	/**
	 * @returns a forward iterator over all intervals in this collection with start point equal to `startPosition`.
	 */
	CreateForwardIteratorWithStartPosition(startPosition: number): Iterator<TInterval>;

	/**
	 * @returns a backward iterator over all intervals in this collection with start point equal to `startPosition`.
	 */
	CreateBackwardIteratorWithStartPosition(startPosition: number): Iterator<TInterval>;

	/**
	 * @returns a forward iterator over all intervals in this collection with end point equal to `endPosition`.
	 */
	CreateForwardIteratorWithEndPosition(endPosition: number): Iterator<TInterval>;

	/**
	 * @returns a backward iterator over all intervals in this collection with end point equal to `endPosition`.
	 */
	CreateBackwardIteratorWithEndPosition(endPosition: number): Iterator<TInterval>;

	/**
	 * Gathers iteration results that optionally match a start/end criteria into the provided array.
	 * @param results - Array to gather the results into. In lieu of a return value, this array will be populated with
	 * intervals matching the query upon edit.
	 * @param iteratesForward - whether or not iteration should be in the forward direction
	 * @param start - If provided, only match intervals whose start point is equal to `start`.
	 * @param end - If provided, only match intervals whose end point is equal to `end`.
	 */
	gatherIterationResults(
		results: TInterval[],
		iteratesForward: boolean,
		start?: number,
		end?: number,
	): void;

	/**
	 * @returns an array of all intervals in this collection that overlap with the interval
	 * `[startPosition, endPosition]`.
	 */
	findOverlappingIntervals(startPosition: number, endPosition: number): TInterval[];

	/**
	 * Applies a function to each interval in this collection.
	 */
	map(fn: (interval: TInterval) => void): void;

	previousInterval(pos: number): TInterval | undefined;

	nextInterval(pos: number): TInterval | undefined;
}

/**
 * {@inheritdoc IIntervalCollection}
 */
export class IntervalCollection<TInterval extends ISerializableInterval>
	extends TypedEventEmitter<IIntervalCollectionEvent<TInterval>>
	implements IIntervalCollection<TInterval>
{
	private savedSerializedIntervals?: ISerializedInterval[];
	private localCollection: LocalIntervalCollection<TInterval> | undefined;
	private onDeserialize: DeserializeCallback | undefined;
	private client: Client | undefined;
	private readonly localSeqToSerializedInterval = new Map<
		number,
		ISerializedInterval | SerializedIntervalDelta
	>();
	private readonly localSeqToRebasedInterval = new Map<
		number,
		ISerializedInterval | SerializedIntervalDelta
	>();
	private readonly pendingChangesStart: Map<string, ISerializedInterval[]> = new Map<
		string,
		ISerializedInterval[]
	>();
	private readonly pendingChangesEnd: Map<string, ISerializedInterval[]> = new Map<
		string,
		ISerializedInterval[]
	>();

	public get attached(): boolean {
		return !!this.localCollection;
	}

	/** @internal */
	constructor(
		private readonly helpers: IIntervalHelpers<TInterval>,
		private readonly requiresClient: boolean,
		private readonly emitter: IValueOpEmitter,
		serializedIntervals: ISerializedInterval[] | ISerializedIntervalCollectionV2,
		private readonly options: Partial<SequenceOptions> = {},
	) {
		super();

		this.savedSerializedIntervals = Array.isArray(serializedIntervals)
			? serializedIntervals
			: serializedIntervals.intervals.map((i) =>
					decompressInterval(i, serializedIntervals.label),
			  );
	}

	/**
	 * {@inheritdoc IIntervalCollection.attachIndex}
	 */
	public attachIndex(index: IntervalIndex<TInterval>): void {
		if (!this.attached) {
			throw new LoggingError("The local interval collection must exist");
		}
		for (const interval of this) {
			index.add(interval);
		}

		this.localCollection?.appendIndex(index);
	}

	/**
	 * {@inheritdoc IIntervalCollection.detachIndex}
	 */
	public detachIndex(index: IntervalIndex<TInterval>): boolean {
		if (!this.attached) {
			throw new LoggingError("The local interval collection must exist");
		}

		// Avoid removing intervals if the index does not exist
		if (!this.localCollection?.removeIndex(index)) {
			return false;
		}

		for (const interval of this) {
			index.remove(interval);
		}

		return true;
	}

	private rebasePositionWithSegmentSlide(
		pos: number | "start" | "end",
		seqNumberFrom: number,
		localSeq: number,
	): number | "start" | "end" | undefined {
		if (!this.client) {
			throw new LoggingError("mergeTree client must exist");
		}

		if (pos === "start" || pos === "end") {
			return pos;
		}

		const { clientId } = this.client.getCollabWindow();
		const { segment, offset } = this.client.getContainingSegment(
			pos,
			{
				referenceSequenceNumber: seqNumberFrom,
				clientId: this.client.getLongClientId(clientId),
			},
			localSeq,
		);

		// if segment is undefined, it slid off the string
		assert(segment !== undefined, 0x54e /* No segment found */);

		const segoff =
			getSlideToSegoff(
				{ segment, offset },
				undefined,
				this.options.mergeTreeReferencesCanSlideToEndpoint,
			) ?? segment;

		// case happens when rebasing op, but concurrently entire string has been deleted
		if (segoff.segment === undefined || segoff.offset === undefined) {
			return DetachedReferencePosition;
		}

		assert(
			offset !== undefined && 0 <= offset && offset < segment.cachedLength,
			0x54f /* Invalid offset */,
		);
		return this.client.findReconnectionPosition(segoff.segment, localSeq) + segoff.offset;
	}

	private computeRebasedPositions(
		localSeq: number,
	): ISerializedInterval | SerializedIntervalDelta {
		assert(
			this.client !== undefined,
			0x550 /* Client should be defined when computing rebased position */,
		);
		const original = this.localSeqToSerializedInterval.get(localSeq);
		assert(
			original !== undefined,
			0x551 /* Failed to store pending serialized interval info for this localSeq. */,
		);
		const rebased = { ...original };
		const { start, end, sequenceNumber } = original;
		if (start !== undefined) {
			rebased.start = this.rebasePositionWithSegmentSlide(start, sequenceNumber, localSeq);
		}
		if (end !== undefined) {
			rebased.end = this.rebasePositionWithSegmentSlide(end, sequenceNumber, localSeq);
		}
		return rebased;
	}

	/** @internal */
	public attachGraph(client: Client, label: string) {
		if (this.attached) {
			throw new LoggingError("Only supports one Sequence attach");
		}

		if (client === undefined && this.requiresClient) {
			throw new LoggingError("Client required for this collection");
		}

		// Instantiate the local interval collection based on the saved intervals
		this.client = client;
		if (client) {
			client.on("normalize", () => {
				for (const localSeq of this.localSeqToSerializedInterval.keys()) {
					this.localSeqToRebasedInterval.set(
						localSeq,
						this.computeRebasedPositions(localSeq),
					);
				}
			});
		}

		this.localCollection = new LocalIntervalCollection<TInterval>(
			client,
			label,
			this.helpers,
			this.options,
			(interval, previousInterval) => this.emitChange(interval, previousInterval, true, true),
		);
		if (this.savedSerializedIntervals) {
			for (const serializedInterval of this.savedSerializedIntervals) {
				this.localCollection.ensureSerializedId(serializedInterval);
				const {
					start: startPos,
					end: endPos,
					intervalType,
					properties,
					startSide,
					endSide,
				} = serializedInterval;
				const start =
					typeof startPos === "number" && startSide !== undefined
						? { pos: startPos, side: startSide }
						: startPos;
				const end =
					typeof endPos === "number" && endSide !== undefined
						? { pos: endPos, side: endSide }
						: endPos;
				const interval = this.helpers.create(
					label,
					start,
					end,
					client,
					intervalType,
					undefined,
					true,
					this.options.mergeTreeReferencesCanSlideToEndpoint,
				);
				if (properties) {
					interval.addProperties(properties);
				}
				this.localCollection.add(interval);
			}
		}
		this.savedSerializedIntervals = undefined;
	}

	/**
	 * Gets the next local sequence number, modifying this client's collab window in doing so.
	 */
	private getNextLocalSeq(): number {
		if (this.client) {
			return ++this.client.getCollabWindow().localSeq;
		}

		return 0;
	}

	private emitChange(
		interval: TInterval,
		previousInterval: TInterval,
		local: boolean,
		slide: boolean,
		op?: ISequencedDocumentMessage,
	): void {
		// Temporarily make references transient so that positional queries work (non-transient refs
		// on resolve to DetachedPosition on any segments that don't contain them). The original refType
		// is restored as single-endpoint changes re-use previous references.
		let startRefType: ReferenceType;
		let endRefType: ReferenceType;
		if (previousInterval instanceof SequenceInterval) {
			startRefType = previousInterval.start.refType;
			endRefType = previousInterval.end.refType;
			previousInterval.start.refType = ReferenceType.Transient;
			previousInterval.end.refType = ReferenceType.Transient;
			this.emit("changeInterval", interval, previousInterval, local, op, slide);
			previousInterval.start.refType = startRefType;
			previousInterval.end.refType = endRefType;
		} else {
			this.emit("changeInterval", interval, previousInterval, local, op, slide);
		}
	}

	/**
	 * {@inheritdoc IIntervalCollection.getIntervalById}
	 */
	public getIntervalById(id: string): TInterval | undefined {
		if (!this.localCollection) {
			throw new LoggingError("attach must be called before accessing intervals");
		}
		return this.localCollection.idIntervalIndex.getIntervalById(id);
	}

	private assertStickinessEnabled(start: SequencePlace, end: SequencePlace) {
		if (
			!(typeof start === "number" && typeof end === "number") &&
			!this.options.intervalStickinessEnabled
		) {
			throw new UsageError(
				"attempted to set interval stickiness without enabling `intervalStickinessEnabled` feature flag",
			);
		}
	}

	/**
	 * {@inheritdoc IIntervalCollection.add}
	 * @deprecated - call IntervalCollection.add without specifying an intervalType
	 */
	public add(
		start: SequencePlace,
		end: SequencePlace,
		intervalType: IntervalType,
		props?: PropertySet,
<<<<<<< HEAD
		stickiness?: IntervalStickiness,
	): TInterval;

	public add({
		start,
		end,
		props,
		stickiness,
	}: {
		start: number;
		end: number;
		props?: PropertySet;
		stickiness?: IntervalStickiness;
	}): TInterval;

	public add(
		startOrOptions:
			| number
			| {
					start: number;
					end: number;
					props?: PropertySet;
					stickiness?: IntervalStickiness;
			  },
		end?: number,
		intervalType?: IntervalType,
		props?: PropertySet,
		stickiness?: IntervalStickiness,
=======
>>>>>>> 500e404c
	): TInterval {
		let intStart: number;
		let intEnd: number;
		let type: IntervalType;
		let properties: PropertySet | undefined;
		let intStickiness: IntervalStickiness;

		if (typeof startOrOptions !== "number") {
			intStart = startOrOptions.start;
			intEnd = startOrOptions.end;
			type = IntervalType.SlideOnRemove;
			properties = startOrOptions.props;
			intStickiness = startOrOptions.stickiness ?? IntervalStickiness.END;
		} else {
			intStart = startOrOptions;
			assert(end !== undefined, "end must be defined");
			intEnd = end;
			assert(intervalType !== undefined, "intervalType must be defined");
			type = intervalType;
			properties = props;
			intStickiness = stickiness ?? IntervalStickiness.END;
		}

		if (!this.localCollection) {
			throw new LoggingError("attach must be called prior to adding intervals");
		}
		if (type & IntervalType.Transient) {
			throw new LoggingError("Can not add transient intervals");
		}
<<<<<<< HEAD
		if (intStickiness !== IntervalStickiness.END && !this.options.intervalStickinessEnabled) {
			throw new UsageError(
				"attempted to set interval stickiness without enabling `intervalStickinessEnabled` feature flag",
			);
		}

		const interval: TInterval = this.localCollection.addInterval(
			intStart,
			intEnd,
			type,
			properties,
			undefined,
			intStickiness,
=======

		const { startSide, endSide, startPos, endPos } = endpointPosAndSide(start, end);

		assert(
			startPos !== undefined &&
				endPos !== undefined &&
				startSide !== undefined &&
				endSide !== undefined,
			0x793 /* start and end cannot be undefined because they were not passed in as undefined */,
		);

		const stickiness = computeStickinessFromSide(startPos, startSide, endPos, endSide);

		this.assertStickinessEnabled(start, end);

		const interval: TInterval = this.localCollection.addInterval(
			toSequencePlace(startPos, startSide),
			toSequencePlace(endPos, endSide),
			intervalType,
			props,
>>>>>>> 500e404c
		);

		if (interval) {
			if (!this.isCollaborating && interval instanceof SequenceInterval) {
				setSlideOnRemove(interval.start);
				setSlideOnRemove(interval.end);
			}
<<<<<<< HEAD
			const serializedInterval = {
				end: intEnd,
				intervalType: type,
				properties: interval.properties,
				sequenceNumber: this.client?.getCurrentSeq() ?? 0,
				start: intStart,
				stickiness: intStickiness,
=======
			const serializedInterval: ISerializedInterval = {
				start: startPos,
				end: endPos,
				intervalType,
				properties: interval.properties,
				sequenceNumber: this.client?.getCurrentSeq() ?? 0,
				stickiness,
				startSide,
				endSide,
>>>>>>> 500e404c
			};
			const localSeq = this.getNextLocalSeq();
			this.localSeqToSerializedInterval.set(localSeq, serializedInterval);
			// Local ops get submitted to the server. Remote ops have the deserializer run.
			this.emitter.emit("add", undefined, serializedInterval, { localSeq });
		}

		this.emit("addInterval", interval, true, undefined);

		return interval;
	}

	private deleteExistingInterval(
		interval: TInterval,
		local: boolean,
		op?: ISequencedDocumentMessage,
	) {
		if (!this.localCollection) {
			throw new LoggingError("Attach must be called before accessing intervals");
		}
		// The given interval is known to exist in the collection.
		this.localCollection.removeExistingInterval(interval);

		if (interval) {
			// Local ops get submitted to the server. Remote ops have the deserializer run.
			if (local) {
				this.emitter.emit("delete", undefined, interval.serialize(), {
					localSeq: this.getNextLocalSeq(),
				});
			} else {
				if (this.onDeserialize) {
					this.onDeserialize(interval);
				}
			}
		}

		this.emit("deleteInterval", interval, local, op);
	}

	/**
	 * {@inheritdoc IIntervalCollection.removeIntervalById}
	 */
	public removeIntervalById(id: string): TInterval | undefined {
		if (!this.localCollection) {
			throw new LoggingError("Attach must be called before accessing intervals");
		}
		const interval = this.localCollection.idIntervalIndex.getIntervalById(id);
		if (interval) {
			this.deleteExistingInterval(interval, true, undefined);
		}
		return interval;
	}

	/**
	 * {@inheritdoc IIntervalCollection.changeProperties}
	 * @deprecated - call IntervalCollection.change with properties specified
	 */
	public changeProperties(id: string, props: PropertySet) {
		if (!this.attached) {
			throw new LoggingError("Attach must be called before accessing intervals");
		}
		if (typeof id !== "string") {
			throw new LoggingError("Change API requires an ID that is a string");
		}
		if (!props) {
			throw new LoggingError("changeProperties should be called with a property set");
		}
		// prevent the overwriting of an interval label, it should remain unchanged
		// once it has been inserted into the collection.
		if (props[reservedRangeLabelsKey] !== undefined) {
			throw new LoggingError(
				"The label property should not be modified once inserted to the collection",
			);
		}

		const interval = this.getIntervalById(id);
		if (interval) {
			const deltaProps = interval.addProperties(
				props,
				true,
				this.isCollaborating ? UnassignedSequenceNumber : UniversalSequenceNumber,
			);
			const serializedInterval: ISerializedInterval = interval.serialize();

			// Emit a change op that will only change properties. Add the ID to
			// the property bag provided by the caller.
			serializedInterval.start = undefined as any;
			serializedInterval.end = undefined as any;

			serializedInterval.properties = props;
			serializedInterval.properties[reservedIntervalIdKey] = interval.getIntervalId();
			const localSeq = this.getNextLocalSeq();
			this.localSeqToSerializedInterval.set(localSeq, serializedInterval);
			this.emitter.emit("change", undefined, serializedInterval, { localSeq });
			this.emit("propertyChanged", interval, deltaProps, true, undefined);
		}
	}

	/**
	 * {@inheritdoc IIntervalCollection.change}
	 * @deprecated - call IntervalCollection.change with an object containing the desired parameters
	 */
<<<<<<< HEAD
	public change(id: string, start?: number, end?: number);

	public change(id: string, args: ChangeArgs);

	public change(id: string, start?: number | ChangeArgs, end?: number): TInterval | undefined {
=======
	public change(id: string, start: SequencePlace, end: SequencePlace): TInterval | undefined {
>>>>>>> 500e404c
		if (!this.localCollection) {
			throw new LoggingError("Attach must be called before accessing intervals");
		}
		let intStart: number | undefined;
		let intEnd: number | undefined;
		let properties: PropertySet | undefined;
		if (typeof start !== "number" && start !== undefined) {
			intStart = start.start;
			intEnd = start.end;
			properties = start.props;
		} else {
			intStart = start;
			intEnd = end;
		}

		// Force id to be a string.
		if (typeof id !== "string") {
			throw new LoggingError("Change API requires an ID that is a string");
		}

		// prevent the overwriting of an interval label, it should remain unchanged
		// once it has been inserted into the collection.
		if (properties?.[reservedRangeLabelsKey] !== undefined) {
			throw new LoggingError(
				"The label property should not be modified once inserted to the collection",
			);
		}

		const interval = this.getIntervalById(id);
		if (interval) {
			let newInterval: TInterval | undefined;
			let serializedInterval: SerializedIntervalDelta;
			if (properties === undefined) {
				newInterval = this.localCollection.changeInterval(interval, intStart, intEnd);
				if (!newInterval) {
					return undefined;
				}
				if (!this.isCollaborating && newInterval instanceof SequenceInterval) {
					setSlideOnRemove(newInterval.start);
					setSlideOnRemove(newInterval.end);
				}
				serializedInterval = interval.serialize();
				serializedInterval.start = intStart;
				serializedInterval.end = intEnd;
				// Emit a property bag containing only the ID, as we don't intend for this op to change any properties.
				serializedInterval.properties = {
					[reservedIntervalIdKey]: interval.getIntervalId(),
				};
				this.emitChange(newInterval, interval, true, false);
			} else {
				const deltaProps = interval.addProperties(
					properties,
					true,
					this.isCollaborating ? UnassignedSequenceNumber : UniversalSequenceNumber,
				);
				serializedInterval = interval.serialize();

				// Emit a change op that will only change properties. Add the ID to
				// the property bag provided by the caller.
				serializedInterval.start = undefined as any;
				serializedInterval.end = undefined as any;

				serializedInterval.properties = properties;
				serializedInterval.properties[reservedIntervalIdKey] = interval.getIntervalId();
				this.emit("propertyChanged", interval, deltaProps, true, undefined);
			}
<<<<<<< HEAD
=======
			const serializedInterval: SerializedIntervalDelta = interval.serialize();
			const { startPos, startSide, endPos, endSide } = endpointPosAndSide(start, end);
			const stickiness = computeStickinessFromSide(startPos, startSide, endPos, endSide);
			serializedInterval.start = startPos;
			serializedInterval.end = endPos;
			serializedInterval.startSide = startSide;
			serializedInterval.endSide = endSide;
			serializedInterval.stickiness = stickiness;
			// Emit a property bag containing only the ID, as we don't intend for this op to change any properties.
			serializedInterval.properties = {
				[reservedIntervalIdKey]: interval.getIntervalId(),
			};
>>>>>>> 500e404c
			const localSeq = this.getNextLocalSeq();
			this.localSeqToSerializedInterval.set(localSeq, serializedInterval);
			this.emitter.emit("change", undefined, serializedInterval, { localSeq });
			if (properties === undefined) {
				this.addPendingChange(id, serializedInterval);
			}
			return newInterval;
		}
		// No interval to change
		return undefined;
	}

	private get isCollaborating(): boolean {
		return this.client?.getCollabWindow().collaborating ?? false;
	}

	private addPendingChange(id: string, serializedInterval: SerializedIntervalDelta) {
		if (!this.isCollaborating) {
			return;
		}
		if (serializedInterval.start !== undefined) {
			this.addPendingChangeHelper(id, this.pendingChangesStart, serializedInterval);
		}
		if (serializedInterval.end !== undefined) {
			this.addPendingChangeHelper(id, this.pendingChangesEnd, serializedInterval);
		}
	}

	private addPendingChangeHelper(
		id: string,
		pendingChanges: Map<string, SerializedIntervalDelta[]>,
		serializedInterval: SerializedIntervalDelta,
	) {
		let entries: SerializedIntervalDelta[] | undefined = pendingChanges.get(id);
		if (!entries) {
			entries = [];
			pendingChanges.set(id, entries);
		}
		entries.push(serializedInterval);
	}

	private removePendingChange(serializedInterval: SerializedIntervalDelta) {
		// Change ops always have an ID.
		const id: string = serializedInterval.properties?.[reservedIntervalIdKey];
		if (serializedInterval.start !== undefined) {
			this.removePendingChangeHelper(id, this.pendingChangesStart, serializedInterval);
		}
		if (serializedInterval.end !== undefined) {
			this.removePendingChangeHelper(id, this.pendingChangesEnd, serializedInterval);
		}
	}

	private removePendingChangeHelper(
		id: string,
		pendingChanges: Map<string, SerializedIntervalDelta[]>,
		serializedInterval: SerializedIntervalDelta,
	) {
		const entries = pendingChanges.get(id);
		if (entries) {
			const pendingChange = entries.shift();
			if (entries.length === 0) {
				pendingChanges.delete(id);
			}
			if (
				pendingChange?.start !== serializedInterval.start ||
				pendingChange?.end !== serializedInterval.end
			) {
				throw new LoggingError("Mismatch in pending changes");
			}
		}
	}

	private hasPendingChangeStart(id: string) {
		const entries = this.pendingChangesStart.get(id);
		return entries && entries.length !== 0;
	}

	private hasPendingChangeEnd(id: string) {
		const entries = this.pendingChangesEnd.get(id);
		return entries && entries.length !== 0;
	}

	/** @internal */
	public ackChange(
		serializedInterval: ISerializedInterval,
		local: boolean,
		op: ISequencedDocumentMessage,
		localOpMetadata: IMapMessageLocalMetadata | undefined,
	) {
		if (!this.localCollection) {
			throw new LoggingError("Attach must be called before accessing intervals");
		}

		if (local) {
			assert(
				localOpMetadata !== undefined,
				0x552 /* op metadata should be defined for local op */,
			);
			this.localSeqToSerializedInterval.delete(localOpMetadata?.localSeq);
			// This is an ack from the server. Remove the pending change.
			this.removePendingChange(serializedInterval);
		}

		// Note that the ID is in the property bag only to allow us to find the interval.
		// This API cannot change the ID, and writing to the ID property will result in an exception. So we
		// strip it out of the properties here.
		const { [reservedIntervalIdKey]: id, ...newProps } = serializedInterval.properties ?? {};
		assert(id !== undefined, 0x3fe /* id must exist on the interval */);
		const interval: TInterval | undefined = this.getIntervalById(id);
		if (!interval) {
			// The interval has been removed locally; no-op.
			return;
		}

		if (local) {
			// Let the propertyManager prune its pending change-properties set.
			interval.propertyManager?.ackPendingProperties({
				type: MergeTreeDeltaType.ANNOTATE,
				props: serializedInterval.properties ?? {},
			});

			this.ackInterval(interval, op);
		} else {
			// If there are pending changes with this ID, don't apply the remote start/end change, as the local ack
			// should be the winning change.
			let start: number | "start" | "end" | undefined;
			let end: number | "start" | "end" | undefined;
			// Track pending start/end independently of one another.
			if (!this.hasPendingChangeStart(id)) {
				start = serializedInterval.start;
			}
			if (!this.hasPendingChangeEnd(id)) {
				end = serializedInterval.end;
			}

			let newInterval = interval;
			if (start !== undefined || end !== undefined) {
				// If changeInterval gives us a new interval, work with that one. Otherwise keep working with
				// the one we originally found in the tree.
				newInterval =
					this.localCollection.changeInterval(
						interval,
						toOptionalSequencePlace(start, serializedInterval.startSide),
						toOptionalSequencePlace(end, serializedInterval.endSide),
						op,
					) ?? interval;
			}
			const deltaProps = newInterval.addProperties(newProps, true, op.sequenceNumber);
			if (this.onDeserialize) {
				this.onDeserialize(newInterval);
			}

			if (newInterval !== interval) {
				this.emitChange(newInterval, interval, local, false, op);
			}

			const changedProperties = Object.keys(newProps).length > 0;
			if (changedProperties) {
				this.emit("propertyChanged", interval, deltaProps, local, op);
			}
		}
	}

	/**
	 * {@inheritdoc IIntervalCollection.attachDeserializer}
	 */
	public attachDeserializer(onDeserialize: DeserializeCallback): void {
		// If no deserializer is specified can skip all processing work
		if (!onDeserialize) {
			return;
		}

		// Start by storing the callbacks so that any subsequent modifications make use of them
		this.onDeserialize = onDeserialize;

		// Trigger the async prepare work across all values in the collection
		if (this.attached) {
			this.map(onDeserialize);
		}
	}

	/**
	 * Returns new interval after rebasing. If undefined, the interval was
	 * deleted as a result of rebasing. This can occur if the interval applies
	 * to a range that no longer exists, and the interval was unable to slide.
	 *
	 * @internal
	 */
	public rebaseLocalInterval(
		opName: string,
		serializedInterval: SerializedIntervalDelta,
		localSeq: number,
	): SerializedIntervalDelta | undefined {
		if (!this.client) {
			// If there's no associated mergeTree client, the originally submitted op is still correct.
			return serializedInterval;
		}
		if (!this.attached) {
			throw new LoggingError("attachSequence must be called");
		}

		const { intervalType, properties, stickiness, startSide, endSide } = serializedInterval;

		const { start: startRebased, end: endRebased } =
			this.localSeqToRebasedInterval.get(localSeq) ?? this.computeRebasedPositions(localSeq);

		const intervalId = properties?.[reservedIntervalIdKey];
		const localInterval = this.localCollection?.idIntervalIndex.getIntervalById(intervalId);

		const rebased: SerializedIntervalDelta = {
			start: startRebased,
			end: endRebased,
			intervalType,
			sequenceNumber: this.client?.getCurrentSeq() ?? 0,
			properties,
			stickiness,
			startSide,
			endSide,
		};

		if (
			opName === "change" &&
			(this.hasPendingChangeStart(intervalId) || this.hasPendingChangeEnd(intervalId))
		) {
			this.removePendingChange(serializedInterval);
			this.addPendingChange(intervalId, rebased);
		}

		// if the interval slid off the string, rebase the op to be a noop and delete the interval.
		if (
			startRebased === DetachedReferencePosition ||
			endRebased === DetachedReferencePosition
		) {
			if (localInterval) {
				this.localCollection?.removeExistingInterval(localInterval);
			}
			return undefined;
		}

		if (localInterval !== undefined) {
			// we know we must be using `SequenceInterval` because `this.client` exists
			assert(
				localInterval instanceof SequenceInterval,
				0x3a0 /* localInterval must be `SequenceInterval` when used with client */,
			);
			// The rebased op may place this interval's endpoints on different segments. Calling `changeInterval` here
			// updates the local client's state to be consistent with the emitted op.
			this.localCollection?.changeInterval(
				localInterval,
				toOptionalSequencePlace(startRebased, startSide),
				toOptionalSequencePlace(endRebased, endSide),
				undefined,
				localSeq,
			);
		}

		return rebased;
	}

	private getSlideToSegment(
		lref: LocalReferencePosition,
	): { segment: ISegment | undefined; offset: number | undefined } | undefined {
		if (!this.client) {
			throw new LoggingError("client does not exist");
		}
		const segoff = { segment: lref.getSegment(), offset: lref.getOffset() };
		if (segoff.segment?.localRefs?.has(lref) !== true) {
			return undefined;
		}
		const newSegoff = getSlideToSegoff(
			segoff,
			undefined,
			this.options.mergeTreeReferencesCanSlideToEndpoint,
		);
		const value: { segment: ISegment | undefined; offset: number | undefined } | undefined =
			segoff.segment === newSegoff.segment && segoff.offset === newSegoff.offset
				? undefined
				: newSegoff;
		return value;
	}

	private ackInterval(interval: TInterval, op: ISequencedDocumentMessage): void {
		// Only SequenceIntervals need potential sliding
		if (!(interval instanceof SequenceInterval)) {
			return;
		}

		if (
			!refTypeIncludesFlag(interval.start, ReferenceType.StayOnRemove) &&
			!refTypeIncludesFlag(interval.end, ReferenceType.StayOnRemove)
		) {
			return;
		}

		const newStart = this.getSlideToSegment(interval.start);
		const newEnd = this.getSlideToSegment(interval.end);

		const id = interval.properties[reservedIntervalIdKey];
		const hasPendingStartChange = this.hasPendingChangeStart(id);
		const hasPendingEndChange = this.hasPendingChangeEnd(id);

		if (!hasPendingStartChange) {
			setSlideOnRemove(interval.start);
		}

		if (!hasPendingEndChange) {
			setSlideOnRemove(interval.end);
		}

		const needsStartUpdate = newStart !== undefined && !hasPendingStartChange;
		const needsEndUpdate = newEnd !== undefined && !hasPendingEndChange;

		if (needsStartUpdate || needsEndUpdate) {
			if (!this.localCollection) {
				throw new LoggingError("Attach must be called before accessing intervals");
			}

			// `interval`'s endpoints will get modified in-place, so clone it prior to doing so for event emission.
			const oldInterval = interval.clone() as TInterval & SequenceInterval;

			// In this case, where we change the start or end of an interval,
			// it is necessary to remove and re-add the interval listeners.
			// This ensures that the correct listeners are added to the LocalReferencePosition.
			this.localCollection.removeExistingInterval(interval);
			if (!this.client) {
				throw new LoggingError("client does not exist");
			}

			if (needsStartUpdate) {
				const props = interval.start.properties;
				interval.start = createPositionReferenceFromSegoff(
					this.client,
					newStart,
					interval.start.refType,
					op,
					undefined,
					undefined,
					startReferenceSlidingPreference(interval.stickiness),
					startReferenceSlidingPreference(interval.stickiness) ===
						SlidingPreference.BACKWARD,
				);
				if (props) {
					interval.start.addProperties(props);
				}
				const oldSeg = oldInterval.start.getSegment();
				// remove and rebuild start interval as transient for event
				this.client.removeLocalReferencePosition(oldInterval.start);
				oldInterval.start.refType = ReferenceType.Transient;
				oldSeg?.localRefs?.addLocalRef(oldInterval.start, oldInterval.start.getOffset());
			}
			if (needsEndUpdate) {
				const props = interval.end.properties;
				interval.end = createPositionReferenceFromSegoff(
					this.client,
					newEnd,
					interval.end.refType,
					op,
					undefined,
					undefined,
					endReferenceSlidingPreference(interval.stickiness),
					endReferenceSlidingPreference(interval.stickiness) ===
						SlidingPreference.FORWARD,
				);
				if (props) {
					interval.end.addProperties(props);
				}
				// remove and rebuild end interval as transient for event
				const oldSeg = oldInterval.end.getSegment();
				this.client.removeLocalReferencePosition(oldInterval.end);
				oldInterval.end.refType = ReferenceType.Transient;
				oldSeg?.localRefs?.addLocalRef(oldInterval.end, oldInterval.end.getOffset());
			}
			this.localCollection.add(interval);
			this.emitChange(interval, oldInterval as TInterval, true, true, op);
		}
	}

	/** @internal */
	public ackAdd(
		serializedInterval: ISerializedInterval,
		local: boolean,
		op: ISequencedDocumentMessage,
		localOpMetadata: IMapMessageLocalMetadata | undefined,
	) {
		if (local) {
			assert(
				localOpMetadata !== undefined,
				0x553 /* op metadata should be defined for local op */,
			);
			this.localSeqToSerializedInterval.delete(localOpMetadata.localSeq);
			const id: string = serializedInterval.properties?.[reservedIntervalIdKey];
			const localInterval = this.getIntervalById(id);
			if (localInterval) {
				this.ackInterval(localInterval, op);
			}
			return;
		}

		if (!this.localCollection) {
			throw new LoggingError("attachSequence must be called");
		}

		this.localCollection.ensureSerializedId(serializedInterval);

		const interval: TInterval = this.localCollection.addInterval(
			toSequencePlace(serializedInterval.start, serializedInterval.startSide ?? Side.Before),
			toSequencePlace(serializedInterval.end, serializedInterval.endSide ?? Side.Before),
			serializedInterval.intervalType,
			serializedInterval.properties,
			op,
		);

		if (interval) {
			if (this.onDeserialize) {
				this.onDeserialize(interval);
			}
		}

		this.emit("addInterval", interval, local, op);

		return interval;
	}

	/** @internal */
	public ackDelete(
		serializedInterval: ISerializedInterval,
		local: boolean,
		op: ISequencedDocumentMessage,
	): void {
		if (local) {
			// Local ops were applied when the message was created and there's no "pending delete"
			// state to bookkeep: remote operation application takes into account possibility of
			// locally deleted interval whenever a lookup happens.
			return;
		}

		if (!this.localCollection) {
			throw new LoggingError("attach must be called prior to deleting intervals");
		}

		const id = this.localCollection.ensureSerializedId(serializedInterval);
		const interval = this.localCollection.idIntervalIndex.getIntervalById(id);
		if (interval) {
			this.deleteExistingInterval(interval, local, op);
		}
	}

	/**
	 * @internal
	 */
	public serializeInternal(): ISerializedIntervalCollectionV2 {
		if (!this.localCollection) {
			throw new LoggingError("attachSequence must be called");
		}

		return this.localCollection.serialize();
	}

	/**
	 * @returns an iterator over all intervals in this collection.
	 */
	public [Symbol.iterator](): IntervalCollectionIterator<TInterval> {
		const iterator = new IntervalCollectionIterator<TInterval>(this);
		return iterator;
	}

	/**
	 * {@inheritdoc IIntervalCollection.CreateForwardIteratorWithStartPosition}
	 */
	public CreateForwardIteratorWithStartPosition(
		startPosition: number,
	): IntervalCollectionIterator<TInterval> {
		const iterator = new IntervalCollectionIterator<TInterval>(this, true, startPosition);
		return iterator;
	}

	/**
	 * {@inheritdoc IIntervalCollection.CreateBackwardIteratorWithStartPosition}
	 */
	public CreateBackwardIteratorWithStartPosition(
		startPosition: number,
	): IntervalCollectionIterator<TInterval> {
		const iterator = new IntervalCollectionIterator<TInterval>(this, false, startPosition);
		return iterator;
	}

	/**
	 * {@inheritdoc IIntervalCollection.CreateForwardIteratorWithEndPosition}
	 */
	public CreateForwardIteratorWithEndPosition(
		endPosition: number,
	): IntervalCollectionIterator<TInterval> {
		const iterator = new IntervalCollectionIterator<TInterval>(
			this,
			true,
			undefined,
			endPosition,
		);
		return iterator;
	}

	/**
	 * {@inheritdoc IIntervalCollection.CreateBackwardIteratorWithEndPosition}
	 */
	public CreateBackwardIteratorWithEndPosition(
		endPosition: number,
	): IntervalCollectionIterator<TInterval> {
		const iterator = new IntervalCollectionIterator<TInterval>(
			this,
			false,
			undefined,
			endPosition,
		);
		return iterator;
	}

	/**
	 * {@inheritdoc IIntervalCollection.gatherIterationResults}
	 */
	public gatherIterationResults(
		results: TInterval[],
		iteratesForward: boolean,
		start?: number,
		end?: number,
	) {
		if (!this.localCollection) {
			return;
		}

		this.localCollection.overlappingIntervalsIndex.gatherIterationResults(
			results,
			iteratesForward,
			start,
			end,
		);
	}

	/**
	 * {@inheritdoc IIntervalCollection.findOverlappingIntervals}
	 */
	public findOverlappingIntervals(startPosition: number, endPosition: number): TInterval[] {
		if (!this.localCollection) {
			throw new LoggingError("attachSequence must be called");
		}

		return this.localCollection.overlappingIntervalsIndex.findOverlappingIntervals(
			startPosition,
			endPosition,
		);
	}

	/**
	 * {@inheritdoc IIntervalCollection.map}
	 */
	public map(fn: (interval: TInterval) => void) {
		if (!this.localCollection) {
			throw new LoggingError("attachSequence must be called");
		}

		for (const interval of this.localCollection.idIntervalIndex) {
			fn(interval);
		}
	}

	/**
	 * {@inheritdoc IIntervalCollection.previousInterval}
	 */
	public previousInterval(pos: number): TInterval | undefined {
		if (!this.localCollection) {
			throw new LoggingError("attachSequence must be called");
		}

		return this.localCollection.endIntervalIndex.previousInterval(pos);
	}

	/**
	 * {@inheritdoc IIntervalCollection.nextInterval}
	 */
	public nextInterval(pos: number): TInterval | undefined {
		if (!this.localCollection) {
			throw new LoggingError("attachSequence must be called");
		}

		return this.localCollection.endIntervalIndex.nextInterval(pos);
	}
}

function setSlideOnRemove(lref: LocalReferencePosition) {
	let refType = lref.refType;
	refType = refType & ~ReferenceType.StayOnRemove;
	refType = refType | ReferenceType.SlideOnRemove;
	lref.refType = refType;
}

/**
 * Information that identifies an interval within a `Sequence`.
 */
export interface IntervalLocator {
	/**
	 * Label for the collection the interval is a part of
	 */
	label: string;
	/**
	 * Interval within that collection
	 */
	interval: SequenceInterval;
}

/**
 * Returns an object that can be used to find the interval a given LocalReferencePosition belongs to.
 * @returns undefined if the reference position is not the endpoint of any interval (e.g. it was created
 * on the merge tree directly by app code), otherwise an {@link IntervalLocator} for the interval this
 * endpoint is a part of.
 */
export function intervalLocatorFromEndpoint(
	potentialEndpoint: LocalReferencePosition,
): IntervalLocator | undefined {
	const { interval, [reservedRangeLabelsKey]: collectionNameArray } =
		potentialEndpoint.properties ?? {};
	return interval && collectionNameArray?.length === 1
		? { label: collectionNameArray[0], interval }
		: undefined;
}<|MERGE_RESOLUTION|>--- conflicted
+++ resolved
@@ -715,9 +715,8 @@
 	);
 }
 export interface PositionSpec {
-	// only optional for now - remove once main/next converge
-	start?: number;
-	end?: number;
+	start: SequencePlace;
+	end: SequencePlace;
 }
 
 export interface PropertyDeltaSpec {
@@ -730,6 +729,12 @@
 }
 
 export type ChangeArgs = (PositionSpec | AbsentSpec) & PropertyDeltaSpec;
+
+// solely for type checking in the implementations of add and change - will be removed once
+// deprecated signatures are removed
+const isSequencePlace = (place: any): place is SequencePlace => {
+	return typeof place === "number" || typeof place === "string" || place.pos !== undefined;
+};
 
 /**
  * Collection of intervals that supports addition, modification, removal, and efficient spatial querying.
@@ -762,17 +767,10 @@
 	getIntervalById(id: string): TInterval | undefined;
 	/**
 	 * Creates a new interval and add it to the collection.
-<<<<<<< HEAD
 	 * @deprecated - call IntervalCollection.add without specifying an intervalType
 	 * @param start - interval start position (inclusive)
 	 * @param end - interval end position (exclusive)
 	 * @param intervalType - type of the interval. All intervals are SlideOnRemove. Intervals may not be Transient.
-=======
-	 * @param start - interval start position
-	 * @param end - interval end position
-	 * @param intervalType - type of the interval. All intervals are SlideOnRemove.
-	 * Intervals may not be Transient.
->>>>>>> 500e404c
 	 * @param props - properties of the interval
 	 * @returns The created interval
 	 * @remarks See documentation on {@link SequenceInterval} for comments on
@@ -860,12 +858,10 @@
 		start,
 		end,
 		props,
-		stickiness,
 	}: {
-		start: number;
-		end: number;
+		start: SequencePlace;
+		end: SequencePlace;
 		props?: PropertySet;
-		stickiness?: IntervalStickiness;
 	}): TInterval;
 	/**
 	 * Removes an interval from the collection.
@@ -881,16 +877,6 @@
 	 * @deprecated - call IntervalCollection.change and specify properties
 	 */
 	changeProperties(id: string, props: PropertySet);
-	/**
-	 * Changes the endpoints of an existing interval.
-	 * @param id - Id of the interval to change
-	 * @param start - New start value. This can be the existing position to keep it unchanged.
-	 * @param end - New end value. This can be the existing position to keep it unchanged.
-	 * @returns the interval that was changed, if it existed in the collection.
-	 * @deprecated - call IntervalCollection.change with an object containing the desired parameters
-	 */
-<<<<<<< HEAD
-	change(id: string, start?: number, end?: number): TInterval | undefined;
 	/**
 	 * Changes the endpoints of an existing interval.
 	 * @param id - Id of the interval to change
@@ -899,11 +885,19 @@
 	 * @param props - Property set to apply to the interval. Shallow merging is used between any existing properties
 	 * and `prop`, i.e. the interval will end up with a property object equivalent to `{ ...oldProps, ...props }`.
 	 * @returns the interval that was changed, if it existed in the collection.
+	 * @deprecated - call IntervalCollection.change and specify endpoints within args
+	 */
+	change(id: string, start: SequencePlace, end: SequencePlace): TInterval | undefined;
+	/**
+	 * Changes the endpoints of an existing interval.
+	 * @param id - Id of the interval to change
+	 * @param start - New start value, if defined. `undefined` signifies this endpoint should be left unchanged.
+	 * @param end - New end value, if defined. `undefined` signifies this endpoint should be left unchanged.
+	 * @param props - Property set to apply to the interval. Shallow merging is used between any existing properties
+	 * and `prop`, i.e. the interval will end up with a property object equivalent to `{ ...oldProps, ...props }`.
+	 * @returns the interval that was changed, if it existed in the collection.
 	 */
 	change(id: string, args: ChangeArgs): TInterval | undefined;
-=======
-	change(id: string, start: SequencePlace, end: SequencePlace): TInterval | undefined;
->>>>>>> 500e404c
 
 	attachDeserializer(onDeserialize: DeserializeCallback): void;
 	/**
@@ -1247,58 +1241,62 @@
 		end: SequencePlace,
 		intervalType: IntervalType,
 		props?: PropertySet,
-<<<<<<< HEAD
-		stickiness?: IntervalStickiness,
 	): TInterval;
 
 	public add({
 		start,
 		end,
 		props,
-		stickiness,
 	}: {
-		start: number;
-		end: number;
+		start: SequencePlace;
+		end: SequencePlace;
 		props?: PropertySet;
-		stickiness?: IntervalStickiness;
 	}): TInterval;
 
 	public add(
-		startOrOptions:
-			| number
+		start:
+			| SequencePlace
 			| {
-					start: number;
-					end: number;
+					start: SequencePlace;
+					end: SequencePlace;
 					props?: PropertySet;
-					stickiness?: IntervalStickiness;
 			  },
-		end?: number,
+		end?: SequencePlace,
 		intervalType?: IntervalType,
 		props?: PropertySet,
-		stickiness?: IntervalStickiness,
-=======
->>>>>>> 500e404c
 	): TInterval {
-		let intStart: number;
-		let intEnd: number;
+		let intStart: SequencePlace;
+		let intEnd: SequencePlace;
 		let type: IntervalType;
 		let properties: PropertySet | undefined;
-		let intStickiness: IntervalStickiness;
-
-		if (typeof startOrOptions !== "number") {
-			intStart = startOrOptions.start;
-			intEnd = startOrOptions.end;
-			type = IntervalType.SlideOnRemove;
-			properties = startOrOptions.props;
-			intStickiness = startOrOptions.stickiness ?? IntervalStickiness.END;
-		} else {
-			intStart = startOrOptions;
+
+		// figure out what to do about this now that both start and the options are objects
+		// if (!isSequencePlace(start)) {
+		// 	intStart = start.start;
+		// 	intEnd = start.end;
+		// 	type = IntervalType.SlideOnRemove;
+		// 	properties = start.props;
+		// } else {
+		// 	intStart = start;
+		// 	assert(end !== undefined, "end must be defined");
+		// 	intEnd = end;
+		// 	assert(intervalType !== undefined, "intervalType must be defined");
+		// 	type = intervalType;
+		// 	properties = props;
+		// }
+
+		if (isSequencePlace(start)) {
+			intStart = start;
 			assert(end !== undefined, "end must be defined");
 			intEnd = end;
 			assert(intervalType !== undefined, "intervalType must be defined");
 			type = intervalType;
 			properties = props;
-			intStickiness = stickiness ?? IntervalStickiness.END;
+		} else {
+			intStart = start.start;
+			intEnd = start.end;
+			type = IntervalType.SlideOnRemove;
+			properties = start.props;
 		}
 
 		if (!this.localCollection) {
@@ -1307,23 +1305,8 @@
 		if (type & IntervalType.Transient) {
 			throw new LoggingError("Can not add transient intervals");
 		}
-<<<<<<< HEAD
-		if (intStickiness !== IntervalStickiness.END && !this.options.intervalStickinessEnabled) {
-			throw new UsageError(
-				"attempted to set interval stickiness without enabling `intervalStickinessEnabled` feature flag",
-			);
-		}
-
-		const interval: TInterval = this.localCollection.addInterval(
-			intStart,
-			intEnd,
-			type,
-			properties,
-			undefined,
-			intStickiness,
-=======
-
-		const { startSide, endSide, startPos, endPos } = endpointPosAndSide(start, end);
+
+		const { startSide, endSide, startPos, endPos } = endpointPosAndSide(intStart, intEnd);
 
 		assert(
 			startPos !== undefined &&
@@ -1335,14 +1318,13 @@
 
 		const stickiness = computeStickinessFromSide(startPos, startSide, endPos, endSide);
 
-		this.assertStickinessEnabled(start, end);
+		this.assertStickinessEnabled(intStart, intEnd);
 
 		const interval: TInterval = this.localCollection.addInterval(
 			toSequencePlace(startPos, startSide),
 			toSequencePlace(endPos, endSide),
-			intervalType,
-			props,
->>>>>>> 500e404c
+			type,
+			properties,
 		);
 
 		if (interval) {
@@ -1350,25 +1332,15 @@
 				setSlideOnRemove(interval.start);
 				setSlideOnRemove(interval.end);
 			}
-<<<<<<< HEAD
-			const serializedInterval = {
-				end: intEnd,
-				intervalType: type,
-				properties: interval.properties,
-				sequenceNumber: this.client?.getCurrentSeq() ?? 0,
-				start: intStart,
-				stickiness: intStickiness,
-=======
 			const serializedInterval: ISerializedInterval = {
 				start: startPos,
 				end: endPos,
-				intervalType,
+				intervalType: type,
 				properties: interval.properties,
 				sequenceNumber: this.client?.getCurrentSeq() ?? 0,
 				stickiness,
 				startSide,
 				endSide,
->>>>>>> 500e404c
 			};
 			const localSeq = this.getNextLocalSeq();
 			this.localSeqToSerializedInterval.set(localSeq, serializedInterval);
@@ -1471,28 +1443,29 @@
 	 * {@inheritdoc IIntervalCollection.change}
 	 * @deprecated - call IntervalCollection.change with an object containing the desired parameters
 	 */
-<<<<<<< HEAD
-	public change(id: string, start?: number, end?: number);
+	public change(id: string, start: SequencePlace, end: SequencePlace);
 
 	public change(id: string, args: ChangeArgs);
 
-	public change(id: string, start?: number | ChangeArgs, end?: number): TInterval | undefined {
-=======
-	public change(id: string, start: SequencePlace, end: SequencePlace): TInterval | undefined {
->>>>>>> 500e404c
+	public change(
+		id: string,
+		start: SequencePlace | ChangeArgs,
+		end?: SequencePlace,
+	): TInterval | undefined {
 		if (!this.localCollection) {
 			throw new LoggingError("Attach must be called before accessing intervals");
 		}
-		let intStart: number | undefined;
-		let intEnd: number | undefined;
+		let intStart: SequencePlace | undefined;
+		let intEnd: SequencePlace | undefined;
 		let properties: PropertySet | undefined;
-		if (typeof start !== "number" && start !== undefined) {
-			intStart = start.start;
-			intEnd = start.end;
-			properties = start.props;
-		} else {
+
+		if (isSequencePlace(start)) {
 			intStart = start;
 			intEnd = end;
+		} else {
+			intStart = start?.start;
+			intEnd = start?.end;
+			properties = start?.props;
 		}
 
 		// Force id to be a string.
@@ -1522,14 +1495,24 @@
 					setSlideOnRemove(newInterval.end);
 				}
 				serializedInterval = interval.serialize();
-				serializedInterval.start = intStart;
-				serializedInterval.end = intEnd;
+				const { startPos, startSide, endPos, endSide } = endpointPosAndSide(
+					intStart,
+					intEnd,
+				);
+				const stickiness = computeStickinessFromSide(startPos, startSide, endPos, endSide);
+				serializedInterval.start = startPos;
+				serializedInterval.end = endPos;
+				serializedInterval.startSide = startSide;
+				serializedInterval.endSide = endSide;
+				serializedInterval.stickiness = stickiness;
 				// Emit a property bag containing only the ID, as we don't intend for this op to change any properties.
 				serializedInterval.properties = {
 					[reservedIntervalIdKey]: interval.getIntervalId(),
 				};
 				this.emitChange(newInterval, interval, true, false);
 			} else {
+				// don't think anything about changeProperties should have changed in next but not sure - if things
+				// don't work this is probably why
 				const deltaProps = interval.addProperties(
 					properties,
 					true,
@@ -1546,21 +1529,6 @@
 				serializedInterval.properties[reservedIntervalIdKey] = interval.getIntervalId();
 				this.emit("propertyChanged", interval, deltaProps, true, undefined);
 			}
-<<<<<<< HEAD
-=======
-			const serializedInterval: SerializedIntervalDelta = interval.serialize();
-			const { startPos, startSide, endPos, endSide } = endpointPosAndSide(start, end);
-			const stickiness = computeStickinessFromSide(startPos, startSide, endPos, endSide);
-			serializedInterval.start = startPos;
-			serializedInterval.end = endPos;
-			serializedInterval.startSide = startSide;
-			serializedInterval.endSide = endSide;
-			serializedInterval.stickiness = stickiness;
-			// Emit a property bag containing only the ID, as we don't intend for this op to change any properties.
-			serializedInterval.properties = {
-				[reservedIntervalIdKey]: interval.getIntervalId(),
-			};
->>>>>>> 500e404c
 			const localSeq = this.getNextLocalSeq();
 			this.localSeqToSerializedInterval.set(localSeq, serializedInterval);
 			this.emitter.emit("change", undefined, serializedInterval, { localSeq });
