--- conflicted
+++ resolved
@@ -233,16 +233,12 @@
 	const helpers: IIntervalHelpers<Interval> = {
 		create: createInterval,
 	};
-<<<<<<< HEAD
-	const lc = new LocalIntervalCollection<Interval>(undefined as any as Client, "", helpers);
-=======
 	const lc = new LocalIntervalCollection<Interval>(
 		undefined as any as Client,
 		"",
 		helpers,
 		{},
 	);
->>>>>>> 4453ab70
 	return lc;
 }
 
@@ -1778,10 +1774,6 @@
 					undefined,
 					undefined,
 					startReferenceSlidingPreference(interval.stickiness),
-<<<<<<< HEAD
-=======
-					startReferenceSlidingPreference(interval.stickiness) === SlidingPreference.BACKWARD,
->>>>>>> 4453ab70
 				);
 				interval.end.setBoundingReference(interval.start);
 				if (props) {
@@ -1803,10 +1795,6 @@
 					undefined,
 					undefined,
 					endReferenceSlidingPreference(interval.stickiness),
-<<<<<<< HEAD
-=======
-					endReferenceSlidingPreference(interval.stickiness) === SlidingPreference.FORWARD,
->>>>>>> 4453ab70
 				);
 				interval.end.setBoundingReference(interval.start);
 				if (props) {
