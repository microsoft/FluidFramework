--- conflicted
+++ resolved
@@ -256,8 +256,8 @@
 }
 
 export class SequenceInterval
-extends TypedEventEmitter<ISequenceIntervalEvents>
-implements ISerializableInterval {
+    extends TypedEventEmitter<ISequenceIntervalEvents>
+    implements ISerializableInterval {
     public properties: PropertySet;
     public propertyManager: PropertiesManager;
 
@@ -1001,14 +1001,10 @@
         return !!this.localCollection;
     }
 
-<<<<<<< HEAD
+    /** @internal */
     constructor(
         private readonly helpers: IIntervalHelpers<TInterval>,
         private readonly requiresClient: boolean,
-=======
-    /** @internal */
-    constructor(private readonly helpers: IIntervalHelpers<TInterval>, private readonly requiresClient: boolean,
->>>>>>> cb96e87d
         private readonly emitter: IValueOpEmitter,
         serializedIntervals: ISerializedInterval[] | ISerializedIntervalV2,
     ) {
@@ -1179,17 +1175,10 @@
             serializedInterval.end = end;
             // Emit a property bag containing only the ID, as we don't intend for this op to change any properties.
             serializedInterval.properties =
-<<<<<<< HEAD
             {
                 [reservedIntervalIdKey]: interval.getIntervalId(),
             };
-            this.emitter.emit("change", undefined, serializedInterval);
-=======
-                {
-                    [reservedIntervalIdKey]: interval.getIntervalId(),
-                };
             this.emitter.emit("change", undefined, serializedInterval, { localSeq: this.getNextLocalSeq() });
->>>>>>> cb96e87d
             this.addPendingChange(id, serializedInterval);
         }
         this.emit("changeInterval", interval, true, undefined);
