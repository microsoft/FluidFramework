--- conflicted
+++ resolved
@@ -706,12 +706,8 @@
 
 function clearEmptyPendingEntry(pendingChanges: PendingChanges, id: string) {
 	const pending = pendingChanges[id];
-<<<<<<< HEAD
-	if (pending?.local.empty) {
-=======
 	assert(pending !== undefined, 0xbbf /* pending must exist for local process */);
 	if (pending.local.empty) {
->>>>>>> e9eea8d1
 		assert(
 			pending.endpointChanges?.empty !== false,
 			0xbc0 /* endpointChanges must be empty if not pending changes */,
