/*!
 * Copyright (c) Microsoft Corporation and contributors. All rights reserved.
 * Licensed under the MIT License.
 */

/* eslint-disable no-bitwise */

import { TypedEventEmitter } from "@fluid-internal/client-utils";
import { IEvent } from "@fluidframework/core-interfaces";
import { assert, unreachableCase } from "@fluidframework/core-utils/internal";
import { ISequencedDocumentMessage } from "@fluidframework/driver-definitions/internal";
import {
	Client,
	DetachedReferencePosition,
	ISegment,
	LocalReferencePosition,
	PropertySet,
	ReferenceType,
	SlidingPreference,
	UnassignedSequenceNumber,
	UniversalSequenceNumber,
	addProperties,
	getSlideToSegoff,
	refTypeIncludesFlag,
	reservedRangeLabelsKey,
	Side,
	SequencePlace,
	endpointPosAndSide,
	PropertiesManager,
	type ISegmentInternal,
	createMap,
} from "@fluidframework/merge-tree/internal";
import { LoggingError, UsageError } from "@fluidframework/telemetry-utils/internal";
import { v4 as uuid } from "uuid";

import {
	IIntervalCollectionOperation,
	IMapMessageLocalMetadata,
	SequenceOptions,
	type IIntervalCollectionTypeOperationValue,
} from "./intervalCollectionMapInterfaces.js";
import {
	createIdIntervalIndex,
	EndpointIndex,
	OverlappingIntervalsIndex,
	type IEndpointIndex,
	type IIdIntervalIndex,
	// eslint-disable-next-line import/no-deprecated
	type IntervalIndex,
	type ISequenceOverlappingIntervalsIndex,
	type SequenceIntervalIndex,
} from "./intervalIndex/index.js";
import {
	CompressedSerializedInterval,
	ISerializedInterval,
	IntervalDeltaOpType,
	IntervalStickiness,
	IntervalType,
	SequenceInterval,
	SequenceIntervalClass,
	SerializedIntervalDelta,
	createPositionReferenceFromSegoff,
	createSequenceInterval,
	endReferenceSlidingPreference,
	startReferenceSlidingPreference,
	type ISerializableInterval,
	type ISerializableIntervalPrivate,
} from "./intervals/index.js";

export const reservedIntervalIdKey = "intervalId";

export type ISerializedIntervalCollectionV1 = ISerializedInterval[];

export interface ISerializedIntervalCollectionV2 {
	label: string;
	version: 2;
	intervals: CompressedSerializedInterval[];
}

export function sidesFromStickiness(stickiness: IntervalStickiness) {
	const startSide = (stickiness & IntervalStickiness.START) !== 0 ? Side.After : Side.Before;
	const endSide = (stickiness & IntervalStickiness.END) !== 0 ? Side.Before : Side.After;

	return { startSide, endSide };
}

/**
 * Decompress an interval after loading a summary from JSON. The exact format
 * of this compression is unspecified and subject to change
 */
function decompressInterval(
	interval: CompressedSerializedInterval,
	label?: string,
): ISerializedInterval {
	const stickiness = interval[5] ?? IntervalStickiness.END;
	const { startSide, endSide } = sidesFromStickiness(stickiness);
	return {
		start: interval[0],
		end: interval[1],
		sequenceNumber: interval[2],
		intervalType: interval[3],
		properties: { ...interval[4], [reservedRangeLabelsKey]: [label] },
		stickiness,
		startSide,
		endSide,
	};
}

/**
 * Compress an interval prior to serialization as JSON. The exact format of this
 * compression is unspecified and subject to change
 */
function compressInterval(interval: ISerializedInterval): CompressedSerializedInterval {
	const { start, end, sequenceNumber, intervalType, properties } = interval;

	let base: CompressedSerializedInterval = [
		start,
		end,
		sequenceNumber,
		intervalType,
		// remove the `referenceRangeLabels` property as it is already stored
		// in the `label` field of the summary
		{ ...properties, [reservedRangeLabelsKey]: undefined },
	];

	if (interval.stickiness !== undefined && interval.stickiness !== IntervalStickiness.END) {
		// reassignment to make it easier for typescript to reason about types
		base = [...base, interval.stickiness];
	}

	return base;
}

export function toSequencePlace(
	pos: number | "start" | "end",
	side: Side | undefined,
): SequencePlace {
	return typeof pos === "number" && side !== undefined ? { pos, side } : pos;
}

export function toOptionalSequencePlace(
	pos: number | "start" | "end" | undefined,
	side: Side | undefined,
): SequencePlace | undefined {
	return typeof pos === "number" && side !== undefined ? { pos, side } : pos;
}

export function computeStickinessFromSide(
	startPos: number | "start" | "end" | undefined = -1,
	startSide: Side = Side.Before,
	endPos: number | "start" | "end" | undefined = -1,
	endSide: Side = Side.Before,
): IntervalStickiness {
	let stickiness: IntervalStickiness = IntervalStickiness.NONE;

	if (startSide === Side.After || startPos === "start") {
		stickiness |= IntervalStickiness.START;
	}

	if (endSide === Side.Before || endPos === "end") {
		stickiness |= IntervalStickiness.END;
	}

	return stickiness as IntervalStickiness;
}

export class LocalIntervalCollection {
	private static readonly legacyIdPrefix = "legacy";
	public readonly overlappingIntervalsIndex: ISequenceOverlappingIntervalsIndex;
	public readonly idIntervalIndex: IIdIntervalIndex;
	public readonly endIntervalIndex: IEndpointIndex;
	private readonly indexes: Set<SequenceIntervalIndex>;

	constructor(
		private readonly client: Client,
		private readonly label: string,
		private readonly options: Partial<SequenceOptions>,
		/** Callback invoked each time one of the endpoints of an interval slides. */
		private readonly onPositionChange?: (
			interval: SequenceInterval,
			previousInterval: SequenceInterval,
		) => void,
	) {
		this.overlappingIntervalsIndex = new OverlappingIntervalsIndex(client);
		this.idIntervalIndex = createIdIntervalIndex();
		this.endIntervalIndex = new EndpointIndex(client);
		this.indexes = new Set([
			this.overlappingIntervalsIndex,
			this.idIntervalIndex,
			this.endIntervalIndex,
		]);
	}

	public createLegacyId(
		start: number | "start" | "end",
		end: number | "start" | "end",
	): string {
		// Create a non-unique ID based on start and end to be used on intervals that come from legacy clients
		// without ID's.
		return `${LocalIntervalCollection.legacyIdPrefix}${start}-${end}`;
	}

	/**
	 * Validates that a serialized interval has the ID property. Creates an ID
	 * if one does not already exist
	 *
	 * @param serializedInterval - The interval to be checked
	 * @returns The interval's existing or newly created id
	 */
	public ensureSerializedId(serializedInterval: ISerializedInterval): string {
		let id: string | undefined = serializedInterval.properties?.[reservedIntervalIdKey];
		if (id === undefined) {
			// Back-compat: 0.39 and earlier did not have IDs on intervals. If an interval from such a client
			// comes over the wire, create a non-unique one based on start/end.
			// This will allow all clients to refer to this interval consistently.
			id = this.createLegacyId(serializedInterval.start, serializedInterval.end);
			const newProps = {
				[reservedIntervalIdKey]: id,
			};
			serializedInterval.properties = addProperties(serializedInterval.properties, newProps);
		}
		// Make the ID immutable for safety's sake.
		Object.defineProperty(serializedInterval.properties, reservedIntervalIdKey, {
			configurable: false,
			enumerable: true,
			writable: false,
		});

		return id;
	}

	private removeIntervalFromIndexes(interval: SequenceInterval) {
		for (const index of this.indexes) {
			index.remove(interval);
		}
	}

	public appendIndex(index: SequenceIntervalIndex) {
		this.indexes.add(index);
	}

	public removeIndex(index: SequenceIntervalIndex): boolean {
		return this.indexes.delete(index);
	}

	public removeExistingInterval(interval: SequenceInterval) {
		this.removeIntervalFromIndexes(interval);
		this.removeIntervalListeners(interval);
	}

	public createInterval(
		start: SequencePlace,
		end: SequencePlace,
		intervalType: IntervalType,
		op?: ISequencedDocumentMessage,
	): SequenceInterval {
		return createSequenceInterval(
			this.label,
			start,
			end,
			this.client,
			intervalType,
			op,
			undefined,
			this.options.mergeTreeReferencesCanSlideToEndpoint,
		);
	}

	public addInterval(
		start: SequencePlace,
		end: SequencePlace,
		intervalType: IntervalType,
		props?: PropertySet,
		op?: ISequencedDocumentMessage,
	) {
		const interval: SequenceInterval = this.createInterval(start, end, intervalType, op);
		if (interval) {
			if (!interval.properties) {
				interval.properties = createMap<any>();
			}

			if (props) {
				// This check is intended to prevent scenarios where a random interval is created and then
				// inserted into a collection. The aim is to ensure that the collection is created first
				// then the user can create/add intervals based on the collection
				if (
					props[reservedRangeLabelsKey] !== undefined &&
					props[reservedRangeLabelsKey][0] !== this.label
				) {
					throw new LoggingError(
						"Adding an interval that belongs to another interval collection is not permitted",
					);
				}
				interval.properties = addProperties(interval.properties, props);
			}
			interval.properties[reservedIntervalIdKey] ??= uuid();
			this.add(interval);
		}
		return interval;
	}

	private linkEndpointsToInterval(interval: SequenceInterval): void {
		if (interval instanceof SequenceIntervalClass) {
			interval.start.addProperties({ interval });
			interval.end.addProperties({ interval });
		}
	}

	private addIntervalToIndexes(interval: SequenceInterval) {
		for (const index of this.indexes) {
			index.add(interval);
		}
	}

	public add(interval: SequenceInterval): void {
		this.linkEndpointsToInterval(interval);
		this.addIntervalToIndexes(interval);
		this.addIntervalListeners(interval);
	}

	public changeInterval(
		interval: SequenceInterval,
		start: SequencePlace | undefined,
		end: SequencePlace | undefined,
		op?: ISequencedDocumentMessage,
		localSeq?: number,
	) {
		const newInterval = interval.modify(
			this.label,
			start,
			end,
			op,
			localSeq,
			this.options.mergeTreeReferencesCanSlideToEndpoint,
		);
		if (newInterval) {
			this.removeExistingInterval(interval);
			this.add(newInterval);
		}
		return newInterval;
	}

	public serialize(
		version: "1" | "2",
	): ISerializedIntervalCollectionV1 | ISerializedIntervalCollectionV2 {
		if (version === "1") {
			return Array.from(this.idIntervalIndex, (interval) => interval.serialize());
		}
		return {
			label: this.label,
			intervals: Array.from(this.idIntervalIndex, (interval) =>
				compressInterval(interval.serialize()),
			),
			version: 2,
		};
	}

	private addIntervalListeners(interval: SequenceInterval) {
		const cloneRef = (ref: LocalReferencePosition) => {
			const segment = ref.getSegment();
			if (segment === undefined) {
				// Cloning is unnecessary: refs which have slid off the string entirely
				// never get slid back on. Creation code for refs doesn't accept undefined segment
				// either, so this must be special-cased.
				return ref;
			}

			return this.client.createLocalReferencePosition(
				segment,
				ref.getOffset(),
				ReferenceType.Transient,
				ref.properties,
				ref.slidingPreference,
				ref.canSlideToEndpoint,
			);
		};
		if (interval instanceof SequenceIntervalClass) {
			let previousInterval: (SequenceInterval & SequenceIntervalClass) | undefined;
			let pendingChanges = 0;
			interval.addPositionChangeListeners(
				() => {
					pendingChanges++;
					// Note: both start and end can change and invoke beforeSlide on each endpoint before afterSlide.
					if (!previousInterval) {
						previousInterval = interval.clone() as SequenceInterval & SequenceIntervalClass;
						previousInterval.start = cloneRef(previousInterval.start);
						previousInterval.end = cloneRef(previousInterval.end);
						this.removeIntervalFromIndexes(interval);
					}
				},
				() => {
					assert(
						previousInterval !== undefined,
						0x3fa /* Invalid interleaving of before/after slide */,
					);
					pendingChanges--;
					if (pendingChanges === 0) {
						this.addIntervalToIndexes(interval);
						this.onPositionChange?.(interval, previousInterval);
						previousInterval = undefined;
					}
				},
			);
		}
	}

	private removeIntervalListeners(interval: SequenceInterval) {
		if (interval instanceof SequenceIntervalClass) {
			interval.removePositionChangeListeners();
		}
	}
}

const rebase: IIntervalCollectionOperation["rebase"] = (collection, op, localOpMetadata) => {
	const { localSeq } = localOpMetadata;
	const rebasedValue = collection.rebaseLocalInterval(op.opName, op.value, localSeq);
	if (rebasedValue === undefined) {
		return undefined;
	}
	const rebasedOp = { ...op, value: rebasedValue };
	return { rebasedOp, rebasedLocalOpMetadata: localOpMetadata };
};

export const opsMap: Record<IntervalDeltaOpType, IIntervalCollectionOperation> = {
	[IntervalDeltaOpType.ADD]: {
		process: (collection, params, local, op, localOpMetadata) => {
			// if params is undefined, the interval was deleted during
			// rebasing
			if (!params) {
				return;
			}
			assert(op !== undefined, 0x3fb /* op should exist here */);
			collection.ackAdd(params, local, op, localOpMetadata);
		},
		rebase,
	},

	[IntervalDeltaOpType.DELETE]: {
		process: (collection, params, local, op) => {
			assert(op !== undefined, 0x3fc /* op should exist here */);
			collection.ackDelete(params, local, op);
		},
		rebase: (collection, op, localOpMetadata) => {
			// Deletion of intervals is based on id, so requires no rebasing.
			return { rebasedOp: op, rebasedLocalOpMetadata: localOpMetadata };
		},
	},

	[IntervalDeltaOpType.CHANGE]: {
		process: (collection, params, local, op, localOpMetadata) => {
			// if params is undefined, the interval was deleted during
			// rebasing
			if (!params) {
				return;
			}
			assert(op !== undefined, 0x3fd /* op should exist here */);
			collection.ackChange(params, local, op, localOpMetadata);
		},
		rebase,
	},
};

/**
 * @legacy
 * @alpha
 */
export type DeserializeCallback = (properties: PropertySet) => void;

class IntervalCollectionIterator implements Iterator<SequenceInterval> {
	private readonly results: SequenceInterval[];
	private index: number;

	constructor(
		collection: IntervalCollection,
		iteratesForward: boolean = true,
		start?: number,
		end?: number,
	) {
		this.results = [];
		this.index = 0;

		collection.gatherIterationResults(this.results, iteratesForward, start, end);
	}

	public next(): IteratorResult<SequenceInterval> {
		if (this.index < this.results.length) {
			return {
				value: this.results[this.index++],
				done: false,
			};
		}

		return {
			value: undefined,
			done: true,
		};
	}
}

/**
 * Change events emitted by `IntervalCollection`s
 * @legacy
 * @alpha
 * @remarks The generic version of this interface is no longer used and will be removed. Use {@link ISequenceIntervalCollectionEvents} instead.
 */
export interface IIntervalCollectionEvent<TInterval extends ISerializableInterval>
	extends IEvent {
	/**
	 * This event is invoked whenever the endpoints of an interval may have changed.
	 * This can happen on:
	 * - local endpoint modification
	 * - ack of a remote endpoint modification
	 * - position change due to segment sliding (slides due to mergeTree segment deletion will always appear local)
	 * The `interval` argument reflects the new values.
	 * `previousInterval` contains transient `ReferencePosition`s at the same location as the interval's original
	 * endpoints. These references should be used for position information only.
	 * `local` reflects whether the change originated locally.
	 * `op` is defined if and only if the server has acked this change.
	 * `slide` is true if the change is due to sliding on removal of position
	 */
	(
		event: "changeInterval",
		listener: (
			interval: TInterval,
			previousInterval: TInterval,
			local: boolean,
			op: ISequencedDocumentMessage | undefined,
			slide: boolean,
		) => void,
	): void;
	/**
	 * This event is invoked whenever an interval is added or removed from the collection.
	 * `local` reflects whether the change originated locally.
	 * `op` is defined if and only if the server has acked this change.
	 */
	(
		event: "addInterval" | "deleteInterval",
		listener: (
			interval: TInterval,
			local: boolean,
			op: ISequencedDocumentMessage | undefined,
		) => void,
	): void;
	/**
	 * This event is invoked whenever an interval's properties have changed.
	 * `interval` reflects the state of the updated properties.
	 * `propertyDeltas` is a map-like whose keys contain all values that were changed, and whose
	 * values contain all previous values of the property set.
	 * This object can be used directly in a call to `changeProperties` to revert the property change if desired.
	 * `local` reflects whether the change originated locally.
	 * `op` is defined if and only if the server has acked this change.
	 */
	(
		event: "propertyChanged",
		listener: (
			interval: TInterval,
			propertyDeltas: PropertySet,
			local: boolean,
			op: ISequencedDocumentMessage | undefined,
		) => void,
	): void;
	/**
	 * This event is invoked whenever an interval's endpoints or properties (or both) have changed.
	 * `interval` reflects the state of the updated endpoints or properties.
	 * `propertyDeltas` is a map-like whose keys contain all values that were changed, and whose
	 * values contain all previous values of the property set.
	 * This object can be used directly in a call to `changeProperties` to revert the property change if desired.
	 * 'previousInterval' contains transient `ReferencePosition`s at the same location as the interval's original
	 * endpoints. These references should be used for position information only. In the case of a property change
	 * only, this argument should be undefined.
	 * `local` reflects whether the change originated locally.
	 * `slide` is true if the change is due to sliding on removal of position.
	 */
	(
		event: "changed",
		listener: (
			interval: TInterval,
			propertyDeltas: PropertySet,
			previousInterval: TInterval | undefined,
			local: boolean,
			slide: boolean,
		) => void,
	): void;
}

/**
 * Change events emitted by `IntervalCollection`s
 * @legacy
 * @alpha
 */
export interface ISequenceIntervalCollectionEvents extends IEvent {
	/**
	 * This event is invoked whenever the endpoints of an interval may have changed.
	 * This can happen on:
	 * - local endpoint modification
	 * - ack of a remote endpoint modification
	 * - position change due to segment sliding (slides due to mergeTree segment deletion will always appear local)
	 * The `interval` argument reflects the new values.
	 * `previousInterval` contains transient `ReferencePosition`s at the same location as the interval's original
	 * endpoints. These references should be used for position information only.
	 * `local` reflects whether the change originated locally.
	 * `op` is defined if and only if the server has acked this change.
	 * `slide` is true if the change is due to sliding on removal of position
	 */
	(
		event: "changeInterval",
		listener: (
			interval: SequenceInterval,
			previousInterval: SequenceInterval,
			local: boolean,
			op: ISequencedDocumentMessage | undefined,
			slide: boolean,
		) => void,
	): void;
	/**
	 * This event is invoked whenever an interval is added or removed from the collection.
	 * `local` reflects whether the change originated locally.
	 * `op` is defined if and only if the server has acked this change.
	 */
	(
		event: "addInterval" | "deleteInterval",
		listener: (
			interval: SequenceInterval,
			local: boolean,
			op: ISequencedDocumentMessage | undefined,
		) => void,
	): void;
	/**
	 * This event is invoked whenever an interval's properties have changed.
	 * `interval` reflects the state of the updated properties.
	 * `propertyDeltas` is a map-like whose keys contain all values that were changed, and whose
	 * values contain all previous values of the property set.
	 * This object can be used directly in a call to `changeProperties` to revert the property change if desired.
	 * `local` reflects whether the change originated locally.
	 * `op` is defined if and only if the server has acked this change.
	 */
	(
		event: "propertyChanged",
		listener: (
			interval: SequenceInterval,
			propertyDeltas: PropertySet,
			local: boolean,
			op: ISequencedDocumentMessage | undefined,
		) => void,
	): void;
	/**
	 * This event is invoked whenever an interval's endpoints or properties (or both) have changed.
	 * `interval` reflects the state of the updated endpoints or properties.
	 * `propertyDeltas` is a map-like whose keys contain all values that were changed, and whose
	 * values contain all previous values of the property set.
	 * This object can be used directly in a call to `changeProperties` to revert the property change if desired.
	 * 'previousInterval' contains transient `ReferencePosition`s at the same location as the interval's original
	 * endpoints. These references should be used for position information only. In the case of a property change
	 * only, this argument should be undefined.
	 * `local` reflects whether the change originated locally.
	 * `slide` is true if the change is due to sliding on removal of position.
	 */
	(
		event: "changed",
		listener: (
			interval: SequenceInterval,
			propertyDeltas: PropertySet,
			previousInterval: SequenceInterval | undefined,
			local: boolean,
			slide: boolean,
		) => void,
	): void;
}

/**
 * Collection of intervals that supports addition, modification, removal, and efficient spatial querying.
 * Changes to this collection will be incur updates on collaborating clients (i.e. they are not local-only).
 * @legacy
 * @alpha
 * @deprecated The generic version of this interface is no longer used and will be removed. Use {@link ISequenceIntervalCollection} instead.
 */
export interface IIntervalCollection<TInterval extends ISerializableInterval>
	extends TypedEventEmitter<IIntervalCollectionEvent<TInterval>> {
	readonly attached: boolean;
	/**
	 * Attaches an index to this collection.
	 * All intervals which are part of this collection will be added to the index, and the index will automatically
	 * be updated when this collection updates due to local or remote changes.
	 *
	 * @remarks After attaching an index to an interval collection, applications should typically store this
	 * index somewhere in their in-memory data model for future reference and querying.
	 */
	// eslint-disable-next-line import/no-deprecated
	attachIndex(index: IntervalIndex<TInterval>): void;
	/**
	 * Detaches an index from this collection.
	 * All intervals which are part of this collection will be removed from the index, and updates to this collection
	 * due to local or remote changes will no longer incur updates to the index.
	 *
	 * @returns `false` if the target index cannot be found in the indexes, otherwise remove all intervals in the index and return `true`.
	 */
	// eslint-disable-next-line import/no-deprecated
	detachIndex(index: IntervalIndex<TInterval>): boolean;
	/**
	 * @returns the interval in this collection that has the provided `id`.
	 * If no interval in the collection has this `id`, returns `undefined`.
	 */
	getIntervalById(id: string): TInterval | undefined;
	/**
	 * Creates a new interval and add it to the collection.
	 * @param start - interval start position (inclusive)
	 * @param end - interval end position (exclusive)
	 * @param props - properties of the interval
	 * @returns - the created interval
	 * @remarks See documentation on {@link SequenceInterval} for comments on
	 * interval endpoint semantics: there are subtleties with how the current
	 * half-open behavior is represented.
	 *
	 * Note that intervals may behave unexpectedly if the entire contents
	 * of the string are deleted. In this case, it is possible for one endpoint
	 * of the interval to become detached, while the other remains on the string.
	 *
	 * By adjusting the `side` and `pos` values of the `start` and `end` parameters,
	 * it is possible to control whether the interval expands to include content
	 * inserted at its start or end.
	 *
	 *	See {@link @fluidframework/merge-tree#SequencePlace} for more details on the model.
	 *
	 *	@example
	 *
	 *	Given the string "ABCD":
	 *
	 *```typescript
	 *	// Refers to "BC". If any content is inserted before B or after C, this
	 *	// interval will include that content
	 *	//
	 *	// Picture:
	 *	// \{start\} - A[- B - C -]D - \{end\}
	 *	// \{start\} - A - B - C - D - \{end\}
	 *	collection.add(\{ pos: 0, side: Side.After \}, \{ pos: 3, side: Side.Before \}, IntervalType.SlideOnRemove);
	 *	// Equivalent to specifying the same positions and Side.Before.
	 *	// Refers to "ABC". Content inserted after C will be included in the
	 *	// interval, but content inserted before A will not.
	 *	// \{start\} -[A - B - C -]D - \{end\}
	 *	// \{start\} - A - B - C - D - \{end\}
	 *	collection.add(0, 3, IntervalType.SlideOnRemove);
	 *```
	 *
	 * In the case of the first example, if text is deleted,
	 *
	 * ```typescript
	 *	// Delete the character "B"
	 *	string.removeRange(1, 2);
	 * ```
	 *
	 * The start point of the interval will slide to the position immediately
	 * before "C", and the same will be true.
	 *
	 * ```
	 * \{start\} - A[- C -]D - \{end\}
	 * ```
	 *
	 * In this case, text inserted immediately before "C" would be included in
	 * the interval.
	 *
	 * ```typescript
	 * string.insertText(1, "EFG");
	 * ```
	 *
	 * With the string now being,
	 *
	 * ```
	 * \{start\} - A[- E - F - G - C -]D - \{end\}
	 * ```
	 *
	 * @privateRemarks TODO: ADO:5205 the above comment regarding behavior in
	 * the case that the entire interval has been deleted should be resolved at
	 * the same time as this ticket
	 */
	add({
		start,
		end,
		props,
	}: {
		start: SequencePlace;
		end: SequencePlace;
		props?: PropertySet;
	}): TInterval;
	/**
	 * Removes an interval from the collection.
	 * @param id - Id of the interval to remove
	 * @returns the removed interval
	 */
	removeIntervalById(id: string): TInterval | undefined;
	/**
	 * Changes the endpoints, properties, or both of an existing interval.
	 * @param id - Id of the Interval to change
	 * @returns the interval that was changed, if it existed in the collection.
	 * Pass the desired new start position, end position, and/or properties in an object. Start and end positions must be changed
	 * simultaneously - they must either both be specified or both undefined. To only change the properties, leave both endpoints
	 * undefined. To only change the endpoints, leave the properties undefined.
	 */
	change(
		id: string,
		{ start, end, props }: { start?: SequencePlace; end?: SequencePlace; props?: PropertySet },
	): TInterval | undefined;

	attachDeserializer(onDeserialize: DeserializeCallback): void;
	/**
	 * @returns an iterator over all intervals in this collection.
	 */
	[Symbol.iterator](): Iterator<TInterval>;

	/**
	 * @returns a forward iterator over all intervals in this collection with start point equal to `startPosition`.
	 */
	CreateForwardIteratorWithStartPosition(startPosition: number): Iterator<TInterval>;

	/**
	 * @returns a backward iterator over all intervals in this collection with start point equal to `startPosition`.
	 */
	CreateBackwardIteratorWithStartPosition(startPosition: number): Iterator<TInterval>;

	/**
	 * @returns a forward iterator over all intervals in this collection with end point equal to `endPosition`.
	 */
	CreateForwardIteratorWithEndPosition(endPosition: number): Iterator<TInterval>;

	/**
	 * @returns a backward iterator over all intervals in this collection with end point equal to `endPosition`.
	 */
	CreateBackwardIteratorWithEndPosition(endPosition: number): Iterator<TInterval>;

	/**
	 * Gathers iteration results that optionally match a start/end criteria into the provided array.
	 * @param results - Array to gather the results into. In lieu of a return value, this array will be populated with
	 * intervals matching the query upon edit.
	 * @param iteratesForward - whether or not iteration should be in the forward direction
	 * @param start - If provided, only match intervals whose start point is equal to `start`.
	 * @param end - If provided, only match intervals whose end point is equal to `end`.
	 */
	gatherIterationResults(
		results: TInterval[],
		iteratesForward: boolean,
		start?: number,
		end?: number,
	): void;

	/**
	 * @deprecated - Users must manually attach the corresponding interval index to utilize this functionality, for instance:
	 *
	 * ```typescript
	 * const overlappingIntervalsIndex = createOverlappingIntervalsIndex(sharedString);
	 * collection.attachIndex(overlappingIntervalsIndex)
	 * const result = overlappingIntervalsIndex.findOverlappingIntervals(start, end);
	 * ```
	 *
	 * @returns an array of all intervals in this collection that overlap with the interval
	 * `[startPosition, endPosition]`.
	 */
	findOverlappingIntervals(startPosition: number, endPosition: number): TInterval[];

	/**
	 * Applies a function to each interval in this collection.
	 */
	map(fn: (interval: TInterval) => void): void;

	/**
	 * @deprecated - due to the forthcoming change where the endpointIndex will no longer be
	 * automatically added to the collection. Users are advised to independently attach the
	 * index to the collection and utilize the API accordingly, for instance:
	 * ```typescript
	 * const endpointIndex = createEndpointIndex(sharedString);
	 * collection.attachIndex(endpointIndex);
	 * const result1 = endpointIndex.previousInterval(pos);
	 * ```
	 * If an index is used repeatedly, applications should generally attach it once and store it in memory.
	 */
	previousInterval(pos: number): TInterval | undefined;

	/**
	 * @deprecated - due to the forthcoming change where the endpointIndex will no longer be
	 * automatically added to the collection. Users are advised to independently attach the
	 * index to the collection and utilize the API accordingly, for instance:
	 * ```typescript
	 * const endpointIndex = createEndpointIndex(sharedString);
	 * collection.attachIndex(endpointIndex);
	 * const result2 = endpointIndex.nextInterval(pos);
	 * ```
	 */
	nextInterval(pos: number): TInterval | undefined;
}

/**
 * Collection of intervals that supports addition, modification, removal, and efficient spatial querying.
 * Changes to this collection will be incur updates on collaborating clients (i.e. they are not local-only).
 * @legacy
 * @alpha
 */
export interface ISequenceIntervalCollection
	extends TypedEventEmitter<ISequenceIntervalCollectionEvents> {
	readonly attached: boolean;
	/**
	 * Attaches an index to this collection.
	 * All intervals which are part of this collection will be added to the index, and the index will automatically
	 * be updated when this collection updates due to local or remote changes.
	 *
	 * @remarks After attaching an index to an interval collection, applications should typically store this
	 * index somewhere in their in-memory data model for future reference and querying.
	 */
	attachIndex(index: SequenceIntervalIndex): void;
	/**
	 * Detaches an index from this collection.
	 * All intervals which are part of this collection will be removed from the index, and updates to this collection
	 * due to local or remote changes will no longer incur updates to the index.
	 *
	 * @returns `false` if the target index cannot be found in the indexes, otherwise remove all intervals in the index and return `true`.
	 */
	detachIndex(index: SequenceIntervalIndex): boolean;
	/**
	 * @returns the interval in this collection that has the provided `id`.
	 * If no interval in the collection has this `id`, returns `undefined`.
	 */
	getIntervalById(id: string): SequenceInterval | undefined;
	/**
	 * Creates a new interval and add it to the collection.
	 * @param start - interval start position (inclusive)
	 * @param end - interval end position (exclusive)
	 * @param props - properties of the interval
	 * @returns - the created interval
	 * @remarks See documentation on {@link SequenceInterval} for comments on
	 * interval endpoint semantics: there are subtleties with how the current
	 * half-open behavior is represented.
	 *
	 * Note that intervals may behave unexpectedly if the entire contents
	 * of the string are deleted. In this case, it is possible for one endpoint
	 * of the interval to become detached, while the other remains on the string.
	 *
	 * By adjusting the `side` and `pos` values of the `start` and `end` parameters,
	 * it is possible to control whether the interval expands to include content
	 * inserted at its start or end.
	 *
	 *	See {@link @fluidframework/merge-tree#SequencePlace} for more details on the model.
	 *
	 *	@example
	 *
	 *	Given the string "ABCD":
	 *
	 *```typescript
	 *	// Refers to "BC". If any content is inserted before B or after C, this
	 *	// interval will include that content
	 *	//
	 *	// Picture:
	 *	// \{start\} - A[- B - C -]D - \{end\}
	 *	// \{start\} - A - B - C - D - \{end\}
	 *	collection.add(\{ pos: 0, side: Side.After \}, \{ pos: 3, side: Side.Before \}, IntervalType.SlideOnRemove);
	 *	// Equivalent to specifying the same positions and Side.Before.
	 *	// Refers to "ABC". Content inserted after C will be included in the
	 *	// interval, but content inserted before A will not.
	 *	// \{start\} -[A - B - C -]D - \{end\}
	 *	// \{start\} - A - B - C - D - \{end\}
	 *	collection.add(0, 3, IntervalType.SlideOnRemove);
	 *```
	 *
	 * In the case of the first example, if text is deleted,
	 *
	 * ```typescript
	 *	// Delete the character "B"
	 *	string.removeRange(1, 2);
	 * ```
	 *
	 * The start point of the interval will slide to the position immediately
	 * before "C", and the same will be true.
	 *
	 * ```
	 * \{start\} - A[- C -]D - \{end\}
	 * ```
	 *
	 * In this case, text inserted immediately before "C" would be included in
	 * the interval.
	 *
	 * ```typescript
	 * string.insertText(1, "EFG");
	 * ```
	 *
	 * With the string now being,
	 *
	 * ```
	 * \{start\} - A[- E - F - G - C -]D - \{end\}
	 * ```
	 *
	 * @privateRemarks TODO: ADO:5205 the above comment regarding behavior in
	 * the case that the entire interval has been deleted should be resolved at
	 * the same time as this ticket
	 */
	add({
		start,
		end,
		props,
	}: {
		start: SequencePlace;
		end: SequencePlace;
		props?: PropertySet;
	}): SequenceInterval;
	/**
	 * Removes an interval from the collection.
	 * @param id - Id of the interval to remove
	 * @returns the removed interval
	 */
	removeIntervalById(id: string): SequenceInterval | undefined;
	/**
	 * Changes the endpoints, properties, or both of an existing interval.
	 * @param id - Id of the Interval to change
	 * @returns the interval that was changed, if it existed in the collection.
	 * Pass the desired new start position, end position, and/or properties in an object. Start and end positions must be changed
	 * simultaneously - they must either both be specified or both undefined. To only change the properties, leave both endpoints
	 * undefined. To only change the endpoints, leave the properties undefined.
	 */
	change(
		id: string,
		{ start, end, props }: { start?: SequencePlace; end?: SequencePlace; props?: PropertySet },
	): SequenceInterval | undefined;

	attachDeserializer(onDeserialize: DeserializeCallback): void;
	/**
	 * @returns an iterator over all intervals in this collection.
	 */
	[Symbol.iterator](): Iterator<SequenceInterval>;

	/**
	 * @returns a forward iterator over all intervals in this collection with start point equal to `startPosition`.
	 */
	CreateForwardIteratorWithStartPosition(startPosition: number): Iterator<SequenceInterval>;

	/**
	 * @returns a backward iterator over all intervals in this collection with start point equal to `startPosition`.
	 */
	CreateBackwardIteratorWithStartPosition(startPosition: number): Iterator<SequenceInterval>;

	/**
	 * @returns a forward iterator over all intervals in this collection with end point equal to `endPosition`.
	 */
	CreateForwardIteratorWithEndPosition(endPosition: number): Iterator<SequenceInterval>;

	/**
	 * @returns a backward iterator over all intervals in this collection with end point equal to `endPosition`.
	 */
	CreateBackwardIteratorWithEndPosition(endPosition: number): Iterator<SequenceInterval>;

	/**
	 * Gathers iteration results that optionally match a start/end criteria into the provided array.
	 * @param results - Array to gather the results into. In lieu of a return value, this array will be populated with
	 * intervals matching the query upon edit.
	 * @param iteratesForward - whether or not iteration should be in the forward direction
	 * @param start - If provided, only match intervals whose start point is equal to `start`.
	 * @param end - If provided, only match intervals whose end point is equal to `end`.
	 */
	gatherIterationResults(
		results: SequenceInterval[],
		iteratesForward: boolean,
		start?: number,
		end?: number,
	): void;

	/**
	 * @deprecated - Users must manually attach the corresponding interval index to utilize this functionality, for instance:
	 *
	 * ```typescript
	 * const overlappingIntervalsIndex = createOverlappingIntervalsIndex(sharedString);
	 * collection.attachIndex(overlappingIntervalsIndex)
	 * const result = overlappingIntervalsIndex.findOverlappingIntervals(start, end);
	 * ```
	 *
	 * @returns an array of all intervals in this collection that overlap with the interval
	 * `[startPosition, endPosition]`.
	 */
	findOverlappingIntervals(startPosition: number, endPosition: number): SequenceInterval[];

	/**
	 * Applies a function to each interval in this collection.
	 */
	map(fn: (interval: SequenceInterval) => void): void;

	/**
	 * @deprecated - due to the forthcoming change where the endpointIndex will no longer be
	 * automatically added to the collection. Users are advised to independently attach the
	 * index to the collection and utilize the API accordingly, for instance:
	 * ```typescript
	 * const endpointIndex = createEndpointIndex(sharedString);
	 * collection.attachIndex(endpointIndex);
	 * const result1 = endpointIndex.previousInterval(pos);
	 * ```
	 * If an index is used repeatedly, applications should generally attach it once and store it in memory.
	 */
	previousInterval(pos: number): SequenceInterval | undefined;

	/**
	 * @deprecated - due to the forthcoming change where the endpointIndex will no longer be
	 * automatically added to the collection. Users are advised to independently attach the
	 * index to the collection and utilize the API accordingly, for instance:
	 * ```typescript
	 * const endpointIndex = createEndpointIndex(sharedString);
	 * collection.attachIndex(endpointIndex);
	 * const result2 = endpointIndex.nextInterval(pos);
	 * ```
	 */
	nextInterval(pos: number): SequenceInterval | undefined;
}

/**
 * {@inheritdoc IIntervalCollection}
 */
export class IntervalCollection
	extends TypedEventEmitter<ISequenceIntervalCollectionEvents>
	implements ISequenceIntervalCollection
{
	private savedSerializedIntervals?: ISerializedIntervalCollectionV1;
	private localCollection: LocalIntervalCollection | undefined;
	private onDeserialize: DeserializeCallback | undefined;
	private client: Client | undefined;
	private readonly localSeqToSerializedInterval = new Map<
		number,
		ISerializedInterval | SerializedIntervalDelta
	>();
	private readonly localSeqToRebasedInterval = new Map<
		number,
		ISerializedInterval | SerializedIntervalDelta
	>();
	private readonly pendingChangesStart: Map<string, ISerializedIntervalCollectionV1> = new Map<
		string,
		ISerializedIntervalCollectionV1
	>();
	private readonly pendingChangesEnd: Map<string, ISerializedIntervalCollectionV1> = new Map<
		string,
		ISerializedIntervalCollectionV1
	>();

	public get attached(): boolean {
		return !!this.localCollection;
	}

	constructor(
		private readonly submitDelta: (
			op: IIntervalCollectionTypeOperationValue,
			md: IMapMessageLocalMetadata,
		) => void,
		serializedIntervals: ISerializedIntervalCollectionV1 | ISerializedIntervalCollectionV2,
		private readonly options: Partial<SequenceOptions> = {},
	) {
		super();

		this.savedSerializedIntervals = Array.isArray(serializedIntervals)
			? serializedIntervals
			: serializedIntervals.intervals.map((i) =>
					decompressInterval(i, serializedIntervals.label),
				);
	}

	/**
	 * {@inheritdoc IIntervalCollection.attachIndex}
	 */
	public attachIndex(index: SequenceIntervalIndex): void {
		if (!this.attached) {
			throw new LoggingError("The local interval collection must exist");
		}
		for (const interval of this) {
			index.add(interval);
		}

		this.localCollection?.appendIndex(index);
	}

	/**
	 * {@inheritdoc IIntervalCollection.detachIndex}
	 */
	public detachIndex(index: SequenceIntervalIndex): boolean {
		if (!this.attached) {
			throw new LoggingError("The local interval collection must exist");
		}

		// Avoid removing intervals if the index does not exist
		if (!this.localCollection?.removeIndex(index)) {
			return false;
		}

		for (const interval of this) {
			index.remove(interval);
		}

		return true;
	}

	private rebasePositionWithSegmentSlide(
		pos: number | "start" | "end",
		seqNumberFrom: number,
		localSeq: number,
	): number | "start" | "end" | undefined {
		if (!this.client) {
			throw new LoggingError("mergeTree client must exist");
		}

		if (pos === "start" || pos === "end") {
			return pos;
		}

		const { clientId } = this.client.getCollabWindow();
		const { segment, offset } = this.client.getContainingSegment(
			pos,
			{
				referenceSequenceNumber: seqNumberFrom,
				clientId: this.client.getLongClientId(clientId),
			},
			localSeq,
		);

		// if segment is undefined, it slid off the string
		assert(segment !== undefined, 0x54e /* No segment found */);

		const segoff =
			getSlideToSegoff(
				{ segment, offset },
				undefined,
				this.options.mergeTreeReferencesCanSlideToEndpoint,
			) ?? segment;

		// case happens when rebasing op, but concurrently entire string has been deleted
		if (segoff.segment === undefined || segoff.offset === undefined) {
			return DetachedReferencePosition;
		}

		assert(
			offset !== undefined && 0 <= offset && offset < segment.cachedLength,
			0x54f /* Invalid offset */,
		);
		return this.client.findReconnectionPosition(segoff.segment, localSeq) + segoff.offset;
	}

	private computeRebasedPositions(
		localSeq: number,
	): ISerializedInterval | SerializedIntervalDelta {
		assert(
			this.client !== undefined,
			0x550 /* Client should be defined when computing rebased position */,
		);
		const original = this.localSeqToSerializedInterval.get(localSeq);
		assert(
			original !== undefined,
			0x551 /* Failed to store pending serialized interval info for this localSeq. */,
		);
		const rebased = { ...original };
		const { start, end, sequenceNumber } = original;
		if (start !== undefined) {
			rebased.start = this.rebasePositionWithSegmentSlide(start, sequenceNumber, localSeq);
		}
		if (end !== undefined) {
			rebased.end = this.rebasePositionWithSegmentSlide(end, sequenceNumber, localSeq);
		}
		return rebased;
	}

	public attachGraph(client: Client, label: string) {
		if (this.attached) {
			throw new LoggingError("Only supports one Sequence attach");
		}

		if (client === undefined) {
			throw new LoggingError("Client required for this collection");
		}

		// Instantiate the local interval collection based on the saved intervals
		this.client = client;
		if (client) {
			client.on("normalize", () => {
				for (const localSeq of this.localSeqToSerializedInterval.keys()) {
					this.localSeqToRebasedInterval.set(localSeq, this.computeRebasedPositions(localSeq));
				}
			});
		}

		this.localCollection = new LocalIntervalCollection(
			client,
			label,
			this.options,
			(interval, previousInterval) => this.emitChange(interval, previousInterval, true, true),
		);
		if (this.savedSerializedIntervals) {
			for (const serializedInterval of this.savedSerializedIntervals) {
				this.localCollection.ensureSerializedId(serializedInterval);
				const {
					start: startPos,
					end: endPos,
					intervalType,
					properties,
					startSide,
					endSide,
				} = serializedInterval;
				const start =
					typeof startPos === "number" && startSide !== undefined
						? { pos: startPos, side: startSide }
						: startPos;
				const end =
					typeof endPos === "number" && endSide !== undefined
						? { pos: endPos, side: endSide }
						: endPos;
				const interval = createSequenceInterval(
					label,
					start,
					end,
					client,
					intervalType,
					undefined,
					true,
					this.options.mergeTreeReferencesCanSlideToEndpoint,
				);
				if (properties) {
					interval.properties = addProperties(interval.properties, properties);
				}
				this.localCollection.add(interval);
			}
		}
		this.savedSerializedIntervals = undefined;
	}

	/**
	 * Gets the next local sequence number, modifying this client's collab window in doing so.
	 */
	private getNextLocalSeq(): number {
		if (this.client) {
			return ++this.client.getCollabWindow().localSeq;
		}

		return 0;
	}

	private emitChange(
		interval: SequenceInterval,
		previousInterval: SequenceInterval,
		local: boolean,
		slide: boolean,
		op?: ISequencedDocumentMessage,
	): void {
		// Temporarily make references transient so that positional queries work (non-transient refs
		// on resolve to DetachedPosition on any segments that don't contain them). The original refType
		// is restored as single-endpoint changes re-use previous references.
		let startRefType: ReferenceType;
		let endRefType: ReferenceType;
		if (previousInterval instanceof SequenceIntervalClass) {
			startRefType = previousInterval.start.refType;
			endRefType = previousInterval.end.refType;
			previousInterval.start.refType = ReferenceType.Transient;
			previousInterval.end.refType = ReferenceType.Transient;
			this.emit("changeInterval", interval, previousInterval, local, op, slide);
			this.emit("changed", interval, undefined, previousInterval ?? undefined, local, slide);
			previousInterval.start.refType = startRefType;
			previousInterval.end.refType = endRefType;
		} else {
			this.emit("changeInterval", interval, previousInterval, local, op, slide);
			this.emit("changed", interval, undefined, previousInterval ?? undefined, local, slide);
		}
	}

	/**
	 * {@inheritdoc IIntervalCollection.getIntervalById}
	 */
	public getIntervalById(id: string): ISerializableIntervalPrivate | undefined {
		if (!this.localCollection) {
			throw new LoggingError("attach must be called before accessing intervals");
		}
		return this.localCollection.idIntervalIndex.getIntervalById(id);
	}

	private assertStickinessEnabled(start: SequencePlace, end: SequencePlace) {
		if (
			!(typeof start === "number" && typeof end === "number") &&
			!this.options.intervalStickinessEnabled
		) {
			throw new UsageError(
				"attempted to set interval stickiness without enabling `intervalStickinessEnabled` feature flag",
			);
		}
	}

	/**
	 * {@inheritdoc IIntervalCollection.add}
	 */
	public add({
		start,
		end,
		props,
		rollback,
	}: {
		start: SequencePlace;
		end: SequencePlace;
		props?: PropertySet;
		rollback?: boolean;
	}): SequenceInterval {
		if (!this.localCollection) {
			throw new LoggingError("attach must be called prior to adding intervals");
		}

		const { startSide, endSide, startPos, endPos } = endpointPosAndSide(start, end);

		assert(
			startPos !== undefined &&
				endPos !== undefined &&
				startSide !== undefined &&
				endSide !== undefined,
			0x793 /* start and end cannot be undefined because they were not passed in as undefined */,
		);

		const stickiness = computeStickinessFromSide(startPos, startSide, endPos, endSide);

		this.assertStickinessEnabled(start, end);

		const interval: SequenceInterval = this.localCollection.addInterval(
			toSequencePlace(startPos, startSide),
			toSequencePlace(endPos, endSide),
			IntervalType.SlideOnRemove,
			props,
		);

		if (interval) {
			if (!this.isCollaborating && interval instanceof SequenceIntervalClass) {
				setSlideOnRemove(interval.start);
				setSlideOnRemove(interval.end);
			}
			if (rollback !== true) {
				const serializedInterval: ISerializedInterval = {
					start: startPos,
					end: endPos,
					intervalType: IntervalType.SlideOnRemove,
					properties: { ...interval.properties },
					sequenceNumber: this.client?.getCurrentSeq() ?? 0,
					stickiness,
					startSide,
					endSide,
				};
				const localSeq = this.getNextLocalSeq();
				if (this.isCollaborating) {
					this.localSeqToSerializedInterval.set(localSeq, serializedInterval);
				}
				// Local ops get submitted to the server. Remote ops have the deserializer run.

				this.emitter.emit("add", undefined, serializedInterval, {
					localSeq,
					original: interval,
				});
			}
<<<<<<< HEAD
=======

			this.submitDelta(
				{
					opName: "add",
					value: serializedInterval,
				},
				{
					localSeq,
				},
			);
>>>>>>> bf82cbe7
		}

		this.emit("addInterval", interval, true, undefined);

		return interval;
	}

	private deleteExistingInterval(
		interval: SequenceInterval,
		local: boolean,
		op?: ISequencedDocumentMessage,
		rollback?: boolean,
	) {
		if (!this.localCollection) {
			throw new LoggingError("Attach must be called before accessing intervals");
		}
		// The given interval is known to exist in the collection.
		this.localCollection.removeExistingInterval(interval);

		if (interval) {
			// Local ops get submitted to the server. Remote ops have the deserializer run.
			if (local) {
<<<<<<< HEAD
				if (rollback !== true) {
					this.emitter.emit("delete", undefined, interval.serialize(), {
						localSeq: this.getNextLocalSeq(),
						clone: interval.clone(),
					});
				}
=======
				this.submitDelta(
					{
						opName: "delete",
						value: interval.serialize(),
					},
					{
						localSeq: this.getNextLocalSeq(),
					},
				);
>>>>>>> bf82cbe7
			} else {
				if (this.onDeserialize) {
					this.onDeserialize(interval);
				}
			}
		}

		this.emit("deleteInterval", interval, local, op);
	}

	/**
	 * {@inheritdoc IIntervalCollection.removeIntervalById}
	 */
	public removeIntervalById(id: string, rollback?: boolean): SequenceInterval | undefined {
		if (!this.localCollection) {
			throw new LoggingError("Attach must be called before accessing intervals");
		}
		const interval = this.localCollection.idIntervalIndex.getIntervalById(id);
		if (interval) {
			this.deleteExistingInterval(interval, true, undefined, rollback);
		}
		return interval;
	}
	/**
	 * {@inheritdoc IIntervalCollection.change}
	 */
	public change(
		id: string,
		{
			start,
			end,
			props,
			rollback,
		}: { start?: SequencePlace; end?: SequencePlace; props?: PropertySet; rollback?: boolean },
	): SequenceInterval | undefined {
		if (!this.localCollection) {
			throw new LoggingError("Attach must be called before accessing intervals");
		}

		// Force id to be a string.
		if (typeof id !== "string") {
			throw new UsageError("Change API requires an ID that is a string");
		}

		// Ensure that both start and end are defined or both are undefined.
		if ((start === undefined) !== (end === undefined)) {
			throw new UsageError(
				"Change API requires both start and end to be defined or undefined",
			);
		}

		// prevent the overwriting of an interval label, it should remain unchanged
		// once it has been inserted into the collection.
		if (props?.[reservedRangeLabelsKey] !== undefined) {
			throw new UsageError(
				"The label property should not be modified once inserted to the collection",
			);
		}

		const interval = this.getIntervalById(id);
		if (interval) {
			const clone = interval.clone();

			let deltaProps: PropertySet | undefined;
			let newInterval: SequenceInterval | undefined;
			if (props !== undefined) {
				interval.propertyManager ??= new PropertiesManager();
				deltaProps = interval.propertyManager.handleProperties(
					{ props },
					interval,
					this.isCollaborating ? UnassignedSequenceNumber : UniversalSequenceNumber,
					UniversalSequenceNumber,
					true,
				);
			}
			if (start !== undefined && end !== undefined) {
				newInterval = this.localCollection.changeInterval(interval, start, end);
				if (!this.isCollaborating && newInterval instanceof SequenceIntervalClass) {
					setSlideOnRemove(newInterval.start);
					setSlideOnRemove(newInterval.end);
				}
			}
			const serializedInterval: SerializedIntervalDelta = interval.serialize();
			const { startPos, startSide, endPos, endSide } = endpointPosAndSide(start, end);
			const stickiness = computeStickinessFromSide(startPos, startSide, endPos, endSide);
			serializedInterval.start = startPos;
			serializedInterval.end = endPos;
			serializedInterval.startSide = startSide;
			serializedInterval.endSide = endSide;
			serializedInterval.stickiness = stickiness;
			// Emit a property bag containing the ID and the other (if any) properties changed
			serializedInterval.properties = {
				[reservedIntervalIdKey]: interval.getIntervalId(),
				...props,
			};
			const localSeq = this.getNextLocalSeq();
			if (this.isCollaborating) {
				this.localSeqToSerializedInterval.set(localSeq, serializedInterval);
			}

<<<<<<< HEAD
			if (rollback !== true) {
				const original = newInterval ?? interval;
				this.emitter.emit("change", undefined, serializedInterval, {
					localSeq,
					original,
					clone,
				});
			}
=======
			this.submitDelta(
				{
					opName: "change",
					value: serializedInterval,
				},
				{
					localSeq,
				},
			);
>>>>>>> bf82cbe7
			if (deltaProps !== undefined) {
				this.emit("propertyChanged", interval, deltaProps, true, undefined);
				this.emit(
					"changed",
					newInterval ?? interval,
					deltaProps,
					newInterval ? interval : undefined,
					true,
					false,
				);
			}
			if (newInterval) {
				this.addPendingChange(id, serializedInterval);
				this.emitChange(newInterval, interval, true, false);
				if (interval instanceof SequenceIntervalClass) {
					this.client?.removeLocalReferencePosition(interval.start);
					this.client?.removeLocalReferencePosition(interval.end);
				}
			}
			return newInterval;
		}
		// No interval to change
		return undefined;
	}

	private get isCollaborating(): boolean {
		return this.client?.getCollabWindow().collaborating ?? false;
	}

	private addPendingChange(id: string, serializedInterval: SerializedIntervalDelta) {
		if (!this.isCollaborating) {
			return;
		}
		if (serializedInterval.start !== undefined) {
			this.addPendingChangeHelper(id, this.pendingChangesStart, serializedInterval);
		}
		if (serializedInterval.end !== undefined) {
			this.addPendingChangeHelper(id, this.pendingChangesEnd, serializedInterval);
		}
	}

	private addPendingChangeHelper(
		id: string,
		pendingChanges: Map<string, SerializedIntervalDelta[]>,
		serializedInterval: SerializedIntervalDelta,
	) {
		let entries: SerializedIntervalDelta[] | undefined = pendingChanges.get(id);
		if (!entries) {
			entries = [];
			pendingChanges.set(id, entries);
		}
		entries.push(serializedInterval);
	}

	private removePendingChange(serializedInterval: SerializedIntervalDelta) {
		// Change ops always have an ID.
		const id: string = serializedInterval.properties?.[reservedIntervalIdKey];
		if (serializedInterval.start !== undefined) {
			this.removePendingChangeHelper(id, this.pendingChangesStart, serializedInterval);
		}
		if (serializedInterval.end !== undefined) {
			this.removePendingChangeHelper(id, this.pendingChangesEnd, serializedInterval);
		}
	}

	private removePendingChangeHelper(
		id: string,
		pendingChanges: Map<string, SerializedIntervalDelta[]>,
		serializedInterval: SerializedIntervalDelta,
	) {
		const entries = pendingChanges.get(id);
		if (entries) {
			const pendingChange = entries.shift();
			if (entries.length === 0) {
				pendingChanges.delete(id);
			}
			if (
				pendingChange?.start !== serializedInterval.start ||
				pendingChange?.end !== serializedInterval.end
			) {
				throw new LoggingError("Mismatch in pending changes");
			}
		}
	}

	private hasPendingChangeStart(id: string) {
		const entries = this.pendingChangesStart.get(id);
		return entries && entries.length !== 0;
	}

	private hasPendingChangeEnd(id: string) {
		const entries = this.pendingChangesEnd.get(id);
		return entries && entries.length !== 0;
	}

	public ackChange(
		serializedInterval: ISerializedInterval,
		local: boolean,
		op: ISequencedDocumentMessage,
		localOpMetadata: IMapMessageLocalMetadata | undefined,
	) {
		if (!this.localCollection) {
			throw new LoggingError("Attach must be called before accessing intervals");
		}

		if (local) {
			assert(
				localOpMetadata !== undefined,
				0x552 /* op metadata should be defined for local op */,
			);
			this.localSeqToSerializedInterval.delete(localOpMetadata?.localSeq);
			// This is an ack from the server. Remove the pending change.
			this.removePendingChange(serializedInterval);
		}

		// Note that the ID is in the property bag only to allow us to find the interval.
		// This API cannot change the ID, and writing to the ID property will result in an exception. So we
		// strip it out of the properties here.
		const { [reservedIntervalIdKey]: id, ...newProps } = serializedInterval.properties ?? {};
		assert(id !== undefined, 0x3fe /* id must exist on the interval */);
		const interval: ISerializableIntervalPrivate | undefined = this.getIntervalById(id);
		if (!interval) {
			// The interval has been removed locally; no-op.
			return;
		}

		if (local) {
			interval.propertyManager ??= new PropertiesManager();
			// Let the propertyManager prune its pending change-properties set.
			interval.propertyManager.ack(op.sequenceNumber, op.minimumSequenceNumber, {
				props: newProps,
			});

			this.ackInterval(interval, op);
		} else {
			// If there are pending changes with this ID, don't apply the remote start/end change, as the local ack
			// should be the winning change.
			let start: number | "start" | "end" | undefined;
			let end: number | "start" | "end" | undefined;
			// Track pending start/end independently of one another.
			if (!this.hasPendingChangeStart(id)) {
				start = serializedInterval.start;
			}
			if (!this.hasPendingChangeEnd(id)) {
				end = serializedInterval.end;
			}

			let newInterval = interval;
			if (start !== undefined || end !== undefined) {
				// If changeInterval gives us a new interval, work with that one. Otherwise keep working with
				// the one we originally found in the tree.
				newInterval =
					this.localCollection.changeInterval(
						interval,
						toOptionalSequencePlace(start, serializedInterval.startSide ?? Side.Before),
						toOptionalSequencePlace(end, serializedInterval.endSide ?? Side.Before),
						op,
					) ?? interval;
			}
			newInterval.propertyManager ??= new PropertiesManager();
			const deltaProps = newInterval.propertyManager.handleProperties(
				{ props: newProps },
				newInterval,
				op.sequenceNumber,
				op.minimumSequenceNumber,
				true,
			);
			if (this.onDeserialize) {
				this.onDeserialize(newInterval);
			}

			if (newInterval !== interval) {
				this.emitChange(newInterval, interval, local, false, op);
			}

			const changedProperties = Object.keys(newProps).length > 0;
			if (changedProperties) {
				this.emit("propertyChanged", interval, deltaProps, local, op);
				this.emit("changed", interval, deltaProps, undefined, local, false);
			}
		}
	}

	public rollback(
		op: IIntervalCollectionTypeOperationValue,
		localOpMetadata: IMapMessageLocalMetadata,
	): void {
		const { clone, original } = localOpMetadata;
		const { [reservedIntervalIdKey]: id } = op.value.properties ?? {};
		switch (op.opName) {
			case "add": {
				this.removeIntervalById(id, true);
				break;
			}
			case "change": {
				// eslint-disable-next-line @typescript-eslint/no-non-null-assertion
				this.localCollection?.removeExistingInterval(original!);
				// eslint-disable-next-line @typescript-eslint/no-non-null-assertion
				this.localCollection?.add(clone!);
				break;
			}
			case "delete": {
				// eslint-disable-next-line @typescript-eslint/no-non-null-assertion
				this.localCollection?.add(clone!);
				this.emit("addInterval", clone, true, undefined);

				break;
			}
			default:
				unreachableCase(op.opName);
		}
	}

	/**
	 * {@inheritdoc IIntervalCollection.attachDeserializer}
	 */
	public attachDeserializer(onDeserialize: DeserializeCallback): void {
		// If no deserializer is specified can skip all processing work
		if (!onDeserialize) {
			return;
		}

		// Start by storing the callbacks so that any subsequent modifications make use of them
		this.onDeserialize = onDeserialize;

		// Trigger the async prepare work across all values in the collection
		if (this.attached) {
			this.map(onDeserialize);
		}
	}

	/**
	 * Returns new interval after rebasing. If undefined, the interval was
	 * deleted as a result of rebasing. This can occur if the interval applies
	 * to a range that no longer exists, and the interval was unable to slide.
	 *
	 */
	public rebaseLocalInterval(
		opName: string,
		serializedInterval: SerializedIntervalDelta,
		localSeq: number,
	): SerializedIntervalDelta | undefined {
		if (!this.client) {
			// If there's no associated mergeTree client, the originally submitted op is still correct.
			return serializedInterval;
		}
		if (!this.attached) {
			throw new LoggingError("attachSequence must be called");
		}

		const { intervalType, properties, stickiness, startSide, endSide } = serializedInterval;

		const { start: startRebased, end: endRebased } =
			this.localSeqToRebasedInterval.get(localSeq) ?? this.computeRebasedPositions(localSeq);

		const intervalId = properties?.[reservedIntervalIdKey];
		const localInterval = this.localCollection?.idIntervalIndex.getIntervalById(intervalId);

		const rebased: SerializedIntervalDelta = {
			start: startRebased,
			end: endRebased,
			intervalType,
			sequenceNumber: this.client?.getCurrentSeq() ?? 0,
			properties,
			stickiness,
			startSide,
			endSide,
		};

		if (
			opName === "change" &&
			// eslint-disable-next-line @typescript-eslint/prefer-nullish-coalescing -- ?? is not logically equivalent when .hasPendingChangeStart returns false.
			(this.hasPendingChangeStart(intervalId) || this.hasPendingChangeEnd(intervalId))
		) {
			this.removePendingChange(serializedInterval);
			this.addPendingChange(intervalId, rebased);
		}

		// if the interval slid off the string, rebase the op to be a noop and delete the interval.
		if (
			!this.options.mergeTreeReferencesCanSlideToEndpoint &&
			(startRebased === DetachedReferencePosition || endRebased === DetachedReferencePosition)
		) {
			if (localInterval) {
				this.localCollection?.removeExistingInterval(localInterval);
			}
			return undefined;
		}

		if (localInterval !== undefined) {
			// we know we must be using `SequenceInterval` because `this.client` exists
			assert(
				localInterval instanceof SequenceIntervalClass,
				0x3a0 /* localInterval must be `SequenceInterval` when used with client */,
			);
			// The rebased op may place this interval's endpoints on different segments. Calling `changeInterval` here
			// updates the local client's state to be consistent with the emitted op.
			this.localCollection?.changeInterval(
				localInterval,
				toOptionalSequencePlace(startRebased, startSide ?? Side.Before),
				toOptionalSequencePlace(endRebased, endSide ?? Side.Before),
				undefined,
				localSeq,
			);
		}

		return rebased;
	}

	private getSlideToSegment(
		lref: LocalReferencePosition,
		slidingPreference: SlidingPreference,
	): { segment: ISegment | undefined; offset: number | undefined } | undefined {
		if (!this.client) {
			throw new LoggingError("client does not exist");
		}
		const segoff: { segment: ISegmentInternal | undefined; offset: number | undefined } = {
			segment: lref.getSegment(),
			offset: lref.getOffset(),
		};
		if (segoff.segment?.localRefs?.has(lref) !== true) {
			return undefined;
		}
		const newSegoff = getSlideToSegoff(
			segoff,
			slidingPreference,
			this.options.mergeTreeReferencesCanSlideToEndpoint,
		);
		const value: { segment: ISegment | undefined; offset: number | undefined } | undefined =
			segoff.segment === newSegoff.segment && segoff.offset === newSegoff.offset
				? undefined
				: newSegoff;
		return value;
	}

	private ackInterval(interval: SequenceInterval, op: ISequencedDocumentMessage): void {
		// Only SequenceIntervals need potential sliding
		if (!(interval instanceof SequenceIntervalClass)) {
			return;
		}

		if (
			!refTypeIncludesFlag(interval.start, ReferenceType.StayOnRemove) &&
			!refTypeIncludesFlag(interval.end, ReferenceType.StayOnRemove)
		) {
			return;
		}

		const newStart = this.getSlideToSegment(
			interval.start,
			startReferenceSlidingPreference(interval.stickiness),
		);
		const newEnd = this.getSlideToSegment(
			interval.end,
			endReferenceSlidingPreference(interval.stickiness),
		);

		const id = interval.properties[reservedIntervalIdKey];
		const hasPendingStartChange = this.hasPendingChangeStart(id);
		const hasPendingEndChange = this.hasPendingChangeEnd(id);

		if (!hasPendingStartChange) {
			setSlideOnRemove(interval.start);
		}

		if (!hasPendingEndChange) {
			setSlideOnRemove(interval.end);
		}

		const needsStartUpdate = newStart !== undefined && !hasPendingStartChange;
		const needsEndUpdate = newEnd !== undefined && !hasPendingEndChange;

		if (needsStartUpdate || needsEndUpdate) {
			if (!this.localCollection) {
				throw new LoggingError("Attach must be called before accessing intervals");
			}

			// `interval`'s endpoints will get modified in-place, so clone it prior to doing so for event emission.
			const oldInterval = interval.clone();

			// In this case, where we change the start or end of an interval,
			// it is necessary to remove and re-add the interval listeners.
			// This ensures that the correct listeners are added to the LocalReferencePosition.
			this.localCollection.removeExistingInterval(interval);
			if (!this.client) {
				throw new LoggingError("client does not exist");
			}

			if (needsStartUpdate) {
				const props = interval.start.properties;
				interval.start = createPositionReferenceFromSegoff(
					this.client,
					newStart,
					interval.start.refType,
					op,
					undefined,
					undefined,
					startReferenceSlidingPreference(interval.stickiness),
					startReferenceSlidingPreference(interval.stickiness) === SlidingPreference.BACKWARD,
				);
				if (props) {
					interval.start.addProperties(props);
				}
				const oldSeg: ISegmentInternal | undefined = oldInterval.start.getSegment();
				// remove and rebuild start interval as transient for event
				this.client.removeLocalReferencePosition(oldInterval.start);
				oldInterval.start.refType = ReferenceType.Transient;
				oldSeg?.localRefs?.addLocalRef(oldInterval.start, oldInterval.start.getOffset());
			}
			if (needsEndUpdate) {
				const props = interval.end.properties;
				interval.end = createPositionReferenceFromSegoff(
					this.client,
					newEnd,
					interval.end.refType,
					op,
					undefined,
					undefined,
					endReferenceSlidingPreference(interval.stickiness),
					endReferenceSlidingPreference(interval.stickiness) === SlidingPreference.FORWARD,
				);
				if (props) {
					interval.end.addProperties(props);
				}
				// remove and rebuild end interval as transient for event
				const oldSeg: ISegmentInternal | undefined = oldInterval.end.getSegment();
				this.client.removeLocalReferencePosition(oldInterval.end);
				oldInterval.end.refType = ReferenceType.Transient;
				oldSeg?.localRefs?.addLocalRef(oldInterval.end, oldInterval.end.getOffset());
			}
			this.localCollection.add(interval);
			this.emitChange(interval, oldInterval, true, true, op);
		}
	}

	public ackAdd(
		serializedInterval: ISerializedInterval,
		local: boolean,
		op: ISequencedDocumentMessage,
		localOpMetadata: IMapMessageLocalMetadata | undefined,
	) {
		if (local) {
			assert(
				localOpMetadata !== undefined,
				0x553 /* op metadata should be defined for local op */,
			);
			this.localSeqToSerializedInterval.delete(localOpMetadata.localSeq);
			const id: string = serializedInterval.properties?.[reservedIntervalIdKey];
			const localInterval = this.getIntervalById(id);
			if (localInterval) {
				this.ackInterval(localInterval, op);
			}
			return;
		}

		if (!this.localCollection) {
			throw new LoggingError("attachSequence must be called");
		}

		this.localCollection.ensureSerializedId(serializedInterval);

		const interval: SequenceInterval = this.localCollection.addInterval(
			toSequencePlace(serializedInterval.start, serializedInterval.startSide ?? Side.Before),
			toSequencePlace(serializedInterval.end, serializedInterval.endSide ?? Side.Before),
			serializedInterval.intervalType,
			serializedInterval.properties,
			op,
		);

		if (interval) {
			if (this.onDeserialize) {
				this.onDeserialize(interval);
			}
		}

		this.emit("addInterval", interval, local, op);

		return interval;
	}

	public ackDelete(
		serializedInterval: ISerializedInterval,
		local: boolean,
		op: ISequencedDocumentMessage,
	): void {
		if (local) {
			// Local ops were applied when the message was created and there's no "pending delete"
			// state to book keep: remote operation application takes into account possibility of
			// locally deleted interval whenever a lookup happens.
			return;
		}

		if (!this.localCollection) {
			throw new LoggingError("attach must be called prior to deleting intervals");
		}

		const id = this.localCollection.ensureSerializedId(serializedInterval);
		const interval = this.localCollection.idIntervalIndex.getIntervalById(id);
		if (interval) {
			this.deleteExistingInterval(interval, local, op);
		}
	}

	public serializeInternal(
		version: "1" | "2",
	): ISerializedIntervalCollectionV1 | ISerializedIntervalCollectionV2 {
		if (!this.localCollection) {
			throw new LoggingError("attachSequence must be called");
		}

		return this.localCollection.serialize(version);
	}

	/**
	 * @returns an iterator over all intervals in this collection.
	 */
	public [Symbol.iterator](): IntervalCollectionIterator {
		const iterator = new IntervalCollectionIterator(this);
		return iterator;
	}

	/**
	 * {@inheritdoc IIntervalCollection.CreateForwardIteratorWithStartPosition}
	 */
	public CreateForwardIteratorWithStartPosition(
		startPosition: number,
	): IntervalCollectionIterator {
		const iterator = new IntervalCollectionIterator(this, true, startPosition);
		return iterator;
	}

	/**
	 * {@inheritdoc IIntervalCollection.CreateBackwardIteratorWithStartPosition}
	 */
	public CreateBackwardIteratorWithStartPosition(
		startPosition: number,
	): IntervalCollectionIterator {
		const iterator = new IntervalCollectionIterator(this, false, startPosition);
		return iterator;
	}

	/**
	 * {@inheritdoc IIntervalCollection.CreateForwardIteratorWithEndPosition}
	 */
	public CreateForwardIteratorWithEndPosition(
		endPosition: number,
	): IntervalCollectionIterator {
		const iterator = new IntervalCollectionIterator(this, true, undefined, endPosition);
		return iterator;
	}

	/**
	 * {@inheritdoc IIntervalCollection.CreateBackwardIteratorWithEndPosition}
	 */
	public CreateBackwardIteratorWithEndPosition(
		endPosition: number,
	): IntervalCollectionIterator {
		const iterator = new IntervalCollectionIterator(this, false, undefined, endPosition);
		return iterator;
	}

	/**
	 * {@inheritdoc IIntervalCollection.gatherIterationResults}
	 */
	public gatherIterationResults(
		results: SequenceInterval[],
		iteratesForward: boolean,
		start?: number,
		end?: number,
	) {
		if (!this.localCollection) {
			return;
		}

		this.localCollection.overlappingIntervalsIndex.gatherIterationResults(
			results,
			iteratesForward,
			start,
			end,
		);
	}

	/**
	 * {@inheritdoc IIntervalCollection.findOverlappingIntervals}
	 */
	public findOverlappingIntervals(
		startPosition: number,
		endPosition: number,
	): SequenceInterval[] {
		if (!this.localCollection) {
			throw new LoggingError("attachSequence must be called");
		}

		return this.localCollection.overlappingIntervalsIndex.findOverlappingIntervals(
			startPosition,
			endPosition,
		);
	}

	/**
	 * {@inheritdoc IIntervalCollection.map}
	 */
	public map(fn: (interval: SequenceInterval) => void) {
		if (!this.localCollection) {
			throw new LoggingError("attachSequence must be called");
		}

		for (const interval of this.localCollection.idIntervalIndex) {
			fn(interval);
		}
	}

	/**
	 * {@inheritdoc IIntervalCollection.previousInterval}
	 */
	public previousInterval(pos: number): SequenceInterval | undefined {
		if (!this.localCollection) {
			throw new LoggingError("attachSequence must be called");
		}

		return this.localCollection.endIntervalIndex.previousInterval(pos);
	}

	/**
	 * {@inheritdoc IIntervalCollection.nextInterval}
	 */
	public nextInterval(pos: number): SequenceInterval | undefined {
		if (!this.localCollection) {
			throw new LoggingError("attachSequence must be called");
		}

		return this.localCollection.endIntervalIndex.nextInterval(pos);
	}
}

function setSlideOnRemove(lref: LocalReferencePosition) {
	let refType = lref.refType;
	refType = refType & ~ReferenceType.StayOnRemove;
	refType = refType | ReferenceType.SlideOnRemove;
	lref.refType = refType;
}

/**
 * Information that identifies an interval within a `Sequence`.
 * @internal
 */
export interface IntervalLocator {
	/**
	 * Label for the collection the interval is a part of
	 */
	label: string;
	/**
	 * Interval within that collection
	 */
	interval: SequenceInterval;
}

/**
 * Returns an object that can be used to find the interval a given LocalReferencePosition belongs to.
 * @returns undefined if the reference position is not the endpoint of any interval (e.g. it was created
 * on the merge tree directly by app code), otherwise an {@link IntervalLocator} for the interval this
 * endpoint is a part of.
 * @internal
 */
export function intervalLocatorFromEndpoint(
	potentialEndpoint: LocalReferencePosition,
): IntervalLocator | undefined {
	const { interval, [reservedRangeLabelsKey]: collectionNameArray } =
		potentialEndpoint.properties ?? {};
	return interval && collectionNameArray?.length === 1
		? { label: collectionNameArray[0], interval }
		: undefined;
}<|MERGE_RESOLUTION|>--- conflicted
+++ resolved
@@ -1435,25 +1435,17 @@
 					this.localSeqToSerializedInterval.set(localSeq, serializedInterval);
 				}
 				// Local ops get submitted to the server. Remote ops have the deserializer run.
-
-				this.emitter.emit("add", undefined, serializedInterval, {
-					localSeq,
-					original: interval,
-				});
-			}
-<<<<<<< HEAD
-=======
-
-			this.submitDelta(
-				{
-					opName: "add",
-					value: serializedInterval,
-				},
-				{
-					localSeq,
-				},
-			);
->>>>>>> bf82cbe7
+				this.submitDelta(
+					{
+						opName: "add",
+						value: serializedInterval,
+					},
+					{
+						localSeq,
+						original: interval,
+					},
+				);
+			}
 		}
 
 		this.emit("addInterval", interval, true, undefined);
@@ -1476,24 +1468,18 @@
 		if (interval) {
 			// Local ops get submitted to the server. Remote ops have the deserializer run.
 			if (local) {
-<<<<<<< HEAD
 				if (rollback !== true) {
-					this.emitter.emit("delete", undefined, interval.serialize(), {
-						localSeq: this.getNextLocalSeq(),
-						clone: interval.clone(),
-					});
+					this.submitDelta(
+						{
+							opName: "delete",
+							value: interval.serialize(),
+						},
+						{
+							localSeq: this.getNextLocalSeq(),
+							clone: interval.clone(),
+						},
+					);
 				}
-=======
-				this.submitDelta(
-					{
-						opName: "delete",
-						value: interval.serialize(),
-					},
-					{
-						localSeq: this.getNextLocalSeq(),
-					},
-				);
->>>>>>> bf82cbe7
 			} else {
 				if (this.onDeserialize) {
 					this.onDeserialize(interval);
@@ -1594,26 +1580,21 @@
 				this.localSeqToSerializedInterval.set(localSeq, serializedInterval);
 			}
 
-<<<<<<< HEAD
 			if (rollback !== true) {
 				const original = newInterval ?? interval;
-				this.emitter.emit("change", undefined, serializedInterval, {
-					localSeq,
-					original,
-					clone,
-				});
-			}
-=======
-			this.submitDelta(
-				{
-					opName: "change",
-					value: serializedInterval,
-				},
-				{
-					localSeq,
-				},
-			);
->>>>>>> bf82cbe7
+
+				this.submitDelta(
+					{
+						opName: "change",
+						value: serializedInterval,
+					},
+					{
+						localSeq,
+						original,
+						clone,
+					},
+				);
+			}
 			if (deltaProps !== undefined) {
 				this.emit("propertyChanged", interval, deltaProps, true, undefined);
 				this.emit(
