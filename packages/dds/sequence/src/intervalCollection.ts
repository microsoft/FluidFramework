--- conflicted
+++ resolved
@@ -24,11 +24,7 @@
 	SequencePlace,
 	endpointPosAndSide,
 	type ISegmentInternal,
-<<<<<<< HEAD
-=======
 	createLocalReconnectingPerspective,
-	createMap,
->>>>>>> eabfd799
 } from "@fluidframework/merge-tree/internal";
 import { LoggingError, UsageError } from "@fluidframework/telemetry-utils/internal";
 import { v4 as uuid } from "uuid";
