/*!
 * Copyright (c) Microsoft Corporation and contributors. All rights reserved.
 * Licensed under the MIT License.
 */

/* eslint-disable no-bitwise */

import { TypedEventEmitter } from "@fluid-internal/client-utils";
import { IEvent } from "@fluidframework/core-interfaces";
import { assert, unreachableCase } from "@fluidframework/core-utils/internal";
import { ISequencedDocumentMessage } from "@fluidframework/driver-definitions/internal";
import {
	Client,
	DetachedReferencePosition,
	ISegment,
	LocalReferencePosition,
	PropertySet,
	ReferenceType,
	SlidingPreference,
	getSlideToSegoff,
	refTypeIncludesFlag,
	reservedRangeLabelsKey,
	Side,
	SequencePlace,
	endpointPosAndSide,
	type ISegmentInternal,
	createLocalReconnectingPerspective,
	DoublyLinkedList,
	type ListNode,
} from "@fluidframework/merge-tree/internal";
import { LoggingError, UsageError } from "@fluidframework/telemetry-utils/internal";
import { v4 as uuid } from "uuid";

import {
	IntervalMessageLocalMetadata,
	SequenceOptions,
	type IIntervalCollectionTypeOperationValue,
	type IntervalAddLocalMetadata,
	type IntervalChangeLocalMetadata,
} from "./intervalCollectionMapInterfaces.js";
import {
	createIdIntervalIndex,
	EndpointIndex,
	OverlappingIntervalsIndex,
	type IEndpointIndex,
	type IIdIntervalIndex,
	type ISequenceOverlappingIntervalsIndex,
	type SequenceIntervalIndex,
} from "./intervalIndex/index.js";
import {
	CompressedSerializedInterval,
	ISerializedInterval,
	IntervalDeltaOpType,
	IntervalStickiness,
	IntervalType,
	SequenceInterval,
	SequenceIntervalClass,
	SerializedIntervalDelta,
	createPositionReferenceFromSegoff,
	createSequenceInterval,
	endReferenceSlidingPreference,
	getSerializedProperties,
	startReferenceSlidingPreference,
} from "./intervals/index.js";

export type ISerializedIntervalCollectionV1 = ISerializedInterval[];

export interface ISerializedIntervalCollectionV2 {
	label: string;
	version: 2;
	intervals: CompressedSerializedInterval[];
}

export function sidesFromStickiness(stickiness: IntervalStickiness) {
	const startSide = (stickiness & IntervalStickiness.START) !== 0 ? Side.After : Side.Before;
	const endSide = (stickiness & IntervalStickiness.END) !== 0 ? Side.Before : Side.After;

	return { startSide, endSide };
}

/**
 * Decompress an interval after loading a summary from JSON. The exact format
 * of this compression is unspecified and subject to change
 */
function decompressInterval(
	interval: CompressedSerializedInterval,
	label?: string,
): ISerializedInterval {
	const stickiness = interval[5] ?? IntervalStickiness.END;
	const { startSide, endSide } = sidesFromStickiness(stickiness);
	return {
		start: interval[0],
		end: interval[1],
		sequenceNumber: interval[2],
		intervalType: interval[3],
		properties: { ...interval[4], [reservedRangeLabelsKey]: [label] },
		stickiness,
		startSide,
		endSide,
	};
}

/**
 * Compress an interval prior to serialization as JSON. The exact format of this
 * compression is unspecified and subject to change
 */
function compressInterval(interval: ISerializedInterval): CompressedSerializedInterval {
	const { start, end, sequenceNumber, intervalType, properties } = interval;

	let base: CompressedSerializedInterval = [
		start,
		end,
		sequenceNumber,
		intervalType,
		// remove the `referenceRangeLabels` property as it is already stored
		// in the `label` field of the summary
		{ ...properties, [reservedRangeLabelsKey]: undefined },
	];

	if (interval.stickiness !== undefined && interval.stickiness !== IntervalStickiness.END) {
		// reassignment to make it easier for typescript to reason about types
		base = [...base, interval.stickiness];
	}

	return base;
}

export function toSequencePlace(
	pos: number | "start" | "end",
	side: Side | undefined,
): SequencePlace {
	return typeof pos === "number" && side !== undefined ? { pos, side } : pos;
}

export function toOptionalSequencePlace(
	pos: number | "start" | "end" | undefined,
	side: Side | undefined,
): SequencePlace | undefined {
	return typeof pos === "number" && side !== undefined ? { pos, side } : pos;
}

export function computeStickinessFromSide(
	startPos: number | "start" | "end" | undefined = -1,
	startSide: Side = Side.Before,
	endPos: number | "start" | "end" | undefined = -1,
	endSide: Side = Side.Before,
): IntervalStickiness {
	let stickiness: IntervalStickiness = IntervalStickiness.NONE;

	if (startSide === Side.After || startPos === "start") {
		stickiness |= IntervalStickiness.START;
	}

	if (endSide === Side.Before || endPos === "end") {
		stickiness |= IntervalStickiness.END;
	}

	return stickiness as IntervalStickiness;
}

export class LocalIntervalCollection {
	public readonly overlappingIntervalsIndex: ISequenceOverlappingIntervalsIndex;
	public readonly idIntervalIndex: IIdIntervalIndex;
	public readonly endIntervalIndex: IEndpointIndex;
	private readonly indexes: Set<SequenceIntervalIndex>;

	constructor(
		private readonly client: Client,
		private readonly label: string,
		private readonly options: Partial<SequenceOptions>,
		/** Callback invoked each time one of the endpoints of an interval slides. */
		private readonly onPositionChange?: (
			interval: SequenceIntervalClass,
			previousInterval: SequenceIntervalClass,
		) => void,
	) {
		this.overlappingIntervalsIndex = new OverlappingIntervalsIndex(client);
		this.idIntervalIndex = createIdIntervalIndex();
		this.endIntervalIndex = new EndpointIndex(client);
		this.indexes = new Set([
			this.overlappingIntervalsIndex,
			this.idIntervalIndex,
			this.endIntervalIndex,
		]);
	}

	/**
	 * Validates that a serialized interval has the ID property. Creates an ID
	 * if one does not already exist
	 *
	 * @param serializedInterval - The interval to be checked
	 * @returns The interval's existing or newly created id
	 */

	private removeIntervalFromIndexes(interval: SequenceIntervalClass) {
		for (const index of this.indexes) {
			index.remove(interval);
		}
	}

	public appendIndex(index: SequenceIntervalIndex) {
		this.indexes.add(index);
	}

	public removeIndex(index: SequenceIntervalIndex): boolean {
		return this.indexes.delete(index);
	}

	public removeExistingInterval(interval: SequenceIntervalClass) {
		this.removeIntervalFromIndexes(interval);
		this.removeIntervalListeners(interval);
	}

	public addInterval(
		id: string,
		start: SequencePlace,
		end: SequencePlace,
		props?: PropertySet,
		op?: ISequencedDocumentMessage,
		rollback?: boolean,
	) {
		// This check is intended to prevent scenarios where a random interval is created and then
		// inserted into a collection. The aim is to ensure that the collection is created first
		// then the user can create/add intervals based on the collection
		if (
			props?.[reservedRangeLabelsKey] !== undefined &&
			props[reservedRangeLabelsKey][0] !== this.label
		) {
			throw new LoggingError(
				"Adding an interval that belongs to another interval collection is not permitted",
			);
		}
		const interval: SequenceIntervalClass = createSequenceInterval(
			this.label,
			id,
			start,
			end,
			this.client,
			IntervalType.SlideOnRemove,
			op,
			undefined,
			this.options.mergeTreeReferencesCanSlideToEndpoint,
			props,
			rollback,
		);

		this.add(interval);
		return interval;
	}

	private linkEndpointsToInterval(interval: SequenceIntervalClass): void {
		interval.start.addProperties({ interval });
		interval.end.addProperties({ interval });
	}

	private addIntervalToIndexes(interval: SequenceIntervalClass) {
		for (const index of this.indexes) {
			index.add(interval);
		}
	}

	public add(interval: SequenceIntervalClass): void {
		this.linkEndpointsToInterval(interval);
		this.addIntervalToIndexes(interval);
		this.addIntervalListeners(interval);
	}

	public changeInterval(
		interval: SequenceIntervalClass,
		start: SequencePlace | undefined,
		end: SequencePlace | undefined,
		op?: ISequencedDocumentMessage,
		localSeq?: number,
	) {
		const newInterval = interval.modify(
			this.label,
			start,
			end,
			op,
			localSeq,
			this.options.mergeTreeReferencesCanSlideToEndpoint,
		);
		if (newInterval) {
			this.removeExistingInterval(interval);
			this.add(newInterval);
		}
		return newInterval;
	}

	public serialize(
		version: "1" | "2",
	): ISerializedIntervalCollectionV1 | ISerializedIntervalCollectionV2 {
		if (version === "1") {
			return Array.from(this.idIntervalIndex, (interval) => interval.serialize());
		}
		return {
			label: this.label,
			intervals: Array.from(this.idIntervalIndex, (interval) =>
				compressInterval(interval.serialize()),
			),
			version: 2,
		};
	}

	private addIntervalListeners(interval: SequenceIntervalClass) {
		const cloneRef = (ref: LocalReferencePosition) => {
			const segment = ref.getSegment();
			if (segment === undefined) {
				// Cloning is unnecessary: refs which have slid off the string entirely
				// never get slid back on. Creation code for refs doesn't accept undefined segment
				// either, so this must be special-cased.
				return ref;
			}

			return this.client.createLocalReferencePosition(
				segment,
				ref.getOffset(),
				ReferenceType.Transient,
				ref.properties,
				ref.slidingPreference,
				ref.canSlideToEndpoint,
			);
		};
		let previousInterval: SequenceIntervalClass | undefined;
		let pendingChanges = 0;
		interval.addPositionChangeListeners(
			() => {
				pendingChanges++;
				// Note: both start and end can change and invoke beforeSlide on each endpoint before afterSlide.
				if (!previousInterval) {
					previousInterval = interval.clone();
					previousInterval.start = cloneRef(previousInterval.start);
					previousInterval.end = cloneRef(previousInterval.end);
					this.removeIntervalFromIndexes(interval);
				}
			},
			() => {
				assert(
					previousInterval !== undefined,
					0x3fa /* Invalid interleaving of before/after slide */,
				);
				pendingChanges--;
				if (pendingChanges === 0) {
					this.addIntervalToIndexes(interval);
					this.onPositionChange?.(interval, previousInterval);
					previousInterval = undefined;
				}
			},
		);
	}

	private removeIntervalListeners(interval: SequenceIntervalClass) {
		interval.removePositionChangeListeners();
	}
}

/**
 * @legacy
 * @alpha
 */
export type DeserializeCallback = (properties: PropertySet) => void;

class IntervalCollectionIterator implements Iterator<SequenceIntervalClass> {
	private readonly results: SequenceIntervalClass[];
	private index: number;

	constructor(
		collection: IntervalCollection,
		iteratesForward: boolean = true,
		start?: number,
		end?: number,
	) {
		this.results = [];
		this.index = 0;

		collection.gatherIterationResults(this.results, iteratesForward, start, end);
	}

	public next(): IteratorResult<SequenceIntervalClass> {
		if (this.index < this.results.length) {
			return {
				value: this.results[this.index++],
				done: false,
			};
		}

		return {
			value: undefined,
			done: true,
		};
	}
}

/**
 * Change events emitted by `IntervalCollection`s
 * @legacy
 * @alpha
 */
export interface ISequenceIntervalCollectionEvents extends IEvent {
	/**
	 * This event is invoked whenever the endpoints of an interval may have changed.
	 * This can happen on:
	 * - local endpoint modification
	 * - ack of a remote endpoint modification
	 * - position change due to segment sliding (slides due to mergeTree segment deletion will always appear local)
	 * The `interval` argument reflects the new values.
	 * `previousInterval` contains transient `ReferencePosition`s at the same location as the interval's original
	 * endpoints. These references should be used for position information only.
	 * `local` reflects whether the change originated locally.
	 * `op` is defined if and only if the server has acked this change.
	 * `slide` is true if the change is due to sliding on removal of position
	 */
	(
		event: "changeInterval",
		listener: (
			interval: SequenceInterval,
			previousInterval: SequenceInterval,
			local: boolean,
			op: ISequencedDocumentMessage | undefined,
			slide: boolean,
		) => void,
	): void;
	/**
	 * This event is invoked whenever an interval is added or removed from the collection.
	 * `local` reflects whether the change originated locally.
	 * `op` is defined if and only if the server has acked this change.
	 */
	(
		event: "addInterval" | "deleteInterval",
		listener: (
			interval: SequenceInterval,
			local: boolean,
			op: ISequencedDocumentMessage | undefined,
		) => void,
	): void;
	/**
	 * This event is invoked whenever an interval's properties have changed.
	 * `interval` reflects the state of the updated properties.
	 * `propertyDeltas` is a map-like whose keys contain all values that were changed, and whose
	 * values contain all previous values of the property set.
	 * This object can be used directly in a call to `changeProperties` to revert the property change if desired.
	 * `local` reflects whether the change originated locally.
	 * `op` is defined if and only if the server has acked this change.
	 */
	(
		event: "propertyChanged",
		listener: (
			interval: SequenceInterval,
			propertyDeltas: PropertySet,
			local: boolean,
			op: ISequencedDocumentMessage | undefined,
		) => void,
	): void;
	/**
	 * This event is invoked whenever an interval's endpoints or properties (or both) have changed.
	 * `interval` reflects the state of the updated endpoints or properties.
	 * `propertyDeltas` is a map-like whose keys contain all values that were changed, and whose
	 * values contain all previous values of the property set.
	 * This object can be used directly in a call to `changeProperties` to revert the property change if desired.
	 * 'previousInterval' contains transient `ReferencePosition`s at the same location as the interval's original
	 * endpoints. These references should be used for position information only. In the case of a property change
	 * only, this argument should be undefined.
	 * `local` reflects whether the change originated locally.
	 * `slide` is true if the change is due to sliding on removal of position.
	 */
	(
		event: "changed",
		listener: (
			interval: SequenceInterval,
			propertyDeltas: PropertySet,
			previousInterval: SequenceInterval | undefined,
			local: boolean,
			slide: boolean,
		) => void,
	): void;
}

/**
 * Collection of intervals that supports addition, modification, removal, and efficient spatial querying.
 * Changes to this collection will be incur updates on collaborating clients (i.e. they are not local-only).
 * @legacy
 * @alpha
 */
export interface ISequenceIntervalCollection
	extends TypedEventEmitter<ISequenceIntervalCollectionEvents> {
	readonly attached: boolean;
	/**
	 * Attaches an index to this collection.
	 * All intervals which are part of this collection will be added to the index, and the index will automatically
	 * be updated when this collection updates due to local or remote changes.
	 *
	 * @remarks After attaching an index to an interval collection, applications should typically store this
	 * index somewhere in their in-memory data model for future reference and querying.
	 */
	attachIndex(index: SequenceIntervalIndex): void;
	/**
	 * Detaches an index from this collection.
	 * All intervals which are part of this collection will be removed from the index, and updates to this collection
	 * due to local or remote changes will no longer incur updates to the index.
	 *
	 * @returns `false` if the target index cannot be found in the indexes, otherwise remove all intervals in the index and return `true`.
	 */
	detachIndex(index: SequenceIntervalIndex): boolean;
	/**
	 * @returns the interval in this collection that has the provided `id`.
	 * If no interval in the collection has this `id`, returns `undefined`.
	 */
	getIntervalById(id: string): SequenceInterval | undefined;
	/**
	 * Creates a new interval and add it to the collection.
	 * @param start - interval start position (inclusive)
	 * @param end - interval end position (exclusive)
	 * @param props - properties of the interval
	 * @returns - the created interval
	 * @remarks See documentation on {@link SequenceInterval} for comments on
	 * interval endpoint semantics: there are subtleties with how the current
	 * half-open behavior is represented.
	 *
	 * Note that intervals may behave unexpectedly if the entire contents
	 * of the string are deleted. In this case, it is possible for one endpoint
	 * of the interval to become detached, while the other remains on the string.
	 *
	 * By adjusting the `side` and `pos` values of the `start` and `end` parameters,
	 * it is possible to control whether the interval expands to include content
	 * inserted at its start or end.
	 *
	 *	See {@link @fluidframework/merge-tree#SequencePlace} for more details on the model.
	 *
	 *	@example
	 *
	 *	Given the string "ABCD":
	 *
	 *```typescript
	 *	// Refers to "BC". If any content is inserted before B or after C, this
	 *	// interval will include that content
	 *	//
	 *	// Picture:
	 *	// \{start\} - A[- B - C -]D - \{end\}
	 *	// \{start\} - A - B - C - D - \{end\}
	 *	collection.add(\{ pos: 0, side: Side.After \}, \{ pos: 3, side: Side.Before \}, IntervalType.SlideOnRemove);
	 *	// Equivalent to specifying the same positions and Side.Before.
	 *	// Refers to "ABC". Content inserted after C will be included in the
	 *	// interval, but content inserted before A will not.
	 *	// \{start\} -[A - B - C -]D - \{end\}
	 *	// \{start\} - A - B - C - D - \{end\}
	 *	collection.add(0, 3, IntervalType.SlideOnRemove);
	 *```
	 *
	 * In the case of the first example, if text is deleted,
	 *
	 * ```typescript
	 *	// Delete the character "B"
	 *	string.removeRange(1, 2);
	 * ```
	 *
	 * The start point of the interval will slide to the position immediately
	 * before "C", and the same will be true.
	 *
	 * ```
	 * \{start\} - A[- C -]D - \{end\}
	 * ```
	 *
	 * In this case, text inserted immediately before "C" would be included in
	 * the interval.
	 *
	 * ```typescript
	 * string.insertText(1, "EFG");
	 * ```
	 *
	 * With the string now being,
	 *
	 * ```
	 * \{start\} - A[- E - F - G - C -]D - \{end\}
	 * ```
	 *
	 * @privateRemarks TODO: ADO:5205 the above comment regarding behavior in
	 * the case that the entire interval has been deleted should be resolved at
	 * the same time as this ticket
	 */
	add({
		start,
		end,
		props,
	}: {
		start: SequencePlace;
		end: SequencePlace;
		props?: PropertySet;
	}): SequenceInterval;
	/**
	 * Removes an interval from the collection.
	 * @param id - Id of the interval to remove
	 * @returns the removed interval
	 */
	removeIntervalById(id: string): SequenceInterval | undefined;
	/**
	 * Changes the endpoints, properties, or both of an existing interval.
	 * @param id - Id of the Interval to change
	 * @returns the interval that was changed, if it existed in the collection.
	 * Pass the desired new start position, end position, and/or properties in an object. Start and end positions must be changed
	 * simultaneously - they must either both be specified or both undefined. To only change the properties, leave both endpoints
	 * undefined. To only change the endpoints, leave the properties undefined.
	 */
	change(
		id: string,
		{ start, end, props }: { start?: SequencePlace; end?: SequencePlace; props?: PropertySet },
	): SequenceInterval | undefined;

	/**
	 * @deprecated This api is not meant or necessary for external consumption and will be removed in subsequent release
	 */
	attachDeserializer(onDeserialize: DeserializeCallback): void;
	/**
	 * @returns an iterator over all intervals in this collection.
	 */
	[Symbol.iterator](): Iterator<SequenceInterval>;

	/**
	 * @returns a forward iterator over all intervals in this collection with start point equal to `startPosition`.
	 */
	CreateForwardIteratorWithStartPosition(startPosition: number): Iterator<SequenceInterval>;

	/**
	 * @returns a backward iterator over all intervals in this collection with start point equal to `startPosition`.
	 */
	CreateBackwardIteratorWithStartPosition(startPosition: number): Iterator<SequenceInterval>;

	/**
	 * @returns a forward iterator over all intervals in this collection with end point equal to `endPosition`.
	 */
	CreateForwardIteratorWithEndPosition(endPosition: number): Iterator<SequenceInterval>;

	/**
	 * @returns a backward iterator over all intervals in this collection with end point equal to `endPosition`.
	 */
	CreateBackwardIteratorWithEndPosition(endPosition: number): Iterator<SequenceInterval>;

	/**
	 * Gathers iteration results that optionally match a start/end criteria into the provided array.
	 * @param results - Array to gather the results into. In lieu of a return value, this array will be populated with
	 * intervals matching the query upon edit.
	 * @param iteratesForward - whether or not iteration should be in the forward direction
	 * @param start - If provided, only match intervals whose start point is equal to `start`.
	 * @param end - If provided, only match intervals whose end point is equal to `end`.
	 */
	gatherIterationResults(
		results: SequenceInterval[],
		iteratesForward: boolean,
		start?: number,
		end?: number,
	): void;

	/**
	 * @deprecated - Users must manually attach the corresponding interval index to utilize this functionality, for instance:
	 *
	 * ```typescript
	 * const overlappingIntervalsIndex = createOverlappingIntervalsIndex(sharedString);
	 * collection.attachIndex(overlappingIntervalsIndex)
	 * const result = overlappingIntervalsIndex.findOverlappingIntervals(start, end);
	 * ```
	 *
	 * @returns an array of all intervals in this collection that overlap with the interval
	 * `[startPosition, endPosition]`.
	 */
	findOverlappingIntervals(startPosition: number, endPosition: number): SequenceInterval[];

	/**
	 * Applies a function to each interval in this collection.
	 */
	map(fn: (interval: SequenceInterval) => void): void;

	/**
	 * @deprecated - due to the forthcoming change where the endpointIndex will no longer be
	 * automatically added to the collection. Users are advised to independently attach the
	 * index to the collection and utilize the API accordingly, for instance:
	 * ```typescript
	 * const endpointIndex = createEndpointIndex(sharedString);
	 * collection.attachIndex(endpointIndex);
	 * const result1 = endpointIndex.previousInterval(pos);
	 * ```
	 * If an index is used repeatedly, applications should generally attach it once and store it in memory.
	 */
	previousInterval(pos: number): SequenceInterval | undefined;

	/**
	 * @deprecated - due to the forthcoming change where the endpointIndex will no longer be
	 * automatically added to the collection. Users are advised to independently attach the
	 * index to the collection and utilize the API accordingly, for instance:
	 * ```typescript
	 * const endpointIndex = createEndpointIndex(sharedString);
	 * collection.attachIndex(endpointIndex);
	 * const result2 = endpointIndex.nextInterval(pos);
	 * ```
	 */
	nextInterval(pos: number): SequenceInterval | undefined;
}

/**
 * {@inheritdoc IIntervalCollection}
 */
export class IntervalCollection
	extends TypedEventEmitter<ISequenceIntervalCollectionEvents>
	implements ISequenceIntervalCollection
{
	private savedSerializedIntervals?: ISerializedIntervalCollectionV1;
	private localCollection: LocalIntervalCollection | undefined;
	private onDeserialize: DeserializeCallback | undefined;
	private client: Client | undefined;

	private readonly pending: Partial<
		Record<
			string,
			{
				local: DoublyLinkedList<IntervalMessageLocalMetadata>;
				endpointChanges?: DoublyLinkedList<IntervalChangeLocalMetadata>;
				consensus?: SequenceIntervalClass | undefined;
			}
		>
	> = {};

	public get attached(): boolean {
		return !!this.localCollection;
	}

	private readonly submitDelta: (
		op: IIntervalCollectionTypeOperationValue,
		md: IntervalMessageLocalMetadata,
	) => void;

	constructor(
<<<<<<< HEAD
		submitDelta: (op: IIntervalCollectionTypeOperationValue, md: unknown) => void,
=======
		submitDelta: (
			op: IIntervalCollectionTypeOperationValue,
			md: IntervalMessageLocalMetadata,
		) => void,
>>>>>>> eefb38c2
		serializedIntervals: ISerializedIntervalCollectionV1 | ISerializedIntervalCollectionV2,
		private readonly options: Partial<SequenceOptions> = {},
	) {
		super();

		this.submitDelta = (op, md) => {
			const pending = (this.pending[md.intervalId] ??= { local: new DoublyLinkedList() });
			// hack, support initialization elsewhere
			pending.local.push(md);
			if (md.type === IntervalDeltaOpType.CHANGE && op.value.start !== undefined) {
				const endpointChanges = (pending.endpointChanges ??= new DoublyLinkedList());
				md.endpointChangesNode = endpointChanges.push(md).first;
			}
			submitDelta(op, pending.local.last);
		};

		this.savedSerializedIntervals = Array.isArray(serializedIntervals)
			? serializedIntervals
			: serializedIntervals.intervals.map((i) =>
					decompressInterval(i, serializedIntervals.label),
				);
	}

	/**
	 * {@inheritdoc IIntervalCollection.attachIndex}
	 */
	public attachIndex(index: SequenceIntervalIndex): void {
		if (!this.attached) {
			throw new LoggingError("The local interval collection must exist");
		}
		for (const interval of this) {
			index.add(interval);
		}

		this.localCollection?.appendIndex(index);
	}

	/**
	 * {@inheritdoc IIntervalCollection.detachIndex}
	 */
	public detachIndex(index: SequenceIntervalIndex): boolean {
		if (!this.attached) {
			throw new LoggingError("The local interval collection must exist");
		}

		// Avoid removing intervals if the index does not exist
		if (!this.localCollection?.removeIndex(index)) {
			return false;
		}

		for (const interval of this) {
			index.remove(interval);
		}

		return true;
	}

<<<<<<< HEAD
	public rollback(op: IIntervalCollectionTypeOperationValue, maybeMetaData: unknown) {
		const localOpMetadataNode = maybeMetaData as ListNode<IntervalMessageLocalMetadata>;
		const localOpMetadata = localOpMetadataNode?.data;
		const { opName, value } = op;
		const pending = this.pending[localOpMetadata.intervalId];
		assert(pending !== undefined, "pending must exist for rollback");
		const current = pending.local.pop()?.data;
		assert(current === localOpMetadata, "local op metadata must match");
		if (pending.local.empty) {
			// eslint-disable-next-line @typescript-eslint/no-dynamic-delete
			delete this.pending[localOpMetadata.intervalId];
		}

		switch (current.type) {
=======
	public rollback(
		op: IIntervalCollectionTypeOperationValue,
		localOpMetadata: IntervalMessageLocalMetadata,
	) {
		const { value } = op;
		const { id, properties } = getSerializedProperties(value);
		const { type } = localOpMetadata;
		switch (type) {
>>>>>>> eefb38c2
			case "add": {
				this.deleteExistingInterval({
					interval: current.interval,
					local: true,
					rollback: true,
				});
				break;
			}
			case "change": {
<<<<<<< HEAD
				const { previous } = current;
				assert(previous !== undefined, 0xb7c /* must have previous for change */);
				const { id, properties } = getSerializedProperties(value);

=======
				const { previous } = localOpMetadata;
>>>>>>> eefb38c2
				const endpointsChanged = value.start !== undefined && value.end !== undefined;
				const start = endpointsChanged
					? toOptionalSequencePlace(previous.start, previous.startSide)
					: undefined;
				const end = endpointsChanged
					? toOptionalSequencePlace(previous.end, previous.endSide)
					: undefined;
				this.change(id, {
					start,
					end,
					props: Object.keys(properties).length > 0 ? properties : undefined,
					rollback: true,
				});
				if (endpointsChanged) {
					assert(
						localOpMetadata === current.endpointChangesNode?.remove()?.data,
						"endpoint change must match",
					);
				}
				break;
			}
			case "delete": {
<<<<<<< HEAD
				const previous = !pending.local.empty
					? pending.local.last?.data.interval
					: pending.consensus;
				assert(previous !== undefined, 0xb7d /* must have previous for delete */);
				this.localCollection?.add(previous);
				break;
			}
			default:
				throw new LoggingError(`Unknown op type: ${opName}`);
=======
				const { previous } = localOpMetadata;
				this.add({
					id,
					start: toSequencePlace(previous.start, previous.startSide),
					end: toSequencePlace(previous.end, previous.endSide),
					props: Object.keys(properties).length > 0 ? properties : undefined,
					rollback: true,
				});
				break;
			}
			default:
				unreachableCase(type);
>>>>>>> eefb38c2
		}
	}

	public process(
		op: IIntervalCollectionTypeOperationValue,
		local: boolean,
		message: ISequencedDocumentMessage,
<<<<<<< HEAD
		maybeMetaData: unknown,
=======
		localOpMetadata: IntervalMessageLocalMetadata | undefined,
>>>>>>> eefb38c2
	) {
		const localOpMetadataNode = local
			? (maybeMetaData as ListNode<IntervalMessageLocalMetadata>)
			: undefined;
		const localOpMetadata = localOpMetadataNode?.data;

		const { opName, value } = op;
		switch (opName) {
			case "add": {
				assert(
					(local === false && localOpMetadata === undefined) ||
						op.opName === localOpMetadata?.type,
					"must be same type",
				);
				this.ackAdd(value, local, message, localOpMetadata);
				break;
			}

			case "delete": {
				assert(
					(local === false && localOpMetadata === undefined) ||
						op.opName === localOpMetadata?.type,
					"must be same type",
				);
				this.ackDelete(value, local, message);
				break;
			}

			case "change": {
				assert(
					(local === false && localOpMetadata === undefined) ||
						op.opName === localOpMetadata?.type,
					"must be same type",
				);
				this.ackChange(value, local, message, localOpMetadata);
				break;
			}
			default:
				unreachableCase(opName);
		}
		const { id } = getSerializedProperties(value);
		const pending = this.pending[id];
		if (local) {
			assert(pending !== undefined, "pending must exist");
			const acked = localOpMetadataNode?.remove()?.data;
			assert(acked === localOpMetadata && acked !== undefined, "local change must exist");
			if (acked.type === "change") {
				acked.endpointChangesNode?.remove();
			}

			if (pending.local.empty) {
				// eslint-disable-next-line @typescript-eslint/no-dynamic-delete
				delete this.pending[id];
			} else {
				// need to clean up old consensus
				pending.consensus = acked?.interval;
			}
		} else if (pending !== undefined) {
			pending.consensus = this.getIntervalById(id);
		}
	}

	public resubmitMessage(
		op: IIntervalCollectionTypeOperationValue,
<<<<<<< HEAD
		maybeMetadata: unknown,
=======
		localOpMetadata: unknown,
>>>>>>> eefb38c2
	): void {
		const { opName, value } = op;

		const localOpMetaDataNode = maybeMetadata as ListNode<IntervalMessageLocalMetadata>;
		const localOpMetadata = localOpMetaDataNode.data;

		// eslint-disable-next-line @typescript-eslint/no-dynamic-delete
		localOpMetaDataNode.remove();
		if (localOpMetadata.type === "change") {
			localOpMetadata.endpointChangesNode?.remove();
		}

		const rebasedValue =
			localOpMetadata.type === "delete" ? value : this.rebaseLocalInterval(localOpMetadata);

		if (rebasedValue === undefined) {
			return;
		}

		this.submitDelta({ opName, value: rebasedValue as any }, localOpMetadata);
	}

	public applyStashedOp(op: IIntervalCollectionTypeOperationValue): void {
		const { opName, value } = op;
		const { id, properties } = getSerializedProperties(value);
		switch (opName) {
			case "add": {
				this.add({
					id,
					// Todo: we should improve typing so we know add ops always have start and end
					start: toSequencePlace(value.start, value.startSide),
					end: toSequencePlace(value.end, value.endSide),
					props: properties,
				});
				break;
			}
			case "change": {
				this.change(id, {
					start: toOptionalSequencePlace(value.start, value.startSide),
					end: toOptionalSequencePlace(value.end, value.endSide),
					props: properties,
				});
				break;
			}
			case "delete": {
				this.removeIntervalById(id);
				break;
			}
			default:
				throw new Error("unknown ops should not be stashed");
		}
	}

	private rebasePositionWithSegmentSlide(
		pos: number | "start" | "end",
		seqNumberFrom: number,
		localSeq: number,
	): number | "start" | "end" | undefined {
		if (!this.client) {
			throw new LoggingError("mergeTree client must exist");
		}

		if (pos === "start" || pos === "end") {
			return pos;
		}

		const { clientId } = this.client.getCollabWindow();
		const { segment, offset } = this.client.getContainingSegment(
			pos,
			{
				referenceSequenceNumber: seqNumberFrom,
				clientId: this.client.getLongClientId(clientId),
			},
			localSeq,
		);

		// if segment is undefined, it slid off the string
		assert(segment !== undefined, 0x54e /* No segment found */);

		const segoff =
			getSlideToSegoff(
				{ segment, offset },
				undefined,
				createLocalReconnectingPerspective(this.client.getCurrentSeq(), clientId, localSeq),
				this.options.mergeTreeReferencesCanSlideToEndpoint,
			) ?? segment;

		// case happens when rebasing op, but concurrently entire string has been deleted
		if (segoff.segment === undefined || segoff.offset === undefined) {
			return DetachedReferencePosition;
		}

		assert(
			offset !== undefined && 0 <= offset && offset < segment.cachedLength,
			0x54f /* Invalid offset */,
		);
		return this.client.findReconnectionPosition(segoff.segment, localSeq) + segoff.offset;
	}

	private computeRebasedPositions(
		localOpMetadata: IntervalAddLocalMetadata | IntervalChangeLocalMetadata,
	): ISerializedInterval | SerializedIntervalDelta {
		assert(
			this.client !== undefined,
			0x550 /* Client should be defined when computing rebased position */,
		);
		const { localSeq, original } = localOpMetadata;
		const rebased = { ...original };
		const { start, end, sequenceNumber } = original;
		if (start !== undefined) {
			rebased.start = this.rebasePositionWithSegmentSlide(start, sequenceNumber, localSeq);
		}
		if (end !== undefined) {
			rebased.end = this.rebasePositionWithSegmentSlide(end, sequenceNumber, localSeq);
		}
		return rebased;
	}

	public attachGraph(client: Client, label: string) {
		if (this.attached) {
			throw new LoggingError("Only supports one Sequence attach");
		}

		if (client === undefined) {
			throw new LoggingError("Client required for this collection");
		}

		// Instantiate the local interval collection based on the saved intervals
		this.client = client;
		if (client) {
			client.on("normalize", () => {
				for (const pending of Object.values(this.pending)) {
					if (pending !== undefined) {
						for (const local of pending.local) {
							if (local.data.type !== "delete") {
								local.data.rebased = this.computeRebasedPositions(local.data);
							}
						}
					}
				}
			});
		}

		this.localCollection = new LocalIntervalCollection(
			client,
			label,
			this.options,
			(interval, previousInterval) => this.emitChange(interval, previousInterval, true, true),
		);
		if (this.savedSerializedIntervals) {
			for (const serializedInterval of this.savedSerializedIntervals) {
				const { id, properties } = getSerializedProperties(serializedInterval);
				const {
					start: startPos,
					end: endPos,
					intervalType,
					startSide,
					endSide,
				} = serializedInterval;
				const start =
					typeof startPos === "number" && startSide !== undefined
						? { pos: startPos, side: startSide }
						: startPos;
				const end =
					typeof endPos === "number" && endSide !== undefined
						? { pos: endPos, side: endSide }
						: endPos;
				const interval = createSequenceInterval(
					label,
					id,
					start,
					end,
					client,
					intervalType,
					undefined,
					true,
					this.options.mergeTreeReferencesCanSlideToEndpoint,
					properties,
				);
				this.localCollection.add(interval);
			}
		}
		this.savedSerializedIntervals = undefined;
	}

	/**
	 * Gets the next local sequence number, modifying this client's collab window in doing so.
	 */
	private getNextLocalSeq(): number {
		if (this.client) {
			return ++this.client.getCollabWindow().localSeq;
		}

		return 0;
	}

	private emitChange(
		interval: SequenceIntervalClass,
		previousInterval: SequenceIntervalClass,
		local: boolean,
		slide: boolean,
		op?: ISequencedDocumentMessage,
	): void {
		// Temporarily make references transient so that positional queries work (non-transient refs
		// on resolve to DetachedPosition on any segments that don't contain them). The original refType
		// is restored as single-endpoint changes re-use previous references.

		const startRefType = previousInterval.start.refType;
		const endRefType = previousInterval.end.refType;
		previousInterval.start.refType = ReferenceType.Transient;
		previousInterval.end.refType = ReferenceType.Transient;
		this.emit("changeInterval", interval, previousInterval, local, op, slide);
		this.emit("changed", interval, undefined, previousInterval ?? undefined, local, slide);
		previousInterval.start.refType = startRefType;
		previousInterval.end.refType = endRefType;
	}

	/**
	 * {@inheritdoc IIntervalCollection.getIntervalById}
	 */
	public getIntervalById(id: string): SequenceIntervalClass | undefined {
		if (!this.localCollection) {
			throw new LoggingError("attach must be called before accessing intervals");
		}
		return this.localCollection.idIntervalIndex.getIntervalById(id);
	}

	private assertStickinessEnabled(start: SequencePlace, end: SequencePlace) {
		if (
			!(typeof start === "number" && typeof end === "number") &&
			!this.options.intervalStickinessEnabled
		) {
			throw new UsageError(
				"attempted to set interval stickiness without enabling `intervalStickinessEnabled` feature flag",
			);
		}
	}

	/**
	 * {@inheritdoc IIntervalCollection.add}
	 */
	public add({
		id,
		start,
		end,
		props,
		rollback,
	}: {
		id?: string;
		start: SequencePlace;
		end: SequencePlace;
		props?: PropertySet;
		rollback?: boolean;
	}): SequenceIntervalClass {
		if (!this.localCollection) {
			throw new LoggingError("attach must be called prior to adding intervals");
		}

		const { startSide, endSide, startPos, endPos } = endpointPosAndSide(start, end);

		assert(
			startPos !== undefined &&
				endPos !== undefined &&
				startSide !== undefined &&
				endSide !== undefined,
			0x793 /* start and end cannot be undefined because they were not passed in as undefined */,
		);

		this.assertStickinessEnabled(start, end);

		const intervalId = id ?? uuid();

		const interval: SequenceIntervalClass = this.localCollection.addInterval(
			intervalId,
			toSequencePlace(startPos, startSide),
			toSequencePlace(endPos, endSide),
			props,
			undefined,
			rollback,
		);

		if (interval) {
			if (!this.isCollaborating) {
				setSlideOnRemove(interval.start);
				setSlideOnRemove(interval.end);
			}
			const serializedInterval: ISerializedInterval = interval.serialize();
			const localSeq = this.getNextLocalSeq();
			if (this.isCollaborating && rollback !== true) {
				this.submitDelta(
					{
						opName: "add",
						value: serializedInterval,
					},
					{
						type: "add",
						localSeq,
<<<<<<< HEAD
						intervalId,
						interval,
						original: serializedInterval,
=======
>>>>>>> eefb38c2
					},
				);
			}
		}

		this.emit("addInterval", interval, true, undefined);

		return interval;
	}

	private deleteExistingInterval({
		interval,
		local,
		op,
		rollback,
	}: {
		interval: SequenceIntervalClass;
		local: boolean;
		op?: ISequencedDocumentMessage;
		rollback?: boolean;
	}) {
		if (!this.localCollection) {
			throw new LoggingError("Attach must be called before accessing intervals");
		}
		// The given interval is known to exist in the collection.
		this.localCollection.removeExistingInterval(interval);

		if (interval) {
			// Local ops get submitted to the server. Remote ops have the deserializer run.
			if (local && rollback !== true) {
				const intervalId = interval.getIntervalId();
				this.pending[intervalId] ??= { local: new DoublyLinkedList(), consensus: interval };

				this.submitDelta(
					{
						opName: "delete",
						value: interval.serialize(),
					},
					{
						type: "delete",
						localSeq: this.getNextLocalSeq(),
<<<<<<< HEAD
						intervalId,
=======
						previous: interval.serialize(),
>>>>>>> eefb38c2
					},
				);
			} else {
				if (this.onDeserialize) {
					this.onDeserialize(interval);
				}
			}
		}

		this.emit("deleteInterval", interval, local, op);
	}

	/**
	 * {@inheritdoc IIntervalCollection.removeIntervalById}
	 */
	public removeIntervalById(id: string): SequenceIntervalClass | undefined {
		if (!this.localCollection) {
			throw new LoggingError("Attach must be called before accessing intervals");
		}
		const interval = this.localCollection.idIntervalIndex.getIntervalById(id);
		if (interval) {
			this.deleteExistingInterval({ interval, local: true });
		}
		return interval;
	}
	/**
	 * {@inheritdoc IIntervalCollection.change}
	 */
	public change(
		id: string,
		{
			start,
			end,
			props,
			rollback,
		}: { start?: SequencePlace; end?: SequencePlace; props?: PropertySet; rollback?: boolean },
	): SequenceIntervalClass | undefined {
		if (!this.localCollection) {
			throw new LoggingError("Attach must be called before accessing intervals");
		}

		// Force id to be a string.
		if (typeof id !== "string") {
			throw new UsageError("Change API requires an ID that is a string");
		}

		// Ensure that both start and end are defined or both are undefined.
		if ((start === undefined) !== (end === undefined)) {
			throw new UsageError(
				"Change API requires both start and end to be defined or undefined",
			);
		}

		// prevent the overwriting of an interval label, it should remain unchanged
		// once it has been inserted into the collection.
		if (props?.[reservedRangeLabelsKey] !== undefined) {
			throw new UsageError(
				"The label property should not be modified once inserted to the collection",
			);
		}

		const interval = this.getIntervalById(id);
		if (interval) {
			let deltaProps: PropertySet | undefined;
			let newInterval: SequenceIntervalClass | undefined;
			if (props !== undefined) {
				deltaProps = interval.changeProperties(props, undefined, rollback);
			}
			const changeEndpoints = start !== undefined && end !== undefined;
			if (changeEndpoints) {
				newInterval = this.localCollection.changeInterval(interval, start, end);
				if (!this.isCollaborating && newInterval !== undefined) {
					setSlideOnRemove(newInterval.start);
					setSlideOnRemove(newInterval.end);
				}
			}

			if (this.isCollaborating && rollback !== true) {
				// Emit a property bag containing the ID and the other (if any) properties changed
				const serializedInterval: SerializedIntervalDelta = (
					newInterval ?? interval
				).serializeDelta({ props, includeEndpoints: changeEndpoints });
				const localSeq = this.getNextLocalSeq();

				this.submitDelta(
					{
						opName: "change",
						value: serializedInterval,
					},
					{
						type: "change",
						localSeq,
						previous: interval.serialize(),
<<<<<<< HEAD
						intervalId: id,
						interval: newInterval ?? interval,
						original: serializedInterval,
=======
>>>>>>> eefb38c2
					},
				);
			}
			if (deltaProps !== undefined) {
				this.emit("propertyChanged", interval, deltaProps, true, undefined);
				this.emit(
					"changed",
					newInterval ?? interval,
					deltaProps,
					newInterval ? interval : undefined,
					true,
					false,
				);
			}
			if (newInterval) {
				this.emitChange(newInterval, interval, true, false);
				this.client?.removeLocalReferencePosition(interval.start);
				this.client?.removeLocalReferencePosition(interval.end);
			}
			return newInterval;
		}
		// No interval to change
		return undefined;
	}

	private get isCollaborating(): boolean {
		return this.client?.getCollabWindow().collaborating ?? false;
	}

	private hasPendingEndpointChanges(id: string) {
		return this.pending[id]?.endpointChanges?.empty === false;
	}

	public ackChange(
		serializedInterval: SerializedIntervalDelta,
		local: boolean,
		op: ISequencedDocumentMessage,
<<<<<<< HEAD
		localOpMetadata: IntervalChangeLocalMetadata | undefined,
=======
		localOpMetadata: IntervalMessageLocalMetadata | undefined,
>>>>>>> eefb38c2
	) {
		if (!this.localCollection) {
			throw new LoggingError("Attach must be called before accessing intervals");
		}

		// Note that the ID is in the property bag only to allow us to find the interval.
		// This API cannot change the ID, and writing to the ID property will result in an exception. So we
		// strip it out of the properties here.
		const { id, properties } = getSerializedProperties(serializedInterval);
		assert(id !== undefined, 0x3fe /* id must exist on the interval */);
		const interval: SequenceIntervalClass | undefined = this.getIntervalById(id);

		if (local) {
			assert(
				localOpMetadata !== undefined,
				0x552 /* op metadata should be defined for local op */,
			);
			localOpMetadata.endpointChangesNode?.remove();
		}

		if (!interval) {
			// The interval has been removed locally; no-op.
			return;
		}

		if (local) {
			interval.ackPropertiesChange(properties, op);

			this.ackInterval(interval, op);
		} else {
			// If there are pending changes with this ID, don't apply the remote start/end change, as the local ack
			// should be the winning change.
			let start: number | "start" | "end" | undefined;
			let end: number | "start" | "end" | undefined;
			// Track pending start/end independently of one another.
			if (!this.hasPendingEndpointChanges(id)) {
				start = serializedInterval.start;
				end = serializedInterval.end;
			}

			let newInterval = interval;
			if (start !== undefined || end !== undefined) {
				// If changeInterval gives us a new interval, work with that one. Otherwise keep working with
				// the one we originally found in the tree.
				newInterval =
					this.localCollection.changeInterval(
						interval,
						toOptionalSequencePlace(start, serializedInterval.startSide ?? Side.Before),
						toOptionalSequencePlace(end, serializedInterval.endSide ?? Side.Before),
						op,
					) ?? interval;
			}
			const deltaProps = newInterval.changeProperties(properties, op);

			if (this.onDeserialize) {
				this.onDeserialize(newInterval);
			}

			if (newInterval !== interval) {
				this.emitChange(newInterval, interval, local, false, op);
			}

			const changedProperties = Object.keys(properties).length > 0;
			if (changedProperties) {
				this.emit("propertyChanged", interval, deltaProps, local, op);
				this.emit("changed", interval, deltaProps, undefined, local, false);
			}
		}
	}

	/**
	 * {@inheritdoc IIntervalCollection.attachDeserializer}
	 */
	public attachDeserializer(onDeserialize: DeserializeCallback): void {
		// If no deserializer is specified can skip all processing work
		if (!onDeserialize) {
			return;
		}

		// Start by storing the callbacks so that any subsequent modifications make use of them
		this.onDeserialize = onDeserialize;

		// Trigger the async prepare work across all values in the collection
		if (this.attached) {
			this.map(onDeserialize);
		}
	}

	/**
	 * Returns new interval after rebasing. If undefined, the interval was
	 * deleted as a result of rebasing. This can occur if the interval applies
	 * to a range that no longer exists, and the interval was unable to slide.
	 *
	 */
	public rebaseLocalInterval(
<<<<<<< HEAD
		localOpMetadata: IntervalAddLocalMetadata | IntervalChangeLocalMetadata,
=======
		opName: string,
		serializedInterval: SerializedIntervalDelta,
		localOpMetadata: IntervalMessageLocalMetadata,
>>>>>>> eefb38c2
	): SerializedIntervalDelta | undefined {
		const original = localOpMetadata.original;
		if (!this.client) {
			// If there's no associated mergeTree client, the originally submitted op is still correct.
			return original;
		}
		if (!this.attached) {
			throw new LoggingError("attachSequence must be called");
		}

		const { localSeq } = localOpMetadata;
		const { intervalType, properties, stickiness, startSide, endSide } = original;
		const { id } = getSerializedProperties(original);
		const { start: startRebased, end: endRebased } = (localOpMetadata.rebased ??=
			this.computeRebasedPositions(localOpMetadata));

		const localInterval = this.localCollection?.idIntervalIndex.getIntervalById(id);

		const rebased: SerializedIntervalDelta = {
			start: startRebased,
			end: endRebased,
			intervalType,
			sequenceNumber: this.client?.getCurrentSeq() ?? 0,
			properties,
			stickiness,
			startSide,
			endSide,
		};

		// if the interval slid off the string, rebase the op to be a noop and delete the interval.
		if (
			!this.options.mergeTreeReferencesCanSlideToEndpoint &&
			(startRebased === DetachedReferencePosition || endRebased === DetachedReferencePosition)
		) {
			if (localInterval) {
				this.localCollection?.removeExistingInterval(localInterval);
			}
			return undefined;
		}

		if (localInterval !== undefined) {
			// The rebased op may place this interval's endpoints on different segments. Calling `changeInterval` here
			// updates the local client's state to be consistent with the emitted op.
			this.localCollection?.changeInterval(
				localInterval,
				toOptionalSequencePlace(startRebased, startSide ?? Side.Before),
				toOptionalSequencePlace(endRebased, endSide ?? Side.Before),
				undefined,
				localSeq,
			);
		}

		return rebased;
	}

	private getSlideToSegment(
		lref: LocalReferencePosition,
		slidingPreference: SlidingPreference,
	): { segment: ISegment | undefined; offset: number | undefined } | undefined {
		if (!this.client) {
			throw new LoggingError("client does not exist");
		}
		const segoff: { segment: ISegmentInternal | undefined; offset: number | undefined } = {
			segment: lref.getSegment(),
			offset: lref.getOffset(),
		};
		if (segoff.segment?.localRefs?.has(lref) !== true) {
			return undefined;
		}
		const newSegoff = getSlideToSegoff(
			segoff,
			slidingPreference,
			undefined,
			this.options.mergeTreeReferencesCanSlideToEndpoint,
		);
		const value: { segment: ISegment | undefined; offset: number | undefined } | undefined =
			segoff.segment === newSegoff.segment && segoff.offset === newSegoff.offset
				? undefined
				: newSegoff;
		return value;
	}

	private ackInterval(interval: SequenceIntervalClass, op: ISequencedDocumentMessage): void {
		if (
			!refTypeIncludesFlag(interval.start, ReferenceType.StayOnRemove) &&
			!refTypeIncludesFlag(interval.end, ReferenceType.StayOnRemove)
		) {
			return;
		}

		const newStart = this.getSlideToSegment(
			interval.start,
			startReferenceSlidingPreference(interval.stickiness),
		);
		const newEnd = this.getSlideToSegment(
			interval.end,
			endReferenceSlidingPreference(interval.stickiness),
		);

		const id = interval.getIntervalId();
		const hasPendingChange = this.hasPendingEndpointChanges(id);

		if (!hasPendingChange) {
			setSlideOnRemove(interval.start);
			setSlideOnRemove(interval.end);
		}

		const needsStartUpdate = newStart !== undefined && !hasPendingChange;
		const needsEndUpdate = newEnd !== undefined && !hasPendingChange;

		if (needsStartUpdate || needsEndUpdate) {
			if (!this.localCollection) {
				throw new LoggingError("Attach must be called before accessing intervals");
			}

			// `interval`'s endpoints will get modified in-place, so clone it prior to doing so for event emission.
			const oldInterval = interval.clone();

			// In this case, where we change the start or end of an interval,
			// it is necessary to remove and re-add the interval listeners.
			// This ensures that the correct listeners are added to the LocalReferencePosition.
			this.localCollection.removeExistingInterval(interval);
			if (!this.client) {
				throw new LoggingError("client does not exist");
			}

			if (needsStartUpdate) {
				const props = interval.start.properties;
				interval.start = createPositionReferenceFromSegoff(
					this.client,
					newStart,
					interval.start.refType,
					op,
					undefined,
					undefined,
					startReferenceSlidingPreference(interval.stickiness),
					startReferenceSlidingPreference(interval.stickiness) === SlidingPreference.BACKWARD,
				);
				if (props) {
					interval.start.addProperties(props);
				}
				const oldSeg: ISegmentInternal | undefined = oldInterval.start.getSegment();
				// remove and rebuild start interval as transient for event
				this.client.removeLocalReferencePosition(oldInterval.start);
				oldInterval.start.refType = ReferenceType.Transient;
				oldSeg?.localRefs?.addLocalRef(oldInterval.start, oldInterval.start.getOffset());
			}
			if (needsEndUpdate) {
				const props = interval.end.properties;
				interval.end = createPositionReferenceFromSegoff(
					this.client,
					newEnd,
					interval.end.refType,
					op,
					undefined,
					undefined,
					endReferenceSlidingPreference(interval.stickiness),
					endReferenceSlidingPreference(interval.stickiness) === SlidingPreference.FORWARD,
				);
				if (props) {
					interval.end.addProperties(props);
				}
				// remove and rebuild end interval as transient for event
				const oldSeg: ISegmentInternal | undefined = oldInterval.end.getSegment();
				this.client.removeLocalReferencePosition(oldInterval.end);
				oldInterval.end.refType = ReferenceType.Transient;
				oldSeg?.localRefs?.addLocalRef(oldInterval.end, oldInterval.end.getOffset());
			}
			this.localCollection.add(interval);
			this.emitChange(interval, oldInterval, true, true, op);
		}
	}

	public ackAdd(
		serializedInterval: ISerializedInterval,
		local: boolean,
		op: ISequencedDocumentMessage,
<<<<<<< HEAD
		localOpMetadata: IntervalAddLocalMetadata | undefined,
=======
		localOpMetadata: IntervalMessageLocalMetadata | undefined,
>>>>>>> eefb38c2
	) {
		const { id, properties } = getSerializedProperties(serializedInterval);

		if (local) {
			assert(
				localOpMetadata !== undefined,
				0x553 /* op metadata should be defined for local op */,
			);
			const localInterval = this.getIntervalById(id);
			if (localInterval) {
				this.ackInterval(localInterval, op);
			}
			return;
		}

		if (!this.localCollection) {
			throw new LoggingError("attachSequence must be called");
		}

		const interval: SequenceIntervalClass = this.localCollection.addInterval(
			id,
			toSequencePlace(serializedInterval.start, serializedInterval.startSide ?? Side.Before),
			toSequencePlace(serializedInterval.end, serializedInterval.endSide ?? Side.Before),
			properties,
			op,
		);

		if (interval) {
			if (this.onDeserialize) {
				this.onDeserialize(interval);
			}
		}

		this.emit("addInterval", interval, local, op);

		return interval;
	}

	public ackDelete(
		serializedInterval: SerializedIntervalDelta,
		local: boolean,
		op: ISequencedDocumentMessage,
	): void {
		if (local) {
			// Local ops were applied when the message was created and there's no "pending delete"
			// state to book keep: remote operation application takes into account possibility of
			// locally deleted interval whenever a lookup happens.
			return;
		}

		if (!this.localCollection) {
			throw new LoggingError("attach must be called prior to deleting intervals");
		}

		const { id } = getSerializedProperties(serializedInterval);
		const interval = this.localCollection.idIntervalIndex.getIntervalById(id);
		if (interval) {
			this.deleteExistingInterval({ interval, local, op });
		}
	}

	public serializeInternal(
		version: "1" | "2",
	): ISerializedIntervalCollectionV1 | ISerializedIntervalCollectionV2 {
		if (!this.localCollection) {
			throw new LoggingError("attachSequence must be called");
		}

		return this.localCollection.serialize(version);
	}

	/**
	 * @returns an iterator over all intervals in this collection.
	 */
	public [Symbol.iterator](): IntervalCollectionIterator {
		const iterator = new IntervalCollectionIterator(this);
		return iterator;
	}

	/**
	 * {@inheritdoc IIntervalCollection.CreateForwardIteratorWithStartPosition}
	 */
	public CreateForwardIteratorWithStartPosition(
		startPosition: number,
	): IntervalCollectionIterator {
		const iterator = new IntervalCollectionIterator(this, true, startPosition);
		return iterator;
	}

	/**
	 * {@inheritdoc IIntervalCollection.CreateBackwardIteratorWithStartPosition}
	 */
	public CreateBackwardIteratorWithStartPosition(
		startPosition: number,
	): IntervalCollectionIterator {
		const iterator = new IntervalCollectionIterator(this, false, startPosition);
		return iterator;
	}

	/**
	 * {@inheritdoc IIntervalCollection.CreateForwardIteratorWithEndPosition}
	 */
	public CreateForwardIteratorWithEndPosition(
		endPosition: number,
	): IntervalCollectionIterator {
		const iterator = new IntervalCollectionIterator(this, true, undefined, endPosition);
		return iterator;
	}

	/**
	 * {@inheritdoc IIntervalCollection.CreateBackwardIteratorWithEndPosition}
	 */
	public CreateBackwardIteratorWithEndPosition(
		endPosition: number,
	): IntervalCollectionIterator {
		const iterator = new IntervalCollectionIterator(this, false, undefined, endPosition);
		return iterator;
	}

	/**
	 * {@inheritdoc IIntervalCollection.gatherIterationResults}
	 */
	public gatherIterationResults(
		results: SequenceIntervalClass[],
		iteratesForward: boolean,
		start?: number,
		end?: number,
	) {
		if (!this.localCollection) {
			return;
		}

		this.localCollection.overlappingIntervalsIndex.gatherIterationResults(
			results,
			iteratesForward,
			start,
			end,
		);
	}

	/**
	 * {@inheritdoc IIntervalCollection.findOverlappingIntervals}
	 */
	public findOverlappingIntervals(
		startPosition: number,
		endPosition: number,
	): SequenceInterval[] {
		if (!this.localCollection) {
			throw new LoggingError("attachSequence must be called");
		}

		return this.localCollection.overlappingIntervalsIndex.findOverlappingIntervals(
			startPosition,
			endPosition,
		);
	}

	/**
	 * {@inheritdoc IIntervalCollection.map}
	 */
	public map(fn: (interval: SequenceIntervalClass) => void) {
		if (!this.localCollection) {
			throw new LoggingError("attachSequence must be called");
		}

		for (const interval of this.localCollection.idIntervalIndex) {
			fn(interval);
		}
	}

	/**
	 * {@inheritdoc IIntervalCollection.previousInterval}
	 */
	public previousInterval(pos: number): SequenceInterval | undefined {
		if (!this.localCollection) {
			throw new LoggingError("attachSequence must be called");
		}

		return this.localCollection.endIntervalIndex.previousInterval(pos);
	}

	/**
	 * {@inheritdoc IIntervalCollection.nextInterval}
	 */
	public nextInterval(pos: number): SequenceInterval | undefined {
		if (!this.localCollection) {
			throw new LoggingError("attachSequence must be called");
		}

		return this.localCollection.endIntervalIndex.nextInterval(pos);
	}
}

function setSlideOnRemove(lref: LocalReferencePosition) {
	let refType = lref.refType;
	refType = refType & ~ReferenceType.StayOnRemove;
	refType = refType | ReferenceType.SlideOnRemove;
	lref.refType = refType;
}

/**
 * Information that identifies an interval within a `Sequence`.
 * @internal
 */
export interface IntervalLocator {
	/**
	 * Label for the collection the interval is a part of
	 */
	label: string;
	/**
	 * Interval within that collection
	 */
	interval: SequenceIntervalClass;
}

/**
 * Returns an object that can be used to find the interval a given LocalReferencePosition belongs to.
 * @returns undefined if the reference position is not the endpoint of any interval (e.g. it was created
 * on the merge tree directly by app code), otherwise an {@link IntervalLocator} for the interval this
 * endpoint is a part of.
 * @internal
 */
export function intervalLocatorFromEndpoint(
	potentialEndpoint: LocalReferencePosition,
): IntervalLocator | undefined {
	const { interval, [reservedRangeLabelsKey]: collectionNameArray } =
		potentialEndpoint.properties ?? {};
	return interval && collectionNameArray?.length === 1
		? { label: collectionNameArray[0], interval }
		: undefined;
}<|MERGE_RESOLUTION|>--- conflicted
+++ resolved
@@ -727,21 +727,15 @@
 	) => void;
 
 	constructor(
-<<<<<<< HEAD
 		submitDelta: (op: IIntervalCollectionTypeOperationValue, md: unknown) => void,
-=======
-		submitDelta: (
-			op: IIntervalCollectionTypeOperationValue,
-			md: IntervalMessageLocalMetadata,
-		) => void,
->>>>>>> eefb38c2
 		serializedIntervals: ISerializedIntervalCollectionV1 | ISerializedIntervalCollectionV2,
 		private readonly options: Partial<SequenceOptions> = {},
 	) {
 		super();
 
 		this.submitDelta = (op, md) => {
-			const pending = (this.pending[md.intervalId] ??= { local: new DoublyLinkedList() });
+			const { id } = getSerializedProperties(op.value);
+			const pending = (this.pending[id] ??= { local: new DoublyLinkedList() });
 			// hack, support initialization elsewhere
 			pending.local.push(md);
 			if (md.type === IntervalDeltaOpType.CHANGE && op.value.start !== undefined) {
@@ -792,31 +786,21 @@
 		return true;
 	}
 
-<<<<<<< HEAD
 	public rollback(op: IIntervalCollectionTypeOperationValue, maybeMetaData: unknown) {
 		const localOpMetadataNode = maybeMetaData as ListNode<IntervalMessageLocalMetadata>;
 		const localOpMetadata = localOpMetadataNode?.data;
-		const { opName, value } = op;
-		const pending = this.pending[localOpMetadata.intervalId];
+		const { value } = op;
+		const { id, properties } = getSerializedProperties(value);
+		const pending = this.pending[id];
 		assert(pending !== undefined, "pending must exist for rollback");
 		const current = pending.local.pop()?.data;
 		assert(current === localOpMetadata, "local op metadata must match");
 		if (pending.local.empty) {
 			// eslint-disable-next-line @typescript-eslint/no-dynamic-delete
-			delete this.pending[localOpMetadata.intervalId];
-		}
-
-		switch (current.type) {
-=======
-	public rollback(
-		op: IIntervalCollectionTypeOperationValue,
-		localOpMetadata: IntervalMessageLocalMetadata,
-	) {
-		const { value } = op;
-		const { id, properties } = getSerializedProperties(value);
-		const { type } = localOpMetadata;
+			delete this.pending[id];
+		}
+		const { type } = current;
 		switch (type) {
->>>>>>> eefb38c2
 			case "add": {
 				this.deleteExistingInterval({
 					interval: current.interval,
@@ -826,14 +810,9 @@
 				break;
 			}
 			case "change": {
-<<<<<<< HEAD
 				const { previous } = current;
 				assert(previous !== undefined, 0xb7c /* must have previous for change */);
-				const { id, properties } = getSerializedProperties(value);
-
-=======
-				const { previous } = localOpMetadata;
->>>>>>> eefb38c2
+
 				const endpointsChanged = value.start !== undefined && value.end !== undefined;
 				const start = endpointsChanged
 					? toOptionalSequencePlace(previous.start, previous.startSide)
@@ -856,7 +835,6 @@
 				break;
 			}
 			case "delete": {
-<<<<<<< HEAD
 				const previous = !pending.local.empty
 					? pending.local.last?.data.interval
 					: pending.consensus;
@@ -865,21 +843,7 @@
 				break;
 			}
 			default:
-				throw new LoggingError(`Unknown op type: ${opName}`);
-=======
-				const { previous } = localOpMetadata;
-				this.add({
-					id,
-					start: toSequencePlace(previous.start, previous.startSide),
-					end: toSequencePlace(previous.end, previous.endSide),
-					props: Object.keys(properties).length > 0 ? properties : undefined,
-					rollback: true,
-				});
-				break;
-			}
-			default:
 				unreachableCase(type);
->>>>>>> eefb38c2
 		}
 	}
 
@@ -887,11 +851,7 @@
 		op: IIntervalCollectionTypeOperationValue,
 		local: boolean,
 		message: ISequencedDocumentMessage,
-<<<<<<< HEAD
 		maybeMetaData: unknown,
-=======
-		localOpMetadata: IntervalMessageLocalMetadata | undefined,
->>>>>>> eefb38c2
 	) {
 		const localOpMetadataNode = local
 			? (maybeMetaData as ListNode<IntervalMessageLocalMetadata>)
@@ -956,11 +916,7 @@
 
 	public resubmitMessage(
 		op: IIntervalCollectionTypeOperationValue,
-<<<<<<< HEAD
 		maybeMetadata: unknown,
-=======
-		localOpMetadata: unknown,
->>>>>>> eefb38c2
 	): void {
 		const { opName, value } = op;
 
@@ -1258,12 +1214,8 @@
 					{
 						type: "add",
 						localSeq,
-<<<<<<< HEAD
-						intervalId,
 						interval,
 						original: serializedInterval,
-=======
->>>>>>> eefb38c2
 					},
 				);
 			}
@@ -1305,11 +1257,6 @@
 					{
 						type: "delete",
 						localSeq: this.getNextLocalSeq(),
-<<<<<<< HEAD
-						intervalId,
-=======
-						previous: interval.serialize(),
->>>>>>> eefb38c2
 					},
 				);
 			} else {
@@ -1403,12 +1350,8 @@
 						type: "change",
 						localSeq,
 						previous: interval.serialize(),
-<<<<<<< HEAD
-						intervalId: id,
 						interval: newInterval ?? interval,
 						original: serializedInterval,
-=======
->>>>>>> eefb38c2
 					},
 				);
 			}
@@ -1446,11 +1389,7 @@
 		serializedInterval: SerializedIntervalDelta,
 		local: boolean,
 		op: ISequencedDocumentMessage,
-<<<<<<< HEAD
 		localOpMetadata: IntervalChangeLocalMetadata | undefined,
-=======
-		localOpMetadata: IntervalMessageLocalMetadata | undefined,
->>>>>>> eefb38c2
 	) {
 		if (!this.localCollection) {
 			throw new LoggingError("Attach must be called before accessing intervals");
@@ -1546,13 +1485,7 @@
 	 *
 	 */
 	public rebaseLocalInterval(
-<<<<<<< HEAD
 		localOpMetadata: IntervalAddLocalMetadata | IntervalChangeLocalMetadata,
-=======
-		opName: string,
-		serializedInterval: SerializedIntervalDelta,
-		localOpMetadata: IntervalMessageLocalMetadata,
->>>>>>> eefb38c2
 	): SerializedIntervalDelta | undefined {
 		const original = localOpMetadata.original;
 		if (!this.client) {
@@ -1730,11 +1663,7 @@
 		serializedInterval: ISerializedInterval,
 		local: boolean,
 		op: ISequencedDocumentMessage,
-<<<<<<< HEAD
 		localOpMetadata: IntervalAddLocalMetadata | undefined,
-=======
-		localOpMetadata: IntervalMessageLocalMetadata | undefined,
->>>>>>> eefb38c2
 	) {
 		const { id, properties } = getSerializedProperties(serializedInterval);
 
