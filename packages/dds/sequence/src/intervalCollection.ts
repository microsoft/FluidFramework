--- conflicted
+++ resolved
@@ -1990,9 +1990,6 @@
 		}
 	}
 
-<<<<<<< HEAD
-	public addConflictResolver(conflictResolver: IntervalConflictResolver<TInterval>): void {}
-=======
 	/**
 	 * @deprecated - This functionality was useful when adding two intervals at the same start/end positions resulted
 	 * in a conflict. This is no longer the case (as of PR#6407), as interval collections support multiple intervals
@@ -2000,13 +1997,11 @@
 	 *
 	 * As such, the conflict resolver is never invoked and unnecessary. This API will be removed in an upcoming release.
 	 */
-	public addConflictResolver(conflictResolver: IntervalConflictResolver<TInterval>): void {
+	public addConflictResolver(_: IntervalConflictResolver<TInterval>): void {
 		if (!this.localCollection) {
 			throw new LoggingError("attachSequence must be called");
 		}
-		this.localCollection.addConflictResolver(conflictResolver);
-	}
->>>>>>> dd6f6e6c
+	}
 
 	public attachDeserializer(onDeserialize: DeserializeCallback): void {
 		// If no deserializer is specified can skip all processing work
