/*!
 * Copyright (c) Microsoft Corporation and contributors. All rights reserved.
 * Licensed under the MIT License.
 */

/**
 * Supports distributed data structures which are list-like.
 *
 * This library's main export is {@link SharedString}, a DDS for storing and simultaneously editing a sequence of
 * text.
 *
 * See the package's README for a high-level introduction to `SharedString`'s feature set.
 * @remarks Note that SharedString is a sequence DDS but it has additional specialized features and behaviors for
 * working with text.
 *
 * @packageDocumentation
 */
<<<<<<< HEAD
=======
export { SequenceOptions } from "./intervalCollectionMapInterfaces.js";
>>>>>>> bf82cbe7
export {
	IInterval,
	IntervalOpType,
	IntervalType,
	ISerializableInterval,
	ISerializedInterval,
	SequenceInterval,
	SerializedIntervalDelta,
	IntervalStickiness,
} from "./intervals/index.js";
export {
	DeserializeCallback,
	IIntervalCollectionEvent,
	IIntervalCollection,
	ISequenceIntervalCollection,
	ISequenceIntervalCollectionEvents,
	IntervalLocator,
	intervalLocatorFromEndpoint,
} from "./intervalCollection.js";
export {
	IntervalIndex,
	SequenceIntervalIndex,
	SequenceIntervalIndexes,
	IOverlappingIntervalsIndex,
	ISequenceOverlappingIntervalsIndex,
	createOverlappingIntervalsIndex,
	createOverlappingSequenceIntervalsIndex,
	IEndpointInRangeIndex,
	IStartpointInRangeIndex,
	createEndpointInRangeIndex,
	createStartpointInRangeIndex,
	IIdIntervalIndex,
	createIdIntervalIndex,
	IEndpointIndex,
	createEndpointIndex,
} from "./intervalIndex/index.js";
export {
	appendAddIntervalToRevertibles,
	appendChangeIntervalToRevertibles,
	appendDeleteIntervalToRevertibles,
	appendIntervalPropertyChangedToRevertibles,
	appendSharedStringDeltaToRevertibles,
	discardSharedStringRevertibles,
	IntervalRevertible,
	revertSharedStringRevertibles,
	SharedStringRevertible,
} from "./revertibles.js";
export {
	ISharedSegmentSequenceEvents,
	SharedSegmentSequence,
	ISharedSegmentSequence,
} from "./sequence.js";
export {
	ISequenceDeltaRange,
	SequenceDeltaEvent,
	SequenceEvent,
	SequenceMaintenanceEvent,
} from "./sequenceDeltaEvent.js";
export { SharedString } from "./sequenceFactory.js";
export {
	getTextAndMarkers,
	ISharedString,
	SharedStringSegment,
	SharedStringClass,
} from "./sharedString.js";
export { ISharedIntervalCollection } from "./sharedIntervalCollection.js";
export { IJSONRunSegment, SharedSequence, SubSequence } from "./sharedSequence.js";

export {
	ISegment,
	Marker,
	BaseSegment,
	ReferencePosition,
	ReferenceType,
	PropertySet,
	MapLike,
	TextSegment,
	MergeTreeDeltaType,
	reservedMarkerIdKey,
	reservedTileLabelsKey,
	reservedRangeLabelsKey,
	TrackingGroup,
	LocalReferencePosition,
	Side,
	InteriorSequencePlace,
	SequencePlace,
} from "@fluidframework/merge-tree/internal";<|MERGE_RESOLUTION|>--- conflicted
+++ resolved
@@ -15,10 +15,7 @@
  *
  * @packageDocumentation
  */
-<<<<<<< HEAD
-=======
 export { SequenceOptions } from "./intervalCollectionMapInterfaces.js";
->>>>>>> bf82cbe7
 export {
 	IInterval,
 	IntervalOpType,
