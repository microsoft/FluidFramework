/*!
 * Copyright (c) Microsoft Corporation and contributors. All rights reserved.
 * Licensed under the MIT License.
 */

export {
    DeserializeCallback,
    IIntervalCollectionEvent,
    IIntervalHelpers,
    Interval,
    IntervalCollection,
    IntervalCollectionIterator,
    IntervalType,
    ISerializableInterval,
    ISerializedInterval,
    SequenceInterval,
<<<<<<< HEAD
    ISequenceIntervalEvents,
    ISerializedIntervalCollectionV2,
    CompressedSerializedInterval,
=======
>>>>>>> 4786303c
} from "./intervalCollection";
export {
    IMapMessageLocalMetadata,
    IValueOpEmitter,
} from "./defaultMapInterfaces";
export * from "./sharedString";
export * from "./sequence";
export * from "./sequenceFactory";
export * from "./sequenceDeltaEvent";
export * from "./sharedSequence";
export * from "./sharedObjectSequence";
export * from "./sharedNumberSequence";
export * from "./sparsematrix";
export * from "./sharedIntervalCollection";<|MERGE_RESOLUTION|>--- conflicted
+++ resolved
@@ -14,12 +14,8 @@
     ISerializableInterval,
     ISerializedInterval,
     SequenceInterval,
-<<<<<<< HEAD
-    ISequenceIntervalEvents,
     ISerializedIntervalCollectionV2,
     CompressedSerializedInterval,
-=======
->>>>>>> 4786303c
 } from "./intervalCollection";
 export {
     IMapMessageLocalMetadata,
