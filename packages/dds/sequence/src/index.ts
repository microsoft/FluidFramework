/*!
 * Copyright (c) Microsoft Corporation and contributors. All rights reserved.
 * Licensed under the MIT License.
 */

/**
 * Supports distributed data structures which are list-like.
 *
 * This library's main export is {@link SharedString}, a DDS for storing and simultaneously editing a sequence of
 * text.
 *
 * See the package's README for a high-level introduction to `SharedString`'s feature set.
 * @remarks Note that SharedString is a sequence DDS but it has additional specialized features and behaviors for
 * working with text.
 *
 * @packageDocumentation
 */

export {
    DeserializeCallback,
    IIntervalCollectionEvent,
    IIntervalHelpers,
    Interval,
    IntervalCollection,
    IntervalCollectionIterator,
    IntervalLocator,
    intervalLocatorFromEndpoint,
    IntervalType,
    ISerializableInterval,
    ISerializedInterval,
    SequenceInterval,
    ISerializedIntervalCollectionV2,
    CompressedSerializedInterval,
    SerializedIntervalDelta,
} from "./intervalCollection";
export {
    IMapMessageLocalMetadata,
    IValueOpEmitter,
} from "./defaultMapInterfaces";
<<<<<<< HEAD
export { getTextAndMarkers, ISharedString, SharedStringSegment, SharedString } from "./sharedString";
export { ISharedSegmentSequenceEvents, SharedSegmentSequence } from "./sequence";
export { SharedStringFactory, SharedObjectSequenceFactory, SharedNumberSequenceFactory } from "./sequenceFactory";
export { SequenceEvent, SequenceDeltaEvent, SequenceMaintenanceEvent, ISequenceDeltaRange } from "./sequenceDeltaEvent";
export { IJSONRunSegment, SubSequence, SharedSequence } from "./sharedSequence";
export { SharedObjectSequence } from "./sharedObjectSequence";
export { SharedNumberSequence } from "./sharedNumberSequence";
export {
    positionToRowCol,
    PaddingSegment,
    SparseMatrixItem,
    RunSegment,
    MatrixSegment,
    maxCol,
    maxCols,
    maxRow,
    maxRows,
    maxCellPosition,
    rowColToPosition,
    SparseMatrix,
    SparseMatrixFactory,
} from "./sparsematrix";
export {
    SharedIntervalCollectionFactory,
    ISharedIntervalCollection,
    SharedIntervalCollection,
} from "./sharedIntervalCollection";
=======
export * from "./sharedString";
export * from "./sequence";
export * from "./sequenceFactory";
export * from "./sequenceDeltaEvent";
export * from "./sharedSequence";
export * from "./sharedIntervalCollection";
export { IInterval, IntervalConflictResolver } from "./intervalTree";
>>>>>>> fd7169d9
<|MERGE_RESOLUTION|>--- conflicted
+++ resolved
@@ -37,40 +37,14 @@
     IMapMessageLocalMetadata,
     IValueOpEmitter,
 } from "./defaultMapInterfaces";
-<<<<<<< HEAD
 export { getTextAndMarkers, ISharedString, SharedStringSegment, SharedString } from "./sharedString";
 export { ISharedSegmentSequenceEvents, SharedSegmentSequence } from "./sequence";
-export { SharedStringFactory, SharedObjectSequenceFactory, SharedNumberSequenceFactory } from "./sequenceFactory";
+export { SharedStringFactory } from "./sequenceFactory";
 export { SequenceEvent, SequenceDeltaEvent, SequenceMaintenanceEvent, ISequenceDeltaRange } from "./sequenceDeltaEvent";
 export { IJSONRunSegment, SubSequence, SharedSequence } from "./sharedSequence";
-export { SharedObjectSequence } from "./sharedObjectSequence";
-export { SharedNumberSequence } from "./sharedNumberSequence";
 export {
-    positionToRowCol,
-    PaddingSegment,
-    SparseMatrixItem,
-    RunSegment,
-    MatrixSegment,
-    maxCol,
-    maxCols,
-    maxRow,
-    maxRows,
-    maxCellPosition,
-    rowColToPosition,
-    SparseMatrix,
-    SparseMatrixFactory,
-} from "./sparsematrix";
-export {
-    SharedIntervalCollectionFactory,
-    ISharedIntervalCollection,
-    SharedIntervalCollection,
+	SharedIntervalCollectionFactory,
+	ISharedIntervalCollection,
+	SharedIntervalCollection,
 } from "./sharedIntervalCollection";
-=======
-export * from "./sharedString";
-export * from "./sequence";
-export * from "./sequenceFactory";
-export * from "./sequenceDeltaEvent";
-export * from "./sharedSequence";
-export * from "./sharedIntervalCollection";
-export { IInterval, IntervalConflictResolver } from "./intervalTree";
->>>>>>> fd7169d9
+export { IInterval, IntervalConflictResolver } from "./intervalTree";