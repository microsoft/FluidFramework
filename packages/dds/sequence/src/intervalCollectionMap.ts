/*!
 * Copyright (c) Microsoft Corporation and contributors. All rights reserved.
 * Licensed under the MIT License.
 */

import { TypedEventEmitter } from "@fluid-internal/client-utils";
import { IFluidHandle } from "@fluidframework/core-interfaces";
import type { IEvent, IEventProvider } from "@fluidframework/core-interfaces";
import { assert } from "@fluidframework/core-utils/internal";
import { ISequencedDocumentMessage } from "@fluidframework/driver-definitions/internal";
import { ValueType, IFluidSerializer } from "@fluidframework/shared-object-base/internal";

import { makeSerializable } from "./IntervalCollectionValues.js";
import {
	IntervalCollection,
	opsMap,
	reservedIntervalIdKey,
	toOptionalSequencePlace,
	toSequencePlace,
	type ISerializedIntervalCollectionV1,
	type ISerializedIntervalCollectionV2,
} from "./intervalCollection.js";
import {
	IIntervalCollectionTypeOperationValue,
	IMapMessageLocalMetadata,
	ISerializableIntervalCollection,
	SequenceOptions,
} from "./intervalCollectionMapInterfaces.js";
<<<<<<< HEAD
import { IntervalDeltaOpType, SerializedIntervalDelta } from "./intervals/index.js";
=======
>>>>>>> a0d5a38d

function isMapOperation(op: unknown): op is IMapOperation {
	return typeof op === "object" && op !== null && "type" in op && op.type === "act";
}

/**
 * Description of a map delta operation
 */
export interface IMapOperation {
	/**
	 * String identifier of the operation type.
	 */
	type: "act";

	/**
	 * Map key being modified.
	 */
	key: string;

	/**
	 * Value of the operation, specific to the value type.
	 */
	value: IIntervalCollectionTypeOperationValue;
}
/**
 * Defines the in-memory object structure to be used for the conversion to/from serialized.
 * Directly used in JSON.stringify, direct result from JSON.parse
 */
export interface IMapDataObjectSerializable {
	[key: string]: ISerializableIntervalCollection;
}

export interface IntervalCollectionMapEvents extends IEvent {
	(event: "createIntervalCollection", listener: (key: string, local: boolean) => void): void;
}

/**
 * A DefaultMap is a map-like distributed data structure, supporting operations on values stored by
 * string key locations.
 *
 * Creation of values is implicit on access (either via `get` or a remote op application referring to
 * a collection that wasn't previously known)
 */
export class IntervalCollectionMap {
	/**
	 * The number of key/value pairs stored in the map.
	 */
	public get size(): number {
		return this.data.size;
	}

	/**
	 * The in-memory data the map is storing.
	 */
	private readonly data = new Map<string, IntervalCollection>();

	private readonly eventEmitter = new TypedEventEmitter<IntervalCollectionMapEvents>();
	public get events(): IEventProvider<IntervalCollectionMapEvents> {
		return this.eventEmitter;
	}

	/**
	 * Create a new default map.
	 * @param serializer - The serializer to serialize / parse handles
	 * @param handle - The handle of the shared object using the kernel
	 * @param submitMessage - A callback to submit a message through the shared object
	 * @param type - The value type to create at values of this map
	 * @param eventEmitter - The object that will emit map events
	 */
	constructor(
		private readonly serializer: IFluidSerializer,
		private readonly handle: IFluidHandle,
		private readonly submitMessage: (
			op: IMapOperation,
			localOpMetadata: IMapMessageLocalMetadata,
		) => void,
		private readonly options?: Partial<SequenceOptions>,
	) {}

	/**
	 * Get an iterator over the keys in this map.
	 * @returns The iterator
	 */
	public keys(): IterableIterator<string> {
		return this.data.keys();
	}

	/**
	 * Get an iterator over the values in this map.
	 * @returns The iterator
	 */
	public values(): IterableIterator<any> {
		const localValuesIterator = this.data.values();
		const iterator = {
			next(): IteratorResult<any> {
				const nextVal = localValuesIterator.next();
				return nextVal.done
					? { value: undefined, done: true }
					: { value: nextVal.value, done: false }; // Unpack the stored value
			},
			[Symbol.iterator]() {
				return this;
			},
		};
		return iterator;
	}
	/**
	 * {@inheritDoc ISharedMap.get}
	 */
	public get(key: string): IntervalCollection {
		const localValue = this.data.get(key) ?? this.createCore(key, true);

		return localValue;
	}

	public serialize(serializer: IFluidSerializer): string {
		const serializableMapData: IMapDataObjectSerializable = {};
		this.data.forEach((localValue, key) => {
			serializableMapData[key] = makeSerializable(
				localValue,
				serializer,
				this.handle,
				this.options?.intervalSerializationFormat ?? "2",
			);
		});
		return JSON.stringify(serializableMapData);
	}

	/**
	 * Populate the kernel with the given map data.
	 *
	 * @param serialized - A JSON string containing serialized map data
	 */
	public populate(serialized: string): void {
		const parsed = this.serializer.parse(serialized) as IMapDataObjectSerializable;

		for (const [key, serializable] of Object.entries(parsed)) {
			// Back-compat: legacy documents may have handles to an intervalCollection map kernel.
			// These collections should be empty, and ValueTypes are no longer supported.
			if (
				serializable.type === ValueType[ValueType.Plain] ||
				serializable.type === ValueType[ValueType.Shared]
			) {
				continue;
			}

			// Back-compat: Sequence previously arbitrarily prefixed all interval collection keys with
			// "intervalCollections/". This would burden users trying to iterate the collection and
			// access its value, as well as those trying to match a create message to its underlying
			// collection. See https://github.com/microsoft/FluidFramework/issues/10557 for more context.
			const normalizedKey = key.startsWith("intervalCollections/") ? key.substring(20) : key;

			assert(
				serializable.type !== ValueType[ValueType.Plain] &&
					serializable.type !== ValueType[ValueType.Shared],
				0x2e1 /* "Support for plain value types removed." */,
			);

			this.createCore(normalizedKey, false, serializable.value);
		}
	}

	/**
	 * Submit the given op if a handler is registered.
	 * @param op - The operation to attempt to submit
	 * @param localOpMetadata - The local metadata associated with the op. This is kept locally by the runtime
	 * and not sent to the server. This will be sent back when this message is received back from the server. This is
	 * also sent if we are asked to resubmit the message.
	 * @returns True if the operation was submitted, false otherwise.
	 */
	public tryResubmitMessage(op: unknown, localOpMetadata: IMapMessageLocalMetadata): boolean {
		if (isMapOperation(op)) {
			const localValue = this.data.get(op.key);

			assert(localValue !== undefined, 0x3f8 /* Local value expected on resubmission */);

			const handler = opsMap[op.value.opName];
			const rebased = handler.rebase(localValue, op.value, localOpMetadata);
			if (rebased !== undefined) {
				const { rebasedOp, rebasedLocalOpMetadata } = rebased;
				this.submitMessage({ ...op, value: rebasedOp }, rebasedLocalOpMetadata);
			}
			return true;
		}
		return false;
	}

	public tryApplyStashedOp(op: unknown): boolean {
		if (isMapOperation(op)) {
			const { value, key } = op;
			const map = this.get(key);

			switch (value.opName) {
				case "add": {
					map.add({
						// Todo: we should improve typing so we know add ops always have start and end
						// eslint-disable-next-line @typescript-eslint/no-non-null-assertion
						start: toSequencePlace(value.value.start!, value.value.startSide),
						// eslint-disable-next-line @typescript-eslint/no-non-null-assertion
						end: toSequencePlace(value.value.end!, value.value.endSide),
						props: value.value.properties,
					});
					return true;
				}
				case "change": {
					const { [reservedIntervalIdKey]: id, ...props } = value.value.properties ?? {};
					map.change(id, {
						start: toOptionalSequencePlace(value.value.start, value.value.startSide),
						end: toOptionalSequencePlace(value.value.end, value.value.endSide),
						props,
					});
					return true;
				}
				case "delete": {
					const { [reservedIntervalIdKey]: id } = value.value.properties ?? {};
					map.removeIntervalById(id);
					return true;
				}
				default:
					throw new Error("unknown ops should not be stashed");
			}
		}
		return false;
	}

	/**
	 * Process the given op if a handler is registered.
	 * @param message - The message to process
	 * @param local - Whether the message originated from the local client
	 * @param localOpMetadata - For local client messages, this is the metadata that was submitted with the message.
	 * For messages from a remote client, this will be undefined.
	 * @returns True if the operation was recognized and thus processed, false otherwise.
	 *
	 * @remarks
	 * When this returns false and the caller doesn't handle the op itself, then the op could be from a different version of this code.
	 * In such a case, not applying the op would result in this client becoming out of sync with clients that do handle the op
	 * and could result in data corruption or data loss as well.
	 * Therefore, in such cases the caller should typically throw an error, ensuring that this client treats the situation as data corruption
	 * (since its data no longer matches what other clients think the data should be) and will avoid overriding document content or misleading the users into thinking their current state is accurate.
	 */
	public tryProcessMessage(
		op: unknown,
		local: boolean,
		message: ISequencedDocumentMessage,
		localOpMetadata: unknown,
	): boolean {
		if (isMapOperation(op)) {
			const localValue = this.data.get(op.key) ?? this.createCore(op.key, local);
			const handler = opsMap[op.value.opName];
			const previousValue = localValue;
			const translatedValue = op.value.value as any;
			handler.process(
				previousValue,
				translatedValue,
				local,
				message,
				localOpMetadata as IMapMessageLocalMetadata,
			);
			return true;
		}
		return false;
	}

	/**
	 * Initializes a default ValueType at the provided key.
	 * Should be used when a map operation incurs creation.
	 * @param key - The key being initialized
<<<<<<< HEAD
	 * @param local - Whether the message originated from the local client
	 */
	private createCore(key: string, local: boolean): IntervalCollection {
		const localValue = new IntervalCollection(
			true,
			this.makeMapValueOpEmitter(key),
			[],
			this.options,
		);
		const previousValue = this.data.get(key);
		this.data.set(key, localValue);
		const event: IValueChanged = { key, previousValue };
		this.eventEmitter.emit("create", event, local, this.eventEmitter);
		return localValue;
	}

	/**
	 * The remote ISerializableValue we're receiving (either as a result of a load or an incoming set op) will
	 * have the information we need to create a real object, but will not be the real object yet.  For example,
	 * we might know it's a map and the map's ID but not have the actual map or its data yet.  makeLocal's
	 * job is to convert that information into a real object for local usage.
	 * @param key - The key that the caller intends to store the local value into (used for ops later).  But
	 * doesn't actually store the local value into that key.  So better not lie!
	 * @param serializable - The remote information that we can convert into a real object
	 * @returns The local value that was produced
=======
>>>>>>> a0d5a38d
	 */
	private createCore(
		key: string,
		local: boolean,
		serializedIntervals?: ISerializedIntervalCollectionV1 | ISerializedIntervalCollectionV2,
	): IntervalCollection {
		const localValue = new IntervalCollection(
<<<<<<< HEAD
			true,
			this.makeMapValueOpEmitter(key),
			serializable.value,
=======
			(op, md) => {
				{
					this.submitMessage(
						{
							key,
							type: "act",
							value: op,
						},
						md,
					);
				}
			},
			serializedIntervals ?? [],
>>>>>>> a0d5a38d
			this.options,
		);
		this.data.set(key, localValue);
		this.eventEmitter.emit("createIntervalCollection", key, local, this.eventEmitter);
		return localValue;
	}
}<|MERGE_RESOLUTION|>--- conflicted
+++ resolved
@@ -26,10 +26,6 @@
 	ISerializableIntervalCollection,
 	SequenceOptions,
 } from "./intervalCollectionMapInterfaces.js";
-<<<<<<< HEAD
-import { IntervalDeltaOpType, SerializedIntervalDelta } from "./intervals/index.js";
-=======
->>>>>>> a0d5a38d
 
 function isMapOperation(op: unknown): op is IMapOperation {
 	return typeof op === "object" && op !== null && "type" in op && op.type === "act";
@@ -297,34 +293,6 @@
 	 * Initializes a default ValueType at the provided key.
 	 * Should be used when a map operation incurs creation.
 	 * @param key - The key being initialized
-<<<<<<< HEAD
-	 * @param local - Whether the message originated from the local client
-	 */
-	private createCore(key: string, local: boolean): IntervalCollection {
-		const localValue = new IntervalCollection(
-			true,
-			this.makeMapValueOpEmitter(key),
-			[],
-			this.options,
-		);
-		const previousValue = this.data.get(key);
-		this.data.set(key, localValue);
-		const event: IValueChanged = { key, previousValue };
-		this.eventEmitter.emit("create", event, local, this.eventEmitter);
-		return localValue;
-	}
-
-	/**
-	 * The remote ISerializableValue we're receiving (either as a result of a load or an incoming set op) will
-	 * have the information we need to create a real object, but will not be the real object yet.  For example,
-	 * we might know it's a map and the map's ID but not have the actual map or its data yet.  makeLocal's
-	 * job is to convert that information into a real object for local usage.
-	 * @param key - The key that the caller intends to store the local value into (used for ops later).  But
-	 * doesn't actually store the local value into that key.  So better not lie!
-	 * @param serializable - The remote information that we can convert into a real object
-	 * @returns The local value that was produced
-=======
->>>>>>> a0d5a38d
 	 */
 	private createCore(
 		key: string,
@@ -332,11 +300,6 @@
 		serializedIntervals?: ISerializedIntervalCollectionV1 | ISerializedIntervalCollectionV2,
 	): IntervalCollection {
 		const localValue = new IntervalCollection(
-<<<<<<< HEAD
-			true,
-			this.makeMapValueOpEmitter(key),
-			serializable.value,
-=======
 			(op, md) => {
 				{
 					this.submitMessage(
@@ -350,7 +313,6 @@
 				}
 			},
 			serializedIntervals ?? [],
->>>>>>> a0d5a38d
 			this.options,
 		);
 		this.data.set(key, localValue);
