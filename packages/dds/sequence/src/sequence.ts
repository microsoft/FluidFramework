--- conflicted
+++ resolved
@@ -114,8 +114,7 @@
 
 export abstract class SharedSegmentSequence<T extends ISegment>
 	extends SharedObject<ISharedSegmentSequenceEvents>
-	implements ISharedIntervalCollection<SequenceInterval>, MergeTreeRevertibleDriver
-{
+	implements ISharedIntervalCollection<SequenceInterval>, MergeTreeRevertibleDriver {
 	get loaded(): Promise<void> {
 		return this.loadedDeferred.promise;
 	}
@@ -230,14 +229,14 @@
 			dataStoreRuntime.options.sharedStringPreventReentrancy ?? true
 				? ensureNoReentrancy
 				: createReentrancyDetector((depth) => {
-						if (totalReentrancyLogs > 0) {
-							totalReentrancyLogs--;
-							this.logger.sendTelemetryEvent(
-								{ eventName: "LocalOpReentry", depth },
-								new LoggingError(reentrancyErrorMessage),
-							);
-						}
-				  });
+					if (totalReentrancyLogs > 0) {
+						totalReentrancyLogs--;
+						this.logger.sendTelemetryEvent(
+							{ eventName: "LocalOpReentry", depth },
+							new LoggingError(reentrancyErrorMessage),
+						);
+					}
+				});
 
 		this.loadedDeferred.promise.catch((error) => {
 			this.logger.sendErrorEvent({ eventName: "SequenceLoadFailed" }, error);
@@ -282,7 +281,6 @@
 	}
 
 	/**
-<<<<<<< HEAD
 	 * Obliterate is similar to remove, but differs in that segments concurrently
 	 * inserted into an obliterated range will also be removed
 	 *
@@ -299,10 +297,9 @@
 		return obliterateOp;
 	}
 
-=======
+	/**
 	 * @deprecated - The ability to create group ops will be removed in an upcoming release, as group ops are redundant with the native batching capabilities of the runtime
 	 */
->>>>>>> 483cbc12
 	public groupOperation(groupOp: IMergeTreeGroupMsg) {
 		this.guardReentrancy(() => this.client.localTransaction(groupOp));
 	}
@@ -600,7 +597,7 @@
 	/**
 	 * {@inheritDoc @fluidframework/shared-object-base#SharedObject.onDisconnect}
 	 */
-	protected onDisconnect() {}
+	protected onDisconnect() { }
 
 	/**
 	 * {@inheritDoc @fluidframework/shared-object-base#SharedObject.reSubmitCore}
