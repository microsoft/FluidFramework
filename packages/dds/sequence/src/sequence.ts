/*!
 * Copyright (c) Microsoft Corporation and contributors. All rights reserved.
 * Licensed under the MIT License.
 */
import { Deferred, bufferToString, assert } from "@fluidframework/common-utils";
import { ChildLogger, loggerToMonitoringContext } from "@fluidframework/telemetry-utils";
import { ISequencedDocumentMessage, MessageType } from "@fluidframework/protocol-definitions";
import {
	IChannelAttributes,
	IFluidDataStoreRuntime,
	IChannelStorageService,
} from "@fluidframework/datastore-definitions";
import {
<<<<<<< HEAD
    Client,
    createAnnotateRangeOp,
    createGroupOp,
    createInsertOp,
    createRemoveRangeOp,
    ICombiningOp,
    IJSONSegment,
    IMergeTreeAnnotateMsg,
    IMergeTreeDeltaOp,
    IMergeTreeGroupMsg,
    IMergeTreeOp,
    IMergeTreeOptions,
    IMergeTreeRemoveMsg,
    IRelativePosition,
    ISegment,
    ISegmentAction,
    LocalReferencePosition,
    matchProperties,
    MergeTreeDeltaType,
    PropertySet,
    RangeStackMap,
    ReferencePosition,
    ReferenceType,
    MergeTreeRevertibleDriver,
    SegmentGroup,
    IMergeTreeObliterateMsg,
    createObliterateRangeOp,
=======
	Client,
	createAnnotateRangeOp,
	createGroupOp,
	createInsertOp,
	createRemoveRangeOp,
	ICombiningOp,
	IJSONSegment,
	IMergeTreeAnnotateMsg,
	IMergeTreeDeltaOp,
	IMergeTreeGroupMsg,
	IMergeTreeOp,
	IMergeTreeOptions,
	IMergeTreeRemoveMsg,
	IRelativePosition,
	ISegment,
	ISegmentAction,
	LocalReferencePosition,
	matchProperties,
	MergeTreeDeltaType,
	PropertySet,
	RangeStackMap,
	ReferencePosition,
	ReferenceType,
	MergeTreeRevertibleDriver,
	SegmentGroup,
>>>>>>> 6167ac92
} from "@fluidframework/merge-tree";
import { ObjectStoragePartition, SummaryTreeBuilder } from "@fluidframework/runtime-utils";
import {
	IFluidSerializer,
	makeHandlesSerializable,
	parseHandles,
	SharedObject,
	ISharedObjectEvents,
	SummarySerializer,
} from "@fluidframework/shared-object-base";
import { IEventThisPlaceHolder } from "@fluidframework/common-definitions";
import { ISummaryTreeWithStats, ITelemetryContext } from "@fluidframework/runtime-definitions";

import { DefaultMap } from "./defaultMap";
import { IMapMessageLocalMetadata, IValueChanged } from "./defaultMapInterfaces";
import {
	IntervalCollection,
	SequenceInterval,
	SequenceIntervalCollectionValueType,
} from "./intervalCollection";
import { SequenceDeltaEvent, SequenceMaintenanceEvent } from "./sequenceDeltaEvent";
import { ISharedIntervalCollection } from "./sharedIntervalCollection";

const snapshotFileName = "header";
const contentPath = "content";

/**
 * Events emitted in response to changes to the sequence data.
 *
 * @remarks
 *
 * The following is the list of events emitted.
 *
 * ### "sequenceDelta"
 *
 * The sequenceDelta event is emitted when segments are inserted, annotated, or removed.
 *
 * #### Listener signature
 *
 * ```typescript
 * (event: SequenceDeltaEvent, target: IEventThisPlaceHolder) => void
 * ```
 * - `event` - Various information on the segments that were modified.
 *
 * - `target` - The sequence itself.
 *
 * ### "maintenance"
 *
 * The maintenance event is emitted when segments are modified during merge-tree maintenance.
 *
 * #### Listener signature
 *
 * ```typescript
 * (event: SequenceMaintenanceEvent, target: IEventThisPlaceHolder) => void
 * ```
 * - `event` - Various information on the segments that were modified.
 *
 * - `target` - The sequence itself.
 */
export interface ISharedSegmentSequenceEvents extends ISharedObjectEvents {
	(
		event: "createIntervalCollection",
		listener: (label: string, local: boolean, target: IEventThisPlaceHolder) => void,
	);
	(
		event: "sequenceDelta",
		listener: (event: SequenceDeltaEvent, target: IEventThisPlaceHolder) => void,
	);
	(
		event: "maintenance",
		listener: (event: SequenceMaintenanceEvent, target: IEventThisPlaceHolder) => void,
	);
}

export abstract class SharedSegmentSequence<T extends ISegment>
<<<<<<< HEAD
    extends SharedObject<ISharedSegmentSequenceEvents>
    implements ISharedIntervalCollection<SequenceInterval>, MergeTreeRevertibleDriver {
    get loaded(): Promise<void> {
        return this.loadedDeferred.promise;
    }

    private static createOpsFromDelta(event: SequenceDeltaEvent): IMergeTreeDeltaOp[] {
        const ops: IMergeTreeDeltaOp[] = [];
        for (const r of event.ranges) {
            switch (event.deltaOperation) {
                case MergeTreeDeltaType.ANNOTATE: {
                    const lastAnnotate = ops[ops.length - 1] as IMergeTreeAnnotateMsg;
                    const props = {};
                    for (const key of Object.keys(r.propertyDeltas)) {
                        props[key] = r.segment.properties?.[key] ?? null;
                    }
                    if (lastAnnotate && lastAnnotate.pos2 === r.position &&
                        matchProperties(lastAnnotate.props, props)) {
                        lastAnnotate.pos2 += r.segment.cachedLength;
                    } else {
                        ops.push(createAnnotateRangeOp(
                            r.position,
                            r.position + r.segment.cachedLength,
                            props,
                            undefined));
                    }
                    break;
                }

                case MergeTreeDeltaType.INSERT:
                    ops.push(createInsertOp(
                        r.position,
                        r.segment.clone().toJSONObject()));
                    break;

                case MergeTreeDeltaType.REMOVE: {
                    const lastRem = ops[ops.length - 1] as IMergeTreeRemoveMsg;
                    if (lastRem?.pos1 === r.position) {
                        assert(lastRem.pos2 !== undefined, 0x3ff /* pos2 should not be undefined here */);
                        lastRem.pos2 += r.segment.cachedLength;
                    } else {
                        ops.push(createRemoveRangeOp(
                            r.position,
                            r.position + r.segment.cachedLength));
                    }
                    break;
                }

                case MergeTreeDeltaType.OBLITERATE: {
                    const lastRem = ops[ops.length - 1] as IMergeTreeObliterateMsg;
                    if (lastRem?.pos1 === r.position) {
                        assert(lastRem.pos2 !== undefined, "pos2 should not be undefined here");
                        lastRem.pos2 += r.segment.cachedLength;
                    } else {
                        ops.push(createObliterateRangeOp(
                            r.position,
                            r.position + r.segment.cachedLength));
                    }
                    break;
                }

                default:
            }
        }
        return ops;
    }

    protected client: Client;
    /** `Deferred` that triggers once the object is loaded */
    protected loadedDeferred = new Deferred<void>();
    // cache out going ops created when partial loading
    private readonly loadedDeferredOutgoingOps:
        [IMergeTreeOp, SegmentGroup | SegmentGroup[]][] = [];
    // cache incoming ops that arrive when partial loading
    private deferIncomingOps = true;
    private readonly loadedDeferredIncomingOps: ISequencedDocumentMessage[] = [];

    private messagesSinceMSNChange: ISequencedDocumentMessage[] = [];
    private readonly intervalCollections: DefaultMap<IntervalCollection<SequenceInterval>>;
    constructor(
        private readonly dataStoreRuntime: IFluidDataStoreRuntime,
        public id: string,
        attributes: IChannelAttributes,
        public readonly segmentFromSpec: (spec: IJSONSegment) => ISegment,
    ) {
        super(id, dataStoreRuntime, attributes, "fluid_sequence_");

        this.loadedDeferred.promise.catch((error) => {
            this.logger.sendErrorEvent({ eventName: "SequenceLoadFailed" }, error);
        });

        const mergeTreeOptions = {
            ...dataStoreRuntime.options as IMergeTreeOptions
        };

        const configSetAttribution = loggerToMonitoringContext(this.logger).config.getBoolean("Fluid.Attribution.EnableOnNewFile");
        if (configSetAttribution !== undefined) {
            mergeTreeOptions.attribution ??= {};
            mergeTreeOptions.attribution.track = configSetAttribution;
        }

        this.client = new Client(
            segmentFromSpec,
            ChildLogger.create(this.logger, "SharedSegmentSequence.MergeTreeClient"),
            mergeTreeOptions);

        this.client.on("delta", (opArgs, deltaArgs) => {
            this.emit("sequenceDelta", new SequenceDeltaEvent(opArgs, deltaArgs, this.client), this);
        });

        this.client.on("maintenance", (args, opArgs) => {
            this.emit("maintenance", new SequenceMaintenanceEvent(opArgs, args, this.client), this);
        });

        this.intervalCollections = new DefaultMap(
            this.serializer,
            this.handle,
            (op, localOpMetadata) => this.submitLocalMessage(op, localOpMetadata),
            new SequenceIntervalCollectionValueType(),
        );
    }

    /**
     * @param start - The inclusive start of the range to remove
     * @param end - The exclusive end of the range to remove
     */
    public removeRange(start: number, end: number): IMergeTreeRemoveMsg {
        const removeOp = this.client.removeRangeLocal(start, end);
        this.submitSequenceMessage(removeOp);
        return removeOp;
    }

    /**
     * @param start - The inclusive start of the range to remove
     * @param end - The exclusive end of the range to remove
     *
     * @alpha
     */
    public obliterateRange(start: number, end: number): IMergeTreeObliterateMsg | undefined {
        const obliterateOp = this.client.obliterateRangeLocal(start, end);
        if (obliterateOp) {
            this.submitSequenceMessage(obliterateOp);
        }
        return obliterateOp;
    }

    public groupOperation(groupOp: IMergeTreeGroupMsg) {
        this.client.localTransaction(groupOp);
        this.submitSequenceMessage(groupOp);
    }

    /**
     * Finds the segment information (i.e. segment + offset) corresponding to a character position in the SharedString.
     * If the position is past the end of the string, `segment` and `offset` on the returned object may be undefined.
     * @param pos - Character position (index) into the current local view of the SharedString.
     */
    public getContainingSegment(pos: number): { segment: T | undefined; offset: number | undefined; } {
        return this.client.getContainingSegment<T>(pos);
    }

    /**
     * Returns the length of the current sequence for the client
     */
    public getLength() {
        return this.client.getLength();
    }

    /**
     * Returns the current position of a segment, and -1 if the segment
     * does not exist in this sequence
     * @param segment - The segment to get the position of
     */
    public getPosition(segment: ISegment): number {
        return this.client.getPosition(segment);
    }

    /**
     * Annotates the range with the provided properties
     *
     * @param start - The inclusive start position of the range to annotate
     * @param end - The exclusive end position of the range to annotate
     * @param props - The properties to annotate the range with
     * @param combiningOp - Optional. Specifies how to combine values for the property, such as "incr" for increment.
     *
     */
    public annotateRange(
        start: number,
        end: number,
        props: PropertySet,
        combiningOp?: ICombiningOp) {
        const annotateOp =
            this.client.annotateRangeLocal(start, end, props, combiningOp);
        if (annotateOp) {
            this.submitSequenceMessage(annotateOp);
        }
    }

    public getPropertiesAtPosition(pos: number) {
        return this.client.getPropertiesAtPosition(pos);
    }

    public getRangeExtentsOfPosition(pos: number) {
        return this.client.getRangeExtentsOfPosition(pos);
    }

    /**
     * Creates a `LocalReferencePosition` on this SharedString. If the refType does not include
     * ReferenceType.Transient, the returned reference will be added to the localRefs on the provided segment.
     * @param segment - Segment to add the local reference on
     * @param offset - Offset on the segment at which to place the local reference
     * @param refType - ReferenceType for the created local reference
     * @param properties - PropertySet to place on the created local reference
     */
    public createLocalReferencePosition(
        segment: T,
        offset: number,
        refType: ReferenceType,
        properties: PropertySet | undefined): LocalReferencePosition {
        return this.client.createLocalReferencePosition(
            segment,
            offset,
            refType,
            properties);
    }

    /**
     * Resolves a `ReferencePosition` into a character position using this client's perspective.
     */
    public localReferencePositionToPosition(lref: ReferencePosition): number {
        return this.client.localReferencePositionToPosition(lref);
    }

    /**
     * Removes a `LocalReferencePosition` from this SharedString.
     */
    public removeLocalReferencePosition(lref: LocalReferencePosition) {
        return this.client.removeLocalReferencePosition(lref);
    }

    /**
     * Resolves a remote client's position against the local sequence
     * and returns the remote client's position relative to the local
     * sequence. The client ref seq must be above the minimum sequence number
     * or the return value will be undefined.
     * Generally this method is used in conjunction with signals which provide
     * point in time values for the below parameters, and is useful for things
     * like displaying user position. It should not be used with persisted values
     * as persisted values will quickly become invalid as the remoteClientRefSeq
     * moves below the minimum sequence number
     * @param remoteClientPosition - The remote client's position to resolve
     * @param remoteClientRefSeq - The reference sequence number of the remote client
     * @param remoteClientId - The client id of the remote client
     */
    public resolveRemoteClientPosition(
        remoteClientPosition: number,
        remoteClientRefSeq: number,
        remoteClientId: string): number | undefined {
        return this.client.resolveRemoteClientPosition(
            remoteClientPosition,
            remoteClientRefSeq,
            remoteClientId,
        );
    }

    public submitSequenceMessage(message: IMergeTreeOp) {
        if (!this.isAttached()) {
            return;
        }
        const translated = makeHandlesSerializable(message, this.serializer, this.handle);
        const metadata = this.client.peekPendingSegmentGroups(
            message.type === MergeTreeDeltaType.GROUP ? message.ops.length : 1);

        // if loading isn't complete, we need to cache
        // local ops until loading is complete, and then
        // they will be resent
        if (!this.loadedDeferred.isCompleted) {
            this.loadedDeferredOutgoingOps.push(metadata ? [translated, metadata] : translated);
        } else {
            this.submitLocalMessage(translated, metadata);
        }
    }

    /**
     * Given a position specified relative to a marker id, lookup the marker
     * and convert the position to a character position.
     * @param relativePos - Id of marker (may be indirect) and whether position is before or after marker.
     */
    public posFromRelativePos(relativePos: IRelativePosition) {
        return this.client.posFromRelativePos(relativePos);
    }

    /**
     * Walk the underlying segments of the sequence.
     * The walked segments may extend beyond the range
     * if the segments cross the ranges start or end boundaries.
     * Set split range to true to ensure only segments within the
     * range are walked.
     *
     * @param handler - The function to handle each segment
     * @param start - Optional. The start of range walk.
     * @param end - Optional. The end of range walk
     * @param accum - Optional. An object that will be passed to the handler for accumulation
     * @param splitRange - Optional. Splits boundary segments on the range boundaries
     */
    public walkSegments<TClientData>(
        handler: ISegmentAction<TClientData>,
        start?: number,
        end?: number,
        accum?: TClientData,
        splitRange: boolean = false,
    ): void {
        this.client.walkSegments(handler, start, end, accum as TClientData, splitRange);
    }

    public getStackContext(startPos: number, rangeLabels: string[]): RangeStackMap {
        return this.client.getStackContext(startPos, rangeLabels);
    }

    /**
     * @returns - The most recent sequence number which has been acked by the server and processed by this
     * SharedSegmentSequence.
     */
    public getCurrentSeq() {
        return this.client.getCurrentSeq();
    }

    /**
     * Inserts a segment directly before a `ReferencePosition`.
     * @param refPos - The reference position to insert the segment at
     * @param segment - The segment to insert
     */
    public insertAtReferencePosition(pos: ReferencePosition, segment: T) {
        const insertOp = this.client.insertAtReferencePositionLocal(pos, segment);
        if (insertOp) {
            this.submitSequenceMessage(insertOp);
        }
    }
    /**
     * Inserts a segment
     * @param start - The position to insert the segment at
     * @param spec - The segment to inserts spec
     */
    public insertFromSpec(pos: number, spec: IJSONSegment) {
        const segment = this.segmentFromSpec(spec);
        const insertOp = this.client.insertSegmentLocal(pos, segment);
        if (insertOp) {
            this.submitSequenceMessage(insertOp);
        }
    }

    /**
     * Retrieves the interval collection keyed on `label`. If no such interval collection exists,
     * creates one.
     */
    public getIntervalCollection(label: string): IntervalCollection<SequenceInterval> {
        return this.intervalCollections.get(label);
    }

    /**
     * @returns An iterable object that enumerates the IntervalCollection labels.
     *
     * @example
     * ```typescript
     * const iter = this.getIntervalCollectionKeys();
     * for (key of iter)
     *     const collection = this.getIntervalCollection(key);
     *     ...
     * ```
    */
    public getIntervalCollectionLabels(): IterableIterator<string> {
        return this.intervalCollections.keys();
    }

    /**
     * {@inheritDoc @fluidframework/shared-object-base#SharedObject.summarizeCore}
     */
    protected summarizeCore(
        serializer: IFluidSerializer,
        telemetryContext?: ITelemetryContext,
    ): ISummaryTreeWithStats {
        const builder = new SummaryTreeBuilder();

        // conditionally write the interval collection blob
        // only if it has entries
        if (this.intervalCollections.size > 0) {
            builder.addBlob(snapshotFileName, this.intervalCollections.serialize(serializer));
        }

        builder.addWithStats(contentPath, this.summarizeMergeTree(serializer));

        return builder.getSummaryTree();
    }

    /**
     * Runs serializer over the GC data for this SharedMatrix.
     * All the IFluidHandle's represent routes to other objects.
     */
    protected processGCDataCore(serializer: SummarySerializer) {
        if (this.intervalCollections.size > 0) {
            this.intervalCollections.serialize(serializer);
        }

        this.client.serializeGCData(this.handle, serializer);
    }

    /**
     * Replace the range specified from start to end with the provided segment
     * This is done by inserting the segment at the end of the range, followed
     * by removing the contents of the range
     * For a zero or reverse range (start \>= end), insert at end do not remove anything
     * @param start - The start of the range to replace
     * @param end - The end of the range to replace
     * @param segment - The segment that will replace the range
     */
    protected replaceRange(start: number, end: number, segment: ISegment) {
        // Insert at the max end of the range when start > end, but still remove the range later
        const insertIndex: number = Math.max(start, end);

        // Insert first, so local references can slide to the inserted seg if any
        const insert = this.client.insertSegmentLocal(insertIndex, segment);
        if (insert) {
            if (start < end) {
                const remove = this.client.removeRangeLocal(start, end);
                const op = remove ? createGroupOp(insert, remove) : insert;
                this.submitSequenceMessage(op);
            } else {
                this.submitSequenceMessage(insert);
            }
        }
    }

    /**
     * {@inheritDoc @fluidframework/shared-object-base#SharedObject.onConnect}
     */
    protected onConnect() {
        // Update merge tree collaboration information with new client ID and then resend pending ops
        this.client.startOrUpdateCollaboration(this.runtime.clientId);
    }

    /**
     * {@inheritDoc @fluidframework/shared-object-base#SharedObject.onDisconnect}
     */
    protected onDisconnect() { }

    /**
     * {@inheritDoc @fluidframework/shared-object-base#SharedObject.reSubmitCore}
     */
    protected reSubmitCore(content: any, localOpMetadata: unknown) {
        if (!this.intervalCollections.tryResubmitMessage(content, localOpMetadata as IMapMessageLocalMetadata)) {
            this.submitSequenceMessage(
                this.client.regeneratePendingOp(
                    content as IMergeTreeOp,
                    localOpMetadata as SegmentGroup | SegmentGroup[]));
        }
    }

    /**
     * {@inheritDoc @fluidframework/shared-object-base#SharedObject.loadCore}
     */
    protected async loadCore(storage: IChannelStorageService) {
        if (await storage.contains(snapshotFileName)) {
            const blob = await storage.readBlob(snapshotFileName);
            const header = bufferToString(blob, "utf8");
            this.intervalCollections.populate(header);
        }

        try {
            // this will load the header, and return a promise
            // that will resolve when the body is loaded
            // and the catchup ops are available.
            const { catchupOpsP } = await this.client.load(
                this.runtime,
                new ObjectStoragePartition(storage, contentPath),
                this.serializer);

            // setup a promise to process the
            // catch up ops, and finishing the loading process
            const loadCatchUpOps = catchupOpsP
                .then((msgs) => {
                    msgs.forEach((m) => {
                        const collabWindow = this.client.getCollabWindow();
                        if (m.minimumSequenceNumber < collabWindow.minSeq
                            || m.referenceSequenceNumber < collabWindow.minSeq
                            || m.sequenceNumber <= collabWindow.minSeq
                            || m.sequenceNumber <= collabWindow.currentSeq) {
                            throw new Error(`Invalid catchup operations in snapshot: ${JSON.stringify({
                                op: {
                                    seq: m.sequenceNumber,
                                    minSeq: m.minimumSequenceNumber,
                                    refSeq: m.referenceSequenceNumber,
                                },
                                collabWindow: {
                                    seq: collabWindow.currentSeq,
                                    minSeq: collabWindow.minSeq,
                                },
                            })}`);
                        }
                        this.processMergeTreeMsg(m);
                    });
                    this.loadFinished();
                })
                .catch((error) => {
                    this.loadFinished(error);
                });
            if (this.dataStoreRuntime.options?.sequenceInitializeFromHeaderOnly !== true) {
                // if we not doing partial load, await the catch up ops,
                // and the finalization of the load
                await loadCatchUpOps;
            }
        } catch (error) {
            this.loadFinished(error);
        }
    }

    /**
     * {@inheritDoc @fluidframework/shared-object-base#SharedObject.processCore}
     */
    protected processCore(message: ISequencedDocumentMessage, local: boolean, localOpMetadata: unknown) {
        // if loading isn't complete, we need to cache all
        // incoming ops to be applied after loading is complete
        if (this.deferIncomingOps) {
            assert(!local, 0x072 /* "Unexpected local op when loading not finished" */);
            this.loadedDeferredIncomingOps.push(message);
        } else {
            assert(message.type === MessageType.Operation, 0x073 /* "Sequence message not operation" */);

            const handled = this.intervalCollections.tryProcessMessage(
                message.contents,
                local,
                message,
                localOpMetadata,
            );

            if (!handled) {
                this.processMergeTreeMsg(message, local);
            }
        }
    }

    /**
     * {@inheritDoc @fluidframework/shared-object-base#SharedObject.didAttach}
     */
    protected didAttach() {
        // If we are not local, and we've attached we need to start generating and sending ops
        // so start collaboration and provide a default client id incase we are not connected
        if (this.isAttached()) {
            this.client.startOrUpdateCollaboration(this.runtime.clientId ?? "attached");
        }
    }

    /**
     * {@inheritDoc @fluidframework/shared-object-base#SharedObject.initializeLocalCore}
     */
    protected initializeLocalCore() {
        super.initializeLocalCore();
        this.loadFinished();
    }

    /**
     * {@inheritDoc @fluidframework/shared-object-base#SharedObjectCore.applyStashedOp}
     */
    protected applyStashedOp(content: any): unknown {
        return this.client.applyStashedOp(content);
    }

    private summarizeMergeTree(serializer: IFluidSerializer): ISummaryTreeWithStats {
        // Are we fully loaded? If not, things will go south
        assert(this.loadedDeferred.isCompleted, 0x074 /* "Snapshot called when not fully loaded" */);
        const minSeq = this.runtime.deltaManager.minimumSequenceNumber;

        this.processMinSequenceNumberChanged(minSeq);

        this.messagesSinceMSNChange.forEach((m) => { m.minimumSequenceNumber = minSeq; });

        return this.client.summarize(this.runtime, this.handle, serializer, this.messagesSinceMSNChange);
    }

    private processMergeTreeMsg(rawMessage: ISequencedDocumentMessage, local?: boolean) {
        const message = parseHandles(rawMessage, this.serializer);

        const ops: IMergeTreeDeltaOp[] = [];
        function transformOps(event: SequenceDeltaEvent) {
            ops.push(...SharedSegmentSequence.createOpsFromDelta(event));
        }
        const needsTransformation = message.referenceSequenceNumber !== message.sequenceNumber - 1;
        let stashMessage: Readonly<ISequencedDocumentMessage> = message;
        if (this.runtime.options?.newMergeTreeSnapshotFormat !== true) {
            if (needsTransformation) {
                this.on("sequenceDelta", transformOps);
            }
        }

        this.client.applyMsg(message, local);

        if (this.runtime.options?.newMergeTreeSnapshotFormat !== true) {
            if (needsTransformation) {
                this.removeListener("sequenceDelta", transformOps);
                // shallow clone the message as we only overwrite top level properties,
                // like referenceSequenceNumber and content only
                stashMessage = {
                    ...message,
                    referenceSequenceNumber: stashMessage.sequenceNumber - 1,
                    contents: ops.length !== 1 ? createGroupOp(...ops) : ops[0],
                };
            }

            this.messagesSinceMSNChange.push(stashMessage);

            // Do GC every once in a while...
            if (this.messagesSinceMSNChange.length > 20
                && this.messagesSinceMSNChange[20].sequenceNumber < message.minimumSequenceNumber) {
                this.processMinSequenceNumberChanged(message.minimumSequenceNumber);
            }
        }
    }

    private processMinSequenceNumberChanged(minSeq: number) {
        let index = 0;
        for (; index < this.messagesSinceMSNChange.length; index++) {
            if (this.messagesSinceMSNChange[index].sequenceNumber > minSeq) {
                break;
            }
        }
        if (index !== 0) {
            this.messagesSinceMSNChange = this.messagesSinceMSNChange.slice(index);
        }
    }

    private loadFinished(error?: any) {
        if (!this.loadedDeferred.isCompleted) {
            // Initialize the interval collections
            this.initializeIntervalCollections();
            if (error) {
                this.loadedDeferred.reject(error);
                throw error;
            } else {
                // it is important this series remains synchronous
                // first we stop deferring incoming ops, and apply then all
                this.deferIncomingOps = false;
                for (const message of this.loadedDeferredIncomingOps) {
                    this.processCore(message, false, undefined);
                }
                this.loadedDeferredIncomingOps.length = 0;

                // then resolve the loaded promise
                // and resubmit all the outstanding ops, as the snapshot
                // is fully loaded, and all outstanding ops are applied
                this.loadedDeferred.resolve();

                for (const [messageContent, opMetadata] of this.loadedDeferredOutgoingOps) {
                    this.reSubmitCore(messageContent, opMetadata);
                }
                this.loadedDeferredOutgoingOps.length = 0;
            }
        }
    }

    private initializeIntervalCollections() {
        // Listen and initialize new SharedIntervalCollections
        this.intervalCollections.eventEmitter.on("create", ({ key, previousValue }: IValueChanged, local: boolean) => {
            const intervalCollection = this.intervalCollections.get(key);
            if (!intervalCollection.attached) {
                intervalCollection.attachGraph(this.client, key);
            }
            assert(previousValue === undefined, 0x2c1 /* "Creating an interval collection that already exists?" */);
            this.emit("createIntervalCollection", key, local, this);
        });

        // Initialize existing SharedIntervalCollections
        for (const key of this.intervalCollections.keys()) {
            const intervalCollection = this.intervalCollections.get(key);
            intervalCollection.attachGraph(this.client, key);
        }
    }
=======
	extends SharedObject<ISharedSegmentSequenceEvents>
	implements ISharedIntervalCollection<SequenceInterval>, MergeTreeRevertibleDriver
{
	get loaded(): Promise<void> {
		return this.loadedDeferred.promise;
	}

	private static createOpsFromDelta(event: SequenceDeltaEvent): IMergeTreeDeltaOp[] {
		const ops: IMergeTreeDeltaOp[] = [];
		for (const r of event.ranges) {
			switch (event.deltaOperation) {
				case MergeTreeDeltaType.ANNOTATE: {
					const lastAnnotate = ops[ops.length - 1] as IMergeTreeAnnotateMsg;
					const props = {};
					for (const key of Object.keys(r.propertyDeltas)) {
						props[key] = r.segment.properties?.[key] ?? null;
					}
					if (
						lastAnnotate &&
						lastAnnotate.pos2 === r.position &&
						matchProperties(lastAnnotate.props, props)
					) {
						lastAnnotate.pos2 += r.segment.cachedLength;
					} else {
						ops.push(
							createAnnotateRangeOp(
								r.position,
								r.position + r.segment.cachedLength,
								props,
								undefined,
							),
						);
					}
					break;
				}

				case MergeTreeDeltaType.INSERT:
					ops.push(createInsertOp(r.position, r.segment.clone().toJSONObject()));
					break;

				case MergeTreeDeltaType.REMOVE: {
					const lastRem = ops[ops.length - 1] as IMergeTreeRemoveMsg;
					if (lastRem?.pos1 === r.position) {
						assert(
							lastRem.pos2 !== undefined,
							0x3ff /* pos2 should not be undefined here */,
						);
						lastRem.pos2 += r.segment.cachedLength;
					} else {
						ops.push(
							createRemoveRangeOp(r.position, r.position + r.segment.cachedLength),
						);
					}
					break;
				}

				default:
			}
		}
		return ops;
	}

	protected client: Client;
	/** `Deferred` that triggers once the object is loaded */
	protected loadedDeferred = new Deferred<void>();
	// cache out going ops created when partial loading
	private readonly loadedDeferredOutgoingOps: [IMergeTreeOp, SegmentGroup | SegmentGroup[]][] =
		[];
	// cache incoming ops that arrive when partial loading
	private deferIncomingOps = true;
	private readonly loadedDeferredIncomingOps: ISequencedDocumentMessage[] = [];

	private messagesSinceMSNChange: ISequencedDocumentMessage[] = [];
	private readonly intervalCollections: DefaultMap<IntervalCollection<SequenceInterval>>;
	constructor(
		private readonly dataStoreRuntime: IFluidDataStoreRuntime,
		public id: string,
		attributes: IChannelAttributes,
		public readonly segmentFromSpec: (spec: IJSONSegment) => ISegment,
	) {
		super(id, dataStoreRuntime, attributes, "fluid_sequence_");

		this.loadedDeferred.promise.catch((error) => {
			this.logger.sendErrorEvent({ eventName: "SequenceLoadFailed" }, error);
		});

		const mergeTreeOptions = {
			...(dataStoreRuntime.options as IMergeTreeOptions),
		};

		const configSetAttribution = loggerToMonitoringContext(this.logger).config.getBoolean(
			"Fluid.Attribution.EnableOnNewFile",
		);
		if (configSetAttribution !== undefined) {
			mergeTreeOptions.attribution ??= {};
			mergeTreeOptions.attribution.track = configSetAttribution;
		}

		this.client = new Client(
			segmentFromSpec,
			ChildLogger.create(this.logger, "SharedSegmentSequence.MergeTreeClient"),
			mergeTreeOptions,
		);

		this.client.on("delta", (opArgs, deltaArgs) => {
			this.emit(
				"sequenceDelta",
				new SequenceDeltaEvent(opArgs, deltaArgs, this.client),
				this,
			);
		});

		this.client.on("maintenance", (args, opArgs) => {
			this.emit("maintenance", new SequenceMaintenanceEvent(opArgs, args, this.client), this);
		});

		this.intervalCollections = new DefaultMap(
			this.serializer,
			this.handle,
			(op, localOpMetadata) => this.submitLocalMessage(op, localOpMetadata),
			new SequenceIntervalCollectionValueType(),
		);
	}

	/**
	 * @param start - The inclusive start of the range to remove
	 * @param end - The exclusive end of the range to remove
	 */
	public removeRange(start: number, end: number): IMergeTreeRemoveMsg {
		const removeOp = this.client.removeRangeLocal(start, end);
		this.submitSequenceMessage(removeOp);
		return removeOp;
	}

	public groupOperation(groupOp: IMergeTreeGroupMsg) {
		this.client.localTransaction(groupOp);
		this.submitSequenceMessage(groupOp);
	}

	/**
	 * Finds the segment information (i.e. segment + offset) corresponding to a character position in the SharedString.
	 * If the position is past the end of the string, `segment` and `offset` on the returned object may be undefined.
	 * @param pos - Character position (index) into the current local view of the SharedString.
	 */
	public getContainingSegment(pos: number): {
		segment: T | undefined;
		offset: number | undefined;
	} {
		return this.client.getContainingSegment<T>(pos);
	}

	/**
	 * Returns the length of the current sequence for the client
	 */
	public getLength() {
		return this.client.getLength();
	}

	/**
	 * Returns the current position of a segment, and -1 if the segment
	 * does not exist in this sequence
	 * @param segment - The segment to get the position of
	 */
	public getPosition(segment: ISegment): number {
		return this.client.getPosition(segment);
	}

	/**
	 * Annotates the range with the provided properties
	 *
	 * @param start - The inclusive start position of the range to annotate
	 * @param end - The exclusive end position of the range to annotate
	 * @param props - The properties to annotate the range with
	 * @param combiningOp - Optional. Specifies how to combine values for the property, such as "incr" for increment.
	 *
	 */
	public annotateRange(
		start: number,
		end: number,
		props: PropertySet,
		combiningOp?: ICombiningOp,
	) {
		const annotateOp = this.client.annotateRangeLocal(start, end, props, combiningOp);
		if (annotateOp) {
			this.submitSequenceMessage(annotateOp);
		}
	}

	public getPropertiesAtPosition(pos: number) {
		return this.client.getPropertiesAtPosition(pos);
	}

	public getRangeExtentsOfPosition(pos: number) {
		return this.client.getRangeExtentsOfPosition(pos);
	}

	/**
	 * Creates a `LocalReferencePosition` on this SharedString. If the refType does not include
	 * ReferenceType.Transient, the returned reference will be added to the localRefs on the provided segment.
	 * @param segment - Segment to add the local reference on
	 * @param offset - Offset on the segment at which to place the local reference
	 * @param refType - ReferenceType for the created local reference
	 * @param properties - PropertySet to place on the created local reference
	 */
	public createLocalReferencePosition(
		segment: T,
		offset: number,
		refType: ReferenceType,
		properties: PropertySet | undefined,
	): LocalReferencePosition {
		return this.client.createLocalReferencePosition(segment, offset, refType, properties);
	}

	/**
	 * Resolves a `ReferencePosition` into a character position using this client's perspective.
	 */
	public localReferencePositionToPosition(lref: ReferencePosition): number {
		return this.client.localReferencePositionToPosition(lref);
	}

	/**
	 * Removes a `LocalReferencePosition` from this SharedString.
	 */
	public removeLocalReferencePosition(lref: LocalReferencePosition) {
		return this.client.removeLocalReferencePosition(lref);
	}

	/**
	 * Resolves a remote client's position against the local sequence
	 * and returns the remote client's position relative to the local
	 * sequence. The client ref seq must be above the minimum sequence number
	 * or the return value will be undefined.
	 * Generally this method is used in conjunction with signals which provide
	 * point in time values for the below parameters, and is useful for things
	 * like displaying user position. It should not be used with persisted values
	 * as persisted values will quickly become invalid as the remoteClientRefSeq
	 * moves below the minimum sequence number
	 * @param remoteClientPosition - The remote client's position to resolve
	 * @param remoteClientRefSeq - The reference sequence number of the remote client
	 * @param remoteClientId - The client id of the remote client
	 */
	public resolveRemoteClientPosition(
		remoteClientPosition: number,
		remoteClientRefSeq: number,
		remoteClientId: string,
	): number | undefined {
		return this.client.resolveRemoteClientPosition(
			remoteClientPosition,
			remoteClientRefSeq,
			remoteClientId,
		);
	}

	public submitSequenceMessage(message: IMergeTreeOp) {
		if (!this.isAttached()) {
			return;
		}
		const translated = makeHandlesSerializable(message, this.serializer, this.handle);
		const metadata = this.client.peekPendingSegmentGroups(
			message.type === MergeTreeDeltaType.GROUP ? message.ops.length : 1,
		);

		// if loading isn't complete, we need to cache
		// local ops until loading is complete, and then
		// they will be resent
		if (!this.loadedDeferred.isCompleted) {
			this.loadedDeferredOutgoingOps.push(metadata ? [translated, metadata] : translated);
		} else {
			this.submitLocalMessage(translated, metadata);
		}
	}

	/**
	 * Given a position specified relative to a marker id, lookup the marker
	 * and convert the position to a character position.
	 * @param relativePos - Id of marker (may be indirect) and whether position is before or after marker.
	 */
	public posFromRelativePos(relativePos: IRelativePosition) {
		return this.client.posFromRelativePos(relativePos);
	}

	/**
	 * Walk the underlying segments of the sequence.
	 * The walked segments may extend beyond the range
	 * if the segments cross the ranges start or end boundaries.
	 * Set split range to true to ensure only segments within the
	 * range are walked.
	 *
	 * @param handler - The function to handle each segment
	 * @param start - Optional. The start of range walk.
	 * @param end - Optional. The end of range walk
	 * @param accum - Optional. An object that will be passed to the handler for accumulation
	 * @param splitRange - Optional. Splits boundary segments on the range boundaries
	 */
	public walkSegments<TClientData>(
		handler: ISegmentAction<TClientData>,
		start?: number,
		end?: number,
		accum?: TClientData,
		splitRange: boolean = false,
	): void {
		this.client.walkSegments(handler, start, end, accum as TClientData, splitRange);
	}

	public getStackContext(startPos: number, rangeLabels: string[]): RangeStackMap {
		return this.client.getStackContext(startPos, rangeLabels);
	}

	/**
	 * @returns - The most recent sequence number which has been acked by the server and processed by this
	 * SharedSegmentSequence.
	 */
	public getCurrentSeq() {
		return this.client.getCurrentSeq();
	}

	/**
	 * Inserts a segment directly before a `ReferencePosition`.
	 * @param refPos - The reference position to insert the segment at
	 * @param segment - The segment to insert
	 */
	public insertAtReferencePosition(pos: ReferencePosition, segment: T) {
		const insertOp = this.client.insertAtReferencePositionLocal(pos, segment);
		if (insertOp) {
			this.submitSequenceMessage(insertOp);
		}
	}
	/**
	 * Inserts a segment
	 * @param start - The position to insert the segment at
	 * @param spec - The segment to inserts spec
	 */
	public insertFromSpec(pos: number, spec: IJSONSegment) {
		const segment = this.segmentFromSpec(spec);
		const insertOp = this.client.insertSegmentLocal(pos, segment);
		if (insertOp) {
			this.submitSequenceMessage(insertOp);
		}
	}

	/**
	 * Retrieves the interval collection keyed on `label`. If no such interval collection exists,
	 * creates one.
	 */
	public getIntervalCollection(label: string): IntervalCollection<SequenceInterval> {
		return this.intervalCollections.get(label);
	}

	/**
	 * @returns An iterable object that enumerates the IntervalCollection labels.
	 *
	 * @example
	 * ```typescript
	 * const iter = this.getIntervalCollectionKeys();
	 * for (key of iter)
	 *     const collection = this.getIntervalCollection(key);
	 *     ...
	 * ```
	 */
	public getIntervalCollectionLabels(): IterableIterator<string> {
		return this.intervalCollections.keys();
	}

	/**
	 * {@inheritDoc @fluidframework/shared-object-base#SharedObject.summarizeCore}
	 */
	protected summarizeCore(
		serializer: IFluidSerializer,
		telemetryContext?: ITelemetryContext,
	): ISummaryTreeWithStats {
		const builder = new SummaryTreeBuilder();

		// conditionally write the interval collection blob
		// only if it has entries
		if (this.intervalCollections.size > 0) {
			builder.addBlob(snapshotFileName, this.intervalCollections.serialize(serializer));
		}

		builder.addWithStats(contentPath, this.summarizeMergeTree(serializer));

		return builder.getSummaryTree();
	}

	/**
	 * Runs serializer over the GC data for this SharedMatrix.
	 * All the IFluidHandle's represent routes to other objects.
	 */
	protected processGCDataCore(serializer: SummarySerializer) {
		if (this.intervalCollections.size > 0) {
			this.intervalCollections.serialize(serializer);
		}

		this.client.serializeGCData(this.handle, serializer);
	}

	/**
	 * Replace the range specified from start to end with the provided segment
	 * This is done by inserting the segment at the end of the range, followed
	 * by removing the contents of the range
	 * For a zero or reverse range (start \>= end), insert at end do not remove anything
	 * @param start - The start of the range to replace
	 * @param end - The end of the range to replace
	 * @param segment - The segment that will replace the range
	 */
	protected replaceRange(start: number, end: number, segment: ISegment) {
		// Insert at the max end of the range when start > end, but still remove the range later
		const insertIndex: number = Math.max(start, end);

		// Insert first, so local references can slide to the inserted seg if any
		const insert = this.client.insertSegmentLocal(insertIndex, segment);
		if (insert) {
			if (start < end) {
				const remove = this.client.removeRangeLocal(start, end);
				const op = remove ? createGroupOp(insert, remove) : insert;
				this.submitSequenceMessage(op);
			} else {
				this.submitSequenceMessage(insert);
			}
		}
	}

	/**
	 * {@inheritDoc @fluidframework/shared-object-base#SharedObject.onConnect}
	 */
	protected onConnect() {
		// Update merge tree collaboration information with new client ID and then resend pending ops
		this.client.startOrUpdateCollaboration(this.runtime.clientId);
	}

	/**
	 * {@inheritDoc @fluidframework/shared-object-base#SharedObject.onDisconnect}
	 */
	protected onDisconnect() {}

	/**
	 * {@inheritDoc @fluidframework/shared-object-base#SharedObject.reSubmitCore}
	 */
	protected reSubmitCore(content: any, localOpMetadata: unknown) {
		if (
			!this.intervalCollections.tryResubmitMessage(
				content,
				localOpMetadata as IMapMessageLocalMetadata,
			)
		) {
			this.submitSequenceMessage(
				this.client.regeneratePendingOp(
					content as IMergeTreeOp,
					localOpMetadata as SegmentGroup | SegmentGroup[],
				),
			);
		}
	}

	/**
	 * {@inheritDoc @fluidframework/shared-object-base#SharedObject.loadCore}
	 */
	protected async loadCore(storage: IChannelStorageService) {
		if (await storage.contains(snapshotFileName)) {
			const blob = await storage.readBlob(snapshotFileName);
			const header = bufferToString(blob, "utf8");
			this.intervalCollections.populate(header);
		}

		try {
			// this will load the header, and return a promise
			// that will resolve when the body is loaded
			// and the catchup ops are available.
			const { catchupOpsP } = await this.client.load(
				this.runtime,
				new ObjectStoragePartition(storage, contentPath),
				this.serializer,
			);

			// setup a promise to process the
			// catch up ops, and finishing the loading process
			const loadCatchUpOps = catchupOpsP
				.then((msgs) => {
					msgs.forEach((m) => {
						const collabWindow = this.client.getCollabWindow();
						if (
							m.minimumSequenceNumber < collabWindow.minSeq ||
							m.referenceSequenceNumber < collabWindow.minSeq ||
							m.sequenceNumber <= collabWindow.minSeq ||
							m.sequenceNumber <= collabWindow.currentSeq
						) {
							throw new Error(
								`Invalid catchup operations in snapshot: ${JSON.stringify({
									op: {
										seq: m.sequenceNumber,
										minSeq: m.minimumSequenceNumber,
										refSeq: m.referenceSequenceNumber,
									},
									collabWindow: {
										seq: collabWindow.currentSeq,
										minSeq: collabWindow.minSeq,
									},
								})}`,
							);
						}
						this.processMergeTreeMsg(m);
					});
					this.loadFinished();
				})
				.catch((error) => {
					this.loadFinished(error);
				});
			if (this.dataStoreRuntime.options?.sequenceInitializeFromHeaderOnly !== true) {
				// if we not doing partial load, await the catch up ops,
				// and the finalization of the load
				await loadCatchUpOps;
			}
		} catch (error) {
			this.loadFinished(error);
		}
	}

	/**
	 * {@inheritDoc @fluidframework/shared-object-base#SharedObject.processCore}
	 */
	protected processCore(
		message: ISequencedDocumentMessage,
		local: boolean,
		localOpMetadata: unknown,
	) {
		// if loading isn't complete, we need to cache all
		// incoming ops to be applied after loading is complete
		if (this.deferIncomingOps) {
			assert(!local, 0x072 /* "Unexpected local op when loading not finished" */);
			this.loadedDeferredIncomingOps.push(message);
		} else {
			assert(
				message.type === MessageType.Operation,
				0x073 /* "Sequence message not operation" */,
			);

			const handled = this.intervalCollections.tryProcessMessage(
				message.contents,
				local,
				message,
				localOpMetadata,
			);

			if (!handled) {
				this.processMergeTreeMsg(message, local);
			}
		}
	}

	/**
	 * {@inheritDoc @fluidframework/shared-object-base#SharedObject.didAttach}
	 */
	protected didAttach() {
		// If we are not local, and we've attached we need to start generating and sending ops
		// so start collaboration and provide a default client id incase we are not connected
		if (this.isAttached()) {
			this.client.startOrUpdateCollaboration(this.runtime.clientId ?? "attached");
		}
	}

	/**
	 * {@inheritDoc @fluidframework/shared-object-base#SharedObject.initializeLocalCore}
	 */
	protected initializeLocalCore() {
		super.initializeLocalCore();
		this.loadFinished();
	}

	/**
	 * {@inheritDoc @fluidframework/shared-object-base#SharedObjectCore.applyStashedOp}
	 */
	protected applyStashedOp(content: any): unknown {
		return this.client.applyStashedOp(content);
	}

	private summarizeMergeTree(serializer: IFluidSerializer): ISummaryTreeWithStats {
		// Are we fully loaded? If not, things will go south
		assert(
			this.loadedDeferred.isCompleted,
			0x074 /* "Snapshot called when not fully loaded" */,
		);
		const minSeq = this.runtime.deltaManager.minimumSequenceNumber;

		this.processMinSequenceNumberChanged(minSeq);

		this.messagesSinceMSNChange.forEach((m) => {
			m.minimumSequenceNumber = minSeq;
		});

		return this.client.summarize(
			this.runtime,
			this.handle,
			serializer,
			this.messagesSinceMSNChange,
		);
	}

	private processMergeTreeMsg(rawMessage: ISequencedDocumentMessage, local?: boolean) {
		const message = parseHandles(rawMessage, this.serializer);

		const ops: IMergeTreeDeltaOp[] = [];
		function transformOps(event: SequenceDeltaEvent) {
			ops.push(...SharedSegmentSequence.createOpsFromDelta(event));
		}
		const needsTransformation = message.referenceSequenceNumber !== message.sequenceNumber - 1;
		let stashMessage: Readonly<ISequencedDocumentMessage> = message;
		if (this.runtime.options?.newMergeTreeSnapshotFormat !== true) {
			if (needsTransformation) {
				this.on("sequenceDelta", transformOps);
			}
		}

		this.client.applyMsg(message, local);

		if (this.runtime.options?.newMergeTreeSnapshotFormat !== true) {
			if (needsTransformation) {
				this.removeListener("sequenceDelta", transformOps);
				// shallow clone the message as we only overwrite top level properties,
				// like referenceSequenceNumber and content only
				stashMessage = {
					...message,
					referenceSequenceNumber: stashMessage.sequenceNumber - 1,
					contents: ops.length !== 1 ? createGroupOp(...ops) : ops[0],
				};
			}

			this.messagesSinceMSNChange.push(stashMessage);

			// Do GC every once in a while...
			if (
				this.messagesSinceMSNChange.length > 20 &&
				this.messagesSinceMSNChange[20].sequenceNumber < message.minimumSequenceNumber
			) {
				this.processMinSequenceNumberChanged(message.minimumSequenceNumber);
			}
		}
	}

	private processMinSequenceNumberChanged(minSeq: number) {
		let index = 0;
		for (; index < this.messagesSinceMSNChange.length; index++) {
			if (this.messagesSinceMSNChange[index].sequenceNumber > minSeq) {
				break;
			}
		}
		if (index !== 0) {
			this.messagesSinceMSNChange = this.messagesSinceMSNChange.slice(index);
		}
	}

	private loadFinished(error?: any) {
		if (!this.loadedDeferred.isCompleted) {
			// Initialize the interval collections
			this.initializeIntervalCollections();
			if (error) {
				this.loadedDeferred.reject(error);
				throw error;
			} else {
				// it is important this series remains synchronous
				// first we stop deferring incoming ops, and apply then all
				this.deferIncomingOps = false;
				for (const message of this.loadedDeferredIncomingOps) {
					this.processCore(message, false, undefined);
				}
				this.loadedDeferredIncomingOps.length = 0;

				// then resolve the loaded promise
				// and resubmit all the outstanding ops, as the snapshot
				// is fully loaded, and all outstanding ops are applied
				this.loadedDeferred.resolve();

				for (const [messageContent, opMetadata] of this.loadedDeferredOutgoingOps) {
					this.reSubmitCore(messageContent, opMetadata);
				}
				this.loadedDeferredOutgoingOps.length = 0;
			}
		}
	}

	private initializeIntervalCollections() {
		// Listen and initialize new SharedIntervalCollections
		this.intervalCollections.eventEmitter.on(
			"create",
			({ key, previousValue }: IValueChanged, local: boolean) => {
				const intervalCollection = this.intervalCollections.get(key);
				if (!intervalCollection.attached) {
					intervalCollection.attachGraph(this.client, key);
				}
				assert(
					previousValue === undefined,
					0x2c1 /* "Creating an interval collection that already exists?" */,
				);
				this.emit("createIntervalCollection", key, local, this);
			},
		);

		// Initialize existing SharedIntervalCollections
		for (const key of this.intervalCollections.keys()) {
			const intervalCollection = this.intervalCollections.get(key);
			intervalCollection.attachGraph(this.client, key);
		}
	}
>>>>>>> 6167ac92
}<|MERGE_RESOLUTION|>--- conflicted
+++ resolved
@@ -11,35 +11,6 @@
 	IChannelStorageService,
 } from "@fluidframework/datastore-definitions";
 import {
-<<<<<<< HEAD
-    Client,
-    createAnnotateRangeOp,
-    createGroupOp,
-    createInsertOp,
-    createRemoveRangeOp,
-    ICombiningOp,
-    IJSONSegment,
-    IMergeTreeAnnotateMsg,
-    IMergeTreeDeltaOp,
-    IMergeTreeGroupMsg,
-    IMergeTreeOp,
-    IMergeTreeOptions,
-    IMergeTreeRemoveMsg,
-    IRelativePosition,
-    ISegment,
-    ISegmentAction,
-    LocalReferencePosition,
-    matchProperties,
-    MergeTreeDeltaType,
-    PropertySet,
-    RangeStackMap,
-    ReferencePosition,
-    ReferenceType,
-    MergeTreeRevertibleDriver,
-    SegmentGroup,
-    IMergeTreeObliterateMsg,
-    createObliterateRangeOp,
-=======
 	Client,
 	createAnnotateRangeOp,
 	createGroupOp,
@@ -65,7 +36,8 @@
 	ReferenceType,
 	MergeTreeRevertibleDriver,
 	SegmentGroup,
->>>>>>> 6167ac92
+	IMergeTreeObliterateMsg,
+	createObliterateRangeOp,
 } from "@fluidframework/merge-tree";
 import { ObjectStoragePartition, SummaryTreeBuilder } from "@fluidframework/runtime-utils";
 import {
@@ -141,682 +113,6 @@
 }
 
 export abstract class SharedSegmentSequence<T extends ISegment>
-<<<<<<< HEAD
-    extends SharedObject<ISharedSegmentSequenceEvents>
-    implements ISharedIntervalCollection<SequenceInterval>, MergeTreeRevertibleDriver {
-    get loaded(): Promise<void> {
-        return this.loadedDeferred.promise;
-    }
-
-    private static createOpsFromDelta(event: SequenceDeltaEvent): IMergeTreeDeltaOp[] {
-        const ops: IMergeTreeDeltaOp[] = [];
-        for (const r of event.ranges) {
-            switch (event.deltaOperation) {
-                case MergeTreeDeltaType.ANNOTATE: {
-                    const lastAnnotate = ops[ops.length - 1] as IMergeTreeAnnotateMsg;
-                    const props = {};
-                    for (const key of Object.keys(r.propertyDeltas)) {
-                        props[key] = r.segment.properties?.[key] ?? null;
-                    }
-                    if (lastAnnotate && lastAnnotate.pos2 === r.position &&
-                        matchProperties(lastAnnotate.props, props)) {
-                        lastAnnotate.pos2 += r.segment.cachedLength;
-                    } else {
-                        ops.push(createAnnotateRangeOp(
-                            r.position,
-                            r.position + r.segment.cachedLength,
-                            props,
-                            undefined));
-                    }
-                    break;
-                }
-
-                case MergeTreeDeltaType.INSERT:
-                    ops.push(createInsertOp(
-                        r.position,
-                        r.segment.clone().toJSONObject()));
-                    break;
-
-                case MergeTreeDeltaType.REMOVE: {
-                    const lastRem = ops[ops.length - 1] as IMergeTreeRemoveMsg;
-                    if (lastRem?.pos1 === r.position) {
-                        assert(lastRem.pos2 !== undefined, 0x3ff /* pos2 should not be undefined here */);
-                        lastRem.pos2 += r.segment.cachedLength;
-                    } else {
-                        ops.push(createRemoveRangeOp(
-                            r.position,
-                            r.position + r.segment.cachedLength));
-                    }
-                    break;
-                }
-
-                case MergeTreeDeltaType.OBLITERATE: {
-                    const lastRem = ops[ops.length - 1] as IMergeTreeObliterateMsg;
-                    if (lastRem?.pos1 === r.position) {
-                        assert(lastRem.pos2 !== undefined, "pos2 should not be undefined here");
-                        lastRem.pos2 += r.segment.cachedLength;
-                    } else {
-                        ops.push(createObliterateRangeOp(
-                            r.position,
-                            r.position + r.segment.cachedLength));
-                    }
-                    break;
-                }
-
-                default:
-            }
-        }
-        return ops;
-    }
-
-    protected client: Client;
-    /** `Deferred` that triggers once the object is loaded */
-    protected loadedDeferred = new Deferred<void>();
-    // cache out going ops created when partial loading
-    private readonly loadedDeferredOutgoingOps:
-        [IMergeTreeOp, SegmentGroup | SegmentGroup[]][] = [];
-    // cache incoming ops that arrive when partial loading
-    private deferIncomingOps = true;
-    private readonly loadedDeferredIncomingOps: ISequencedDocumentMessage[] = [];
-
-    private messagesSinceMSNChange: ISequencedDocumentMessage[] = [];
-    private readonly intervalCollections: DefaultMap<IntervalCollection<SequenceInterval>>;
-    constructor(
-        private readonly dataStoreRuntime: IFluidDataStoreRuntime,
-        public id: string,
-        attributes: IChannelAttributes,
-        public readonly segmentFromSpec: (spec: IJSONSegment) => ISegment,
-    ) {
-        super(id, dataStoreRuntime, attributes, "fluid_sequence_");
-
-        this.loadedDeferred.promise.catch((error) => {
-            this.logger.sendErrorEvent({ eventName: "SequenceLoadFailed" }, error);
-        });
-
-        const mergeTreeOptions = {
-            ...dataStoreRuntime.options as IMergeTreeOptions
-        };
-
-        const configSetAttribution = loggerToMonitoringContext(this.logger).config.getBoolean("Fluid.Attribution.EnableOnNewFile");
-        if (configSetAttribution !== undefined) {
-            mergeTreeOptions.attribution ??= {};
-            mergeTreeOptions.attribution.track = configSetAttribution;
-        }
-
-        this.client = new Client(
-            segmentFromSpec,
-            ChildLogger.create(this.logger, "SharedSegmentSequence.MergeTreeClient"),
-            mergeTreeOptions);
-
-        this.client.on("delta", (opArgs, deltaArgs) => {
-            this.emit("sequenceDelta", new SequenceDeltaEvent(opArgs, deltaArgs, this.client), this);
-        });
-
-        this.client.on("maintenance", (args, opArgs) => {
-            this.emit("maintenance", new SequenceMaintenanceEvent(opArgs, args, this.client), this);
-        });
-
-        this.intervalCollections = new DefaultMap(
-            this.serializer,
-            this.handle,
-            (op, localOpMetadata) => this.submitLocalMessage(op, localOpMetadata),
-            new SequenceIntervalCollectionValueType(),
-        );
-    }
-
-    /**
-     * @param start - The inclusive start of the range to remove
-     * @param end - The exclusive end of the range to remove
-     */
-    public removeRange(start: number, end: number): IMergeTreeRemoveMsg {
-        const removeOp = this.client.removeRangeLocal(start, end);
-        this.submitSequenceMessage(removeOp);
-        return removeOp;
-    }
-
-    /**
-     * @param start - The inclusive start of the range to remove
-     * @param end - The exclusive end of the range to remove
-     *
-     * @alpha
-     */
-    public obliterateRange(start: number, end: number): IMergeTreeObliterateMsg | undefined {
-        const obliterateOp = this.client.obliterateRangeLocal(start, end);
-        if (obliterateOp) {
-            this.submitSequenceMessage(obliterateOp);
-        }
-        return obliterateOp;
-    }
-
-    public groupOperation(groupOp: IMergeTreeGroupMsg) {
-        this.client.localTransaction(groupOp);
-        this.submitSequenceMessage(groupOp);
-    }
-
-    /**
-     * Finds the segment information (i.e. segment + offset) corresponding to a character position in the SharedString.
-     * If the position is past the end of the string, `segment` and `offset` on the returned object may be undefined.
-     * @param pos - Character position (index) into the current local view of the SharedString.
-     */
-    public getContainingSegment(pos: number): { segment: T | undefined; offset: number | undefined; } {
-        return this.client.getContainingSegment<T>(pos);
-    }
-
-    /**
-     * Returns the length of the current sequence for the client
-     */
-    public getLength() {
-        return this.client.getLength();
-    }
-
-    /**
-     * Returns the current position of a segment, and -1 if the segment
-     * does not exist in this sequence
-     * @param segment - The segment to get the position of
-     */
-    public getPosition(segment: ISegment): number {
-        return this.client.getPosition(segment);
-    }
-
-    /**
-     * Annotates the range with the provided properties
-     *
-     * @param start - The inclusive start position of the range to annotate
-     * @param end - The exclusive end position of the range to annotate
-     * @param props - The properties to annotate the range with
-     * @param combiningOp - Optional. Specifies how to combine values for the property, such as "incr" for increment.
-     *
-     */
-    public annotateRange(
-        start: number,
-        end: number,
-        props: PropertySet,
-        combiningOp?: ICombiningOp) {
-        const annotateOp =
-            this.client.annotateRangeLocal(start, end, props, combiningOp);
-        if (annotateOp) {
-            this.submitSequenceMessage(annotateOp);
-        }
-    }
-
-    public getPropertiesAtPosition(pos: number) {
-        return this.client.getPropertiesAtPosition(pos);
-    }
-
-    public getRangeExtentsOfPosition(pos: number) {
-        return this.client.getRangeExtentsOfPosition(pos);
-    }
-
-    /**
-     * Creates a `LocalReferencePosition` on this SharedString. If the refType does not include
-     * ReferenceType.Transient, the returned reference will be added to the localRefs on the provided segment.
-     * @param segment - Segment to add the local reference on
-     * @param offset - Offset on the segment at which to place the local reference
-     * @param refType - ReferenceType for the created local reference
-     * @param properties - PropertySet to place on the created local reference
-     */
-    public createLocalReferencePosition(
-        segment: T,
-        offset: number,
-        refType: ReferenceType,
-        properties: PropertySet | undefined): LocalReferencePosition {
-        return this.client.createLocalReferencePosition(
-            segment,
-            offset,
-            refType,
-            properties);
-    }
-
-    /**
-     * Resolves a `ReferencePosition` into a character position using this client's perspective.
-     */
-    public localReferencePositionToPosition(lref: ReferencePosition): number {
-        return this.client.localReferencePositionToPosition(lref);
-    }
-
-    /**
-     * Removes a `LocalReferencePosition` from this SharedString.
-     */
-    public removeLocalReferencePosition(lref: LocalReferencePosition) {
-        return this.client.removeLocalReferencePosition(lref);
-    }
-
-    /**
-     * Resolves a remote client's position against the local sequence
-     * and returns the remote client's position relative to the local
-     * sequence. The client ref seq must be above the minimum sequence number
-     * or the return value will be undefined.
-     * Generally this method is used in conjunction with signals which provide
-     * point in time values for the below parameters, and is useful for things
-     * like displaying user position. It should not be used with persisted values
-     * as persisted values will quickly become invalid as the remoteClientRefSeq
-     * moves below the minimum sequence number
-     * @param remoteClientPosition - The remote client's position to resolve
-     * @param remoteClientRefSeq - The reference sequence number of the remote client
-     * @param remoteClientId - The client id of the remote client
-     */
-    public resolveRemoteClientPosition(
-        remoteClientPosition: number,
-        remoteClientRefSeq: number,
-        remoteClientId: string): number | undefined {
-        return this.client.resolveRemoteClientPosition(
-            remoteClientPosition,
-            remoteClientRefSeq,
-            remoteClientId,
-        );
-    }
-
-    public submitSequenceMessage(message: IMergeTreeOp) {
-        if (!this.isAttached()) {
-            return;
-        }
-        const translated = makeHandlesSerializable(message, this.serializer, this.handle);
-        const metadata = this.client.peekPendingSegmentGroups(
-            message.type === MergeTreeDeltaType.GROUP ? message.ops.length : 1);
-
-        // if loading isn't complete, we need to cache
-        // local ops until loading is complete, and then
-        // they will be resent
-        if (!this.loadedDeferred.isCompleted) {
-            this.loadedDeferredOutgoingOps.push(metadata ? [translated, metadata] : translated);
-        } else {
-            this.submitLocalMessage(translated, metadata);
-        }
-    }
-
-    /**
-     * Given a position specified relative to a marker id, lookup the marker
-     * and convert the position to a character position.
-     * @param relativePos - Id of marker (may be indirect) and whether position is before or after marker.
-     */
-    public posFromRelativePos(relativePos: IRelativePosition) {
-        return this.client.posFromRelativePos(relativePos);
-    }
-
-    /**
-     * Walk the underlying segments of the sequence.
-     * The walked segments may extend beyond the range
-     * if the segments cross the ranges start or end boundaries.
-     * Set split range to true to ensure only segments within the
-     * range are walked.
-     *
-     * @param handler - The function to handle each segment
-     * @param start - Optional. The start of range walk.
-     * @param end - Optional. The end of range walk
-     * @param accum - Optional. An object that will be passed to the handler for accumulation
-     * @param splitRange - Optional. Splits boundary segments on the range boundaries
-     */
-    public walkSegments<TClientData>(
-        handler: ISegmentAction<TClientData>,
-        start?: number,
-        end?: number,
-        accum?: TClientData,
-        splitRange: boolean = false,
-    ): void {
-        this.client.walkSegments(handler, start, end, accum as TClientData, splitRange);
-    }
-
-    public getStackContext(startPos: number, rangeLabels: string[]): RangeStackMap {
-        return this.client.getStackContext(startPos, rangeLabels);
-    }
-
-    /**
-     * @returns - The most recent sequence number which has been acked by the server and processed by this
-     * SharedSegmentSequence.
-     */
-    public getCurrentSeq() {
-        return this.client.getCurrentSeq();
-    }
-
-    /**
-     * Inserts a segment directly before a `ReferencePosition`.
-     * @param refPos - The reference position to insert the segment at
-     * @param segment - The segment to insert
-     */
-    public insertAtReferencePosition(pos: ReferencePosition, segment: T) {
-        const insertOp = this.client.insertAtReferencePositionLocal(pos, segment);
-        if (insertOp) {
-            this.submitSequenceMessage(insertOp);
-        }
-    }
-    /**
-     * Inserts a segment
-     * @param start - The position to insert the segment at
-     * @param spec - The segment to inserts spec
-     */
-    public insertFromSpec(pos: number, spec: IJSONSegment) {
-        const segment = this.segmentFromSpec(spec);
-        const insertOp = this.client.insertSegmentLocal(pos, segment);
-        if (insertOp) {
-            this.submitSequenceMessage(insertOp);
-        }
-    }
-
-    /**
-     * Retrieves the interval collection keyed on `label`. If no such interval collection exists,
-     * creates one.
-     */
-    public getIntervalCollection(label: string): IntervalCollection<SequenceInterval> {
-        return this.intervalCollections.get(label);
-    }
-
-    /**
-     * @returns An iterable object that enumerates the IntervalCollection labels.
-     *
-     * @example
-     * ```typescript
-     * const iter = this.getIntervalCollectionKeys();
-     * for (key of iter)
-     *     const collection = this.getIntervalCollection(key);
-     *     ...
-     * ```
-    */
-    public getIntervalCollectionLabels(): IterableIterator<string> {
-        return this.intervalCollections.keys();
-    }
-
-    /**
-     * {@inheritDoc @fluidframework/shared-object-base#SharedObject.summarizeCore}
-     */
-    protected summarizeCore(
-        serializer: IFluidSerializer,
-        telemetryContext?: ITelemetryContext,
-    ): ISummaryTreeWithStats {
-        const builder = new SummaryTreeBuilder();
-
-        // conditionally write the interval collection blob
-        // only if it has entries
-        if (this.intervalCollections.size > 0) {
-            builder.addBlob(snapshotFileName, this.intervalCollections.serialize(serializer));
-        }
-
-        builder.addWithStats(contentPath, this.summarizeMergeTree(serializer));
-
-        return builder.getSummaryTree();
-    }
-
-    /**
-     * Runs serializer over the GC data for this SharedMatrix.
-     * All the IFluidHandle's represent routes to other objects.
-     */
-    protected processGCDataCore(serializer: SummarySerializer) {
-        if (this.intervalCollections.size > 0) {
-            this.intervalCollections.serialize(serializer);
-        }
-
-        this.client.serializeGCData(this.handle, serializer);
-    }
-
-    /**
-     * Replace the range specified from start to end with the provided segment
-     * This is done by inserting the segment at the end of the range, followed
-     * by removing the contents of the range
-     * For a zero or reverse range (start \>= end), insert at end do not remove anything
-     * @param start - The start of the range to replace
-     * @param end - The end of the range to replace
-     * @param segment - The segment that will replace the range
-     */
-    protected replaceRange(start: number, end: number, segment: ISegment) {
-        // Insert at the max end of the range when start > end, but still remove the range later
-        const insertIndex: number = Math.max(start, end);
-
-        // Insert first, so local references can slide to the inserted seg if any
-        const insert = this.client.insertSegmentLocal(insertIndex, segment);
-        if (insert) {
-            if (start < end) {
-                const remove = this.client.removeRangeLocal(start, end);
-                const op = remove ? createGroupOp(insert, remove) : insert;
-                this.submitSequenceMessage(op);
-            } else {
-                this.submitSequenceMessage(insert);
-            }
-        }
-    }
-
-    /**
-     * {@inheritDoc @fluidframework/shared-object-base#SharedObject.onConnect}
-     */
-    protected onConnect() {
-        // Update merge tree collaboration information with new client ID and then resend pending ops
-        this.client.startOrUpdateCollaboration(this.runtime.clientId);
-    }
-
-    /**
-     * {@inheritDoc @fluidframework/shared-object-base#SharedObject.onDisconnect}
-     */
-    protected onDisconnect() { }
-
-    /**
-     * {@inheritDoc @fluidframework/shared-object-base#SharedObject.reSubmitCore}
-     */
-    protected reSubmitCore(content: any, localOpMetadata: unknown) {
-        if (!this.intervalCollections.tryResubmitMessage(content, localOpMetadata as IMapMessageLocalMetadata)) {
-            this.submitSequenceMessage(
-                this.client.regeneratePendingOp(
-                    content as IMergeTreeOp,
-                    localOpMetadata as SegmentGroup | SegmentGroup[]));
-        }
-    }
-
-    /**
-     * {@inheritDoc @fluidframework/shared-object-base#SharedObject.loadCore}
-     */
-    protected async loadCore(storage: IChannelStorageService) {
-        if (await storage.contains(snapshotFileName)) {
-            const blob = await storage.readBlob(snapshotFileName);
-            const header = bufferToString(blob, "utf8");
-            this.intervalCollections.populate(header);
-        }
-
-        try {
-            // this will load the header, and return a promise
-            // that will resolve when the body is loaded
-            // and the catchup ops are available.
-            const { catchupOpsP } = await this.client.load(
-                this.runtime,
-                new ObjectStoragePartition(storage, contentPath),
-                this.serializer);
-
-            // setup a promise to process the
-            // catch up ops, and finishing the loading process
-            const loadCatchUpOps = catchupOpsP
-                .then((msgs) => {
-                    msgs.forEach((m) => {
-                        const collabWindow = this.client.getCollabWindow();
-                        if (m.minimumSequenceNumber < collabWindow.minSeq
-                            || m.referenceSequenceNumber < collabWindow.minSeq
-                            || m.sequenceNumber <= collabWindow.minSeq
-                            || m.sequenceNumber <= collabWindow.currentSeq) {
-                            throw new Error(`Invalid catchup operations in snapshot: ${JSON.stringify({
-                                op: {
-                                    seq: m.sequenceNumber,
-                                    minSeq: m.minimumSequenceNumber,
-                                    refSeq: m.referenceSequenceNumber,
-                                },
-                                collabWindow: {
-                                    seq: collabWindow.currentSeq,
-                                    minSeq: collabWindow.minSeq,
-                                },
-                            })}`);
-                        }
-                        this.processMergeTreeMsg(m);
-                    });
-                    this.loadFinished();
-                })
-                .catch((error) => {
-                    this.loadFinished(error);
-                });
-            if (this.dataStoreRuntime.options?.sequenceInitializeFromHeaderOnly !== true) {
-                // if we not doing partial load, await the catch up ops,
-                // and the finalization of the load
-                await loadCatchUpOps;
-            }
-        } catch (error) {
-            this.loadFinished(error);
-        }
-    }
-
-    /**
-     * {@inheritDoc @fluidframework/shared-object-base#SharedObject.processCore}
-     */
-    protected processCore(message: ISequencedDocumentMessage, local: boolean, localOpMetadata: unknown) {
-        // if loading isn't complete, we need to cache all
-        // incoming ops to be applied after loading is complete
-        if (this.deferIncomingOps) {
-            assert(!local, 0x072 /* "Unexpected local op when loading not finished" */);
-            this.loadedDeferredIncomingOps.push(message);
-        } else {
-            assert(message.type === MessageType.Operation, 0x073 /* "Sequence message not operation" */);
-
-            const handled = this.intervalCollections.tryProcessMessage(
-                message.contents,
-                local,
-                message,
-                localOpMetadata,
-            );
-
-            if (!handled) {
-                this.processMergeTreeMsg(message, local);
-            }
-        }
-    }
-
-    /**
-     * {@inheritDoc @fluidframework/shared-object-base#SharedObject.didAttach}
-     */
-    protected didAttach() {
-        // If we are not local, and we've attached we need to start generating and sending ops
-        // so start collaboration and provide a default client id incase we are not connected
-        if (this.isAttached()) {
-            this.client.startOrUpdateCollaboration(this.runtime.clientId ?? "attached");
-        }
-    }
-
-    /**
-     * {@inheritDoc @fluidframework/shared-object-base#SharedObject.initializeLocalCore}
-     */
-    protected initializeLocalCore() {
-        super.initializeLocalCore();
-        this.loadFinished();
-    }
-
-    /**
-     * {@inheritDoc @fluidframework/shared-object-base#SharedObjectCore.applyStashedOp}
-     */
-    protected applyStashedOp(content: any): unknown {
-        return this.client.applyStashedOp(content);
-    }
-
-    private summarizeMergeTree(serializer: IFluidSerializer): ISummaryTreeWithStats {
-        // Are we fully loaded? If not, things will go south
-        assert(this.loadedDeferred.isCompleted, 0x074 /* "Snapshot called when not fully loaded" */);
-        const minSeq = this.runtime.deltaManager.minimumSequenceNumber;
-
-        this.processMinSequenceNumberChanged(minSeq);
-
-        this.messagesSinceMSNChange.forEach((m) => { m.minimumSequenceNumber = minSeq; });
-
-        return this.client.summarize(this.runtime, this.handle, serializer, this.messagesSinceMSNChange);
-    }
-
-    private processMergeTreeMsg(rawMessage: ISequencedDocumentMessage, local?: boolean) {
-        const message = parseHandles(rawMessage, this.serializer);
-
-        const ops: IMergeTreeDeltaOp[] = [];
-        function transformOps(event: SequenceDeltaEvent) {
-            ops.push(...SharedSegmentSequence.createOpsFromDelta(event));
-        }
-        const needsTransformation = message.referenceSequenceNumber !== message.sequenceNumber - 1;
-        let stashMessage: Readonly<ISequencedDocumentMessage> = message;
-        if (this.runtime.options?.newMergeTreeSnapshotFormat !== true) {
-            if (needsTransformation) {
-                this.on("sequenceDelta", transformOps);
-            }
-        }
-
-        this.client.applyMsg(message, local);
-
-        if (this.runtime.options?.newMergeTreeSnapshotFormat !== true) {
-            if (needsTransformation) {
-                this.removeListener("sequenceDelta", transformOps);
-                // shallow clone the message as we only overwrite top level properties,
-                // like referenceSequenceNumber and content only
-                stashMessage = {
-                    ...message,
-                    referenceSequenceNumber: stashMessage.sequenceNumber - 1,
-                    contents: ops.length !== 1 ? createGroupOp(...ops) : ops[0],
-                };
-            }
-
-            this.messagesSinceMSNChange.push(stashMessage);
-
-            // Do GC every once in a while...
-            if (this.messagesSinceMSNChange.length > 20
-                && this.messagesSinceMSNChange[20].sequenceNumber < message.minimumSequenceNumber) {
-                this.processMinSequenceNumberChanged(message.minimumSequenceNumber);
-            }
-        }
-    }
-
-    private processMinSequenceNumberChanged(minSeq: number) {
-        let index = 0;
-        for (; index < this.messagesSinceMSNChange.length; index++) {
-            if (this.messagesSinceMSNChange[index].sequenceNumber > minSeq) {
-                break;
-            }
-        }
-        if (index !== 0) {
-            this.messagesSinceMSNChange = this.messagesSinceMSNChange.slice(index);
-        }
-    }
-
-    private loadFinished(error?: any) {
-        if (!this.loadedDeferred.isCompleted) {
-            // Initialize the interval collections
-            this.initializeIntervalCollections();
-            if (error) {
-                this.loadedDeferred.reject(error);
-                throw error;
-            } else {
-                // it is important this series remains synchronous
-                // first we stop deferring incoming ops, and apply then all
-                this.deferIncomingOps = false;
-                for (const message of this.loadedDeferredIncomingOps) {
-                    this.processCore(message, false, undefined);
-                }
-                this.loadedDeferredIncomingOps.length = 0;
-
-                // then resolve the loaded promise
-                // and resubmit all the outstanding ops, as the snapshot
-                // is fully loaded, and all outstanding ops are applied
-                this.loadedDeferred.resolve();
-
-                for (const [messageContent, opMetadata] of this.loadedDeferredOutgoingOps) {
-                    this.reSubmitCore(messageContent, opMetadata);
-                }
-                this.loadedDeferredOutgoingOps.length = 0;
-            }
-        }
-    }
-
-    private initializeIntervalCollections() {
-        // Listen and initialize new SharedIntervalCollections
-        this.intervalCollections.eventEmitter.on("create", ({ key, previousValue }: IValueChanged, local: boolean) => {
-            const intervalCollection = this.intervalCollections.get(key);
-            if (!intervalCollection.attached) {
-                intervalCollection.attachGraph(this.client, key);
-            }
-            assert(previousValue === undefined, 0x2c1 /* "Creating an interval collection that already exists?" */);
-            this.emit("createIntervalCollection", key, local, this);
-        });
-
-        // Initialize existing SharedIntervalCollections
-        for (const key of this.intervalCollections.keys()) {
-            const intervalCollection = this.intervalCollections.get(key);
-            intervalCollection.attachGraph(this.client, key);
-        }
-    }
-=======
 	extends SharedObject<ISharedSegmentSequenceEvents>
 	implements ISharedIntervalCollection<SequenceInterval>, MergeTreeRevertibleDriver
 {
@@ -873,6 +169,22 @@
 					break;
 				}
 
+				case MergeTreeDeltaType.OBLITERATE: {
+					const lastRem = ops[ops.length - 1] as IMergeTreeObliterateMsg;
+					if (lastRem?.pos1 === r.position) {
+						assert(lastRem.pos2 !== undefined, "pos2 should not be undefined here");
+						lastRem.pos2 += r.segment.cachedLength;
+					} else {
+						ops.push(
+							createObliterateRangeOp(
+								r.position,
+								r.position + r.segment.cachedLength,
+							),
+						);
+					}
+					break;
+				}
+
 				default:
 			}
 		}
@@ -949,6 +261,20 @@
 		const removeOp = this.client.removeRangeLocal(start, end);
 		this.submitSequenceMessage(removeOp);
 		return removeOp;
+	}
+
+	/**
+	 * @param start - The inclusive start of the range to remove
+	 * @param end - The exclusive end of the range to remove
+	 *
+	 * @alpha
+	 */
+	public obliterateRange(start: number, end: number): IMergeTreeObliterateMsg | undefined {
+		const obliterateOp = this.client.obliterateRangeLocal(start, end);
+		if (obliterateOp) {
+			this.submitSequenceMessage(obliterateOp);
+		}
+		return obliterateOp;
 	}
 
 	public groupOperation(groupOp: IMergeTreeGroupMsg) {
@@ -1518,5 +844,4 @@
 			intervalCollection.attachGraph(this.client, key);
 		}
 	}
->>>>>>> 6167ac92
 }