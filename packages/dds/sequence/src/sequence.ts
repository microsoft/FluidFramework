--- conflicted
+++ resolved
@@ -729,18 +729,11 @@
 	/**
 	 * {@inheritDoc @fluidframework/shared-object-base#SharedObjectCore.applyStashedOp}
 	 */
-<<<<<<< HEAD
 	protected applyStashedOp(content: any): void {
-		this.client.applyStashedOp(parseHandles(content, this.serializer));
-=======
-	protected applyStashedOp(content: any): unknown {
 		const parsedContent = parseHandles(content, this.serializer);
-		const metadata =
-			this.intervalCollections.tryGetStashedOpLocalMetadata(parsedContent) ??
+		if (!this.intervalCollections.tryGetStashedOpLocalMetadata(parsedContent)) {
 			this.client.applyStashedOp(parsedContent);
-		assert(!!metadata, "Metadata is undefined");
-		return metadata;
->>>>>>> 47770e1e
+		}
 	}
 
 	private summarizeMergeTree(serializer: IFluidSerializer): ISummaryTreeWithStats {
