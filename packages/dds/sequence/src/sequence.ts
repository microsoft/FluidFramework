--- conflicted
+++ resolved
@@ -260,29 +260,14 @@
 	 * @param end - The exclusive end of the range to remove
 	 */
 	public removeRange(start: number, end: number): IMergeTreeRemoveMsg {
-<<<<<<< HEAD
-		return this.guardReentrancy(() => {
-			const removeOp = this.client.removeRangeLocal(start, end);
-			this.submitSequenceMessage(removeOp);
-			return removeOp;
-		});
-=======
-		return this.client.removeRangeLocal(start, end);
->>>>>>> d736c88c
+		return this.guardReentrancy(() => this.client.removeRangeLocal(start, end));
 	}
 
 	/**
 	 * @deprecated - The ability to create group ops will be removed in an upcoming release, as group ops are redundant with the native batching capabilities of the runtime
 	 */
 	public groupOperation(groupOp: IMergeTreeGroupMsg) {
-<<<<<<< HEAD
-		this.guardReentrancy(() => {
-			this.client.localTransaction(groupOp);
-			this.submitSequenceMessage(groupOp);
-		});
-=======
-		this.client.localTransaction(groupOp);
->>>>>>> d736c88c
+		this.guardReentrancy(() => this.client.localTransaction(groupOp));
 	}
 
 	/**
@@ -328,16 +313,7 @@
 		props: PropertySet,
 		combiningOp?: ICombiningOp,
 	) {
-<<<<<<< HEAD
-		this.guardReentrancy(() => {
-			const annotateOp = this.client.annotateRangeLocal(start, end, props, combiningOp);
-			if (annotateOp) {
-				this.submitSequenceMessage(annotateOp);
-			}
-		});
-=======
-		this.client.annotateRangeLocal(start, end, props, combiningOp);
->>>>>>> d736c88c
+		this.guardReentrancy(() => this.client.annotateRangeLocal(start, end, props, combiningOp));
 	}
 
 	public getPropertiesAtPosition(pos: number) {
@@ -484,16 +460,7 @@
 	 * @param segment - The segment to insert
 	 */
 	public insertAtReferencePosition(pos: ReferencePosition, segment: T) {
-<<<<<<< HEAD
-		this.guardReentrancy(() => {
-			const insertOp = this.client.insertAtReferencePositionLocal(pos, segment);
-			if (insertOp) {
-				this.submitSequenceMessage(insertOp);
-			}
-		});
-=======
-		this.client.insertAtReferencePositionLocal(pos, segment);
->>>>>>> d736c88c
+		this.guardReentrancy(() => this.client.insertAtReferencePositionLocal(pos, segment));
 	}
 	/**
 	 * Inserts a segment
@@ -502,16 +469,7 @@
 	 */
 	public insertFromSpec(pos: number, spec: IJSONSegment) {
 		const segment = this.segmentFromSpec(spec);
-<<<<<<< HEAD
-		this.guardReentrancy(() => {
-			const insertOp = this.client.insertSegmentLocal(pos, segment);
-			if (insertOp) {
-				this.submitSequenceMessage(insertOp);
-			}
-		});
-=======
-		this.client.insertSegmentLocal(pos, segment);
->>>>>>> d736c88c
+		this.guardReentrancy(() => this.client.insertSegmentLocal(pos, segment));
 	}
 
 	/**
