/*!
 * Copyright (c) Microsoft Corporation. All rights reserved.
 * Licensed under the MIT License.
 */
import { Deferred, assert } from "@fluidframework/common-utils";
import { IFluidSerializer } from "@fluidframework/core-interfaces";
import { bufferToString } from "@fluidframework/driver-utils";
import { ChildLogger } from "@fluidframework/telemetry-utils";
import { IValueChanged, MapKernel } from "@fluidframework/map";
import * as MergeTree from "@fluidframework/merge-tree";
import {
    FileMode,
    ISequencedDocumentMessage,
    ITree,
    MessageType,
    TreeEntry,
} from "@fluidframework/protocol-definitions";
import {
    IChannelAttributes,
    IFluidDataStoreRuntime,
    IChannelStorageService,
} from "@fluidframework/datastore-definitions";
import { ObjectStoragePartition } from "@fluidframework/runtime-utils";
import {
    makeHandlesSerializable,
    parseHandles,
    SharedObject,
    ISharedObjectEvents,
} from "@fluidframework/shared-object-base";
import { IEventThisPlaceHolder } from "@fluidframework/common-definitions";

import { debug } from "./debug";
import {
    IntervalCollection,
    SequenceInterval,
    SequenceIntervalCollectionValueType,
} from "./intervalCollection";
import { SequenceDeltaEvent, SequenceMaintenanceEvent } from "./sequenceDeltaEvent";
import { ISharedIntervalCollection } from "./sharedIntervalCollection";

const snapshotFileName = "header";
const contentPath = "content";

export interface ISharedSegmentSequenceEvents
    extends ISharedObjectEvents {

    (event: "sequenceDelta", listener: (event: SequenceDeltaEvent, target: IEventThisPlaceHolder) => void);
    (event: "maintenance",
        listener: (event: SequenceMaintenanceEvent, target: IEventThisPlaceHolder) => void);
}

export abstract class SharedSegmentSequence<T extends MergeTree.ISegment>
    extends SharedObject<ISharedSegmentSequenceEvents>
    implements ISharedIntervalCollection<SequenceInterval> {
    get loaded(): Promise<void> {
        return this.loadedDeferred.promise;
    }

    private static createOpsFromDelta(event: SequenceDeltaEvent): MergeTree.IMergeTreeDeltaOp[] {
        const ops: MergeTree.IMergeTreeDeltaOp[] = [];
        for (const r of event.ranges) {
            switch (event.deltaOperation) {
                case MergeTree.MergeTreeDeltaType.ANNOTATE: {
                    const lastAnnotate = ops[ops.length - 1] as MergeTree.IMergeTreeAnnotateMsg;
                    const props = {};
                    for (const key of Object.keys(r.propertyDeltas)) {
                        props[key] =
                            // eslint-disable-next-line no-null/no-null
                            r.segment.properties[key] === undefined ? null : r.segment.properties[key];
                    }
                    if (lastAnnotate && lastAnnotate.pos2 === r.position &&
                        MergeTree.matchProperties(lastAnnotate.props, props)) {
                        lastAnnotate.pos2 += r.segment.cachedLength;
                    } else {
                        ops.push(MergeTree.createAnnotateRangeOp(
                            r.position,
                            r.position + r.segment.cachedLength,
                            props,
                            undefined));
                    }
                    break;
                }

                case MergeTree.MergeTreeDeltaType.INSERT:
                    ops.push(MergeTree.createInsertOp(
                        r.position,
                        r.segment.clone().toJSONObject()));
                    break;

                case MergeTree.MergeTreeDeltaType.REMOVE: {
                    const lastRem = ops[ops.length - 1] as MergeTree.IMergeTreeRemoveMsg;
                    if (lastRem?.pos1 === r.position) {
                        lastRem.pos2 += r.segment.cachedLength;
                    } else {
                        ops.push(MergeTree.createRemoveRangeOp(
                            r.position,
                            r.position + r.segment.cachedLength));
                    }
                    break;
                }

                default:
            }
        }
        return ops;
    }

    protected client: MergeTree.Client;
    // Deferred that triggers once the object is loaded
    protected loadedDeferred = new Deferred<void>();
    // cache out going ops created when parital loading
    private readonly loadedDeferredOutgoingOps:
        [MergeTree.IMergeTreeOp, MergeTree.SegmentGroup | MergeTree.SegmentGroup[]][] = [];
    // cache incoming ops that arrive when partial loading
    private deferIncomingOps = true;
    private readonly loadedDeferredIncomingOps: ISequencedDocumentMessage[] = [];

    private messagesSinceMSNChange: ISequencedDocumentMessage[] = [];
    private readonly intervalMapKernel: MapKernel;
    constructor(
        private readonly dataStoreRuntime: IFluidDataStoreRuntime,
        public id: string,
        attributes: IChannelAttributes,
        public readonly segmentFromSpec: (spec: MergeTree.IJSONSegment) => MergeTree.ISegment,
    ) {
        super(id, dataStoreRuntime, attributes);

        this.loadedDeferred.promise.catch((error)=>{
            this.logger.sendErrorEvent({ eventName: "SequenceLoadFailed" }, error);
        });

        this.client = new MergeTree.Client(
            segmentFromSpec,
            ChildLogger.create(this.logger, "SharedSegmentSequence.MergeTreeClient"),
            dataStoreRuntime.options);

        super.on("newListener", (event) => {
            switch (event) {
                case "sequenceDelta":
                    if (!this.client.mergeTreeDeltaCallback) {
                        this.client.mergeTreeDeltaCallback = (opArgs, deltaArgs) => {
                            this.emit("sequenceDelta", new SequenceDeltaEvent(opArgs, deltaArgs, this.client), this);
                        };
                    }
                    break;
                case "maintenance":
                    if (!this.client.mergeTreeMaintenanceCallback) {
                        this.client.mergeTreeMaintenanceCallback = (args) => {
                            this.emit("maintenance", new SequenceMaintenanceEvent(args, this.client), this);
                        };
                    }
                    break;
                default:
            }
        });
        super.on("removeListener", (event: string | symbol) => {
            switch (event) {
                case "sequenceDelta":
                    if (super.listenerCount(event) === 0) {
                        this.client.mergeTreeDeltaCallback = undefined;
                    }
                    break;
                case "maintenance":
                    if (super.listenerCount(event) === 0) {
                        this.client.mergeTreeMaintenanceCallback = undefined;
                    }
                    break;
                default:
                    break;
            }
        });

        this.intervalMapKernel = new MapKernel(
            this.serializer,
            this.handle,
            (op, localOpMetadata) => this.submitLocalMessage(op, localOpMetadata),
            () => this.isAttached(),
            [new SequenceIntervalCollectionValueType()]);
    }

    /**
     * @param start - The inclusive start of the range to remove
     * @param end - The exclusive end of the range to remove
     */
    public removeRange(start: number, end: number) {
        const removeOp = this.client.removeRangeLocal(start, end);
        if (removeOp) {
            this.submitSequenceMessage(removeOp);
        }
        return removeOp;
    }

    /**
     * Removes the range and puts the content of the removed range in a register
     *
     * @param start - The inclusive start of the range to remove
     * @param end - The exclusive end of the range to remove
     * @param register - The name of the register to store the removed range in
     */
    public cut(start: number, end: number, register: string) {
        const removeOp = this.client.removeRangeLocal(start, end, register);
        if (removeOp) {
            this.submitSequenceMessage(removeOp);
        }
    }

    /**
     * Inserts the content of the register.
     *
     * @param pos - The postition to insert the content at.
     * @param register - The name of the register to get the content from
     */
    public paste(pos: number, register: string) {
        const insertOp = this.client.pasteLocal(pos, register);
        if (insertOp) {
            this.submitSequenceMessage(insertOp);
        }
        return pos;
    }

    /**
     * Puts the content of the range in a register
     *
     * @param start - The inclusive start of the range
     * @param end - The exclusive end of the range
     * @param register - The name of the register to store the range in
     */
    public copy(start: number, end: number, register: string) {
        const insertOp = this.client.copyLocal(start, end, register);
        if (insertOp) {
            this.submitSequenceMessage(insertOp);
        }
    }

    public groupOperation(groupOp: MergeTree.IMergeTreeGroupMsg) {
        this.client.localTransaction(groupOp);
        this.submitSequenceMessage(groupOp);
    }

    public getContainingSegment(pos: number) {
        return this.client.getContainingSegment<T>(pos);
    }

    /**
     * Returns the length of the current sequence for the client
     */
    public getLength() {
        return this.client.getLength();
    }

    /**
     * Returns the current position of a segment, and -1 if the segment
     * does not exist in this sequence
     * @param segment - The segment to get the position of
     */
    public getPosition(segment: MergeTree.ISegment): number {
        return this.client.getPosition(segment);
    }

    /**
     * Annotates the range with the provided properties
     *
     * @param start - The inclusive start postition of the range to annotate
     * @param end - The exclusive end position of the range to annotate
     * @param props - The properties to annotate the range with
     * @param combiningOp - Optional. Specifies how to combine values for the property, such as "incr" for increment.
     *
     */
    public annotateRange(
        start: number,
        end: number,
        props: MergeTree.PropertySet,
        combiningOp?: MergeTree.ICombiningOp) {
        const annotateOp =
            this.client.annotateRangeLocal(start, end, props, combiningOp);
        if (annotateOp) {
            this.submitSequenceMessage(annotateOp);
        }
    }

    public getPropertiesAtPosition(pos: number) {
        return this.client.getPropertiesAtPosition(pos);
    }

    public getRangeExtentsOfPosition(pos: number) {
        return this.client.getRangeExtentsOfPosition(pos);
    }

    public createPositionReference(
        segment: T,
        offset: number,
        refType: MergeTree.ReferenceType): MergeTree.LocalReference {
        const lref = new MergeTree.LocalReference(this.client, segment, offset, refType);
        if (refType !== MergeTree.ReferenceType.Transient) {
            this.addLocalReference(lref);
        }
        return lref;
    }

    public localRefToPos(localRef: MergeTree.LocalReference) {
        if (localRef.segment) {
            return localRef.offset + this.getPosition(localRef.segment);
        } else {
            return -1;
        }
    }

    /**
     * Resolves a remote client's position against the local sequence
     * and returns the remote client's position relative to the local
     * sequence
     * @param remoteClientPosition - The remote client's position to resolve
     * @param remoteClientRefSeq - The reference sequence number of the remote client
     * @param remoteClientId - The client id of the remote client
     */
    public resolveRemoteClientPosition(
        remoteClientPosition: number,
        remoteClientRefSeq: number,
        remoteClientId: string): number {
        return this.client.resolveRemoteClientPosition(
            remoteClientPosition,
            remoteClientRefSeq,
            remoteClientId);
    }

    public submitSequenceMessage(message: MergeTree.IMergeTreeOp) {
        if (!this.isAttached()) {
            return;
        }
        const translated = makeHandlesSerializable(message, this.serializer, this.handle);
        const metadata = this.client.peekPendingSegmentGroups(
            message.type === MergeTree.MergeTreeDeltaType.GROUP ? message.ops.length : 1);

        // if loading isn't complete, we need to cache
        // local ops until loading is complete, and then
        // they will be resent
        if (!this.loadedDeferred.isCompleted) {
            this.loadedDeferredOutgoingOps.push([translated, metadata]);
        } else {
            this.submitLocalMessage(translated, metadata);
        }
    }

    public addLocalReference(lref) {
        return this.client.addLocalReference(lref);
    }

    public removeLocalReference(lref) {
        return this.client.removeLocalReference(lref);
    }

    /**
     * Given a position specified relative to a marker id, lookup the marker
     * and convert the position to a character position.
     * @param relativePos - Id of marker (may be indirect) and whether position is before or after marker.
     */
    public posFromRelativePos(relativePos) {
        return this.client.posFromRelativePos(relativePos);
    }

    /**
     * Walk the underlying segments of the sequence.
     * The walked segments may extend beyond the range
     * if the segments cross the ranges start or end boundaries.
     * Set split range to true to ensure only segments within the
     * range are walked.
     *
     * @param handler - The function to handle each segment
     * @param start - Optional. The start of range walk.
     * @param end - Optional. The end of range walk
     * @param accum - Optional. An object that will be passed to the handler for accumulation
     * @param splitRange - Optional. Splits boundary segments on the range boundaries
     */
    public walkSegments<TClientData>(
        handler: MergeTree.ISegmentAction<TClientData>,
        start?: number, end?: number, accum?: TClientData,
        splitRange: boolean = false) {
        return this.client.walkSegments<TClientData>(handler, start, end, accum, splitRange);
    }

    public getStackContext(startPos: number, rangeLabels: string[]) {
        return this.client.getStackContext(startPos, rangeLabels);
    }

    public getCurrentSeq() {
        return this.client.getCurrentSeq();
    }

    public insertAtReferencePosition(pos: MergeTree.ReferencePosition, segment: T) {
        const insertOp = this.client.insertAtReferencePositionLocal(pos, segment);
        if (insertOp) {
            this.submitSequenceMessage(insertOp);
        }
    }

    public async waitIntervalCollection(
        label: string,
    ): Promise<IntervalCollection<SequenceInterval>> {
        return this.intervalMapKernel.wait<IntervalCollection<SequenceInterval>>(
            this.getIntervalCollectionPath(label));
    }

    // TODO: fix race condition on creation by putting type on every operation
    public getIntervalCollection(label: string): IntervalCollection<SequenceInterval> {
        const labelPath = this.getIntervalCollectionPath(label);
        if (!this.intervalMapKernel.has(labelPath)) {
            this.intervalMapKernel.createValueType(
                labelPath,
                SequenceIntervalCollectionValueType.Name,
                undefined);
        }

        const sharedCollection =
            this.intervalMapKernel.get<IntervalCollection<SequenceInterval>>(labelPath);
        return sharedCollection;
    }

    protected snapshotCore(serializer: IFluidSerializer): ITree {
        const entries = [];
        // TODO: once the change to conditionally read these has propagated
        // conditionally write them as well
        // if (this.intervalMapKernel.size > 0) {
            entries.push(
                {
                    mode: FileMode.File,
                    path: snapshotFileName,
                    type: TreeEntry.Blob,
                    value: {
                        contents: this.intervalMapKernel.serialize(serializer),
                        encoding: "utf-8",
                    },
                });
        // }
        entries.push(
            {
                mode: FileMode.Directory,
                path: contentPath,
                type: TreeEntry.Tree,
                value: this.snapshotMergeTree(serializer),
            });
        const tree: ITree = {
            entries,
            // eslint-disable-next-line no-null/no-null
            id: null,
        };

        return tree;
    }

    /**
     * Replace the range specified from start to end with the provided segment
     * This is done by inserting the segment at the end of the range, followed
     * by removing the contents of the range
     * For a zero range (start == end), insert at end do not remove anything
     * For a reverse range (start \> end), insert the segment at the greater of
     * start/end and allow Client to attempt to remove the range
     *
     * @param start - The start of the range to replace
     * @param end - The end of the range to replace
     * @param segment - The segment that will replace the range
     */
    protected replaceRange(start: number, end: number, segment: MergeTree.ISegment) {
        // Insert at the max end of the range when start > end, but still remove the range later
        const insertIndex: number = Math.max(start, end);

        // Insert first, so local references can slide to the inserted seg if any
        const insert = this.client.insertSegmentLocal(insertIndex, segment);
        if (insert) {
            if (start !== end) {
                const remove = this.client.removeRangeLocal(start, end);
                this.submitSequenceMessage(MergeTree.createGroupOp(insert, remove));
            } else {
                this.submitSequenceMessage(insert);
            }
        }
    }

    protected onConnect() {
        // Update merge tree collaboration information with new client ID and then resend pending ops
        this.client.startOrUpdateCollaboration(this.runtime.clientId);
    }

    protected onDisconnect() {
        debug(`${this.id} is now disconnected`);
    }

    protected reSubmitCore(content: any, localOpMetadata: unknown) {
        if (!this.intervalMapKernel.trySubmitMessage(content, localOpMetadata)) {
            this.submitSequenceMessage(
                this.client.regeneratePendingOp(
                    content as MergeTree.IMergeTreeOp,
                    localOpMetadata as MergeTree.SegmentGroup | MergeTree.SegmentGroup[]));
        }
    }

    /**
     * {@inheritDoc @fluidframework/shared-object-base#SharedObject.loadCore}
     */
    protected async loadCore(storage: IChannelStorageService) {
<<<<<<< HEAD
        const blob = await storage.readBlob(snapshotFileName);
        const header = bufferToString(blob);
        this.intervalMapKernel.populate(header);
=======
        if (await storage.contains(snapshotFileName)) {
            const header = await storage.read(snapshotFileName);

            const data: string = header ? fromBase64ToUtf8(header) : undefined;
            this.intervalMapKernel.populate(data);
        }
>>>>>>> 693c7528

        try {
            // this will load the header, and return a promise
            // that will resolve when the body is loaded
            // and the catchup ops are available.
            const { catchupOpsP } = await this.client.load(
                this.runtime,
                new ObjectStoragePartition(storage, contentPath),
                this.serializer);

            // setup a promise to process the
            // catch up ops, and finishing the loading process
            const loadCatchUpOps = catchupOpsP
                .then((msgs) => {
                    msgs.forEach((m) => {
                        const collabWindow = this.client.getCollabWindow();
                        if (m.minimumSequenceNumber < collabWindow.minSeq
                            || m.referenceSequenceNumber < collabWindow.minSeq
                            || m.sequenceNumber <= collabWindow.minSeq
                            || m.sequenceNumber <= collabWindow.currentSeq) {
                            throw new Error(`Invalid catchup operations in snapshot: ${
                                JSON.stringify({
                                    op:{
                                        seq: m.sequenceNumber,
                                        minSeq: m.minimumSequenceNumber,
                                        refSeq:m.referenceSequenceNumber,
                                    },
                                    collabWindow:{
                                        seq: collabWindow.currentSeq,
                                        minSeq: collabWindow.minSeq,
                                    },
                                })}`);
                        }
                        this.processMergeTreeMsg(m);
                    });
                    this.loadFinished();
                })
                .catch((error) => {
                    this.loadFinished(error);
                });
            if (this.dataStoreRuntime.options?.sequenceInitializeFromHeaderOnly !== true) {
                // if we not doing parital load, await the catch up ops,
                // and the finalization of the load
                await loadCatchUpOps;
            }
        } catch (error) {
            this.loadFinished(error);
        }
    }

    protected processCore(message: ISequencedDocumentMessage, local: boolean, localOpMetadata: unknown) {
        // if loading isn't complete, we need to cache all
        // incoming ops to be applied after loading is complete
        if (this.deferIncomingOps) {
            assert(!local, "Unexpected local op when loading not finished");
            this.loadedDeferredIncomingOps.push(message);
        } else {
            assert(message.type === MessageType.Operation, "Sequence message not operation");

            const handled = this.intervalMapKernel.tryProcessMessage(message, local, localOpMetadata);

            if (!handled) {
                this.processMergeTreeMsg(message);
            }
        }
    }

    protected registerCore() {
        for (const value of this.intervalMapKernel.values()) {
            if (SharedObject.is(value)) {
                value.bindToContext();
            }
        }

        this.client.startOrUpdateCollaboration(this.runtime.clientId);
    }

    protected didAttach() {
        // If we are not local, and we've attached we need to start generating and sending ops
        // so start collaboration and provide a default client id incase we are not connected
        if (this.isAttached()) {
            this.client.startOrUpdateCollaboration(this.runtime.clientId ?? "attached");
        }
    }

    protected initializeLocalCore() {
        super.initializeLocalCore();
        this.loadFinished();
    }

    private snapshotMergeTree(serializer: IFluidSerializer): ITree {
        // Are we fully loaded? If not, things will go south
        assert(this.loadedDeferred.isCompleted, "Snapshot called when not fully loaded");
        const minSeq = this.runtime.deltaManager.minimumSequenceNumber;

        this.processMinSequenceNumberChanged(minSeq);

        this.messagesSinceMSNChange.forEach((m) => m.minimumSequenceNumber = minSeq);

        return this.client.snapshot(this.runtime, this.handle, serializer, this.messagesSinceMSNChange);
    }

    private processMergeTreeMsg(
        rawMessage: ISequencedDocumentMessage) {
        const message = parseHandles(rawMessage, this.serializer);

        const ops: MergeTree.IMergeTreeDeltaOp[] = [];
        function transfromOps(event: SequenceDeltaEvent) {
            ops.push(...SharedSegmentSequence.createOpsFromDelta(event));
        }
        const needsTransformation = message.referenceSequenceNumber !== message.sequenceNumber - 1;
        let stashMessage: Readonly<ISequencedDocumentMessage> = message;
        if (this.runtime.options?.newMergeTreeSnapshotFormat !== true) {
            if (needsTransformation) {
                this.on("sequenceDelta", transfromOps);
            }
        }

        this.client.applyMsg(message);

        if (this.runtime.options?.newMergeTreeSnapshotFormat !== true) {
            if (needsTransformation) {
                this.removeListener("sequenceDelta", transfromOps);
                // shallow clone the message as we only overwrite top level properties,
                // like referenceSequenceNumber and content only
                stashMessage = {
                    ... message,
                    referenceSequenceNumber: stashMessage.sequenceNumber - 1,
                    contents: ops.length !== 1 ? MergeTree.createGroupOp(...ops) : ops[0],
                };
            }

            this.messagesSinceMSNChange.push(stashMessage);

            // Do GC every once in a while...
            if (this.messagesSinceMSNChange.length > 20
                && this.messagesSinceMSNChange[20].sequenceNumber < message.minimumSequenceNumber) {
                this.processMinSequenceNumberChanged(message.minimumSequenceNumber);
            }
        }
    }

    private getIntervalCollectionPath(label: string) {
        return `intervalCollections/${label}`;
    }

    private processMinSequenceNumberChanged(minSeq: number) {
        let index = 0;
        for (; index < this.messagesSinceMSNChange.length; index++) {
            if (this.messagesSinceMSNChange[index].sequenceNumber > minSeq) {
                break;
            }
        }
        if (index !== 0) {
            this.messagesSinceMSNChange = this.messagesSinceMSNChange.slice(index);
        }
    }

    private loadFinished(error?: any) {
        if (!this.loadedDeferred.isCompleted) {
            // Initialize the interval collections
            this.initializeIntervalCollections();
            if (error) {
                this.loadedDeferred.reject(error);
                throw error;
            } else {
                // it is important this series remains synchronous
                // first we stop defering incoming ops, and apply then all
                this.deferIncomingOps = false;
                while (this.loadedDeferredIncomingOps.length > 0) {
                    this.processCore(this.loadedDeferredIncomingOps.shift(), false, undefined);
                }
                // then resolve the loaded promise
                // and resubmit all the outstanding ops, as the snapshot
                // is fully loaded, and all outstanding ops are applied
                this.loadedDeferred.resolve();

                while (this.loadedDeferredOutgoingOps.length > 0) {
                    const opData = this.loadedDeferredOutgoingOps.shift();
                    this.reSubmitCore(opData[0], opData[1]);
                }
            }
        }
    }

    private initializeIntervalCollections() {
        // Listen and initialize new SharedIntervalCollections
        this.intervalMapKernel.eventEmitter.on("valueChanged", (ev: IValueChanged) => {
            const intervalCollection = this.intervalMapKernel.get<IntervalCollection<SequenceInterval>>(ev.key);
            if (!intervalCollection.attached) {
                intervalCollection.attachGraph(this.client, ev.key);
            }
        });

        // Initialize existing SharedIntervalCollections
        for (const key of this.intervalMapKernel.keys()) {
            const intervalCollection = this.intervalMapKernel.get<IntervalCollection<SequenceInterval>>(key);
            intervalCollection.attachGraph(this.client, key);
        }
    }
}<|MERGE_RESOLUTION|>--- conflicted
+++ resolved
@@ -497,18 +497,9 @@
      * {@inheritDoc @fluidframework/shared-object-base#SharedObject.loadCore}
      */
     protected async loadCore(storage: IChannelStorageService) {
-<<<<<<< HEAD
         const blob = await storage.readBlob(snapshotFileName);
         const header = bufferToString(blob);
         this.intervalMapKernel.populate(header);
-=======
-        if (await storage.contains(snapshotFileName)) {
-            const header = await storage.read(snapshotFileName);
-
-            const data: string = header ? fromBase64ToUtf8(header) : undefined;
-            this.intervalMapKernel.populate(data);
-        }
->>>>>>> 693c7528
 
         try {
             // this will load the header, and return a promise
