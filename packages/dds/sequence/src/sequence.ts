--- conflicted
+++ resolved
@@ -2,11 +2,7 @@
  * Copyright (c) Microsoft Corporation. All rights reserved.
  * Licensed under the MIT License.
  */
-<<<<<<< HEAD
-import { Deferred, assert } from "@fluidframework/common-utils";
-=======
 import { Deferred, bufferToString, assert } from "@fluidframework/common-utils";
->>>>>>> d6af3e35
 import { IFluidSerializer } from "@fluidframework/core-interfaces";
 import { bufferToString } from "@fluidframework/driver-utils";
 import { ChildLogger } from "@fluidframework/telemetry-utils";
@@ -499,17 +495,11 @@
      * {@inheritDoc @fluidframework/shared-object-base#SharedObject.loadCore}
      */
     protected async loadCore(storage: IChannelStorageService) {
-<<<<<<< HEAD
-        const blob = await storage.readBlob(snapshotFileName);
-        const header = bufferToString(blob);
-        this.intervalMapKernel.populate(header);
-=======
         if (await storage.contains(snapshotFileName)) {
             const blob = await storage.readBlob(snapshotFileName);
             const header = bufferToString(blob, "utf8");
             this.intervalMapKernel.populate(header);
         }
->>>>>>> d6af3e35
 
         try {
             // this will load the header, and return a promise
