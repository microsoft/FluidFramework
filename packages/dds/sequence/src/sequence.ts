--- conflicted
+++ resolved
@@ -791,21 +791,10 @@
 	/**
 	 * {@inheritDoc @fluidframework/shared-object-base#SharedObjectCore.applyStashedOp}
 	 */
-<<<<<<< HEAD
-	protected applyStashedOp(content: any): unknown {
-		this.inFlightRefSeqs.push(this.currentRefSeq);
-		const metadata =
-			this.intervalCollections.tryGetStashedOpLocalMetadata(content) ??
+	protected applyStashedOp(content: any): void {
+		if (!this.intervalCollections.tryApplyStashedOp(content)) {
 			this.client.applyStashedOp(content);
-		assert(!!metadata, 0x87d /* Metadata is undefined */);
-		return metadata;
-=======
-	protected applyStashedOp(content: any): void {
-		const parsedContent = parseHandles(content, this.serializer);
-		if (!this.intervalCollections.tryApplyStashedOp(parsedContent)) {
-			this.client.applyStashedOp(parsedContent);
-		}
->>>>>>> bd499f17
+		}
 	}
 
 	private summarizeMergeTree(serializer: IFluidSerializer): ISummaryTreeWithStats {
