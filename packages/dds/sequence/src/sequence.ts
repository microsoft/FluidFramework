--- conflicted
+++ resolved
@@ -395,14 +395,7 @@
 		);
 	}
 
-<<<<<<< HEAD
 	private submitSequenceMessage(message: IMergeTreeOp) {
-=======
-	/**
-	 * @deprecated This method will no longer be public in an upcoming release as it is not safe to use outside of this class
-	 */
-	public submitSequenceMessage(message: IMergeTreeOp) {
->>>>>>> a6ced696
 		if (!this.isAttached()) {
 			return;
 		}
