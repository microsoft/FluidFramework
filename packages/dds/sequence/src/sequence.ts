--- conflicted
+++ resolved
@@ -2,10 +2,6 @@
  * Copyright (c) Microsoft Corporation and contributors. All rights reserved.
  * Licensed under the MIT License.
  */
-<<<<<<< HEAD
-/* eslint-disable import/no-deprecated */
-=======
->>>>>>> 466af786
 
 import { assert, Deferred } from "@fluidframework/core-utils";
 import { bufferToString } from "@fluid-internal/client-utils";
