--- conflicted
+++ resolved
@@ -4,16 +4,12 @@
  */
 
 import assert from "assert";
-<<<<<<< HEAD
+
+// eslint-disable-next-line import/no-internal-modules
+import cloneDeep from "lodash/cloneDeep";
+
 import { Deferred, fromBase64ToUtf8 } from "@fluidframework/common-utils";
 import { ChildLogger } from "@fluidframework/telemetry";
-=======
-
-// eslint-disable-next-line import/no-internal-modules
-import cloneDeep from "lodash/cloneDeep";
-
-import { ChildLogger, Deferred, fromBase64ToUtf8 } from "@fluidframework/common-utils";
->>>>>>> ea591dc8
 import { IValueChanged, MapKernel } from "@fluidframework/map";
 import * as MergeTree from "@fluidframework/merge-tree";
 import {
