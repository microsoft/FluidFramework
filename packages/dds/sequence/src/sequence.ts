/*!
 * Copyright (c) Microsoft Corporation and contributors. All rights reserved.
 * Licensed under the MIT License.
 */
import { assert, Deferred } from "@fluidframework/core-utils";
import { bufferToString } from "@fluid-internal/client-utils";
import { LoggingError, createChildLogger } from "@fluidframework/telemetry-utils";
import { ISequencedDocumentMessage, MessageType } from "@fluidframework/protocol-definitions";
import {
	IChannelAttributes,
	IFluidDataStoreRuntime,
	IChannelStorageService,
} from "@fluidframework/datastore-definitions";
import {
	Client,
	createAnnotateRangeOp,
	// eslint-disable-next-line import/no-deprecated
	createGroupOp,
	createInsertOp,
	createRemoveRangeOp,
	ICombiningOp,
	IJSONSegment,
	IMergeTreeAnnotateMsg,
	IMergeTreeDeltaOp,
	IMergeTreeGroupMsg,
	IMergeTreeOp,
	IMergeTreeRemoveMsg,
	IRelativePosition,
	ISegment,
	ISegmentAction,
	LocalReferencePosition,
	// eslint-disable-next-line import/no-deprecated
	matchProperties,
	MergeTreeDeltaType,
	PropertySet,
	ReferencePosition,
	ReferenceType,
	MergeTreeRevertibleDriver,
	SegmentGroup,
	IMergeTreeObliterateMsg,
	createObliterateRangeOp,
	SlidingPreference,
} from "@fluidframework/merge-tree";
import { ObjectStoragePartition, SummaryTreeBuilder } from "@fluidframework/runtime-utils";
import {
	IFluidSerializer,
	makeHandlesSerializable,
	parseHandles,
	SharedObject,
	ISharedObjectEvents,
	SummarySerializer,
} from "@fluidframework/shared-object-base";
import { IEventThisPlaceHolder } from "@fluidframework/core-interfaces";
import { ISummaryTreeWithStats, ITelemetryContext } from "@fluidframework/runtime-definitions";
import { DefaultMap, IMapOperation } from "./defaultMap";
import { IMapMessageLocalMetadata, IValueChanged } from "./defaultMapInterfaces";
import { SequenceInterval } from "./intervals";
import {
	IIntervalCollection,
	IntervalCollection,
	SequenceIntervalCollectionValueType,
} from "./intervalCollection";
import { SequenceDeltaEvent, SequenceMaintenanceEvent } from "./sequenceDeltaEvent";
import { ISharedIntervalCollection } from "./sharedIntervalCollection";

const snapshotFileName = "header";
const contentPath = "content";

/**
 * Events emitted in response to changes to the sequence data.
 *
 * @remarks
 *
 * The following is the list of events emitted.
 *
 * ### "sequenceDelta"
 *
 * The sequenceDelta event is emitted when segments are inserted, annotated, or removed.
 *
 * #### Listener signature
 *
 * ```typescript
 * (event: SequenceDeltaEvent, target: IEventThisPlaceHolder) => void
 * ```
 * - `event` - Various information on the segments that were modified.
 *
 * - `target` - The sequence itself.
 *
 * ### "maintenance"
 *
 * The maintenance event is emitted when segments are modified during merge-tree maintenance.
 *
 * #### Listener signature
 *
 * ```typescript
 * (event: SequenceMaintenanceEvent, target: IEventThisPlaceHolder) => void
 * ```
 * - `event` - Various information on the segments that were modified.
 *
 * - `target` - The sequence itself.
 * @public
 */
export interface ISharedSegmentSequenceEvents extends ISharedObjectEvents {
	(
		event: "createIntervalCollection",
		listener: (label: string, local: boolean, target: IEventThisPlaceHolder) => void,
	);
	(
		event: "sequenceDelta",
		listener: (event: SequenceDeltaEvent, target: IEventThisPlaceHolder) => void,
	);
	(
		event: "maintenance",
		listener: (event: SequenceMaintenanceEvent, target: IEventThisPlaceHolder) => void,
	);
}

/**
 * @public
 */
export abstract class SharedSegmentSequence<T extends ISegment>
	extends SharedObject<ISharedSegmentSequenceEvents>
	implements ISharedIntervalCollection<SequenceInterval>, MergeTreeRevertibleDriver
{
	get loaded(): Promise<void> {
		return this.loadedDeferred.promise;
	}

	/**
	 * This is a safeguard to avoid problematic reentrancy of local ops. This type of scenario occurs if the user of SharedString subscribes
	 * to the `sequenceDelta` event and uses the callback for a local op to submit further local ops.
	 * Historically (before 2.0.0-internal.6.1.0), doing so would result in eventual consistency issues or a corrupted document.
	 * These issues were fixed in #16815 which makes such reentrancy no different from applying the ops in order but not from within the change events,
	 * but there is still little test coverage for reentrant scenarios.
	 * Additionally, applications submitting ops from inside change events need to take extreme care that their data models also support reentrancy.
	 * Since this is likely not the case, by default SharedString throws when encountering reentrant ops.
	 *
	 * An application using SharedString which explicitly wants to opt in to allowing reentrancy anyway can set `sharedStringPreventReentrancy`
	 * on the data store options to `false`.
	 * @internal
	 */
	protected guardReentrancy: <TRet>(callback: () => TRet) => TRet;

	private static createOpsFromDelta(event: SequenceDeltaEvent): IMergeTreeDeltaOp[] {
		const ops: IMergeTreeDeltaOp[] = [];
		for (const r of event.ranges) {
			switch (event.deltaOperation) {
				case MergeTreeDeltaType.ANNOTATE: {
					const lastAnnotate = ops[ops.length - 1] as IMergeTreeAnnotateMsg;
					const props = {};
					for (const key of Object.keys(r.propertyDeltas)) {
						props[key] = r.segment.properties?.[key] ?? null;
					}
					if (
						lastAnnotate &&
						lastAnnotate.pos2 === r.position &&
						// eslint-disable-next-line import/no-deprecated
						matchProperties(lastAnnotate.props, props)
					) {
						lastAnnotate.pos2 += r.segment.cachedLength;
					} else {
						ops.push(
							createAnnotateRangeOp(
								r.position,
								r.position + r.segment.cachedLength,
								props,
								undefined,
							),
						);
					}
					break;
				}

				case MergeTreeDeltaType.INSERT:
					ops.push(createInsertOp(r.position, r.segment.clone().toJSONObject()));
					break;

				case MergeTreeDeltaType.REMOVE: {
					const lastRem = ops[ops.length - 1] as IMergeTreeRemoveMsg;
					if (lastRem?.pos1 === r.position) {
						assert(
							lastRem.pos2 !== undefined,
							0x3ff /* pos2 should not be undefined here */,
						);
						lastRem.pos2 += r.segment.cachedLength;
					} else {
						ops.push(
							createRemoveRangeOp(r.position, r.position + r.segment.cachedLength),
						);
					}
					break;
				}

				case MergeTreeDeltaType.OBLITERATE: {
					const lastRem = ops[ops.length - 1] as IMergeTreeObliterateMsg;
					if (lastRem?.pos1 === r.position) {
						assert(lastRem.pos2 !== undefined, "pos2 should not be undefined here");
						lastRem.pos2 += r.segment.cachedLength;
					} else {
						ops.push(
							createObliterateRangeOp(
								r.position,
								r.position + r.segment.cachedLength,
							),
						);
					}
					break;
				}

				default:
			}
		}
		return ops;
	}

	protected client: Client;
	/** `Deferred` that triggers once the object is loaded */
	protected loadedDeferred = new Deferred<void>();
	// cache out going ops created when partial loading
	private readonly loadedDeferredOutgoingOps: [IMergeTreeOp, SegmentGroup | SegmentGroup[]][] =
		[];
	// cache incoming ops that arrive when partial loading
	private deferIncomingOps = true;
	private readonly loadedDeferredIncomingOps: ISequencedDocumentMessage[] = [];

	private messagesSinceMSNChange: ISequencedDocumentMessage[] = [];
	private readonly intervalCollections: DefaultMap<IntervalCollection<SequenceInterval>>;
	constructor(
		private readonly dataStoreRuntime: IFluidDataStoreRuntime,
		public id: string,
		attributes: IChannelAttributes,
		public readonly segmentFromSpec: (spec: IJSONSegment) => ISegment,
	) {
		super(id, dataStoreRuntime, attributes, "fluid_sequence_");

		this.guardReentrancy =
			dataStoreRuntime.options.sharedStringPreventReentrancy ?? true
				? ensureNoReentrancy
				: createReentrancyDetector((depth) => {
						if (totalReentrancyLogs > 0) {
							totalReentrancyLogs--;
							this.logger.sendTelemetryEvent(
								{ eventName: "LocalOpReentry", depth },
								new LoggingError(reentrancyErrorMessage),
							);
						}
				  });

		this.loadedDeferred.promise.catch((error) => {
			this.logger.sendErrorEvent({ eventName: "SequenceLoadFailed" }, error);
		});

		this.client = new Client(
			segmentFromSpec,
			createChildLogger({
				logger: this.logger,
				namespace: "SharedSegmentSequence.MergeTreeClient",
			}),
			dataStoreRuntime.options,
		);

		this.client.prependListener("delta", (opArgs, deltaArgs) => {
			const event = new SequenceDeltaEvent(opArgs, deltaArgs, this.client);
			if (opArgs.stashed !== true && event.isLocal) {
				this.submitSequenceMessage(opArgs.op);
			}
			this.emit("sequenceDelta", event, this);
		});

		this.client.on("maintenance", (args, opArgs) => {
			this.emit("maintenance", new SequenceMaintenanceEvent(opArgs, args, this.client), this);
		});

		this.intervalCollections = new DefaultMap(
			this.serializer,
			this.handle,
			(op, localOpMetadata) => this.submitLocalMessage(op, localOpMetadata),
			new SequenceIntervalCollectionValueType(),
			dataStoreRuntime.options,
		);
	}

	/**
	 * @param start - The inclusive start of the range to remove
	 * @param end - The exclusive end of the range to remove
	 */
	public removeRange(start: number, end: number): IMergeTreeRemoveMsg {
		return this.guardReentrancy(() => this.client.removeRangeLocal(start, end));
	}

	/**
<<<<<<< HEAD
	 * Obliterate is similar to remove, but differs in that segments concurrently
	 * inserted into an obliterated range will also be removed
	 *
	 * @param start - The inclusive start of the range to obliterate
	 * @param end - The exclusive end of the range to obliterate
	 *
	 * @alpha
	 */
	public obliterateRange(start: number, end: number): IMergeTreeObliterateMsg {
		return this.guardReentrancy(() => this.client.obliterateRangeLocal(start, end));
	}

	/**
	 * @deprecated - The ability to create group ops will be removed in an upcoming release, as group ops are redundant with the native batching capabilities of the runtime
=======
	 * @deprecated The ability to create group ops will be removed in an upcoming release, as group ops are redundant with the native batching capabilities of the runtime
>>>>>>> 81c4f5d3
	 */
	public groupOperation(groupOp: IMergeTreeGroupMsg) {
		this.guardReentrancy(() => this.client.localTransaction(groupOp));
	}

	/**
	 * Finds the segment information (i.e. segment + offset) corresponding to a character position in the SharedString.
	 * If the position is past the end of the string, `segment` and `offset` on the returned object may be undefined.
	 * @param pos - Character position (index) into the current local view of the SharedString.
	 */
	public getContainingSegment(pos: number): {
		segment: T | undefined;
		offset: number | undefined;
	} {
		return this.client.getContainingSegment<T>(pos);
	}

	/**
	 * Returns the length of the current sequence for the client
	 */
	public getLength() {
		return this.client.getLength();
	}

	/**
	 * Returns the current position of a segment, and -1 if the segment
	 * does not exist in this sequence
	 * @param segment - The segment to get the position of
	 */
	public getPosition(segment: ISegment): number {
		return this.client.getPosition(segment);
	}

	/**
	 * Annotates the range with the provided properties
	 *
	 * @param start - The inclusive start position of the range to annotate
	 * @param end - The exclusive end position of the range to annotate
	 * @param props - The properties to annotate the range with
	 * @param combiningOp - Optional. Specifies how to combine values for the property, such as "incr" for increment.
	 *
	 */
	public annotateRange(
		start: number,
		end: number,
		props: PropertySet,
		combiningOp?: ICombiningOp,
	) {
		this.guardReentrancy(() => this.client.annotateRangeLocal(start, end, props, combiningOp));
	}

	public getPropertiesAtPosition(pos: number) {
		return this.client.getPropertiesAtPosition(pos);
	}

	public getRangeExtentsOfPosition(pos: number) {
		return this.client.getRangeExtentsOfPosition(pos);
	}

	/**
	 * Creates a `LocalReferencePosition` on this SharedString. If the refType does not include
	 * ReferenceType.Transient, the returned reference will be added to the localRefs on the provided segment.
	 * @param segment - Segment to add the local reference on
	 * @param offset - Offset on the segment at which to place the local reference
	 * @param refType - ReferenceType for the created local reference
	 * @param properties - PropertySet to place on the created local reference
	 */
	public createLocalReferencePosition(
		segment: T,
		offset: number,
		refType: ReferenceType,
		properties: PropertySet | undefined,
		slidingPreference?: SlidingPreference,
		canSlideToEndpoint?: boolean,
	): LocalReferencePosition {
		return this.client.createLocalReferencePosition(
			segment,
			offset,
			refType,
			properties,
			slidingPreference,
			canSlideToEndpoint,
		);
	}

	/**
	 * Resolves a `ReferencePosition` into a character position using this client's perspective.
	 */
	public localReferencePositionToPosition(lref: ReferencePosition): number {
		return this.client.localReferencePositionToPosition(lref);
	}

	/**
	 * Removes a `LocalReferencePosition` from this SharedString.
	 */
	public removeLocalReferencePosition(lref: LocalReferencePosition) {
		return this.client.removeLocalReferencePosition(lref);
	}

	/**
	 * Resolves a remote client's position against the local sequence
	 * and returns the remote client's position relative to the local
	 * sequence. The client ref seq must be above the minimum sequence number
	 * or the return value will be undefined.
	 * Generally this method is used in conjunction with signals which provide
	 * point in time values for the below parameters, and is useful for things
	 * like displaying user position. It should not be used with persisted values
	 * as persisted values will quickly become invalid as the remoteClientRefSeq
	 * moves below the minimum sequence number
	 * @param remoteClientPosition - The remote client's position to resolve
	 * @param remoteClientRefSeq - The reference sequence number of the remote client
	 * @param remoteClientId - The client id of the remote client
	 */
	public resolveRemoteClientPosition(
		remoteClientPosition: number,
		remoteClientRefSeq: number,
		remoteClientId: string,
	): number | undefined {
		return this.client.resolveRemoteClientPosition(
			remoteClientPosition,
			remoteClientRefSeq,
			remoteClientId,
		);
	}

	/**
	 * @deprecated This method will no longer be public in an upcoming release as it is not safe to use outside of this class
	 */
	public submitSequenceMessage(message: IMergeTreeOp) {
		if (!this.isAttached()) {
			return;
		}
		const translated = makeHandlesSerializable(message, this.serializer, this.handle);
		const metadata = this.client.peekPendingSegmentGroups(
			message.type === MergeTreeDeltaType.GROUP ? message.ops.length : 1,
		);

		// if loading isn't complete, we need to cache
		// local ops until loading is complete, and then
		// they will be present
		if (!this.loadedDeferred.isCompleted) {
			this.loadedDeferredOutgoingOps.push(metadata ? [translated, metadata] : translated);
		} else {
			this.submitLocalMessage(translated, metadata);
		}
	}

	/**
	 * Given a position specified relative to a marker id, lookup the marker
	 * and convert the position to a character position.
	 * @param relativePos - Id of marker (may be indirect) and whether position is before or after marker.
	 */
	public posFromRelativePos(relativePos: IRelativePosition) {
		return this.client.posFromRelativePos(relativePos);
	}

	/**
	 * Walk the underlying segments of the sequence.
	 * The walked segments may extend beyond the range if the segments cross the
	 * ranges start or end boundaries.
	 *
	 * Set split range to true to ensure only segments within the range are walked.
	 *
	 * @param handler - The function to handle each segment. Traversal ends if
	 * this function returns true.
	 * @param start - Optional. The start of range walk.
	 * @param end - Optional. The end of range walk
	 * @param accum - Optional. An object that will be passed to the handler for accumulation
	 * @param splitRange - Optional. Splits boundary segments on the range boundaries
	 */
	public walkSegments<TClientData>(
		handler: ISegmentAction<TClientData>,
		start?: number,
		end?: number,
		accum?: TClientData,
		splitRange: boolean = false,
	): void {
		this.client.walkSegments(handler, start, end, accum as TClientData, splitRange);
	}

	/**
	 * @returns The most recent sequence number which has been acked by the server and processed by this
	 * SharedSegmentSequence.
	 */
	public getCurrentSeq() {
		return this.client.getCurrentSeq();
	}

	/**
	 * Inserts a segment directly before a `ReferencePosition`.
	 * @param refPos - The reference position to insert the segment at
	 * @param segment - The segment to insert
	 */
	public insertAtReferencePosition(pos: ReferencePosition, segment: T) {
		this.guardReentrancy(() => this.client.insertAtReferencePositionLocal(pos, segment));
	}
	/**
	 * Inserts a segment
	 * @param start - The position to insert the segment at
	 * @param spec - The segment to inserts spec
	 */
	public insertFromSpec(pos: number, spec: IJSONSegment) {
		const segment = this.segmentFromSpec(spec);
		this.guardReentrancy(() => this.client.insertSegmentLocal(pos, segment));
	}

	/**
	 * Retrieves the interval collection keyed on `label`. If no such interval collection exists,
	 * creates one.
	 */
	public getIntervalCollection(label: string): IIntervalCollection<SequenceInterval> {
		return this.intervalCollections.get(label);
	}

	/**
	 * @returns An iterable object that enumerates the IntervalCollection labels.
	 *
	 * @example
	 *
	 * ```typescript
	 * const iter = this.getIntervalCollectionKeys();
	 * for (key of iter)
	 *     const collection = this.getIntervalCollection(key);
	 *     ...
	 * ```
	 */
	public getIntervalCollectionLabels(): IterableIterator<string> {
		return this.intervalCollections.keys();
	}

	/**
	 * {@inheritDoc @fluidframework/shared-object-base#SharedObject.summarizeCore}
	 */
	protected summarizeCore(
		serializer: IFluidSerializer,
		telemetryContext?: ITelemetryContext,
	): ISummaryTreeWithStats {
		const builder = new SummaryTreeBuilder();

		// conditionally write the interval collection blob
		// only if it has entries
		if (this.intervalCollections.size > 0) {
			builder.addBlob(snapshotFileName, this.intervalCollections.serialize(serializer));
		}

		builder.addWithStats(contentPath, this.summarizeMergeTree(serializer));

		return builder.getSummaryTree();
	}

	/**
	 * Runs serializer over the GC data for this SharedMatrix.
	 * All the IFluidHandle's represent routes to other objects.
	 */
	protected processGCDataCore(serializer: SummarySerializer) {
		if (this.intervalCollections.size > 0) {
			this.intervalCollections.serialize(serializer);
		}

		this.client.serializeGCData(this.handle, serializer);
	}

	/**
	 * Replace the range specified from start to end with the provided segment
	 * This is done by inserting the segment at the end of the range, followed
	 * by removing the contents of the range
	 * For a zero or reverse range (start \>= end), insert at end do not remove anything
	 * @param start - The start of the range to replace
	 * @param end - The end of the range to replace
	 * @param segment - The segment that will replace the range
	 */
	protected replaceRange(start: number, end: number, segment: ISegment) {
		// Insert at the max end of the range when start > end, but still remove the range later
		const insertIndex: number = Math.max(start, end);

		// Insert first, so local references can slide to the inserted seg if any
		const insert = this.client.insertSegmentLocal(insertIndex, segment);
		if (insert) {
			if (start < end) {
				this.client.removeRangeLocal(start, end);
			}
		}
	}

	/**
	 * {@inheritDoc @fluidframework/shared-object-base#SharedObject.onConnect}
	 */
	protected onConnect() {
		// Update merge tree collaboration information with new client ID and then resend pending ops
		this.client.startOrUpdateCollaboration(this.runtime.clientId);
	}

	/**
	 * {@inheritDoc @fluidframework/shared-object-base#SharedObject.onDisconnect}
	 */
	protected onDisconnect() {}

	/**
	 * {@inheritDoc @fluidframework/shared-object-base#SharedObject.reSubmitCore}
	 */
	protected reSubmitCore(content: any, localOpMetadata: unknown) {
		if (
			!this.intervalCollections.tryResubmitMessage(
				content,
				localOpMetadata as IMapMessageLocalMetadata,
			)
		) {
			this.submitSequenceMessage(
				this.client.regeneratePendingOp(
					content as IMergeTreeOp,
					localOpMetadata as SegmentGroup | SegmentGroup[],
				),
			);
		}
	}

	/**
	 * {@inheritDoc @fluidframework/shared-object-base#SharedObject.loadCore}
	 */
	protected async loadCore(storage: IChannelStorageService) {
		if (await storage.contains(snapshotFileName)) {
			const blob = await storage.readBlob(snapshotFileName);
			const header = bufferToString(blob, "utf8");
			this.intervalCollections.populate(header);
		}

		try {
			// this will load the header, and return a promise
			// that will resolve when the body is loaded
			// and the catchup ops are available.
			const { catchupOpsP } = await this.client.load(
				this.runtime,
				new ObjectStoragePartition(storage, contentPath),
				this.serializer,
			);

			// setup a promise to process the
			// catch up ops, and finishing the loading process
			const loadCatchUpOps = catchupOpsP
				.then((msgs) => {
					msgs.forEach((m) => {
						const collabWindow = this.client.getCollabWindow();
						if (
							m.minimumSequenceNumber < collabWindow.minSeq ||
							m.referenceSequenceNumber < collabWindow.minSeq ||
							m.sequenceNumber <= collabWindow.minSeq ||
							// sequenceNumber could be the same if messages are part of a grouped batch
							m.sequenceNumber < collabWindow.currentSeq
						) {
							throw new Error(
								`Invalid catchup operations in snapshot: ${JSON.stringify({
									op: {
										seq: m.sequenceNumber,
										minSeq: m.minimumSequenceNumber,
										refSeq: m.referenceSequenceNumber,
									},
									collabWindow: {
										seq: collabWindow.currentSeq,
										minSeq: collabWindow.minSeq,
									},
								})}`,
							);
						}
						this.processMergeTreeMsg(m);
					});
					this.loadFinished();
				})
				.catch((error) => {
					this.loadFinished(error);
				});
			if (this.dataStoreRuntime.options?.sequenceInitializeFromHeaderOnly !== true) {
				// if we not doing partial load, await the catch up ops,
				// and the finalization of the load
				await loadCatchUpOps;
			}
		} catch (error) {
			this.loadFinished(error);
		}
	}

	/**
	 * {@inheritDoc @fluidframework/shared-object-base#SharedObject.processCore}
	 */
	protected processCore(
		message: ISequencedDocumentMessage,
		local: boolean,
		localOpMetadata: unknown,
	) {
		// if loading isn't complete, we need to cache all
		// incoming ops to be applied after loading is complete
		if (this.deferIncomingOps) {
			assert(!local, 0x072 /* "Unexpected local op when loading not finished" */);
			this.loadedDeferredIncomingOps.push(message);
		} else {
			assert(
				message.type === MessageType.Operation,
				0x073 /* "Sequence message not operation" */,
			);

			const handled = this.intervalCollections.tryProcessMessage(
				message.contents as IMapOperation,
				local,
				message,
				localOpMetadata,
			);

			if (!handled) {
				this.processMergeTreeMsg(message, local);
			}
		}
	}

	/**
	 * {@inheritDoc @fluidframework/shared-object-base#SharedObject.didAttach}
	 */
	protected didAttach() {
		// If we are not local, and we've attached we need to start generating and sending ops
		// so start collaboration and provide a default client id incase we are not connected
		if (this.isAttached()) {
			this.client.startOrUpdateCollaboration(this.runtime.clientId ?? "attached");
		}
	}

	/**
	 * {@inheritDoc @fluidframework/shared-object-base#SharedObject.initializeLocalCore}
	 */
	protected initializeLocalCore() {
		super.initializeLocalCore();
		this.loadFinished();
	}

	/**
	 * {@inheritDoc @fluidframework/shared-object-base#SharedObjectCore.applyStashedOp}
	 */
	protected applyStashedOp(content: any): unknown {
		return this.client.applyStashedOp(parseHandles(content, this.serializer));
	}

	private summarizeMergeTree(serializer: IFluidSerializer): ISummaryTreeWithStats {
		// Are we fully loaded? If not, things will go south
		assert(
			this.loadedDeferred.isCompleted,
			0x074 /* "Snapshot called when not fully loaded" */,
		);
		const minSeq = this.runtime.deltaManager.minimumSequenceNumber;

		this.processMinSequenceNumberChanged(minSeq);

		this.messagesSinceMSNChange.forEach((m) => {
			m.minimumSequenceNumber = minSeq;
		});

		return this.client.summarize(
			this.runtime,
			this.handle,
			serializer,
			this.messagesSinceMSNChange,
		);
	}

	private processMergeTreeMsg(rawMessage: ISequencedDocumentMessage, local?: boolean) {
		const message = parseHandles(rawMessage, this.serializer);

		const ops: IMergeTreeDeltaOp[] = [];
		function transformOps(event: SequenceDeltaEvent) {
			ops.push(...SharedSegmentSequence.createOpsFromDelta(event));
		}
		const needsTransformation = message.referenceSequenceNumber !== message.sequenceNumber - 1;
		let stashMessage: Readonly<ISequencedDocumentMessage> = message;
		if (this.runtime.options?.newMergeTreeSnapshotFormat !== true) {
			if (needsTransformation) {
				this.on("sequenceDelta", transformOps);
			}
		}

		this.client.applyMsg(message, local);

		if (this.runtime.options?.newMergeTreeSnapshotFormat !== true) {
			if (needsTransformation) {
				this.removeListener("sequenceDelta", transformOps);
				// shallow clone the message as we only overwrite top level properties,
				// like referenceSequenceNumber and content only
				stashMessage = {
					...message,
					referenceSequenceNumber: stashMessage.sequenceNumber - 1,
					// eslint-disable-next-line import/no-deprecated
					contents: ops.length !== 1 ? createGroupOp(...ops) : ops[0],
				};
			}

			this.messagesSinceMSNChange.push(stashMessage);

			// Do GC every once in a while...
			if (
				this.messagesSinceMSNChange.length > 20 &&
				this.messagesSinceMSNChange[20].sequenceNumber < message.minimumSequenceNumber
			) {
				this.processMinSequenceNumberChanged(message.minimumSequenceNumber);
			}
		}
	}

	private processMinSequenceNumberChanged(minSeq: number) {
		let index = 0;
		for (; index < this.messagesSinceMSNChange.length; index++) {
			if (this.messagesSinceMSNChange[index].sequenceNumber > minSeq) {
				break;
			}
		}
		if (index !== 0) {
			this.messagesSinceMSNChange = this.messagesSinceMSNChange.slice(index);
		}
	}

	private loadFinished(error?: any) {
		if (!this.loadedDeferred.isCompleted) {
			// Initialize the interval collections
			this.initializeIntervalCollections();
			if (error) {
				this.loadedDeferred.reject(error);
				throw error;
			} else {
				// it is important this series remains synchronous
				// first we stop deferring incoming ops, and apply then all
				this.deferIncomingOps = false;
				for (const message of this.loadedDeferredIncomingOps) {
					this.processCore(message, false, undefined);
				}
				this.loadedDeferredIncomingOps.length = 0;

				// then resolve the loaded promise
				// and resubmit all the outstanding ops, as the snapshot
				// is fully loaded, and all outstanding ops are applied
				this.loadedDeferred.resolve();

				for (const [messageContent, opMetadata] of this.loadedDeferredOutgoingOps) {
					this.reSubmitCore(messageContent, opMetadata);
				}
				this.loadedDeferredOutgoingOps.length = 0;
			}
		}
	}

	private initializeIntervalCollections() {
		// Listen and initialize new SharedIntervalCollections
		this.intervalCollections.eventEmitter.on(
			"create",
			({ key, previousValue }: IValueChanged, local: boolean) => {
				const intervalCollection = this.intervalCollections.get(key);
				if (!intervalCollection.attached) {
					intervalCollection.attachGraph(this.client, key);
				}
				assert(
					previousValue === undefined,
					0x2c1 /* "Creating an interval collection that already exists?" */,
				);
				this.emit("createIntervalCollection", key, local, this);
			},
		);

		// Initialize existing SharedIntervalCollections
		for (const key of this.intervalCollections.keys()) {
			const intervalCollection = this.intervalCollections.get(key);
			intervalCollection.attachGraph(this.client, key);
		}
	}
}

function createReentrancyDetector(
	onReentrancy: (depth: number) => void,
): <T>(callback: () => T) => T {
	let depth = 0;
	function detectReentrancy<T>(callback: () => T): T {
		if (depth > 0) {
			onReentrancy(depth);
		}
		depth++;
		try {
			return callback();
		} finally {
			depth--;
		}
	}

	return detectReentrancy;
}

/**
 * Apps which generate reentrant behavior may do so at a high frequency.
 * Logging even per-SharedSegmentSequence instance might be too noisy, and having a few logs from a session
 * is likely enough.
 */
let totalReentrancyLogs = 3;

/**
 * Resets the reentrancy log counter. Test-only API.
 */
export function resetReentrancyLogCounter() {
	totalReentrancyLogs = 3;
}

const reentrancyErrorMessage = "Reentrancy detected in sequence local ops";
const ensureNoReentrancy = createReentrancyDetector(() => {
	throw new LoggingError(reentrancyErrorMessage);
});<|MERGE_RESOLUTION|>--- conflicted
+++ resolved
@@ -289,7 +289,6 @@
 	}
 
 	/**
-<<<<<<< HEAD
 	 * Obliterate is similar to remove, but differs in that segments concurrently
 	 * inserted into an obliterated range will also be removed
 	 *
@@ -303,10 +302,7 @@
 	}
 
 	/**
-	 * @deprecated - The ability to create group ops will be removed in an upcoming release, as group ops are redundant with the native batching capabilities of the runtime
-=======
 	 * @deprecated The ability to create group ops will be removed in an upcoming release, as group ops are redundant with the native batching capabilities of the runtime
->>>>>>> 81c4f5d3
 	 */
 	public groupOperation(groupOp: IMergeTreeGroupMsg) {
 		this.guardReentrancy(() => this.client.localTransaction(groupOp));
