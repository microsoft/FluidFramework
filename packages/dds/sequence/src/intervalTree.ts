/*!
 * Copyright (c) Microsoft Corporation and contributors. All rights reserved.
 * Licensed under the MIT License.
 */

import {
	IIntegerRange,
	RBNode,
	IRBAugmentation,
	IRBMatcher,
	RedBlackTree,
	ConflictAction,
	RBNodeActions,
} from "@fluidframework/merge-tree";
import { IInterval } from "./intervals";

export interface AugmentedIntervalNode {
	minmax: IInterval;
}

export const integerRangeToString = (range: IIntegerRange) => `[${range.start},${range.end})`;

<<<<<<< HEAD
/**
 * Basic interval abstraction
 */
export interface IInterval {
	/**
	 * @returns a new interval object with identical semantics.
	 */
	clone(): IInterval;
	/**
	 * Compares this interval to `b` with standard comparator semantics:
	 * - returns -1 if this is less than `b`
	 * - returns 1 if this is greater than `b`
	 * - returns 0 if this is equivalent to `b`
	 * @param b - Interval to compare against
	 */
	compare(b: IInterval): number;
	/**
	 * Compares the start endpoint of this interval to `b`'s start endpoint.
	 * Standard comparator semantics apply.
	 * @param b - Interval to compare against
	 */
	compareStart(b: IInterval): number;
	/**
	 * Compares the end endpoint of this interval to `b`'s end endpoint.
	 * Standard comparator semantics apply.
	 * @param b - Interval to compare against
	 */
	compareEnd(b: IInterval): number;
	/**
	 * Modifies one or more of the endpoints of this interval, returning a new interval representing the result.
	 * @internal
	 */
	modify(
		label: string,
		start: number | "start" | "end" | undefined,
		end: number | "start" | "end" | undefined,
		op?: ISequencedDocumentMessage,
		localSeq?: number,
	): IInterval | undefined;
	/**
	 * @returns whether this interval overlaps with `b`.
	 * Intervals are considered to overlap if their intersection is non-empty.
	 */
	overlaps(b: IInterval): boolean;
	/**
	 * Unions this interval with `b`, returning a new interval.
	 * The union operates as a convex hull, i.e. if the two intervals are disjoint, the return value includes
	 * intermediate values between the two intervals.
	 * @internal
	 */
	union(b: IInterval): IInterval;
}

=======
>>>>>>> f8be3ceb
const intervalComparer = (a: IInterval, b: IInterval) => a.compare(b);

export type IntervalNode<T extends IInterval> = RBNode<T, AugmentedIntervalNode>;

/**
 * @deprecated - This functionality was useful when adding two intervals at the same start/end positions resulted
 * in a conflict. This is no longer the case (as of PR#6407), as interval collections support multiple intervals
 * at the same location and gives each interval a unique id.
 *
 * As such, conflict resolvers are never invoked and unnecessary. They will be removed in an upcoming release.
 */
export type IntervalConflictResolver<TInterval> = (a: TInterval, b: TInterval) => TInterval;

export class IntervalTree<T extends IInterval>
	implements IRBAugmentation<T, AugmentedIntervalNode>, IRBMatcher<T, AugmentedIntervalNode>
{
	public intervals = new RedBlackTree<T, AugmentedIntervalNode>(intervalComparer, this);

	public remove(x: T) {
		this.intervals.remove(x);
	}

	public removeExisting(x: T) {
		this.intervals.removeExisting(x);
	}

	public put(x: T, conflict?: IntervalConflictResolver<T>) {
		let rbConflict: ConflictAction<T, AugmentedIntervalNode> | undefined;
		if (conflict) {
			rbConflict = (key: T, currentKey: T) => {
				const ival = conflict(key, currentKey);
				return {
					key: ival,
				};
			};
		}
		this.intervals.put(x, { minmax: x.clone() }, rbConflict);
	}

	public map(fn: (x: T) => void) {
		const actions: RBNodeActions<T, AugmentedIntervalNode> = {
			infix: (node) => {
				fn(node.key);
				return true;
			},
			showStructure: true,
		};
		this.intervals.walk(actions);
	}

	public mapUntil(fn: (X: T) => boolean) {
		const actions: RBNodeActions<T, AugmentedIntervalNode> = {
			infix: (node) => {
				return fn(node.key);
			},
			showStructure: true,
		};
		this.intervals.walk(actions);
	}

	public mapBackward(fn: (x: T) => void) {
		const actions: RBNodeActions<T, AugmentedIntervalNode> = {
			infix: (node) => {
				fn(node.key);
				return true;
			},
			showStructure: true,
		};
		this.intervals.walkBackward(actions);
	}

	// TODO: toString()
	public match(x: T) {
		return this.intervals.gather(x, this);
	}

	public matchNode(node: IntervalNode<T> | undefined, key: T) {
		return !!node && node.key.overlaps(key);
	}

	public continueSubtree(node: IntervalNode<T> | undefined, key: T) {
		return !!node && node.data.minmax.overlaps(key);
	}

	public update(node: IntervalNode<T>) {
		if (node.left && node.right) {
			node.data.minmax = node.key.union(node.left.data.minmax.union(node.right.data.minmax));
		} else {
			if (node.left) {
				node.data.minmax = node.key.union(node.left.data.minmax);
			} else if (node.right) {
				node.data.minmax = node.key.union(node.right.data.minmax);
			} else {
				node.data.minmax = node.key.clone();
			}
		}
	}
}<|MERGE_RESOLUTION|>--- conflicted
+++ resolved
@@ -20,62 +20,6 @@
 
 export const integerRangeToString = (range: IIntegerRange) => `[${range.start},${range.end})`;
 
-<<<<<<< HEAD
-/**
- * Basic interval abstraction
- */
-export interface IInterval {
-	/**
-	 * @returns a new interval object with identical semantics.
-	 */
-	clone(): IInterval;
-	/**
-	 * Compares this interval to `b` with standard comparator semantics:
-	 * - returns -1 if this is less than `b`
-	 * - returns 1 if this is greater than `b`
-	 * - returns 0 if this is equivalent to `b`
-	 * @param b - Interval to compare against
-	 */
-	compare(b: IInterval): number;
-	/**
-	 * Compares the start endpoint of this interval to `b`'s start endpoint.
-	 * Standard comparator semantics apply.
-	 * @param b - Interval to compare against
-	 */
-	compareStart(b: IInterval): number;
-	/**
-	 * Compares the end endpoint of this interval to `b`'s end endpoint.
-	 * Standard comparator semantics apply.
-	 * @param b - Interval to compare against
-	 */
-	compareEnd(b: IInterval): number;
-	/**
-	 * Modifies one or more of the endpoints of this interval, returning a new interval representing the result.
-	 * @internal
-	 */
-	modify(
-		label: string,
-		start: number | "start" | "end" | undefined,
-		end: number | "start" | "end" | undefined,
-		op?: ISequencedDocumentMessage,
-		localSeq?: number,
-	): IInterval | undefined;
-	/**
-	 * @returns whether this interval overlaps with `b`.
-	 * Intervals are considered to overlap if their intersection is non-empty.
-	 */
-	overlaps(b: IInterval): boolean;
-	/**
-	 * Unions this interval with `b`, returning a new interval.
-	 * The union operates as a convex hull, i.e. if the two intervals are disjoint, the return value includes
-	 * intermediate values between the two intervals.
-	 * @internal
-	 */
-	union(b: IInterval): IInterval;
-}
-
-=======
->>>>>>> f8be3ceb
 const intervalComparer = (a: IInterval, b: IInterval) => a.compare(b);
 
 export type IntervalNode<T extends IInterval> = RBNode<T, AugmentedIntervalNode>;
