--- conflicted
+++ resolved
@@ -24,77 +24,6 @@
  * point in time at which the operation was applied.
  * They will not take into any future modifications performed to the underlying sequence and merge tree.
  */
-<<<<<<< HEAD
-export abstract class SequenceEvent<
-	TOperation extends MergeTreeDeltaOperationTypes = MergeTreeDeltaOperationTypes,
-> {
-	public readonly deltaOperation: TOperation;
-	private readonly sortedRanges: Lazy<SortedSegmentSet<ISequenceDeltaRange<TOperation>>>;
-	private readonly pFirst: Lazy<ISequenceDeltaRange<TOperation>>;
-	private readonly pLast: Lazy<ISequenceDeltaRange<TOperation>>;
-
-	constructor(
-		public readonly deltaArgs: IMergeTreeDeltaCallbackArgs<TOperation>,
-		private readonly mergeTreeClient: Client,
-	) {
-		assert(
-			deltaArgs.deltaSegments.length > 0,
-			0x2d8 /* "Empty change event should not be emitted." */,
-		);
-		this.deltaOperation = deltaArgs.operation;
-
-		this.sortedRanges = new Lazy<SortedSegmentSet<ISequenceDeltaRange<TOperation>>>(() => {
-			const set = new SortedSegmentSet<ISequenceDeltaRange<TOperation>>();
-			this.deltaArgs.deltaSegments.forEach((delta) => {
-				const newRange: ISequenceDeltaRange<TOperation> = {
-					operation: this.deltaArgs.operation,
-					position: this.mergeTreeClient.getPosition(delta.segment),
-					propertyDeltas: delta.propertyDeltas ?? {},
-					segment: delta.segment,
-				};
-				set.addOrUpdate(newRange);
-			});
-			return set;
-		});
-
-		this.pFirst = new Lazy<ISequenceDeltaRange<TOperation>>(
-			() => this.sortedRanges.value.items[0],
-		);
-
-		this.pLast = new Lazy<ISequenceDeltaRange<TOperation>>(
-			() => this.sortedRanges.value.items[this.sortedRanges.value.size - 1],
-		);
-	}
-
-	/**
-	 * The in-order ranges affected by this delta.
-	 * These may not be continuous.
-	 */
-	public get ranges(): readonly Readonly<ISequenceDeltaRange<TOperation>>[] {
-		return this.sortedRanges.value.items;
-	}
-
-	/**
-	 * The client id of the client that made the change which caused the delta event
-	 */
-	public get clientId(): string | undefined {
-		return this.mergeTreeClient.longClientId;
-	}
-
-	/**
-	 * The first of the modified ranges.
-	 */
-	public get first(): Readonly<ISequenceDeltaRange<TOperation>> {
-		return this.pFirst.value;
-	}
-
-	/**
-	 * The last of the modified ranges.
-	 */
-	public get last(): Readonly<ISequenceDeltaRange<TOperation>> {
-		return this.pLast.value;
-	}
-=======
 export abstract class SequenceEvent<TOperation extends MergeTreeDeltaOperationTypes = MergeTreeDeltaOperationTypes> {
     /**
      * @deprecated - Events no longer fire when the change they correspond to had no impact (e.g. a remote delete
@@ -167,7 +96,6 @@
     public get last(): Readonly<ISequenceDeltaRange<TOperation>> {
         return this.pLast.value;
     }
->>>>>>> a3e961bc
 }
 
 /**
