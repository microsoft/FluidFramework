--- conflicted
+++ resolved
@@ -58,11 +58,7 @@
 
 	resubmit(op: IMapOperation, localOpMetadata: IMapMessageLocalMetadata): void;
 
-<<<<<<< HEAD
 	getStashedOpLocalMetadata(op: IMapOperation): void;
-=======
-	getStashedOpLocalMetadata(op: IMapOperation): IMapMessageLocalMetadata;
->>>>>>> 47770e1e
 }
 
 /**
@@ -314,18 +310,14 @@
 		return false;
 	}
 
-<<<<<<< HEAD
-	public tryGetStashedOpLocalMetadata(op: any): void {
-		const type: string = op.type;
-		if (this.messageHandlers.has(type)) {
-=======
-	public tryGetStashedOpLocalMetadata(op: unknown): IMapMessageLocalMetadata | undefined {
+	public tryGetStashedOpLocalMetadata(op: any): boolean {
 		if (isMapOperation(op) && this.messageHandlers.has(op.type)) {
->>>>>>> 47770e1e
+			// bug bug
 			// eslint-disable-next-line @typescript-eslint/no-non-null-assertion
-			return this.messageHandlers.get(op.type)!.getStashedOpLocalMetadata(op);
+			this.messageHandlers.get(op.type)!.getStashedOpLocalMetadata(op);
+			return true;
 		}
-		return undefined;
+		return false;
 	}
 
 	/**
