/*!
 * Copyright (c) Microsoft Corporation and contributors. All rights reserved.
 * Licensed under the MIT License.
 */

import { IFluidHandle } from "@fluidframework/core-interfaces";
import { ISequencedDocumentMessage } from "@fluidframework/protocol-definitions";
import { IFluidSerializer, ValueType } from "@fluidframework/shared-object-base";
import { TypedEventEmitter } from "@fluid-internal/client-utils";
import { assert } from "@fluidframework/core-utils";
import { makeSerializable, ValueTypeLocalValue } from "./localValues";
import {
	ISerializableValue,
	ISerializedValue,
	IValueChanged,
	// eslint-disable-next-line import/no-deprecated
	IValueOpEmitter,
	IValueType,
	ISharedDefaultMapEvents,
	IMapMessageLocalMetadata,
	SequenceOptions,
	IValueTypeOperationValue,
} from "./defaultMapInterfaces";
import { SerializedIntervalDelta, IntervalDeltaOpType } from "./intervals";
import {
	type IntervalCollection,
	toSequencePlace,
	toOptionalSequencePlace,
	reservedIntervalIdKey,
} from "./intervalCollection";

function isMapOperation(op: unknown): op is IMapOperation {
	return typeof op === "object" && op !== null && "type" in op && op.type === "act";
}

/**
 * Describes an operation specific to a value type.
 */
export interface IMapValueTypeOperation {
	/**
	 * String identifier of the operation type.
	 */
	type: "act";

	/**
	 * Map key being modified.
	 */
	key: string;

	/**
	 * Value of the operation, specific to the value type.
	 * @alpha
	 */
	value: IValueTypeOperationValue;
}

/**
 * Description of a map delta operation
 */
export type IMapOperation = IMapValueTypeOperation;

/**
 * Defines the in-memory object structure to be used for the conversion to/from serialized.
 * Directly used in JSON.stringify, direct result from JSON.parse
 */
export interface IMapDataObjectSerializable {
	[key: string]: ISerializableValue;
}

export interface IMapDataObjectSerialized {
	[key: string]: ISerializedValue;
}

/**
 * A DefaultMap is a map-like distributed data structure, supporting operations on values stored by
 * string key locations.
 *
 * Creation of values is implicit on access (either via `get` or a remote op application referring to
 * a collection that wasn't previously known)
 */
export class DefaultMap<T extends IntervalCollection<any> = IntervalCollection<any>> {
	/**
	 * The number of key/value pairs stored in the map.
	 */
	public get size(): number {
		return this.data.size;
	}

	/**
	 * Mapping of op types to message handlers.
	 */
	private readonly messageHandler = {
		process: (
			op: IMapValueTypeOperation,
			local: boolean,
			message: ISequencedDocumentMessage,
			localOpMetadata: IMapMessageLocalMetadata,
		) => {
			const localValue = this.data.get(op.key) ?? this.createCore(op.key, local);
			const handler = localValue.getOpHandler(op.value.opName);
			const previousValue = localValue.value;
			const translatedValue = parseHandles(op.value.value, this.serializer);
			handler.process(previousValue, translatedValue, local, message, localOpMetadata);
			const event: IValueChanged = { key: op.key, previousValue };
			this.eventEmitter.emit("valueChanged", event, local, message, this.eventEmitter);
		},
		submit: (op: IMapValueTypeOperation, localOpMetadata: IMapMessageLocalMetadata) => {
			this.submitMessage(op, localOpMetadata);
		},
		resubmit: (op: IMapValueTypeOperation, localOpMetadata: IMapMessageLocalMetadata) => {
			const localValue = this.data.get(op.key);

			assert(localValue !== undefined, 0x3f8 /* Local value expected on resubmission */);

			const handler = localValue.getOpHandler(op.value.opName);
			const rebased = handler.rebase(localValue.value, op.value, localOpMetadata);
			if (rebased !== undefined) {
				const { rebasedOp, rebasedLocalOpMetadata } = rebased;
				this.submitMessage({ ...op, value: rebasedOp }, rebasedLocalOpMetadata);
			}
		},
	};

	/**
	 * The in-memory data the map is storing.
	 */
	private readonly data = new Map<string, ValueTypeLocalValue<T>>();

	/**
	 * Create a new default map.
	 * @param serializer - The serializer to serialize / parse handles
	 * @param handle - The handle of the shared object using the kernel
	 * @param submitMessage - A callback to submit a message through the shared object
	 * @param type - The value type to create at values of this map
	 * @param eventEmitter - The object that will emit map events
	 */
	constructor(
		private readonly serializer: IFluidSerializer,
		private readonly handle: IFluidHandle,
		private readonly submitMessage: (
			op: IMapValueTypeOperation,
			localOpMetadata: IMapMessageLocalMetadata,
		) => void,
		private readonly type: IValueType<T>,
		private readonly options?: Partial<SequenceOptions>,
		public readonly eventEmitter = new TypedEventEmitter<ISharedDefaultMapEvents>(),
	) {}

	/**
	 * Get an iterator over the keys in this map.
	 * @returns The iterator
	 */
	public keys(): IterableIterator<string> {
		return this.data.keys();
	}

	/**
	 * Get an iterator over the entries in this map.
	 * @returns The iterator
	 */
	public entries(): IterableIterator<[string, any]> {
		const localEntriesIterator = this.data.entries();
		const iterator = {
			next(): IteratorResult<[string, any]> {
				const nextVal = localEntriesIterator.next();
				return nextVal.done
					? { value: undefined, done: true }
					: { value: [nextVal.value[0], nextVal.value[1].value], done: false }; // Unpack the stored value
			},
			[Symbol.iterator]() {
				return this;
			},
		};
		return iterator;
	}

	/**
	 * Get an iterator over the values in this map.
	 * @returns The iterator
	 */
	public values(): IterableIterator<any> {
		const localValuesIterator = this.data.values();
		const iterator = {
			next(): IteratorResult<any> {
				const nextVal = localValuesIterator.next();
				return nextVal.done
					? { value: undefined, done: true }
					: { value: nextVal.value.value, done: false }; // Unpack the stored value
			},
			[Symbol.iterator]() {
				return this;
			},
		};
		return iterator;
	}

	/**
	 * Get an iterator over the entries in this map.
	 * @returns The iterator
	 */
	public [Symbol.iterator](): IterableIterator<[string, any]> {
		return this.entries();
	}

	/**
	 * Executes the given callback on each entry in the map.
	 * @param callbackFn - Callback function
	 */
	public forEach(callbackFn: (value: any, key: string, map: Map<string, any>) => void): void {
		this.data.forEach((localValue, key, m) => {
			callbackFn(localValue.value, key, m);
		});
	}

	/**
	 * {@inheritDoc ISharedMap.get}
	 */
	public get(key: string): T {
		const localValue = this.data.get(key) ?? this.createCore(key, true);

		return localValue.value;
	}

	/**
	 * Check if a key exists in the map.
	 * @param key - The key to check
	 * @returns True if the key exists, false otherwise
	 */
	public has(key: string): boolean {
		return this.data.has(key);
	}

	/**
	 * Serializes the data stored in the shared map to a JSON string
	 * @param serializer - The serializer to use to serialize handles in its values.
	 * @returns A JSON string containing serialized map data
	 */
	public getSerializedStorage(serializer: IFluidSerializer): IMapDataObjectSerialized {
		const serializableMapData: IMapDataObjectSerialized = {};
		this.data.forEach((localValue, key) => {
			serializableMapData[key] = localValue.makeSerialized(serializer, this.handle);
		});
		return serializableMapData;
	}

	public getSerializableStorage(serializer: IFluidSerializer): IMapDataObjectSerializable {
		const serializableMapData: IMapDataObjectSerializable = {};
		this.data.forEach((localValue, key) => {
			serializableMapData[key] = makeSerializable(localValue, serializer, this.handle);
		});
		return serializableMapData;
	}

	public serialize(serializer: IFluidSerializer): string {
		return JSON.stringify(this.getSerializableStorage(serializer));
	}

	/**
	 * Populate the kernel with the given map data.
	 * @param data - A JSON string containing serialized map data
	 */
	public populateFromSerializable(json: IMapDataObjectSerializable): void {
		for (const [key, serializable] of Object.entries(json)) {
			// Back-compat: legacy documents may have handles to an intervalCollection map kernel.
			// These collections should be empty, and ValueTypes are no longer supported.
			if (
				serializable.type === ValueType[ValueType.Plain] ||
				serializable.type === ValueType[ValueType.Shared]
			) {
				continue;
			}

			// Back-compat: Sequence previously arbitrarily prefixed all interval collection keys with
			// "intervalCollections/". This would burden users trying to iterate the collection and
			// access its value, as well as those trying to match a create message to its underlying
			// collection. See https://github.com/microsoft/FluidFramework/issues/10557 for more context.
			const normalizedKey = key.startsWith("intervalCollections/") ? key.substring(20) : key;

			const localValue = {
				key: normalizedKey,
				value: this.makeLocal(key, serializable),
			};

			this.data.set(localValue.key, localValue.value);
		}
	}

	public populate(json: string): void {
		this.populateFromSerializable(this.serializer.parse(json) as IMapDataObjectSerializable);
	}

	/**
	 * Submit the given op if a handler is registered.
	 * @param op - The operation to attempt to submit
	 * @param localOpMetadata - The local metadata associated with the op. This is kept locally by the runtime
	 * and not sent to the server. This will be sent back when this message is received back from the server. This is
	 * also sent if we are asked to resubmit the message.
	 * @returns True if the operation was submitted, false otherwise.
	 */
	public tryResubmitMessage(op: unknown, localOpMetadata: IMapMessageLocalMetadata): boolean {
		if (isMapOperation(op)) {
			this.messageHandler.resubmit(op, localOpMetadata);
			return true;
		}
		return false;
	}

	public tryApplyStashedOp(op: unknown): boolean {
		if (isMapOperation(op)) {
			const { value, key } = op;
			const map = this.get(key);

			switch (value.opName) {
				case "add": {
					map.add({
						// Todo: we should improve typing so we know add ops always have start and end
						// eslint-disable-next-line @typescript-eslint/no-non-null-assertion
						start: toSequencePlace(value.value.start!, value.value.startSide),
						// eslint-disable-next-line @typescript-eslint/no-non-null-assertion
						end: toSequencePlace(value.value.end!, value.value.endSide),
						props: value.value.properties,
					});
					return true;
				}
				case "change": {
					const { [reservedIntervalIdKey]: id, ...props } = value.value.properties ?? {};
					map.change(id, {
						start: toOptionalSequencePlace(value.value.start, value.value.startSide),
						end: toOptionalSequencePlace(value.value.end, value.value.endSide),
						props,
					});
					return true;
				}
				case "delete": {
					const { [reservedIntervalIdKey]: id } = value.value.properties ?? {};
					map.removeIntervalById(id);
					return true;
				}
				default:
					throw new Error("unknown ops should not be stashed");
			}
		}
		return false;
	}

	/**
	 * Process the given op if a handler is registered.
	 * @param message - The message to process
	 * @param local - Whether the message originated from the local client
	 * @param localOpMetadata - For local client messages, this is the metadata that was submitted with the message.
	 * For messages from a remote client, this will be undefined.
	 * @returns True if the operation was processed, false otherwise.
	 */
	public tryProcessMessage(
		op: unknown,
		local: boolean,
		message: ISequencedDocumentMessage,
		localOpMetadata: unknown,
	): boolean {
		if (isMapOperation(op)) {
			this.messageHandler.process(
				op,
				local,
				message,
				localOpMetadata as IMapMessageLocalMetadata,
			);
			return true;
		}
		return false;
	}

	/**
	 * Initializes a default ValueType at the provided key.
	 * Should be used when a map operation incurs creation.
	 * @param key - The key being initialized
	 * @param local - Whether the message originated from the local client
	 */
	private createCore(key: string, local: boolean): ValueTypeLocalValue<T> {
		const localValue = new ValueTypeLocalValue(
			this.type.factory.load(this.makeMapValueOpEmitter(key), undefined, this.options),
			this.type,
		);
		const previousValue = this.data.get(key);
		this.data.set(key, localValue);
		const event: IValueChanged = { key, previousValue };
		this.eventEmitter.emit("create", event, local, this.eventEmitter);
		return localValue;
	}

	/**
	 * The remote ISerializableValue we're receiving (either as a result of a load or an incoming set op) will
	 * have the information we need to create a real object, but will not be the real object yet.  For example,
	 * we might know it's a map and the map's ID but not have the actual map or its data yet.  makeLocal's
	 * job is to convert that information into a real object for local usage.
	 * @param key - The key that the caller intends to store the local value into (used for ops later).  But
	 * doesn't actually store the local value into that key.  So better not lie!
	 * @param serializable - The remote information that we can convert into a real object
	 * @returns The local value that was produced
	 */
	private makeLocal(key: string, serializable: ISerializableValue): ValueTypeLocalValue<T> {
		assert(
			serializable.type !== ValueType[ValueType.Plain] &&
				serializable.type !== ValueType[ValueType.Shared],
			0x2e1 /* "Support for plain value types removed." */,
		);

		const localValue = this.type.factory.load(
			this.makeMapValueOpEmitter(key),
			serializable.value,
			this.options,
		);
		return new ValueTypeLocalValue(localValue, this.type);
	}

	/**
<<<<<<< HEAD
	 * Get the message handlers for the map.
	 * @returns A map of string op names to IMapMessageHandlers for those ops
	 */
	private getMessageHandlers() {
		const messageHandlers = new Map<string, IMapMessageHandler>();
		// Ops with type "act" describe actions taken by custom value type handlers of whatever item is
		// being addressed.  These custom handlers can be retrieved from the ValueTypeLocalValue which has
		// stashed its valueType (and therefore its handlers).  We also emit a valueChanged for anyone
		// watching for manipulations of that item.
		messageHandlers.set("act", {
			process: (op: IMapValueTypeOperation, local, message, localOpMetadata) => {
				const localValue = this.data.get(op.key) ?? this.createCore(op.key, local);
				const handler = localValue.getOpHandler(op.value.opName);
				const previousValue = localValue.value;
				const translatedValue = op.value.value as any;
				handler.process(previousValue, translatedValue, local, message, localOpMetadata);
				const event: IValueChanged = { key: op.key, previousValue };
				this.eventEmitter.emit("valueChanged", event, local, message, this.eventEmitter);
			},
			submit: (op: IMapValueTypeOperation, localOpMetadata: IMapMessageLocalMetadata) => {
				this.submitMessage(op, localOpMetadata);
			},
			resubmit: (op: IMapValueTypeOperation, localOpMetadata: IMapMessageLocalMetadata) => {
				const localValue = this.data.get(op.key);

				assert(localValue !== undefined, 0x3f8 /* Local value expected on resubmission */);

				const handler = localValue.getOpHandler(op.value.opName);
				const rebased = handler.rebase(localValue.value, op.value, localOpMetadata);
				if (rebased !== undefined) {
					const { rebasedOp, rebasedLocalOpMetadata } = rebased;
					this.submitMessage({ ...op, value: rebasedOp }, rebasedLocalOpMetadata);
				}
			},
			getStashedOpLocalMetadata: (op: IMapValueTypeOperation): IMapMessageLocalMetadata => {
				const localValue = this.data.get(op.key) ?? this.createCore(op.key, true);
				assert(
					localValue !== undefined,
					0x879 /* Local value expected on applying stashed op */,
				);
				const handler = localValue.getOpHandler(op.value.opName);
				return handler.applyStashedOp(localValue.value, op.value);
			},
		});

		return messageHandlers;
	}

	/**
=======
>>>>>>> bd499f17
	 * Create an emitter for a value type to emit ops from the given key.
	 * @alpha
	 * @param key - The key of the map that the value type will be stored on
	 * @returns A value op emitter for the given key
	 */
	// eslint-disable-next-line import/no-deprecated
	private makeMapValueOpEmitter(key: string): IValueOpEmitter {
		// eslint-disable-next-line import/no-deprecated
		const emit: IValueOpEmitter["emit"] = (
			opName: IntervalDeltaOpType,
			previousValue: unknown,
			params: SerializedIntervalDelta,
			localOpMetadata: IMapMessageLocalMetadata,
		): void => {
			const op: IMapValueTypeOperation = {
				key,
				type: "act",
				value: {
					opName,
					value: params,
				},
			};

			this.submitMessage(op, localOpMetadata);

			const event: IValueChanged = { key, previousValue };
			this.eventEmitter.emit("valueChanged", event, true, null, this.eventEmitter);
		};

		return { emit };
	}
}<|MERGE_RESOLUTION|>--- conflicted
+++ resolved
@@ -99,7 +99,7 @@
 			const localValue = this.data.get(op.key) ?? this.createCore(op.key, local);
 			const handler = localValue.getOpHandler(op.value.opName);
 			const previousValue = localValue.value;
-			const translatedValue = parseHandles(op.value.value, this.serializer);
+			const translatedValue = op.value.value as any;
 			handler.process(previousValue, translatedValue, local, message, localOpMetadata);
 			const event: IValueChanged = { key: op.key, previousValue };
 			this.eventEmitter.emit("valueChanged", event, local, message, this.eventEmitter);
@@ -413,58 +413,6 @@
 	}
 
 	/**
-<<<<<<< HEAD
-	 * Get the message handlers for the map.
-	 * @returns A map of string op names to IMapMessageHandlers for those ops
-	 */
-	private getMessageHandlers() {
-		const messageHandlers = new Map<string, IMapMessageHandler>();
-		// Ops with type "act" describe actions taken by custom value type handlers of whatever item is
-		// being addressed.  These custom handlers can be retrieved from the ValueTypeLocalValue which has
-		// stashed its valueType (and therefore its handlers).  We also emit a valueChanged for anyone
-		// watching for manipulations of that item.
-		messageHandlers.set("act", {
-			process: (op: IMapValueTypeOperation, local, message, localOpMetadata) => {
-				const localValue = this.data.get(op.key) ?? this.createCore(op.key, local);
-				const handler = localValue.getOpHandler(op.value.opName);
-				const previousValue = localValue.value;
-				const translatedValue = op.value.value as any;
-				handler.process(previousValue, translatedValue, local, message, localOpMetadata);
-				const event: IValueChanged = { key: op.key, previousValue };
-				this.eventEmitter.emit("valueChanged", event, local, message, this.eventEmitter);
-			},
-			submit: (op: IMapValueTypeOperation, localOpMetadata: IMapMessageLocalMetadata) => {
-				this.submitMessage(op, localOpMetadata);
-			},
-			resubmit: (op: IMapValueTypeOperation, localOpMetadata: IMapMessageLocalMetadata) => {
-				const localValue = this.data.get(op.key);
-
-				assert(localValue !== undefined, 0x3f8 /* Local value expected on resubmission */);
-
-				const handler = localValue.getOpHandler(op.value.opName);
-				const rebased = handler.rebase(localValue.value, op.value, localOpMetadata);
-				if (rebased !== undefined) {
-					const { rebasedOp, rebasedLocalOpMetadata } = rebased;
-					this.submitMessage({ ...op, value: rebasedOp }, rebasedLocalOpMetadata);
-				}
-			},
-			getStashedOpLocalMetadata: (op: IMapValueTypeOperation): IMapMessageLocalMetadata => {
-				const localValue = this.data.get(op.key) ?? this.createCore(op.key, true);
-				assert(
-					localValue !== undefined,
-					0x879 /* Local value expected on applying stashed op */,
-				);
-				const handler = localValue.getOpHandler(op.value.opName);
-				return handler.applyStashedOp(localValue.value, op.value);
-			},
-		});
-
-		return messageHandlers;
-	}
-
-	/**
-=======
->>>>>>> bd499f17
 	 * Create an emitter for a value type to emit ops from the given key.
 	 * @alpha
 	 * @param key - The key of the map that the value type will be stored on
