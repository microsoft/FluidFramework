/*!
 * Copyright (c) Microsoft Corporation and contributors. All rights reserved.
 * Licensed under the MIT License.
 */

import { strict as assert } from "assert";
import { ISummaryTree } from "@fluidframework/protocol-definitions";
import { IChannelServices } from "@fluidframework/datastore-definitions";
import {
    Marker,
    ReferenceType,
    reservedMarkerIdKey,
    reservedMarkerSimpleTypeKey,
    reservedTileLabelsKey,
} from "@fluidframework/merge-tree";
import {
    MockFluidDataStoreRuntime,
    MockContainerRuntimeFactory,
    MockContainerRuntimeFactoryForReconnection,
    MockContainerRuntimeForReconnection,
    MockEmptyDeltaConnection,
    MockStorage,
} from "@fluidframework/test-runtime-utils";
import { SharedString } from "../sharedString";
import { SharedStringFactory } from "../sequenceFactory";
<<<<<<< HEAD
=======
import { IntervalCollection, IntervalType, SequenceInterval } from "../intervalCollection";

const assertIntervals = (
    sharedString: SharedString,
    intervalCollection: IntervalCollection<SequenceInterval>,
    expected: readonly { start: number; end: number; }[],
) => {
    const actual = intervalCollection.findOverlappingIntervals(0, sharedString.getLength() - 1);
    assert.strictEqual(actual.length, expected.length,
        `findOverlappingIntervals() must return the expected number of intervals`);

    for (const actualInterval of actual) {
        const start = sharedString.localRefToPos(actualInterval.start);
        const end = sharedString.localRefToPos(actualInterval.end);
        let found = false;

        // console.log(`[${start},${end}): ${sharedString.getText().slice(start, end)}`);

        for (const expectedInterval of expected) {
            if (expectedInterval.start === start && expectedInterval.end === end) {
                found = true;
                break;
            }
        }

        assert(found, `Unexpected interval [${start}..${end}) (expected ${JSON.stringify(expected)})`);
    }
};
>>>>>>> 618c26e8

describe("SharedString", () => {
    let sharedString: SharedString;
    let dataStoreRuntime1: MockFluidDataStoreRuntime;

    beforeEach(() => {
        dataStoreRuntime1 = new MockFluidDataStoreRuntime();
        sharedString = new SharedString(dataStoreRuntime1, "shared-string-1", SharedStringFactory.Attributes);
    });

    describe("SharedString in local state", () => {
        beforeEach(() => {
            dataStoreRuntime1.local = true;
        });

        // Creates a new SharedString and loads it from the passed snaphost tree.
        async function CreateStringAndCompare(summaryTree: ISummaryTree): Promise<void> {
            const services: IChannelServices = {
                deltaConnection: new MockEmptyDeltaConnection(),
                objectStorage: MockStorage.createFromSummary(summaryTree),
            };
            const dataStoreRuntime2 = new MockFluidDataStoreRuntime();
            const sharedString2 = new SharedString(
                dataStoreRuntime2,
                "shared-string-2",
                SharedStringFactory.Attributes);
            await sharedString2.load(services);
            await sharedString2.loaded;

            assert.equal(sharedString.getText(), sharedString2.getText(), "Could not correctly load from snapshot");
        }

        function verifyAndReturnSummaryTree(): ISummaryTree {
            const summarizeResult = sharedString.getAttachSummary();
            const summaryObjectKeys = Object.keys(summarizeResult.summary.tree);
            assert.strictEqual(summaryObjectKeys.length, 1, "summary should have one entries");
            assert.strictEqual(summaryObjectKeys[0], "content", "content not present in summary");

            const subTree = summarizeResult.summary.tree.content as ISummaryTree;
            const subTreeObjectKeys = Object.keys(subTree.tree);
            assert.strictEqual(subTreeObjectKeys.length, 1, "sub tree should have one entries");
            assert.strictEqual(subTreeObjectKeys[0], "header", "header not present in sub tree");

            return summarizeResult.summary;
        }

        it("can insert text", async () => {
            sharedString.insertText(0, "hello");
            assert.equal(sharedString.getText(), "hello", "Could not insert text at beginning");

            sharedString.insertText(5, "world");
            assert.equal(sharedString.getText(), "helloworld", "Could not insert text at end");

            sharedString.insertText(5, " ");
            assert.equal(sharedString.getText(), "hello world", "Could not insert text in the middle");
        });

        it("can replace text", async () => {
            sharedString.insertText(0, "hello world");

            sharedString.replaceText(6, 11, "there!");
            assert.equal(sharedString.getText(), "hello there!", "Could not replace text");

            sharedString.replaceText(0, 5, "hi");
            assert.equal(sharedString.getText(), "hi there!", "Could not replace text at beginning");
        });

        it("can remove text", async () => {
            sharedString.insertText(0, "hello world");

            sharedString.removeText(5, 11);
            assert.equal(sharedString.getText(), "hello", "Could not remove text");

            sharedString.removeText(0, 3);
            assert.equal(sharedString.getText(), "lo", "Could not remove text from beginning");
        });

        it("can annotate the text", async () => {
            const text = "hello world";
            const styleProps = { style: "bold" };
            sharedString.insertText(0, text, styleProps);

            for (let i = 0; i < text.length; i++) {
                assert.deepEqual(
                    { ...sharedString.getPropertiesAtPosition(i) }, { ...styleProps }, "Could not add props");
            }

            const colorProps = { color: "green" };
            sharedString.annotateRange(6, text.length, colorProps);

            for (let i = 6; i < text.length; i++) {
                assert.deepEqual(
                    { ...sharedString.getPropertiesAtPosition(i) },
                    { ...styleProps, ...colorProps },
                    "Could not annotate props");
            }
        });

        it("can handle null annotations in text", async () => {
            const text = "hello world";
            const startingProps = { style: "bold", color: null };
            sharedString.insertText(0, text, startingProps);

            for (let i = 0; i < text.length; i++) {
                assert.strictEqual(
                    sharedString.getPropertiesAtPosition(i).color, undefined, "Null values allowed in properties");
            }
            const updatedProps = { style: null };
            sharedString.annotateRange(6, text.length, updatedProps);

            for (let i = 6; i < text.length; i++) {
                assert.strictEqual(
                    sharedString.getPropertiesAtPosition(i).style,
                    undefined,
                    "Null values allowed in properties");
            }
        });

        it("can insert marker", () => {
            sharedString.insertText(0, "hello world");
            // Insert a simple marker.
            sharedString.insertMarker(
                6,
                ReferenceType.Simple,
                {
                    [reservedMarkerIdKey]: "markerId",
                    [reservedMarkerSimpleTypeKey]: "markerKeyValue",
                },
            );

            // Verify that the simple marker can be retrieved via id.
            const simpleMarker = sharedString.getMarkerFromId("markerId");
            assert.equal(simpleMarker.type, "Marker", "Could not get simple marker");
            assert.equal(simpleMarker.properties.markerId, "markerId", "markerId is incorrect");
            assert.equal(simpleMarker.properties.markerSimpleType, "markerKeyValue", "markerSimpleType is incorrrect");

            // Insert a tile marker.
            sharedString.insertMarker(
                0,
                ReferenceType.Tile,
                {
                    [reservedTileLabelsKey]: ["tileLabel"],
                    [reservedMarkerIdKey]: "tileMarkerId",
                });

            // Verify that the tile marker can be retrieved via label.
            const { parallelMarkers } = sharedString.getTextAndMarkers("tileLabel");
            const parallelMarker = parallelMarkers[0];
            assert.equal(parallelMarker.type, "Marker", "Could not get tile marker");
            assert.equal(parallelMarker.properties.markerId, "tileMarkerId", "tile markerId is incorrect");
        });

        it("can annotate marker", () => {
            sharedString.insertText(0, "hello world");
            // Insert a simple marker.
            sharedString.insertMarker(
                6,
                ReferenceType.Simple,
                {
                    [reservedMarkerIdKey]: "markerId",
                },
            );

            // Annotate the marker.
            const props = { color: "blue" };
            const simpleMarker = sharedString.getMarkerFromId("markerId") as Marker;
            sharedString.annotateMarker(simpleMarker, props);
            assert.equal(simpleMarker.properties.color, "blue", "Could not annotate marker");
        });

        it("replace zero range", async () => {
            sharedString.insertText(0, "123");
            sharedString.replaceText(1, 1, "\u00e4\u00c4");
            assert.equal(sharedString.getText(), "1\u00e4\u00c423", "Could not replace zero range");
        });

        it("replace negative range", async () => {
            sharedString.insertText(0, "123");
            sharedString.replaceText(2, 1, "aaa");
            // This assert relies on the behavior that replacement for a reversed range
            // will insert at the max end of the range but not delete the range
            assert.equal(sharedString.getText(), "12aaa3", "Could not replace negative range");
        });

        it("can load a SharedString from summary", async () => {
            const insertText = "text";
            const segmentCount = 1000;

            sharedString.initializeLocal();

            for (let i = 0; i < segmentCount; i = i + 1) {
                sharedString.insertText(0, `${insertText}${i}`);
            }

            // Verify that summary data is correcy.
            let summaryTree = verifyAndReturnSummaryTree();

            // Load a new SharedString from the snapshot and verify it is loaded correctly.
            await CreateStringAndCompare(summaryTree);

            for (let i = 0; i < segmentCount; i = i + 1) {
                sharedString.insertText(0, `${insertText}-${i}`);
            }

            // TODO: Due to segment packing, we have only "header" and no body
            // Need to change test to include other types of segments (like marker) to exercise "body".

            // Verify summary after changes.
            summaryTree = verifyAndReturnSummaryTree();

            // Load a new SharedString from the snapshot and verify it is loaded correctly.
            await CreateStringAndCompare(summaryTree);
        });
    });

    describe("SharedString op processing in local state", () => {
        it("should correctly process operations sent in local state", async () => {
            // Set the data store runtime to local.
            dataStoreRuntime1.local = true;

            // Initialize the shared string so that it is completely loaded before we take a snapshot.
            sharedString.initializeLocal();

            // Insert and replace text in first shared string.
            sharedString.insertText(0, "hello world");
            sharedString.replaceText(6, 11, "there");

            // Load a new Ink in connected state from the snapshot of the first one.
            const containerRuntimeFactory = new MockContainerRuntimeFactory();
            const dataStoreRuntime2 = new MockFluidDataStoreRuntime();
            const containerRuntime2 = containerRuntimeFactory.createContainerRuntime(dataStoreRuntime2);
            const services2: IChannelServices = {
                deltaConnection: containerRuntime2.createDeltaConnection(),
                objectStorage: MockStorage.createFromSummary(sharedString.getAttachSummary().summary),
            };

            const sharedString2 =
                new SharedString(dataStoreRuntime2, "shared-string-2", SharedStringFactory.Attributes);
            await sharedString2.load(services2);

            // Now connect the first Ink
            dataStoreRuntime1.local = false;
            const containerRuntime1 = containerRuntimeFactory.createContainerRuntime(dataStoreRuntime1);
            const services1 = {
                deltaConnection: containerRuntime1.createDeltaConnection(),
                objectStorage: new MockStorage(undefined),
            };
            sharedString.connect(services1);

            // Verify that both the shared strings have the text.
            assert.equal(sharedString.getText(), "hello there", "The first string does not have the text");
            assert.equal(sharedString2.getText(), "hello there", "The second string does not have the text");

            // Insert and replace text in second shared string.
            sharedString2.insertText(0, "well ");

            // Process the message.
            containerRuntimeFactory.processAllMessages();

            // Verify that both the shared strings have the new text.
            assert.equal(sharedString.getText(), "well hello there", "The first string does not have the text");
            assert.equal(sharedString2.getText(), "well hello there", "The second string does not have the text");
        });
    });

    describe("SharedString in connected state with a remote SharedString", () => {
        let sharedString2: SharedString;
        let containerRuntimeFactory: MockContainerRuntimeFactory;

        beforeEach(() => {
            containerRuntimeFactory = new MockContainerRuntimeFactory();

            // Connect the first SharedString.
            dataStoreRuntime1.local = false;
            const containerRuntime1 = containerRuntimeFactory.createContainerRuntime(dataStoreRuntime1);
            const services1 = {
                deltaConnection: containerRuntime1.createDeltaConnection(),
                objectStorage: new MockStorage(),
            };
            sharedString.initializeLocal();
            sharedString.connect(services1);

            // Create and connect a second SharedString.
            const dataStoreRuntime2 = new MockFluidDataStoreRuntime();
            const containerRuntime2 = containerRuntimeFactory.createContainerRuntime(dataStoreRuntime2);
            const services2 = {
                deltaConnection: containerRuntime2.createDeltaConnection(),
                objectStorage: new MockStorage(),
            };

            sharedString2 = new SharedString(dataStoreRuntime2, "shared-string-2", SharedStringFactory.Attributes);
            sharedString2.initializeLocal();
            sharedString2.connect(services2);
        });

        it("can insert text", async () => {
            // Insert text in first shared string.
            sharedString.insertText(0, "hello");

            // Process the messages.
            containerRuntimeFactory.processAllMessages();

            // Verify that both the shared strings inserted the text.
            assert.equal(sharedString.getText(), "hello", "Could not insert text at beginning");
            assert.equal(sharedString2.getText(), "hello", "Could not insert text at beginning in remote string");

            // Insert text at the end of second shared string.
            sharedString2.insertText(5, " world");

            // Process the messages.
            containerRuntimeFactory.processAllMessages();

            // Verify that both the shared strings inserted the text.
            assert.equal(sharedString.getText(), "hello world", "Could not insert text at end");
            assert.equal(sharedString2.getText(), "hello world", "Could not insert text at end in remote string");
        });

        it("can replace text", async () => {
            // Insert and replace text in first shared string.
            sharedString.insertText(0, "hello world");
            sharedString.replaceText(6, 11, "there!");

            // Process the messages.
            containerRuntimeFactory.processAllMessages();

            // Verify that both the shared strings replaced the text.
            assert.equal(sharedString.getText(), "hello there!", "Could not replace text");
            assert.equal(sharedString2.getText(), "hello there!", "Could not replace text in remote string");
        });

        it("can remove text", async () => {
            // Insert and remove text in first shared string.
            sharedString.insertText(0, "hello world");
            sharedString.removeText(5, 11);

            // Process the messages.
            containerRuntimeFactory.processAllMessages();

            // Verify that both the shared strings removed the text.
            assert.equal(sharedString.getText(), "hello", "Could not remove text");
            assert.equal(sharedString2.getText(), "hello", "Could not remove text from remote string");
        });

        it("can annotate the text", async () => {
            // Insert text with properties in the first shared string.
            const text = "hello world";
            const styleProps = { style: "bold" };
            sharedString.insertText(0, text, styleProps);

            // Process the messages.
            containerRuntimeFactory.processAllMessages();

            // Verify that both the shared strings have the properties.
            for (let i = 0; i < text.length; i++) {
                assert.deepEqual(
                    { ...sharedString.getPropertiesAtPosition(i) },
                    { ...styleProps },
                    "Could not add props");
                assert.deepEqual(
                    { ...sharedString2.getPropertiesAtPosition(i) },
                    { ...styleProps },
                    "Could not add props to remote string");
            }

            // Annote the properties.
            const colorProps = { color: "green" };
            sharedString.annotateRange(6, text.length, colorProps);

            // Process the messages.
            containerRuntimeFactory.processAllMessages();

            // Verify that both the shared strings have the annotated properties.
            for (let i = 6; i < text.length; i++) {
                assert.deepEqual(
                    { ...sharedString.getPropertiesAtPosition(i) },
                    { ...styleProps, ...colorProps },
                    "Could not annotate props");
                assert.deepEqual(
                    { ...sharedString2.getPropertiesAtPosition(i) },
                    { ...styleProps, ...colorProps },
                    "Could not annotate props in remote string");
            }
        });

        it("can insert marker", () => {
            const label = "tileLabel";
            const id = "tileMarkerId";
            const simpleKey = "tileMarkerKey";

            const verifyMarker = (marker) => {
                assert.equal(marker.type, "Marker", "Could not get simple marker");
                assert.equal(marker.properties.markerId, id, "markerId is incorrect");
                assert.equal(marker.properties.markerSimpleType, simpleKey, "markerSimpleType is incorrrect");
                assert.equal(marker.properties.referenceTileLabels[0], label, "markerSimpleType is incorrrect");
            };

            sharedString.insertText(0, "hello world");

            // Insert a tile marker.
            sharedString.insertMarker(
                6,
                ReferenceType.Tile,
                {
                    [reservedTileLabelsKey]: [label],
                    [reservedMarkerIdKey]: id,
                    [reservedMarkerSimpleTypeKey]: simpleKey,
                },
            );

            // Process the messages.
            containerRuntimeFactory.processAllMessages();

            // Verify that the marker can be retrieved via id from both the shared strings.
            const simpleMarker1 = sharedString.getMarkerFromId(id);
            verifyMarker(simpleMarker1);
            const simpleMarker2 = sharedString2.getMarkerFromId(id);
            verifyMarker(simpleMarker2);

            // Verify that the marker can be retrieved via label from both the shared strings.
            const textAndMarker1 = sharedString.getTextAndMarkers(label);
            verifyMarker(textAndMarker1.parallelMarkers[0]);
            const textAndMarker2 = sharedString2.getTextAndMarkers(label);
            verifyMarker(textAndMarker2.parallelMarkers[0]);
        });

        it("can annotate marker", () => {
            sharedString.insertText(0, "hello world");
            // Insert a simple marker.
            sharedString.insertMarker(
                6,
                ReferenceType.Simple,
                {
                    [reservedMarkerIdKey]: "markerId",
                },
            );

            // Annotate the marker.
            const props = { color: "blue" };
            const simpleMarker = sharedString.getMarkerFromId("markerId") as Marker;
            sharedString.annotateMarker(simpleMarker, props);

            // Process the messages.
            containerRuntimeFactory.processAllMessages();

            // Verify that the marker was annotated in both the shared strings.
            const simpleMarker1 = sharedString.getMarkerFromId("markerId") as Marker;
            assert.equal(simpleMarker1.properties.color, "blue", "Could not annotate marker");

            const simpleMarker2 = sharedString.getMarkerFromId("markerId") as Marker;
            assert.equal(simpleMarker2.properties.color, "blue", "Could not annotate marker in remote string");
        });
    });

    describe("reconnect", () => {
        let containerRuntimeFactory: MockContainerRuntimeFactoryForReconnection;
        let containerRuntime1: MockContainerRuntimeForReconnection;
        let containerRuntime2: MockContainerRuntimeForReconnection;
        let sharedString2: SharedString;

        beforeEach(async () => {
            containerRuntimeFactory = new MockContainerRuntimeFactoryForReconnection();

            // Connect the first SharedString.
            containerRuntime1 = containerRuntimeFactory.createContainerRuntime(dataStoreRuntime1);
            const services1: IChannelServices = {
                deltaConnection: containerRuntime1.createDeltaConnection(),
                objectStorage: new MockStorage(),
            };
            sharedString.initializeLocal();
            sharedString.connect(services1);

            // Create and connect a second SharedString.
            const runtime2 = new MockFluidDataStoreRuntime();
            containerRuntime2 = containerRuntimeFactory.createContainerRuntime(runtime2);
            sharedString2 = new SharedString(runtime2, "shared-string-2", SharedStringFactory.Attributes);
            const services2: IChannelServices = {
                deltaConnection: containerRuntime2.createDeltaConnection(),
                objectStorage: new MockStorage(),
            };
            sharedString2.initializeLocal();
            sharedString2.connect(services2);
        });

        it("can resend unacked ops on reconnection", async () => {
            // Make couple of changes to the first SharedString.
            sharedString.insertText(0, "helloworld");
            sharedString.replaceText(5, 10, " friend");

            for (let i = 0; i < 10; i++) {
                // Disconnect and reconnect the first collection.
                containerRuntime1.connected = false;
                containerRuntime1.connected = true;
            }

            // Process the messages.
            containerRuntimeFactory.processAllMessages();

            // Verify that the changes were correctly received by the second SharedString
            assert.equal(sharedString2.getText(), "hello friend");
        });

        it("can store ops in disconnected state and resend them on reconnection", async () => {
            // Disconnect the first SharedString.
            containerRuntime1.connected = false;

            // Make couple of changes to it.
            sharedString.insertText(0, "helloworld");
            sharedString.replaceText(5, 10, " friend");

            // Reconnect the first SharedString.
            containerRuntime1.connected = true;

            // Process the messages.
            containerRuntimeFactory.processAllMessages();

            // Verify that the changes were correctly received by the second SharedString
            assert.equal(sharedString2.getText(), "hello friend");
        });
    });
});<|MERGE_RESOLUTION|>--- conflicted
+++ resolved
@@ -23,8 +23,6 @@
 } from "@fluidframework/test-runtime-utils";
 import { SharedString } from "../sharedString";
 import { SharedStringFactory } from "../sequenceFactory";
-<<<<<<< HEAD
-=======
 import { IntervalCollection, IntervalType, SequenceInterval } from "../intervalCollection";
 
 const assertIntervals = (
@@ -53,7 +51,6 @@
         assert(found, `Unexpected interval [${start}..${end}) (expected ${JSON.stringify(expected)})`);
     }
 };
->>>>>>> 618c26e8
 
 describe("SharedString", () => {
     let sharedString: SharedString;
@@ -347,6 +344,148 @@
             sharedString2 = new SharedString(dataStoreRuntime2, "shared-string-2", SharedStringFactory.Attributes);
             sharedString2.initializeLocal();
             sharedString2.connect(services2);
+        });
+
+        it("can maintain interval consistency", () => {
+            const collection1 = sharedString.getIntervalCollection("test");
+            sharedString.insertText(0, "xyz");
+            containerRuntimeFactory.processAllMessages();
+            const collection2 = sharedString2.getIntervalCollection("test");
+            assert.notStrictEqual(collection2, undefined, "undefined");
+            assert.strictEqual(sharedString.getText(), sharedString2.getText(), "not equal text");
+
+            sharedString.insertText(0, "abc");
+            const interval = collection1.add(1, 1, IntervalType.SlideOnRemove);
+            const intervalId = interval.getIntervalId();
+            sharedString2.insertText(0, "wha");
+
+            containerRuntimeFactory.processAllMessages();
+            assert.strictEqual(sharedString.getText(), "whaabcxyz", "different text 1");
+            assert.strictEqual(sharedString.getText(), "whaabcxyz", "different text 2");
+
+            assertIntervals(sharedString, collection1, [
+                { start: 4, end: 4 },
+            ]);
+            assertIntervals(sharedString2, collection2, [
+                { start: 4, end: 4 },
+            ]);
+
+            collection2.change(intervalId, 1, 6);
+            sharedString.removeText(0, 2);
+            collection1.change(intervalId, 0, 5);
+
+            containerRuntimeFactory.processAllMessages();
+
+            assertIntervals(sharedString, collection1, [
+                { start: 0, end: 5 },
+            ]);
+            assertIntervals(sharedString2, collection2, [
+                { start: 0, end: 5 },
+            ]);
+
+            collection1.change(intervalId, sharedString.getLength() - 1, sharedString.getLength() - 1);
+
+            containerRuntimeFactory.processAllMessages();
+
+            assertIntervals(sharedString, collection1, [
+                { start: sharedString.getLength() - 1, end: sharedString.getLength() - 1 },
+            ]);
+            assertIntervals(sharedString2, collection2, [
+                { start: sharedString2.getLength() - 1, end: sharedString2.getLength() - 1 },
+            ]);
+        });
+
+        it("can slide intervals on create conflict with remove range", () => {
+            const collection1 = sharedString.getIntervalCollection("test");
+            sharedString.insertText(0, "ABCD");
+            containerRuntimeFactory.processAllMessages();
+            const collection2 = sharedString2.getIntervalCollection("test");
+
+            sharedString.removeRange(1, 3);
+
+            collection2.add(1, 3, IntervalType.SlideOnRemove);
+
+            containerRuntimeFactory.processAllMessages();
+
+            assertIntervals(sharedString2, collection2, [
+                { start: 1, end: 1 },
+            ]);
+            assertIntervals(sharedString, collection1, [
+                { start: 1, end: 1 },
+            ]);
+        });
+
+        it("can maintain consistency of LocalReference's when segments are packed", async () => {
+            // sharedString.insertMarker(0, ReferenceType.Tile, { nodeType: "Paragraph" });
+
+            const collection1 = sharedString.getIntervalCollection("test2");
+            containerRuntimeFactory.processAllMessages();
+            const collection2 = sharedString2.getIntervalCollection("test2");
+
+            sharedString.insertText(0, "a");
+            sharedString.insertText(1, "b");
+            sharedString.insertText(2, "c");
+            sharedString.insertText(3, "d");
+            sharedString.insertText(4, "e");
+            sharedString.insertText(5, "f");
+
+            containerRuntimeFactory.processAllMessages();
+
+            assert.strictEqual(sharedString.getText(), "abcdef", "incorrect text 1");
+            assert.strictEqual(sharedString2.getText(), "abcdef", "incorrect text 2");
+
+            collection1.add(2, 2, IntervalType.SlideOnRemove);
+
+            containerRuntimeFactory.processAllMessages();
+
+            assertIntervals(sharedString, collection1, [
+                { start: 2, end: 2 },
+            ]);
+            assertIntervals(sharedString2, collection2, [
+                { start: 2, end: 2 },
+            ]);
+
+            sharedString.insertText(0, "a");
+            sharedString.insertText(1, "b");
+            sharedString.insertText(2, "c");
+            sharedString.insertText(3, "d");
+            sharedString.insertText(4, "e");
+            sharedString.insertText(5, "f");
+
+            containerRuntimeFactory.processAllMessages();
+
+            assert.strictEqual(sharedString.getText(), "abcdefabcdef", "incorrect text 2");
+            assert.strictEqual(sharedString2.getText(), "abcdefabcdef", "incorrect text 3");
+
+            collection1.add(5, 5, IntervalType.SlideOnRemove);
+            collection1.add(2, 2, IntervalType.SlideOnRemove);
+
+            containerRuntimeFactory.processAllMessages();
+
+            assertIntervals(sharedString, collection1, [
+                { start: 2, end: 2 },
+                { start: 5, end: 5 },
+                { start: 8, end: 8 },
+            ]);
+            assertIntervals(sharedString2, collection2, [
+                { start: 2, end: 2 },
+                { start: 5, end: 5 },
+                { start: 8, end: 8 },
+            ]);
+
+            // Summarize to cause Zamboni to pack segments. Confirm consistency after packing.
+            await sharedString2.summarize();
+
+            assertIntervals(sharedString, collection1, [
+                { start: 2, end: 2 },
+                { start: 5, end: 5 },
+                { start: 8, end: 8 },
+            ]);
+            assertIntervals(sharedString2, collection2, [
+                { start: 2, end: 2 },
+                { start: 5, end: 5 },
+                { start: 8, end: 8 },
+            ]);
         });
 
         it("can insert text", async () => {
@@ -505,6 +644,60 @@
             const simpleMarker2 = sharedString.getMarkerFromId("markerId") as Marker;
             assert.equal(simpleMarker2.properties.color, "blue", "Could not annotate marker in remote string");
         });
+
+        it("test IntervalCollection creation events", () => {
+            let createCalls1 = 0;
+            const createInfo1 = [];
+            const createCallback1 = (label: string, local: boolean, target: SharedString) => {
+                assert.strictEqual(target, sharedString, "Expected event to target sharedString");
+                createInfo1[createCalls1++] = { local, label };
+            };
+            sharedString.on("createIntervalCollection", createCallback1);
+
+            let createCalls2 = 0;
+            const createInfo2 = [];
+            const createCallback2 = (label: string, local: boolean, target: SharedString) => {
+                assert.strictEqual(target, sharedString2, "Expected event to target sharedString2");
+                createInfo2[createCalls2++] = { local, label };
+            };
+            sharedString2.on("createIntervalCollection", createCallback2);
+
+            const collection1: IntervalCollection<SequenceInterval> = sharedString.getIntervalCollection("test1");
+            const interval1 = collection1.add(0, 1, IntervalType.SlideOnRemove);
+            collection1.change(interval1.getIntervalId(), 1, 4);
+
+            const collection2: IntervalCollection<SequenceInterval> = sharedString2.getIntervalCollection("test2");
+            const interval2 = collection2.add(0, 2, IntervalType.SlideOnRemove);
+            collection2.removeIntervalById(interval2.getIntervalId());
+
+            const collection3: IntervalCollection<SequenceInterval> = sharedString2.getIntervalCollection("test3");
+            collection3.add(0, 3, IntervalType.SlideOnRemove);
+
+            containerRuntimeFactory.processAllMessages();
+
+            const verifyCreateEvents = (s: SharedString, createInfo, infoArray) => {
+                let i = 0;
+                const labels = s.getIntervalCollectionLabels();
+                for (const label of labels) {
+                    assert.equal(label, infoArray[i].label, `Bad label ${i}: ${label}`);
+                    assert.equal(label, createInfo[i].label, `Bad label ${i}: ${createInfo[i].label}`);
+                    assert.equal(
+                        createInfo[i].local, infoArray[i].local, `Bad local value ${i}: ${createInfo[i].local}`);
+                    i++;
+                }
+                assert.equal(infoArray.length, createInfo.length, `Wrong number of create calls: ${i}`);
+            };
+            verifyCreateEvents(sharedString, createInfo1, [
+                { label: "intervalCollections/test1", local: true },
+                { label: "intervalCollections/test2", local: false },
+                { label: "intervalCollections/test3", local: false },
+            ]);
+            verifyCreateEvents(sharedString2, createInfo2, [
+                { label: "intervalCollections/test2", local: true },
+                { label: "intervalCollections/test3", local: true },
+                { label: "intervalCollections/test1", local: false },
+            ]);
+        });
     });
 
     describe("reconnect", () => {
