/*!
 * Copyright (c) Microsoft Corporation and contributors. All rights reserved.
 * Licensed under the MIT License.
 */

import { strict as assert } from "assert";
import { ISummaryTree } from "@fluidframework/protocol-definitions";
import { IChannelServices } from "@fluidframework/datastore-definitions";
import {
    Marker,
    ReferenceType,
    reservedMarkerIdKey,
    reservedMarkerSimpleTypeKey,
    reservedTileLabelsKey,
} from "@fluidframework/merge-tree";
import {
    MockFluidDataStoreRuntime,
    MockContainerRuntimeFactory,
    MockContainerRuntimeFactoryForReconnection,
    MockContainerRuntimeForReconnection,
    MockEmptyDeltaConnection,
    MockStorage,
} from "@fluidframework/test-runtime-utils";
import { SharedString } from "../sharedString";
import { SharedStringFactory } from "../sequenceFactory";

describe("SharedString", () => {
    let sharedString: SharedString;
    let dataStoreRuntime1: MockFluidDataStoreRuntime;

    beforeEach(() => {
        dataStoreRuntime1 = new MockFluidDataStoreRuntime();
        sharedString = new SharedString(dataStoreRuntime1, "shared-string-1", SharedStringFactory.Attributes);
    });

    describe("SharedString in local state", () => {
        beforeEach(() => {
            dataStoreRuntime1.local = true;
        });

        // Creates a new SharedString and loads it from the passed snaphost tree.
        async function CreateStringAndCompare(summaryTree: ISummaryTree): Promise<void> {
            const services: IChannelServices = {
                deltaConnection: new MockEmptyDeltaConnection(),
                objectStorage: MockStorage.createFromSummary(summaryTree),
            };
            const dataStoreRuntime2 = new MockFluidDataStoreRuntime();
            const sharedString2 = new SharedString(
                dataStoreRuntime2,
                "shared-string-2",
                SharedStringFactory.Attributes);
            await sharedString2.load(services);
            await sharedString2.loaded;

            assert.equal(sharedString.getText(), sharedString2.getText(), "Could not correctly load from snapshot");
        }

        function verifyAndReturnSummaryTree(): ISummaryTree {
            const summarizeResult = sharedString.getAttachSummary();
            const summaryObjectKeys = Object.keys(summarizeResult.summary.tree);
            assert.strictEqual(summaryObjectKeys.length, 1, "summary should have one entries");
            assert.strictEqual(summaryObjectKeys[0], "content", "content not present in summary");

            const subTree = summarizeResult.summary.tree.content as ISummaryTree;
            const subTreeObjectKeys = Object.keys(subTree.tree);
            assert.strictEqual(subTreeObjectKeys.length, 1, "sub tree should have one entries");
            assert.strictEqual(subTreeObjectKeys[0], "header", "header not present in sub tree");

            return summarizeResult.summary;
        }

        it("can insert text", async () => {
            sharedString.insertText(0, "hello");
            assert.equal(sharedString.getText(), "hello", "Could not insert text at beginning");

            sharedString.insertText(5, "world");
            assert.equal(sharedString.getText(), "helloworld", "Could not insert text at end");

            sharedString.insertText(5, " ");
            assert.equal(sharedString.getText(), "hello world", "Could not insert text in the middle");
        });

        it("can replace text", async () => {
            sharedString.insertText(0, "hello world");

            sharedString.replaceText(6, 11, "there!");
            assert.equal(sharedString.getText(), "hello there!", "Could not replace text");

            sharedString.replaceText(0, 5, "hi");
            assert.equal(sharedString.getText(), "hi there!", "Could not replace text at beginning");
        });

        it("can remove text", async () => {
            sharedString.insertText(0, "hello world");

            sharedString.removeText(5, 11);
            assert.equal(sharedString.getText(), "hello", "Could not remove text");

            sharedString.removeText(0, 3);
            assert.equal(sharedString.getText(), "lo", "Could not remove text from beginning");
        });

        it("can annotate the text", async () => {
            const text = "hello world";
            const styleProps = { style: "bold" };
            sharedString.insertText(0, text, styleProps);

            for (let i = 0; i < text.length; i++) {
                assert.deepEqual(
                    { ...sharedString.getPropertiesAtPosition(i) }, { ...styleProps }, "Could not add props");
            }

            const colorProps = { color: "green" };
            sharedString.annotateRange(6, text.length, colorProps);

            for (let i = 6; i < text.length; i++) {
                assert.deepEqual(
                    { ...sharedString.getPropertiesAtPosition(i) },
                    { ...styleProps, ...colorProps },
                    "Could not annotate props");
            }
        });

        it("can handle null annotations in text", async () => {
            const text = "hello world";
            const startingProps = { style: "bold", color: null };
            sharedString.insertText(0, text, startingProps);

            for (let i = 0; i < text.length; i++) {
                assert.strictEqual(
                    sharedString.getPropertiesAtPosition(i).color, undefined, "Null values allowed in properties");
            }
            const updatedProps = { style: null };
            sharedString.annotateRange(6, text.length, updatedProps);

            for (let i = 6; i < text.length; i++) {
                assert.strictEqual(
                    sharedString.getPropertiesAtPosition(i).style,
                    undefined,
                    "Null values allowed in properties");
            }
        });

        it("can insert marker", () => {
            sharedString.insertText(0, "hello world");
            // Insert a simple marker.
            sharedString.insertMarker(
                6,
                ReferenceType.Simple,
                {
                    [reservedMarkerIdKey]: "markerId",
                    [reservedMarkerSimpleTypeKey]: "markerKeyValue",
                },
            );

            // Verify that the simple marker can be retrieved via id.
            const simpleMarker = sharedString.getMarkerFromId("markerId");
            assert.equal(simpleMarker.type, "Marker", "Could not get simple marker");
            assert.equal(simpleMarker.properties.markerId, "markerId", "markerId is incorrect");
            assert.equal(simpleMarker.properties.markerSimpleType, "markerKeyValue", "markerSimpleType is incorrrect");

            // Insert a tile marker.
            sharedString.insertMarker(
                0,
                ReferenceType.Tile,
                {
                    [reservedTileLabelsKey]: ["tileLabel"],
                    [reservedMarkerIdKey]: "tileMarkerId",
                });

            // Verify that the tile marker can be retrieved via label.
            const { parallelMarkers } = sharedString.getTextAndMarkers("tileLabel");
            const parallelMarker = parallelMarkers[0];
            assert.equal(parallelMarker.type, "Marker", "Could not get tile marker");
            assert.equal(parallelMarker.properties.markerId, "tileMarkerId", "tile markerId is incorrect");
        });

        it("can annotate marker", () => {
            sharedString.insertText(0, "hello world");
            // Insert a simple marker.
            sharedString.insertMarker(
                6,
                ReferenceType.Simple,
                {
                    [reservedMarkerIdKey]: "markerId",
                },
            );

            // Annotate the marker.
            const props = { color: "blue" };
            const simpleMarker = sharedString.getMarkerFromId("markerId") as Marker;
            sharedString.annotateMarker(simpleMarker, props);
            assert.equal(simpleMarker.properties.color, "blue", "Could not annotate marker");
        });

        it("replace zero range", async () => {
            sharedString.insertText(0, "123");
            sharedString.replaceText(1, 1, "\u00e4\u00c4");
            assert.equal(sharedString.getText(), "1\u00e4\u00c423", "Could not replace zero range");
        });

        it("replace negative range", async () => {
            sharedString.insertText(0, "123");
            sharedString.replaceText(2, 1, "aaa");
            // This assert relies on the behavior that replacement for a reversed range
            // will insert at the max end of the range but not delete the range
            assert.equal(sharedString.getText(), "12aaa3", "Could not replace negative range");
        });

        it("can load a SharedString from summary", async () => {
            const insertText = "text";
            const segmentCount = 1000;

            sharedString.initializeLocal();

            for (let i = 0; i < segmentCount; i = i + 1) {
                sharedString.insertText(0, `${insertText}${i}`);
            }

            // Verify that summary data is correcy.
            let summaryTree = verifyAndReturnSummaryTree();

            // Load a new SharedString from the snapshot and verify it is loaded correctly.
            await CreateStringAndCompare(summaryTree);

            for (let i = 0; i < segmentCount; i = i + 1) {
                sharedString.insertText(0, `${insertText}-${i}`);
            }

            // TODO: Due to segment packing, we have only "header" and no body
            // Need to change test to include other types of segments (like marker) to exercise "body".

            // Verify summary after changes.
            summaryTree = verifyAndReturnSummaryTree();

            // Load a new SharedString from the snapshot and verify it is loaded correctly.
            await CreateStringAndCompare(summaryTree);
        });
    });

    describe("SharedString op processing in local state", () => {
        it("should correctly process operations sent in local state", async () => {
            // Set the data store runtime to local.
            dataStoreRuntime1.local = true;

            // Initialize the shared string so that it is completely loaded before we take a snapshot.
            sharedString.initializeLocal();

            // Insert and replace text in first shared string.
            sharedString.insertText(0, "hello world");
            sharedString.replaceText(6, 11, "there");

            // Load a new Ink in connected state from the snapshot of the first one.
            const containerRuntimeFactory = new MockContainerRuntimeFactory();
            const dataStoreRuntime2 = new MockFluidDataStoreRuntime();
            const containerRuntime2 = containerRuntimeFactory.createContainerRuntime(dataStoreRuntime2);
            const services2: IChannelServices = {
                deltaConnection: containerRuntime2.createDeltaConnection(),
                objectStorage: MockStorage.createFromSummary(sharedString.getAttachSummary().summary),
            };

            const sharedString2 =
                new SharedString(dataStoreRuntime2, "shared-string-2", SharedStringFactory.Attributes);
            await sharedString2.load(services2);

            // Now connect the first Ink
            dataStoreRuntime1.local = false;
            const containerRuntime1 = containerRuntimeFactory.createContainerRuntime(dataStoreRuntime1);
            const services1 = {
                deltaConnection: containerRuntime1.createDeltaConnection(),
                objectStorage: new MockStorage(undefined),
            };
            sharedString.connect(services1);

            // Verify that both the shared strings have the text.
            assert.equal(sharedString.getText(), "hello there", "The first string does not have the text");
            assert.equal(sharedString2.getText(), "hello there", "The second string does not have the text");

            // Insert and replace text in second shared string.
            sharedString2.insertText(0, "well ");

            // Process the message.
            containerRuntimeFactory.processAllMessages();

            // Verify that both the shared strings have the new text.
            assert.equal(sharedString.getText(), "well hello there", "The first string does not have the text");
            assert.equal(sharedString2.getText(), "well hello there", "The second string does not have the text");
        });
    });

    describe("SharedString in connected state with a remote SharedString", () => {
        let sharedString2: SharedString;
        let containerRuntimeFactory: MockContainerRuntimeFactory;

        beforeEach(() => {
            containerRuntimeFactory = new MockContainerRuntimeFactory();

            // Connect the first SharedString.
            dataStoreRuntime1.local = false;
            const containerRuntime1 = containerRuntimeFactory.createContainerRuntime(dataStoreRuntime1);
            const services1 = {
                deltaConnection: containerRuntime1.createDeltaConnection(),
                objectStorage: new MockStorage(),
            };
            sharedString.initializeLocal();
            sharedString.connect(services1);

            // Create and connect a second SharedString.
            const dataStoreRuntime2 = new MockFluidDataStoreRuntime();
            const containerRuntime2 = containerRuntimeFactory.createContainerRuntime(dataStoreRuntime2);
            const services2 = {
                deltaConnection: containerRuntime2.createDeltaConnection(),
                objectStorage: new MockStorage(),
            };

            sharedString2 = new SharedString(dataStoreRuntime2, "shared-string-2", SharedStringFactory.Attributes);
            sharedString2.initializeLocal();
            sharedString2.connect(services2);
        });

        it("can insert text", async () => {
            // Insert text in first shared string.
            sharedString.insertText(0, "hello");

            // Process the messages.
            containerRuntimeFactory.processAllMessages();

            // Verify that both the shared strings inserted the text.
            assert.equal(sharedString.getText(), "hello", "Could not insert text at beginning");
            assert.equal(sharedString2.getText(), "hello", "Could not insert text at beginning in remote string");

            // Insert text at the end of second shared string.
            sharedString2.insertText(5, " world");

            // Process the messages.
            containerRuntimeFactory.processAllMessages();

            // Verify that both the shared strings inserted the text.
            assert.equal(sharedString.getText(), "hello world", "Could not insert text at end");
            assert.equal(sharedString2.getText(), "hello world", "Could not insert text at end in remote string");
        });

        it("can replace text", async () => {
            // Insert and replace text in first shared string.
            sharedString.insertText(0, "hello world");
            sharedString.replaceText(6, 11, "there!");

            // Process the messages.
            containerRuntimeFactory.processAllMessages();

            // Verify that both the shared strings replaced the text.
            assert.equal(sharedString.getText(), "hello there!", "Could not replace text");
            assert.equal(sharedString2.getText(), "hello there!", "Could not replace text in remote string");
        });

        it("can remove text", async () => {
            // Insert and remove text in first shared string.
            sharedString.insertText(0, "hello world");
            sharedString.removeText(5, 11);

            // Process the messages.
            containerRuntimeFactory.processAllMessages();

            // Verify that both the shared strings removed the text.
            assert.equal(sharedString.getText(), "hello", "Could not remove text");
            assert.equal(sharedString2.getText(), "hello", "Could not remove text from remote string");
        });

        it("can annotate the text", async () => {
            // Insert text with properties in the first shared string.
            const text = "hello world";
            const styleProps = { style: "bold" };
            sharedString.insertText(0, text, styleProps);

            // Process the messages.
            containerRuntimeFactory.processAllMessages();

            // Verify that both the shared strings have the properties.
            for (let i = 0; i < text.length; i++) {
                assert.deepEqual(
                    { ...sharedString.getPropertiesAtPosition(i) },
                    { ...styleProps },
                    "Could not add props");
                assert.deepEqual(
                    { ...sharedString2.getPropertiesAtPosition(i) },
                    { ...styleProps },
                    "Could not add props to remote string");
            }

            // Annote the properties.
            const colorProps = { color: "green" };
            sharedString.annotateRange(6, text.length, colorProps);

            // Process the messages.
            containerRuntimeFactory.processAllMessages();

            // Verify that both the shared strings have the annotated properties.
            for (let i = 6; i < text.length; i++) {
                assert.deepEqual(
                    { ...sharedString.getPropertiesAtPosition(i) },
                    { ...styleProps, ...colorProps },
                    "Could not annotate props");
                assert.deepEqual(
                    { ...sharedString2.getPropertiesAtPosition(i) },
                    { ...styleProps, ...colorProps },
                    "Could not annotate props in remote string");
            }
        });

        it("can insert marker", () => {
            const label = "tileLabel";
            const id = "tileMarkerId";
            const simpleKey = "tileMarkerKey";

            const verifyMarker = (marker) => {
                assert.equal(marker.type, "Marker", "Could not get simple marker");
                assert.equal(marker.properties.markerId, id, "markerId is incorrect");
                assert.equal(marker.properties.markerSimpleType, simpleKey, "markerSimpleType is incorrrect");
                assert.equal(marker.properties.referenceTileLabels[0], label, "markerSimpleType is incorrrect");
            };

            sharedString.insertText(0, "hello world");

            // Insert a tile marker.
            sharedString.insertMarker(
                6,
                ReferenceType.Tile,
                {
                    [reservedTileLabelsKey]: [label],
                    [reservedMarkerIdKey]: id,
                    [reservedMarkerSimpleTypeKey]: simpleKey,
                },
            );

            // Process the messages.
            containerRuntimeFactory.processAllMessages();

            // Verify that the marker can be retrieved via id from both the shared strings.
            const simpleMarker1 = sharedString.getMarkerFromId(id);
            verifyMarker(simpleMarker1);
            const simpleMarker2 = sharedString2.getMarkerFromId(id);
            verifyMarker(simpleMarker2);

            // Verify that the marker can be retrieved via label from both the shared strings.
            const textAndMarker1 = sharedString.getTextAndMarkers(label);
            verifyMarker(textAndMarker1.parallelMarkers[0]);
            const textAndMarker2 = sharedString2.getTextAndMarkers(label);
            verifyMarker(textAndMarker2.parallelMarkers[0]);
        });

        it("can annotate marker", () => {
            sharedString.insertText(0, "hello world");
            // Insert a simple marker.
            sharedString.insertMarker(
                6,
                ReferenceType.Simple,
                {
                    [reservedMarkerIdKey]: "markerId",
                },
            );

            // Annotate the marker.
            const props = { color: "blue" };
            const simpleMarker = sharedString.getMarkerFromId("markerId") as Marker;
            sharedString.annotateMarker(simpleMarker, props);

            // Process the messages.
            containerRuntimeFactory.processAllMessages();

            // Verify that the marker was annotated in both the shared strings.
            const simpleMarker1 = sharedString.getMarkerFromId("markerId") as Marker;
            assert.equal(simpleMarker1.properties.color, "blue", "Could not annotate marker");

            const simpleMarker2 = sharedString.getMarkerFromId("markerId") as Marker;
            assert.equal(simpleMarker2.properties.color, "blue", "Could not annotate marker in remote string");
        });
<<<<<<< HEAD

        it("test IntervalCollection creation events", () => {
            let createCalls1 = 0;
            const createInfo1 = [];
            const createCallback1 = (label: string, local: boolean, target: SharedString) => {
                assert.strictEqual(target, sharedString, "Expected event to target sharedString");
                createInfo1[createCalls1++] = { local, label };
            };
            sharedString.on("createIntervalCollection", createCallback1);

            let createCalls2 = 0;
            const createInfo2 = [];
            const createCallback2 = (label: string, local: boolean, target: SharedString) => {
                assert.strictEqual(target, sharedString2, "Expected event to target sharedString2");
                createInfo2[createCalls2++] = { local, label };
            };
            sharedString2.on("createIntervalCollection", createCallback2);

            const collection1: IntervalCollection<SequenceInterval> = sharedString.getIntervalCollection("test1");
            const interval1 = collection1.add(0, 1, IntervalType.SlideOnRemove);
            collection1.change(interval1.getIntervalId(), 1, 4);

            const collection2: IntervalCollection<SequenceInterval> = sharedString2.getIntervalCollection("test2");
            const interval2 = collection2.add(0, 2, IntervalType.SlideOnRemove);
            collection2.removeIntervalById(interval2.getIntervalId());

            const collection3: IntervalCollection<SequenceInterval> = sharedString2.getIntervalCollection("test3");
            collection3.add(0, 3, IntervalType.SlideOnRemove);

            containerRuntimeFactory.processAllMessages();

            const verifyCreateEvents = (s: SharedString, createInfo, infoArray) => {
                let i = 0;
                const labels = s.getIntervalCollectionLabels();
                for (const label of labels) {
                    assert.equal(label, infoArray[i].label, `Bad label ${i}: ${label}`);
                    assert.equal(label, createInfo[i].label, `Bad label ${i}: ${createInfo[i].label}`);
                    assert.equal(
                        createInfo[i].local, infoArray[i].local, `Bad local value ${i}: ${createInfo[i].local}`);
                    i++;
                }
                assert.equal(infoArray.length, createInfo.length, `Wrong number of create calls: ${i}`);
            };
            verifyCreateEvents(sharedString, createInfo1, [
                { label: "intervalCollections/test1", local: true },
                { label: "intervalCollections/test2", local: false },
                { label: "intervalCollections/test3", local: false },
            ]);
            verifyCreateEvents(sharedString2, createInfo2, [
                { label: "intervalCollections/test2", local: true },
                { label: "intervalCollections/test3", local: true },
                { label: "intervalCollections/test1", local: false },
            ]);
        });
=======
>>>>>>> 24231532
    });

    describe("reconnect", () => {
        let containerRuntimeFactory: MockContainerRuntimeFactoryForReconnection;
        let containerRuntime1: MockContainerRuntimeForReconnection;
        let containerRuntime2: MockContainerRuntimeForReconnection;
        let sharedString2: SharedString;

        beforeEach(async () => {
            containerRuntimeFactory = new MockContainerRuntimeFactoryForReconnection();

            // Connect the first SharedString.
            containerRuntime1 = containerRuntimeFactory.createContainerRuntime(dataStoreRuntime1);
            const services1: IChannelServices = {
                deltaConnection: containerRuntime1.createDeltaConnection(),
                objectStorage: new MockStorage(),
            };
            sharedString.initializeLocal();
            sharedString.connect(services1);

            // Create and connect a second SharedString.
            const runtime2 = new MockFluidDataStoreRuntime();
            containerRuntime2 = containerRuntimeFactory.createContainerRuntime(runtime2);
            sharedString2 = new SharedString(runtime2, "shared-string-2", SharedStringFactory.Attributes);
            const services2: IChannelServices = {
                deltaConnection: containerRuntime2.createDeltaConnection(),
                objectStorage: new MockStorage(),
            };
            sharedString2.initializeLocal();
            sharedString2.connect(services2);
        });

        it("can resend unacked ops on reconnection", async () => {
            // Make couple of changes to the first SharedString.
            sharedString.insertText(0, "helloworld");
            sharedString.replaceText(5, 10, " friend");

            for (let i = 0; i < 10; i++) {
                // Disconnect and reconnect the first collection.
                containerRuntime1.connected = false;
                containerRuntime1.connected = true;
            }

            // Process the messages.
            containerRuntimeFactory.processAllMessages();

            // Verify that the changes were correctly received by the second SharedString
            assert.equal(sharedString2.getText(), "hello friend");
        });

        it("can store ops in disconnected state and resend them on reconnection", async () => {
            // Disconnect the first SharedString.
            containerRuntime1.connected = false;

            // Make couple of changes to it.
            sharedString.insertText(0, "helloworld");
            sharedString.replaceText(5, 10, " friend");

            // Reconnect the first SharedString.
            containerRuntime1.connected = true;

            // Process the messages.
            containerRuntimeFactory.processAllMessages();

            // Verify that the changes were correctly received by the second SharedString
            assert.equal(sharedString2.getText(), "hello friend");
        });
    });
});<|MERGE_RESOLUTION|>--- conflicted
+++ resolved
@@ -474,63 +474,6 @@
             const simpleMarker2 = sharedString.getMarkerFromId("markerId") as Marker;
             assert.equal(simpleMarker2.properties.color, "blue", "Could not annotate marker in remote string");
         });
-<<<<<<< HEAD
-
-        it("test IntervalCollection creation events", () => {
-            let createCalls1 = 0;
-            const createInfo1 = [];
-            const createCallback1 = (label: string, local: boolean, target: SharedString) => {
-                assert.strictEqual(target, sharedString, "Expected event to target sharedString");
-                createInfo1[createCalls1++] = { local, label };
-            };
-            sharedString.on("createIntervalCollection", createCallback1);
-
-            let createCalls2 = 0;
-            const createInfo2 = [];
-            const createCallback2 = (label: string, local: boolean, target: SharedString) => {
-                assert.strictEqual(target, sharedString2, "Expected event to target sharedString2");
-                createInfo2[createCalls2++] = { local, label };
-            };
-            sharedString2.on("createIntervalCollection", createCallback2);
-
-            const collection1: IntervalCollection<SequenceInterval> = sharedString.getIntervalCollection("test1");
-            const interval1 = collection1.add(0, 1, IntervalType.SlideOnRemove);
-            collection1.change(interval1.getIntervalId(), 1, 4);
-
-            const collection2: IntervalCollection<SequenceInterval> = sharedString2.getIntervalCollection("test2");
-            const interval2 = collection2.add(0, 2, IntervalType.SlideOnRemove);
-            collection2.removeIntervalById(interval2.getIntervalId());
-
-            const collection3: IntervalCollection<SequenceInterval> = sharedString2.getIntervalCollection("test3");
-            collection3.add(0, 3, IntervalType.SlideOnRemove);
-
-            containerRuntimeFactory.processAllMessages();
-
-            const verifyCreateEvents = (s: SharedString, createInfo, infoArray) => {
-                let i = 0;
-                const labels = s.getIntervalCollectionLabels();
-                for (const label of labels) {
-                    assert.equal(label, infoArray[i].label, `Bad label ${i}: ${label}`);
-                    assert.equal(label, createInfo[i].label, `Bad label ${i}: ${createInfo[i].label}`);
-                    assert.equal(
-                        createInfo[i].local, infoArray[i].local, `Bad local value ${i}: ${createInfo[i].local}`);
-                    i++;
-                }
-                assert.equal(infoArray.length, createInfo.length, `Wrong number of create calls: ${i}`);
-            };
-            verifyCreateEvents(sharedString, createInfo1, [
-                { label: "intervalCollections/test1", local: true },
-                { label: "intervalCollections/test2", local: false },
-                { label: "intervalCollections/test3", local: false },
-            ]);
-            verifyCreateEvents(sharedString2, createInfo2, [
-                { label: "intervalCollections/test2", local: true },
-                { label: "intervalCollections/test3", local: true },
-                { label: "intervalCollections/test1", local: false },
-            ]);
-        });
-=======
->>>>>>> 24231532
     });
 
     describe("reconnect", () => {
