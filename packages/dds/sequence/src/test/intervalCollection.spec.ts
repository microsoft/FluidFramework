--- conflicted
+++ resolved
@@ -367,11 +367,7 @@
             const assertAllIntervals = (expected: readonly { start: number; end: number; }[]) => {
                 assertIntervals(sharedString, collection1, expected, false);
                 assertIntervals(sharedString2, collection2, expected, false);
-<<<<<<< HEAD
-            }
-=======
             };
->>>>>>> 0e28783e
 
             sharedString.insertText(0, "ABCD");
             const interval = collection1.add(1, 3, IntervalType.SlideOnRemove);
@@ -381,12 +377,8 @@
 
             assertAllIntervals([{ start: -1, end: -1 }]);
 
-<<<<<<< HEAD
-            collection2.change(interval.getIntervalId()!, undefined, 2);
-=======
             const id = interval.getIntervalId() ?? assert.fail("expected interval to have id");
             collection2.change(id, undefined, 2);
->>>>>>> 0e28783e
             containerRuntimeFactory.processAllMessages();
 
             assertAllIntervals([{ start: -1, end: 2 }]);
