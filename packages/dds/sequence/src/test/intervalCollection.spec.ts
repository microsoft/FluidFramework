/*!
 * Copyright (c) Microsoft Corporation and contributors. All rights reserved.
 * Licensed under the MIT License.
 */

import { strict as assert } from "assert";
import { IChannelServices } from "@fluidframework/datastore-definitions";
import { ReferenceType, SlidingPreference } from "@fluidframework/merge-tree";
import {
	MockFluidDataStoreRuntime,
	MockContainerRuntimeFactory,
	MockContainerRuntimeFactoryForReconnection,
	MockContainerRuntimeForReconnection,
	MockStorage,
	MockEmptyDeltaConnection,
} from "@fluidframework/test-runtime-utils";
import { SharedString } from "../sharedString";
import { SharedStringFactory } from "../sequenceFactory";
import {
	IntervalCollection,
<<<<<<< HEAD
	IntervalStickiness,
	IntervalType,
	SequenceInterval,
} from "../intervalCollection";
=======
	IntervalType,
	SequenceInterval,
	IntervalIndex,
	ISerializableInterval,
} from "../intervalCollection";

class MockIntervalIndex<TInterval extends ISerializableInterval>
	implements IntervalIndex<TInterval>
{
	private readonly intervals: TInterval[];
	constructor() {
		this.intervals = new Array<TInterval>();
	}

	public add(interval: TInterval) {
		this.intervals.push(interval);
	}

	public remove(interval: TInterval): boolean {
		const idx = this.intervals.indexOf(interval);
		if (idx !== -1) {
			this.intervals.splice(idx, 1);
			return true;
		}
		return false;
	}

	public get(idx: number): TInterval {
		return this.intervals[idx];
	}

	public size(): number {
		return this.intervals.length;
	}
}
>>>>>>> 539bf2e9

const assertIntervals = (
	sharedString: SharedString,
	intervalCollection: IntervalCollection<SequenceInterval>,
	expected: readonly { start: number; end: number }[],
	validateOverlapping: boolean = true,
) => {
	const actual = Array.from(intervalCollection);
	if (validateOverlapping && sharedString.getLength() > 0) {
		const overlapping = intervalCollection.findOverlappingIntervals(
			0,
			sharedString.getLength() - 1,
		);
		assert.deepEqual(actual, overlapping, "Interval search returned inconsistent results");
	}
	assert.strictEqual(
		actual.length,
		expected.length,
		`findOverlappingIntervals() must return the expected number of intervals`,
	);

	const actualPos = actual.map((interval) => {
		assert(interval);
		const start = sharedString.localReferencePositionToPosition(interval.start);
		const end = sharedString.localReferencePositionToPosition(interval.end);
		return { start, end };
	});
	assert.deepEqual(actualPos, expected, "intervals are not as expected");
};

function assertIntervalEquals(
	string: SharedString,
	interval: SequenceInterval | undefined,
	endpoints: { start: number; end: number },
): void {
	assert(interval);
	assert.equal(
		string.localReferencePositionToPosition(interval.start),
		endpoints.start,
		"mismatched start",
	);
	assert.equal(
		string.localReferencePositionToPosition(interval.end),
		endpoints.end,
		"mismatched end",
	);
}

describe("SharedString interval collections", () => {
	let sharedString: SharedString;
	let dataStoreRuntime1: MockFluidDataStoreRuntime;

	beforeEach(() => {
		dataStoreRuntime1 = new MockFluidDataStoreRuntime({ clientId: "1" });
		dataStoreRuntime1.options = { intervalStickinessEnabled: true };
		sharedString = new SharedString(
			dataStoreRuntime1,
			"shared-string-1",
			SharedStringFactory.Attributes,
		);
	});

	describe("in a connected state with a remote SharedString", () => {
		let sharedString2: SharedString;
		let containerRuntimeFactory: MockContainerRuntimeFactory;

		beforeEach(() => {
			containerRuntimeFactory = new MockContainerRuntimeFactory();

			// Connect the first SharedString.
			dataStoreRuntime1.local = false;
			const containerRuntime1 =
				containerRuntimeFactory.createContainerRuntime(dataStoreRuntime1);
			const services1 = {
				deltaConnection: containerRuntime1.createDeltaConnection(),
				objectStorage: new MockStorage(),
			};
			sharedString.initializeLocal();
			sharedString.connect(services1);

			// Create and connect a second SharedString.
			const dataStoreRuntime2 = new MockFluidDataStoreRuntime({ clientId: "2" });
			const containerRuntime2 =
				containerRuntimeFactory.createContainerRuntime(dataStoreRuntime2);
			dataStoreRuntime2.options = { intervalStickinessEnabled: true };
			const services2 = {
				deltaConnection: containerRuntime2.createDeltaConnection(),
				objectStorage: new MockStorage(),
			};

			sharedString2 = new SharedString(
				dataStoreRuntime2,
				"shared-string-2",
				SharedStringFactory.Attributes,
			);
			sharedString2.initializeLocal();
			sharedString2.connect(services2);
		});

		it("can maintain interval consistency", () => {
			const collection1 = sharedString.getIntervalCollection("test");
			sharedString.insertText(0, "xyz");
			containerRuntimeFactory.processAllMessages();
			const collection2 = sharedString2.getIntervalCollection("test");
			assert.notStrictEqual(collection2, undefined, "undefined");
			assert.strictEqual(sharedString.getText(), sharedString2.getText(), "not equal text");

			sharedString.insertText(0, "abc");
			const interval = collection1.add(1, 1, IntervalType.SlideOnRemove);
			const intervalId = interval.getIntervalId();
			assert(intervalId);
			sharedString2.insertText(0, "wha");

			containerRuntimeFactory.processAllMessages();
			assert.strictEqual(sharedString.getText(), "whaabcxyz", "different text 1");
			assert.strictEqual(sharedString.getText(), "whaabcxyz", "different text 2");

			assertIntervals(sharedString, collection1, [{ start: 4, end: 4 }]);
			assertIntervals(sharedString2, collection2, [{ start: 4, end: 4 }]);

			collection2.change(intervalId, 1, 6);
			sharedString.removeText(0, 2);
			collection1.change(intervalId, 0, 5);

			containerRuntimeFactory.processAllMessages();

			assertIntervals(sharedString, collection1, [{ start: 0, end: 5 }]);
			assertIntervals(sharedString2, collection2, [{ start: 0, end: 5 }]);

			collection1.change(
				intervalId,
				sharedString.getLength() - 1,
				sharedString.getLength() - 1,
			);

			containerRuntimeFactory.processAllMessages();

			assertIntervals(sharedString, collection1, [
				{ start: sharedString.getLength() - 1, end: sharedString.getLength() - 1 },
			]);
			assertIntervals(sharedString2, collection2, [
				{ start: sharedString2.getLength() - 1, end: sharedString2.getLength() - 1 },
			]);
		});

		describe("interval stickiness", () => {
			it("has start stickiness", () => {
				const collection = sharedString.getIntervalCollection("test");
				sharedString.insertText(0, "Xabc");
				containerRuntimeFactory.processAllMessages();
				const interval1 = collection.add(
					0,
					3,
					IntervalType.SlideOnRemove,
					undefined,
					IntervalStickiness.START,
				);
				assert.equal(interval1.stickiness, IntervalStickiness.START);
				assert.equal(interval1.start.slidingPreference, SlidingPreference.BACKWARD);
				assert.equal(interval1.end.slidingPreference, SlidingPreference.BACKWARD);

				const intervalId = interval1.getIntervalId();
				assert(intervalId);
				sharedString.insertText(1, "def");
				containerRuntimeFactory.processAllMessages();

				assert.strictEqual(sharedString.getText(), "Xdefabc", "different text");

				assertIntervals(sharedString, collection, [{ start: 0, end: 6 }]);
			});

			it("has start stickiness during delete inside interval", () => {
				const collection = sharedString.getIntervalCollection("test");
				sharedString.insertText(0, "Xabc");
				containerRuntimeFactory.processAllMessages();
				const interval1 = collection.add(
					0,
					3,
					IntervalType.SlideOnRemove,
					undefined,
					IntervalStickiness.START,
				);
				assert.equal(interval1.stickiness, IntervalStickiness.START);
				const intervalId = interval1.getIntervalId();
				assert(intervalId);
				sharedString.insertText(1, "def");
				containerRuntimeFactory.processAllMessages();
				sharedString.removeRange(1, 3);
				containerRuntimeFactory.processAllMessages();

				assert.strictEqual(sharedString.getText(), "Xfabc", "different text");

				assertIntervals(sharedString, collection, [{ start: 0, end: 4 }]);
			});

			it("has start stickiness during delete of start of interval", () => {
				// abc(Xdef]
				// abc(Xghidef]
				// (aghidef]
				const collection = sharedString.getIntervalCollection("test");
				sharedString.insertText(0, "abcXdef");
				containerRuntimeFactory.processAllMessages();
				const interval1 = collection.add(
					3,
					6,
					IntervalType.SlideOnRemove,
					undefined,
					IntervalStickiness.START,
				);
				assert.equal(interval1.stickiness, IntervalStickiness.START);
				const intervalId = interval1.getIntervalId();
				assert(intervalId);
				sharedString.insertText(4, "ghi");
				containerRuntimeFactory.processAllMessages();

				assert.strictEqual(sharedString.getText(), "abcXghidef", "different text");
				assertIntervals(sharedString, collection, [{ start: 3, end: 9 }]);

				sharedString.removeRange(1, 4);
				containerRuntimeFactory.processAllMessages();

				assert.strictEqual(sharedString.getText(), "aghidef", "different text");
				assertIntervals(sharedString, collection, [{ start: 0, end: 6 }]);
			});

			// skipped: endpoint behavior of sticky intervals is not currently implemented
			it.skip("has start stickiness when spanning whole string and insertion at index 0", () => {
				const collection = sharedString.getIntervalCollection("test");
				sharedString.insertText(0, "abc");
				containerRuntimeFactory.processAllMessages();
				const interval1 = collection.add(
					0,
					2,
					IntervalType.SlideOnRemove,
					undefined,
					IntervalStickiness.START,
				);
				const intervalId = interval1.getIntervalId();
				assert(intervalId);
				sharedString.insertText(0, "X");
				containerRuntimeFactory.processAllMessages();

				assert.strictEqual(sharedString.getText(), "Xabc", "different text");

				assertIntervals(sharedString, collection, [{ start: 0, end: 3 }]);
			});

			it("has end stickiness", () => {
				// [abc)
				const collection = sharedString.getIntervalCollection("test");
				sharedString.insertText(0, "abc");
				containerRuntimeFactory.processAllMessages();
				const interval1 = collection.add(
					0,
					2,
					IntervalType.SlideOnRemove,
					undefined,
					IntervalStickiness.END,
				);
				assert.equal(interval1.stickiness, IntervalStickiness.END);
				assert.equal(interval1.start.slidingPreference, SlidingPreference.FORWARD);
				assert.equal(interval1.end.slidingPreference, SlidingPreference.FORWARD);

				const intervalId = interval1.getIntervalId();
				assert(intervalId);
				sharedString.insertText(2, "def");
				containerRuntimeFactory.processAllMessages();

				assert.strictEqual(sharedString.getText(), "abdefc", "different text");

				assertIntervals(sharedString, collection, [{ start: 0, end: 5 }]);
			});

			it("has end stickiness during delete of end of interval", () => {
				// [abcX)
				// [abcf)
				const collection = sharedString.getIntervalCollection("test");
				sharedString.insertText(0, "abcXdef");
				containerRuntimeFactory.processAllMessages();
				const interval1 = collection.add(
					0,
					3,
					IntervalType.SlideOnRemove,
					undefined,
					IntervalStickiness.END,
				);
				assert.equal(interval1.stickiness, IntervalStickiness.END);
				const intervalId = interval1.getIntervalId();
				assert(intervalId);

				containerRuntimeFactory.processAllMessages();

				sharedString.removeRange(3, 6);
				containerRuntimeFactory.processAllMessages();

				assert.strictEqual(sharedString.getText(), "abcf", "different text");
				assertIntervals(sharedString, collection, [{ start: 0, end: 3 }]);
			});

			it("has end stickiness by default", () => {
				// [abcX)
				// [abcf)
				const collection = sharedString.getIntervalCollection("test");
				sharedString.insertText(0, "abcXdef");
				containerRuntimeFactory.processAllMessages();
				const interval1 = collection.add(0, 3, IntervalType.SlideOnRemove, undefined);
				assert.equal(interval1.stickiness, IntervalStickiness.END);
				assert.equal(interval1.start.slidingPreference, SlidingPreference.FORWARD);
				assert.equal(interval1.end.slidingPreference, SlidingPreference.FORWARD);

				const intervalId = interval1.getIntervalId();
				assert(intervalId);

				containerRuntimeFactory.processAllMessages();

				sharedString.removeRange(3, 6);
				containerRuntimeFactory.processAllMessages();

				assert.strictEqual(sharedString.getText(), "abcf", "different text");
				assertIntervals(sharedString, collection, [{ start: 0, end: 3 }]);
			});

			it("has none stickiness during insert", () => {
				// [ab]c
				const collection = sharedString.getIntervalCollection("test");
				sharedString.insertText(0, "abc");
				containerRuntimeFactory.processAllMessages();
				const interval1 = collection.add(
					0,
					1,
					IntervalType.SlideOnRemove,
					undefined,
					IntervalStickiness.NONE,
				);
				assert.equal(interval1.stickiness, IntervalStickiness.NONE);
				assert.equal(interval1.start.slidingPreference, SlidingPreference.FORWARD);
				assert.equal(interval1.end.slidingPreference, SlidingPreference.BACKWARD);
				const intervalId = interval1.getIntervalId();
				assert(intervalId);
				sharedString.insertText(2, "def");
				containerRuntimeFactory.processAllMessages();

				assert.strictEqual(sharedString.getText(), "abdefc", "different text");

				assertIntervals(sharedString, collection, [{ start: 0, end: 1 }]);
			});

			it("has correct sliding preference for full stickiness", () => {
				const collection = sharedString.getIntervalCollection("test");
				sharedString.insertText(0, "abc");
				containerRuntimeFactory.processAllMessages();
				const interval1 = collection.add(
					0,
					1,
					IntervalType.SlideOnRemove,
					undefined,
					IntervalStickiness.FULL,
				);
				assert.equal(interval1.stickiness, IntervalStickiness.FULL);
				assert.equal(interval1.start.slidingPreference, SlidingPreference.BACKWARD);
				assert.equal(interval1.end.slidingPreference, SlidingPreference.FORWARD);
			});

			// skipped: currently fails on main, seems unrelated to interval
			// stickiness
			it.skip("...", () => {
				sharedString.insertText(0, "ABC");
				sharedString.insertText(0, "D");
				sharedString.removeRange(0, 1);
				const collection = sharedString.getIntervalCollection("test");
				collection.add(0, 0, IntervalType.SlideOnRemove, undefined, IntervalStickiness.END);
				sharedString.removeRange(0, 1);
				collection.add(0, 0, IntervalType.SlideOnRemove, undefined, IntervalStickiness.END);
				sharedString.removeRange(0, 1);
				sharedString.removeRange(0, 1);
				sharedString.insertText(0, "EFGHIJK");
				sharedString.insertText(0, "LMNO");
				containerRuntimeFactory.processAllMessages();
				sharedString.insertText(0, "P");
				collection.add(
					7,
					11,
					IntervalType.SlideOnRemove,
					undefined,
					IntervalStickiness.END,
				);
				sharedString.removeRange(11, 12);
				containerRuntimeFactory.processAllMessages();
			});
		});

		describe("remain consistent on double-delete", () => {
			let collection: IntervalCollection<SequenceInterval>;
			let collection2: IntervalCollection<SequenceInterval>;
			beforeEach(() => {
				sharedString.insertText(0, "01234");
				collection = sharedString.getIntervalCollection("test");
				collection2 = sharedString2.getIntervalCollection("test");
				containerRuntimeFactory.processAllMessages();
			});

			it("causing references to slide forward", () => {
				sharedString2.removeRange(2, 3);
				collection.add(2, 2, IntervalType.SlideOnRemove);
				sharedString.removeRange(2, 4);
				containerRuntimeFactory.processAllMessages();
				assertIntervals(sharedString, collection, [{ start: 2, end: 2 }]);
				assertIntervals(sharedString2, collection2, [{ start: 2, end: 2 }]);
			});

			it("causing references to slide backward", () => {
				sharedString2.removeRange(2, 3);
				collection.add(2, 2, IntervalType.SlideOnRemove);
				sharedString.removeRange(2, 5);
				containerRuntimeFactory.processAllMessages();
				assertIntervals(sharedString, collection, [{ start: 1, end: 1 }]);
				assertIntervals(sharedString2, collection2, [{ start: 1, end: 1 }]);
			});
		});

		it("errors creating invalid intervals", () => {
			const collection1 = sharedString.getIntervalCollection("test");
			containerRuntimeFactory.processAllMessages();

			assert.throws(
				() => collection1.add(0, 0, IntervalType.SlideOnRemove),
				"Should throw creating interval on empty string",
			);
			assert.throws(
				() => collection1.add(1, 3, IntervalType.SlideOnRemove),
				"Should throw creating interval on empty string",
			);
			sharedString.insertText(0, "ABCD");
			containerRuntimeFactory.processAllMessages();
			assert.throws(
				() => collection1.add(2, 5, IntervalType.SlideOnRemove),
				"Should throw creating interval past end of string",
			);
			// There is no check for creating an interval at a negative offset
			// assert.throws(() => collection1.add(-1, 2, IntervalType.SlideOnRemove),
			//     "Should throw creating interval at negative position");
		});

		it("can create and slide interval to a marker", () => {
			sharedString.insertText(0, "ABCD");
			sharedString.insertMarker(4, ReferenceType.Tile, { nodeType: "Paragraph" });
			const collection1 = sharedString.getIntervalCollection("test");
			containerRuntimeFactory.processAllMessages();
			const collection2 = sharedString2.getIntervalCollection("test");

			collection1.add(3, 4, IntervalType.SlideOnRemove);
			containerRuntimeFactory.processAllMessages();

			assertIntervals(sharedString, collection1, [{ start: 3, end: 4 }]);
			assertIntervals(sharedString2, collection2, [{ start: 3, end: 4 }]);

			sharedString.removeRange(3, 4);
			containerRuntimeFactory.processAllMessages();

			assertIntervals(sharedString, collection1, [{ start: 3, end: 3 }]);
			assertIntervals(sharedString2, collection2, [{ start: 3, end: 3 }]);
		});

		it("can slide intervals nearer", () => {
			const collection1 = sharedString.getIntervalCollection("test");
			sharedString.insertText(0, "ABCD");
			containerRuntimeFactory.processAllMessages();
			const collection2 = sharedString2.getIntervalCollection("test");

			// Conflicting remove/add interval at end of string
			collection1.add(1, 3, IntervalType.SlideOnRemove);
			sharedString2.removeRange(3, 4);
			containerRuntimeFactory.processAllMessages();
			assertIntervals(sharedString, collection1, [{ start: 1, end: 2 }]);
			assertIntervals(sharedString2, collection2, [{ start: 1, end: 2 }]);

			// Remove location of end of interval
			sharedString.removeRange(2, 3);
			assert.equal(sharedString.getText(), "AB");
			assertIntervals(sharedString, collection1, [
				// odd behavior - end of interval doesn't slide
				// until ack, so position beyond end of string
				{ start: 1, end: 2 },
			]);
			containerRuntimeFactory.processAllMessages();
			assertIntervals(sharedString, collection1, [{ start: 1, end: 1 }]);
			assertIntervals(sharedString2, collection2, [{ start: 1, end: 1 }]);

			// Remove location of start and end of interval
			sharedString.removeRange(1, 2);
			assertIntervals(
				sharedString,
				collection1,
				[
					// odd behavior - start of interval doesn't slide
					// until ack, so not found by overlapping search
					{ start: 1, end: 1 },
				],
				false,
			);
			containerRuntimeFactory.processAllMessages();
			assertIntervals(sharedString, collection1, [{ start: 0, end: 0 }]);
			assertIntervals(sharedString2, collection2, [{ start: 0, end: 0 }]);

			// Interval on empty string
			sharedString.removeRange(0, 1);
			assertIntervals(sharedString, collection1, [
				// Search finds interval at end of string
				{ start: 0, end: 0 },
			]);
			containerRuntimeFactory.processAllMessages();
			assertIntervals(
				sharedString,
				collection1,
				[
					// Interval becomes detached when string is acked empty
					{ start: -1, end: -1 },
				],
				false,
			);
			assertIntervals(sharedString2, collection2, [{ start: -1, end: -1 }], false);
		});

		it("remains consistent when a change to the same position but different segment is issued", () => {
			// This is a regression test for an issue in LocalIntervalCollection, which avoided actually modifying
			// intervals on change operations if it perceived them to already have the same position. That logic was
			// invalid in 2 ways:
			// 1. for remote ops, the position requested for change potentially refers to a different revision from
			//    the local position.
			// 2. for local ops, even if an interval appears to be at the position it's being changed to, it might
			//    actually be associated with a removed segment and pending slide. In this case, failing to update
			//    the interval locally but still emitting a change op causes inconsistent behavior, since subsequent
			//    slides may be to different segments (in this test, the danger is that the client issuing the change
			//    op may end up with their interval pointing to the "Y" if they fail to change it locally)
			sharedString.insertText(0, "ABCDE");
			const collection1 = sharedString.getIntervalCollection("test");
			containerRuntimeFactory.processAllMessages();
			const interval = collection1.add(1, 3, IntervalType.SlideOnRemove);
			sharedString2.insertText(2, "XY");
			sharedString2.removeRange(1, 3);
			sharedString.removeRange(1, 4);
			const intervalId = interval.getIntervalId();
			assert(intervalId);
			collection1.change(intervalId, 1, 1);
			containerRuntimeFactory.processAllMessages();
			assert.equal(sharedString.getText(), "AYE");
			assertIntervals(sharedString, collection1, [{ start: 2, end: 2 }]);
			assertIntervals(sharedString2, sharedString2.getIntervalCollection("test"), [
				{ start: 2, end: 2 },
			]);
		});

		it("can slide intervals nearer to locally removed segment", () => {
			const collection1 = sharedString.getIntervalCollection("test");
			sharedString.insertText(0, "ABCD");
			containerRuntimeFactory.processAllMessages();
			const collection2 = sharedString2.getIntervalCollection("test");

			sharedString2.removeRange(3, 4);
			collection1.add(1, 3, IntervalType.SlideOnRemove);
			sharedString.removeRange(1, 3);
			containerRuntimeFactory.processAllMessages();
			assertIntervals(sharedString, collection1, [{ start: 0, end: 0 }]);
			assertIntervals(sharedString2, collection2, [{ start: 0, end: 0 }]);
		});

		it("consistent after remove all/insert text conflict", () => {
			const collection1 = sharedString.getIntervalCollection("test");
			sharedString.insertText(0, "ABCD");
			collection1.add(1, 3, IntervalType.SlideOnRemove);
			containerRuntimeFactory.processAllMessages();
			const collection2 = sharedString2.getIntervalCollection("test");

			sharedString.insertText(0, "XYZ");
			sharedString2.removeRange(0, 4);
			containerRuntimeFactory.processAllMessages();
			assertIntervals(sharedString, collection1, [{ start: 2, end: 2 }]);
			assertIntervals(sharedString2, collection2, [{ start: 2, end: 2 }]);

			sharedString2.removeRange(0, 3);
			sharedString.insertText(0, "PQ");
			containerRuntimeFactory.processAllMessages();
			assertIntervals(sharedString, collection1, [{ start: -1, end: -1 }], false);
			assertIntervals(sharedString2, collection2, [{ start: -1, end: -1 }], false);

			sharedString2.removeRange(0, 2);
			containerRuntimeFactory.processAllMessages();
			assertIntervals(sharedString, collection1, [{ start: -1, end: -1 }], false);
			assertIntervals(sharedString2, collection2, [{ start: -1, end: -1 }], false);
		});

		it("remains consistent after changing only one end of a detached interval", () => {
			const collection1 = sharedString.getIntervalCollection("test");
			const collection2 = sharedString2.getIntervalCollection("test");
			const assertAllIntervals = (expected: readonly { start: number; end: number }[]) => {
				assertIntervals(sharedString, collection1, expected, false);
				assertIntervals(sharedString2, collection2, expected, false);
			};

			sharedString.insertText(0, "ABCD");
			const interval = collection1.add(1, 3, IntervalType.SlideOnRemove);
			sharedString.removeRange(0, 4);
			sharedString.insertText(0, "012");
			containerRuntimeFactory.processAllMessages();

			assertAllIntervals([{ start: -1, end: -1 }]);

			const id = interval.getIntervalId() ?? assert.fail("expected interval to have id");
			collection2.change(id, undefined, 2);
			containerRuntimeFactory.processAllMessages();

			assertAllIntervals([{ start: -1, end: 2 }]);
		});

		it("can slide intervals on remove ack", () => {
			const collection1 = sharedString.getIntervalCollection("test");
			sharedString.insertText(0, "ABCD");
			containerRuntimeFactory.processAllMessages();
			const collection2 = sharedString2.getIntervalCollection("test");

			collection1.add(1, 3, IntervalType.SlideOnRemove);
			containerRuntimeFactory.processAllMessages();

			sharedString.insertText(2, "X");
			assert.strictEqual(sharedString.getText(), "ABXCD");
			assertIntervals(sharedString, collection1, [{ start: 1, end: 4 }]);

			sharedString2.removeRange(1, 2);
			assert.strictEqual(sharedString2.getText(), "ACD");
			assertIntervals(sharedString2, collection2, [{ start: 1, end: 2 }]);

			containerRuntimeFactory.processAllMessages();
			assert.strictEqual(sharedString.getText(), "AXCD");
			assert.strictEqual(sharedString2.getText(), "AXCD");

			assertIntervals(sharedString, collection1, [{ start: 1, end: 3 }]);
			assertIntervals(sharedString2, collection2, [{ start: 1, end: 3 }]);
		});

		it("can slide intervals to segment not referenced by remove", () => {
			const collection1 = sharedString.getIntervalCollection("test");
			sharedString.insertText(0, "ABCD");
			containerRuntimeFactory.processAllMessages();
			const collection2 = sharedString2.getIntervalCollection("test");

			sharedString.insertText(2, "X");
			assert.strictEqual(sharedString.getText(), "ABXCD");
			collection1.add(1, 3, IntervalType.SlideOnRemove);

			sharedString2.removeRange(1, 2);
			assert.strictEqual(sharedString2.getText(), "ACD");

			containerRuntimeFactory.processAllMessages();
			assert.strictEqual(sharedString.getText(), "AXCD");
			assert.strictEqual(sharedString2.getText(), "AXCD");

			assertIntervals(sharedString2, collection2, [{ start: 1, end: 2 }]);
			assertIntervals(sharedString, collection1, [{ start: 1, end: 2 }]);
		});

		it("can slide intervals on create ack", () => {
			// Create and connect a third SharedString.
			const dataStoreRuntime3 = new MockFluidDataStoreRuntime({ clientId: "3" });
			const containerRuntime3 =
				containerRuntimeFactory.createContainerRuntime(dataStoreRuntime3);
			const services3 = {
				deltaConnection: containerRuntime3.createDeltaConnection(),
				objectStorage: new MockStorage(),
			};

			const sharedString3 = new SharedString(
				dataStoreRuntime3,
				"shared-string-3",
				SharedStringFactory.Attributes,
			);
			sharedString3.initializeLocal();
			sharedString3.connect(services3);

			const collection1 = sharedString.getIntervalCollection("test");
			sharedString.insertText(0, "ABCD");
			containerRuntimeFactory.processAllMessages();
			const collection2 = sharedString2.getIntervalCollection("test");
			const collection3 = sharedString3.getIntervalCollection("test");

			sharedString.removeRange(1, 2);
			assert.strictEqual(sharedString.getText(), "ACD");

			sharedString2.insertText(2, "X");
			assert.strictEqual(sharedString2.getText(), "ABXCD");

			collection3.add(1, 3, IntervalType.SlideOnRemove);

			containerRuntimeFactory.processAllMessages();
			assert.strictEqual(sharedString.getText(), "AXCD");
			assert.strictEqual(sharedString2.getText(), "AXCD");
			assert.strictEqual(sharedString3.getText(), "AXCD");

			assertIntervals(sharedString, collection1, [{ start: 1, end: 3 }]);
			assertIntervals(sharedString2, collection2, [{ start: 1, end: 3 }]);
			assertIntervals(sharedString3, collection3, [{ start: 1, end: 3 }]);
		});

		it("can slide intervals on change ack", () => {
			// Create and connect a third SharedString.
			const dataStoreRuntime3 = new MockFluidDataStoreRuntime({ clientId: "3" });
			const containerRuntime3 =
				containerRuntimeFactory.createContainerRuntime(dataStoreRuntime3);
			const services3 = {
				deltaConnection: containerRuntime3.createDeltaConnection(),
				objectStorage: new MockStorage(),
			};

			const sharedString3 = new SharedString(
				dataStoreRuntime3,
				"shared-string-3",
				SharedStringFactory.Attributes,
			);
			sharedString3.initializeLocal();
			sharedString3.connect(services3);

			const collection1 = sharedString.getIntervalCollection("test");
			sharedString.insertText(0, "ABCD");
			const interval = collection1.add(0, 0, IntervalType.SlideOnRemove);
			containerRuntimeFactory.processAllMessages();
			const collection2 = sharedString2.getIntervalCollection("test");
			const collection3 = sharedString3.getIntervalCollection("test");

			sharedString.removeRange(1, 2);
			assert.strictEqual(sharedString.getText(), "ACD");

			sharedString2.insertText(2, "X");
			assert.strictEqual(sharedString2.getText(), "ABXCD");

			const intervalId = interval.getIntervalId();
			assert(intervalId);
			collection3.change(intervalId, 1, 3);

			containerRuntimeFactory.processAllMessages();
			assert.strictEqual(sharedString.getText(), "AXCD");
			assert.strictEqual(sharedString2.getText(), "AXCD");
			assert.strictEqual(sharedString3.getText(), "AXCD");

			assertIntervals(sharedString, collection1, [{ start: 1, end: 3 }]);
			assertIntervals(sharedString2, collection2, [{ start: 1, end: 3 }]);
			assertIntervals(sharedString3, collection3, [{ start: 1, end: 3 }]);

			sharedString.removeRange(3, 4);
			assertIntervals(sharedString, collection1, [{ start: 1, end: 3 }]);
			containerRuntimeFactory.processAllMessages();

			assertIntervals(sharedString, collection1, [{ start: 1, end: 2 }]);
			assertIntervals(sharedString2, collection2, [{ start: 1, end: 2 }]);
			assertIntervals(sharedString3, collection3, [{ start: 1, end: 2 }]);
		});

		it("can slide intervals on create before remove", () => {
			const collection1 = sharedString.getIntervalCollection("test");
			sharedString.insertText(0, "ABCD");
			containerRuntimeFactory.processAllMessages();
			const collection2 = sharedString2.getIntervalCollection("test");

			collection2.add(2, 3, IntervalType.SlideOnRemove);

			sharedString.removeRange(1, 3);

			containerRuntimeFactory.processAllMessages();

			assertIntervals(sharedString2, collection2, [{ start: 1, end: 1 }]);
			assertIntervals(sharedString, collection1, [{ start: 1, end: 1 }]);
		});

		it("can slide intervals on remove before create", () => {
			const collection1 = sharedString.getIntervalCollection("test");
			sharedString.insertText(0, "ABCDE");
			containerRuntimeFactory.processAllMessages();
			const collection2 = sharedString2.getIntervalCollection("test");

			sharedString.removeRange(1, 3);
			assert.strictEqual(sharedString.getText(), "ADE");

			collection2.add(1, 3, IntervalType.SlideOnRemove);

			containerRuntimeFactory.processAllMessages();

			// before fixing this, at this point the start range on sharedString
			// is on the removed segment. Can't detect that from the interval API.
			assertIntervals(sharedString2, collection2, [{ start: 1, end: 1 }]);
			assertIntervals(sharedString, collection1, [{ start: 1, end: 1 }]);

			// More operations reveal the problem
			sharedString.insertText(2, "X");
			assert.strictEqual(sharedString.getText(), "ADXE");
			sharedString2.removeRange(1, 2);
			assert.strictEqual(sharedString2.getText(), "AE");

			containerRuntimeFactory.processAllMessages();
			assert.strictEqual(sharedString.getText(), "AXE");

			assertIntervals(sharedString2, collection2, [{ start: 1, end: 1 }]);
			assertIntervals(sharedString, collection1, [{ start: 1, end: 1 }]);
		});

		it("can maintain different offsets on removed segment", () => {
			const collection1 = sharedString.getIntervalCollection("test");
			sharedString.insertText(0, "ABCD");
			containerRuntimeFactory.processAllMessages();
			const collection2 = sharedString2.getIntervalCollection("test");

			collection1.add(1, 3, IntervalType.SlideOnRemove);
			sharedString.insertText(2, "XY");
			assert.strictEqual(sharedString.getText(), "ABXYCD");

			sharedString2.removeRange(0, 4);
			assert.strictEqual(sharedString2.getText(), "");

			containerRuntimeFactory.processAllMessages();
			assert.strictEqual(sharedString.getText(), "XY");
			assert.strictEqual(sharedString2.getText(), "XY");

			assertIntervals(sharedString, collection1, [{ start: 0, end: 1 }]);
			assertIntervals(sharedString2, collection2, [{ start: 0, end: 1 }]);
		});

		it("tolerates creation of an interval with no segment due to concurrent delete", () => {
			sharedString.insertText(0, "ABCDEF");
			const collection1 = sharedString.getIntervalCollection("test");
			const collection2 = sharedString2.getIntervalCollection("test");
			containerRuntimeFactory.processAllMessages();
			sharedString2.removeRange(0, sharedString2.getLength());
			collection1.add(1, 1, IntervalType.SlideOnRemove);
			sharedString2.insertText(0, "X");
			containerRuntimeFactory.processAllMessages();
			assertIntervals(sharedString, collection1, [{ start: -1, end: -1 }], false);
			assertIntervals(sharedString2, collection2, [{ start: -1, end: -1 }], false);
		});

		it("can maintain consistency of LocalReference's when segments are packed", async () => {
			// sharedString.insertMarker(0, ReferenceType.Tile, { nodeType: "Paragraph" });

			const collection1 = sharedString.getIntervalCollection("test2");
			containerRuntimeFactory.processAllMessages();
			const collection2 = sharedString2.getIntervalCollection("test2");

			sharedString.insertText(0, "a");
			sharedString.insertText(1, "b");
			sharedString.insertText(2, "c");
			sharedString.insertText(3, "d");
			sharedString.insertText(4, "e");
			sharedString.insertText(5, "f");

			containerRuntimeFactory.processAllMessages();

			assert.strictEqual(sharedString.getText(), "abcdef", "incorrect text 1");
			assert.strictEqual(sharedString2.getText(), "abcdef", "incorrect text 2");

			collection1.add(2, 2, IntervalType.SlideOnRemove);

			containerRuntimeFactory.processAllMessages();

			assertIntervals(sharedString, collection1, [{ start: 2, end: 2 }]);
			assertIntervals(sharedString2, collection2, [{ start: 2, end: 2 }]);

			sharedString.insertText(0, "a");
			sharedString.insertText(1, "b");
			sharedString.insertText(2, "c");
			sharedString.insertText(3, "d");
			sharedString.insertText(4, "e");
			sharedString.insertText(5, "f");

			containerRuntimeFactory.processAllMessages();

			assert.strictEqual(sharedString.getText(), "abcdefabcdef", "incorrect text 2");
			assert.strictEqual(sharedString2.getText(), "abcdefabcdef", "incorrect text 3");

			collection1.add(5, 5, IntervalType.SlideOnRemove);
			collection1.add(2, 2, IntervalType.SlideOnRemove);

			containerRuntimeFactory.processAllMessages();

			assertIntervals(sharedString, collection1, [
				{ start: 2, end: 2 },
				{ start: 5, end: 5 },
				{ start: 8, end: 8 },
			]);
			assertIntervals(sharedString2, collection2, [
				{ start: 2, end: 2 },
				{ start: 5, end: 5 },
				{ start: 8, end: 8 },
			]);

			// Summarize to cause Zamboni to pack segments. Confirm consistency after packing.
			await sharedString2.summarize();

			assertIntervals(sharedString, collection1, [
				{ start: 2, end: 2 },
				{ start: 5, end: 5 },
				{ start: 8, end: 8 },
			]);
			assertIntervals(sharedString2, collection2, [
				{ start: 2, end: 2 },
				{ start: 5, end: 5 },
				{ start: 8, end: 8 },
			]);
		});

		it("ignores remote changes that would be overridden by multiple local ones", () => {
			// The idea of this test is to verify multiple pending local changes are tracked accurately.
			// No tracking at all of pending changes would cause collection 1 to see all 5 values: 0, 1, 2, 3, 4.
			// Tracking that there is only a local change, but not which one it was might cause collection 1 to
			// see 4 values: 0, 2, 3, 4.
			// Correct tracking should cause collection1 to only see 3 values: 0, 2, 4
			sharedString.insertText(0, "ABCDEF");
			const collection1 = sharedString.getIntervalCollection("test");
			const endpointsForCollection1: { start: number; end: number }[] = [];
			const sequenceIntervalToEndpoints = (
				interval: SequenceInterval,
			): { start: number; end: number } => ({
				start: sharedString.localReferencePositionToPosition(interval.start),
				end: sharedString.localReferencePositionToPosition(interval.end),
			});

			collection1.on("addInterval", (interval) => {
				endpointsForCollection1.push(sequenceIntervalToEndpoints(interval));
			});
			collection1.on("changeInterval", (interval) => {
				const { start, end } = sequenceIntervalToEndpoints(interval);
				// IntervalCollection is a bit noisy when it comes to change events; this logic makes sure
				// to only append for actually changed values.
				const prevValue = endpointsForCollection1[endpointsForCollection1.length - 1];
				if (prevValue.start !== start || prevValue.end !== end) {
					endpointsForCollection1.push({ start, end });
				}
			});

			const id = collection1.add(0, 0, IntervalType.SlideOnRemove).getIntervalId();
			assert(id);
			containerRuntimeFactory.processAllMessages();
			const collection2 = sharedString2.getIntervalCollection("test");

			collection2.change(id, 1, 1);
			collection1.change(id, 2, 2);

			assertIntervalEquals(sharedString2, collection2.getIntervalById(id), {
				start: 1,
				end: 1,
			});
			assertIntervalEquals(sharedString, collection1.getIntervalById(id), {
				start: 2,
				end: 2,
			});

			collection2.change(id, 3, 3);
			collection1.change(id, 4, 4);
			containerRuntimeFactory.processAllMessages();
			assert.deepEqual(endpointsForCollection1, [
				{ start: 0, end: 0 },
				{ start: 2, end: 2 },
				{ start: 4, end: 4 },
			]);
		});

		it("propagates delete op to second runtime", async () => {
			containerRuntimeFactory = new MockContainerRuntimeFactoryForReconnection();

			// Connect the first SharedString.
			const containerRuntime1 =
				containerRuntimeFactory.createContainerRuntime(dataStoreRuntime1);
			const services1: IChannelServices = {
				deltaConnection: containerRuntime1.createDeltaConnection(),
				objectStorage: new MockStorage(),
			};
			sharedString.initializeLocal();
			sharedString.connect(services1);

			// Create and connect a second SharedString.
			const runtime2 = new MockFluidDataStoreRuntime();
			const containerRuntime2 = containerRuntimeFactory.createContainerRuntime(runtime2);
			sharedString2 = new SharedString(
				runtime2,
				"shared-string-2",
				SharedStringFactory.Attributes,
			);
			const services2: IChannelServices = {
				deltaConnection: containerRuntime2.createDeltaConnection(),
				objectStorage: new MockStorage(),
			};
			sharedString2.initializeLocal();
			sharedString2.connect(services2);

			sharedString.insertText(0, "hello friend");
			const collection1 = sharedString.getIntervalCollection("test");
			const collection2 = sharedString2.getIntervalCollection("test");
			containerRuntimeFactory.processAllMessages();

			const interval = collection1.add(6, 8, IntervalType.SlideOnRemove); // the "fr" in "friend"

			containerRuntimeFactory.processAllMessages();
			const intervalId = interval.getIntervalId();
			assert(intervalId);
			collection1.removeIntervalById(intervalId);
			containerRuntimeFactory.processAllMessages();
			assertIntervals(sharedString2, collection2, []);
		});

		it("can round trip intervals", async () => {
			sharedString.insertText(0, "ABCDEF");
			const collection1 = sharedString.getIntervalCollection("test");

			const id = collection1.add(2, 2, IntervalType.SlideOnRemove).getIntervalId();
			assert(id);
			containerRuntimeFactory.processAllMessages();

			const summaryTree = await sharedString.summarize();

			const services: IChannelServices = {
				deltaConnection: new MockEmptyDeltaConnection(),
				objectStorage: MockStorage.createFromSummary(summaryTree.summary),
			};

			const dataStoreRuntime2 = new MockFluidDataStoreRuntime();
			const sharedString3 = new SharedString(
				dataStoreRuntime2,
				"shared-string-3",
				SharedStringFactory.Attributes,
			);

			await sharedString3.load(services);
			await sharedString3.loaded;

			const collection2 = sharedString3.getIntervalCollection("test");

			assertIntervalEquals(sharedString, collection1.getIntervalById(id), {
				start: 2,
				end: 2,
			});
			assertIntervalEquals(sharedString3, collection2.getIntervalById(id), {
				start: 2,
				end: 2,
			});
		});

		describe("intervalCollection comparator consistency", () => {
			// This is a regression suite for an issue caught by fuzz testing:
			// if intervals A, B, C are created which initially compare A < B < C,
			// it's possible that string operations can change this order. Specifically,
			// removing substrings of text can make LocalReferences which previously compared
			// unequal now compare equal. Since the interval comparator is lexicographical on
			// the array [start reference, end reference, id], collapsing previously-unequal
			// references to now equal ones can cause issues.
			// The immediate way this manifests is that attempting to remove the interval fails
			// in red-black tree code, since the key isn't at the expected location.
			let collection: IntervalCollection<SequenceInterval>;
			beforeEach(() => {
				sharedString.insertText(0, "ABCDEFG");
				collection = sharedString.getIntervalCollection("test");
			});

			it("retains intervalTree coherency when falling back to end comparison", () => {
				collection.add(1, 6, IntervalType.SlideOnRemove);
				collection.add(2, 5, IntervalType.SlideOnRemove);
				const initiallyLargest = collection.add(3, 4, IntervalType.SlideOnRemove);
				sharedString.removeRange(1, 4);
				// Interval slide doesn't happen until creation is acked, so interval sort order
				// is still by start position, which do not compare equal despite all appearing to be 1
				assertIntervals(sharedString, collection, [
					{ start: 1, end: 3 },
					{ start: 1, end: 2 },
					{ start: 1, end: 1 },
				]);
				const initiallyLargestId = initiallyLargest.getIntervalId();
				assert(initiallyLargestId);
				collection.removeIntervalById(initiallyLargestId);
				assertIntervals(sharedString, collection, [
					{ start: 1, end: 3 },
					{ start: 1, end: 2 },
				]);
				containerRuntimeFactory.processAllMessages();
				// After processing messages, intervals slide and order is as expected.
				assertIntervals(sharedString, collection, [
					{ start: 1, end: 2 },
					{ start: 1, end: 3 },
				]);
			});

			it("retains intervalTree coherency after slide when falling back to end comparison", () => {
				collection.add(1, 6, IntervalType.SlideOnRemove);
				collection.add(2, 5, IntervalType.SlideOnRemove);
				const initiallyLargest = collection.add(3, 4, IntervalType.SlideOnRemove);
				sharedString.removeRange(1, 4);
				assertIntervals(sharedString, collection, [
					{ start: 1, end: 3 },
					{ start: 1, end: 2 },
					{ start: 1, end: 1 },
				]);
				containerRuntimeFactory.processAllMessages();
				assertIntervals(sharedString, collection, [
					{ start: 1, end: 1 },
					{ start: 1, end: 2 },
					{ start: 1, end: 3 },
				]);
				const initiallyLargestId = initiallyLargest.getIntervalId();
				assert(initiallyLargestId);
				collection.removeIntervalById(initiallyLargestId);
				assertIntervals(sharedString, collection, [
					{ start: 1, end: 2 },
					{ start: 1, end: 3 },
				]);
				containerRuntimeFactory.processAllMessages();
				assertIntervals(sharedString, collection, [
					{ start: 1, end: 2 },
					{ start: 1, end: 3 },
				]);
			});

			it("retains intervalTree coherency when falling back to id comparison", () => {
				const [idLowest, idMiddle, idLargest] = ["a", "b", "c"];
				collection.add(0, 1, IntervalType.SlideOnRemove, { intervalId: idLargest });
				collection.add(0, 2, IntervalType.SlideOnRemove, { intervalId: idMiddle });
				collection.add(0, 3, IntervalType.SlideOnRemove, { intervalId: idLowest });
				sharedString.removeRange(1, 4);
				assertIntervals(sharedString, collection, [
					{ start: 0, end: 1 },
					{ start: 0, end: 1 },
					{ start: 0, end: 1 },
				]);
				collection.removeIntervalById(idLowest);
				assertIntervals(sharedString, collection, [
					{ start: 0, end: 1 },
					{ start: 0, end: 1 },
				]);
				containerRuntimeFactory.processAllMessages();
				assertIntervals(sharedString, collection, [
					{ start: 0, end: 1 },
					{ start: 0, end: 1 },
				]);
			});

			it("retains intervalTree coherency after slide when falling back to id comparison", () => {
				const [idLowest, idMiddle, idLargest] = ["a", "b", "c"];
				collection.add(0, 1, IntervalType.SlideOnRemove, { intervalId: idLargest });
				collection.add(0, 2, IntervalType.SlideOnRemove, { intervalId: idMiddle });
				collection.add(0, 3, IntervalType.SlideOnRemove, { intervalId: idLowest });
				sharedString.removeRange(1, 4);
				assertIntervals(sharedString, collection, [
					{ start: 0, end: 1 },
					{ start: 0, end: 1 },
					{ start: 0, end: 1 },
				]);
				containerRuntimeFactory.processAllMessages();
				assertIntervals(sharedString, collection, [
					{ start: 0, end: 1 },
					{ start: 0, end: 1 },
					{ start: 0, end: 1 },
				]);
				collection.removeIntervalById(idLowest);
				assertIntervals(sharedString, collection, [
					{ start: 0, end: 1 },
					{ start: 0, end: 1 },
				]);
				containerRuntimeFactory.processAllMessages();
				assertIntervals(sharedString, collection, [
					{ start: 0, end: 1 },
					{ start: 0, end: 1 },
				]);
			});

			it("retains intervalTree coherency after slide on create ack", () => {
				// The code in createAck needs to change the reference positions for an interval.
				// The test verifies that is done correctly and that the listener is added
				// to fix the interval position on subsequent slide.
				containerRuntimeFactory.processAllMessages();
				collection.add(4, 4, IntervalType.SlideOnRemove);
				collection.add(4, 5, IntervalType.SlideOnRemove);

				sharedString2.removeRange(1, 2);

				const initiallySmallest = collection.add(1, 6, IntervalType.SlideOnRemove);

				sharedString2.removeRange(1, 3);

				assertIntervals(sharedString, collection, [
					{ start: 1, end: 6 },
					{ start: 4, end: 4 },
					{ start: 4, end: 5 },
				]);

				containerRuntimeFactory.processAllMessages();
				assertIntervals(sharedString, collection, [
					{ start: 1, end: 1 },
					{ start: 1, end: 2 },
					{ start: 1, end: 3 },
				]);
				const initiallySmallestId = initiallySmallest.getIntervalId();
				assert(initiallySmallestId);
				collection.removeIntervalById(initiallySmallestId);
				assertIntervals(sharedString, collection, [
					{ start: 1, end: 1 },
					{ start: 1, end: 2 },
				]);
				containerRuntimeFactory.processAllMessages();
				assertIntervals(sharedString, collection, [
					{ start: 1, end: 1 },
					{ start: 1, end: 2 },
				]);
			});
		});

		it("test IntervalCollection creation events", () => {
			let createCalls1 = 0;
			const createInfo1: { local: boolean; label: string }[] = [];
			const createCallback1 = (label: string, local: boolean, target: SharedString) => {
				assert.strictEqual(target, sharedString, "Expected event to target sharedString");
				createInfo1[createCalls1++] = { local, label };
			};
			sharedString.on("createIntervalCollection", createCallback1);

			let createCalls2 = 0;
			const createInfo2: { local: boolean; label: string }[] = [];
			const createCallback2 = (label: string, local: boolean, target: SharedString) => {
				assert.strictEqual(target, sharedString2, "Expected event to target sharedString2");
				createInfo2[createCalls2++] = { local, label };
			};
			sharedString2.on("createIntervalCollection", createCallback2);

			sharedString.insertText(0, "hello world");
			containerRuntimeFactory.processAllMessages();

			const collection1: IntervalCollection<SequenceInterval> =
				sharedString.getIntervalCollection("test1");
			const interval1 = collection1.add(0, 1, IntervalType.SlideOnRemove);
			const intervalId1 = interval1.getIntervalId();
			assert(intervalId1);
			collection1.change(intervalId1, 1, 4);

			const collection2: IntervalCollection<SequenceInterval> =
				sharedString2.getIntervalCollection("test2");
			const interval2 = collection2.add(0, 2, IntervalType.SlideOnRemove);
			const intervalId2 = interval2.getIntervalId();
			assert(intervalId2);
			collection2.removeIntervalById(intervalId2);

			const collection3: IntervalCollection<SequenceInterval> =
				sharedString2.getIntervalCollection("test3");
			collection3.add(0, 3, IntervalType.SlideOnRemove);

			containerRuntimeFactory.processAllMessages();

			const verifyCreateEvents = (s: SharedString, createInfo, infoArray) => {
				let i = 0;
				const labels = s.getIntervalCollectionLabels();
				for (const label of labels) {
					assert.equal(label, infoArray[i].label, `Bad label ${i}: ${label}`);
					assert.equal(
						label,
						createInfo[i].label,
						`Bad label ${i}: ${createInfo[i].label}`,
					);
					assert.equal(
						createInfo[i].local,
						infoArray[i].local,
						`Bad local value ${i}: ${createInfo[i].local}`,
					);
					i++;
				}
				assert.equal(
					infoArray.length,
					createInfo.length,
					`Wrong number of create calls: ${i}`,
				);
			};
			verifyCreateEvents(sharedString, createInfo1, [
				{ label: "test1", local: true },
				{ label: "test2", local: false },
				{ label: "test3", local: false },
			]);
			verifyCreateEvents(sharedString2, createInfo2, [
				{ label: "test2", local: true },
				{ label: "test3", local: true },
				{ label: "test1", local: false },
			]);
		});

		it("can be concurrently created", () => {
			sharedString.insertText(0, "hello world");
			const collection1 = sharedString.getIntervalCollection("test");
			const collection2 = sharedString2.getIntervalCollection("test");
			containerRuntimeFactory.processAllMessages();
			assert.equal(Array.from(collection1).length, 0);
			assert.equal(Array.from(collection2).length, 0);
		});

		it("Can correctly interpret ack of single-endpoint changes", () => {
			sharedString.insertText(0, "ABCDEF");
			const collection1 = sharedString.getIntervalCollection("test");
			const collection2 = sharedString2.getIntervalCollection("test");
			containerRuntimeFactory.processAllMessages();
			const interval = collection1.add(2, 5, IntervalType.SlideOnRemove);
			sharedString2.removeRange(4, 6);
			const intervalId = interval.getIntervalId();
			assert(intervalId);
			collection1.change(intervalId, 1 /* only change start */);
			sharedString2.insertText(2, "123");
			containerRuntimeFactory.processAllMessages();
			assert.equal(sharedString.getText(), "AB123CD");
			assertIntervals(sharedString, collection1, [{ start: 1, end: 6 }]);
			assertIntervals(sharedString2, collection2, [{ start: 1, end: 6 }]);
		});

		it("doesn't slide references on ack if there are pending remote changes", () => {
			sharedString.insertText(0, "ABCDEF");
			const collection1 = sharedString.getIntervalCollection("test");
			const collection2 = sharedString2.getIntervalCollection("test");
			containerRuntimeFactory.processAllMessages();
			sharedString.removeRange(3, 6);
			const interval = collection2.add(3, 4, IntervalType.SlideOnRemove);
			const intervalId = interval.getIntervalId();
			assert(intervalId);
			collection2.change(intervalId, 1, 5);

			assert.equal(
				containerRuntimeFactory.outstandingMessageCount,
				3,
				"Unexpected number of ops",
			);
			containerRuntimeFactory.processOneMessage();
			assertIntervals(sharedString2, collection2, [
				{ start: 1, end: 3 /* hasn't yet been acked */ },
			]);
			containerRuntimeFactory.processOneMessage();
			assertIntervals(sharedString2, collection2, [
				{ start: 1, end: 3 /* hasn't yet been acked */ },
			]);
			containerRuntimeFactory.processOneMessage();
			assertIntervals(sharedString2, collection2, [{ start: 1, end: 2 }]);

			assert.equal(sharedString.getText(), "ABC");
			assertIntervals(sharedString, collection1, [{ start: 1, end: 2 }]);
		});

		describe("have eventually consistent property sets", () => {
			it("when an interval is modified with a pending change", () => {
				sharedString.insertText(0, "ABC");
				const collection1 = sharedString.getIntervalCollection("test");
				const collection2 = sharedString2.getIntervalCollection("test");
				const interval = collection1.add(0, 0, IntervalType.SlideOnRemove);
				containerRuntimeFactory.processAllMessages();
				const id = interval.getIntervalId();
				assert(id);
				collection1.change(id, 1, 1);
				collection1.changeProperties(id, { propName: "losing value" });
				collection2.changeProperties(id, { propName: "winning value" });
				containerRuntimeFactory.processAllMessages();
				assert.equal(collection1.getIntervalById(id)?.properties.propName, "winning value");
				assert.equal(collection2.getIntervalById(id)?.properties.propName, "winning value");
			});
		});
	});

	describe("reconnect", () => {
		let containerRuntimeFactory: MockContainerRuntimeFactoryForReconnection;
		let containerRuntime1: MockContainerRuntimeForReconnection;
		let containerRuntime2: MockContainerRuntimeForReconnection;
		let sharedString2: SharedString;

		let collection1: IntervalCollection<SequenceInterval>;
		let collection2: IntervalCollection<SequenceInterval>;
		let interval: SequenceInterval;

		beforeEach(async () => {
			containerRuntimeFactory = new MockContainerRuntimeFactoryForReconnection();

			// Connect the first SharedString.
			containerRuntime1 = containerRuntimeFactory.createContainerRuntime(dataStoreRuntime1);
			const services1: IChannelServices = {
				deltaConnection: containerRuntime1.createDeltaConnection(),
				objectStorage: new MockStorage(),
			};
			sharedString.initializeLocal();
			sharedString.connect(services1);

			// Create and connect a second SharedString.
			const runtime2 = new MockFluidDataStoreRuntime({ clientId: "2" });
			containerRuntime2 = containerRuntimeFactory.createContainerRuntime(runtime2);
			sharedString2 = new SharedString(
				runtime2,
				"shared-string-2",
				SharedStringFactory.Attributes,
			);
			const services2: IChannelServices = {
				deltaConnection: containerRuntime2.createDeltaConnection(),
				objectStorage: new MockStorage(),
			};
			sharedString2.initializeLocal();
			sharedString2.connect(services2);

			sharedString.insertText(0, "hello friend");
			collection1 = sharedString.getIntervalCollection("test");
			containerRuntimeFactory.processAllMessages();

			collection2 = sharedString2.getIntervalCollection("test");
			containerRuntimeFactory.processAllMessages();

			// Note: at the start of each test, this interval is only visible to client 1.
			interval = collection1.add(6, 8, IntervalType.SlideOnRemove); // the "fr" in "friend"
		});

		it("addInterval resubmitted with concurrent insert", async () => {
			containerRuntime1.connected = false;

			sharedString2.insertText(7, "amily its my f");
			containerRuntimeFactory.processAllMessages();

			containerRuntime1.connected = true;
			containerRuntimeFactory.processAllMessages();

			assert.equal(sharedString2.getText(), "hello family its my friend");
			assertIntervals(sharedString2, collection2, [{ start: 6, end: 22 }]);
			assertIntervals(sharedString, collection1, [{ start: 6, end: 22 }]);
		});

		// This is useful to ensure rebasing reconnection ops doesn't take into account local string state
		// that has been applied since the interval addition.
		it("addInterval and string operations resubmitted with concurrent insert", async () => {
			containerRuntime1.connected = false;

			sharedString2.insertText(7, "amily its my f");
			sharedString.removeText(0, 5);
			sharedString.insertText(0, "hi");
			containerRuntimeFactory.processAllMessages();

			containerRuntime1.connected = true;
			containerRuntimeFactory.processAllMessages();

			assert.equal(sharedString2.getText(), "hi family its my friend");
			assertIntervals(sharedString2, collection2, [{ start: 3, end: 19 }]);
			assertIntervals(sharedString, collection1, [{ start: 3, end: 19 }]);
		});

		describe("correctly tracks pendingChanges for", () => {
			// This is a regression suite for an issue involving faulty update of the pendingChange maps
			// when both an add and a change op are rebased. Pending change tracking should only apply
			// to "change" ops, but was also erroneously updated for "add" ops. Change tracking should also
			// properly handle rebasing ops that only affect one endpoint.
			const testCases = [
				{
					name: "that changes both endpoints",
					start: 6,
					end: 7,
				},
				{
					name: "that changes only the start",
					start: 6,
					end: undefined,
				},
				{
					name: "that changes only the end",
					start: undefined,
					end: 7,
				},
			];

			describe("an add followed by a change", () => {
				for (const { name, start, end } of testCases) {
					it(name, () => {
						const intervalId = interval.getIntervalId();
						assert(intervalId);
						collection1.removeIntervalById(intervalId);
						containerRuntimeFactory.processAllMessages();
						containerRuntime1.connected = false;
						const newInterval = collection1.add(0, 1, IntervalType.SlideOnRemove);
						sharedString.insertText(2, "llo he");
						const newIntervalId = newInterval.getIntervalId();
						assert(newIntervalId);
						collection1.change(newIntervalId, start, end);
						// Previously would fail: rebase of the "add" op would cause "Mismatch in pending changes"
						// assert to fire (since the pending change wasn't actually the addition of the interval;
						// it was the change)
						containerRuntime1.connected = true;
						containerRuntimeFactory.processAllMessages();
						const expectedIntervals = [{ start: start ?? 0, end: end ?? 1 }];
						assertIntervals(sharedString, collection1, expectedIntervals);
						assertIntervals(sharedString2, collection2, expectedIntervals);
					});
				}
			});

			describe("a change", () => {
				// Like above, but the string-modifying operation is performed remotely. This means the pendingChange
				// recorded prior to rebasing will have a different index from the pendingChange that would be generated
				// upon rebasing (so failing to update would cause mismatch)
				for (const { name, start, end } of testCases) {
					it(name, () => {
						const intervalId = interval.getIntervalId();
						assert(intervalId);
						collection1.removeIntervalById(intervalId);
						containerRuntimeFactory.processAllMessages();
						containerRuntime1.connected = false;
						const newInterval = collection1.add(0, 1, IntervalType.SlideOnRemove);
						sharedString2.insertText(2, "llo he");
						const newIntervalId = newInterval.getIntervalId();
						assert(newIntervalId);
						collection1.change(newIntervalId, start, end);
						containerRuntimeFactory.processAllMessages();
						containerRuntime1.connected = true;
						containerRuntimeFactory.processAllMessages();
						const expectedStart = start === undefined ? 0 : start + "llo he".length;
						const expectedEnd = end === undefined ? 1 : end + "llo he".length;
						const expectedIntervals = [{ start: expectedStart ?? 0, end: expectedEnd }];
						assertIntervals(sharedString, collection1, expectedIntervals);
						assertIntervals(sharedString2, collection2, expectedIntervals);
					});
				}
			});
		});

		it("can rebase a change operation to positions that are invalid in the current view", () => {
			// This is a regression test for an issue in which attempting to rebase an interval op could hit
			// issues in local position validation. The root cause was that the rebase logic round-tripped its
			// rebase positions through a SequenceInterval (i.e. constructed an interval with the desired rebase
			// positions, then serialized it). The problem is that interval isn't always valid to construct on
			// the state of the local client's merge tree.
			containerRuntimeFactory.processAllMessages();
			containerRuntime1.connected = false;
			// Since there aren't any other ops, the idea is the rebased version of this op would be the same as
			// the original version. However, at the time the client is rebasing, it only has a single character of
			// text. So it's impossible to generate valid LocalReference_s with positions that evaluate to 8 and 9
			// as the original problematic implementation did.
			const intervalId = interval.getIntervalId();
			assert(intervalId);
			collection1.change(intervalId, 8, 9);
			sharedString.removeRange(1, sharedString.getLength());
			containerRuntime1.connected = true;
			containerRuntimeFactory.processAllMessages();
			assertIntervals(sharedString, collection1, [{ start: 0, end: 0 }]);
			assertIntervals(sharedString2, collection2, [{ start: 0, end: 0 }]);
		});

		it("can rebase changeProperty ops", () => {
			containerRuntime1.connected = false;
			const intervalId = interval.getIntervalId();
			assert(intervalId);
			collection1.changeProperties(intervalId, { foo: "prop" });
			containerRuntime1.connected = true;
			containerRuntimeFactory.processAllMessages();
			assertIntervals(sharedString, collection1, [{ start: 6, end: 8 }]);
			assertIntervals(sharedString2, collection2, [{ start: 6, end: 8 }]);
			const interval2 = collection2.getIntervalById(intervalId);
			assert.equal(interval2?.properties.foo, "prop");
			assert.equal(interval.properties.foo, "prop");
		});

		it("addInterval resubmitted with concurrent delete", async () => {
			containerRuntime1.connected = false;

			sharedString2.removeText(5, 9);
			containerRuntimeFactory.processAllMessages();

			containerRuntime1.connected = true;
			containerRuntimeFactory.processAllMessages();

			assert.equal(sharedString2.getText(), "helloend");
			assertIntervals(sharedString2, collection2, [{ start: 5, end: 5 }]);
			assertIntervals(sharedString, collection1, [{ start: 5, end: 5 }]);
		});

		it("delete resubmitted with concurrent insert", async () => {
			containerRuntimeFactory.processAllMessages();
			containerRuntime1.connected = false;

			const intervalId = interval.getIntervalId();
			assert(intervalId);
			collection1.removeIntervalById(intervalId);
			sharedString2.insertText(7, "amily its my f");
			containerRuntimeFactory.processAllMessages();

			containerRuntime1.connected = true;
			containerRuntimeFactory.processAllMessages();

			// Verify that the changes were correctly received by the second SharedString
			assert.equal(sharedString2.getText(), "hello family its my friend");
			assertIntervals(sharedString2, collection2, []);
			assertIntervals(sharedString, collection1, []);
		});

		it("change resubmitted with concurrent insert", async () => {
			containerRuntimeFactory.processAllMessages();
			containerRuntime1.connected = false;

			const intervalId = interval.getIntervalId();
			assert(intervalId);
			collection1.change(intervalId, 5, 9); // " fri"
			sharedString2.insertText(7, "amily its my f");
			containerRuntimeFactory.processAllMessages();

			containerRuntime1.connected = true;
			containerRuntimeFactory.processAllMessages();

			assert.equal(sharedString2.getText(), "hello family its my friend");
			assertIntervals(sharedString2, collection2, [{ start: 5, end: 23 }]);
			assertIntervals(sharedString, collection1, [{ start: 5, end: 23 }]);
		});

		it("change resubmitted with concurrent delete", async () => {
			containerRuntimeFactory.processAllMessages();
			containerRuntime1.connected = false;

			const intervalId = interval.getIntervalId();
			assert(intervalId);
			collection1.change(intervalId, 5, 9); // " fri"
			sharedString2.removeText(8, 10);
			containerRuntimeFactory.processAllMessages();

			containerRuntime1.connected = true;
			containerRuntimeFactory.processAllMessages();

			assert.equal(sharedString2.getText(), "hello frnd");
			assertIntervals(sharedString2, collection2, [{ start: 5, end: 8 }]);
			assertIntervals(sharedString, collection1, [{ start: 5, end: 8 }]);
		});
	});

	describe("querying intervals with index API's", () => {
		describe("support attaching/detaching an index", () => {
			let collection;
			let mockIntervalIndex;
			let id1;
			let id2;

			beforeEach(() => {
				sharedString.initializeLocal();
				collection = sharedString.getIntervalCollection("test");
				sharedString.insertText(0, "xyzabc");
				id1 = collection.add(1, 1, IntervalType.SlideOnRemove).getIntervalId();
				id2 = collection.add(1, 3, IntervalType.SlideOnRemove).getIntervalId();

				mockIntervalIndex = new MockIntervalIndex();
				collection.attachIndex(mockIntervalIndex);
			});

			it("can add all intervals in collection to the attached index", () => {
				assert.strictEqual(collection.getIntervalById(id1), mockIntervalIndex.get(0));
				assert.strictEqual(collection.getIntervalById(id2), mockIntervalIndex.get(1));
			});

			it("the intervals in attached index should be synced with those in collection after updating", () => {
				const id3 = collection.add(2, 5, IntervalType.SlideOnRemove).getIntervalId();
				assert.strictEqual(collection.getIntervalById(id3), mockIntervalIndex.get(2));
				collection.removeIntervalById(id2);
				assert.strictEqual(collection.getIntervalById(id1), mockIntervalIndex.get(0));
				assert.strictEqual(collection.getIntervalById(id3), mockIntervalIndex.get(1));
			});

			it("detached index should not affect the intervals in collection", () => {
				assert.equal(collection.detachIndex(mockIntervalIndex), true);
				assert.equal(mockIntervalIndex.size(), 0);
				assertIntervalEquals(sharedString, collection.getIntervalById(id1), {
					start: 1,
					end: 1,
				});
				assertIntervalEquals(sharedString, collection.getIntervalById(id2), {
					start: 1,
					end: 3,
				});
			});

			it("can not detach the index does not exist", () => {
				assert.equal(collection.detachIndex(mockIntervalIndex), true);
				assert.equal(collection.detachIndex(mockIntervalIndex), false);
			});
		});
	});
});<|MERGE_RESOLUTION|>--- conflicted
+++ resolved
@@ -18,12 +18,7 @@
 import { SharedStringFactory } from "../sequenceFactory";
 import {
 	IntervalCollection,
-<<<<<<< HEAD
 	IntervalStickiness,
-	IntervalType,
-	SequenceInterval,
-} from "../intervalCollection";
-=======
 	IntervalType,
 	SequenceInterval,
 	IntervalIndex,
@@ -59,7 +54,6 @@
 		return this.intervals.length;
 	}
 }
->>>>>>> 539bf2e9
 
 const assertIntervals = (
 	sharedString: SharedString,
